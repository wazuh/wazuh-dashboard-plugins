# Change Log

All notable changes to the Wazuh app project will be documented in this file.

## Wazuh v4.2.4 - Kibana 7.10.2 , 7.12.1, 7.13.4, 7.14.2 - Revision 4206

### Added

- Support for Kibana 7.13.4
- Support for Kibana 7.14.2

### Fixed

- Fixed compatibility wazuh 4.2 - kibana 7.13.4 [#3653](https://github.com/wazuh/wazuh-kibana-app/pull/3653)
- Fixed interative register windows agent screen error [#3654](https://github.com/wazuh/wazuh-kibana-app/pull/3654)
<<<<<<< HEAD
- Fixed Group Configuration and Management configuration error after trying to going back after you save [#3672](https://github.com/wazuh/wazuh-kibana-app/pull/3672)
=======
- Fixed breadcrumbs style compatibility for Kibana 7.14.2 [#3668](https://github.com/wazuh/wazuh-kibana-app/pull/3668)
- Fixed Wazuh token is not removed after logout in Kibana 7.13 [#3670](https://github.com/wazuh/wazuh-kibana-app/pull/3670)
>>>>>>> cc1f41f7

## Wazuh v4.2.4 - Kibana 7.10.2, 7.11.2, 7.12.1 - Revision 4205

### Added

- Support for Wazuh 4.2.4

### Fixed 

- Fixed a bug where the user's auth token was not deprecated on logout [#3638](https://github.com/wazuh/wazuh-kibana-app/pull/3638)

## Wazuh v4.2.3 - Kibana 7.10.2, 7.11.2, 7.12.1 - Revision 4204

### Added

- Support for Wazuh 4.2.3

## Wazuh v4.2.2 - Kibana 7.10.2 , 7.12.1 - Revision 4203

### Added

- Wazuh help links in the Kibana help menu [#3170](https://github.com/wazuh/wazuh-kibana-app/pull/3170)
- Redirect to group details using the `group` query param in the URL [#3184](https://github.com/wazuh/wazuh-kibana-app/pull/3184)
- Configuration to disable Wazuh App access from X-Pack/ODFE role [#3222](https://github.com/wazuh/wazuh-kibana-app/pull/3222) [#3292](https://github.com/wazuh/wazuh-kibana-app/pull/3292)
- Added confirmation message when closing a form [#3221](https://github.com/wazuh/wazuh-kibana-app/pull/3221)
- Improvement to hide navbar Wazuh label. [#3240](https://github.com/wazuh/wazuh-kibana-app/pull/3240)
- Add modal creating new rule/decoder [#3274](https://github.com/wazuh/wazuh-kibana-app/pull/3274)
- New functionality to change app logos [#3503](https://github.com/wazuh/wazuh-kibana-app/pull/3503)
- Added link to the upgrade guide when the Wazuh API version and the Wazuh App version mismatch [#3592](https://github.com/wazuh/wazuh-kibana-app/pull/3592)

### Changed

- Removed module titles [#3160](https://github.com/wazuh/wazuh-kibana-app/pull/3160)
- Changed default `wazuh.monitoring.creation` app setting from `d` to `w` [#3174](https://github.com/wazuh/wazuh-kibana-app/pull/3174)
- Changed default `wazuh.monitoring.shards` app setting from `2` to `1` [#3174](https://github.com/wazuh/wazuh-kibana-app/pull/3174)
- Removed Sha1 field from registry key detail [#3189](https://github.com/wazuh/wazuh-kibana-app/pull/3189)
- Removed tooltip in last breadcrumb in header breadcrumb [3250](https://github.com/wazuh/wazuh-kibana-app/pull/3250)
- Refactored the Health check component [#3197](https://github.com/wazuh/wazuh-kibana-app/pull/3197)
- Added version in package downloaded name in agent deploy command [#3210](https://github.com/wazuh/wazuh-kibana-app/issues/3210)
- Removed restriction to allow only current active agents from vulnerability inventory [#3243](https://github.com/wazuh/wazuh-kibana-app/pull/3243)
- Move API selector and Index Pattern Selector to the header bar [#3175](https://github.com/wazuh/wazuh-kibana-app/pull/3175)
- Health check actions notifications refactored and added debug mode [#3258](https://github.com/wazuh/wazuh-kibana-app/pull/3258)
- Improved visualizations object configuration readability [#3355](https://github.com/wazuh/wazuh-kibana-app/pull/3355)
- Changed the way kibana-vis hides the visualization while loading, this should prevent errors caused by having a 0 height visualization [#3349](https://github.com/wazuh/wazuh-kibana-app/pull/3349)

### Fixed

- Fixed screen flickers in Cluster visualization [#3159](https://github.com/wazuh/wazuh-kibana-app/pull/3159)
- Fixed the broken links when using `server.basePath` Kibana setting [#3161](https://github.com/wazuh/wazuh-kibana-app/pull/3161)
- Fixed filter in reports [#3173](https://github.com/wazuh/wazuh-kibana-app/pull/3173)
- Fixed typo error in Settings/Configuration [#3234](https://github.com/wazuh/wazuh-kibana-app/pull/3234)
- Fixed fields overlap in the agent summary screen [#3217](https://github.com/wazuh/wazuh-kibana-app/pull/3217)
- Fixed Ruleset Test, each request is made in a different session instead of all in the same session [#3257](https://github.com/wazuh/wazuh-kibana-app/pull/3257)
- Fixed the `Visualize` button is not displaying when expanding a field in the Events sidebar [#3237](https://github.com/wazuh/wazuh-kibana-app/pull/3237)
- Fix modules are missing in the agent menu [#3244](https://github.com/wazuh/wazuh-kibana-app/pull/3244)
- Fix improving and removing WUI error logs [#3260](https://github.com/wazuh/wazuh-kibana-app/pull/3260)
- Fix some errors of PDF reports [#3272](https://github.com/wazuh/wazuh-kibana-app/pull/3272)
- Fix TypeError when selecting macOS agent deployment in a Safari Browser [#3289](https://github.com/wazuh/wazuh-kibana-app/pull/3289)
- Fix error in how the SCA check's checks are displayed [#](https://github.com/wazuh/wazuh-kibana-app/pull/3297)
- Fixed message of error when add sample data fails [#3241](https://github.com/wazuh/wazuh-kibana-app/pull/3241)
- Fixed modules are missing in the agent menu [#3244](https://github.com/wazuh/wazuh-kibana-app/pull/3244)
- Fixed Alerts Summary of modules for reports [#3303](https://github.com/wazuh/wazuh-kibana-app/pull/3303)
- Fixed dark mode visualization background in pdf reports [#3315](https://github.com/wazuh/wazuh-kibana-app/pull/3315)
- Adapt Kibana integrations to Kibana 7.11 and 7.12  [#3309](https://github.com/wazuh/wazuh-kibana-app/pull/3309)
- Fixed error agent view does not render correctly  [#3306](https://github.com/wazuh/wazuh-kibana-app/pull/3306)
- Fixed miscalculation in table column width in PDF reports  [#3326](https://github.com/wazuh/wazuh-kibana-app/pull/3326)
- Normalized visData table property for 7.12 retro-compatibility  [#3323](https://github.com/wazuh/wazuh-kibana-app/pull/3323)
- Fixed error that caused the labels in certain visualizations to overlap [#3355](https://github.com/wazuh/wazuh-kibana-app/pull/3355)
- Fixed export to csv button in dashboards tables [#3358](https://github.com/wazuh/wazuh-kibana-app/pull/3358)
- Fixed Elastic UI breaking changes in 7.12 [#3345](https://github.com/wazuh/wazuh-kibana-app/pull/3345)
- Fixed Wazuh main menu and breadcrumb render issues [#3347](https://github.com/wazuh/wazuh-kibana-app/pull/3347)
- Fixed generation of huge logs from backend errors [#3397](https://github.com/wazuh/wazuh-kibana-app/pull/3397)
- Fixed vulnerabilities flyout not showing alerts if the vulnerability had a field missing [#3593](https://github.com/wazuh/wazuh-kibana-app/pull/3593)
- 

## Wazuh v4.2.1 - Kibana 7.10.2 , 7.11.2 - Revision 4202

### Added

- Support for Wazuh 4.2.1

## Wazuh v4.2.0 - Kibana 7.10.2 , 7.11.2 - Revision 4201

### Added

- Added `Ruleset Test` section under Tools menu, and on Edit Rules/Decoders as a tool. [#1434](https://github.com/wazuh/wazuh-kibana-app/pull/1434)
- Added page size options in Security events, explore agents table [#2925](https://github.com/wazuh/wazuh-kibana-app/pull/2925)
- Added a reminder to restart cluster or manager after import a file in Rules, Decoders or CDB Lists [#3051](https://github.com/wazuh/wazuh-kibana-app/pull/3051)
- Added Agent Stats section [#3056](https://github.com/wazuh/wazuh-kibana-app/pull/3056)
- Added `logtest` PUT example on API Console [#3061](https://github.com/wazuh/wazuh-kibana-app/pull/3061)
- Added vulnerabilities inventory that affect to an agent [#3069](https://github.com/wazuh/wazuh-kibana-app/pull/3069)
- Added retry button to check api again in health check [#3109](https://github.com/wazuh/wazuh-kibana-app/pull/3109)
- Added `wazuh-statistics` template and a new mapping for these indices [#3111](https://github.com/wazuh/wazuh-kibana-app/pull/3111)
- Added link to documentation "Checking connection with Manager" in deploy new agent [#3126](https://github.com/wazuh/wazuh-kibana-app/pull/3126)
- Fixed Agent Evolution graph showing agents from multiple APIs [#3256](https://github.com/wazuh/wazuh-kibana-app/pull/3256)
- Added Disabled index pattern checks in Health Check [#3311](https://github.com/wazuh/wazuh-kibana-app/pull/3311)

### Changed

- Moved Dev Tools inside of Tools menu as Api Console.  [#1434](https://github.com/wazuh/wazuh-kibana-app/pull/1434)
- Changed position of Top users on Integrity Monitoring Top 5 user. [#2892](https://github.com/wazuh/wazuh-kibana-app/pull/2892)
- Changed user allow_run_as way of editing. [#3080](https://github.com/wazuh/wazuh-kibana-app/pull/3080)
- Rename some ossec references to Wazuh [#3046](https://github.com/wazuh/wazuh-kibana-app/pull/3046)

### Fixed

- Filter only authorized agents in Agents stats and Visualizations [#3088](https://github.com/wazuh/wazuh-kibana-app/pull/3088)
- Fixed missing `pending` status suggestion for agents [#3095](https://github.com/wazuh/wazuh-kibana-app/pull/3095)
- Index pattern setting not used for choosing from existing patterns [#3097](https://github.com/wazuh/wazuh-kibana-app/pull/3097)
- Fixed space character missing on deployment command if UDP is configured [#3108](https://github.com/wazuh/wazuh-kibana-app/pull/3108)
- Fixed statistics visualizations when a node is selected [#3110](https://github.com/wazuh/wazuh-kibana-app/pull/3110)
- Fixed Flyout date filter also changes main date filter [#3114](https://github.com/wazuh/wazuh-kibana-app/pull/3114)
- Fixed name for "TCP sessions" visualization and average metric is now a sum [#3118](https://github.com/wazuh/wazuh-kibana-app/pull/3118)
- Filter only authorized agents in Events and Security Alerts table [#3120](https://github.com/wazuh/wazuh-kibana-app/pull/3120)
- Fixed Last keep alive label is outside the panel [#3122](https://github.com/wazuh/wazuh-kibana-app/pull/3122)
- Fixed app redirect to Settings section after the health check [#3128](https://github.com/wazuh/wazuh-kibana-app/pull/3128)
- Fixed the plugin logo path in Kibana menu when use `server.basePath` setting [#3144](https://github.com/wazuh/wazuh-kibana-app/pull/3144)
- Fixed deprecated endpoint for create agent groups [3152](https://github.com/wazuh/wazuh-kibana-app/pull/3152)
- Fixed check for TCP protocol in deploy new agent [#3163](https://github.com/wazuh/wazuh-kibana-app/pull/3163)
- Fixed RBAC issue with agent group permissions [#3181](https://github.com/wazuh/wazuh-kibana-app/pull/3181)
- Fixed change index pattern from menu doesn't work [#3187](https://github.com/wazuh/wazuh-kibana-app/pull/3187)
- Conflict with the creation of the index pattern when performing the Health Check [#3232](https://github.com/wazuh/wazuh-kibana-app/pull/3232)
- Added Disabled index pattern checks in Health Check [#3311](https://github.com/wazuh/wazuh-kibana-app/pull/3311)
- Fixed windows update section in Linux Inventory PDF [#3569](https://github.com/wazuh/wazuh-kibana-app/pull/3569)
- Improving and removing unnecessary error logs [#3574](https://github.com/wazuh/wazuh-kibana-app/pull/3574)

## Wazuh v4.1.5 - Kibana 7.10.0 , 7.10.2, 7.11.2 - Revision 4108

### Fixed

- Unable to change selected index pattern from the Wazuh menu [#3330](https://github.com/wazuh/wazuh-kibana-app/pull/3330)

## Wazuh v4.1.5 - Kibana 7.10.0 , 7.10.2, 7.11.2 - Revision 4107

### Added

- Support for Kibana 7.11.2
- Added a warning message for the `Install and enroll the agent` step of `Deploy new agent` guide [#3238](https://github.com/wazuh/wazuh-kibana-app/pull/3238)

### Fixed

- Conflict with the creation of the index pattern when performing the Health Check [#3223](https://github.com/wazuh/wazuh-kibana-app/pull/3223)
- Fixing mac os agents add command [#3207](https://github.com/wazuh/wazuh-kibana-app/pull/3207)
## Wazuh v4.1.5 - Kibana 7.10.0 , 7.10.2 - Revision 4106

- Adapt for Wazuh 4.1.5

## Wazuh v4.1.4 - Kibana 7.10.0 , 7.10.2 - Revision 4105

- Adapt for Wazuh 4.1.4

## Wazuh v4.1.3 - Kibana 7.10.0 , 7.10.2 - Revision 4104

### Added

- Creation of index pattern after the default one is changes in Settings [#2985](https://github.com/wazuh/wazuh-kibana-app/pull/2985)
- Added node name of agent list and detail [#3039](https://github.com/wazuh/wazuh-kibana-app/pull/3039)
- Added loading view while the user is logging to prevent permissions prompts [#3041](https://github.com/wazuh/wazuh-kibana-app/pull/3041)
- Added custom message for each possible run_as setup [#3048](https://github.com/wazuh/wazuh-kibana-app/pull/3048)

### Changed 

- Change all dates labels to Kibana formatting time zone [#3047](https://github.com/wazuh/wazuh-kibana-app/pull/3047)
- Improve toast message when selecting a default API [#3049](https://github.com/wazuh/wazuh-kibana-app/pull/3049)
- Improve validation and prevention for caching bundles on the client-side [#3063](https://github.com/wazuh/wazuh-kibana-app/pull/3063) [#3091](https://github.com/wazuh/wazuh-kibana-app/pull/3091)

### Fixed

- Fixed unexpected behavior in Roles mapping [#3028](https://github.com/wazuh/wazuh-kibana-app/pull/3028)
- Fixed rule filter is no applied when you click on a rule id in another module.[#3057](https://github.com/wazuh/wazuh-kibana-app/pull/3057)
- Fixed bug changing master node configuration [#3062](https://github.com/wazuh/wazuh-kibana-app/pull/3062)
- Fixed wrong variable declaration for macOS agents [#3066](https://github.com/wazuh/wazuh-kibana-app/pull/3066)
- Fixed some errors in the Events table, action buttons style, and URLs disappeared [#3086](https://github.com/wazuh/wazuh-kibana-app/pull/3086)
- Fixed Rollback of invalid rule configuration file [#3084](https://github.com/wazuh/wazuh-kibana-app/pull/3084)

## Wazuh v4.1.2 - Kibana 7.10.0 , 7.10.2 - Revision 4103

- Add `run_as` setting to example host configuration in Add new API view [#3021](https://github.com/wazuh/wazuh-kibana-app/pull/3021)
- Refactor of some prompts [#3015](https://github.com/wazuh/wazuh-kibana-app/pull/3015)

### Fixed

- Fix SCA policy detail showing name and check results about another policy [#3007](https://github.com/wazuh/wazuh-kibana-app/pull/3007)
- Fixed that alerts table is empty when switching pinned agents [#3008](https://github.com/wazuh/wazuh-kibana-app/pull/3008)
- Creating a role mapping before the existing ones are loaded, the page bursts [#3013](https://github.com/wazuh/wazuh-kibana-app/pull/3013)
- Fix pagination in SCA checks table when expand some row [#3018](https://github.com/wazuh/wazuh-kibana-app/pull/3018)
- Fix manager is shown in suggestions in Agents section [#3025](https://github.com/wazuh/wazuh-kibana-app/pull/3025)
- Fix disabled loading on inventory when request fail [#3026](https://github.com/wazuh/wazuh-kibana-app/pull/3026)
- Fix restarting selected cluster instead of all of them [#3032](https://github.com/wazuh/wazuh-kibana-app/pull/3032)
- Fix pinned agents don't trigger a new filtered query [#3035](https://github.com/wazuh/wazuh-kibana-app/pull/3035)
- Overlay Wazuh menu when Kibana menu is opened or docked [#3038](https://github.com/wazuh/wazuh-kibana-app/pull/3038)
- Fix visualizations in PDF Reports with Dark mode [#2983](https://github.com/wazuh/wazuh-kibana-app/pull/2983)

## Wazuh v4.1.1 - Kibana 7.10.0 , 7.10.2 - Revision 4102

### Added

- Prompt to show the unsupported module for the selected agent [#2959](https://github.com/wazuh/wazuh-kibana-app/pull/2959)
- Added a X-Frame-Options header to the backend responses [#2977](https://github.com/wazuh/wazuh-kibana-app/pull/2977)

### Changed

- Added toast with refresh button when new fields are loaded [#2974](https://github.com/wazuh/wazuh-kibana-app/pull/2974)
- Migrated manager and cluster files endpoints and their corresponding RBAC [#2984](https://github.com/wazuh/wazuh-kibana-app/pull/2984)

### Fixed

- Fix login error when AWS Elasticsearch and ODFE is used [#2710](https://github.com/wazuh/wazuh-kibana-app/issues/2710)
- An error message is displayed when changing a group's configuration although the user has the right permissions [#2955](https://github.com/wazuh/wazuh-kibana-app/pull/2955)
- Fix Security events table is empty when switching the pinned agents [#2956](https://github.com/wazuh/wazuh-kibana-app/pull/2956)
- Fix disabled switch visual edit button when json content is empty [#2957](https://github.com/wazuh/wazuh-kibana-app/issues/2957)
- Fixed main and `More` menus for unsupported agents [#2959](https://github.com/wazuh/wazuh-kibana-app/pull/2959)
- Fixed forcing a non numeric filter value in a number type field [#2961](https://github.com/wazuh/wazuh-kibana-app/pull/2961)
- Fixed wrong number of alerts in Security Events [#2964](https://github.com/wazuh/wazuh-kibana-app/pull/2964)
- Fixed search with strange characters of agent in Management groups [#2970](https://github.com/wazuh/wazuh-kibana-app/pull/2970)
- Fix the statusCode error message [#2971](https://github.com/wazuh/wazuh-kibana-app/pull/2971)
- Fix the SCA policy stats didn't refresh [#2973](https://github.com/wazuh/wazuh-kibana-app/pull/2973)
- Fixed loading of AWS index fields even when no AWS alerts were found [#2974](https://github.com/wazuh/wazuh-kibana-app/pull/2974)
- Fix some date fields format in FIM and SCA modules [#2975](https://github.com/wazuh/wazuh-kibana-app/pull/2975)
- Fix a non-stop error in Manage agents when the user has no permissions [#2976](https://github.com/wazuh/wazuh-kibana-app/pull/2976)
- Can't edit empty rules and decoders files that already exist in the manager [#2978](https://github.com/wazuh/wazuh-kibana-app/pull/2978)
- Support for alerts index pattern with different ID and name [#2979](https://github.com/wazuh/wazuh-kibana-app/pull/2979)
- Fix the unpin agent in the selection modal [#2980](https://github.com/wazuh/wazuh-kibana-app/pull/2980)
- Fix properly logout of Wazuh API when logging out of the application (only for OpenDistro) [#2789](https://github.com/wazuh/wazuh-kibana-app/issues/2789)
- Fixed missing `&&` from macOS agent deployment command [#2989](https://github.com/wazuh/wazuh-kibana-app/issues/2989)
- Fix prompt permissions on Framework of Mitre and Inventory of Integrity monitoring. [#2967](https://github.com/wazuh/wazuh-kibana-app/issues/2967)
- Fix properly logout of Wazuh API when logging out of the application support x-pack [#2789](https://github.com/wazuh/wazuh-kibana-app/issues/2789)

## Wazuh v4.1.0 - Kibana 7.10.0 , 7.10.2 - Revision 4101

### Added

- Check the max buckets by default in healthcheck and increase them [#2901](https://github.com/wazuh/wazuh-kibana-app/pull/2901)
- Added a prompt wraning in role mapping if run_as is false or he is not allowed to use it by API [#2876](https://github.com/wazuh/wazuh-kibana-app/pull/2876)

### Changed

- Support new fields of Windows Registry at FIM inventory panel [#2679](https://github.com/wazuh/wazuh-kibana-app/issues/2679)
- Added on FIM Inventory Windows Registry registry_key and registry_value items from syscheck [#2908](https://github.com/wazuh/wazuh-kibana-app/issues/2908)
- Uncheck agents after an action in agents groups management [#2907](https://github.com/wazuh/wazuh-kibana-app/pull/2907)
- Unsave rule files when edit or create a rule with invalid content [#2944](https://github.com/wazuh/wazuh-kibana-app/pull/2944)
- Added vulnerabilities module for macos agents [#2969](https://github.com/wazuh/wazuh-kibana-app/pull/2969)

### Fixed

- Fix server error Invalid token specified: Cannot read property 'replace' of undefined [#2899](https://github.com/wazuh/wazuh-kibana-app/issues/2899)
- Fix show empty files rules and decoders: [#2923](https://github.com/wazuh/wazuh-kibana-app/issues/2923)
- Fixed wrong hover texts in CDB lists actions [#2929](https://github.com/wazuh/wazuh-kibana-app/pull/2929)
- Fixed access to forbidden agents information when exporting agents listt [2918](https://github.com/wazuh/wazuh-kibana-app/pull/2918)
- Fix the decoder detail view is not displayed [#2888](https://github.com/wazuh/wazuh-kibana-app/issues/2888)
- Fix the complex search using the Wazuh API query filter in search bars [#2930](https://github.com/wazuh/wazuh-kibana-app/issues/2930)
- Fixed validation to check userPermissions are not ready yet [#2931](https://github.com/wazuh/wazuh-kibana-app/issues/2931)
- Fixed clear visualizations manager list when switching tabs. Fixes PDF reports filters [#2932](https://github.com/wazuh/wazuh-kibana-app/pull/2932)
- Fix Strange box shadow in Export popup panel in Managment > Groups [#2886](https://github.com/wazuh/wazuh-kibana-app/issues/2886)
- Fixed wrong command on alert when data folder does not exist [#2938](https://github.com/wazuh/wazuh-kibana-app/pull/2938)
- Fix agents table OS field sorting: Changes agents table field `os_name` to `os.name,os.version` to make it sortable. [#2939](https://github.com/wazuh/wazuh-kibana-app/pull/2939)
- Fixed diff parsed datetime between agent detail and agents table [#2940](https://github.com/wazuh/wazuh-kibana-app/pull/2940)
- Allow access to Agents section with agent:group action permission [#2933](https://github.com/wazuh/wazuh-kibana-app/issues/2933)
- Fixed filters does not work on modals with search bar [#2935](https://github.com/wazuh/wazuh-kibana-app/pull/2935)
- Fix wrong package name in deploy new agent [#2942](https://github.com/wazuh/wazuh-kibana-app/issues/2942)
- Fixed number agents not show on pie onMouseEvent [#2890](https://github.com/wazuh/wazuh-kibana-app/issues/2890)
- Fixed off Kibana Query Language in search bar of Controls/Inventory modules. [#2945](https://github.com/wazuh/wazuh-kibana-app/pull/2945)
- Fixed number of agents do not show on the pie chart tooltip in agents preview [#2890](https://github.com/wazuh/wazuh-kibana-app/issues/2890)

## Wazuh v4.0.4 - Kibana 7.10.0 , 7.10.2 - Revision 4017

### Added
- Adapt the app to the new Kibana platform [#2475](https://github.com/wazuh/wazuh-kibana-app/issues/2475)
- Wazuh data directory moved from `optimize` to `data` Kibana directory [#2591](https://github.com/wazuh/wazuh-kibana-app/issues/2591)
- Show the wui_rules belong to wazuh-wui API user [#2702](https://github.com/wazuh/wazuh-kibana-app/issues/2702)

### Fixed

- Fixed Wazuh menu and agent menu for Solaris agents [#2773](https://github.com/wazuh/wazuh-kibana-app/issues/2773) [#2725](https://github.com/wazuh/wazuh-kibana-app/issues/2725)
- Fixed wrong shards and replicas for statistics indices and also fixed wrong prefix for monitoring indices [#2732](https://github.com/wazuh/wazuh-kibana-app/issues/2732)
- Report's creation dates set to 1970-01-01T00:00:00.000Z [#2772](https://github.com/wazuh/wazuh-kibana-app/issues/2772)
- Fixed bug for missing commands in ubuntu/debian and centos [#2786](https://github.com/wazuh/wazuh-kibana-app/issues/2786)
- Fixed bug that show an hour before in /security-events/dashboard [#2785](https://github.com/wazuh/wazuh-kibana-app/issues/2785) 
- Fixed permissions to access agents [#2838](https://github.com/wazuh/wazuh-kibana-app/issues/2838)
- Fix searching in groups [#2825](https://github.com/wazuh/wazuh-kibana-app/issues/2825)
- Fix the pagination in SCA ckecks table [#2815](https://github.com/wazuh/wazuh-kibana-app/issues/2815)
- Fix the SCA table with a wrong behaviour using the refresh button [#2854](https://github.com/wazuh/wazuh-kibana-app/issues/2854)
- Fix sca permissions for agents views and dashboards [#2862](https://github.com/wazuh/wazuh-kibana-app/issues/2862)
- Solaris should not show vulnerabilities module [#2829](https://github.com/wazuh/wazuh-kibana-app/issues/2829)
- Fix the settings of statistics indices creation [#2858](https://github.com/wazuh/wazuh-kibana-app/issues/2858)
- Update agents' info in Management Status after changing cluster node selected [#2828](https://github.com/wazuh/wazuh-kibana-app/issues/2828)
- Fix error when applying filter in rules from events [#2877](https://github.com/wazuh/wazuh-kibana-app/issues/2877)

### Changed

- Replaced `wazuh` Wazuh API user by `wazuh-wui` in the default configuration [#2852](https://github.com/wazuh/wazuh-kibana-app/issues/2852)
- Add agent id to the reports name in Agent Inventory and Modules [#2817](https://github.com/wazuh/wazuh-kibana-app/issues/2817)

### Adapt for Kibana 7.10.0

- Fixed filter pinned crash returning from agents [#2864](https://github.com/wazuh/wazuh-kibana-app/issues/2864)
- Fixed style in sca and regulatory compliance tables and in wz menu [#2861](https://github.com/wazuh/wazuh-kibana-app/issues/2861)
- Fix body-payload of Sample Alerts POST endpoint [#2857](https://github.com/wazuh/wazuh-kibana-app/issues/2857)
- Fixed bug in the table on Agents->Table-> Actions->Config icon [#2853](https://github.com/wazuh/wazuh-kibana-app/issues/2853)
- Fixed tooltip in the icon of view decoder file [#2850](https://github.com/wazuh/wazuh-kibana-app/issues/2850)
- Fixed bug with agent filter when it is pinned [#2846](https://github.com/wazuh/wazuh-kibana-app/issues/2846)
- Fix discovery navigation [#2845](https://github.com/wazuh/wazuh-kibana-app/issues/2845)
- Search file editor gone [#2843](https://github.com/wazuh/wazuh-kibana-app/issues/2843)
- Fix Agent Search Bar - Regex Query Interpreter [#2834](https://github.com/wazuh/wazuh-kibana-app/issues/2834)
- Fixed accordion style breaking [#2833](https://github.com/wazuh/wazuh-kibana-app/issues/2833)
- Fix metrics are not updated after a bad request in search input [#2830](https://github.com/wazuh/wazuh-kibana-app/issues/2830)
- Fix mitre framework tab crash [#2821](https://github.com/wazuh/wazuh-kibana-app/issues/2821)
- Changed ping request to default request. Added delay and while to che… [#2820](https://github.com/wazuh/wazuh-kibana-app/issues/2820)
- Removed kibana alert for security [#2806](https://github.com/wazuh/wazuh-kibana-app/issues/2806)

## Wazuh v4.0.4 - Kibana 7.10.0 , 7.10.2 - Revision 4016

### Added

- Modified agent registration adding groups and architecture [#2666](https://github.com/wazuh/wazuh-kibana-app/issues/2666) [#2652](https://github.com/wazuh/wazuh-kibana-app/issues/2652)
- Each user can only view their own reports [#2686](https://github.com/wazuh/wazuh-kibana-app/issues/2686)

### Fixed

- Create index pattern even if there aren´t available indices [#2620](https://github.com/wazuh/wazuh-kibana-app/issues/2620)
- Top bar overlayed over expanded visualizations [#2667](https://github.com/wazuh/wazuh-kibana-app/issues/2667)
- Empty inventory data in Solaris agents [#2680](https://github.com/wazuh/wazuh-kibana-app/pull/2680)
- Wrong parameters in the dev-tools autocomplete section [#2675](https://github.com/wazuh/wazuh-kibana-app/issues/2675)
- Wrong permissions on edit CDB list [#2665](https://github.com/wazuh/wazuh-kibana-app/pull/2665)
- fix(frontend): add the metafields when refreshing the index pattern [#2681](https://github.com/wazuh/wazuh-kibana-app/pull/2681)
- Error toast is showing about Elasticsearch users for environments without security [#2713](https://github.com/wazuh/wazuh-kibana-app/issues/2713)
- Error about Handler.error in Role Mapping fixed [#2702](https://github.com/wazuh/wazuh-kibana-app/issues/2702)
- Fixed message in reserved users actions [#2702](https://github.com/wazuh/wazuh-kibana-app/issues/2702)
- Error 500 on Export formatted CDB list [#2692](https://github.com/wazuh/wazuh-kibana-app/pull/2692)
- Wui rules label should have only one tooltip [#2723](https://github.com/wazuh/wazuh-kibana-app/issues/2723)
- Move upper the Wazuh item in the Kibana menu and default index pattern [#2867](https://github.com/wazuh/wazuh-kibana-app/pull/2867)


## Wazuh v4.0.4 - Kibana v7.9.1, v7.9.3 - Revision 4015

### Added

- Support for Wazuh v4.0.4

## Wazuh v4.0.3 - Kibana v7.9.1, v7.9.2, v7.9.3 - Revision 4014

### Added

- Improved management of index-pattern fields [#2630](https://github.com/wazuh/wazuh-kibana-app/issues/2630)

### Fixed

- fix(fronted): fixed the check of API and APP version in health check [#2655](https://github.com/wazuh/wazuh-kibana-app/pull/2655)
- Replace user by username key in the monitoring logic [#2654](https://github.com/wazuh/wazuh-kibana-app/pull/2654)
- Security alerts and reporting issues when using private tenants [#2639](https://github.com/wazuh/wazuh-kibana-app/issues/2639)
- Manager restart in rule editor does not work with Wazuh cluster enabled [#2640](https://github.com/wazuh/wazuh-kibana-app/issues/2640)
- fix(frontend): Empty inventory data in Solaris agents [#2680](https://github.com/wazuh/wazuh-kibana-app/pull/2680)

## Wazuh v4.0.3 - Kibana v7.9.1, v7.9.2, v7.9.3 - Revision 4013

### Added

- Support for Wazuh v4.0.3.

## Wazuh v4.0.2 - Kibana v7.9.1, v7.9.3 - Revision 4012

### Added

- Sample data indices name should take index pattern in use [#2593](https://github.com/wazuh/wazuh-kibana-app/issues/2593) 
- Added start option to macos Agents [#2653](https://github.com/wazuh/wazuh-kibana-app/pull/2653)

### Changed

- Statistics settings do not allow to configure primary shards and replicas [#2627](https://github.com/wazuh/wazuh-kibana-app/issues/2627)

## Wazuh v4.0.2 - Kibana v7.9.1, v7.9.3 - Revision 4011

### Added

- Support for Wazuh v4.0.2.

### Fixed

- The index pattern title is overwritten with its id after refreshing its fields [#2577](https://github.com/wazuh/wazuh-kibana-app/issues/2577)
- [RBAC] Issues detected when using RBAC [#2579](https://github.com/wazuh/wazuh-kibana-app/issues/2579)

## Wazuh v4.0.1 - Kibana v7.9.1, v7.9.3 - Revision 4010

### Changed

- Alerts summary table for PDF reports on all modules [#2632](https://github.com/wazuh/wazuh-kibana-app/issues/2632)
- [4.0-7.9] Run as with no wazuh-wui API user [#2576](https://github.com/wazuh/wazuh-kibana-app/issues/2576)
- Deploy a new agent interface as default interface [#2564](https://github.com/wazuh/wazuh-kibana-app/issues/2564)
- Problem in the visualization of new reserved resources of the Wazuh API [#2643](https://github.com/wazuh/wazuh-kibana-app/issues/2643)

### Fixed

- Restore the tables in the agents' reports [#2628](https://github.com/wazuh/wazuh-kibana-app/issues/2628)
- [RBAC] Issues detected when using RBAC [#2579](https://github.com/wazuh/wazuh-kibana-app/issues/2579)
- Changes done via a worker's API are overwritten [#2626](https://github.com/wazuh/wazuh-kibana-app/issues/2626)

### Fixed

- [BUGFIX] Default user field for current platform [#2633](https://github.com/wazuh/wazuh-kibana-app/pull/2633)

## Wazuh v4.0.1 - Kibana v7.9.1, v7.9.3 - Revision 4009

### Changed

- Hide empty columns of the processes table of the MacOS agents [#2570](https://github.com/wazuh/wazuh-kibana-app/pull/2570)
- Missing step in "Deploy a new agent" view [#2623](https://github.com/wazuh/wazuh-kibana-app/issues/2623)
- Implement wazuh users' CRUD [#2598](https://github.com/wazuh/wazuh-kibana-app/pull/2598)

### Fixed

- Inconsistent data in sample data alerts [#2618](https://github.com/wazuh/wazuh-kibana-app/pull/2618)

## Wazuh v4.0.1 - Kibana v7.9.1, v7.9.3 - Revision 4008

### Fixed

- Icons not align to the right in Modules > Events [#2607](https://github.com/wazuh/wazuh-kibana-app/pull/2607)
- Statistics visualizations do not show data [#2602](https://github.com/wazuh/wazuh-kibana-app/pull/2602)
- Error on loading css files [#2599](https://github.com/wazuh/wazuh-kibana-app/pull/2599)
- Fixed search filter in search bar in Module/SCA wasn't working [#2601](https://github.com/wazuh/wazuh-kibana-app/pull/2601)

## Wazuh v4.0.0 - Kibana v7.9.1, v7.9.2, v7.9.3 - Revision 4007

### Fixed

- updated macOS package URL [#2596](https://github.com/wazuh/wazuh-kibana-app/pull/2596)
- Revert "[4.0-7.9] [BUGFIX] Removed unnecessary function call" [#2597](https://github.com/wazuh/wazuh-kibana-app/pull/2597)

## Wazuh v4.0.0 - Kibana v7.9.1, v7.9.2, v7.9.3 - Revision 4006

### Fixed

- Undefined field in event view [#2588](https://github.com/wazuh/wazuh-kibana-app/issues/2588)
- Several calls to the same stats request (esAlerts) [#2586](https://github.com/wazuh/wazuh-kibana-app/issues/2586)
- The filter options popup doesn't open on click once the filter is pinned [#2581](https://github.com/wazuh/wazuh-kibana-app/issues/2581)
- The formatedFields are missing from the index-pattern of wazuh-alerts-* [#2574](https://github.com/wazuh/wazuh-kibana-app/issues/2574)


## Wazuh v4.0.0 - Kibana v7.9.3 - Revision 4005

### Added

- Support for Kibana v7.9.3

## Wazuh v4.0.0 - Kibana v7.9.1, v7.9.2 - Revision 4002

### Added

- Support for Wazuh v4.0.0.
- Support for Kibana v7.9.1 and 7.9.2.
- Support for Open Distro 1.10.1.
- Added a RBAC security layer integrated with Open Distro and X-Pack.
- Added remoted and analysisd statistics.
- Expand supported deployment variables.
- Added new configuration view settings for GCP integration.
- Added logic to change the `metafields` configuration of Kibana [#2524](https://github.com/wazuh/wazuh-kibana-app/issues/2524)

### Changed

- Migrated the default index-pattern to `wazuh-alerts-*`.
- Removed the `known-fields` functionality.
- Security Events dashboard redesinged.
- Redesigned the app settings configuration with categories.
- Moved the wazuh-registry file to Kibana optimize folder.

### Fixed

- Format options in `wazuh-alerts` index-pattern are not overwritten now.
- Prevent blank page in detaill agent view.
- Navigable agents name in Events.
- Index pattern is not being refreshed.
- Reporting fails when agent is pinned and compliance controls are visited.
- Reload rule detail doesn't work properly with the related rules.
- Fix search bar filter in Manage agent of group [#2541](https://github.com/wazuh/wazuh-kibana-app/pull/2541)

## Wazuh v3.13.2 - Kibana v7.9.1 - Revision 887

### Added

- Support for Wazuh v3.13.2

## Wazuh v3.13.2 - Kibana v7.8.0 - Revision 887
### Added

- Support for Wazuh v3.13.2

## Wazuh v3.13.1 - Kibana v7.9.1 - Revision 886

### Added

- Support for Kibana v7.9.1

## Wazuh v3.13.1 - Kibana v7.9.0 - Revision 885

### Added

- Support for Kibana v7.9.0


## Wazuh v3.13.1 - Kibana v7.8.1 - Revision 884

### Added

- Support for Kibana v7.8.1


## Wazuh v3.13.1 - Kibana v7.8.0 - Revision 883

### Added

- Support for Wazuh v3.13.1


## Wazuh v3.13.0 - Kibana v7.8.0 - Revision 881

### Added

- Support for Kibana v7.8.0


## Wazuh v3.13.0 - Kibana v7.7.0, v7.7.1 - Revision 880

### Added

- Support for Wazuh v3.13.0
- Support for Kibana v7.7.1
- Support for Open Distro 1.8
- New navigation experience with a global menu [#1965](https://github.com/wazuh/wazuh-kibana-app/issues/1965)
- Added a Breadcrumb in Kibana top nav [#2161](https://github.com/wazuh/wazuh-kibana-app/issues/2161)
- Added a new Agents Summary Screen [#1963](https://github.com/wazuh/wazuh-kibana-app/issues/1963)
- Added a new feature to add sample data to dashboards [#2115](https://github.com/wazuh/wazuh-kibana-app/issues/2115)
- Added MITRE integration [#1877](https://github.com/wazuh/wazuh-kibana-app/issues/1877)
- Added Google Cloud Platform integration [#1873](https://github.com/wazuh/wazuh-kibana-app/issues/1873)
- Added TSC integration [#2204](https://github.com/wazuh/wazuh-kibana-app/pull/2204)
- Added a new Integrity monitoring state view for agent [#2153](https://github.com/wazuh/wazuh-kibana-app/issues/2153)
- Added a new Integrity monitoring files detail view [#2156](https://github.com/wazuh/wazuh-kibana-app/issues/2156)
- Added a new component to explore Compliance requirements [#2156](https://github.com/wazuh/wazuh-kibana-app/issues/2261)

### Changed

- Code migration to React.js
- Global review of styles
- Unified Overview and Agent dashboards into new Modules [#2110](https://github.com/wazuh/wazuh-kibana-app/issues/2110)
- Changed Vulnerabilities dashboard visualizations [#2262](https://github.com/wazuh/wazuh-kibana-app/issues/2262)

### Fixed

- Open Distro tenants have been fixed and are functional now [#1890](https://github.com/wazuh/wazuh-kibana-app/issues/1890).
- Improved navigation performance [#2200](https://github.com/wazuh/wazuh-kibana-app/issues/2200).
- Avoid creating the wazuh-monitoring index pattern if it is disabled [#2100](https://github.com/wazuh/wazuh-kibana-app/issues/2100)
- SCA checks without compliance field can't be expanded [#2264](https://github.com/wazuh/wazuh-kibana-app/issues/2264)


## Wazuh v3.12.3 - Kibana v7.7.1 - Revision 876

### Added

- Support for Kibana v7.7.1


## Wazuh v3.12.3 - Kibana v7.7.0 - Revision 875

### Added

- Support for Kibana v7.7.0


## Wazuh v3.12.3 - Kibana v6.8.8, v7.6.1, v7.6.2 - Revision 874

### Added

- Support for Wazuh v3.12.3


## Wazuh v3.12.2 - Kibana v6.8.8, v7.6.1, v7.6.2 - Revision 873

### Added

- Support for Wazuh v3.12.2


## Wazuh v3.12.1 - Kibana v6.8.8, v7.6.1, v7.6.2 - Revision 872

### Added

- Support Wazuh 3.12.1
- Added new FIM settings on configuration on demand. [#2147](https://github.com/wazuh/wazuh-kibana-app/issues/2147)

### Changed

- Updated agent's variable names in deployment guides. [#2169](https://github.com/wazuh/wazuh-kibana-app/pull/2169)

### Fixed

- Pagination is now shown in table-type visualizations. [#2180](https://github.com/wazuh/wazuh-kibana-app/issues/2180)


## Wazuh v3.12.0 - Kibana v6.8.8, v7.6.2 - Revision 871

### Added

- Support for Kibana v6.8.8 and v7.6.2

## Wazuh v3.12.0 - Kibana v6.8.7, v7.4.2, v7.6.1 - Revision 870

### Added

- Support for Wazuh v3.12.0
- Added a new setting to hide manager alerts from dashboards. [#2102](https://github.com/wazuh/wazuh-kibana-app/pull/2102)
- Added a new setting to be able to change API from the top menu. [#2143](https://github.com/wazuh/wazuh-kibana-app/issues/2143)
- Added a new setting to enable/disable the known fields health check [#2037](https://github.com/wazuh/wazuh-kibana-app/pull/2037)
- Added suport for PCI 11.2.1 and 11.2.3 rules. [#2062](https://github.com/wazuh/wazuh-kibana-app/pull/2062)

### Changed

- Restructuring of the optimize/wazuh directory. Now the Wazuh configuration file (wazuh.yml) is placed on /usr/share/kibana/optimize/wazuh/config. [#2116](https://github.com/wazuh/wazuh-kibana-app/pull/2116)
- Improve performance of Dasboards reports generation. [1802344](https://github.com/wazuh/wazuh-kibana-app/commit/18023447c6279d385df84d7f4a5663ed2167fdb5)

### Fixed

- Discover time range selector is now displayed on the Cluster section. [08901df](https://github.com/wazuh/wazuh-kibana-app/commit/08901dfcbe509f17e4fab26877c8b7dae8a66bff)
- Added the win_auth_failure rule group to Authentication failure metrics. [#2099](https://github.com/wazuh/wazuh-kibana-app/pull/2099)
- Negative values in Syscheck attributes now have their correct value in reports. [7c3e84e](https://github.com/wazuh/wazuh-kibana-app/commit/7c3e84ec8f00760b4f650cfc00a885d868123f99)


## Wazuh v3.11.4 - Kibana v7.6.1 - Revision 858

### Added

- Support for Kibana v7.6.1


## Wazuh v3.11.4 - Kibana v6.8.6, v7.4.2, v7.6.0 - Revision 857

### Added

- Support for Wazuh v3.11.4


## Wazuh v3.11.3 - Kibana v7.6.0 - Revision 856

### Added

- Support for Kibana v7.6.0


## Wazuh v3.11.3 - Kibana v7.4.2 - Revision 855

### Added

- Support for Kibana v7.4.2

## Wazuh v3.11.3 - Kibana v7.5.2 - Revision 854

### Added

- Support for Wazuh v3.11.3

### Fixed

- Windows Updates table is now displayed in the Inventory Data report [#2028](https://github.com/wazuh/wazuh-kibana-app/pull/2028)


## Wazuh v3.11.2 - Kibana v7.5.2 - Revision 853

### Added

- Support for Kibana v7.5.2


## Wazuh v3.11.2 - Kibana v6.8.6, v7.3.2, v7.5.1 - Revision 852

### Added

- Support for Wazuh v3.11.2

### Changed

- Increased list filesize limit for the CDB-list [#1993](https://github.com/wazuh/wazuh-kibana-app/pull/1993)

### Fixed

- The xml validator now correctly handles the `--` string within comments [#1980](https://github.com/wazuh/wazuh-kibana-app/pull/1980)
- The AWS map visualization wasn't been loaded until the user interacts with it [dd31bd7](https://github.com/wazuh/wazuh-kibana-app/commit/dd31bd7a155354bc50fe0af22fca878607c8936a)


## Wazuh v3.11.1 - Kibana v6.8.6, v7.3.2, v7.5.1 - Revision 581

### Added
- Support for Wazuh v3.11.1.


## Wazuh v3.11.0 - Kibana v6.8.6, v7.3.2, v7.5.1 - Revision 580

### Added

- Support for Wazuh v3.11.0.
- Support for Kibana v7.5.1.
- The API credentials configuration has been moved from the .wazuh index to a wazuh.yml configuration file. Now the configuration of the API hosts is done from the file and not from the application. [#1465](https://github.com/wazuh/wazuh-kibana-app/issues/1465) [#1771](https://github.com/wazuh/wazuh-kibana-app/issues/1771).
- Upload ruleset files using a "drag and drop" component [#1770](https://github.com/wazuh/wazuh-kibana-app/issues/1770)
- Add logs for the reporting module [#1622](https://github.com/wazuh/wazuh-kibana-app/issues/1622).
- Extended the "Add new agent" guide [#1767](https://github.com/wazuh/wazuh-kibana-app/issues/1767).
- Add new table for windows hotfixes [#1932](https://github.com/wazuh/wazuh-kibana-app/pull/1932)

### Changed

- Removed Discover from top menu [#1699](https://github.com/wazuh/wazuh-kibana-app/issues/1699).
- Hide index pattern selector in case that only one exists [#1799](https://github.com/wazuh/wazuh-kibana-app/issues/1799).
- Remove visualizations legend [#1936](https://github.com/wazuh/wazuh-kibana-app/pull/1936)
- Normalize the field whodata in the group reporting [#1921](https://github.com/wazuh/wazuh-kibana-app/pull/1921)
- A message in the configuration view is ambiguous [#1870](https://github.com/wazuh/wazuh-kibana-app/issues/1870)
- Refactor syscheck table [#1941](https://github.com/wazuh/wazuh-kibana-app/pull/1941)

### Fixed

- Empty files now throws an error [#1806](https://github.com/wazuh/wazuh-kibana-app/issues/1806).
- Arguments for wazuh api requests are now validated [#1815](https://github.com/wazuh/wazuh-kibana-app/issues/1815).
- Fixed the way to check admin mode [#1838](https://github.com/wazuh/wazuh-kibana-app/issues/1838).
- Fixed error exporting as CSV the files into a group [#1833](https://github.com/wazuh/wazuh-kibana-app/issues/1833).
- Fixed XML validator false error for `<` [1882](https://github.com/wazuh/wazuh-kibana-app/issues/1882)
- Fixed "New file" editor doesn't allow saving twice [#1896](https://github.com/wazuh/wazuh-kibana-app/issues/1896)
- Fixed decoders files [#1929](https://github.com/wazuh/wazuh-kibana-app/pull/1929)
- Fixed registration guide [#1926](https://github.com/wazuh/wazuh-kibana-app/pull/1926)
- Fixed infinite load on Ciscat views [#1920](https://github.com/wazuh/wazuh-kibana-app/pull/1920), [#1916](https://github.com/wazuh/wazuh-kibana-app/pull/1916)
- Fixed missing fields in the Visualizations [#1913](https://github.com/wazuh/wazuh-kibana-app/pull/1913)
- Fixed Amazon S3 status is wrong in configuration section [#1864](https://github.com/wazuh/wazuh-kibana-app/issues/1864)
- Fixed hidden overflow in the fim configuration [#1887](https://github.com/wazuh/wazuh-kibana-app/pull/1887)
- Fixed Logo source fail after adding server.basePath [#1871](https://github.com/wazuh/wazuh-kibana-app/issues/1871)
- Fixed the documentation broken links [#1853](https://github.com/wazuh/wazuh-kibana-app/pull/1853)

## Wazuh v3.10.2 - Kibana v7.5.1 - Revision 556

### Added

- Support for Kibana v7.5.1


## Wazuh v3.10.2 - Kibana v7.5.0 - Revision 555

### Added

- Support for Kibana v7.5.0


## Wazuh v3.10.2 - Kibana v7.4.2 - Revision 549

### Added

- Support for Kibana v7.4.2


## Wazuh v3.10.2 - Kibana v7.4.1 - Revision 548

### Added

- Support for Kibana v7.4.1


## Wazuh v3.10.2 - Kibana v7.4.0 - Revision 547

### Added

- Support for Kibana v7.4.0
- Support for Wazuh v3.10.2.


## Wazuh v3.10.2 - Kibana v7.3.2 - Revision 546

### Added

- Support for Wazuh v3.10.2.


## Wazuh v3.10.1 - Kibana v7.3.2 - Revision 545

### Added

- Support for Wazuh v3.10.1.


## Wazuh v3.10.0 - Kibana v7.3.2 - Revision 543

### Added

- Support for Wazuh v3.10.0.
- Added an interactive guide for registering agents, things are now easier for the user, guiding it through the steps needed ending in a _copy & paste_ snippet for deploying his agent [#1468](https://github.com/wazuh/wazuh-kibana-app/issues/1468).
- Added new dashboards for the recently added regulatory compliance groups into the Wazuh core. They are HIPAA and NIST-800-53 [#1468](https://github.com/wazuh/wazuh-kibana-app/issues/1448), [#1638]( https://github.com/wazuh/wazuh-kibana-app/issues/1638).
- Make the app work under a custom Kibana space [#1234](https://github.com/wazuh/wazuh-kibana-app/issues/1234), [#1450](https://github.com/wazuh/wazuh-kibana-app/issues/1450).
- Added the ability to manage the app as a native plugin when using Kibana spaces, now you can safely hide/show the app depending on the selected space [#1601](https://github.com/wazuh/wazuh-kibana-app/issues/1601).
- Adapt the app the for Kibana dark mode [#1562](https://github.com/wazuh/wazuh-kibana-app/issues/1562).
- Added an alerts summary in _Overview > FIM_ panel [#1527](https://github.com/wazuh/wazuh-kibana-app/issues/1527).
- Export all the information of a Wazuh group and its related agents in a PDF document [#1341](https://github.com/wazuh/wazuh-kibana-app/issues/1341).
- Export the configuration of a certain agent as a PDF document. Supports granularity for exporting just certain sections of the configuration [#1340](https://github.com/wazuh/wazuh-kibana-app/issues/1340).


### Changed

- Reduced _Agents preview_ load time using the new API endpoint `/summary/agents` [#1687](https://github.com/wazuh/wazuh-kibana-app/pull/1687).
- Replaced most of the _md-nav-bar_ Angular.js components with React components using EUI [#1705](https://github.com/wazuh/wazuh-kibana-app/pull/1705).
- Replaced the requirements slider component with a new styled component [#1708](https://github.com/wazuh/wazuh-kibana-app/pull/1708).
- Soft deprecated the _.wazuh-version_ internal index, now the app dumps its content if applicable to a registry file, then the app removes that index. Further versions will hard deprecate this index [#1467](https://github.com/wazuh/wazuh-kibana-app/issues/1467). 
- Visualizations now don't fetch the documents _source_, also, they now use _size: 0_ for fetching [#1663](https://github.com/wazuh/wazuh-kibana-app/issues/1663).
- The app menu is now fixed on top of the view, it's not being hidden on every state change. Also, the Wazuh logo was placed in the top bar of Kibana UI [#1502](https://github.com/wazuh/wazuh-kibana-app/issues/1502).
- Improved _getTimestamp_ method not returning a promise object because it's no longer needed [014bc3a](https://github.com/wazuh/wazuh-kibana-app/commit/014b3aba0d2e9cda0c4d521f5f16faddc434a21e). Also improved main Discover listener for Wazuh not returning a promise object [bd82823](https://github.com/wazuh/wazuh-kibana-app/commit/bd8282391a402b8c567b32739cf914a0135d74bc).
- Replaced _Requirements over time_ visualizations in both PCI DSS and GDPR dashboards [35c539](https://github.com/wazuh/wazuh-kibana-app/commit/35c539eb328b3bded94aa7608f73f9cc51c235a6).
- Do not show a toaster when a visualization field was not known yet, instead, show it just in case the internal refreshing failed [19a2e7](https://github.com/wazuh/wazuh-kibana-app/commit/19a2e71006b38f6a64d3d1eb8a20b02b415d7e07).
- Minor optimizations for server logging [eb8e000](https://github.com/wazuh/wazuh-kibana-app/commit/eb8e00057dfea2dafef56319590ff832042c402d).

### Fixed

- Alerts search bar fixed for Kibana v7.3.1, queries were not being applied as expected [#1686](https://github.com/wazuh/wazuh-kibana-app/issues/1686).
- Hide attributes field from non-Windows agents in the FIM table [#1710](https://github.com/wazuh/wazuh-kibana-app/issues/1710).
- Fixed broken view in Management > Configuration > Amazon S3 > Buckets, some information was missing [#1675](https://github.com/wazuh/wazuh-kibana-app/issues/1675).
- Keep user's filters when switching from Discover to panel [#1685](https://github.com/wazuh/wazuh-kibana-app/issues/1685).
- Reduce load time and amount of data to be fetched in _Management > Cluster monitoring_ section avoiding possible timeouts [#1663](https://github.com/wazuh/wazuh-kibana-app/issues/1663).
- Restored _Remove column_ feature in Discover tabs [#1702](https://github.com/wazuh/wazuh-kibana-app/issues/1702).
- Apps using Kibana v7.3.1 had a bug once the user goes back from _Agent > FIM > Files_ to _Agent > FIM > dashboard_, filters disappear, now it's working properly [#1700](https://github.com/wazuh/wazuh-kibana-app/issues/1700).
- Fixed visual bug in _Management > Cluster monitoring_ and a button position [1e3b748](https://github.com/wazuh/wazuh-kibana-app/commit/1e3b748f11b43b2e7956b830269b6d046d74d12c).
- The app installation date was not being updated properly, now it's fixed [#1692](https://github.com/wazuh/wazuh-kibana-app/issues/1692).
- Fixed _Network interfaces_ table in Inventory section, the table was not paginating [#1474](https://github.com/wazuh/wazuh-kibana-app/issues/1474).
- Fixed APIs passwords are now obfuscated in server responses [adc3152](https://github.com/wazuh/wazuh-kibana-app/pull/1782/commits/adc31525e26b25e4cb62d81cbae70a8430728af5).


## Wazuh v3.9.5 - Kibana v6.8.2 / Kibana v7.2.1 / Kibana v7.3.0 - Revision 531

### Added

- Support for Wazuh v3.9.5

## Wazuh v3.9.4 - Kibana v6.8.1 / Kibana v6.8.2 / Kibana v7.2.0 / Kibana v7.2.1 / Kibana v7.3.0 - Revision 528

### Added

- Support for Wazuh v3.9.4
- Allow filtering by clicking a column in rules/decoders tables [0e2ddd7](https://github.com/wazuh/wazuh-kibana-app/pull/1615/commits/0e2ddd7b73f7f7975d02e97ed86ae8a0966472b4)
- Allow open file in rules table clicking on the file column [1af929d](https://github.com/wazuh/wazuh-kibana-app/pull/1615/commits/1af929d62f450f93c6733868bcb4057e16b7e279)

### Changed

- Improved app performance [#1640](https://github.com/wazuh/wazuh-kibana-app/pull/1640).
- Remove path filter from custom rules and decoders [895792e](https://github.com/wazuh/wazuh-kibana-app/pull/1615/commits/895792e6e6d9401b3293d5e16352b9abef515096)
- Show path column in rules and decoders [6f49816](https://github.com/wazuh/wazuh-kibana-app/pull/1615/commits/6f49816c71b5999d77bf9e3838443627c9be945d)
- Removed SCA overview dashboard [94ebbff](https://github.com/wazuh/wazuh-kibana-app/pull/1615/commits/94ebbff231cbfb6d793130e0b9ea855baa755a1c)
- Disabled last custom column removal [f1ef7de](https://github.com/wazuh/wazuh-kibana-app/pull/1615/commits/f1ef7de1a34bbe53a899596002e8153b95e7dc0e)
- Agents messages across sections unification [8fd7e36](https://github.com/wazuh/wazuh-kibana-app/pull/1615/commits/8fd7e36286fa9dfd03a797499af6ffbaa90b00e1)

### Fixed

- Fix check storeded apis [d6115d6](https://github.com/wazuh/wazuh-kibana-app/pull/1615/commits/d6115d6424c78f0cde2017b432a51b77186dd95a).
- Fix pci-dss console error [297080d](https://github.com/wazuh/wazuh-kibana-app/pull/1615/commits/297080d36efaea8f99b0cafd4c48845dad20495a)
- Fix error in reportingTable [85b7266](https://github.com/wazuh/wazuh-kibana-app/pull/1615/commits/85b72662cb4db44c443ed04f7c31fba57eefccaa)
- Fix filters budgets size [c7ac86a](https://github.com/wazuh/wazuh-kibana-app/pull/1615/commits/c7ac86acb3d5afaf1cf348fab09a2b8c5778a491)
- Fix missing permalink virustotal visualization [1b57529](https://github.com/wazuh/wazuh-kibana-app/pull/1615/commits/1b57529758fccdeb3ac0840e66a8aafbe4757a96)
- Improved wz-table performance [224bd6f](https://github.com/wazuh/wazuh-kibana-app/pull/1615/commits/224bd6f31235c81ba01755c3c1e120c3f86beafd)
- Fix inconsistent data between visualizations and tables in Overview Security Events [b12c600](https://github.com/wazuh/wazuh-kibana-app/pull/1615/commits/b12c600578d80d0715507dec4624a4ebc27ea573)
- Timezone applied in cluster status [a4f620d](https://github.com/wazuh/wazuh-kibana-app/pull/1615/commits/a4f620d398f5834a6d2945af892a462425ca3bec)
- Fixed Overview Security Events report when wazuh.monitoring is disabled [1c26da0](https://github.com/wazuh/wazuh-kibana-app/pull/1615/commits/1c26da05a0b6daf727e15c13b819111aa4e4e913)
- Fixes in APIs management [2143943](https://github.com/wazuh/wazuh-kibana-app/pull/1615/commits/2143943a5049cbb59bb8d6702b5a56cbe0d27a2a)
- Prevent duplicated visualization toast errors [786faf3](https://github.com/wazuh/wazuh-kibana-app/commit/786faf3e62d2cad13f512c0f873b36eca6e9787d)
- Fix not properly updated breadcrumb in ruleset section [9645903](https://github.com/wazuh/wazuh-kibana-app/commit/96459031cd4edbe047970bf0d22d0c099771879f)
- Fix badly dimensioned table in Integrity Monitoring section [9645903](https://github.com/wazuh/wazuh-kibana-app/commit/96459031cd4edbe047970bf0d22d0c099771879f)
- Fix implicit filters can be destroyed [9cf8578](https://github.com/wazuh/wazuh-kibana-app/commit/9cf85786f504f5d67edddeea6cfbf2ab577e799b)
- Windows agent dashboard doesn't show failure logon access. [d38d088](https://github.com/wazuh/wazuh-kibana-app/commit/d38d0881ac8e4294accde83d63108337b74cdd91) 
- Number of agents is not properly updated.  [f7cbbe5](https://github.com/wazuh/wazuh-kibana-app/commit/f7cbbe54394db825827715c3ad4370ac74317108) 
- Missing scrollbar on Firefox file viewer.  [df4e8f9](https://github.com/wazuh/wazuh-kibana-app/commit/df4e8f9305b35e9ee1473bed5f5d452dd3420567) 
- Agent search filter by name, lost when refreshing. [71b5274](https://github.com/wazuh/wazuh-kibana-app/commit/71b5274ccc332d8961a158587152f7badab28a95) 
- Alerts of level 12 cannot be displayed in the Summary table. [ec0e888](https://github.com/wazuh/wazuh-kibana-app/commit/ec0e8885d9f1306523afbc87de01a31f24e36309) 
- Restored query from search bar in visualizations. [439128f](https://github.com/wazuh/wazuh-kibana-app/commit/439128f0a1f65b649a9dcb81ab5804ca20f65763) 
- Fix Kibana filters loop in Firefox. [82f0f32](https://github.com/wazuh/wazuh-kibana-app/commit/82f0f32946d844ce96a28f0185f903e8e05c5589) 

## Wazuh v3.9.3 - Kibana v6.8.1 / v7.1.1 / v7.2.0 - Revision 523

### Added

- Support for Wazuh v3.9.3
- Support for Kibana v7.2.0 [#1556](https://github.com/wazuh/wazuh-kibana-app/pull/1556).

### Changed

- New design and several UI/UX changes [#1525](https://github.com/wazuh/wazuh-kibana-app/pull/1525).
- Improved error checking + syscollector performance [94d0a83](https://github.com/wazuh/wazuh-kibana-app/commit/94d0a83e43aa1d2d84ef6f87cbb76b9aefa085b3).
- Adapt Syscollector for MacOS agents [a4bf7ef](https://github.com/wazuh/wazuh-kibana-app/commit/a4bf7efc693a99b7565b5afcaa372155f15a4db9).
- Show last scan for syscollector [73f2056](https://github.com/wazuh/wazuh-kibana-app/commit/73f2056673bb289d472663397ba7097e49b7b93b).
- Extendend information for syscollector [#1585](https://github.com/wazuh/wazuh-kibana-app/issues/1585).

### Fixed

- Corrected width for agent stats [a998955](https://github.com/wazuh/wazuh-kibana-app/commit/a99895565a8854c55932ec94cffb08e1d0aa3da1).
- Fix height for the menu directive with Dynamic height [427d0f3](https://github.com/wazuh/wazuh-kibana-app/commit/427d0f3e9fa6c34287aa9e8557da99a51e0db40f).
- Fix wazuh-db and clusterd check [cddcef6](https://github.com/wazuh/wazuh-kibana-app/commit/cddcef630c5234dd6f6a495715743dfcfd4e4001).
- Fix AlertsStats when value is "0", it was showing "-" [07a3e10](https://github.com/wazuh/wazuh-kibana-app/commit/07a3e10c7f1e626ba75a55452b6c295d11fd657d).
- Fix syscollector state value [f8d3d0e](https://github.com/wazuh/wazuh-kibana-app/commit/f8d3d0eca44e67e26f79bc574495b1f4c8f751f2).
- Fix time offset for reporting table [2ef500b](https://github.com/wazuh/wazuh-kibana-app/commit/2ef500bb112e68bd4811b8e87ce8581d7c04d20f).
- Fix call to obtain GDPR requirements for specific agent [ccda846](https://github.com/wazuh/wazuh-kibana-app/commit/ccda8464b50be05bc5b3642f25f4972c8a7a2c03).
- Restore "rule.id" as a clickable field in visualizations [#1546](https://github.com/wazuh/wazuh-kibana-app/pull/1546).
- Fix timepicker in cluster monitoring [f7533ce](https://github.com/wazuh/wazuh-kibana-app/pull/1560/commits/f7533cecb6862abfb5c1d2173ec3e70ffc59804a).
- Fix several bugs [#1569](https://github.com/wazuh/wazuh-kibana-app/pull/1569).
- Fully removed "rule.id" as URL field [#1584](https://github.com/wazuh/wazuh-kibana-app/issues/1584).
- Fix filters for dashboards [#1583](https://github.com/wazuh/wazuh-kibana-app/issues/1583).
- Fix missing dependency [#1591](https://github.com/wazuh/wazuh-kibana-app/issues/1591).

## Wazuh v3.9.2 - Kibana v7.1.1 - Revision 510

### Added

- Support for Wazuh v3.9.2

### Changed

- Avoid showing more than one toaster for the same error message [7937003](https://github.com/wazuh/wazuh-kibana-app/commit/793700382798033203091d160773363323e05bb9).
- Restored "Alerts evolution - Top 5 agents" in Overview > Security events [f9305c0](https://github.com/wazuh/wazuh-kibana-app/commit/f9305c0c6acf4a31c41b1cc9684b87f79b27524f).

### Fixed

- Fix missing parameters in Dev Tools request [#1496](https://github.com/wazuh/wazuh-kibana-app/pull/1496).
- Fix "Invalid Date" for Safari and Internet Explorer [#1505](https://github.com/wazuh/wazuh-kibana-app/pull/1505).

## Wazuh v3.9.1 - Kibana v7.1.1 - Revision 509

### Added

- Support for Kibana v7.1.1
- Added overall metrics for Agents > Overview [#1479](https://github.com/wazuh/wazuh-kibana-app/pull/1479).

### Fixed

- Fixed missing dependency for Discover [43f5dd5](https://github.com/wazuh/wazuh-kibana-app/commit/43f5dd5f64065c618ba930b2a4087f0a9e706c0e).
- Fixed visualization for Agents > Overview [#1477](https://github.com/wazuh/wazuh-kibana-app/pull/1477). 
- Fixed SCA policy checks table [#1478](https://github.com/wazuh/wazuh-kibana-app/pull/1478).

## Wazuh v3.9.1 - Kibana v7.1.0 - Revision 508

### Added

- Support for Kibana v7.1.0

## Wazuh v3.9.1 - Kibana v6.8.0 - Revision 444

### Added

- Support for Wazuh v3.9.1
- Support for Kibana v6.8.0

### Fixed

- Fixed background color for some parts of the Discover directive [2dfc763](https://github.com/wazuh/wazuh-kibana-app/commit/2dfc763bfa1093fb419f118c2938f6b348562c69).
- Fixed cut values in non-resizable tables when the value is too large [cc4828f](https://github.com/wazuh/wazuh-kibana-app/commit/cc4828fbf50d4dab3dd4bb430617c1f2b13dac6a).
- Fixed handled but not shown error messages from rule editor [0aa0e17](https://github.com/wazuh/wazuh-kibana-app/commit/0aa0e17ac8678879e5066f8d83fd46f5d8edd86a).
- Minor typos corrected [fe11fb6](https://github.com/wazuh/wazuh-kibana-app/commit/fe11fb67e752368aedc89ec844ddf729eb8ad761).
- Minor fixes in agents configuration [1bc2175](https://github.com/wazuh/wazuh-kibana-app/commit/1bc217590438573e7267687655bb5939b5bb9fde).
- Fix Management > logs viewer scrolling [f458b2e](https://github.com/wazuh/wazuh-kibana-app/commit/f458b2e3294796f9cf00482b4da27984646c6398).

### Changed

- Kibana version shown in settings is now read from our package.json [c103d3e](https://github.com/wazuh/wazuh-kibana-app/commit/c103d3e782136106736c02039d28c4567b255aaa).
- Removed an old header from Settings [0197b8b](https://github.com/wazuh/wazuh-kibana-app/commit/0197b8b1abc195f275c8cd9893df84cd5569527b).
- Improved index pattern validation fields, replaced "full_log" with "rule.id" as part of the minimum required fields [dce0595](https://github.com/wazuh/wazuh-kibana-app/commit/dce059501cbd28f1294fd761da3e015e154747bc).
- Improve dynamic height for configuration editor [c318131](https://github.com/wazuh/wazuh-kibana-app/commit/c318131dfb6b5f01752593f2aa972b98c0655610).
- Add timezone for all dates shown in the app [4b8736f](https://github.com/wazuh/wazuh-kibana-app/commit/4b8736fb4e562c78505daaee042bcd798242c3f5).

## Wazuh v3.9.0 - Kibana v6.7.0 / v6.7.1 / v6.7.2 - Revision 441

### Added

- Support for Wazuh v3.9.0
- Support for Kibana v6.7.0 / v6.7.1 / v6.7.2
- Edit master and worker configuration ([#1215](https://github.com/wazuh/wazuh-kibana-app/pull/1215)).
- Edit local rules, local decoders and CDB lists ([#1212](https://github.com/wazuh/wazuh-kibana-app/pull/1212), [#1204](https://github.com/wazuh/wazuh-kibana-app/pull/1204), [#1196](https://github.com/wazuh/wazuh-kibana-app/pull/1196), [#1233](https://github.com/wazuh/wazuh-kibana-app/pull/1233), [#1304](https://github.com/wazuh/wazuh-kibana-app/pull/1304)).
- View no local rules/decoders XML files ([#1395](https://github.com/wazuh/wazuh-kibana-app/pull/1395))
- Dev Tools additions
  - Added hotkey `[shift] + [enter]` for sending query ([#1170](https://github.com/wazuh/wazuh-kibana-app/pull/1170)).
  - Added `Export JSON` button for the Dev Tools ([#1170](https://github.com/wazuh/wazuh-kibana-app/pull/1170)).
- Added refresh button for agents preview table ([#1169](https://github.com/wazuh/wazuh-kibana-app/pull/1169)).
- Added `configuration assessment` information in "Agent > Policy monitoring" ([#1227](https://github.com/wazuh/wazuh-kibana-app/pull/1227)).
- Added agents `configuration assessment` configuration section in "Agent > Configuration" ([1257](https://github.com/wazuh/wazuh-kibana-app/pull/1257))
- Restart master and worker nodes ([#1222](https://github.com/wazuh/wazuh-kibana-app/pull/1222)).
- Restart agents ([#1229](https://github.com/wazuh/wazuh-kibana-app/pull/1229)).
- Added support for more than one Wazuh monitoring pattern ([#1243](https://github.com/wazuh/wazuh-kibana-app/pull/1243))
- Added customizable interval for Wazuh monitoring indices creation ([#1243](https://github.com/wazuh/wazuh-kibana-app/pull/1243)).
- Expand visualizations ([#1246](https://github.com/wazuh/wazuh-kibana-app/pull/1246)).
- Added a dynamic table columns selector ([#1246](https://github.com/wazuh/wazuh-kibana-app/pull/1246)).
- Added resizable columns by dragging in tables ([d2bf8ee](https://github.com/wazuh/wazuh-kibana-app/commit/d2bf8ee9681ca5d6028325e165854b49214e86a3))
- Added a cron job for fetching missing fields of all valid index patterns, also merging dynamic fields every time an index pattern is refreshed by the app ([#1276](https://github.com/wazuh/wazuh-kibana-app/pull/1276)).
- Added auto-merging dynamic fields for Wazuh monitoring index patterns ([#1300](https://github.com/wazuh/wazuh-kibana-app/pull/1300))
- New server module, it's a job queue so we can add delayed jobs to be run in background, this iteration only accepts delayed Wazuh API calls ([#1283](https://github.com/wazuh/wazuh-kibana-app/pull/1283)).
- Added new way to view logs using a logs viewer ([#1292](https://github.com/wazuh/wazuh-kibana-app/pull/1292))
- Added new directive for registering agents from the UI, including instructions on "how to" ([#1321](https://github.com/wazuh/wazuh-kibana-app/pull/1321)).
- Added some Angular charts in Agents Preview and Agents SCA sections ([#1364](https://github.com/wazuh/wazuh-kibana-app/pull/1364))
- Added Docker listener settings in configuration views ([#1365](https://github.com/wazuh/wazuh-kibana-app/pull/1365))
- Added Docker dashboards for both Agents and Overview ([#1367](https://github.com/wazuh/wazuh-kibana-app/pull/1367))
- Improved app logger with debug level ([#1373](https://github.com/wazuh/wazuh-kibana-app/pull/1373))
- Introducing React components from the EUI framework

### Changed

- Escape XML special characters ([#1159](https://github.com/wazuh/wazuh-kibana-app/pull/1159)).
- Changed empty results message for Wazuh tables ([#1165](https://github.com/wazuh/wazuh-kibana-app/pull/1165)).
- Allowing the same query multiple times on the Dev Tools ([#1174](https://github.com/wazuh/wazuh-kibana-app/pull/1174))
- Refactor JSON/XML viewer for configuration tab ([#1173](https://github.com/wazuh/wazuh-kibana-app/pull/1173), [#1148](https://github.com/wazuh/wazuh-kibana-app/pull/1148)).
- Using full height for all containers when possible ([#1224](https://github.com/wazuh/wazuh-kibana-app/pull/1224)).
- Improved the way we are handling "back button" events ([#1207](https://github.com/wazuh/wazuh-kibana-app/pull/1207)).
- Changed some visualizations for FIM, GDPR, PCI, Vulnerability and Security Events ([#1206](https://github.com/wazuh/wazuh-kibana-app/pull/1206), [#1235](https://github.com/wazuh/wazuh-kibana-app/pull/1235), [#1293](https://github.com/wazuh/wazuh-kibana-app/pull/1293)).
- New design for agent header view ([#1186](https://github.com/wazuh/wazuh-kibana-app/pull/1186)).
- Not fetching data the very first time the Dev Tools are opened ([#1185](https://github.com/wazuh/wazuh-kibana-app/pull/1185)).
- Refresh all known fields for all valid index patterns if `kbn-vis` detects a broken index pattern ([ecd7c8f](https://github.com/wazuh/wazuh-kibana-app/commit/ecd7c8f98c187a350f81261d13b0d45dcec6dc5d)).
- Truncate texts and display a tooltip when they don't fit in a table cell ([7b56a87](https://github.com/wazuh/wazuh-kibana-app/commit/7b56a873f85dcba7e6838aeb2e40d9b4cf472576))
- Updated API autocomplete for Dev Tools ([#1218](https://github.com/wazuh/wazuh-kibana-app/pull/1218))
- Updated switches design to adapt it to Kibana's design ([#1253](https://github.com/wazuh/wazuh-kibana-app/pull/1253))
- Reduced the width of some table cells with little text, to give more space to the other columns ([#1263](https://github.com/wazuh/wazuh-kibana-app/pull/1263)).
- Redesign for Management > Status daemons list ([#1284](https://github.com/wazuh/wazuh-kibana-app/pull/1284)).
- Redesign for Management > Configuration, Agent > Configuration ([#1289](https://github.com/wazuh/wazuh-kibana-app/pull/1289)).
- Replaced Management > Logs table with a log viewer component ([#1292](https://github.com/wazuh/wazuh-kibana-app/pull/1292)).
- The agents list search bar now allows to switch between AND/OR operators ([#1291](https://github.com/wazuh/wazuh-kibana-app/pull/1291)).
- Improve audit dashboards ([#1374](https://github.com/wazuh/wazuh-kibana-app/pull/1374))
- Exclude agent "000" getting the last registered and the most active agents from the Wazuh API.([#1391](https://github.com/wazuh/wazuh-kibana-app/pull/1391))
- Reviewed Osquery dashboards ([#1394](https://github.com/wazuh/wazuh-kibana-app/pull/1394))
- Memory info is now a log ([#1400](https://github.com/wazuh/wazuh-kibana-app/pull/1400))
- Error toasters time is now 30000ms, warning/info are still 6000ms ([#1420](https://github.com/wazuh/wazuh-kibana-app/pull/1420))

### Fixed

- Properly handling long messages on notifier service, until now, they were using out of the card space, also we replaced some API messages with more meaningful messages ([#1168](https://github.com/wazuh/wazuh-kibana-app/pull/1168)).
- Adapted Wazuh icon for multiple browsers where it was gone ([#1208](https://github.com/wazuh/wazuh-kibana-app/pull/1208)).
- Do not fetch data from tables twice when resize window ([#1303](https://github.com/wazuh/wazuh-kibana-app/pull/1303)).
- Agent syncrhonization status is updated as we browse the configuration section ([#1305](https://github.com/wazuh/wazuh-kibana-app/pull/1305))
- Using the browser timezone for reporting documents ([#1311](https://github.com/wazuh/wazuh-kibana-app/pull/1311)).
- Wrong behaviors in the routing system when the basePath was set ([#1342](https://github.com/wazuh/wazuh-kibana-app/pull/1342))
- Do not show pagination for one-page tables ([196c5b7](https://github.com/wazuh/wazuh-kibana-app/pull/1362/commits/196c5b717583032798da7791fa4f90ec06397f68))
- Being redirected to Overview once a Kibana restart is performed ([#1378](https://github.com/wazuh/wazuh-kibana-app/pull/1378))
- Displaying the AWS services section of the aws-s3 wodle ([#1393](https://github.com/wazuh/wazuh-kibana-app/pull/1393))
- Show email configuration on the configuration on demand ([#1401](https://github.com/wazuh/wazuh-kibana-app/issues/1401))
- Show "Follow symbolic link" field in Integrity monitoring - Monitored configuration on demand ([0c9c9da](https://github.com/wazuh/wazuh-kibana-app/pull/1414/commits/0c9c9da3b951548761cd203db5ee5baa39afe26c))

## Wazuh v3.8.2 - Kibana v6.6.0 / v6.6.1 / v6.6.2 / v6.7.0 - Revision 419

### Added

- Support for Kibana v6.6.0 / v6.6.1 / v6.6.2 / v6.7.0

### Fixed

- Fixed AWS dashboard, newer JavaScript browser engines break the view due to Angular.js ([6e882fc](https://github.com/wazuh/wazuh-kibana-app/commit/6e882fc1d7efe6059e6140ff40b8a20d9c1fa51e)).
- Fixed AWS accounts visualization, using the right field now ([6e882fc](https://github.com/wazuh/wazuh-kibana-app/commit/6e882fc1d7efe6059e6140ff40b8a20d9c1fa51e)).

## Wazuh v3.8.2 - Kibana v6.5.4 - Revision 418

### Added

- Support for Wazuh v3.8.2

### Changed

- Close configuration editor only if it was successfully updated ([bc77c35](https://github.com/wazuh/wazuh-kibana-app/commit/bc77c35d8440a656d4704451ce857c9e1d36a438)).
- Replaced FIM Vega visualization with standard visualization ([554ee1c](https://github.com/wazuh/wazuh-kibana-app/commit/554ee1c4c4d75c76d82272075acf8bb62e7f9e27)).

## Wazuh v3.8.1 - Kibana v6.5.4 - Revision 417

### Added

- Support for Wazuh v3.8.1

### Changed

- Moved monitored/ignored Windows registry entries to "FIM > Monitored" and "FIM > Ignored" to avoid user confusion ([#1176](https://github.com/wazuh/wazuh-kibana-app/pull/1176)).
- Excluding managers from wazuh-monitoring indices ([#1177](https://github.com/wazuh/wazuh-kibana-app/pull/1177)).
- Escape `&` before sending group configuration ([d3aa56f](https://github.com/wazuh/wazuh-kibana-app/commit/d3aa56fa73478c60505e500db7d3a7df263081b5)).
- Improved `autoFormat` function before rendering group configuration ([f4f8144](https://github.com/wazuh/wazuh-kibana-app/commit/f4f8144eef8b93038fc897a9f16356e71029b844)).
- Now the group configuration editor doesn't exit after sending data to the Wazuh API ([5c1a3ef](https://github.com/wazuh/wazuh-kibana-app/commit/5c1a3ef9bd710a7befbed0709c4a7cf414f44f6b)).

### Fixed

- Fixed style for the error toaster for long URLs or long paths ([11b8084](https://github.com/wazuh/wazuh-kibana-app/commit/11b8084c75bbc5da36587ff31d1bc80a55fe4dfe)).

## Wazuh v3.8.0 - Kibana v6.5.4 - Revision 416

### Added

- Added group management features such as:
  - Edit the group configuration ([#1096](https://github.com/wazuh/wazuh-kibana-app/pull/1096)).
  - Add/remove groups to/from an agent ([#1096](https://github.com/wazuh/wazuh-kibana-app/pull/1096)).
  - Add/remove agents to/from a group ([#1096](https://github.com/wazuh/wazuh-kibana-app/pull/1096)).
  - Add/remove groups ([#1152](https://github.com/wazuh/wazuh-kibana-app/pull/1152)).
- New directive for tables that don't need external data sources ([#1067](https://github.com/wazuh/wazuh-kibana-app/pull/1067)).
- New search bar directive with interactive filters and suggestions ([#1058](https://github.com/wazuh/wazuh-kibana-app/pull/1058)).
- New server route `/elastic/alerts` for fetching alerts using custom parameters([#1056](https://github.com/wazuh/wazuh-kibana-app/pull/1056)).
- New table for an agent FIM monitored files, if the agent OS platform is Windows it will show two tables: files and registry ([#1032](https://github.com/wazuh/wazuh-kibana-app/pull/1032)).
- Added description to each setting under Settings > Configuration ([#1048](https://github.com/wazuh/wazuh-kibana-app/pull/1048)).
- Added a new setting to `config.yml` related to Wazuh monitoring and its index pattern ([#1095](https://github.com/wazuh/wazuh-kibana-app/pull/1095)).
- Resizable columns by dragging in Dev-tools ([#1102](https://github.com/wazuh/wazuh-kibana-app/pull/1102)).
- New feature to be able to edit config.yml file from the Settings > Configuration section view ([#1105](https://github.com/wazuh/wazuh-kibana-app/pull/1105)).
- Added a new table (network addresses) for agent inventory tab ([#1111](https://github.com/wazuh/wazuh-kibana-app/pull/1111)).
- Added `audit_key` (Who-data Audit keys) for configuration tab ([#1123](https://github.com/wazuh/wazuh-kibana-app/pull/1123)).
- Added new known fields for Kibana index pattern ([#1150](https://github.com/wazuh/wazuh-kibana-app/pull/1150)).

### Changed

- Changed Inventory tables. Now the app looks for the OS platform and it shows different tables depending on the OS platform. In addition the process state codes has been replaced to be more meaningful ([#1059](https://github.com/wazuh/wazuh-kibana-app/pull/1059)).
- Tiny rework for the AWS tab including.
- "Report" button is hidden on Discover panel ([#1047](https://github.com/wazuh/wazuh-kibana-app/pull/1047)).
- Visualizations, filters and Discover improved ([#1083](https://github.com/wazuh/wazuh-kibana-app/pull/1083)).
- Removed `popularizeField` function until https://github.com/elastic/kibana/issues/22426 is solved in order to avoid `Unable to write index pattern!` error on Discover tab ([#1085](https://github.com/wazuh/wazuh-kibana-app/pull/1085)).
- Improved Wazuh monitoring module ([#1094](https://github.com/wazuh/wazuh-kibana-app/pull/1094)).
- Added "Registered date" and "Last keep alive" in agents table allowing you to sort by these fields ([#1102](https://github.com/wazuh/wazuh-kibana-app/pull/1102)).
- Improved code quality in sections such as Ruleset > Rule and Decoder detail view simplify conditions ([#1102](https://github.com/wazuh/wazuh-kibana-app/pull/1102)).
- Replaced reporting success message ([#1102](https://github.com/wazuh/wazuh-kibana-app/pull/1102)).
- Reduced the default number of shards and the default number of replicas for the app indices ([#1113](https://github.com/wazuh/wazuh-kibana-app/pull/1113)).
- Refreshing index pattern known fields on health check controller ([#1119](https://github.com/wazuh/wazuh-kibana-app/pull/1119)).
- Less strict memory check ([786c764](https://github.com/wazuh/wazuh-kibana-app/commit/786c7642cd88083f9a77c57ed204488ecf5b710a)).
- Checking message origin in error handler ([dfec368](https://github.com/wazuh/wazuh-kibana-app/commit/dfec368d22a148b2e4437db92d71294900241961)).
- Dev tools is now showing the response as it is, like `curl` does ([#1137](https://github.com/wazuh/wazuh-kibana-app/pull/1137)).
- Removed `unknown` as valid node name ([#1149](https://github.com/wazuh/wazuh-kibana-app/pull/1149)).
- Removed `rule.id` direct filter from the rule set tables ([#1151](https://github.com/wazuh/wazuh-kibana-app/pull/1151))

### Fixed

- Restored X-Pack security logic for the .wazuh index, now it's not bypassing the X-Pack roles ([#1081](https://github.com/wazuh/wazuh-kibana-app/pull/1081))
- Avoid fetching twice the same data ([#1072](https://github.com/wazuh/wazuh-kibana-app/pull/1072), [#1061](https://github.com/wazuh/wazuh-kibana-app/pull/1061)).
- Wazuh logo adapted to low resolutions ([#1074](https://github.com/wazuh/wazuh-kibana-app/pull/1074)).
- Hide Audit, OpenSCAP tabs for non-linux agents. Fixed empty Windows events under Configuration > Log collection section. OSQuery logo has been standardized ([#1072](https://github.com/wazuh/wazuh-kibana-app/pull/1072), [#1076](https://github.com/wazuh/wazuh-kibana-app/pull/1076)).
- Fix empty values on _Overview > Security events_ when Wazuh monitoring is disabled ([#1091](https://github.com/wazuh/wazuh-kibana-app/pull/1091)).
- Fix overlapped play button in Dev-tools when the input box has a scrollbar ([#1102](https://github.com/wazuh/wazuh-kibana-app/pull/1102)).
- Fix Dev-tools behavior when parse json invalid blocks ([#1102](https://github.com/wazuh/wazuh-kibana-app/pull/1102)).
- Fixed Management > Monitoring tab frustration adding back buttons ([#1102](https://github.com/wazuh/wazuh-kibana-app/pull/1102)).
- Fix template checking when using more than one pattern ([#1104](https://github.com/wazuh/wazuh-kibana-app/pull/1104)).
- Fix infinite loop for Wazuh monitoring when the Wazuh API is not being able to give us all the agents ([5a26916](https://github.com/wazuh/wazuh-kibana-app/commit/5a2691642b40a34783d2eafb6ee24ae78b9af21a)), ([85005a1](https://github.com/wazuh/wazuh-kibana-app/commit/85005a184d4f1c3d339b7c895b5d2469f3b45171)).
- Fix rule details for `list` and `info` parameters ([#1149](https://github.com/wazuh/wazuh-kibana-app/pull/1149)).

## Wazuh v3.7.1 / v3.7.2 - Kibana v6.5.1 / v6.5.2 / v6.5.3 / v6.5.4 - Revision 415

### Added

- Support for Elastic stack v6.5.2 / v6.5.3 / v6.5.4.
- Support for Wazuh v3.7.1 / v3.7.2.
- Dev Tools module now autocompletes API endpoints ([#1030](https://github.com/wazuh/wazuh-kibana-app/pull/1030)).

### Changed

- Increased number of rows for syscollector tables ([#1033](https://github.com/wazuh/wazuh-kibana-app/pull/1033)).
- Modularized JSON/XML viewers for the configuration section ([#982](https://github.com/wazuh/wazuh-kibana-app/pull/982)).

### Fixed

- Added missing fields for syscollector network tables ([#1036](https://github.com/wazuh/wazuh-kibana-app/pull/1036)).
- Using the right API path when downloading CSV for decoders list ([#1045](https://github.com/wazuh/wazuh-kibana-app/pull/1045)).
- Including group field when downloading CSV for agents list ([#1044](https://github.com/wazuh/wazuh-kibana-app/pull/1044)).
- Preserve active tab in configuration section when refreshing the page ([#1037](https://github.com/wazuh/wazuh-kibana-app/pull/1037)).

## Wazuh v3.7.0 - Kibana v6.5.0 / v6.5.1 - Revision 414

### Added

- Support for Elastic Stack v6.5.0 / v6.5.1.
- Agent groups bar is now visible on the agent configuration section ([#1023](https://github.com/wazuh/wazuh-kibana-app/pull/1023)).
- Added a new setting for the `config.yml` file for enable/disable administrator mode ([#1019](https://github.com/wazuh/wazuh-kibana-app/pull/1019)).
  - This allows the user to perform PUT, POST, DELETE methods in our Dev Tools.

### Changed

- Refactored most front-end controllers ([#1023](https://github.com/wazuh/wazuh-kibana-app/pull/1023)).

## Wazuh v3.7.0 - Kibana v6.4.2 / v6.4.3 - Revision 413

### Added

- Support for Wazuh v3.7.0.
- Support for Elastic Stack v6.4.2 / v6.4.3.
- Brand-new interface for _Configuration_ (on both _Management_ and _Agents_ tabs) ([#914](https://github.com/wazuh/wazuh-kibana-app/pull/914)):
  - Now you can check current and real agent and manager configuration.
  - A new interface design, with more useful information and easy to understand descriptions.
  - New and more responsive JSON/XML viewers to show the configuration in raw mode.
- Brand-new extension - Osquery ([#938](https://github.com/wazuh/wazuh-kibana-app/pull/938)):
  - A new extension, disabled by default.
  - Check alerts from Wazuh's Osquery integration.
  - Check your current Osquery wodle configuration.
  - More improvements will come for this extension in the future.
- New option for Wazuh app configuration file - _Ignore index patterns_ ([#947](https://github.com/wazuh/wazuh-kibana-app/pull/947)):
  - Now the user can specify which index patterns can't be selected on the app using the new `ip.ignore` setting on the `config.yml` file.
  - The valid format is an array of strings which represents index patterns.
  - By default, this list is empty (all index patterns will be available if they use a compatible structure).
- Added a node selector for _Management > Status_ section when Wazuh cluster is enabled ([#976](https://github.com/wazuh/wazuh-kibana-app/pull/976)).
- Added quick access to _Configuration_ or _Discover_ panels for an agent on the agents list ([#939](https://github.com/wazuh/wazuh-kibana-app/pull/939)).
- Now you can click on an agent's ID on the _Discover_ panels to open its details page on the app ([#904](https://github.com/wazuh/wazuh-kibana-app/pull/904)).
- Redesigned the _Overview > Amazon AWS_ tab, using more meaningful visualizations for a better overall view of your agents' status ([#903](https://github.com/wazuh/wazuh-kibana-app/pull/903)).
- Redesigned the _Overview/Agents > Vulnerabilities_ tab, using more meaningful visualizations for a better overall view of your agents' status ([#954](https://github.com/wazuh/wazuh-kibana-app/pull/954)).
- Now everytime the user enters the _Settings_ tab, the API connection will be automatically checked ([#971](https://github.com/wazuh/wazuh-kibana-app/pull/971)).
- Added a node selector for _Management > Logs_ section when Wazuh cluster is enabled ([#980](https://github.com/wazuh/wazuh-kibana-app/pull/980)).
- Added a group selector for _Agents_ section ([#995](https://github.com/wazuh/wazuh-kibana-app/pull/995)).

### Changed

- Interface refactoring for the _Agents > Inventory data_ tab ([#924](https://github.com/wazuh/wazuh-kibana-app/pull/924)):
  - Now the tab won't be available if your agent doesn't have Syscollector enabled, and each card will be enabled or disabled depending on the current Syscollector scans configuration.
  - This will prevent situations where the user couldn't check the inventory although there was actual scan data to show on some sections.
- Added support for new multigroups feature ([#911](https://github.com/wazuh/wazuh-kibana-app/pull/911)):
  - Now the information bars on _Agents_ will show all the groups an agent belongs to.
- Now the result pane on the _Dev tools_ tab will show the error code coming from the Wazuh API ([#909](https://github.com/wazuh/wazuh-kibana-app/pull/909)).
- Changed some visualizations titles for _Overview/Agents > OpenSCAP_ tab ([#925](https://github.com/wazuh/wazuh-kibana-app/pull/925)).
- All backend routes have been renamed ([#932](https://github.com/wazuh/wazuh-kibana-app/pull/932)).
- Several improvements for Elasticsearch tests ([#933](https://github.com/wazuh/wazuh-kibana-app/pull/933)).
- Updated some strings and descriptions on the _Settings_ tab ([#934](https://github.com/wazuh/wazuh-kibana-app/pull/934)).
- Changed the date format on _Settings > Logs_ to make it more human-readable ([#944](https://github.com/wazuh/wazuh-kibana-app/pull/944)).
- Changed some labels to remove the "MD5 sum" expression, it will use "Checksum" instead ([#945](https://github.com/wazuh/wazuh-kibana-app/pull/945)).
- Added word wrapping class to group name in _Management > Groups > Group detail_ tab ([#945](https://github.com/wazuh/wazuh-kibana-app/pull/945)).
- The `wz-table` directive has been refactored ([#953](https://github.com/wazuh/wazuh-kibana-app/pull/953)).
- The `wz-table` directive now checks if a request is aborted ([#979](https://github.com/wazuh/wazuh-kibana-app/pull/979)).
- Several performance improvements ([#985](https://github.com/wazuh/wazuh-kibana-app/pull/985), [#997](https://github.com/wazuh/wazuh-kibana-app/pull/997), [#1000](https://github.com/wazuh/wazuh-kibana-app/pull/1000)).

### Fixed

- Several known fields for _Whodata_ functionality have been fixed ([#901](https://github.com/wazuh/wazuh-kibana-app/pull/901)).
- Fixed alignment bug with the _Add a filter +_ button on _Discover_ and _Agents_ tabs ([#912](https://github.com/wazuh/wazuh-kibana-app/pull/912)).
- Fixed a bug where the `Add API` form on _Settings_ didn't appear when pressing the button after editing an existing API entry ([#944](https://github.com/wazuh/wazuh-kibana-app/pull/944)).
- Fixed a bug on _Ruleset_ tab where the "Description" column was showing `0` if the rule doesn't have any description ([#948](https://github.com/wazuh/wazuh-kibana-app/pull/948)).
- Fixed wrong alignment on related Rules/Decoders tables from _Management > Ruleset_ tab ([#971](https://github.com/wazuh/wazuh-kibana-app/pull/971)).
- Fixed a bug where sometimes the error messages appeared duplicated ([#971](https://github.com/wazuh/wazuh-kibana-app/pull/971)).

### Removed

- On the _Management > Monitoring_ tab, the `Cluster enabled but not running` message won't appear as an error anymore ([#971](https://github.com/wazuh/wazuh-kibana-app/pull/971)).

## Wazuh v3.6.1 - Kibana v6.4.1 / v6.4.2 / v6.4.3 - Revision 412

### Added

- Support for Elastic Stack v6.4.1 / v6.4.2 / v6.4.3.

## Wazuh v3.6.1 - Kibana v6.4.0 - Revision 411

### Added

- Redesigned the _Overview > Integrity monitoring_ tab, using more meaningful visualizations for a better overall view of your agents' status ([#893](https://github.com/wazuh/wazuh-kibana-app/pull/893)).
- Added a new table for the _Inventory_ tab: _Processes_ ([#895](https://github.com/wazuh/wazuh-kibana-app/pull/895)).
- Improved error handling for tables. Now the table will show an error message if it wasn't able to fetch and load data ([#896](https://github.com/wazuh/wazuh-kibana-app/pull/896)).

### Changed

- The app source code has been improved, following best practices and coding guidelines ([#892](https://github.com/wazuh/wazuh-kibana-app/pull/892)).
- Included more app tests and prettifier for better code maintainability ([#883](https://github.com/wazuh/wazuh-kibana-app/pull/883) & [#885](https://github.com/wazuh/wazuh-kibana-app/pull/885)).

### Fixed

- Fixed minor visual errors on some _GDPR_, _PCI DSS_ and _Vulnerabilities_ visualizations ([#894](https://github.com/wazuh/wazuh-kibana-app/pull/894)).

## Wazuh v3.6.1 - Kibana v6.4.0 - Revision 410

### Added

- The _Inventory_ tab has been redesigned ([#873](https://github.com/wazuh/wazuh-kibana-app/pull/873)):
  - Added new network interfaces and port tables.
  - Improved design using metric information bars and intuitive status indicators.
- Added refresh functionality to the _Settings > Logs_ tab ([#852](https://github.com/wazuh/wazuh-kibana-app/pull/852)):
  - Now everytime the user opens the tab, the logs will be reloaded.
  - A new button to force the update has been added on the top left corner of the logs table.
- Added `tags` and `recursion_level` configuration options to _Management/Agent > Configuration_ tabs ([#850](https://github.com/wazuh/wazuh-kibana-app/pull/850)).
- The _Kuery_ search syntax has been added again to the app ([#851](https://github.com/wazuh/wazuh-kibana-app/pull/851)).
- Added a first batch of [_Mocha_](https://mochajs.org/) tests and other quality of code improvements to the app ([#859](https://github.com/wazuh/wazuh-kibana-app/pull/859)).
- Now you can open specific rule details (the _Management > Ruleset_ tab) when clicking on the `rule.id` value on the _Discover_ tab ([#862](https://github.com/wazuh/wazuh-kibana-app/pull/862)).
- Now you can click on the rule ID value on the _Management > Ruleset_ tab to search for related alerts on the _Discover_ tab ([#863](https://github.com/wazuh/wazuh-kibana-app/pull/863)).

### Changed

- The index pattern known fields have been updated up to 567 ([#872](https://github.com/wazuh/wazuh-kibana-app/pull/872)).
- Now the _Inventory_ tab will always be available for all agents, and a descriptive message will appear if the agent doesn't have `syscollector` enabled ([#879](https://github.com/wazuh/wazuh-kibana-app/pull/879)).

### Fixed

- Fixed a bug where the _Inventory_ tab was unavailable if the user reloads the page while on the _Agents > Configuration_ tab ([#845](https://github.com/wazuh/wazuh-kibana-app/pull/845)).
- Fixed some _Overview > VirusTotal_ visualizations ([#846](https://github.com/wazuh/wazuh-kibana-app/pull/846)).
- Fixed a bug where the _Settings > Extensions_ tab wasn't being properly hidden when there's no API entries inserted ([#847](https://github.com/wazuh/wazuh-kibana-app/pull/847)).
- Fixed a bug where the _Current API_ indicator on the top navbar wasn't being properly updated when the user deletes all the API entries ([#848](https://github.com/wazuh/wazuh-kibana-app/pull/848)).
- Fixed a bug where the _Agents coverage_ metric were not displaying a proper value when the manager has 0 registered agents ([#849](https://github.com/wazuh/wazuh-kibana-app/pull/849)).
- Fixed a bug where the `wazuh-basic` user role was able to update API entries (it should be forbidden) ([#853](https://github.com/wazuh/wazuh-kibana-app/pull/853)).
- Fixed a bug where the visualizations had scroll bars on the PDF reports ([#870](https://github.com/wazuh/wazuh-kibana-app/pull/870)).
- Fixed a bug on the _Dev tools_ tab where the user couldn't execute the first request block if there was blank lines above it ([#871](https://github.com/wazuh/wazuh-kibana-app/pull/871)).
- Fixed a bug on pinned filters when opening tabs where the implicit filter was the same, making them stuck and unremovable from other tabs ([#878](https://github.com/wazuh/wazuh-kibana-app/pull/878)).

## Wazuh v3.6.1 - Kibana v6.4.0 - Revision 409

### Added

- Support for Wazuh v3.6.1.

### Fixed

- Fixed a bug on the _Dev tools_ tab ([b7c79f4](https://github.com/wazuh/wazuh-kibana-app/commit/b7c79f48f06cb49b12883ec9e9337da23b49976b)).

## Wazuh v3.6.1 - Kibana v6.3.2 - Revision 408

### Added

- Support for Wazuh v3.6.1.

### Fixed

- Fixed a bug on the _Dev tools_ tab ([4ca9ed5](https://github.com/wazuh/wazuh-kibana-app/commit/4ca9ed54f1b18e5d499d950e6ff0741946701988)).

## Wazuh v3.6.0 - Kibana v6.4.0 - Revision 407

### Added

- Support for Wazuh v3.6.0.

## Wazuh v3.6.0 - Kibana v6.3.2 - Revision 406

### Added

- Support for Wazuh v3.6.0.

## Wazuh v3.5.0 - Kibana v6.4.0 - Revision 405

### Added

- Support for Elastic Stack v6.4.0 ([#813](https://github.com/wazuh/wazuh-kibana-app/pull/813)).

## Wazuh v3.5.0 - Kibana v6.3.2 - Revision 404

### Added

- Added new options to `config.yml` to change shards and replicas settings for `wazuh-monitoring` indices ([#809](https://github.com/wazuh/wazuh-kibana-app/pull/809)).
- Added more error messages for `wazuhapp.log` in case of failure when performing some crucial functions ([#812](https://github.com/wazuh/wazuh-kibana-app/pull/812)).
- Now it's possible to change replicas settings for existing `.wazuh`, `.wazuh-version` and `wazuh-monitoring` indices on the `config.yml` file ([#817](https://github.com/wazuh/wazuh-kibana-app/pull/817)).

### Changed

- App frontend code refactored and restructured ([#802](https://github.com/wazuh/wazuh-kibana-app/pull/802)).
- Now the _Overview > Security events_ tab won't show anything if the only visualization with data is _Agents status_ ([#811](https://github.com/wazuh/wazuh-kibana-app/pull/811)).

### Fixed

- Fixed a bug where the RAM status message appreared twice the first time you opened the app ([#807](https://github.com/wazuh/wazuh-kibana-app/pull/807)).
- Fixed the app UI to make the app usable on Internet Explorer 11 ([#808](https://github.com/wazuh/wazuh-kibana-app/pull/808)).

## Wazuh v3.5.0 - Kibana v6.3.2 - Revision 403

### Added

- The welcome tabs on _Overview_ and _Agents_ have been updated with a new name and description for the existing sections ([#788](https://github.com/wazuh/wazuh-kibana-app/pull/788)).
- Now the app tables will auto-resize depending on the screen height ([#792](https://github.com/wazuh/wazuh-kibana-app/pull/792)).

### Changed

- Now all the app filters on several tables will present the values in alphabetical order ([#787](https://github.com/wazuh/wazuh-kibana-app/pull/787)).

### Fixed

- Fixed a bug on _Decoders_ where clicking on the decoder wouldn't open the detail view if the `Parent decoders` filter was enabled ([#782](https://github.com/wazuh/wazuh-kibana-app/pull/782)).
- Fixed a bug on _Dev tools_ when the first line on the editor pane was empty or had a comment ([#790](https://github.com/wazuh/wazuh-kibana-app/pull/790)).
- Fixed a bug where the app was throwing multiple warning messages the first time you open it ([#791](https://github.com/wazuh/wazuh-kibana-app/pull/791)).
- Fixed a bug where clicking on a different tab from _Overview_ right after inserting the API credentials for the first time would always redirect to _Overview_ ([#791](https://github.com/wazuh/wazuh-kibana-app/pull/791)).
- Fixed a bug where the user could have a browser cookie with a reference to a non-existing API entry on Elasticsearch ([#794](https://github.com/wazuh/wazuh-kibana-app/pull/794) & [#795](https://github.com/wazuh/wazuh-kibana-app/pull/795)).

### Removed

- The cluster key has been removed from the API requests to `/manager/configuration` ([#796](https://github.com/wazuh/wazuh-kibana-app/pull/796)).

## Wazuh v3.5.0 - Kibana v6.3.1/v6.3.2 - Revision 402

### Added

- Support for Wazuh v3.5.0.
- Added new fields for _Vulnerability detector_ alerts ([#752](https://github.com/wazuh/wazuh-kibana-app/pull/752)).
- Added multi table search for `wz-table` directive. Added two new log levels for _Management > Logs_ section ([#753](https://github.com/wazuh/wazuh-kibana-app/pull/753)).

## Wazuh v3.4.0 - Kibana v6.3.1/v6.3.2 - Revision 401

### Added

- Added a few new fields for Kibana due to the new Wazuh _who-data_ feature ([#763](https://github.com/wazuh/wazuh-kibana-app/pull/763)).
- Added XML/JSON viewer for each card under _Management > Configuration_ ([#764](https://github.com/wazuh/wazuh-kibana-app/pull/764)).

### Changed

- Improved error handling for Dev tools. Also removed some unused dependencies from the _Dev tools_ tab ([#760](https://github.com/wazuh/wazuh-kibana-app/pull/760)).
- Unified origin for tab descriptions. Reviewed some grammar typos ([#765](https://github.com/wazuh/wazuh-kibana-app/pull/765)).
- Refactored agents autocomplete component. Removed unused/deprecated modules ([#766](https://github.com/wazuh/wazuh-kibana-app/pull/766)).
- Simplified route resolves section ([#768](https://github.com/wazuh/wazuh-kibana-app/pull/768)).

### Fixed

- Fixed missing cluster node filter for the visualization shown when looking for specific node under _Management > Monitoring_ section ([#758](https://github.com/wazuh/wazuh-kibana-app/pull/758)).
- Fixed missing dependency injection for `wzMisc` factory ([#768](https://github.com/wazuh/wazuh-kibana-app/pull/768)).

### Removed

- Removed `angular-aria`, `angular-md5`, `ansicolors`, `js-yaml`, `querystring` and `lodash` dependencies since Kibana includes all of them. Removed some unused images ([#768](https://github.com/wazuh/wazuh-kibana-app/pull/768)).

## Wazuh v3.4.0 - Kibana v6.3.1/v6.3.2 - Revision 400

### Added

- Support for Wazuh v3.4.0.
- Support for Elastic Stack v6.3.2.
- Support for Kuery as accepted query language ([#742](https://github.com/wazuh/wazuh-kibana-app/pull/742)).
  - This feature is experimental.
- Added new _Who data_ fields from file integrity monitoring features ([#746](https://github.com/wazuh/wazuh-kibana-app/pull/746)).
- Added tab in _Settings_ section where you can see the last logs from the Wazuh app server ([#723](https://github.com/wazuh/wazuh-kibana-app/pull/723)).

### Changed

- Fully redesigned of the welcome screen along the different app sections ([#751](https://github.com/wazuh/wazuh-kibana-app/pull/751)).
- Now any agent can go to the _Inventory_ tab regardless if it's enabled or not. The content will change properly according to the agent configuration ([#744](https://github.com/wazuh/wazuh-kibana-app/pull/744)).
- Updated the `angular-material` dependency to `1.1.10` ([#743](https://github.com/wazuh/wazuh-kibana-app/pull/743)).
- Any API entry is now removable regardless if it's the only one API entry ([#740](https://github.com/wazuh/wazuh-kibana-app/pull/740)).
- Performance has been improved regarding to agents status, they are now being fetched using _distinct_ routes from the Wazuh API ([#738](https://github.com/wazuh/wazuh-kibana-app/pull/738)).
- Improved the way we are parsing some Wazuh API errors regarding to version mismatching ([#735](https://github.com/wazuh/wazuh-kibana-app/pull/735)).

### Fixed

- Fixed wrong filters being applied in _Ruleset > Rules_ and _Ruleset > Decoders_ sections when using Lucene like filters plus path filters ([#736](https://github.com/wazuh/wazuh-kibana-app/pull/736)).
- Fixed the template checking from the healthcheck, now it allows to use custom index patterns ([#739](https://github.com/wazuh/wazuh-kibana-app/pull/739)).
- Fixed infinite white screen from _Management > Monitoring_ when the Wazuh cluster is enabled but not running ([#741](https://github.com/wazuh/wazuh-kibana-app/pull/741)).

## Wazuh v3.3.0/v3.3.1 - Kibana v6.3.1 - Revision 399

### Added

- Added a new Angular.js factory to store the Wazuh app configuration values. Also, this factory is being used by the pre-routes functions (resolves); this way we are sure about having the real configuration at any time. These pre-routes functions have been improved too ([#670](https://github.com/wazuh/wazuh-kibana-app/pull/670)).
- Added extended information for reports from _Reporting_ feature ([#701](https://github.com/wazuh/wazuh-kibana-app/pull/701)).

### Changed

- Tables have been improved. Now they are truncating long fields and adding a tooltip if needed ([#671](https://github.com/wazuh/wazuh-kibana-app/pull/671)).
- Services have been improved ([#715](https://github.com/wazuh/wazuh-kibana-app/pull/715)).
- CSV formatted files have been improved. Now they are showing a more human readable column names ([#717](https://github.com/wazuh/wazuh-kibana-app/pull/717), [#726](https://github.com/wazuh/wazuh-kibana-app/pull/726)).
- Added/Modified some visualization titles ([#728](https://github.com/wazuh/wazuh-kibana-app/pull/728)).
- Improved Discover perfomance when in background mode ([#719](https://github.com/wazuh/wazuh-kibana-app/pull/719)).
- Reports from the _Reporting_ feature have been fulyl redesigned ([#701](https://github.com/wazuh/wazuh-kibana-app/pull/701)).

### Fixed

- Fixed the top menu API indicator when checking the API connection and the manager/cluster information had been changed ([#668](https://github.com/wazuh/wazuh-kibana-app/pull/668)).
- Fixed our logger module which was not writting logs the very first time Kibana is started neither after a log rotation ([#667](https://github.com/wazuh/wazuh-kibana-app/pull/667)).
- Fixed a regular expression in the server side when parsing URLs before registering a new Wazuh API ([#690](https://github.com/wazuh/wazuh-kibana-app/pull/690)).
- Fixed filters from specific visualization regarding to _File integrity_ section ([#694](https://github.com/wazuh/wazuh-kibana-app/pull/694)).
- Fixed filters parsing when generating a report because it was not parsing negated filters as expected ([#696](https://github.com/wazuh/wazuh-kibana-app/pull/696)).
- Fixed visualization counter from _OSCAP_ tab ([#722](https://github.com/wazuh/wazuh-kibana-app/pull/722)).

### Removed

- Temporary removed CSV download from agent inventory section due to Wazuh API bug ([#727](https://github.com/wazuh/wazuh-kibana-app/pull/727)).

## Wazuh v3.3.0/v3.3.1 - Kibana v6.3.0 - Revision 398

### Added

- Improvements for latest app redesign ([#652](https://github.com/wazuh/wazuh-kibana-app/pull/652)):
  - The _Welcome_ tabs have been simplified, following a more Elastic design.
  - Added again the `md-nav-bar` component with refined styles and limited to specific sections.
  - The _Settings > Welcome_ tab has been removed. You can use the nav bar to switch tabs.
  - Minor CSS adjustments and reordering.
- Small app UI improvements ([#634](https://github.com/wazuh/wazuh-kibana-app/pull/634)):
  - Added link to _Agents Preview_ on the _Agents_ tab breadcrumbs.
  - Replaced the _Generate report_ button with a smaller one.
  - Redesigned _Management > Ruleset_ `md-chips` to look similar to Kibana filter pills.
  - Added agent information bar from _Agents > General_ to _Agents > Welcome_ too.
  - Refactored flex layout on _Welcome_ tabs to fix a height visual bug.
  - Removed duplicated loading rings on the _Agents_ tab.
- Improvements for app tables ([#627](https://github.com/wazuh/wazuh-kibana-app/pull/627)):
  - Now the current page will be highlighted.
  - The gap has been fixed to the items per page value.
  - If there are no more pages for _Next_ or _Prev_ buttons, they will be hidden.
- Improvements for app health check ([#637](https://github.com/wazuh/wazuh-kibana-app/pull/637)):
  - Improved design for the view.
  - The checks have been placed on a table, showing the current status of each one.
- Changes to our reporting feature ([#639](https://github.com/wazuh/wazuh-kibana-app/pull/639)):
  - Now the generated reports will include tables for each section.
  - Added a parser for getting Elasticsearch data table responses.
  - The reporting feature is now a separated module, and the code has been refactored.
- Improvements for app tables pagination ([#646](https://github.com/wazuh/wazuh-kibana-app/pull/646)).

### Changed

- Now the `pretty` parameter on the _Dev tools_ tab will be ignored to avoid `Unexpected error` messages ([#624](https://github.com/wazuh/wazuh-kibana-app/pull/624)).
- The `pdfkit` dependency has been replaced by `pdfmake` ([#639](https://github.com/wazuh/wazuh-kibana-app/pull/639)).
- Changed some Kibana tables for performance improvements on the reporting feature ([#644](https://github.com/wazuh/wazuh-kibana-app/pull/644)).
- Changed the method to refresh the list of known fields on the index pattern ([#650](https://github.com/wazuh/wazuh-kibana-app/pull/650)):
  - Now when restarting Kibana, the app will update the fieldset preserving the custom user fields.

### Fixed

- Fixed bug on _Agents CIS-CAT_ tab who wasn't loading the appropriate visualizations ([#626](https://github.com/wazuh/wazuh-kibana-app/pull/626)).
- Fixed a bug where sometimes the index pattern could be `undefined` during the health check process, leading into a false error message when loading the app ([#640](https://github.com/wazuh/wazuh-kibana-app/pull/640)).
- Fixed several bugs on the _Settings > API_ tab when removing, adding or editing new entries.

### Removed

- Removed the app login system ([#636](https://github.com/wazuh/wazuh-kibana-app/pull/636)):
  - This feature was unstable, experimental and untested for a long time. We'll provide much better RBAC capabilities in the future.
- Removed the new Kuery language option on Discover app search bars.
  - This feature will be restored in the future, after more Elastic v6.3.0 adaptations.

## Wazuh v3.3.0/v3.3.1 - Kibana v6.3.0 - Revision 397

### Added

- Support for Elastic Stack v6.3.0 ([#579](https://github.com/wazuh/wazuh-kibana-app/pull/579) & [#612](https://github.com/wazuh/wazuh-kibana-app/pull/612) & [#615](https://github.com/wazuh/wazuh-kibana-app/pull/615)).
- Brand-new Wazuh app redesign for the _Monitoring_ tab ([#581](https://github.com/wazuh/wazuh-kibana-app/pull/581)):
  - Refactored and optimized UI for these tabs, using a breadcrumbs-based navigability.
  - Used the same guidelines from the previous redesign for _Overview_ and _Agents_ tabs.
- New tab for _Agents_ - _Inventory_ ([#582](https://github.com/wazuh/wazuh-kibana-app/pull/582)):
  - Get information about the agent host, such as installed packages, motherboard, operating system, etc.
  - This tab will appear if the agent has the [`syscollector`](https://documentation.wazuh.com/current/user-manual/reference/ossec-conf/wodle-syscollector.html) wodle enabled.
- Brand-new extension - _CIS-CAT Alerts_ ([#601](https://github.com/wazuh/wazuh-kibana-app/pull/601)):
  - A new extension, disabled by default.
  - Visualize alerts related to the CIS-CAT benchmarks on the _Overview_ and _Agents_ tabs.
  - Get information about the last performed scan and its score.
- Several improvements for the _Dev tools_ tab ([#583](https://github.com/wazuh/wazuh-kibana-app/pull/583) & [#597](https://github.com/wazuh/wazuh-kibana-app/pull/597)):
  - Now you can insert queries using inline parameters, just like in a web browser.
  - You can combine inline parameters with JSON-like parameters.
  - If you use the same parameter on both methods with different values, the inline parameter has precedence over the other one.
  - The tab icon has been changed for a more appropriate one.
  - The `Execute query` button is now always placed on the first line of the query block.
- Refactoring for all app tables ([#582](https://github.com/wazuh/wazuh-kibana-app/pull/582)):
  - Replaced the old `wz-table` directive with a new one, along with a new data factory.
  - Now the tables are built with a pagination system.
  - Much easier method for building tables for the app.
  - Performance and stability improvements when fetching API data.
  - Now you can see the total amount of items and the elapsed time.

### Changed

- Moved some logic from the _Agents preview_ tab to the server, to avoid excessive client-side workload ([#586](https://github.com/wazuh/wazuh-kibana-app/pull/586)).
- Changed the UI to use the same loading ring across all the app tabs ([#593](https://github.com/wazuh/wazuh-kibana-app/pull/593) & [#599](https://github.com/wazuh/wazuh-kibana-app/pull/599)).
- Changed the _No results_ message across all the tabs with visualizations ([#599](https://github.com/wazuh/wazuh-kibana-app/pull/599)).

### Fixed

- Fixed a bug on the _Settings/Extensions_ tab where enabling/disabling some extensions could make other ones to be disabled ([#591](https://github.com/wazuh/wazuh-kibana-app/pull/591)).

## Wazuh v3.3.0/v3.3.1 - Kibana v6.2.4 - Revision 396

### Added

- Support for Wazuh v3.3.1.
- Brand-new Wazuh app redesign for the _Settings_ tab ([#570](https://github.com/wazuh/wazuh-kibana-app/pull/570)):
  - Refactored and optimized UI for these tabs, using a breadcrumbs-based navigability.
  - Used the same guidelines from the previous redesign for _Overview_ and _Agents_ tabs.
- Refactoring for _Overview_ and _Agents_ controllers ([#564](https://github.com/wazuh/wazuh-kibana-app/pull/564)):
  - Reduced duplicated code by splitting it into separate files.
  - Code optimization for a better performance and maintainability.
  - Added new services to provide similar functionality between different app tabs.
- Added `data.vulnerability.package.condition` to the list of known fields ([#566](https://github.com/wazuh/wazuh-kibana-app/pull/566)).

### Changed

- The `wazuh-logs` and `wazuh-monitoring` folders have been moved to the Kibana's `optimize` directory in order to avoid some error messages when using the `kibana-plugin list` command ([#563](https://github.com/wazuh/wazuh-kibana-app/pull/563)).

### Fixed

- Fixed a bug on the _Settings_ tab where updating an API entry with wrong credentials would corrupt the existing one ([#558](https://github.com/wazuh/wazuh-kibana-app/pull/558)).
- Fixed a bug on the _Settings_ tab where removing an API entry while its edit form is opened would hide the `Add API` button unless the user reloads the tab ([#558](https://github.com/wazuh/wazuh-kibana-app/pull/558)).
- Fixed some Audit visualizations on the _Overview_ and _Agents_ tabs that weren't using the same search query to show the results ([#572](https://github.com/wazuh/wazuh-kibana-app/pull/572)).
- Fixed undefined variable error on the `wz-menu` directive ([#575](https://github.com/wazuh/wazuh-kibana-app/pull/575)).

## Wazuh v3.3.0 - Kibana v6.2.4 - Revision 395

### Fixed

- Fixed a bug on the _Agent Configuration_ tab where the sync status was always `NOT SYNCHRONIZED` ([#569](https://github.com/wazuh/wazuh-kibana-app/pull/569)).

## Wazuh v3.3.0 - Kibana v6.2.4 - Revision 394

### Added

- Support for Wazuh v3.3.0.
- Updated some backend API calls to include the app version in the request header ([#560](https://github.com/wazuh/wazuh-kibana-app/pull/560)).

## Wazuh v3.2.4 - Kibana v6.2.4 - Revision 393

### Added

- Brand-new Wazuh app redesign for _Overview_ and _Agents_ tabs ([#543](https://github.com/wazuh/wazuh-kibana-app/pull/543)):
  - Updated UI for these tabs using breadcrumbs.
  - New _Welcome_ screen, presenting all the tabs to the user, with useful links to our documentation.
  - Overall design improved, adjusted font sizes and reduced HTML code.
  - This base will allow the app to increase its functionality in the future.
  - Removed the `md-nav-bar` component for a better user experience on small screens.
  - Improved app performance removing some CSS effects from some components, such as buttons.
- New filter for agent version on the _Agents Preview_ tab ([#537](https://github.com/wazuh/wazuh-kibana-app/pull/537)).
- New filter for cluster node on the _Agents Preview_ tab ([#538](https://github.com/wazuh/wazuh-kibana-app/pull/538)).

### Changed

- Now the report generation process will run in a parallel mode in the foreground ([#523](https://github.com/wazuh/wazuh-kibana-app/pull/523)).
- Replaced the usage of `$rootScope` with two new factories, along with more controller improvements ([#525](https://github.com/wazuh/wazuh-kibana-app/pull/525)).
- Now the _Extensions_ tab on _Settings_ won't edit the `.wazuh` index to modify the extensions configuration for all users ([#545](https://github.com/wazuh/wazuh-kibana-app/pull/545)).
  - This allows each new user to always start with the base extensions configuration, and modify it to its needs storing the settings on a browser cookie.
- Now the GDPR requirements description on its tab won't be loaded if the Wazuh API version is not v3.2.3 or higher ([#546](https://github.com/wazuh/wazuh-kibana-app/pull/546)).

### Fixed

- Fixed a bug where the app crashes when attempting to download huge amounts of data as CSV format ([#521](https://github.com/wazuh/wazuh-kibana-app/pull/521)).
- Fixed a bug on the Timelion visualizations from _Management/Monitoring_ which were not properly filtering and showing the cluster nodes information ([#530](https://github.com/wazuh/wazuh-kibana-app/pull/530)).
- Fixed several bugs on the loading process when switching between tabs with or without visualizations in the _Overview_ and _Agents_ tab ([#531](https://github.com/wazuh/wazuh-kibana-app/pull/531) & [#533](https://github.com/wazuh/wazuh-kibana-app/pull/533)).
- Fixed a bug on the `wazuh-monitoring` index feature when using multiple inserted APIs, along with several performance improvements ([#539](https://github.com/wazuh/wazuh-kibana-app/pull/539)).
- Fixed a bug where the OS filter on the _Agents Preview_ tab would exclude the rest of filters instead of combining them ([#552](https://github.com/wazuh/wazuh-kibana-app/pull/552)).
- Fixed a bug where the Extensions settings were restored every time the user opened the _Settings_ tab or pressed the _Set default manager_ button ([#555](https://github.com/wazuh/wazuh-kibana-app/pull/555) & [#556](https://github.com/wazuh/wazuh-kibana-app/pull/556)).

## Wazuh v3.2.3/v3.2.4 - Kibana v6.2.4 - Revision 392

### Added

- Support for Wazuh v3.2.4.
- New functionality - _Reporting_ ([#510](https://github.com/wazuh/wazuh-kibana-app/pull/510)):
  - Generate PDF logs on the _Overview_ and _Agents_ tabs, with the new button next to _Panels_ and _Discover_.
  - The report will contain the current visualizations from the tab where you generated it.
  - List all your generated reports, download or deleted them at the new _Management/Reporting_ tab.
  - **Warning:** If you leave the tab while generating a report, the process will be aborted.
- Added warning/error messages about the total RAM on the server side ([#502](https://github.com/wazuh/wazuh-kibana-app/pull/502)):
  - None of this messages will prevent the user from accessing the app, it's just a recommendation.
  - If your server has less than 2GB of RAM, you'll get an error message when opening the app.
  - If your server has between 2GB and 3GB of RAM, you'll get a warning message.
  - If your server has more than 3GB of RAM, you won't get any kind of message.
- Refactoring and added loading bar to _Manager Logs_ and _Groups_ tabs ([#505](https://github.com/wazuh/wazuh-kibana-app/pull/505)).
- Added more Syscheck options to _Management/Agents_ configuration tabs ([#509](https://github.com/wazuh/wazuh-kibana-app/pull/509)).

### Fixed

- Added more fields to the `known-fields.js` file to avoid warning messages on _Discover_ when using Filebeat for alerts forwarding ([#497](https://github.com/wazuh/wazuh-kibana-app/pull/497)).
- Fixed a bug where clicking on the _Check connection_ button on the _Settings_ tab threw an error message although the API connected successfully ([#504](https://github.com/wazuh/wazuh-kibana-app/pull/504)).
- Fixed a bug where the _Agents_ tab was not properly showing the total of agents due to the new Wazuh cluster implementation ([#517](https://github.com/wazuh/wazuh-kibana-app/pull/517)).

## Wazuh v3.2.3 - Kibana v6.2.4 - Revision 391

### Added

- Support for Wazuh v3.2.3.
- Brand-new extension - _GDPR Alerts_ ([#453](https://github.com/wazuh/wazuh-kibana-app/pull/453)):
  - A new extension, enabled by default.
  - Visualize alerts related to the GDPR compliance on the _Overview_ and _Agents_ tabs.
  - The _Ruleset_ tab has been updated to include GDPR filters on the _Rules_ subtab.
- Brand-new Management tab - _Monitoring_ ([#490](https://github.com/wazuh/wazuh-kibana-app/pull/490)):
  - Visualize your Wazuh cluster, both master and clients.
    - Get the current cluster configuration.
    - Nodes listing, sorting, searching, etc.
  - Get a more in-depth cluster status thanks to the newly added [_Timelion_](https://www.elastic.co/guide/en/kibana/current/timelion.html) visualizations.
  - The Detail view gives you a summary of the node's healthcheck.
- Brand-new tab - _Dev tools_ ([#449](https://github.com/wazuh/wazuh-kibana-app/pull/449)):
  - Find it on the top navbar, next to _Discover_.
  - Execute Wazuh API requests directly from the app.
  - This tab uses your currently selected API from _Settings_.
  - You can type different API requests on the input window, select one with the cursor, and click on the Play button to execute it.
  - You can also type comments on the input window.
- More improvements for the _Manager/Ruleset_ tab ([#446](https://github.com/wazuh/wazuh-kibana-app/pull/446)):
  - A new colour palette for regex, order and rule description arguments.
  - Added return to List view on Ruleset button while on Detail view.
  - Fixed line height on all table headers.
  - Removed unused, old code from Ruleset controllers.
- Added option on `config.yml` to enable/disable the `wazuh-monitoring` index ([#441](https://github.com/wazuh/wazuh-kibana-app/pull/441)):
  - Configure the frequency time to generate new indices.
  - The default frequency time has been increased to 1 hour.
  - When disabled, useful metrics will appear on _Overview/General_ replacing the _Agent status_ visualization.
- Added CSV exporting button to the app ([#431](https://github.com/wazuh/wazuh-kibana-app/pull/431)):
  - Implemented new logic to fetch data from the Wazuh API and download it in CSV format.
  - Currently available for the _Ruleset_, _Logs_ and _Groups_ sections on the _Manager_ tab and also the _Agents_ tab.
- More refactoring to the app backend ([#439](https://github.com/wazuh/wazuh-kibana-app/pull/439)):
  - Standardized error output from the server side.
  - Drastically reduced the error management logic on the client side.
  - Applied the _Facade_ pattern when importing/exporting modules.
  - Deleted unused/deprecated/useless methods both from server and client side.
  - Some optimizations to variable type usages.
- Refactoring to Kibana filters management ([#452](https://github.com/wazuh/wazuh-kibana-app/pull/452) & [#459](https://github.com/wazuh/wazuh-kibana-app/pull/459)):
  - Added new class to build queries from the base query.
  - The filter management is being done on controllers instead of the `discover` directive.
  - Now we are emitting specific events whenever we are fetching data or communicating to the `discover` directive.
  - The number of useless requests to fetch data has been reduced.
  - The synchronization actions are working as expected regardless the amount of data and/or the number of machine resources.
  - Fixed several bugs about filter usage and transition to different app tabs.
- Added confirmation message when the user deletes an API entry on _Settings/API_ ([#428](https://github.com/wazuh/wazuh-kibana-app/pull/428)).
- Added support for filters on the _Manager/Logs_ tab when realtime is enabled ([#433](https://github.com/wazuh/wazuh-kibana-app/pull/433)).
- Added more filter options to the Detail view on _Manager/Ruleset_ ([#434](https://github.com/wazuh/wazuh-kibana-app/pull/434)).

### Changed

- Changed OSCAP visualization to avoid clipping issues with large agent names ([#429](https://github.com/wazuh/wazuh-kibana-app/pull/429)).
- Now the related Rules or Decoders sections on _Manager/Ruleset_ will remain hidden if there isn't any data to show or while it's loading ([#434](https://github.com/wazuh/wazuh-kibana-app/pull/434)).
- Added a 200ms delay when fetching iterable data from the Wazuh API ([#445](https://github.com/wazuh/wazuh-kibana-app/pull/445) & [#450](https://github.com/wazuh/wazuh-kibana-app/pull/450)).
- Fixed several bugs related to Wazuh API timeout/cancelled requests ([#445](https://github.com/wazuh/wazuh-kibana-app/pull/445)).
- Added `ENOTFOUND`, `EHOSTUNREACH`, `EINVAL`, `EAI_AGAIN` options for API URL parameter checking ([#463](https://github.com/wazuh/wazuh-kibana-app/pull/463)).
- Now the _Settings/Extensions_ subtab won't appear unless there's at least one API inserted ([#465](https://github.com/wazuh/wazuh-kibana-app/pull/465)).
- Now the index pattern selector on _Settings/Pattern_ will also refresh the known fields when changing it ([#477](https://github.com/wazuh/wazuh-kibana-app/pull/477)).
- Changed the _Manager_ tab into _Management_ ([#490](https://github.com/wazuh/wazuh-kibana-app/pull/490)).

### Fixed

- Fixed a bug where toggling extensions after deleting an API entry could lead into an error message ([#465](https://github.com/wazuh/wazuh-kibana-app/pull/465)).
- Fixed some performance bugs on the `dataHandler` service ([#442](https://github.com/wazuh/wazuh-kibana-app/pull/442) & [#486](https://github.com/wazuh/wazuh-kibana-app/pull/442)).
- Fixed a bug when loading the _Agents preview_ tab on Safari web browser ([#447](https://github.com/wazuh/wazuh-kibana-app/pull/447)).
- Fixed a bug where a new extension (enabled by default) appears disabled when updating the app ([#456](https://github.com/wazuh/wazuh-kibana-app/pull/456)).
- Fixed a bug where pressing the Enter key on the _Discover's_ tab search bar wasn't working properly ([#488](https://github.com/wazuh/wazuh-kibana-app/pull/488)).

### Removed

- Removed the `rison` dependency from the `package.json` file ([#452](https://github.com/wazuh/wazuh-kibana-app/pull/452)).
- Removed unused Elasticsearch request to avoid problems when there's no API inserted ([#460](https://github.com/wazuh/wazuh-kibana-app/pull/460)).

## Wazuh v3.2.1/v3.2.2 - Kibana v6.2.4 - Revision 390

### Added

- Support for Wazuh v3.2.2.
- Refactoring on visualizations use and management ([#397](https://github.com/wazuh/wazuh-kibana-app/pull/397)):
  - Visualizations are no longer stored on an index, they're built and loaded on demand when needed to render the interface.
  - Refactoring on the whole app source code to use the _import/export_ paradigm.
  - Removed old functions and variables from the old visualization management logic.
  - Removed cron task to clean remaining visualizations since it's no longer needed.
  - Some Kibana functions and modules have been overridden in order to make this refactoring work.
    - This change is not intrusive in any case.
- New redesign for the _Manager/Ruleset_ tab ([#420](https://github.com/wazuh/wazuh-kibana-app/pull/420)):
  - Rules and decoders list now divided into two different sections: _List view_ and _Detail view_.
  - Removed old expandable tables to move the rule/decoder information into a new space.
  - Enable different filters on the detail view for a better search on the list view.
  - New table for related rules or decoders.
  - And finally, a bunch of minor design enhancements to the whole app.
- Added a copyright notice to the whole app source code ([#395](https://github.com/wazuh/wazuh-kibana-app/pull/395)).
- Updated `.gitignore` with the _Node_ template ([#395](https://github.com/wazuh/wazuh-kibana-app/pull/395)).
- Added new module to the `package.json` file, [`rison`](https://www.npmjs.com/package/rison) ([#404](https://github.com/wazuh/wazuh-kibana-app/pull/404)).
- Added the `errorHandler` service to the blank screen scenario ([#413](https://github.com/wazuh/wazuh-kibana-app/pull/413)):
  - Now the exact error message will be shown to the user, instead of raw JSON content.
- Added new option on the `config.yml` file to disable the new X-Pack RBAC capabilities to filter index-patterns ([#417](https://github.com/wazuh/wazuh-kibana-app/pull/417)).

### Changed

- Small minor enhancements to the user interface ([#396](https://github.com/wazuh/wazuh-kibana-app/pull/396)):
  - Reduced Wazuh app logo size.
  - Changed buttons text to not use all-capitalized letters.
  - Minor typos found in the HTML/CSS code have been fixed.
- Now the app log stores the package revision ([#417](https://github.com/wazuh/wazuh-kibana-app/pull/417)).

### Fixed

- Fixed bug where the _Agents_ tab didn't preserve the filters after reloading the page ([#404](https://github.com/wazuh/wazuh-kibana-app/pull/404)).
- Fixed a bug when using X-Pack that sometimes threw an error of false _"Not enough privileges"_ scenario ([#415](https://github.com/wazuh/wazuh-kibana-app/pull/415)).
- Fixed a bug where the Kibana Discover auto-refresh functionality was still working when viewing the _Agent configuration_ tab ([#419](https://github.com/wazuh/wazuh-kibana-app/pull/419)).

## Wazuh v3.2.1 - Kibana v6.2.4 - Revision 389

### Changed

- Changed severity and verbosity to some log messages ([#412](https://github.com/wazuh/wazuh-kibana-app/pull/412)).

### Fixed

- Fixed a bug when using the X-Pack plugin without security capabilities enabled ([#403](https://github.com/wazuh/wazuh-kibana-app/pull/403)).
- Fixed a bug when the app was trying to create `wazuh-monitoring` indices without checking the existence of the proper template ([#412](https://github.com/wazuh/wazuh-kibana-app/pull/412)).

## Wazuh v3.2.1 - Kibana v6.2.4 - Revision 388

### Added

- Support for Elastic Stack v6.2.4.
- App server fully refactored ([#360](https://github.com/wazuh/wazuh-kibana-app/pull/360)):
  - Added new classes, reduced the amount of code, removed unused functions, and several optimizations.
  - Now the app follows a more ES6 code style on multiple modules.
  - _Overview/Agents_ visualizations have been ordered into separated files and folders.
  - Now the app can use the default index defined on the `/ect/kibana/kibana.yml` file.
  - Better error handling for the visualizations directive.
  - Added a cron job to delete remaining visualizations on the `.kibana` index if so.
  - Also, we've added some changes when using the X-Pack plugin:
    - Better management of users and roles in order to use the app capabilities.
    - Prevents app loading if the currently logged user has no access to any index pattern.
- Added the `errorHandler` service to the `dataHandler` factory ([#340](https://github.com/wazuh/wazuh-kibana-app/pull/340)).
- Added Syscollector section to _Manager/Agents Configuration_ tabs ([#359](https://github.com/wazuh/wazuh-kibana-app/pull/359)).
- Added `cluster.name` field to the `wazuh-monitoring` index ([#377](https://github.com/wazuh/wazuh-kibana-app/pull/377)).

### Changed

- Increased the query size when fetching the index pattern list ([#339](https://github.com/wazuh/wazuh-kibana-app/pull/339)).
- Changed active colour for all app tables ([#347](https://github.com/wazuh/wazuh-kibana-app/pull/347)).
- Changed validation regex to accept URLs with non-numeric format ([#353](https://github.com/wazuh/wazuh-kibana-app/pull/353)).
- Changed visualization removal cron task to avoid excessive log messages when there weren't removed visualizations ([#361](https://github.com/wazuh/wazuh-kibana-app/pull/361)).
- Changed filters comparison for a safer access ([#383](https://github.com/wazuh/wazuh-kibana-app/pull/383)).
- Removed some `server.log` messages to avoid performance errors ([#384](https://github.com/wazuh/wazuh-kibana-app/pull/384)).
- Changed the way of handling the index patterns list ([#360](https://github.com/wazuh/wazuh-kibana-app/pull/360)).
- Rewritten some false error-level logs to just information-level ones ([#360](https://github.com/wazuh/wazuh-kibana-app/pull/360)).
- Changed some files from JSON to CommonJS for performance improvements ([#360](https://github.com/wazuh/wazuh-kibana-app/pull/360)).
- Replaced some code on the `kibana-discover` directive with a much cleaner statement to avoid issues on the _Agents_ tab ([#394](https://github.com/wazuh/wazuh-kibana-app/pull/394)).

### Fixed

- Fixed a bug where several `agent.id` filters were created at the same time when navigating between _Agents_ and _Groups_ with different selected agents ([#342](https://github.com/wazuh/wazuh-kibana-app/pull/342)).
- Fixed logic on the index-pattern selector which wasn't showing the currently selected pattern the very first time a user opened the app ([#345](https://github.com/wazuh/wazuh-kibana-app/pull/345)).
- Fixed a bug on the `errorHandler` service who was preventing a proper output of some Elastic-related backend error messages ([#346](https://github.com/wazuh/wazuh-kibana-app/pull/346)).
- Fixed panels flickering in the _Settings_ tab ([#348](https://github.com/wazuh/wazuh-kibana-app/pull/348)).
- Fixed a bug in the shards and replicas settings when the user sets the value to zero (0) ([#358](https://github.com/wazuh/wazuh-kibana-app/pull/358)).
- Fixed several bugs related to the upgrade process from Wazuh 2.x to the new refactored server ([#363](https://github.com/wazuh/wazuh-kibana-app/pull/363)).
- Fixed a bug in _Discover/Agents VirusTotal_ tabs to avoid conflicts with the `agent.name` field ([#379](https://github.com/wazuh/wazuh-kibana-app/pull/379)).
- Fixed a bug on the implicit filter in _Discover/Agents PCI_ tabs ([#393](https://github.com/wazuh/wazuh-kibana-app/pull/393)).

### Removed

- Removed clear API password on `checkPattern` response ([#339](https://github.com/wazuh/wazuh-kibana-app/pull/339)).
- Removed old dashboard visualizations to reduce loading times ([#360](https://github.com/wazuh/wazuh-kibana-app/pull/360)).
- Removed some unused dependencies due to the server refactoring ([#360](https://github.com/wazuh/wazuh-kibana-app/pull/360)).
- Removed completely `metricService` from the app ([#389](https://github.com/wazuh/wazuh-kibana-app/pull/389)).

## Wazuh v3.2.1 - Kibana v6.2.2/v6.2.3 - Revision 387

### Added

- New logging system ([#307](https://github.com/wazuh/wazuh-kibana-app/pull/307)):
  - New module implemented to write app logs.
  - Now a trace is stored every time the app is re/started.
  - Currently, the `initialize.js` and `monitoring.js` files work with this system.
  - Note: the logs will live under `/var/log/wazuh/wazuhapp.log` on Linux systems, on Windows systems they will live under `kibana/plugins/`. It rotates the log whenever it reaches 100MB.
- Better cookies handling ([#308](https://github.com/wazuh/wazuh-kibana-app/pull/308)):
  - New field on the `.wazuh-version` index to store the last time the Kibana server was restarted.
  - This is used to check if the cookies have consistency with the current server status.
  - Now the app is clever and takes decisions depending on new consistency checks.
- New design for the _Agents/Configuration_ tab ([#310](https://github.com/wazuh/wazuh-kibana-app/pull/310)):
  - The style is the same as the _Manager/Configuration_ tab.
  - Added two more sections: CIS-CAT and Commands ([#315](https://github.com/wazuh/wazuh-kibana-app/pull/315)).
  - Added a new card that will appear when there's no group configuration at all ([#323](https://github.com/wazuh/wazuh-kibana-app/pull/323)).
- Added _"group"_ column on the agents list in _Agents_ ([#312](https://github.com/wazuh/wazuh-kibana-app/pull/312)):
  - If you click on the group, it will redirect the user to the specified group in _Manager/Groups_.
- New option for the `config.yml` file, `ip.selector` ([#313](https://github.com/wazuh/wazuh-kibana-app/pull/313)):
  - Define if the app will show or not the index pattern selector on the top navbar.
  - This setting is set to `true` by default.
- More CSS cleanup and reordering ([#315](https://github.com/wazuh/wazuh-kibana-app/pull/315)):
  - New `typography.less` file.
  - New `layout.less` file.
  - Removed `cleaned.less` file.
  - Reordering and cleaning of existing CSS files, including removal of unused classes, renaming, and more.
  - The _Settings_ tab has been refactored to correct some visual errors with some card components.
  - Small refactoring to some components from _Manager/Ruleset_ ([#323](https://github.com/wazuh/wazuh-kibana-app/pull/323)).
- New design for the top navbar ([#326](https://github.com/wazuh/wazuh-kibana-app/pull/326)):
  - Cleaned and refactored code
  - Revamped design, smaller and with minor details to follow the rest of Wazuh app guidelines.
- New design for the wz-chip component to follow the new Wazuh app guidelines ([#323](https://github.com/wazuh/wazuh-kibana-app/pull/323)).
- Added more descriptive error messages when the user inserts bad credentials on the _Add new API_ form in the _Settings_ tab ([#331](https://github.com/wazuh/wazuh-kibana-app/pull/331)).
- Added a new CSS class to truncate overflowing text on tables and metric ribbons ([#332](https://github.com/wazuh/wazuh-kibana-app/pull/332)).
- Support for Elastic Stack v6.2.2/v6.2.3.

### Changed

- Improved the initialization system ([#317](https://github.com/wazuh/wazuh-kibana-app/pull/317)):
  - Now the app will re-create the index-pattern if the user deletes the currently used by the Wazuh app.
  - The fieldset is now automatically refreshed if the app detects mismatches.
  - Now every index-pattern is dynamically formatted (for example, to enable the URLs in the _Vulnerabilities_ tab).
  - Some code refactoring for a better handling of possible use cases.
  - And the best thing, it's no longer needed to insert the sample alert!
- Improvements and changes to index-patterns ([#320](https://github.com/wazuh/wazuh-kibana-app/pull/320) & [#333](https://github.com/wazuh/wazuh-kibana-app/pull/333)):
  - Added a new route, `/get-list`, to fetch the index pattern list.
  - Removed and changed several functions for a proper management of index-patterns.
  - Improved the compatibility with user-created index-patterns, known to have unpredictable IDs.
  - Now the app properly redirects to `/blank-screen` if the length of the index patterns list is 0.
  - Ignored custom index patterns with auto-generated ID on the initialization process.
    - Now it uses the value set on the `config.yml` file.
  - If the index pattern is no longer available, the cookie will be overwritten.
- Improvements to the monitoring module ([#322](https://github.com/wazuh/wazuh-kibana-app/pull/322)):
  - Minor refactoring to the whole module.
  - Now the `wazuh-monitoring` index pattern is regenerated if it's missing.
  - And the best thing, it's no longer needed to insert the monitoring template!
- Now the app health check system only checks if the API and app have the same `major.minor` version ([#311](https://github.com/wazuh/wazuh-kibana-app/pull/311)):
  - Previously, the API and app had to be on the same `major.minor.patch` version.
- Adjusted space between title and value in some cards showing Manager or Agent configurations ([#315](https://github.com/wazuh/wazuh-kibana-app/pull/315)).
- Changed red and green colours to more saturated ones, following Kibana style ([#315](https://github.com/wazuh/wazuh-kibana-app/pull/315)).

### Fixed

- Fixed bug in Firefox browser who was not properly showing the tables with the scroll pagination functionality ([#314](https://github.com/wazuh/wazuh-kibana-app/pull/314)).
- Fixed bug where visualizations weren't being destroyed due to ongoing renderization processes ([#316](https://github.com/wazuh/wazuh-kibana-app/pull/316)).
- Fixed several UI bugs for a better consistency and usability ([#318](https://github.com/wazuh/wazuh-kibana-app/pull/318)).
- Fixed an error where the initial index-pattern was not loaded properly the very first time you enter the app ([#328](https://github.com/wazuh/wazuh-kibana-app/pull/328)).
- Fixed an error message that appeared whenever the app was not able to found the `wazuh-monitoring` index pattern ([#328](https://github.com/wazuh/wazuh-kibana-app/pull/328)).

## Wazuh v3.2.1 - Kibana v6.2.2 - Revision 386

### Added

- New design for the _Manager/Groups_ tab ([#295](https://github.com/wazuh/wazuh-kibana-app/pull/295)).
- New design for the _Manager/Configuration_ tab ([#297](https://github.com/wazuh/wazuh-kibana-app/pull/297)).
- New design of agents statistics for the _Agents_ tab ([#299](https://github.com/wazuh/wazuh-kibana-app/pull/299)).
- Added information ribbon into _Overview/Agent SCAP_ tabs ([#303](https://github.com/wazuh/wazuh-kibana-app/pull/303)).
- Added information ribbon into _Overview/Agent VirusTotal_ tabs ([#306](https://github.com/wazuh/wazuh-kibana-app/pull/306)).
- Added information ribbon into _Overview AWS_ tab ([#306](https://github.com/wazuh/wazuh-kibana-app/pull/306)).

### Changed

- Refactoring of HTML and CSS code throughout the whole Wazuh app ([#294](https://github.com/wazuh/wazuh-kibana-app/pull/294), [#302](https://github.com/wazuh/wazuh-kibana-app/pull/302) & [#305](https://github.com/wazuh/wazuh-kibana-app/pull/305)):
  - A big milestone for the project was finally achieved with this refactoring.
  - We've removed the Bootstrap dependency from the `package.json` file.
  - We've removed and merged many duplicated rules.
  - We've removed HTML and `angular-md` overriding rules. Now we have more own-made classes to avoid undesired results on the UI.
  - Also, this update brings tons of minor bugfixes related to weird HTML code.
- Wazuh app visualizations reviewed ([#301](https://github.com/wazuh/wazuh-kibana-app/pull/301)):
  - The number of used buckets has been limited since most of the table visualizations were surpassing acceptable limits.
  - Some visualizations have been checked to see if they make complete sense on what they mean to show to the user.
- Modified some app components for better follow-up of Kibana guidelines ([#290](https://github.com/wazuh/wazuh-kibana-app/pull/290) & [#297](https://github.com/wazuh/wazuh-kibana-app/pull/297)).
  - Also, some elements were modified on the _Discover_ tab in order to correct some mismatches.

### Fixed

- Adjusted information ribbon in _Agents/General_ for large OS names ([#290](https://github.com/wazuh/wazuh-kibana-app/pull/290) & [#294](https://github.com/wazuh/wazuh-kibana-app/pull/294)).
- Fixed unsafe array access on the visualization directive when going directly into _Manager/Ruleset/Decoders_ ([#293](https://github.com/wazuh/wazuh-kibana-app/pull/293)).
- Fixed a bug where navigating between agents in the _Agents_ tab was generating duplicated `agent.id` implicit filters ([#296](https://github.com/wazuh/wazuh-kibana-app/pull/296)).
- Fixed a bug where navigating between different tabs from _Overview_ or _Agents_ while being on the _Discover_ sub-tab was causing data loss in metric watchers ([#298](https://github.com/wazuh/wazuh-kibana-app/pull/298)).
- Fixed incorrect visualization of the rule level on _Manager/Ruleset/Rules_ when the rule level is zero (0) ([#298](https://github.com/wazuh/wazuh-kibana-app/pull/298)).

### Removed

- Removed almost every `md-tooltip` component from the whole app ([#305](https://github.com/wazuh/wazuh-kibana-app/pull/305)).
- Removed unused images from the `img` folder ([#305](https://github.com/wazuh/wazuh-kibana-app/pull/305)).

## Wazuh v3.2.1 - Kibana v6.2.2 - Revision 385

### Added

- Support for Wazuh v3.2.1.
- Brand-new first redesign for the app user interface ([#278](https://github.com/wazuh/wazuh-kibana-app/pull/278)):
  - This is the very first iteration of a _work-in-progress_ UX redesign for the Wazuh app.
  - The overall interface has been refreshed, removing some unnecessary colours and shadow effects.
  - The metric visualizations have been replaced by an information ribbon under the filter search bar, reducing the amount of space they occupied.
    - A new service was implemented for a proper handling of the metric visualizations watchers ([#280](https://github.com/wazuh/wazuh-kibana-app/pull/280)).
  - The rest of the app visualizations now have a new, more detailed card design.
- New shards and replicas settings to the `config.yml` file ([#277](https://github.com/wazuh/wazuh-kibana-app/pull/277)):
  - Now you can apply custom values to the shards and replicas for the `.wazuh` and `.wazuh-version` indices.
  - This feature only works before the installation process. If you modify these settings after installing the app, they won't be applied at all.

### Changed

- Now clicking again on the _Groups_ tab on _Manager_ will properly reload the tab and redirect to the beginning ([#274](https://github.com/wazuh/wazuh-kibana-app/pull/274)).
- Now the visualizations only use the `vis-id` attribute for loading them ([#275](https://github.com/wazuh/wazuh-kibana-app/pull/275)).
- The colours from the toast messages have been replaced to follow the Elastic 6 guidelines ([#286](https://github.com/wazuh/wazuh-kibana-app/pull/286)).

### Fixed

- Fixed wrong data flow on _Agents/General_ when coming from and going to the _Groups_ tab ([#273](https://github.com/wazuh/wazuh-kibana-app/pull/273)).
- Fixed sorting on tables, now they use the sorting functionality provided by the Wazuh API ([#274](https://github.com/wazuh/wazuh-kibana-app/pull/274)).
- Fixed column width issues on some tables ([#274](https://github.com/wazuh/wazuh-kibana-app/pull/274)).
- Fixed bug in the _Agent configuration_ JSON viewer who didn't properly show the full group configuration ([#276](https://github.com/wazuh/wazuh-kibana-app/pull/276)).
- Fixed excessive loading time from some Audit visualizations ([#278](https://github.com/wazuh/wazuh-kibana-app/pull/278)).
- Fixed Play/Pause button in timepicker's auto-refresh ([#281](https://github.com/wazuh/wazuh-kibana-app/pull/281)).
- Fixed unusual scenario on visualization directive where sometimes there was duplicated implicit filters when doing a search ([#283](https://github.com/wazuh/wazuh-kibana-app/pull/283)).
- Fixed some _Overview Audit_ visualizations who were not working properly ([#285](https://github.com/wazuh/wazuh-kibana-app/pull/285)).

### Removed

- Deleted the `id` attribute from all the app visualizations ([#275](https://github.com/wazuh/wazuh-kibana-app/pull/275)).

## Wazuh v3.2.0 - Kibana v6.2.2 - Revision 384

### Added

- New directives for the Wazuh app: `wz-table`, `wz-table-header` and `wz-search-bar` ([#263](https://github.com/wazuh/wazuh-kibana-app/pull/263)):
  - Maintainable and reusable components for a better-structured app.
  - Several files have been changed, renamed and moved to new folders, following _best practices_.
  - The progress bar is now within its proper directive ([#266](https://github.com/wazuh/wazuh-kibana-app/pull/266)).
  - Minor typos and refactoring changes to the new directives.
- Support for Elastic Stack v6.2.2.

### Changed

- App buttons have been refactored. Unified CSS and HTML for buttons, providing the same structure for them ([#269](https://github.com/wazuh/wazuh-kibana-app/pull/269)).
- The API list on Settings now shows the latest inserted API at the beginning of the list ([#261](https://github.com/wazuh/wazuh-kibana-app/pull/261)).
- The check for the currently applied pattern has been improved, providing clever handling of Elasticsearch errors ([#271](https://github.com/wazuh/wazuh-kibana-app/pull/271)).
- Now on _Settings_, when the Add or Edit API form is active, if you press the other button, it will make the previous one disappear, getting a clearer interface ([#9df1e31](https://github.com/wazuh/wazuh-kibana-app/commit/9df1e317903edf01c81eba068da6d20a8a1ea7c2)).

### Fixed

- Fixed visualizations directive to properly load the _Manager/Ruleset_ visualizations ([#262](https://github.com/wazuh/wazuh-kibana-app/pull/262)).
- Fixed a bug where the classic extensions were not affected by the settings of the `config.yml` file ([#266](https://github.com/wazuh/wazuh-kibana-app/pull/266)).
- Fixed minor CSS bugs from the conversion to directives to some components ([#266](https://github.com/wazuh/wazuh-kibana-app/pull/266)).
- Fixed bug in the tables directive when accessing a member it doesn't exist ([#266](https://github.com/wazuh/wazuh-kibana-app/pull/266)).
- Fixed browser console log error when clicking the Wazuh logo on the app ([#6647fbc](https://github.com/wazuh/wazuh-kibana-app/commit/6647fbc051c2bf69df7df6e247b2b2f46963f194)).

### Removed

- Removed the `kbn-dis` directive from _Manager/Ruleset_ ([#262](https://github.com/wazuh/wazuh-kibana-app/pull/262)).
- Removed the `filters.js` and `kibana_fields_file.json` files ([#263](https://github.com/wazuh/wazuh-kibana-app/pull/263)).
- Removed the `implicitFilters` service ([#270](https://github.com/wazuh/wazuh-kibana-app/pull/270)).
- Removed visualizations loading status trace from controllers and visualization directive ([#270](https://github.com/wazuh/wazuh-kibana-app/pull/270)).

## Wazuh v3.2.0 - Kibana v6.2.1 - Revision 383

### Added

- Support for Wazuh 3.2.0.
- Compatibility with Kibana 6.1.0 to Kibana 6.2.1.
- New tab for vulnerability detector alerts.

### Changed

- The app now shows the index pattern selector only if the list length is greater than 1.
  - If it's exactly 1 shows the index pattern without a selector.
- Now the index pattern selector only shows the compatible ones.
  - It's no longer possible to select the `wazuh-monitoring` index pattern.
- Updated Bootstrap to 3.3.7.
- Improved filter propagation between Discover and the visualizations.
- Replaced the login route name from /login to /wlogin to avoid conflict with X-Pack own login route.

### Fixed

- Several CSS bugfixes for better compatibility with Kibana 6.2.1.
- Some variables changed for adapting new Wazuh API requests.
- Better error handling for some Elastic-related messages.
- Fixed browser console error from top-menu directive.
- Removed undesired md-divider from Manager/Logs.
- Adjusted the width of a column in Manager/Logs to avoid overflow issues with the text.
- Fixed a wrong situation with the visualizations when we refresh the Manager/Rules tab.

### Removed

- Removed the `travis.yml` file.

## Wazuh v3.1.0 - Kibana v6.1.3 - Revision 380

### Added

- Support for Wazuh 3.1.0.
- Compatibility with Kibana 6.1.3.
- New error handler for better app errors reporting.
- A new extension for Amazon Web Services alerts.
- A new extension for VirusTotal alerts.
- New agent configuration tab:
  - Visualize the current group configuration for the currently selected agent on the app.
  - Navigate through the different tabs to see which configuration is being used.
  - Check the synchronization status for the configuration.
  - View the current group of the agent and click on it to go to the Groups tab.
- New initial health check for checking some app components.
- New YAML config file:
  - Define the initial index pattern.
  - Define specific checks for the healthcheck.
  - Define the default extensions when adding new APIs.
- New index pattern selector dropdown on the top navbar.
  - The app will reload applying the new index pattern.
- Added new icons for some sections of the app.

### Changed

- New visualizations loader, with much better performance.
- Improved reindex process for the .wazuh index when upgrading from a 2.x-5.x version.
- Adding 365 days expiring time to the cookies.
- Change default behaviour for the config file. Now everything is commented with default values.
  - You need to edit the file, remove the comment mark and apply the desired value.
- Completely redesigned the manager configuration tab.
- Completely redesigned the groups tab.
- App tables have now unified CSS classes.

### Fixed

- Play real-time button has been fixed.
- Preventing duplicate APIs from feeding the wazuh-monitoring index.
- Fixing the check manager connection button.
- Fixing the extensions settings so they are preserved over time.
- Much more error handling messages in all the tabs.
- Fixed OS filters in agents list.
- Fixed autocomplete lists in the agents, rules and decoders list so they properly scroll.
- Many styles bugfixes for the different browsers.
- Reviewed and fixed some visualizations not showing accurate information.

### Removed

- Removed index pattern configuration from the `package.json` file.
- Removed unnecessary dependencies from the `package.json` file.

## Wazuh v3.0.0 - Kibana v6.1.0 - Revision 371

### Added

- You can configure the initial index-pattern used by the plugin in the initialPattern variable of the app's package.json.
- Auto `.wazuh` reindex from Wazuh 2.x - Kibana 5.x to Wazuh 3.x - Kibana 6.x.
  - The API credentials will be automatically migrated to the new installation.
- Dynamically changed the index-pattern used by going to the Settings -> Pattern tab.
  - Wazuh alerts compatibility auto detection.
- New loader for visualizations.
- Better performance: now the tabs use the same Discover tab, only changing the current filters.
- New Groups tab.
  - Now you can check your group configuration (search its agents and configuration files).
- The Logs tab has been improved.
  - You can sort by field and the view has been improved.
- Achieved a clearer interface with implicit filters per tab showed as unremovable chips.

### Changed

- Dynamically creating .kibana index if necessary.
- Better integration with Kibana Discover.
- Visualizations loaded at initialization time.
- New sync system to wait for Elasticsearch JS.
- Decoupling selected API and pattern from backend and moved to the client side.

## Wazuh v2.1.0 - Kibana v5.6.1 - Revision 345

### Added

- Loading icon while Wazuh loads the visualizations.
- Add/Delete/Restart agents.
- OS agent filter

### Changed

- Using genericReq when possible.

## Wazuh v2.0.1 - Kibana v5.5.1 - Revision 339

### Changed

- New index in Elasticsearch to save Wazuh set up configuration
- Short URL's is now supported
- A native base path from kibana.yml is now supported

### Fixed

- Search bar across panels now support parenthesis grouping
- Several CSS fixes for IE browser<|MERGE_RESOLUTION|>--- conflicted
+++ resolved
@@ -13,12 +13,9 @@
 
 - Fixed compatibility wazuh 4.2 - kibana 7.13.4 [#3653](https://github.com/wazuh/wazuh-kibana-app/pull/3653)
 - Fixed interative register windows agent screen error [#3654](https://github.com/wazuh/wazuh-kibana-app/pull/3654)
-<<<<<<< HEAD
-- Fixed Group Configuration and Management configuration error after trying to going back after you save [#3672](https://github.com/wazuh/wazuh-kibana-app/pull/3672)
-=======
 - Fixed breadcrumbs style compatibility for Kibana 7.14.2 [#3668](https://github.com/wazuh/wazuh-kibana-app/pull/3668)
 - Fixed Wazuh token is not removed after logout in Kibana 7.13 [#3670](https://github.com/wazuh/wazuh-kibana-app/pull/3670)
->>>>>>> cc1f41f7
+- Fixed Group Configuration and Management configuration error after trying to going back after you save [#3672](https://github.com/wazuh/wazuh-kibana-app/pull/3672)
 
 ## Wazuh v4.2.4 - Kibana 7.10.2, 7.11.2, 7.12.1 - Revision 4205
 
