# Change Log

All notable changes to the Wazuh app project will be documented in this file.

<<<<<<< HEAD
## Wazuh v4.3.0 - Kibana 7.10.2 , 7.11.2 - Revision 4301

### Added

- Added new endpoint service to collect the frontend logs into a file [#3324](https://github.com/wazuh/wazuh-kibana-app/pull/3324)
- Improved the frontend handle errors strategy: UI, Toasts, console log and log in file 
  [#3327](https://github.com/wazuh/wazuh-kibana-app/pull/3327) 
  [#3321](https://github.com/wazuh/wazuh-kibana-app/pull/3321) 
  [#3367](https://github.com/wazuh/wazuh-kibana-app/pull/3367) 
  [#3374](https://github.com/wazuh/wazuh-kibana-app/pull/3374) 
  [#3390](https://github.com/wazuh/wazuh-kibana-app/pull/3390)  
  [#3410](https://github.com/wazuh/wazuh-kibana-app/pull/3410) 
  [#3408](https://github.com/wazuh/wazuh-kibana-app/pull/3408) 
  [#3429](https://github.com/wazuh/wazuh-kibana-app/pull/3429) 
  [#3427](https://github.com/wazuh/wazuh-kibana-app/pull/3427) 
  [#3417](https://github.com/wazuh/wazuh-kibana-app/pull/3417) 
  [#3462](https://github.com/wazuh/wazuh-kibana-app/pull/3462) 
  [#3451](https://github.com/wazuh/wazuh-kibana-app/pull/3451) 
  [#3442](https://github.com/wazuh/wazuh-kibana-app/pull/3442)
  [#3480](https://github.com/wazuh/wazuh-kibana-app/pull/3480) 
  [#3472](https://github.com/wazuh/wazuh-kibana-app/pull/3472) 
  [#3434](https://github.com/wazuh/wazuh-kibana-app/pull/3434) 
  [#3392](https://github.com/wazuh/wazuh-kibana-app/pull/3392)
  [#3404](https://github.com/wazuh/wazuh-kibana-app/pull/3404) 
  [#3432](https://github.com/wazuh/wazuh-kibana-app/pull/3432) 
  [#3415](https://github.com/wazuh/wazuh-kibana-app/pull/3415) 
  [#3469](https://github.com/wazuh/wazuh-kibana-app/pull/3469) 
  [#3448](https://github.com/wazuh/wazuh-kibana-app/pull/3448)
  [#3465](https://github.com/wazuh/wazuh-kibana-app/pull/3465)
  [#3464](https://github.com/wazuh/wazuh-kibana-app/pull/3464)
  [#3478](https://github.com/wazuh/wazuh-kibana-app/pull/3478)
- Added fields status and type in vulnerabilities table [#3196](https://github.com/wazuh/wazuh-kibana-app/pull/3196)
- Added Intelligence tab to Mitre Att&ck module [#3368](https://github.com/wazuh/wazuh-kibana-app/pull/3368) [#3344](https://github.com/wazuh/wazuh-kibana-app/pull/3344)

### Changed

- Changed ossec to wazuh in sample-data [#3121](https://github.com/wazuh/wazuh-kibana-app/pull/3121)
- Changed empty fields in FIM tables and `syscheck.value_name` in discovery now show an empty tag for visual clarity [#3279](https://github.com/wazuh/wazuh-kibana-app/pull/3279)
- Adapted the Mitre tactics and techniques resources to use the API endpoints [#3346](https://github.com/wazuh/wazuh-kibana-app/pull/3346)
- Refactored all try catch strategy on Settings section [#3392](https://github.com/wazuh/wazuh-kibana-app/pull/3392)
- Refactored all try catch strategy on Controller/Agent section [#3404](https://github.com/wazuh/wazuh-kibana-app/pull/3404)
- Refactored all try catch value of context for ErrorOrchestrator service. [#3432](https://github.com/wazuh/wazuh-kibana-app/pull/3432)
- Refactored all try catch strategy on Controller/Groups section [#3415](https://github.com/wazuh/wazuh-kibana-app/pull/3415)
- Refactored as module tabs and buttons are rendered [#3494](https://github.com/wazuh/wazuh-kibana-app/pull/3494)

### Fixed

- Fixed creation of log files [#3384](https://github.com/wazuh/wazuh-kibana-app/pull/3384) 
- Fixed double fetching alerts count when pinnin/unpinning the agent in Mitre Att&ck/Framework [#3484](https://github.com/wazuh/wazuh-kibana-app/pull/3484)
- Fixed rules and decoders test flyout clickout event [#3412](https://github.com/wazuh/wazuh-kibana-app/pull/3412)
- Notify when you are registering an agent without permissions [#3430](https://github.com/wazuh/wazuh-kibana-app/pull/3430)
- Remove not used `redirectRule` query param when clicking the row table on CDB Lists/Decoders [#3438](https://github.com/wazuh/wazuh-kibana-app/pull/3438)
- Fixed the code overflows over the line numbers in the API Console editor [#3439](https://github.com/wazuh/wazuh-kibana-app/pull/3439)
- Don't open the main menu when changing the seleted API or index pattern [#3440](https://github.com/wazuh/wazuh-kibana-app/pull/3440)
- Fix error message in conf managment [#3443](https://github.com/wazuh/wazuh-kibana-app/pull/3443)
- Fix size api selector when name is too long [#3445](https://github.com/wazuh/wazuh-kibana-app/pull/3445)
- Fixed error when edit a rule or decoder [#3456](https://github.com/wazuh/wazuh-kibana-app/pull/3456)
- Fixed index pattern selector doesn't display the ignored index patterns [#3458](https://github.com/wazuh/wazuh-kibana-app/pull/3458)
- Fixed order logs properly in Management/Logs [#3609](https://github.com/wazuh/wazuh-kibana-app/pull/3609)

## Wazuh v4.2.3 - Kibana 7.10.2 , 7.12.1 - Revision 4204
=======
## Wazuh v4.2.4 - Kibana 7.10.2, 7.11.2, 7.12.1 - Revision 4205

### Added

- Support for Wazuh 4.2.4

### Fixed 

- Fixed a bug where the user's auth token was not deprecated on logout [#3638](https://github.com/wazuh/wazuh-kibana-app/pull/3638)

## Wazuh v4.2.3 - Kibana 7.10.2, 7.11.2, 7.12.1 - Revision 4204
>>>>>>> d76bfdf3

### Added

- Support for Wazuh 4.2.3

## Wazuh v4.2.2 - Kibana 7.10.2 , 7.12.1 - Revision 4203

### Added

- Wazuh help links in the Kibana help menu [#3170](https://github.com/wazuh/wazuh-kibana-app/pull/3170)
- Redirect to group details using the `group` query param in the URL [#3184](https://github.com/wazuh/wazuh-kibana-app/pull/3184)
- Configuration to disable Wazuh App access from X-Pack/ODFE role [#3222](https://github.com/wazuh/wazuh-kibana-app/pull/3222) [#3292](https://github.com/wazuh/wazuh-kibana-app/pull/3292)
- Added confirmation message when closing a form [#3221](https://github.com/wazuh/wazuh-kibana-app/pull/3221)
- Improvement to hide navbar Wazuh label. [#3240](https://github.com/wazuh/wazuh-kibana-app/pull/3240)
- Add modal creating new rule/decoder [#3274](https://github.com/wazuh/wazuh-kibana-app/pull/3274)
- New functionality to change app logos [#3503](https://github.com/wazuh/wazuh-kibana-app/pull/3503)
- Added link to the upgrade guide when the Wazuh API version and the Wazuh App version mismatch [#3592](https://github.com/wazuh/wazuh-kibana-app/pull/3592)

### Changed

- Removed module titles [#3160](https://github.com/wazuh/wazuh-kibana-app/pull/3160)
- Changed default `wazuh.monitoring.creation` app setting from `d` to `w` [#3174](https://github.com/wazuh/wazuh-kibana-app/pull/3174)
- Changed default `wazuh.monitoring.shards` app setting from `2` to `1` [#3174](https://github.com/wazuh/wazuh-kibana-app/pull/3174)
- Removed Sha1 field from registry key detail [#3189](https://github.com/wazuh/wazuh-kibana-app/pull/3189)
- Removed tooltip in last breadcrumb in header breadcrumb [3250](https://github.com/wazuh/wazuh-kibana-app/pull/3250)
- Refactored the Health check component [#3197](https://github.com/wazuh/wazuh-kibana-app/pull/3197)
- Added version in package downloaded name in agent deploy command [#3210](https://github.com/wazuh/wazuh-kibana-app/issues/3210)
- Removed restriction to allow only current active agents from vulnerability inventory [#3243](https://github.com/wazuh/wazuh-kibana-app/pull/3243)
- Move API selector and Index Pattern Selector to the header bar [#3175](https://github.com/wazuh/wazuh-kibana-app/pull/3175)
- Health check actions notifications refactored and added debug mode [#3258](https://github.com/wazuh/wazuh-kibana-app/pull/3258)
- Improved visualizations object configuration readability [#3355](https://github.com/wazuh/wazuh-kibana-app/pull/3355)
- Changed the way kibana-vis hides the visualization while loading, this should prevent errors caused by having a 0 height visualization [#3349](https://github.com/wazuh/wazuh-kibana-app/pull/3349)

### Fixed

- Fixed screen flickers in Cluster visualization [#3159](https://github.com/wazuh/wazuh-kibana-app/pull/3159)
- Fixed the broken links when using `server.basePath` Kibana setting [#3161](https://github.com/wazuh/wazuh-kibana-app/pull/3161)
- Fixed filter in reports [#3173](https://github.com/wazuh/wazuh-kibana-app/pull/3173)
- Fixed typo error in Settings/Configuration [#3234](https://github.com/wazuh/wazuh-kibana-app/pull/3234)
- Fixed fields overlap in the agent summary screen [#3217](https://github.com/wazuh/wazuh-kibana-app/pull/3217)
- Fixed Ruleset Test, each request is made in a different session instead of all in the same session [#3257](https://github.com/wazuh/wazuh-kibana-app/pull/3257)
- Fixed the `Visualize` button is not displaying when expanding a field in the Events sidebar [#3237](https://github.com/wazuh/wazuh-kibana-app/pull/3237)
- Fix modules are missing in the agent menu [#3244](https://github.com/wazuh/wazuh-kibana-app/pull/3244)
- Fix improving and removing WUI error logs [#3260](https://github.com/wazuh/wazuh-kibana-app/pull/3260)
- Fix some errors of PDF reports [#3272](https://github.com/wazuh/wazuh-kibana-app/pull/3272)
- Fix TypeError when selecting macOS agent deployment in a Safari Browser [#3289](https://github.com/wazuh/wazuh-kibana-app/pull/3289)
- Fix error in how the SCA check's checks are displayed [#3297](https://github.com/wazuh/wazuh-kibana-app/pull/3297)
- Fixed message of error when add sample data fails [#3241](https://github.com/wazuh/wazuh-kibana-app/pull/3241)
- Fixed modules are missing in the agent menu [#3244](https://github.com/wazuh/wazuh-kibana-app/pull/3244)
- Fixed Alerts Summary of modules for reports [#3303](https://github.com/wazuh/wazuh-kibana-app/pull/3303)
- Fixed dark mode visualization background in pdf reports [#3315](https://github.com/wazuh/wazuh-kibana-app/pull/3315)
- Adapt Kibana integrations to Kibana 7.11 and 7.12  [#3309](https://github.com/wazuh/wazuh-kibana-app/pull/3309)
- Fixed error agent view does not render correctly  [#3306](https://github.com/wazuh/wazuh-kibana-app/pull/3306)
- Fixed miscalculation in table column width in PDF reports  [#3326](https://github.com/wazuh/wazuh-kibana-app/pull/3326)
- Normalized visData table property for 7.12 retro-compatibility  [#3323](https://github.com/wazuh/wazuh-kibana-app/pull/3323)
- Fixed error that caused the labels in certain visualizations to overlap [#3355](https://github.com/wazuh/wazuh-kibana-app/pull/3355)
- Fixed export to csv button in dashboards tables [#3358](https://github.com/wazuh/wazuh-kibana-app/pull/3358)
- Fixed Elastic UI breaking changes in 7.12 [#3345](https://github.com/wazuh/wazuh-kibana-app/pull/3345)
- Fixed Wazuh main menu and breadcrumb render issues [#3347](https://github.com/wazuh/wazuh-kibana-app/pull/3347)
- Fixed generation of huge logs from backend errors [#3397](https://github.com/wazuh/wazuh-kibana-app/pull/3397)
- Fixed vulnerabilities flyout not showing alerts if the vulnerability had a field missing [#3593](https://github.com/wazuh/wazuh-kibana-app/pull/3593)

## Wazuh v4.2.1 - Kibana 7.10.2 , 7.11.2 - Revision 4202

### Added

- Support for Wazuh 4.2.1

## Wazuh v4.2.0 - Kibana 7.10.2 , 7.11.2 - Revision 4201

### Added

- Added `Ruleset Test` section under Tools menu, and on Edit Rules/Decoders as a tool. [#1434](https://github.com/wazuh/wazuh-kibana-app/pull/1434)
- Added page size options in Security events, explore agents table [#2925](https://github.com/wazuh/wazuh-kibana-app/pull/2925)
- Added a reminder to restart cluster or manager after import a file in Rules, Decoders or CDB Lists [#3051](https://github.com/wazuh/wazuh-kibana-app/pull/3051)
- Added Agent Stats section [#3056](https://github.com/wazuh/wazuh-kibana-app/pull/3056)
- Added `logtest` PUT example on API Console [#3061](https://github.com/wazuh/wazuh-kibana-app/pull/3061)
- Added vulnerabilities inventory that affect to an agent [#3069](https://github.com/wazuh/wazuh-kibana-app/pull/3069)
- Added retry button to check api again in health check [#3109](https://github.com/wazuh/wazuh-kibana-app/pull/3109)
- Added `wazuh-statistics` template and a new mapping for these indices [#3111](https://github.com/wazuh/wazuh-kibana-app/pull/3111)
- Added link to documentation "Checking connection with Manager" in deploy new agent [#3126](https://github.com/wazuh/wazuh-kibana-app/pull/3126)
- Fixed Agent Evolution graph showing agents from multiple APIs [#3256](https://github.com/wazuh/wazuh-kibana-app/pull/3256)
- Added Disabled index pattern checks in Health Check [#3311](https://github.com/wazuh/wazuh-kibana-app/pull/3311)

### Changed

- Moved Dev Tools inside of Tools menu as Api Console.  [#1434](https://github.com/wazuh/wazuh-kibana-app/pull/1434)
- Changed position of Top users on Integrity Monitoring Top 5 user. [#2892](https://github.com/wazuh/wazuh-kibana-app/pull/2892)
- Changed user allow_run_as way of editing. [#3080](https://github.com/wazuh/wazuh-kibana-app/pull/3080)
- Rename some ossec references to Wazuh [#3046](https://github.com/wazuh/wazuh-kibana-app/pull/3046)

### Fixed

- Filter only authorized agents in Agents stats and Visualizations [#3088](https://github.com/wazuh/wazuh-kibana-app/pull/3088)
- Fixed missing `pending` status suggestion for agents [#3095](https://github.com/wazuh/wazuh-kibana-app/pull/3095)
- Index pattern setting not used for choosing from existing patterns [#3097](https://github.com/wazuh/wazuh-kibana-app/pull/3097)
- Fixed space character missing on deployment command if UDP is configured [#3108](https://github.com/wazuh/wazuh-kibana-app/pull/3108)
- Fixed statistics visualizations when a node is selected [#3110](https://github.com/wazuh/wazuh-kibana-app/pull/3110)
- Fixed Flyout date filter also changes main date filter [#3114](https://github.com/wazuh/wazuh-kibana-app/pull/3114)
- Fixed name for "TCP sessions" visualization and average metric is now a sum [#3118](https://github.com/wazuh/wazuh-kibana-app/pull/3118)
- Filter only authorized agents in Events and Security Alerts table [#3120](https://github.com/wazuh/wazuh-kibana-app/pull/3120)
- Fixed Last keep alive label is outside the panel [#3122](https://github.com/wazuh/wazuh-kibana-app/pull/3122)
- Fixed app redirect to Settings section after the health check [#3128](https://github.com/wazuh/wazuh-kibana-app/pull/3128)
- Fixed the plugin logo path in Kibana menu when use `server.basePath` setting [#3144](https://github.com/wazuh/wazuh-kibana-app/pull/3144)
- Fixed deprecated endpoint for create agent groups [3152](https://github.com/wazuh/wazuh-kibana-app/pull/3152)
- Fixed check for TCP protocol in deploy new agent [#3163](https://github.com/wazuh/wazuh-kibana-app/pull/3163)
- Fixed RBAC issue with agent group permissions [#3181](https://github.com/wazuh/wazuh-kibana-app/pull/3181)
- Fixed change index pattern from menu doesn't work [#3187](https://github.com/wazuh/wazuh-kibana-app/pull/3187)
- Conflict with the creation of the index pattern when performing the Health Check [#3232](https://github.com/wazuh/wazuh-kibana-app/pull/3232)
- Added Disabled index pattern checks in Health Check [#3311](https://github.com/wazuh/wazuh-kibana-app/pull/3311)
- Fixed windows update section in Linux Inventory PDF [#3569](https://github.com/wazuh/wazuh-kibana-app/pull/3569)
- Improving and removing unnecessary error logs [#3574](https://github.com/wazuh/wazuh-kibana-app/pull/3574)

## Wazuh v4.1.5 - Kibana 7.10.0 , 7.10.2, 7.11.2 - Revision 4108

### Fixed

- Unable to change selected index pattern from the Wazuh menu [#3330](https://github.com/wazuh/wazuh-kibana-app/pull/3330)

## Wazuh v4.1.5 - Kibana 7.10.0 , 7.10.2, 7.11.2 - Revision 4107

### Added

- Support for Kibana 7.11.2
- Added a warning message for the `Install and enroll the agent` step of `Deploy new agent` guide [#3238](https://github.com/wazuh/wazuh-kibana-app/pull/3238)

### Fixed

- Conflict with the creation of the index pattern when performing the Health Check [#3223](https://github.com/wazuh/wazuh-kibana-app/pull/3223)
- Fixing mac os agents add command [#3207](https://github.com/wazuh/wazuh-kibana-app/pull/3207)
## Wazuh v4.1.5 - Kibana 7.10.0 , 7.10.2 - Revision 4106

- Adapt for Wazuh 4.1.5

## Wazuh v4.1.4 - Kibana 7.10.0 , 7.10.2 - Revision 4105

- Adapt for Wazuh 4.1.4

## Wazuh v4.1.3 - Kibana 7.10.0 , 7.10.2 - Revision 4104

### Added

- Creation of index pattern after the default one is changes in Settings [#2985](https://github.com/wazuh/wazuh-kibana-app/pull/2985)
- Added node name of agent list and detail [#3039](https://github.com/wazuh/wazuh-kibana-app/pull/3039)
- Added loading view while the user is logging to prevent permissions prompts [#3041](https://github.com/wazuh/wazuh-kibana-app/pull/3041)
- Added custom message for each possible run_as setup [#3048](https://github.com/wazuh/wazuh-kibana-app/pull/3048)

### Changed 

- Change all dates labels to Kibana formatting time zone [#3047](https://github.com/wazuh/wazuh-kibana-app/pull/3047)
- Improve toast message when selecting a default API [#3049](https://github.com/wazuh/wazuh-kibana-app/pull/3049)
- Improve validation and prevention for caching bundles on the client-side [#3063](https://github.com/wazuh/wazuh-kibana-app/pull/3063) [#3091](https://github.com/wazuh/wazuh-kibana-app/pull/3091)

### Fixed

- Fixed unexpected behavior in Roles mapping [#3028](https://github.com/wazuh/wazuh-kibana-app/pull/3028)
- Fixed rule filter is no applied when you click on a rule id in another module.[#3057](https://github.com/wazuh/wazuh-kibana-app/pull/3057)
- Fixed bug changing master node configuration [#3062](https://github.com/wazuh/wazuh-kibana-app/pull/3062)
- Fixed wrong variable declaration for macOS agents [#3066](https://github.com/wazuh/wazuh-kibana-app/pull/3066)
- Fixed some errors in the Events table, action buttons style, and URLs disappeared [#3086](https://github.com/wazuh/wazuh-kibana-app/pull/3086)
- Fixed Rollback of invalid rule configuration file [#3084](https://github.com/wazuh/wazuh-kibana-app/pull/3084)

## Wazuh v4.1.2 - Kibana 7.10.0 , 7.10.2 - Revision 4103

- Add `run_as` setting to example host configuration in Add new API view [#3021](https://github.com/wazuh/wazuh-kibana-app/pull/3021)
- Refactor of some prompts [#3015](https://github.com/wazuh/wazuh-kibana-app/pull/3015)

### Fixed

- Fix SCA policy detail showing name and check results about another policy [#3007](https://github.com/wazuh/wazuh-kibana-app/pull/3007)
- Fixed that alerts table is empty when switching pinned agents [#3008](https://github.com/wazuh/wazuh-kibana-app/pull/3008)
- Creating a role mapping before the existing ones are loaded, the page bursts [#3013](https://github.com/wazuh/wazuh-kibana-app/pull/3013)
- Fix pagination in SCA checks table when expand some row [#3018](https://github.com/wazuh/wazuh-kibana-app/pull/3018)
- Fix manager is shown in suggestions in Agents section [#3025](https://github.com/wazuh/wazuh-kibana-app/pull/3025)
- Fix disabled loading on inventory when request fail [#3026](https://github.com/wazuh/wazuh-kibana-app/pull/3026)
- Fix restarting selected cluster instead of all of them [#3032](https://github.com/wazuh/wazuh-kibana-app/pull/3032)
- Fix pinned agents don't trigger a new filtered query [#3035](https://github.com/wazuh/wazuh-kibana-app/pull/3035)
- Overlay Wazuh menu when Kibana menu is opened or docked [#3038](https://github.com/wazuh/wazuh-kibana-app/pull/3038)
- Fix visualizations in PDF Reports with Dark mode [#2983](https://github.com/wazuh/wazuh-kibana-app/pull/2983)

## Wazuh v4.1.1 - Kibana 7.10.0 , 7.10.2 - Revision 4102

### Added

- Prompt to show the unsupported module for the selected agent [#2959](https://github.com/wazuh/wazuh-kibana-app/pull/2959)
- Added a X-Frame-Options header to the backend responses [#2977](https://github.com/wazuh/wazuh-kibana-app/pull/2977)

### Changed

- Added toast with refresh button when new fields are loaded [#2974](https://github.com/wazuh/wazuh-kibana-app/pull/2974)
- Migrated manager and cluster files endpoints and their corresponding RBAC [#2984](https://github.com/wazuh/wazuh-kibana-app/pull/2984)

### Fixed

- Fix login error when AWS Elasticsearch and ODFE is used [#2710](https://github.com/wazuh/wazuh-kibana-app/issues/2710)
- An error message is displayed when changing a group's configuration although the user has the right permissions [#2955](https://github.com/wazuh/wazuh-kibana-app/pull/2955)
- Fix Security events table is empty when switching the pinned agents [#2956](https://github.com/wazuh/wazuh-kibana-app/pull/2956)
- Fix disabled switch visual edit button when json content is empty [#2957](https://github.com/wazuh/wazuh-kibana-app/issues/2957)
- Fixed main and `More` menus for unsupported agents [#2959](https://github.com/wazuh/wazuh-kibana-app/pull/2959)
- Fixed forcing a non numeric filter value in a number type field [#2961](https://github.com/wazuh/wazuh-kibana-app/pull/2961)
- Fixed wrong number of alerts in Security Events [#2964](https://github.com/wazuh/wazuh-kibana-app/pull/2964)
- Fixed search with strange characters of agent in Management groups [#2970](https://github.com/wazuh/wazuh-kibana-app/pull/2970)
- Fix the statusCode error message [#2971](https://github.com/wazuh/wazuh-kibana-app/pull/2971)
- Fix the SCA policy stats didn't refresh [#2973](https://github.com/wazuh/wazuh-kibana-app/pull/2973)
- Fixed loading of AWS index fields even when no AWS alerts were found [#2974](https://github.com/wazuh/wazuh-kibana-app/pull/2974)
- Fix some date fields format in FIM and SCA modules [#2975](https://github.com/wazuh/wazuh-kibana-app/pull/2975)
- Fix a non-stop error in Manage agents when the user has no permissions [#2976](https://github.com/wazuh/wazuh-kibana-app/pull/2976)
- Can't edit empty rules and decoders files that already exist in the manager [#2978](https://github.com/wazuh/wazuh-kibana-app/pull/2978)
- Support for alerts index pattern with different ID and name [#2979](https://github.com/wazuh/wazuh-kibana-app/pull/2979)
- Fix the unpin agent in the selection modal [#2980](https://github.com/wazuh/wazuh-kibana-app/pull/2980)
- Fix properly logout of Wazuh API when logging out of the application (only for OpenDistro) [#2789](https://github.com/wazuh/wazuh-kibana-app/issues/2789)
- Fixed missing `&&` from macOS agent deployment command [#2989](https://github.com/wazuh/wazuh-kibana-app/issues/2989)
- Fix prompt permissions on Framework of Mitre and Inventory of Integrity monitoring. [#2967](https://github.com/wazuh/wazuh-kibana-app/issues/2967)
- Fix properly logout of Wazuh API when logging out of the application support x-pack [#2789](https://github.com/wazuh/wazuh-kibana-app/issues/2789)

## Wazuh v4.1.0 - Kibana 7.10.0 , 7.10.2 - Revision 4101

### Added

- Check the max buckets by default in healthcheck and increase them [#2901](https://github.com/wazuh/wazuh-kibana-app/pull/2901)
- Added a prompt wraning in role mapping if run_as is false or he is not allowed to use it by API [#2876](https://github.com/wazuh/wazuh-kibana-app/pull/2876)

### Changed

- Support new fields of Windows Registry at FIM inventory panel [#2679](https://github.com/wazuh/wazuh-kibana-app/issues/2679)
- Added on FIM Inventory Windows Registry registry_key and registry_value items from syscheck [#2908](https://github.com/wazuh/wazuh-kibana-app/issues/2908)
- Uncheck agents after an action in agents groups management [#2907](https://github.com/wazuh/wazuh-kibana-app/pull/2907)
- Unsave rule files when edit or create a rule with invalid content [#2944](https://github.com/wazuh/wazuh-kibana-app/pull/2944)
- Added vulnerabilities module for macos agents [#2969](https://github.com/wazuh/wazuh-kibana-app/pull/2969)

### Fixed

- Fix server error Invalid token specified: Cannot read property 'replace' of undefined [#2899](https://github.com/wazuh/wazuh-kibana-app/issues/2899)
- Fix show empty files rules and decoders: [#2923](https://github.com/wazuh/wazuh-kibana-app/issues/2923)
- Fixed wrong hover texts in CDB lists actions [#2929](https://github.com/wazuh/wazuh-kibana-app/pull/2929)
- Fixed access to forbidden agents information when exporting agents listt [2918](https://github.com/wazuh/wazuh-kibana-app/pull/2918)
- Fix the decoder detail view is not displayed [#2888](https://github.com/wazuh/wazuh-kibana-app/issues/2888)
- Fix the complex search using the Wazuh API query filter in search bars [#2930](https://github.com/wazuh/wazuh-kibana-app/issues/2930)
- Fixed validation to check userPermissions are not ready yet [#2931](https://github.com/wazuh/wazuh-kibana-app/issues/2931)
- Fixed clear visualizations manager list when switching tabs. Fixes PDF reports filters [#2932](https://github.com/wazuh/wazuh-kibana-app/pull/2932)
- Fix Strange box shadow in Export popup panel in Managment > Groups [#2886](https://github.com/wazuh/wazuh-kibana-app/issues/2886)
- Fixed wrong command on alert when data folder does not exist [#2938](https://github.com/wazuh/wazuh-kibana-app/pull/2938)
- Fix agents table OS field sorting: Changes agents table field `os_name` to `os.name,os.version` to make it sortable. [#2939](https://github.com/wazuh/wazuh-kibana-app/pull/2939)
- Fixed diff parsed datetime between agent detail and agents table [#2940](https://github.com/wazuh/wazuh-kibana-app/pull/2940)
- Allow access to Agents section with agent:group action permission [#2933](https://github.com/wazuh/wazuh-kibana-app/issues/2933)
- Fixed filters does not work on modals with search bar [#2935](https://github.com/wazuh/wazuh-kibana-app/pull/2935)
- Fix wrong package name in deploy new agent [#2942](https://github.com/wazuh/wazuh-kibana-app/issues/2942)
- Fixed number agents not show on pie onMouseEvent [#2890](https://github.com/wazuh/wazuh-kibana-app/issues/2890)
- Fixed off Kibana Query Language in search bar of Controls/Inventory modules. [#2945](https://github.com/wazuh/wazuh-kibana-app/pull/2945)
- Fixed number of agents do not show on the pie chart tooltip in agents preview [#2890](https://github.com/wazuh/wazuh-kibana-app/issues/2890)

## Wazuh v4.0.4 - Kibana 7.10.0 , 7.10.2 - Revision 4017

### Added
- Adapt the app to the new Kibana platform [#2475](https://github.com/wazuh/wazuh-kibana-app/issues/2475)
- Wazuh data directory moved from `optimize` to `data` Kibana directory [#2591](https://github.com/wazuh/wazuh-kibana-app/issues/2591)
- Show the wui_rules belong to wazuh-wui API user [#2702](https://github.com/wazuh/wazuh-kibana-app/issues/2702)

### Fixed

- Fixed Wazuh menu and agent menu for Solaris agents [#2773](https://github.com/wazuh/wazuh-kibana-app/issues/2773) [#2725](https://github.com/wazuh/wazuh-kibana-app/issues/2725)
- Fixed wrong shards and replicas for statistics indices and also fixed wrong prefix for monitoring indices [#2732](https://github.com/wazuh/wazuh-kibana-app/issues/2732)
- Report's creation dates set to 1970-01-01T00:00:00.000Z [#2772](https://github.com/wazuh/wazuh-kibana-app/issues/2772)
- Fixed bug for missing commands in ubuntu/debian and centos [#2786](https://github.com/wazuh/wazuh-kibana-app/issues/2786)
- Fixed bug that show an hour before in /security-events/dashboard [#2785](https://github.com/wazuh/wazuh-kibana-app/issues/2785) 
- Fixed permissions to access agents [#2838](https://github.com/wazuh/wazuh-kibana-app/issues/2838)
- Fix searching in groups [#2825](https://github.com/wazuh/wazuh-kibana-app/issues/2825)
- Fix the pagination in SCA ckecks table [#2815](https://github.com/wazuh/wazuh-kibana-app/issues/2815)
- Fix the SCA table with a wrong behaviour using the refresh button [#2854](https://github.com/wazuh/wazuh-kibana-app/issues/2854)
- Fix sca permissions for agents views and dashboards [#2862](https://github.com/wazuh/wazuh-kibana-app/issues/2862)
- Solaris should not show vulnerabilities module [#2829](https://github.com/wazuh/wazuh-kibana-app/issues/2829)
- Fix the settings of statistics indices creation [#2858](https://github.com/wazuh/wazuh-kibana-app/issues/2858)
- Update agents' info in Management Status after changing cluster node selected [#2828](https://github.com/wazuh/wazuh-kibana-app/issues/2828)
- Fix error when applying filter in rules from events [#2877](https://github.com/wazuh/wazuh-kibana-app/issues/2877)

### Changed

- Replaced `wazuh` Wazuh API user by `wazuh-wui` in the default configuration [#2852](https://github.com/wazuh/wazuh-kibana-app/issues/2852)
- Add agent id to the reports name in Agent Inventory and Modules [#2817](https://github.com/wazuh/wazuh-kibana-app/issues/2817)

### Adapt for Kibana 7.10.0

- Fixed filter pinned crash returning from agents [#2864](https://github.com/wazuh/wazuh-kibana-app/issues/2864)
- Fixed style in sca and regulatory compliance tables and in wz menu [#2861](https://github.com/wazuh/wazuh-kibana-app/issues/2861)
- Fix body-payload of Sample Alerts POST endpoint [#2857](https://github.com/wazuh/wazuh-kibana-app/issues/2857)
- Fixed bug in the table on Agents->Table-> Actions->Config icon [#2853](https://github.com/wazuh/wazuh-kibana-app/issues/2853)
- Fixed tooltip in the icon of view decoder file [#2850](https://github.com/wazuh/wazuh-kibana-app/issues/2850)
- Fixed bug with agent filter when it is pinned [#2846](https://github.com/wazuh/wazuh-kibana-app/issues/2846)
- Fix discovery navigation [#2845](https://github.com/wazuh/wazuh-kibana-app/issues/2845)
- Search file editor gone [#2843](https://github.com/wazuh/wazuh-kibana-app/issues/2843)
- Fix Agent Search Bar - Regex Query Interpreter [#2834](https://github.com/wazuh/wazuh-kibana-app/issues/2834)
- Fixed accordion style breaking [#2833](https://github.com/wazuh/wazuh-kibana-app/issues/2833)
- Fix metrics are not updated after a bad request in search input [#2830](https://github.com/wazuh/wazuh-kibana-app/issues/2830)
- Fix mitre framework tab crash [#2821](https://github.com/wazuh/wazuh-kibana-app/issues/2821)
- Changed ping request to default request. Added delay and while to che… [#2820](https://github.com/wazuh/wazuh-kibana-app/issues/2820)
- Removed kibana alert for security [#2806](https://github.com/wazuh/wazuh-kibana-app/issues/2806)

## Wazuh v4.0.4 - Kibana 7.10.0 , 7.10.2 - Revision 4016

### Added

- Modified agent registration adding groups and architecture [#2666](https://github.com/wazuh/wazuh-kibana-app/issues/2666) [#2652](https://github.com/wazuh/wazuh-kibana-app/issues/2652)
- Each user can only view their own reports [#2686](https://github.com/wazuh/wazuh-kibana-app/issues/2686)

### Fixed

- Create index pattern even if there aren´t available indices [#2620](https://github.com/wazuh/wazuh-kibana-app/issues/2620)
- Top bar overlayed over expanded visualizations [#2667](https://github.com/wazuh/wazuh-kibana-app/issues/2667)
- Empty inventory data in Solaris agents [#2680](https://github.com/wazuh/wazuh-kibana-app/pull/2680)
- Wrong parameters in the dev-tools autocomplete section [#2675](https://github.com/wazuh/wazuh-kibana-app/issues/2675)
- Wrong permissions on edit CDB list [#2665](https://github.com/wazuh/wazuh-kibana-app/pull/2665)
- fix(frontend): add the metafields when refreshing the index pattern [#2681](https://github.com/wazuh/wazuh-kibana-app/pull/2681)
- Error toast is showing about Elasticsearch users for environments without security [#2713](https://github.com/wazuh/wazuh-kibana-app/issues/2713)
- Error about Handler.error in Role Mapping fixed [#2702](https://github.com/wazuh/wazuh-kibana-app/issues/2702)
- Fixed message in reserved users actions [#2702](https://github.com/wazuh/wazuh-kibana-app/issues/2702)
- Error 500 on Export formatted CDB list [#2692](https://github.com/wazuh/wazuh-kibana-app/pull/2692)
- Wui rules label should have only one tooltip [#2723](https://github.com/wazuh/wazuh-kibana-app/issues/2723)
- Move upper the Wazuh item in the Kibana menu and default index pattern [#2867](https://github.com/wazuh/wazuh-kibana-app/pull/2867)


## Wazuh v4.0.4 - Kibana v7.9.1, v7.9.3 - Revision 4015

### Added

- Support for Wazuh v4.0.4

## Wazuh v4.0.3 - Kibana v7.9.1, v7.9.2, v7.9.3 - Revision 4014

### Added

- Improved management of index-pattern fields [#2630](https://github.com/wazuh/wazuh-kibana-app/issues/2630)

### Fixed

- fix(fronted): fixed the check of API and APP version in health check [#2655](https://github.com/wazuh/wazuh-kibana-app/pull/2655)
- Replace user by username key in the monitoring logic [#2654](https://github.com/wazuh/wazuh-kibana-app/pull/2654)
- Security alerts and reporting issues when using private tenants [#2639](https://github.com/wazuh/wazuh-kibana-app/issues/2639)
- Manager restart in rule editor does not work with Wazuh cluster enabled [#2640](https://github.com/wazuh/wazuh-kibana-app/issues/2640)
- fix(frontend): Empty inventory data in Solaris agents [#2680](https://github.com/wazuh/wazuh-kibana-app/pull/2680)

## Wazuh v4.0.3 - Kibana v7.9.1, v7.9.2, v7.9.3 - Revision 4013

### Added

- Support for Wazuh v4.0.3.

## Wazuh v4.0.2 - Kibana v7.9.1, v7.9.3 - Revision 4012

### Added

- Sample data indices name should take index pattern in use [#2593](https://github.com/wazuh/wazuh-kibana-app/issues/2593) 
- Added start option to macos Agents [#2653](https://github.com/wazuh/wazuh-kibana-app/pull/2653)

### Changed

- Statistics settings do not allow to configure primary shards and replicas [#2627](https://github.com/wazuh/wazuh-kibana-app/issues/2627)

## Wazuh v4.0.2 - Kibana v7.9.1, v7.9.3 - Revision 4011

### Added

- Support for Wazuh v4.0.2.

### Fixed

- The index pattern title is overwritten with its id after refreshing its fields [#2577](https://github.com/wazuh/wazuh-kibana-app/issues/2577)
- [RBAC] Issues detected when using RBAC [#2579](https://github.com/wazuh/wazuh-kibana-app/issues/2579)

## Wazuh v4.0.1 - Kibana v7.9.1, v7.9.3 - Revision 4010

### Changed

- Alerts summary table for PDF reports on all modules [#2632](https://github.com/wazuh/wazuh-kibana-app/issues/2632)
- [4.0-7.9] Run as with no wazuh-wui API user [#2576](https://github.com/wazuh/wazuh-kibana-app/issues/2576)
- Deploy a new agent interface as default interface [#2564](https://github.com/wazuh/wazuh-kibana-app/issues/2564)
- Problem in the visualization of new reserved resources of the Wazuh API [#2643](https://github.com/wazuh/wazuh-kibana-app/issues/2643)

### Fixed

- Restore the tables in the agents' reports [#2628](https://github.com/wazuh/wazuh-kibana-app/issues/2628)
- [RBAC] Issues detected when using RBAC [#2579](https://github.com/wazuh/wazuh-kibana-app/issues/2579)
- Changes done via a worker's API are overwritten [#2626](https://github.com/wazuh/wazuh-kibana-app/issues/2626)

### Fixed

- [BUGFIX] Default user field for current platform [#2633](https://github.com/wazuh/wazuh-kibana-app/pull/2633)

## Wazuh v4.0.1 - Kibana v7.9.1, v7.9.3 - Revision 4009

### Changed

- Hide empty columns of the processes table of the MacOS agents [#2570](https://github.com/wazuh/wazuh-kibana-app/pull/2570)
- Missing step in "Deploy a new agent" view [#2623](https://github.com/wazuh/wazuh-kibana-app/issues/2623)
- Implement wazuh users' CRUD [#2598](https://github.com/wazuh/wazuh-kibana-app/pull/2598)

### Fixed

- Inconsistent data in sample data alerts [#2618](https://github.com/wazuh/wazuh-kibana-app/pull/2618)

## Wazuh v4.0.1 - Kibana v7.9.1, v7.9.3 - Revision 4008

### Fixed

- Icons not align to the right in Modules > Events [#2607](https://github.com/wazuh/wazuh-kibana-app/pull/2607)
- Statistics visualizations do not show data [#2602](https://github.com/wazuh/wazuh-kibana-app/pull/2602)
- Error on loading css files [#2599](https://github.com/wazuh/wazuh-kibana-app/pull/2599)
- Fixed search filter in search bar in Module/SCA wasn't working [#2601](https://github.com/wazuh/wazuh-kibana-app/pull/2601)

## Wazuh v4.0.0 - Kibana v7.9.1, v7.9.2, v7.9.3 - Revision 4007

### Fixed

- updated macOS package URL [#2596](https://github.com/wazuh/wazuh-kibana-app/pull/2596)
- Revert "[4.0-7.9] [BUGFIX] Removed unnecessary function call" [#2597](https://github.com/wazuh/wazuh-kibana-app/pull/2597)

## Wazuh v4.0.0 - Kibana v7.9.1, v7.9.2, v7.9.3 - Revision 4006

### Fixed

- Undefined field in event view [#2588](https://github.com/wazuh/wazuh-kibana-app/issues/2588)
- Several calls to the same stats request (esAlerts) [#2586](https://github.com/wazuh/wazuh-kibana-app/issues/2586)
- The filter options popup doesn't open on click once the filter is pinned [#2581](https://github.com/wazuh/wazuh-kibana-app/issues/2581)
- The formatedFields are missing from the index-pattern of wazuh-alerts-* [#2574](https://github.com/wazuh/wazuh-kibana-app/issues/2574)


## Wazuh v4.0.0 - Kibana v7.9.3 - Revision 4005

### Added

- Support for Kibana v7.9.3

## Wazuh v4.0.0 - Kibana v7.9.1, v7.9.2 - Revision 4002

### Added

- Support for Wazuh v4.0.0.
- Support for Kibana v7.9.1 and 7.9.2.
- Support for Open Distro 1.10.1.
- Added a RBAC security layer integrated with Open Distro and X-Pack.
- Added remoted and analysisd statistics.
- Expand supported deployment variables.
- Added new configuration view settings for GCP integration.
- Added logic to change the `metafields` configuration of Kibana [#2524](https://github.com/wazuh/wazuh-kibana-app/issues/2524)

### Changed

- Migrated the default index-pattern to `wazuh-alerts-*`.
- Removed the `known-fields` functionality.
- Security Events dashboard redesinged.
- Redesigned the app settings configuration with categories.
- Moved the wazuh-registry file to Kibana optimize folder.

### Fixed

- Format options in `wazuh-alerts` index-pattern are not overwritten now.
- Prevent blank page in detaill agent view.
- Navigable agents name in Events.
- Index pattern is not being refreshed.
- Reporting fails when agent is pinned and compliance controls are visited.
- Reload rule detail doesn't work properly with the related rules.
- Fix search bar filter in Manage agent of group [#2541](https://github.com/wazuh/wazuh-kibana-app/pull/2541)

## Wazuh v3.13.2 - Kibana v7.9.1 - Revision 887

### Added

- Support for Wazuh v3.13.2

## Wazuh v3.13.2 - Kibana v7.8.0 - Revision 887
### Added

- Support for Wazuh v3.13.2

## Wazuh v3.13.1 - Kibana v7.9.1 - Revision 886

### Added

- Support for Kibana v7.9.1

## Wazuh v3.13.1 - Kibana v7.9.0 - Revision 885

### Added

- Support for Kibana v7.9.0


## Wazuh v3.13.1 - Kibana v7.8.1 - Revision 884

### Added

- Support for Kibana v7.8.1


## Wazuh v3.13.1 - Kibana v7.8.0 - Revision 883

### Added

- Support for Wazuh v3.13.1


## Wazuh v3.13.0 - Kibana v7.8.0 - Revision 881

### Added

- Support for Kibana v7.8.0


## Wazuh v3.13.0 - Kibana v7.7.0, v7.7.1 - Revision 880

### Added

- Support for Wazuh v3.13.0
- Support for Kibana v7.7.1
- Support for Open Distro 1.8
- New navigation experience with a global menu [#1965](https://github.com/wazuh/wazuh-kibana-app/issues/1965)
- Added a Breadcrumb in Kibana top nav [#2161](https://github.com/wazuh/wazuh-kibana-app/issues/2161)
- Added a new Agents Summary Screen [#1963](https://github.com/wazuh/wazuh-kibana-app/issues/1963)
- Added a new feature to add sample data to dashboards [#2115](https://github.com/wazuh/wazuh-kibana-app/issues/2115)
- Added MITRE integration [#1877](https://github.com/wazuh/wazuh-kibana-app/issues/1877)
- Added Google Cloud Platform integration [#1873](https://github.com/wazuh/wazuh-kibana-app/issues/1873)
- Added TSC integration [#2204](https://github.com/wazuh/wazuh-kibana-app/pull/2204)
- Added a new Integrity monitoring state view for agent [#2153](https://github.com/wazuh/wazuh-kibana-app/issues/2153)
- Added a new Integrity monitoring files detail view [#2156](https://github.com/wazuh/wazuh-kibana-app/issues/2156)
- Added a new component to explore Compliance requirements [#2156](https://github.com/wazuh/wazuh-kibana-app/issues/2261)

### Changed

- Code migration to React.js
- Global review of styles
- Unified Overview and Agent dashboards into new Modules [#2110](https://github.com/wazuh/wazuh-kibana-app/issues/2110)
- Changed Vulnerabilities dashboard visualizations [#2262](https://github.com/wazuh/wazuh-kibana-app/issues/2262)

### Fixed

- Open Distro tenants have been fixed and are functional now [#1890](https://github.com/wazuh/wazuh-kibana-app/issues/1890).
- Improved navigation performance [#2200](https://github.com/wazuh/wazuh-kibana-app/issues/2200).
- Avoid creating the wazuh-monitoring index pattern if it is disabled [#2100](https://github.com/wazuh/wazuh-kibana-app/issues/2100)
- SCA checks without compliance field can't be expanded [#2264](https://github.com/wazuh/wazuh-kibana-app/issues/2264)


## Wazuh v3.12.3 - Kibana v7.7.1 - Revision 876

### Added

- Support for Kibana v7.7.1


## Wazuh v3.12.3 - Kibana v7.7.0 - Revision 875

### Added

- Support for Kibana v7.7.0


## Wazuh v3.12.3 - Kibana v6.8.8, v7.6.1, v7.6.2 - Revision 874

### Added

- Support for Wazuh v3.12.3


## Wazuh v3.12.2 - Kibana v6.8.8, v7.6.1, v7.6.2 - Revision 873

### Added

- Support for Wazuh v3.12.2


## Wazuh v3.12.1 - Kibana v6.8.8, v7.6.1, v7.6.2 - Revision 872

### Added

- Support Wazuh 3.12.1
- Added new FIM settings on configuration on demand. [#2147](https://github.com/wazuh/wazuh-kibana-app/issues/2147)

### Changed

- Updated agent's variable names in deployment guides. [#2169](https://github.com/wazuh/wazuh-kibana-app/pull/2169)

### Fixed

- Pagination is now shown in table-type visualizations. [#2180](https://github.com/wazuh/wazuh-kibana-app/issues/2180)


## Wazuh v3.12.0 - Kibana v6.8.8, v7.6.2 - Revision 871

### Added

- Support for Kibana v6.8.8 and v7.6.2

## Wazuh v3.12.0 - Kibana v6.8.7, v7.4.2, v7.6.1 - Revision 870

### Added

- Support for Wazuh v3.12.0
- Added a new setting to hide manager alerts from dashboards. [#2102](https://github.com/wazuh/wazuh-kibana-app/pull/2102)
- Added a new setting to be able to change API from the top menu. [#2143](https://github.com/wazuh/wazuh-kibana-app/issues/2143)
- Added a new setting to enable/disable the known fields health check [#2037](https://github.com/wazuh/wazuh-kibana-app/pull/2037)
- Added suport for PCI 11.2.1 and 11.2.3 rules. [#2062](https://github.com/wazuh/wazuh-kibana-app/pull/2062)

### Changed

- Restructuring of the optimize/wazuh directory. Now the Wazuh configuration file (wazuh.yml) is placed on /usr/share/kibana/optimize/wazuh/config. [#2116](https://github.com/wazuh/wazuh-kibana-app/pull/2116)
- Improve performance of Dasboards reports generation. [1802344](https://github.com/wazuh/wazuh-kibana-app/commit/18023447c6279d385df84d7f4a5663ed2167fdb5)

### Fixed

- Discover time range selector is now displayed on the Cluster section. [08901df](https://github.com/wazuh/wazuh-kibana-app/commit/08901dfcbe509f17e4fab26877c8b7dae8a66bff)
- Added the win_auth_failure rule group to Authentication failure metrics. [#2099](https://github.com/wazuh/wazuh-kibana-app/pull/2099)
- Negative values in Syscheck attributes now have their correct value in reports. [7c3e84e](https://github.com/wazuh/wazuh-kibana-app/commit/7c3e84ec8f00760b4f650cfc00a885d868123f99)


## Wazuh v3.11.4 - Kibana v7.6.1 - Revision 858

### Added

- Support for Kibana v7.6.1


## Wazuh v3.11.4 - Kibana v6.8.6, v7.4.2, v7.6.0 - Revision 857

### Added

- Support for Wazuh v3.11.4


## Wazuh v3.11.3 - Kibana v7.6.0 - Revision 856

### Added

- Support for Kibana v7.6.0


## Wazuh v3.11.3 - Kibana v7.4.2 - Revision 855

### Added

- Support for Kibana v7.4.2

## Wazuh v3.11.3 - Kibana v7.5.2 - Revision 854

### Added

- Support for Wazuh v3.11.3

### Fixed

- Windows Updates table is now displayed in the Inventory Data report [#2028](https://github.com/wazuh/wazuh-kibana-app/pull/2028)


## Wazuh v3.11.2 - Kibana v7.5.2 - Revision 853

### Added

- Support for Kibana v7.5.2


## Wazuh v3.11.2 - Kibana v6.8.6, v7.3.2, v7.5.1 - Revision 852

### Added

- Support for Wazuh v3.11.2

### Changed

- Increased list filesize limit for the CDB-list [#1993](https://github.com/wazuh/wazuh-kibana-app/pull/1993)

### Fixed

- The xml validator now correctly handles the `--` string within comments [#1980](https://github.com/wazuh/wazuh-kibana-app/pull/1980)
- The AWS map visualization wasn't been loaded until the user interacts with it [dd31bd7](https://github.com/wazuh/wazuh-kibana-app/commit/dd31bd7a155354bc50fe0af22fca878607c8936a)


## Wazuh v3.11.1 - Kibana v6.8.6, v7.3.2, v7.5.1 - Revision 581

### Added
- Support for Wazuh v3.11.1.


## Wazuh v3.11.0 - Kibana v6.8.6, v7.3.2, v7.5.1 - Revision 580

### Added

- Support for Wazuh v3.11.0.
- Support for Kibana v7.5.1.
- The API credentials configuration has been moved from the .wazuh index to a wazuh.yml configuration file. Now the configuration of the API hosts is done from the file and not from the application. [#1465](https://github.com/wazuh/wazuh-kibana-app/issues/1465) [#1771](https://github.com/wazuh/wazuh-kibana-app/issues/1771).
- Upload ruleset files using a "drag and drop" component [#1770](https://github.com/wazuh/wazuh-kibana-app/issues/1770)
- Add logs for the reporting module [#1622](https://github.com/wazuh/wazuh-kibana-app/issues/1622).
- Extended the "Add new agent" guide [#1767](https://github.com/wazuh/wazuh-kibana-app/issues/1767).
- Add new table for windows hotfixes [#1932](https://github.com/wazuh/wazuh-kibana-app/pull/1932)

### Changed

- Removed Discover from top menu [#1699](https://github.com/wazuh/wazuh-kibana-app/issues/1699).
- Hide index pattern selector in case that only one exists [#1799](https://github.com/wazuh/wazuh-kibana-app/issues/1799).
- Remove visualizations legend [#1936](https://github.com/wazuh/wazuh-kibana-app/pull/1936)
- Normalize the field whodata in the group reporting [#1921](https://github.com/wazuh/wazuh-kibana-app/pull/1921)
- A message in the configuration view is ambiguous [#1870](https://github.com/wazuh/wazuh-kibana-app/issues/1870)
- Refactor syscheck table [#1941](https://github.com/wazuh/wazuh-kibana-app/pull/1941)

### Fixed

- Empty files now throws an error [#1806](https://github.com/wazuh/wazuh-kibana-app/issues/1806).
- Arguments for wazuh api requests are now validated [#1815](https://github.com/wazuh/wazuh-kibana-app/issues/1815).
- Fixed the way to check admin mode [#1838](https://github.com/wazuh/wazuh-kibana-app/issues/1838).
- Fixed error exporting as CSV the files into a group [#1833](https://github.com/wazuh/wazuh-kibana-app/issues/1833).
- Fixed XML validator false error for `<` [1882](https://github.com/wazuh/wazuh-kibana-app/issues/1882)
- Fixed "New file" editor doesn't allow saving twice [#1896](https://github.com/wazuh/wazuh-kibana-app/issues/1896)
- Fixed decoders files [#1929](https://github.com/wazuh/wazuh-kibana-app/pull/1929)
- Fixed registration guide [#1926](https://github.com/wazuh/wazuh-kibana-app/pull/1926)
- Fixed infinite load on Ciscat views [#1920](https://github.com/wazuh/wazuh-kibana-app/pull/1920), [#1916](https://github.com/wazuh/wazuh-kibana-app/pull/1916)
- Fixed missing fields in the Visualizations [#1913](https://github.com/wazuh/wazuh-kibana-app/pull/1913)
- Fixed Amazon S3 status is wrong in configuration section [#1864](https://github.com/wazuh/wazuh-kibana-app/issues/1864)
- Fixed hidden overflow in the fim configuration [#1887](https://github.com/wazuh/wazuh-kibana-app/pull/1887)
- Fixed Logo source fail after adding server.basePath [#1871](https://github.com/wazuh/wazuh-kibana-app/issues/1871)
- Fixed the documentation broken links [#1853](https://github.com/wazuh/wazuh-kibana-app/pull/1853)

## Wazuh v3.10.2 - Kibana v7.5.1 - Revision 556

### Added

- Support for Kibana v7.5.1


## Wazuh v3.10.2 - Kibana v7.5.0 - Revision 555

### Added

- Support for Kibana v7.5.0


## Wazuh v3.10.2 - Kibana v7.4.2 - Revision 549

### Added

- Support for Kibana v7.4.2


## Wazuh v3.10.2 - Kibana v7.4.1 - Revision 548

### Added

- Support for Kibana v7.4.1


## Wazuh v3.10.2 - Kibana v7.4.0 - Revision 547

### Added

- Support for Kibana v7.4.0
- Support for Wazuh v3.10.2.


## Wazuh v3.10.2 - Kibana v7.3.2 - Revision 546

### Added

- Support for Wazuh v3.10.2.


## Wazuh v3.10.1 - Kibana v7.3.2 - Revision 545

### Added

- Support for Wazuh v3.10.1.


## Wazuh v3.10.0 - Kibana v7.3.2 - Revision 543

### Added

- Support for Wazuh v3.10.0.
- Added an interactive guide for registering agents, things are now easier for the user, guiding it through the steps needed ending in a _copy & paste_ snippet for deploying his agent [#1468](https://github.com/wazuh/wazuh-kibana-app/issues/1468).
- Added new dashboards for the recently added regulatory compliance groups into the Wazuh core. They are HIPAA and NIST-800-53 [#1468](https://github.com/wazuh/wazuh-kibana-app/issues/1448), [#1638]( https://github.com/wazuh/wazuh-kibana-app/issues/1638).
- Make the app work under a custom Kibana space [#1234](https://github.com/wazuh/wazuh-kibana-app/issues/1234), [#1450](https://github.com/wazuh/wazuh-kibana-app/issues/1450).
- Added the ability to manage the app as a native plugin when using Kibana spaces, now you can safely hide/show the app depending on the selected space [#1601](https://github.com/wazuh/wazuh-kibana-app/issues/1601).
- Adapt the app the for Kibana dark mode [#1562](https://github.com/wazuh/wazuh-kibana-app/issues/1562).
- Added an alerts summary in _Overview > FIM_ panel [#1527](https://github.com/wazuh/wazuh-kibana-app/issues/1527).
- Export all the information of a Wazuh group and its related agents in a PDF document [#1341](https://github.com/wazuh/wazuh-kibana-app/issues/1341).
- Export the configuration of a certain agent as a PDF document. Supports granularity for exporting just certain sections of the configuration [#1340](https://github.com/wazuh/wazuh-kibana-app/issues/1340).


### Changed

- Reduced _Agents preview_ load time using the new API endpoint `/summary/agents` [#1687](https://github.com/wazuh/wazuh-kibana-app/pull/1687).
- Replaced most of the _md-nav-bar_ Angular.js components with React components using EUI [#1705](https://github.com/wazuh/wazuh-kibana-app/pull/1705).
- Replaced the requirements slider component with a new styled component [#1708](https://github.com/wazuh/wazuh-kibana-app/pull/1708).
- Soft deprecated the _.wazuh-version_ internal index, now the app dumps its content if applicable to a registry file, then the app removes that index. Further versions will hard deprecate this index [#1467](https://github.com/wazuh/wazuh-kibana-app/issues/1467). 
- Visualizations now don't fetch the documents _source_, also, they now use _size: 0_ for fetching [#1663](https://github.com/wazuh/wazuh-kibana-app/issues/1663).
- The app menu is now fixed on top of the view, it's not being hidden on every state change. Also, the Wazuh logo was placed in the top bar of Kibana UI [#1502](https://github.com/wazuh/wazuh-kibana-app/issues/1502).
- Improved _getTimestamp_ method not returning a promise object because it's no longer needed [014bc3a](https://github.com/wazuh/wazuh-kibana-app/commit/014b3aba0d2e9cda0c4d521f5f16faddc434a21e). Also improved main Discover listener for Wazuh not returning a promise object [bd82823](https://github.com/wazuh/wazuh-kibana-app/commit/bd8282391a402b8c567b32739cf914a0135d74bc).
- Replaced _Requirements over time_ visualizations in both PCI DSS and GDPR dashboards [35c539](https://github.com/wazuh/wazuh-kibana-app/commit/35c539eb328b3bded94aa7608f73f9cc51c235a6).
- Do not show a toaster when a visualization field was not known yet, instead, show it just in case the internal refreshing failed [19a2e7](https://github.com/wazuh/wazuh-kibana-app/commit/19a2e71006b38f6a64d3d1eb8a20b02b415d7e07).
- Minor optimizations for server logging [eb8e000](https://github.com/wazuh/wazuh-kibana-app/commit/eb8e00057dfea2dafef56319590ff832042c402d).

### Fixed

- Alerts search bar fixed for Kibana v7.3.1, queries were not being applied as expected [#1686](https://github.com/wazuh/wazuh-kibana-app/issues/1686).
- Hide attributes field from non-Windows agents in the FIM table [#1710](https://github.com/wazuh/wazuh-kibana-app/issues/1710).
- Fixed broken view in Management > Configuration > Amazon S3 > Buckets, some information was missing [#1675](https://github.com/wazuh/wazuh-kibana-app/issues/1675).
- Keep user's filters when switching from Discover to panel [#1685](https://github.com/wazuh/wazuh-kibana-app/issues/1685).
- Reduce load time and amount of data to be fetched in _Management > Cluster monitoring_ section avoiding possible timeouts [#1663](https://github.com/wazuh/wazuh-kibana-app/issues/1663).
- Restored _Remove column_ feature in Discover tabs [#1702](https://github.com/wazuh/wazuh-kibana-app/issues/1702).
- Apps using Kibana v7.3.1 had a bug once the user goes back from _Agent > FIM > Files_ to _Agent > FIM > dashboard_, filters disappear, now it's working properly [#1700](https://github.com/wazuh/wazuh-kibana-app/issues/1700).
- Fixed visual bug in _Management > Cluster monitoring_ and a button position [1e3b748](https://github.com/wazuh/wazuh-kibana-app/commit/1e3b748f11b43b2e7956b830269b6d046d74d12c).
- The app installation date was not being updated properly, now it's fixed [#1692](https://github.com/wazuh/wazuh-kibana-app/issues/1692).
- Fixed _Network interfaces_ table in Inventory section, the table was not paginating [#1474](https://github.com/wazuh/wazuh-kibana-app/issues/1474).
- Fixed APIs passwords are now obfuscated in server responses [adc3152](https://github.com/wazuh/wazuh-kibana-app/pull/1782/commits/adc31525e26b25e4cb62d81cbae70a8430728af5).


## Wazuh v3.9.5 - Kibana v6.8.2 / Kibana v7.2.1 / Kibana v7.3.0 - Revision 531

### Added

- Support for Wazuh v3.9.5

## Wazuh v3.9.4 - Kibana v6.8.1 / Kibana v6.8.2 / Kibana v7.2.0 / Kibana v7.2.1 / Kibana v7.3.0 - Revision 528

### Added

- Support for Wazuh v3.9.4
- Allow filtering by clicking a column in rules/decoders tables [0e2ddd7](https://github.com/wazuh/wazuh-kibana-app/pull/1615/commits/0e2ddd7b73f7f7975d02e97ed86ae8a0966472b4)
- Allow open file in rules table clicking on the file column [1af929d](https://github.com/wazuh/wazuh-kibana-app/pull/1615/commits/1af929d62f450f93c6733868bcb4057e16b7e279)

### Changed

- Improved app performance [#1640](https://github.com/wazuh/wazuh-kibana-app/pull/1640).
- Remove path filter from custom rules and decoders [895792e](https://github.com/wazuh/wazuh-kibana-app/pull/1615/commits/895792e6e6d9401b3293d5e16352b9abef515096)
- Show path column in rules and decoders [6f49816](https://github.com/wazuh/wazuh-kibana-app/pull/1615/commits/6f49816c71b5999d77bf9e3838443627c9be945d)
- Removed SCA overview dashboard [94ebbff](https://github.com/wazuh/wazuh-kibana-app/pull/1615/commits/94ebbff231cbfb6d793130e0b9ea855baa755a1c)
- Disabled last custom column removal [f1ef7de](https://github.com/wazuh/wazuh-kibana-app/pull/1615/commits/f1ef7de1a34bbe53a899596002e8153b95e7dc0e)
- Agents messages across sections unification [8fd7e36](https://github.com/wazuh/wazuh-kibana-app/pull/1615/commits/8fd7e36286fa9dfd03a797499af6ffbaa90b00e1)

### Fixed

- Fix check storeded apis [d6115d6](https://github.com/wazuh/wazuh-kibana-app/pull/1615/commits/d6115d6424c78f0cde2017b432a51b77186dd95a).
- Fix pci-dss console error [297080d](https://github.com/wazuh/wazuh-kibana-app/pull/1615/commits/297080d36efaea8f99b0cafd4c48845dad20495a)
- Fix error in reportingTable [85b7266](https://github.com/wazuh/wazuh-kibana-app/pull/1615/commits/85b72662cb4db44c443ed04f7c31fba57eefccaa)
- Fix filters budgets size [c7ac86a](https://github.com/wazuh/wazuh-kibana-app/pull/1615/commits/c7ac86acb3d5afaf1cf348fab09a2b8c5778a491)
- Fix missing permalink virustotal visualization [1b57529](https://github.com/wazuh/wazuh-kibana-app/pull/1615/commits/1b57529758fccdeb3ac0840e66a8aafbe4757a96)
- Improved wz-table performance [224bd6f](https://github.com/wazuh/wazuh-kibana-app/pull/1615/commits/224bd6f31235c81ba01755c3c1e120c3f86beafd)
- Fix inconsistent data between visualizations and tables in Overview Security Events [b12c600](https://github.com/wazuh/wazuh-kibana-app/pull/1615/commits/b12c600578d80d0715507dec4624a4ebc27ea573)
- Timezone applied in cluster status [a4f620d](https://github.com/wazuh/wazuh-kibana-app/pull/1615/commits/a4f620d398f5834a6d2945af892a462425ca3bec)
- Fixed Overview Security Events report when wazuh.monitoring is disabled [1c26da0](https://github.com/wazuh/wazuh-kibana-app/pull/1615/commits/1c26da05a0b6daf727e15c13b819111aa4e4e913)
- Fixes in APIs management [2143943](https://github.com/wazuh/wazuh-kibana-app/pull/1615/commits/2143943a5049cbb59bb8d6702b5a56cbe0d27a2a)
- Prevent duplicated visualization toast errors [786faf3](https://github.com/wazuh/wazuh-kibana-app/commit/786faf3e62d2cad13f512c0f873b36eca6e9787d)
- Fix not properly updated breadcrumb in ruleset section [9645903](https://github.com/wazuh/wazuh-kibana-app/commit/96459031cd4edbe047970bf0d22d0c099771879f)
- Fix badly dimensioned table in Integrity Monitoring section [9645903](https://github.com/wazuh/wazuh-kibana-app/commit/96459031cd4edbe047970bf0d22d0c099771879f)
- Fix implicit filters can be destroyed [9cf8578](https://github.com/wazuh/wazuh-kibana-app/commit/9cf85786f504f5d67edddeea6cfbf2ab577e799b)
- Windows agent dashboard doesn't show failure logon access. [d38d088](https://github.com/wazuh/wazuh-kibana-app/commit/d38d0881ac8e4294accde83d63108337b74cdd91) 
- Number of agents is not properly updated.  [f7cbbe5](https://github.com/wazuh/wazuh-kibana-app/commit/f7cbbe54394db825827715c3ad4370ac74317108) 
- Missing scrollbar on Firefox file viewer.  [df4e8f9](https://github.com/wazuh/wazuh-kibana-app/commit/df4e8f9305b35e9ee1473bed5f5d452dd3420567) 
- Agent search filter by name, lost when refreshing. [71b5274](https://github.com/wazuh/wazuh-kibana-app/commit/71b5274ccc332d8961a158587152f7badab28a95) 
- Alerts of level 12 cannot be displayed in the Summary table. [ec0e888](https://github.com/wazuh/wazuh-kibana-app/commit/ec0e8885d9f1306523afbc87de01a31f24e36309) 
- Restored query from search bar in visualizations. [439128f](https://github.com/wazuh/wazuh-kibana-app/commit/439128f0a1f65b649a9dcb81ab5804ca20f65763) 
- Fix Kibana filters loop in Firefox. [82f0f32](https://github.com/wazuh/wazuh-kibana-app/commit/82f0f32946d844ce96a28f0185f903e8e05c5589) 

## Wazuh v3.9.3 - Kibana v6.8.1 / v7.1.1 / v7.2.0 - Revision 523

### Added

- Support for Wazuh v3.9.3
- Support for Kibana v7.2.0 [#1556](https://github.com/wazuh/wazuh-kibana-app/pull/1556).

### Changed

- New design and several UI/UX changes [#1525](https://github.com/wazuh/wazuh-kibana-app/pull/1525).
- Improved error checking + syscollector performance [94d0a83](https://github.com/wazuh/wazuh-kibana-app/commit/94d0a83e43aa1d2d84ef6f87cbb76b9aefa085b3).
- Adapt Syscollector for MacOS agents [a4bf7ef](https://github.com/wazuh/wazuh-kibana-app/commit/a4bf7efc693a99b7565b5afcaa372155f15a4db9).
- Show last scan for syscollector [73f2056](https://github.com/wazuh/wazuh-kibana-app/commit/73f2056673bb289d472663397ba7097e49b7b93b).
- Extendend information for syscollector [#1585](https://github.com/wazuh/wazuh-kibana-app/issues/1585).

### Fixed

- Corrected width for agent stats [a998955](https://github.com/wazuh/wazuh-kibana-app/commit/a99895565a8854c55932ec94cffb08e1d0aa3da1).
- Fix height for the menu directive with Dynamic height [427d0f3](https://github.com/wazuh/wazuh-kibana-app/commit/427d0f3e9fa6c34287aa9e8557da99a51e0db40f).
- Fix wazuh-db and clusterd check [cddcef6](https://github.com/wazuh/wazuh-kibana-app/commit/cddcef630c5234dd6f6a495715743dfcfd4e4001).
- Fix AlertsStats when value is "0", it was showing "-" [07a3e10](https://github.com/wazuh/wazuh-kibana-app/commit/07a3e10c7f1e626ba75a55452b6c295d11fd657d).
- Fix syscollector state value [f8d3d0e](https://github.com/wazuh/wazuh-kibana-app/commit/f8d3d0eca44e67e26f79bc574495b1f4c8f751f2).
- Fix time offset for reporting table [2ef500b](https://github.com/wazuh/wazuh-kibana-app/commit/2ef500bb112e68bd4811b8e87ce8581d7c04d20f).
- Fix call to obtain GDPR requirements for specific agent [ccda846](https://github.com/wazuh/wazuh-kibana-app/commit/ccda8464b50be05bc5b3642f25f4972c8a7a2c03).
- Restore "rule.id" as a clickable field in visualizations [#1546](https://github.com/wazuh/wazuh-kibana-app/pull/1546).
- Fix timepicker in cluster monitoring [f7533ce](https://github.com/wazuh/wazuh-kibana-app/pull/1560/commits/f7533cecb6862abfb5c1d2173ec3e70ffc59804a).
- Fix several bugs [#1569](https://github.com/wazuh/wazuh-kibana-app/pull/1569).
- Fully removed "rule.id" as URL field [#1584](https://github.com/wazuh/wazuh-kibana-app/issues/1584).
- Fix filters for dashboards [#1583](https://github.com/wazuh/wazuh-kibana-app/issues/1583).
- Fix missing dependency [#1591](https://github.com/wazuh/wazuh-kibana-app/issues/1591).

## Wazuh v3.9.2 - Kibana v7.1.1 - Revision 510

### Added

- Support for Wazuh v3.9.2

### Changed

- Avoid showing more than one toaster for the same error message [7937003](https://github.com/wazuh/wazuh-kibana-app/commit/793700382798033203091d160773363323e05bb9).
- Restored "Alerts evolution - Top 5 agents" in Overview > Security events [f9305c0](https://github.com/wazuh/wazuh-kibana-app/commit/f9305c0c6acf4a31c41b1cc9684b87f79b27524f).

### Fixed

- Fix missing parameters in Dev Tools request [#1496](https://github.com/wazuh/wazuh-kibana-app/pull/1496).
- Fix "Invalid Date" for Safari and Internet Explorer [#1505](https://github.com/wazuh/wazuh-kibana-app/pull/1505).

## Wazuh v3.9.1 - Kibana v7.1.1 - Revision 509

### Added

- Support for Kibana v7.1.1
- Added overall metrics for Agents > Overview [#1479](https://github.com/wazuh/wazuh-kibana-app/pull/1479).

### Fixed

- Fixed missing dependency for Discover [43f5dd5](https://github.com/wazuh/wazuh-kibana-app/commit/43f5dd5f64065c618ba930b2a4087f0a9e706c0e).
- Fixed visualization for Agents > Overview [#1477](https://github.com/wazuh/wazuh-kibana-app/pull/1477). 
- Fixed SCA policy checks table [#1478](https://github.com/wazuh/wazuh-kibana-app/pull/1478).

## Wazuh v3.9.1 - Kibana v7.1.0 - Revision 508

### Added

- Support for Kibana v7.1.0

## Wazuh v3.9.1 - Kibana v6.8.0 - Revision 444

### Added

- Support for Wazuh v3.9.1
- Support for Kibana v6.8.0

### Fixed

- Fixed background color for some parts of the Discover directive [2dfc763](https://github.com/wazuh/wazuh-kibana-app/commit/2dfc763bfa1093fb419f118c2938f6b348562c69).
- Fixed cut values in non-resizable tables when the value is too large [cc4828f](https://github.com/wazuh/wazuh-kibana-app/commit/cc4828fbf50d4dab3dd4bb430617c1f2b13dac6a).
- Fixed handled but not shown error messages from rule editor [0aa0e17](https://github.com/wazuh/wazuh-kibana-app/commit/0aa0e17ac8678879e5066f8d83fd46f5d8edd86a).
- Minor typos corrected [fe11fb6](https://github.com/wazuh/wazuh-kibana-app/commit/fe11fb67e752368aedc89ec844ddf729eb8ad761).
- Minor fixes in agents configuration [1bc2175](https://github.com/wazuh/wazuh-kibana-app/commit/1bc217590438573e7267687655bb5939b5bb9fde).
- Fix Management > logs viewer scrolling [f458b2e](https://github.com/wazuh/wazuh-kibana-app/commit/f458b2e3294796f9cf00482b4da27984646c6398).

### Changed

- Kibana version shown in settings is now read from our package.json [c103d3e](https://github.com/wazuh/wazuh-kibana-app/commit/c103d3e782136106736c02039d28c4567b255aaa).
- Removed an old header from Settings [0197b8b](https://github.com/wazuh/wazuh-kibana-app/commit/0197b8b1abc195f275c8cd9893df84cd5569527b).
- Improved index pattern validation fields, replaced "full_log" with "rule.id" as part of the minimum required fields [dce0595](https://github.com/wazuh/wazuh-kibana-app/commit/dce059501cbd28f1294fd761da3e015e154747bc).
- Improve dynamic height for configuration editor [c318131](https://github.com/wazuh/wazuh-kibana-app/commit/c318131dfb6b5f01752593f2aa972b98c0655610).
- Add timezone for all dates shown in the app [4b8736f](https://github.com/wazuh/wazuh-kibana-app/commit/4b8736fb4e562c78505daaee042bcd798242c3f5).

## Wazuh v3.9.0 - Kibana v6.7.0 / v6.7.1 / v6.7.2 - Revision 441

### Added

- Support for Wazuh v3.9.0
- Support for Kibana v6.7.0 / v6.7.1 / v6.7.2
- Edit master and worker configuration ([#1215](https://github.com/wazuh/wazuh-kibana-app/pull/1215)).
- Edit local rules, local decoders and CDB lists ([#1212](https://github.com/wazuh/wazuh-kibana-app/pull/1212), [#1204](https://github.com/wazuh/wazuh-kibana-app/pull/1204), [#1196](https://github.com/wazuh/wazuh-kibana-app/pull/1196), [#1233](https://github.com/wazuh/wazuh-kibana-app/pull/1233), [#1304](https://github.com/wazuh/wazuh-kibana-app/pull/1304)).
- View no local rules/decoders XML files ([#1395](https://github.com/wazuh/wazuh-kibana-app/pull/1395))
- Dev Tools additions
  - Added hotkey `[shift] + [enter]` for sending query ([#1170](https://github.com/wazuh/wazuh-kibana-app/pull/1170)).
  - Added `Export JSON` button for the Dev Tools ([#1170](https://github.com/wazuh/wazuh-kibana-app/pull/1170)).
- Added refresh button for agents preview table ([#1169](https://github.com/wazuh/wazuh-kibana-app/pull/1169)).
- Added `configuration assessment` information in "Agent > Policy monitoring" ([#1227](https://github.com/wazuh/wazuh-kibana-app/pull/1227)).
- Added agents `configuration assessment` configuration section in "Agent > Configuration" ([1257](https://github.com/wazuh/wazuh-kibana-app/pull/1257))
- Restart master and worker nodes ([#1222](https://github.com/wazuh/wazuh-kibana-app/pull/1222)).
- Restart agents ([#1229](https://github.com/wazuh/wazuh-kibana-app/pull/1229)).
- Added support for more than one Wazuh monitoring pattern ([#1243](https://github.com/wazuh/wazuh-kibana-app/pull/1243))
- Added customizable interval for Wazuh monitoring indices creation ([#1243](https://github.com/wazuh/wazuh-kibana-app/pull/1243)).
- Expand visualizations ([#1246](https://github.com/wazuh/wazuh-kibana-app/pull/1246)).
- Added a dynamic table columns selector ([#1246](https://github.com/wazuh/wazuh-kibana-app/pull/1246)).
- Added resizable columns by dragging in tables ([d2bf8ee](https://github.com/wazuh/wazuh-kibana-app/commit/d2bf8ee9681ca5d6028325e165854b49214e86a3))
- Added a cron job for fetching missing fields of all valid index patterns, also merging dynamic fields every time an index pattern is refreshed by the app ([#1276](https://github.com/wazuh/wazuh-kibana-app/pull/1276)).
- Added auto-merging dynamic fields for Wazuh monitoring index patterns ([#1300](https://github.com/wazuh/wazuh-kibana-app/pull/1300))
- New server module, it's a job queue so we can add delayed jobs to be run in background, this iteration only accepts delayed Wazuh API calls ([#1283](https://github.com/wazuh/wazuh-kibana-app/pull/1283)).
- Added new way to view logs using a logs viewer ([#1292](https://github.com/wazuh/wazuh-kibana-app/pull/1292))
- Added new directive for registering agents from the UI, including instructions on "how to" ([#1321](https://github.com/wazuh/wazuh-kibana-app/pull/1321)).
- Added some Angular charts in Agents Preview and Agents SCA sections ([#1364](https://github.com/wazuh/wazuh-kibana-app/pull/1364))
- Added Docker listener settings in configuration views ([#1365](https://github.com/wazuh/wazuh-kibana-app/pull/1365))
- Added Docker dashboards for both Agents and Overview ([#1367](https://github.com/wazuh/wazuh-kibana-app/pull/1367))
- Improved app logger with debug level ([#1373](https://github.com/wazuh/wazuh-kibana-app/pull/1373))
- Introducing React components from the EUI framework

### Changed

- Escape XML special characters ([#1159](https://github.com/wazuh/wazuh-kibana-app/pull/1159)).
- Changed empty results message for Wazuh tables ([#1165](https://github.com/wazuh/wazuh-kibana-app/pull/1165)).
- Allowing the same query multiple times on the Dev Tools ([#1174](https://github.com/wazuh/wazuh-kibana-app/pull/1174))
- Refactor JSON/XML viewer for configuration tab ([#1173](https://github.com/wazuh/wazuh-kibana-app/pull/1173), [#1148](https://github.com/wazuh/wazuh-kibana-app/pull/1148)).
- Using full height for all containers when possible ([#1224](https://github.com/wazuh/wazuh-kibana-app/pull/1224)).
- Improved the way we are handling "back button" events ([#1207](https://github.com/wazuh/wazuh-kibana-app/pull/1207)).
- Changed some visualizations for FIM, GDPR, PCI, Vulnerability and Security Events ([#1206](https://github.com/wazuh/wazuh-kibana-app/pull/1206), [#1235](https://github.com/wazuh/wazuh-kibana-app/pull/1235), [#1293](https://github.com/wazuh/wazuh-kibana-app/pull/1293)).
- New design for agent header view ([#1186](https://github.com/wazuh/wazuh-kibana-app/pull/1186)).
- Not fetching data the very first time the Dev Tools are opened ([#1185](https://github.com/wazuh/wazuh-kibana-app/pull/1185)).
- Refresh all known fields for all valid index patterns if `kbn-vis` detects a broken index pattern ([ecd7c8f](https://github.com/wazuh/wazuh-kibana-app/commit/ecd7c8f98c187a350f81261d13b0d45dcec6dc5d)).
- Truncate texts and display a tooltip when they don't fit in a table cell ([7b56a87](https://github.com/wazuh/wazuh-kibana-app/commit/7b56a873f85dcba7e6838aeb2e40d9b4cf472576))
- Updated API autocomplete for Dev Tools ([#1218](https://github.com/wazuh/wazuh-kibana-app/pull/1218))
- Updated switches design to adapt it to Kibana's design ([#1253](https://github.com/wazuh/wazuh-kibana-app/pull/1253))
- Reduced the width of some table cells with little text, to give more space to the other columns ([#1263](https://github.com/wazuh/wazuh-kibana-app/pull/1263)).
- Redesign for Management > Status daemons list ([#1284](https://github.com/wazuh/wazuh-kibana-app/pull/1284)).
- Redesign for Management > Configuration, Agent > Configuration ([#1289](https://github.com/wazuh/wazuh-kibana-app/pull/1289)).
- Replaced Management > Logs table with a log viewer component ([#1292](https://github.com/wazuh/wazuh-kibana-app/pull/1292)).
- The agents list search bar now allows to switch between AND/OR operators ([#1291](https://github.com/wazuh/wazuh-kibana-app/pull/1291)).
- Improve audit dashboards ([#1374](https://github.com/wazuh/wazuh-kibana-app/pull/1374))
- Exclude agent "000" getting the last registered and the most active agents from the Wazuh API.([#1391](https://github.com/wazuh/wazuh-kibana-app/pull/1391))
- Reviewed Osquery dashboards ([#1394](https://github.com/wazuh/wazuh-kibana-app/pull/1394))
- Memory info is now a log ([#1400](https://github.com/wazuh/wazuh-kibana-app/pull/1400))
- Error toasters time is now 30000ms, warning/info are still 6000ms ([#1420](https://github.com/wazuh/wazuh-kibana-app/pull/1420))

### Fixed

- Properly handling long messages on notifier service, until now, they were using out of the card space, also we replaced some API messages with more meaningful messages ([#1168](https://github.com/wazuh/wazuh-kibana-app/pull/1168)).
- Adapted Wazuh icon for multiple browsers where it was gone ([#1208](https://github.com/wazuh/wazuh-kibana-app/pull/1208)).
- Do not fetch data from tables twice when resize window ([#1303](https://github.com/wazuh/wazuh-kibana-app/pull/1303)).
- Agent syncrhonization status is updated as we browse the configuration section ([#1305](https://github.com/wazuh/wazuh-kibana-app/pull/1305))
- Using the browser timezone for reporting documents ([#1311](https://github.com/wazuh/wazuh-kibana-app/pull/1311)).
- Wrong behaviors in the routing system when the basePath was set ([#1342](https://github.com/wazuh/wazuh-kibana-app/pull/1342))
- Do not show pagination for one-page tables ([196c5b7](https://github.com/wazuh/wazuh-kibana-app/pull/1362/commits/196c5b717583032798da7791fa4f90ec06397f68))
- Being redirected to Overview once a Kibana restart is performed ([#1378](https://github.com/wazuh/wazuh-kibana-app/pull/1378))
- Displaying the AWS services section of the aws-s3 wodle ([#1393](https://github.com/wazuh/wazuh-kibana-app/pull/1393))
- Show email configuration on the configuration on demand ([#1401](https://github.com/wazuh/wazuh-kibana-app/issues/1401))
- Show "Follow symbolic link" field in Integrity monitoring - Monitored configuration on demand ([0c9c9da](https://github.com/wazuh/wazuh-kibana-app/pull/1414/commits/0c9c9da3b951548761cd203db5ee5baa39afe26c))

## Wazuh v3.8.2 - Kibana v6.6.0 / v6.6.1 / v6.6.2 / v6.7.0 - Revision 419

### Added

- Support for Kibana v6.6.0 / v6.6.1 / v6.6.2 / v6.7.0

### Fixed

- Fixed AWS dashboard, newer JavaScript browser engines break the view due to Angular.js ([6e882fc](https://github.com/wazuh/wazuh-kibana-app/commit/6e882fc1d7efe6059e6140ff40b8a20d9c1fa51e)).
- Fixed AWS accounts visualization, using the right field now ([6e882fc](https://github.com/wazuh/wazuh-kibana-app/commit/6e882fc1d7efe6059e6140ff40b8a20d9c1fa51e)).

## Wazuh v3.8.2 - Kibana v6.5.4 - Revision 418

### Added

- Support for Wazuh v3.8.2

### Changed

- Close configuration editor only if it was successfully updated ([bc77c35](https://github.com/wazuh/wazuh-kibana-app/commit/bc77c35d8440a656d4704451ce857c9e1d36a438)).
- Replaced FIM Vega visualization with standard visualization ([554ee1c](https://github.com/wazuh/wazuh-kibana-app/commit/554ee1c4c4d75c76d82272075acf8bb62e7f9e27)).

## Wazuh v3.8.1 - Kibana v6.5.4 - Revision 417

### Added

- Support for Wazuh v3.8.1

### Changed

- Moved monitored/ignored Windows registry entries to "FIM > Monitored" and "FIM > Ignored" to avoid user confusion ([#1176](https://github.com/wazuh/wazuh-kibana-app/pull/1176)).
- Excluding managers from wazuh-monitoring indices ([#1177](https://github.com/wazuh/wazuh-kibana-app/pull/1177)).
- Escape `&` before sending group configuration ([d3aa56f](https://github.com/wazuh/wazuh-kibana-app/commit/d3aa56fa73478c60505e500db7d3a7df263081b5)).
- Improved `autoFormat` function before rendering group configuration ([f4f8144](https://github.com/wazuh/wazuh-kibana-app/commit/f4f8144eef8b93038fc897a9f16356e71029b844)).
- Now the group configuration editor doesn't exit after sending data to the Wazuh API ([5c1a3ef](https://github.com/wazuh/wazuh-kibana-app/commit/5c1a3ef9bd710a7befbed0709c4a7cf414f44f6b)).

### Fixed

- Fixed style for the error toaster for long URLs or long paths ([11b8084](https://github.com/wazuh/wazuh-kibana-app/commit/11b8084c75bbc5da36587ff31d1bc80a55fe4dfe)).

## Wazuh v3.8.0 - Kibana v6.5.4 - Revision 416

### Added

- Added group management features such as:
  - Edit the group configuration ([#1096](https://github.com/wazuh/wazuh-kibana-app/pull/1096)).
  - Add/remove groups to/from an agent ([#1096](https://github.com/wazuh/wazuh-kibana-app/pull/1096)).
  - Add/remove agents to/from a group ([#1096](https://github.com/wazuh/wazuh-kibana-app/pull/1096)).
  - Add/remove groups ([#1152](https://github.com/wazuh/wazuh-kibana-app/pull/1152)).
- New directive for tables that don't need external data sources ([#1067](https://github.com/wazuh/wazuh-kibana-app/pull/1067)).
- New search bar directive with interactive filters and suggestions ([#1058](https://github.com/wazuh/wazuh-kibana-app/pull/1058)).
- New server route `/elastic/alerts` for fetching alerts using custom parameters([#1056](https://github.com/wazuh/wazuh-kibana-app/pull/1056)).
- New table for an agent FIM monitored files, if the agent OS platform is Windows it will show two tables: files and registry ([#1032](https://github.com/wazuh/wazuh-kibana-app/pull/1032)).
- Added description to each setting under Settings > Configuration ([#1048](https://github.com/wazuh/wazuh-kibana-app/pull/1048)).
- Added a new setting to `config.yml` related to Wazuh monitoring and its index pattern ([#1095](https://github.com/wazuh/wazuh-kibana-app/pull/1095)).
- Resizable columns by dragging in Dev-tools ([#1102](https://github.com/wazuh/wazuh-kibana-app/pull/1102)).
- New feature to be able to edit config.yml file from the Settings > Configuration section view ([#1105](https://github.com/wazuh/wazuh-kibana-app/pull/1105)).
- Added a new table (network addresses) for agent inventory tab ([#1111](https://github.com/wazuh/wazuh-kibana-app/pull/1111)).
- Added `audit_key` (Who-data Audit keys) for configuration tab ([#1123](https://github.com/wazuh/wazuh-kibana-app/pull/1123)).
- Added new known fields for Kibana index pattern ([#1150](https://github.com/wazuh/wazuh-kibana-app/pull/1150)).

### Changed

- Changed Inventory tables. Now the app looks for the OS platform and it shows different tables depending on the OS platform. In addition the process state codes has been replaced to be more meaningful ([#1059](https://github.com/wazuh/wazuh-kibana-app/pull/1059)).
- Tiny rework for the AWS tab including.
- "Report" button is hidden on Discover panel ([#1047](https://github.com/wazuh/wazuh-kibana-app/pull/1047)).
- Visualizations, filters and Discover improved ([#1083](https://github.com/wazuh/wazuh-kibana-app/pull/1083)).
- Removed `popularizeField` function until https://github.com/elastic/kibana/issues/22426 is solved in order to avoid `Unable to write index pattern!` error on Discover tab ([#1085](https://github.com/wazuh/wazuh-kibana-app/pull/1085)).
- Improved Wazuh monitoring module ([#1094](https://github.com/wazuh/wazuh-kibana-app/pull/1094)).
- Added "Registered date" and "Last keep alive" in agents table allowing you to sort by these fields ([#1102](https://github.com/wazuh/wazuh-kibana-app/pull/1102)).
- Improved code quality in sections such as Ruleset > Rule and Decoder detail view simplify conditions ([#1102](https://github.com/wazuh/wazuh-kibana-app/pull/1102)).
- Replaced reporting success message ([#1102](https://github.com/wazuh/wazuh-kibana-app/pull/1102)).
- Reduced the default number of shards and the default number of replicas for the app indices ([#1113](https://github.com/wazuh/wazuh-kibana-app/pull/1113)).
- Refreshing index pattern known fields on health check controller ([#1119](https://github.com/wazuh/wazuh-kibana-app/pull/1119)).
- Less strict memory check ([786c764](https://github.com/wazuh/wazuh-kibana-app/commit/786c7642cd88083f9a77c57ed204488ecf5b710a)).
- Checking message origin in error handler ([dfec368](https://github.com/wazuh/wazuh-kibana-app/commit/dfec368d22a148b2e4437db92d71294900241961)).
- Dev tools is now showing the response as it is, like `curl` does ([#1137](https://github.com/wazuh/wazuh-kibana-app/pull/1137)).
- Removed `unknown` as valid node name ([#1149](https://github.com/wazuh/wazuh-kibana-app/pull/1149)).
- Removed `rule.id` direct filter from the rule set tables ([#1151](https://github.com/wazuh/wazuh-kibana-app/pull/1151))

### Fixed

- Restored X-Pack security logic for the .wazuh index, now it's not bypassing the X-Pack roles ([#1081](https://github.com/wazuh/wazuh-kibana-app/pull/1081))
- Avoid fetching twice the same data ([#1072](https://github.com/wazuh/wazuh-kibana-app/pull/1072), [#1061](https://github.com/wazuh/wazuh-kibana-app/pull/1061)).
- Wazuh logo adapted to low resolutions ([#1074](https://github.com/wazuh/wazuh-kibana-app/pull/1074)).
- Hide Audit, OpenSCAP tabs for non-linux agents. Fixed empty Windows events under Configuration > Log collection section. OSQuery logo has been standardized ([#1072](https://github.com/wazuh/wazuh-kibana-app/pull/1072), [#1076](https://github.com/wazuh/wazuh-kibana-app/pull/1076)).
- Fix empty values on _Overview > Security events_ when Wazuh monitoring is disabled ([#1091](https://github.com/wazuh/wazuh-kibana-app/pull/1091)).
- Fix overlapped play button in Dev-tools when the input box has a scrollbar ([#1102](https://github.com/wazuh/wazuh-kibana-app/pull/1102)).
- Fix Dev-tools behavior when parse json invalid blocks ([#1102](https://github.com/wazuh/wazuh-kibana-app/pull/1102)).
- Fixed Management > Monitoring tab frustration adding back buttons ([#1102](https://github.com/wazuh/wazuh-kibana-app/pull/1102)).
- Fix template checking when using more than one pattern ([#1104](https://github.com/wazuh/wazuh-kibana-app/pull/1104)).
- Fix infinite loop for Wazuh monitoring when the Wazuh API is not being able to give us all the agents ([5a26916](https://github.com/wazuh/wazuh-kibana-app/commit/5a2691642b40a34783d2eafb6ee24ae78b9af21a)), ([85005a1](https://github.com/wazuh/wazuh-kibana-app/commit/85005a184d4f1c3d339b7c895b5d2469f3b45171)).
- Fix rule details for `list` and `info` parameters ([#1149](https://github.com/wazuh/wazuh-kibana-app/pull/1149)).

## Wazuh v3.7.1 / v3.7.2 - Kibana v6.5.1 / v6.5.2 / v6.5.3 / v6.5.4 - Revision 415

### Added

- Support for Elastic stack v6.5.2 / v6.5.3 / v6.5.4.
- Support for Wazuh v3.7.1 / v3.7.2.
- Dev Tools module now autocompletes API endpoints ([#1030](https://github.com/wazuh/wazuh-kibana-app/pull/1030)).

### Changed

- Increased number of rows for syscollector tables ([#1033](https://github.com/wazuh/wazuh-kibana-app/pull/1033)).
- Modularized JSON/XML viewers for the configuration section ([#982](https://github.com/wazuh/wazuh-kibana-app/pull/982)).

### Fixed

- Added missing fields for syscollector network tables ([#1036](https://github.com/wazuh/wazuh-kibana-app/pull/1036)).
- Using the right API path when downloading CSV for decoders list ([#1045](https://github.com/wazuh/wazuh-kibana-app/pull/1045)).
- Including group field when downloading CSV for agents list ([#1044](https://github.com/wazuh/wazuh-kibana-app/pull/1044)).
- Preserve active tab in configuration section when refreshing the page ([#1037](https://github.com/wazuh/wazuh-kibana-app/pull/1037)).

## Wazuh v3.7.0 - Kibana v6.5.0 / v6.5.1 - Revision 414

### Added

- Support for Elastic Stack v6.5.0 / v6.5.1.
- Agent groups bar is now visible on the agent configuration section ([#1023](https://github.com/wazuh/wazuh-kibana-app/pull/1023)).
- Added a new setting for the `config.yml` file for enable/disable administrator mode ([#1019](https://github.com/wazuh/wazuh-kibana-app/pull/1019)).
  - This allows the user to perform PUT, POST, DELETE methods in our Dev Tools.

### Changed

- Refactored most front-end controllers ([#1023](https://github.com/wazuh/wazuh-kibana-app/pull/1023)).

## Wazuh v3.7.0 - Kibana v6.4.2 / v6.4.3 - Revision 413

### Added

- Support for Wazuh v3.7.0.
- Support for Elastic Stack v6.4.2 / v6.4.3.
- Brand-new interface for _Configuration_ (on both _Management_ and _Agents_ tabs) ([#914](https://github.com/wazuh/wazuh-kibana-app/pull/914)):
  - Now you can check current and real agent and manager configuration.
  - A new interface design, with more useful information and easy to understand descriptions.
  - New and more responsive JSON/XML viewers to show the configuration in raw mode.
- Brand-new extension - Osquery ([#938](https://github.com/wazuh/wazuh-kibana-app/pull/938)):
  - A new extension, disabled by default.
  - Check alerts from Wazuh's Osquery integration.
  - Check your current Osquery wodle configuration.
  - More improvements will come for this extension in the future.
- New option for Wazuh app configuration file - _Ignore index patterns_ ([#947](https://github.com/wazuh/wazuh-kibana-app/pull/947)):
  - Now the user can specify which index patterns can't be selected on the app using the new `ip.ignore` setting on the `config.yml` file.
  - The valid format is an array of strings which represents index patterns.
  - By default, this list is empty (all index patterns will be available if they use a compatible structure).
- Added a node selector for _Management > Status_ section when Wazuh cluster is enabled ([#976](https://github.com/wazuh/wazuh-kibana-app/pull/976)).
- Added quick access to _Configuration_ or _Discover_ panels for an agent on the agents list ([#939](https://github.com/wazuh/wazuh-kibana-app/pull/939)).
- Now you can click on an agent's ID on the _Discover_ panels to open its details page on the app ([#904](https://github.com/wazuh/wazuh-kibana-app/pull/904)).
- Redesigned the _Overview > Amazon AWS_ tab, using more meaningful visualizations for a better overall view of your agents' status ([#903](https://github.com/wazuh/wazuh-kibana-app/pull/903)).
- Redesigned the _Overview/Agents > Vulnerabilities_ tab, using more meaningful visualizations for a better overall view of your agents' status ([#954](https://github.com/wazuh/wazuh-kibana-app/pull/954)).
- Now everytime the user enters the _Settings_ tab, the API connection will be automatically checked ([#971](https://github.com/wazuh/wazuh-kibana-app/pull/971)).
- Added a node selector for _Management > Logs_ section when Wazuh cluster is enabled ([#980](https://github.com/wazuh/wazuh-kibana-app/pull/980)).
- Added a group selector for _Agents_ section ([#995](https://github.com/wazuh/wazuh-kibana-app/pull/995)).

### Changed

- Interface refactoring for the _Agents > Inventory data_ tab ([#924](https://github.com/wazuh/wazuh-kibana-app/pull/924)):
  - Now the tab won't be available if your agent doesn't have Syscollector enabled, and each card will be enabled or disabled depending on the current Syscollector scans configuration.
  - This will prevent situations where the user couldn't check the inventory although there was actual scan data to show on some sections.
- Added support for new multigroups feature ([#911](https://github.com/wazuh/wazuh-kibana-app/pull/911)):
  - Now the information bars on _Agents_ will show all the groups an agent belongs to.
- Now the result pane on the _Dev tools_ tab will show the error code coming from the Wazuh API ([#909](https://github.com/wazuh/wazuh-kibana-app/pull/909)).
- Changed some visualizations titles for _Overview/Agents > OpenSCAP_ tab ([#925](https://github.com/wazuh/wazuh-kibana-app/pull/925)).
- All backend routes have been renamed ([#932](https://github.com/wazuh/wazuh-kibana-app/pull/932)).
- Several improvements for Elasticsearch tests ([#933](https://github.com/wazuh/wazuh-kibana-app/pull/933)).
- Updated some strings and descriptions on the _Settings_ tab ([#934](https://github.com/wazuh/wazuh-kibana-app/pull/934)).
- Changed the date format on _Settings > Logs_ to make it more human-readable ([#944](https://github.com/wazuh/wazuh-kibana-app/pull/944)).
- Changed some labels to remove the "MD5 sum" expression, it will use "Checksum" instead ([#945](https://github.com/wazuh/wazuh-kibana-app/pull/945)).
- Added word wrapping class to group name in _Management > Groups > Group detail_ tab ([#945](https://github.com/wazuh/wazuh-kibana-app/pull/945)).
- The `wz-table` directive has been refactored ([#953](https://github.com/wazuh/wazuh-kibana-app/pull/953)).
- The `wz-table` directive now checks if a request is aborted ([#979](https://github.com/wazuh/wazuh-kibana-app/pull/979)).
- Several performance improvements ([#985](https://github.com/wazuh/wazuh-kibana-app/pull/985), [#997](https://github.com/wazuh/wazuh-kibana-app/pull/997), [#1000](https://github.com/wazuh/wazuh-kibana-app/pull/1000)).

### Fixed

- Several known fields for _Whodata_ functionality have been fixed ([#901](https://github.com/wazuh/wazuh-kibana-app/pull/901)).
- Fixed alignment bug with the _Add a filter +_ button on _Discover_ and _Agents_ tabs ([#912](https://github.com/wazuh/wazuh-kibana-app/pull/912)).
- Fixed a bug where the `Add API` form on _Settings_ didn't appear when pressing the button after editing an existing API entry ([#944](https://github.com/wazuh/wazuh-kibana-app/pull/944)).
- Fixed a bug on _Ruleset_ tab where the "Description" column was showing `0` if the rule doesn't have any description ([#948](https://github.com/wazuh/wazuh-kibana-app/pull/948)).
- Fixed wrong alignment on related Rules/Decoders tables from _Management > Ruleset_ tab ([#971](https://github.com/wazuh/wazuh-kibana-app/pull/971)).
- Fixed a bug where sometimes the error messages appeared duplicated ([#971](https://github.com/wazuh/wazuh-kibana-app/pull/971)).

### Removed

- On the _Management > Monitoring_ tab, the `Cluster enabled but not running` message won't appear as an error anymore ([#971](https://github.com/wazuh/wazuh-kibana-app/pull/971)).

## Wazuh v3.6.1 - Kibana v6.4.1 / v6.4.2 / v6.4.3 - Revision 412

### Added

- Support for Elastic Stack v6.4.1 / v6.4.2 / v6.4.3.

## Wazuh v3.6.1 - Kibana v6.4.0 - Revision 411

### Added

- Redesigned the _Overview > Integrity monitoring_ tab, using more meaningful visualizations for a better overall view of your agents' status ([#893](https://github.com/wazuh/wazuh-kibana-app/pull/893)).
- Added a new table for the _Inventory_ tab: _Processes_ ([#895](https://github.com/wazuh/wazuh-kibana-app/pull/895)).
- Improved error handling for tables. Now the table will show an error message if it wasn't able to fetch and load data ([#896](https://github.com/wazuh/wazuh-kibana-app/pull/896)).

### Changed

- The app source code has been improved, following best practices and coding guidelines ([#892](https://github.com/wazuh/wazuh-kibana-app/pull/892)).
- Included more app tests and prettifier for better code maintainability ([#883](https://github.com/wazuh/wazuh-kibana-app/pull/883) & [#885](https://github.com/wazuh/wazuh-kibana-app/pull/885)).

### Fixed

- Fixed minor visual errors on some _GDPR_, _PCI DSS_ and _Vulnerabilities_ visualizations ([#894](https://github.com/wazuh/wazuh-kibana-app/pull/894)).

## Wazuh v3.6.1 - Kibana v6.4.0 - Revision 410

### Added

- The _Inventory_ tab has been redesigned ([#873](https://github.com/wazuh/wazuh-kibana-app/pull/873)):
  - Added new network interfaces and port tables.
  - Improved design using metric information bars and intuitive status indicators.
- Added refresh functionality to the _Settings > Logs_ tab ([#852](https://github.com/wazuh/wazuh-kibana-app/pull/852)):
  - Now everytime the user opens the tab, the logs will be reloaded.
  - A new button to force the update has been added on the top left corner of the logs table.
- Added `tags` and `recursion_level` configuration options to _Management/Agent > Configuration_ tabs ([#850](https://github.com/wazuh/wazuh-kibana-app/pull/850)).
- The _Kuery_ search syntax has been added again to the app ([#851](https://github.com/wazuh/wazuh-kibana-app/pull/851)).
- Added a first batch of [_Mocha_](https://mochajs.org/) tests and other quality of code improvements to the app ([#859](https://github.com/wazuh/wazuh-kibana-app/pull/859)).
- Now you can open specific rule details (the _Management > Ruleset_ tab) when clicking on the `rule.id` value on the _Discover_ tab ([#862](https://github.com/wazuh/wazuh-kibana-app/pull/862)).
- Now you can click on the rule ID value on the _Management > Ruleset_ tab to search for related alerts on the _Discover_ tab ([#863](https://github.com/wazuh/wazuh-kibana-app/pull/863)).

### Changed

- The index pattern known fields have been updated up to 567 ([#872](https://github.com/wazuh/wazuh-kibana-app/pull/872)).
- Now the _Inventory_ tab will always be available for all agents, and a descriptive message will appear if the agent doesn't have `syscollector` enabled ([#879](https://github.com/wazuh/wazuh-kibana-app/pull/879)).

### Fixed

- Fixed a bug where the _Inventory_ tab was unavailable if the user reloads the page while on the _Agents > Configuration_ tab ([#845](https://github.com/wazuh/wazuh-kibana-app/pull/845)).
- Fixed some _Overview > VirusTotal_ visualizations ([#846](https://github.com/wazuh/wazuh-kibana-app/pull/846)).
- Fixed a bug where the _Settings > Extensions_ tab wasn't being properly hidden when there's no API entries inserted ([#847](https://github.com/wazuh/wazuh-kibana-app/pull/847)).
- Fixed a bug where the _Current API_ indicator on the top navbar wasn't being properly updated when the user deletes all the API entries ([#848](https://github.com/wazuh/wazuh-kibana-app/pull/848)).
- Fixed a bug where the _Agents coverage_ metric were not displaying a proper value when the manager has 0 registered agents ([#849](https://github.com/wazuh/wazuh-kibana-app/pull/849)).
- Fixed a bug where the `wazuh-basic` user role was able to update API entries (it should be forbidden) ([#853](https://github.com/wazuh/wazuh-kibana-app/pull/853)).
- Fixed a bug where the visualizations had scroll bars on the PDF reports ([#870](https://github.com/wazuh/wazuh-kibana-app/pull/870)).
- Fixed a bug on the _Dev tools_ tab where the user couldn't execute the first request block if there was blank lines above it ([#871](https://github.com/wazuh/wazuh-kibana-app/pull/871)).
- Fixed a bug on pinned filters when opening tabs where the implicit filter was the same, making them stuck and unremovable from other tabs ([#878](https://github.com/wazuh/wazuh-kibana-app/pull/878)).

## Wazuh v3.6.1 - Kibana v6.4.0 - Revision 409

### Added

- Support for Wazuh v3.6.1.

### Fixed

- Fixed a bug on the _Dev tools_ tab ([b7c79f4](https://github.com/wazuh/wazuh-kibana-app/commit/b7c79f48f06cb49b12883ec9e9337da23b49976b)).

## Wazuh v3.6.1 - Kibana v6.3.2 - Revision 408

### Added

- Support for Wazuh v3.6.1.

### Fixed

- Fixed a bug on the _Dev tools_ tab ([4ca9ed5](https://github.com/wazuh/wazuh-kibana-app/commit/4ca9ed54f1b18e5d499d950e6ff0741946701988)).

## Wazuh v3.6.0 - Kibana v6.4.0 - Revision 407

### Added

- Support for Wazuh v3.6.0.

## Wazuh v3.6.0 - Kibana v6.3.2 - Revision 406

### Added

- Support for Wazuh v3.6.0.

## Wazuh v3.5.0 - Kibana v6.4.0 - Revision 405

### Added

- Support for Elastic Stack v6.4.0 ([#813](https://github.com/wazuh/wazuh-kibana-app/pull/813)).

## Wazuh v3.5.0 - Kibana v6.3.2 - Revision 404

### Added

- Added new options to `config.yml` to change shards and replicas settings for `wazuh-monitoring` indices ([#809](https://github.com/wazuh/wazuh-kibana-app/pull/809)).
- Added more error messages for `wazuhapp.log` in case of failure when performing some crucial functions ([#812](https://github.com/wazuh/wazuh-kibana-app/pull/812)).
- Now it's possible to change replicas settings for existing `.wazuh`, `.wazuh-version` and `wazuh-monitoring` indices on the `config.yml` file ([#817](https://github.com/wazuh/wazuh-kibana-app/pull/817)).

### Changed

- App frontend code refactored and restructured ([#802](https://github.com/wazuh/wazuh-kibana-app/pull/802)).
- Now the _Overview > Security events_ tab won't show anything if the only visualization with data is _Agents status_ ([#811](https://github.com/wazuh/wazuh-kibana-app/pull/811)).

### Fixed

- Fixed a bug where the RAM status message appreared twice the first time you opened the app ([#807](https://github.com/wazuh/wazuh-kibana-app/pull/807)).
- Fixed the app UI to make the app usable on Internet Explorer 11 ([#808](https://github.com/wazuh/wazuh-kibana-app/pull/808)).

## Wazuh v3.5.0 - Kibana v6.3.2 - Revision 403

### Added

- The welcome tabs on _Overview_ and _Agents_ have been updated with a new name and description for the existing sections ([#788](https://github.com/wazuh/wazuh-kibana-app/pull/788)).
- Now the app tables will auto-resize depending on the screen height ([#792](https://github.com/wazuh/wazuh-kibana-app/pull/792)).

### Changed

- Now all the app filters on several tables will present the values in alphabetical order ([#787](https://github.com/wazuh/wazuh-kibana-app/pull/787)).

### Fixed

- Fixed a bug on _Decoders_ where clicking on the decoder wouldn't open the detail view if the `Parent decoders` filter was enabled ([#782](https://github.com/wazuh/wazuh-kibana-app/pull/782)).
- Fixed a bug on _Dev tools_ when the first line on the editor pane was empty or had a comment ([#790](https://github.com/wazuh/wazuh-kibana-app/pull/790)).
- Fixed a bug where the app was throwing multiple warning messages the first time you open it ([#791](https://github.com/wazuh/wazuh-kibana-app/pull/791)).
- Fixed a bug where clicking on a different tab from _Overview_ right after inserting the API credentials for the first time would always redirect to _Overview_ ([#791](https://github.com/wazuh/wazuh-kibana-app/pull/791)).
- Fixed a bug where the user could have a browser cookie with a reference to a non-existing API entry on Elasticsearch ([#794](https://github.com/wazuh/wazuh-kibana-app/pull/794) & [#795](https://github.com/wazuh/wazuh-kibana-app/pull/795)).

### Removed

- The cluster key has been removed from the API requests to `/manager/configuration` ([#796](https://github.com/wazuh/wazuh-kibana-app/pull/796)).

## Wazuh v3.5.0 - Kibana v6.3.1/v6.3.2 - Revision 402

### Added

- Support for Wazuh v3.5.0.
- Added new fields for _Vulnerability detector_ alerts ([#752](https://github.com/wazuh/wazuh-kibana-app/pull/752)).
- Added multi table search for `wz-table` directive. Added two new log levels for _Management > Logs_ section ([#753](https://github.com/wazuh/wazuh-kibana-app/pull/753)).

## Wazuh v3.4.0 - Kibana v6.3.1/v6.3.2 - Revision 401

### Added

- Added a few new fields for Kibana due to the new Wazuh _who-data_ feature ([#763](https://github.com/wazuh/wazuh-kibana-app/pull/763)).
- Added XML/JSON viewer for each card under _Management > Configuration_ ([#764](https://github.com/wazuh/wazuh-kibana-app/pull/764)).

### Changed

- Improved error handling for Dev tools. Also removed some unused dependencies from the _Dev tools_ tab ([#760](https://github.com/wazuh/wazuh-kibana-app/pull/760)).
- Unified origin for tab descriptions. Reviewed some grammar typos ([#765](https://github.com/wazuh/wazuh-kibana-app/pull/765)).
- Refactored agents autocomplete component. Removed unused/deprecated modules ([#766](https://github.com/wazuh/wazuh-kibana-app/pull/766)).
- Simplified route resolves section ([#768](https://github.com/wazuh/wazuh-kibana-app/pull/768)).

### Fixed

- Fixed missing cluster node filter for the visualization shown when looking for specific node under _Management > Monitoring_ section ([#758](https://github.com/wazuh/wazuh-kibana-app/pull/758)).
- Fixed missing dependency injection for `wzMisc` factory ([#768](https://github.com/wazuh/wazuh-kibana-app/pull/768)).

### Removed

- Removed `angular-aria`, `angular-md5`, `ansicolors`, `js-yaml`, `querystring` and `lodash` dependencies since Kibana includes all of them. Removed some unused images ([#768](https://github.com/wazuh/wazuh-kibana-app/pull/768)).

## Wazuh v3.4.0 - Kibana v6.3.1/v6.3.2 - Revision 400

### Added

- Support for Wazuh v3.4.0.
- Support for Elastic Stack v6.3.2.
- Support for Kuery as accepted query language ([#742](https://github.com/wazuh/wazuh-kibana-app/pull/742)).
  - This feature is experimental.
- Added new _Who data_ fields from file integrity monitoring features ([#746](https://github.com/wazuh/wazuh-kibana-app/pull/746)).
- Added tab in _Settings_ section where you can see the last logs from the Wazuh app server ([#723](https://github.com/wazuh/wazuh-kibana-app/pull/723)).

### Changed

- Fully redesigned of the welcome screen along the different app sections ([#751](https://github.com/wazuh/wazuh-kibana-app/pull/751)).
- Now any agent can go to the _Inventory_ tab regardless if it's enabled or not. The content will change properly according to the agent configuration ([#744](https://github.com/wazuh/wazuh-kibana-app/pull/744)).
- Updated the `angular-material` dependency to `1.1.10` ([#743](https://github.com/wazuh/wazuh-kibana-app/pull/743)).
- Any API entry is now removable regardless if it's the only one API entry ([#740](https://github.com/wazuh/wazuh-kibana-app/pull/740)).
- Performance has been improved regarding to agents status, they are now being fetched using _distinct_ routes from the Wazuh API ([#738](https://github.com/wazuh/wazuh-kibana-app/pull/738)).
- Improved the way we are parsing some Wazuh API errors regarding to version mismatching ([#735](https://github.com/wazuh/wazuh-kibana-app/pull/735)).

### Fixed

- Fixed wrong filters being applied in _Ruleset > Rules_ and _Ruleset > Decoders_ sections when using Lucene like filters plus path filters ([#736](https://github.com/wazuh/wazuh-kibana-app/pull/736)).
- Fixed the template checking from the healthcheck, now it allows to use custom index patterns ([#739](https://github.com/wazuh/wazuh-kibana-app/pull/739)).
- Fixed infinite white screen from _Management > Monitoring_ when the Wazuh cluster is enabled but not running ([#741](https://github.com/wazuh/wazuh-kibana-app/pull/741)).

## Wazuh v3.3.0/v3.3.1 - Kibana v6.3.1 - Revision 399

### Added

- Added a new Angular.js factory to store the Wazuh app configuration values. Also, this factory is being used by the pre-routes functions (resolves); this way we are sure about having the real configuration at any time. These pre-routes functions have been improved too ([#670](https://github.com/wazuh/wazuh-kibana-app/pull/670)).
- Added extended information for reports from _Reporting_ feature ([#701](https://github.com/wazuh/wazuh-kibana-app/pull/701)).

### Changed

- Tables have been improved. Now they are truncating long fields and adding a tooltip if needed ([#671](https://github.com/wazuh/wazuh-kibana-app/pull/671)).
- Services have been improved ([#715](https://github.com/wazuh/wazuh-kibana-app/pull/715)).
- CSV formatted files have been improved. Now they are showing a more human readable column names ([#717](https://github.com/wazuh/wazuh-kibana-app/pull/717), [#726](https://github.com/wazuh/wazuh-kibana-app/pull/726)).
- Added/Modified some visualization titles ([#728](https://github.com/wazuh/wazuh-kibana-app/pull/728)).
- Improved Discover perfomance when in background mode ([#719](https://github.com/wazuh/wazuh-kibana-app/pull/719)).
- Reports from the _Reporting_ feature have been fulyl redesigned ([#701](https://github.com/wazuh/wazuh-kibana-app/pull/701)).

### Fixed

- Fixed the top menu API indicator when checking the API connection and the manager/cluster information had been changed ([#668](https://github.com/wazuh/wazuh-kibana-app/pull/668)).
- Fixed our logger module which was not writting logs the very first time Kibana is started neither after a log rotation ([#667](https://github.com/wazuh/wazuh-kibana-app/pull/667)).
- Fixed a regular expression in the server side when parsing URLs before registering a new Wazuh API ([#690](https://github.com/wazuh/wazuh-kibana-app/pull/690)).
- Fixed filters from specific visualization regarding to _File integrity_ section ([#694](https://github.com/wazuh/wazuh-kibana-app/pull/694)).
- Fixed filters parsing when generating a report because it was not parsing negated filters as expected ([#696](https://github.com/wazuh/wazuh-kibana-app/pull/696)).
- Fixed visualization counter from _OSCAP_ tab ([#722](https://github.com/wazuh/wazuh-kibana-app/pull/722)).

### Removed

- Temporary removed CSV download from agent inventory section due to Wazuh API bug ([#727](https://github.com/wazuh/wazuh-kibana-app/pull/727)).

## Wazuh v3.3.0/v3.3.1 - Kibana v6.3.0 - Revision 398

### Added

- Improvements for latest app redesign ([#652](https://github.com/wazuh/wazuh-kibana-app/pull/652)):
  - The _Welcome_ tabs have been simplified, following a more Elastic design.
  - Added again the `md-nav-bar` component with refined styles and limited to specific sections.
  - The _Settings > Welcome_ tab has been removed. You can use the nav bar to switch tabs.
  - Minor CSS adjustments and reordering.
- Small app UI improvements ([#634](https://github.com/wazuh/wazuh-kibana-app/pull/634)):
  - Added link to _Agents Preview_ on the _Agents_ tab breadcrumbs.
  - Replaced the _Generate report_ button with a smaller one.
  - Redesigned _Management > Ruleset_ `md-chips` to look similar to Kibana filter pills.
  - Added agent information bar from _Agents > General_ to _Agents > Welcome_ too.
  - Refactored flex layout on _Welcome_ tabs to fix a height visual bug.
  - Removed duplicated loading rings on the _Agents_ tab.
- Improvements for app tables ([#627](https://github.com/wazuh/wazuh-kibana-app/pull/627)):
  - Now the current page will be highlighted.
  - The gap has been fixed to the items per page value.
  - If there are no more pages for _Next_ or _Prev_ buttons, they will be hidden.
- Improvements for app health check ([#637](https://github.com/wazuh/wazuh-kibana-app/pull/637)):
  - Improved design for the view.
  - The checks have been placed on a table, showing the current status of each one.
- Changes to our reporting feature ([#639](https://github.com/wazuh/wazuh-kibana-app/pull/639)):
  - Now the generated reports will include tables for each section.
  - Added a parser for getting Elasticsearch data table responses.
  - The reporting feature is now a separated module, and the code has been refactored.
- Improvements for app tables pagination ([#646](https://github.com/wazuh/wazuh-kibana-app/pull/646)).

### Changed

- Now the `pretty` parameter on the _Dev tools_ tab will be ignored to avoid `Unexpected error` messages ([#624](https://github.com/wazuh/wazuh-kibana-app/pull/624)).
- The `pdfkit` dependency has been replaced by `pdfmake` ([#639](https://github.com/wazuh/wazuh-kibana-app/pull/639)).
- Changed some Kibana tables for performance improvements on the reporting feature ([#644](https://github.com/wazuh/wazuh-kibana-app/pull/644)).
- Changed the method to refresh the list of known fields on the index pattern ([#650](https://github.com/wazuh/wazuh-kibana-app/pull/650)):
  - Now when restarting Kibana, the app will update the fieldset preserving the custom user fields.

### Fixed

- Fixed bug on _Agents CIS-CAT_ tab who wasn't loading the appropriate visualizations ([#626](https://github.com/wazuh/wazuh-kibana-app/pull/626)).
- Fixed a bug where sometimes the index pattern could be `undefined` during the health check process, leading into a false error message when loading the app ([#640](https://github.com/wazuh/wazuh-kibana-app/pull/640)).
- Fixed several bugs on the _Settings > API_ tab when removing, adding or editing new entries.

### Removed

- Removed the app login system ([#636](https://github.com/wazuh/wazuh-kibana-app/pull/636)):
  - This feature was unstable, experimental and untested for a long time. We'll provide much better RBAC capabilities in the future.
- Removed the new Kuery language option on Discover app search bars.
  - This feature will be restored in the future, after more Elastic v6.3.0 adaptations.

## Wazuh v3.3.0/v3.3.1 - Kibana v6.3.0 - Revision 397

### Added

- Support for Elastic Stack v6.3.0 ([#579](https://github.com/wazuh/wazuh-kibana-app/pull/579) & [#612](https://github.com/wazuh/wazuh-kibana-app/pull/612) & [#615](https://github.com/wazuh/wazuh-kibana-app/pull/615)).
- Brand-new Wazuh app redesign for the _Monitoring_ tab ([#581](https://github.com/wazuh/wazuh-kibana-app/pull/581)):
  - Refactored and optimized UI for these tabs, using a breadcrumbs-based navigability.
  - Used the same guidelines from the previous redesign for _Overview_ and _Agents_ tabs.
- New tab for _Agents_ - _Inventory_ ([#582](https://github.com/wazuh/wazuh-kibana-app/pull/582)):
  - Get information about the agent host, such as installed packages, motherboard, operating system, etc.
  - This tab will appear if the agent has the [`syscollector`](https://documentation.wazuh.com/current/user-manual/reference/ossec-conf/wodle-syscollector.html) wodle enabled.
- Brand-new extension - _CIS-CAT Alerts_ ([#601](https://github.com/wazuh/wazuh-kibana-app/pull/601)):
  - A new extension, disabled by default.
  - Visualize alerts related to the CIS-CAT benchmarks on the _Overview_ and _Agents_ tabs.
  - Get information about the last performed scan and its score.
- Several improvements for the _Dev tools_ tab ([#583](https://github.com/wazuh/wazuh-kibana-app/pull/583) & [#597](https://github.com/wazuh/wazuh-kibana-app/pull/597)):
  - Now you can insert queries using inline parameters, just like in a web browser.
  - You can combine inline parameters with JSON-like parameters.
  - If you use the same parameter on both methods with different values, the inline parameter has precedence over the other one.
  - The tab icon has been changed for a more appropriate one.
  - The `Execute query` button is now always placed on the first line of the query block.
- Refactoring for all app tables ([#582](https://github.com/wazuh/wazuh-kibana-app/pull/582)):
  - Replaced the old `wz-table` directive with a new one, along with a new data factory.
  - Now the tables are built with a pagination system.
  - Much easier method for building tables for the app.
  - Performance and stability improvements when fetching API data.
  - Now you can see the total amount of items and the elapsed time.

### Changed

- Moved some logic from the _Agents preview_ tab to the server, to avoid excessive client-side workload ([#586](https://github.com/wazuh/wazuh-kibana-app/pull/586)).
- Changed the UI to use the same loading ring across all the app tabs ([#593](https://github.com/wazuh/wazuh-kibana-app/pull/593) & [#599](https://github.com/wazuh/wazuh-kibana-app/pull/599)).
- Changed the _No results_ message across all the tabs with visualizations ([#599](https://github.com/wazuh/wazuh-kibana-app/pull/599)).

### Fixed

- Fixed a bug on the _Settings/Extensions_ tab where enabling/disabling some extensions could make other ones to be disabled ([#591](https://github.com/wazuh/wazuh-kibana-app/pull/591)).

## Wazuh v3.3.0/v3.3.1 - Kibana v6.2.4 - Revision 396

### Added

- Support for Wazuh v3.3.1.
- Brand-new Wazuh app redesign for the _Settings_ tab ([#570](https://github.com/wazuh/wazuh-kibana-app/pull/570)):
  - Refactored and optimized UI for these tabs, using a breadcrumbs-based navigability.
  - Used the same guidelines from the previous redesign for _Overview_ and _Agents_ tabs.
- Refactoring for _Overview_ and _Agents_ controllers ([#564](https://github.com/wazuh/wazuh-kibana-app/pull/564)):
  - Reduced duplicated code by splitting it into separate files.
  - Code optimization for a better performance and maintainability.
  - Added new services to provide similar functionality between different app tabs.
- Added `data.vulnerability.package.condition` to the list of known fields ([#566](https://github.com/wazuh/wazuh-kibana-app/pull/566)).

### Changed

- The `wazuh-logs` and `wazuh-monitoring` folders have been moved to the Kibana's `optimize` directory in order to avoid some error messages when using the `kibana-plugin list` command ([#563](https://github.com/wazuh/wazuh-kibana-app/pull/563)).

### Fixed

- Fixed a bug on the _Settings_ tab where updating an API entry with wrong credentials would corrupt the existing one ([#558](https://github.com/wazuh/wazuh-kibana-app/pull/558)).
- Fixed a bug on the _Settings_ tab where removing an API entry while its edit form is opened would hide the `Add API` button unless the user reloads the tab ([#558](https://github.com/wazuh/wazuh-kibana-app/pull/558)).
- Fixed some Audit visualizations on the _Overview_ and _Agents_ tabs that weren't using the same search query to show the results ([#572](https://github.com/wazuh/wazuh-kibana-app/pull/572)).
- Fixed undefined variable error on the `wz-menu` directive ([#575](https://github.com/wazuh/wazuh-kibana-app/pull/575)).

## Wazuh v3.3.0 - Kibana v6.2.4 - Revision 395

### Fixed

- Fixed a bug on the _Agent Configuration_ tab where the sync status was always `NOT SYNCHRONIZED` ([#569](https://github.com/wazuh/wazuh-kibana-app/pull/569)).

## Wazuh v3.3.0 - Kibana v6.2.4 - Revision 394

### Added

- Support for Wazuh v3.3.0.
- Updated some backend API calls to include the app version in the request header ([#560](https://github.com/wazuh/wazuh-kibana-app/pull/560)).

## Wazuh v3.2.4 - Kibana v6.2.4 - Revision 393

### Added

- Brand-new Wazuh app redesign for _Overview_ and _Agents_ tabs ([#543](https://github.com/wazuh/wazuh-kibana-app/pull/543)):
  - Updated UI for these tabs using breadcrumbs.
  - New _Welcome_ screen, presenting all the tabs to the user, with useful links to our documentation.
  - Overall design improved, adjusted font sizes and reduced HTML code.
  - This base will allow the app to increase its functionality in the future.
  - Removed the `md-nav-bar` component for a better user experience on small screens.
  - Improved app performance removing some CSS effects from some components, such as buttons.
- New filter for agent version on the _Agents Preview_ tab ([#537](https://github.com/wazuh/wazuh-kibana-app/pull/537)).
- New filter for cluster node on the _Agents Preview_ tab ([#538](https://github.com/wazuh/wazuh-kibana-app/pull/538)).

### Changed

- Now the report generation process will run in a parallel mode in the foreground ([#523](https://github.com/wazuh/wazuh-kibana-app/pull/523)).
- Replaced the usage of `$rootScope` with two new factories, along with more controller improvements ([#525](https://github.com/wazuh/wazuh-kibana-app/pull/525)).
- Now the _Extensions_ tab on _Settings_ won't edit the `.wazuh` index to modify the extensions configuration for all users ([#545](https://github.com/wazuh/wazuh-kibana-app/pull/545)).
  - This allows each new user to always start with the base extensions configuration, and modify it to its needs storing the settings on a browser cookie.
- Now the GDPR requirements description on its tab won't be loaded if the Wazuh API version is not v3.2.3 or higher ([#546](https://github.com/wazuh/wazuh-kibana-app/pull/546)).

### Fixed

- Fixed a bug where the app crashes when attempting to download huge amounts of data as CSV format ([#521](https://github.com/wazuh/wazuh-kibana-app/pull/521)).
- Fixed a bug on the Timelion visualizations from _Management/Monitoring_ which were not properly filtering and showing the cluster nodes information ([#530](https://github.com/wazuh/wazuh-kibana-app/pull/530)).
- Fixed several bugs on the loading process when switching between tabs with or without visualizations in the _Overview_ and _Agents_ tab ([#531](https://github.com/wazuh/wazuh-kibana-app/pull/531) & [#533](https://github.com/wazuh/wazuh-kibana-app/pull/533)).
- Fixed a bug on the `wazuh-monitoring` index feature when using multiple inserted APIs, along with several performance improvements ([#539](https://github.com/wazuh/wazuh-kibana-app/pull/539)).
- Fixed a bug where the OS filter on the _Agents Preview_ tab would exclude the rest of filters instead of combining them ([#552](https://github.com/wazuh/wazuh-kibana-app/pull/552)).
- Fixed a bug where the Extensions settings were restored every time the user opened the _Settings_ tab or pressed the _Set default manager_ button ([#555](https://github.com/wazuh/wazuh-kibana-app/pull/555) & [#556](https://github.com/wazuh/wazuh-kibana-app/pull/556)).

## Wazuh v3.2.3/v3.2.4 - Kibana v6.2.4 - Revision 392

### Added

- Support for Wazuh v3.2.4.
- New functionality - _Reporting_ ([#510](https://github.com/wazuh/wazuh-kibana-app/pull/510)):
  - Generate PDF logs on the _Overview_ and _Agents_ tabs, with the new button next to _Panels_ and _Discover_.
  - The report will contain the current visualizations from the tab where you generated it.
  - List all your generated reports, download or deleted them at the new _Management/Reporting_ tab.
  - **Warning:** If you leave the tab while generating a report, the process will be aborted.
- Added warning/error messages about the total RAM on the server side ([#502](https://github.com/wazuh/wazuh-kibana-app/pull/502)):
  - None of this messages will prevent the user from accessing the app, it's just a recommendation.
  - If your server has less than 2GB of RAM, you'll get an error message when opening the app.
  - If your server has between 2GB and 3GB of RAM, you'll get a warning message.
  - If your server has more than 3GB of RAM, you won't get any kind of message.
- Refactoring and added loading bar to _Manager Logs_ and _Groups_ tabs ([#505](https://github.com/wazuh/wazuh-kibana-app/pull/505)).
- Added more Syscheck options to _Management/Agents_ configuration tabs ([#509](https://github.com/wazuh/wazuh-kibana-app/pull/509)).

### Fixed

- Added more fields to the `known-fields.js` file to avoid warning messages on _Discover_ when using Filebeat for alerts forwarding ([#497](https://github.com/wazuh/wazuh-kibana-app/pull/497)).
- Fixed a bug where clicking on the _Check connection_ button on the _Settings_ tab threw an error message although the API connected successfully ([#504](https://github.com/wazuh/wazuh-kibana-app/pull/504)).
- Fixed a bug where the _Agents_ tab was not properly showing the total of agents due to the new Wazuh cluster implementation ([#517](https://github.com/wazuh/wazuh-kibana-app/pull/517)).

## Wazuh v3.2.3 - Kibana v6.2.4 - Revision 391

### Added

- Support for Wazuh v3.2.3.
- Brand-new extension - _GDPR Alerts_ ([#453](https://github.com/wazuh/wazuh-kibana-app/pull/453)):
  - A new extension, enabled by default.
  - Visualize alerts related to the GDPR compliance on the _Overview_ and _Agents_ tabs.
  - The _Ruleset_ tab has been updated to include GDPR filters on the _Rules_ subtab.
- Brand-new Management tab - _Monitoring_ ([#490](https://github.com/wazuh/wazuh-kibana-app/pull/490)):
  - Visualize your Wazuh cluster, both master and clients.
    - Get the current cluster configuration.
    - Nodes listing, sorting, searching, etc.
  - Get a more in-depth cluster status thanks to the newly added [_Timelion_](https://www.elastic.co/guide/en/kibana/current/timelion.html) visualizations.
  - The Detail view gives you a summary of the node's healthcheck.
- Brand-new tab - _Dev tools_ ([#449](https://github.com/wazuh/wazuh-kibana-app/pull/449)):
  - Find it on the top navbar, next to _Discover_.
  - Execute Wazuh API requests directly from the app.
  - This tab uses your currently selected API from _Settings_.
  - You can type different API requests on the input window, select one with the cursor, and click on the Play button to execute it.
  - You can also type comments on the input window.
- More improvements for the _Manager/Ruleset_ tab ([#446](https://github.com/wazuh/wazuh-kibana-app/pull/446)):
  - A new colour palette for regex, order and rule description arguments.
  - Added return to List view on Ruleset button while on Detail view.
  - Fixed line height on all table headers.
  - Removed unused, old code from Ruleset controllers.
- Added option on `config.yml` to enable/disable the `wazuh-monitoring` index ([#441](https://github.com/wazuh/wazuh-kibana-app/pull/441)):
  - Configure the frequency time to generate new indices.
  - The default frequency time has been increased to 1 hour.
  - When disabled, useful metrics will appear on _Overview/General_ replacing the _Agent status_ visualization.
- Added CSV exporting button to the app ([#431](https://github.com/wazuh/wazuh-kibana-app/pull/431)):
  - Implemented new logic to fetch data from the Wazuh API and download it in CSV format.
  - Currently available for the _Ruleset_, _Logs_ and _Groups_ sections on the _Manager_ tab and also the _Agents_ tab.
- More refactoring to the app backend ([#439](https://github.com/wazuh/wazuh-kibana-app/pull/439)):
  - Standardized error output from the server side.
  - Drastically reduced the error management logic on the client side.
  - Applied the _Facade_ pattern when importing/exporting modules.
  - Deleted unused/deprecated/useless methods both from server and client side.
  - Some optimizations to variable type usages.
- Refactoring to Kibana filters management ([#452](https://github.com/wazuh/wazuh-kibana-app/pull/452) & [#459](https://github.com/wazuh/wazuh-kibana-app/pull/459)):
  - Added new class to build queries from the base query.
  - The filter management is being done on controllers instead of the `discover` directive.
  - Now we are emitting specific events whenever we are fetching data or communicating to the `discover` directive.
  - The number of useless requests to fetch data has been reduced.
  - The synchronization actions are working as expected regardless the amount of data and/or the number of machine resources.
  - Fixed several bugs about filter usage and transition to different app tabs.
- Added confirmation message when the user deletes an API entry on _Settings/API_ ([#428](https://github.com/wazuh/wazuh-kibana-app/pull/428)).
- Added support for filters on the _Manager/Logs_ tab when realtime is enabled ([#433](https://github.com/wazuh/wazuh-kibana-app/pull/433)).
- Added more filter options to the Detail view on _Manager/Ruleset_ ([#434](https://github.com/wazuh/wazuh-kibana-app/pull/434)).

### Changed

- Changed OSCAP visualization to avoid clipping issues with large agent names ([#429](https://github.com/wazuh/wazuh-kibana-app/pull/429)).
- Now the related Rules or Decoders sections on _Manager/Ruleset_ will remain hidden if there isn't any data to show or while it's loading ([#434](https://github.com/wazuh/wazuh-kibana-app/pull/434)).
- Added a 200ms delay when fetching iterable data from the Wazuh API ([#445](https://github.com/wazuh/wazuh-kibana-app/pull/445) & [#450](https://github.com/wazuh/wazuh-kibana-app/pull/450)).
- Fixed several bugs related to Wazuh API timeout/cancelled requests ([#445](https://github.com/wazuh/wazuh-kibana-app/pull/445)).
- Added `ENOTFOUND`, `EHOSTUNREACH`, `EINVAL`, `EAI_AGAIN` options for API URL parameter checking ([#463](https://github.com/wazuh/wazuh-kibana-app/pull/463)).
- Now the _Settings/Extensions_ subtab won't appear unless there's at least one API inserted ([#465](https://github.com/wazuh/wazuh-kibana-app/pull/465)).
- Now the index pattern selector on _Settings/Pattern_ will also refresh the known fields when changing it ([#477](https://github.com/wazuh/wazuh-kibana-app/pull/477)).
- Changed the _Manager_ tab into _Management_ ([#490](https://github.com/wazuh/wazuh-kibana-app/pull/490)).

### Fixed

- Fixed a bug where toggling extensions after deleting an API entry could lead into an error message ([#465](https://github.com/wazuh/wazuh-kibana-app/pull/465)).
- Fixed some performance bugs on the `dataHandler` service ([#442](https://github.com/wazuh/wazuh-kibana-app/pull/442) & [#486](https://github.com/wazuh/wazuh-kibana-app/pull/442)).
- Fixed a bug when loading the _Agents preview_ tab on Safari web browser ([#447](https://github.com/wazuh/wazuh-kibana-app/pull/447)).
- Fixed a bug where a new extension (enabled by default) appears disabled when updating the app ([#456](https://github.com/wazuh/wazuh-kibana-app/pull/456)).
- Fixed a bug where pressing the Enter key on the _Discover's_ tab search bar wasn't working properly ([#488](https://github.com/wazuh/wazuh-kibana-app/pull/488)).

### Removed

- Removed the `rison` dependency from the `package.json` file ([#452](https://github.com/wazuh/wazuh-kibana-app/pull/452)).
- Removed unused Elasticsearch request to avoid problems when there's no API inserted ([#460](https://github.com/wazuh/wazuh-kibana-app/pull/460)).

## Wazuh v3.2.1/v3.2.2 - Kibana v6.2.4 - Revision 390

### Added

- Support for Wazuh v3.2.2.
- Refactoring on visualizations use and management ([#397](https://github.com/wazuh/wazuh-kibana-app/pull/397)):
  - Visualizations are no longer stored on an index, they're built and loaded on demand when needed to render the interface.
  - Refactoring on the whole app source code to use the _import/export_ paradigm.
  - Removed old functions and variables from the old visualization management logic.
  - Removed cron task to clean remaining visualizations since it's no longer needed.
  - Some Kibana functions and modules have been overridden in order to make this refactoring work.
    - This change is not intrusive in any case.
- New redesign for the _Manager/Ruleset_ tab ([#420](https://github.com/wazuh/wazuh-kibana-app/pull/420)):
  - Rules and decoders list now divided into two different sections: _List view_ and _Detail view_.
  - Removed old expandable tables to move the rule/decoder information into a new space.
  - Enable different filters on the detail view for a better search on the list view.
  - New table for related rules or decoders.
  - And finally, a bunch of minor design enhancements to the whole app.
- Added a copyright notice to the whole app source code ([#395](https://github.com/wazuh/wazuh-kibana-app/pull/395)).
- Updated `.gitignore` with the _Node_ template ([#395](https://github.com/wazuh/wazuh-kibana-app/pull/395)).
- Added new module to the `package.json` file, [`rison`](https://www.npmjs.com/package/rison) ([#404](https://github.com/wazuh/wazuh-kibana-app/pull/404)).
- Added the `errorHandler` service to the blank screen scenario ([#413](https://github.com/wazuh/wazuh-kibana-app/pull/413)):
  - Now the exact error message will be shown to the user, instead of raw JSON content.
- Added new option on the `config.yml` file to disable the new X-Pack RBAC capabilities to filter index-patterns ([#417](https://github.com/wazuh/wazuh-kibana-app/pull/417)).

### Changed

- Small minor enhancements to the user interface ([#396](https://github.com/wazuh/wazuh-kibana-app/pull/396)):
  - Reduced Wazuh app logo size.
  - Changed buttons text to not use all-capitalized letters.
  - Minor typos found in the HTML/CSS code have been fixed.
- Now the app log stores the package revision ([#417](https://github.com/wazuh/wazuh-kibana-app/pull/417)).

### Fixed

- Fixed bug where the _Agents_ tab didn't preserve the filters after reloading the page ([#404](https://github.com/wazuh/wazuh-kibana-app/pull/404)).
- Fixed a bug when using X-Pack that sometimes threw an error of false _"Not enough privileges"_ scenario ([#415](https://github.com/wazuh/wazuh-kibana-app/pull/415)).
- Fixed a bug where the Kibana Discover auto-refresh functionality was still working when viewing the _Agent configuration_ tab ([#419](https://github.com/wazuh/wazuh-kibana-app/pull/419)).

## Wazuh v3.2.1 - Kibana v6.2.4 - Revision 389

### Changed

- Changed severity and verbosity to some log messages ([#412](https://github.com/wazuh/wazuh-kibana-app/pull/412)).

### Fixed

- Fixed a bug when using the X-Pack plugin without security capabilities enabled ([#403](https://github.com/wazuh/wazuh-kibana-app/pull/403)).
- Fixed a bug when the app was trying to create `wazuh-monitoring` indices without checking the existence of the proper template ([#412](https://github.com/wazuh/wazuh-kibana-app/pull/412)).

## Wazuh v3.2.1 - Kibana v6.2.4 - Revision 388

### Added

- Support for Elastic Stack v6.2.4.
- App server fully refactored ([#360](https://github.com/wazuh/wazuh-kibana-app/pull/360)):
  - Added new classes, reduced the amount of code, removed unused functions, and several optimizations.
  - Now the app follows a more ES6 code style on multiple modules.
  - _Overview/Agents_ visualizations have been ordered into separated files and folders.
  - Now the app can use the default index defined on the `/ect/kibana/kibana.yml` file.
  - Better error handling for the visualizations directive.
  - Added a cron job to delete remaining visualizations on the `.kibana` index if so.
  - Also, we've added some changes when using the X-Pack plugin:
    - Better management of users and roles in order to use the app capabilities.
    - Prevents app loading if the currently logged user has no access to any index pattern.
- Added the `errorHandler` service to the `dataHandler` factory ([#340](https://github.com/wazuh/wazuh-kibana-app/pull/340)).
- Added Syscollector section to _Manager/Agents Configuration_ tabs ([#359](https://github.com/wazuh/wazuh-kibana-app/pull/359)).
- Added `cluster.name` field to the `wazuh-monitoring` index ([#377](https://github.com/wazuh/wazuh-kibana-app/pull/377)).

### Changed

- Increased the query size when fetching the index pattern list ([#339](https://github.com/wazuh/wazuh-kibana-app/pull/339)).
- Changed active colour for all app tables ([#347](https://github.com/wazuh/wazuh-kibana-app/pull/347)).
- Changed validation regex to accept URLs with non-numeric format ([#353](https://github.com/wazuh/wazuh-kibana-app/pull/353)).
- Changed visualization removal cron task to avoid excessive log messages when there weren't removed visualizations ([#361](https://github.com/wazuh/wazuh-kibana-app/pull/361)).
- Changed filters comparison for a safer access ([#383](https://github.com/wazuh/wazuh-kibana-app/pull/383)).
- Removed some `server.log` messages to avoid performance errors ([#384](https://github.com/wazuh/wazuh-kibana-app/pull/384)).
- Changed the way of handling the index patterns list ([#360](https://github.com/wazuh/wazuh-kibana-app/pull/360)).
- Rewritten some false error-level logs to just information-level ones ([#360](https://github.com/wazuh/wazuh-kibana-app/pull/360)).
- Changed some files from JSON to CommonJS for performance improvements ([#360](https://github.com/wazuh/wazuh-kibana-app/pull/360)).
- Replaced some code on the `kibana-discover` directive with a much cleaner statement to avoid issues on the _Agents_ tab ([#394](https://github.com/wazuh/wazuh-kibana-app/pull/394)).

### Fixed

- Fixed a bug where several `agent.id` filters were created at the same time when navigating between _Agents_ and _Groups_ with different selected agents ([#342](https://github.com/wazuh/wazuh-kibana-app/pull/342)).
- Fixed logic on the index-pattern selector which wasn't showing the currently selected pattern the very first time a user opened the app ([#345](https://github.com/wazuh/wazuh-kibana-app/pull/345)).
- Fixed a bug on the `errorHandler` service who was preventing a proper output of some Elastic-related backend error messages ([#346](https://github.com/wazuh/wazuh-kibana-app/pull/346)).
- Fixed panels flickering in the _Settings_ tab ([#348](https://github.com/wazuh/wazuh-kibana-app/pull/348)).
- Fixed a bug in the shards and replicas settings when the user sets the value to zero (0) ([#358](https://github.com/wazuh/wazuh-kibana-app/pull/358)).
- Fixed several bugs related to the upgrade process from Wazuh 2.x to the new refactored server ([#363](https://github.com/wazuh/wazuh-kibana-app/pull/363)).
- Fixed a bug in _Discover/Agents VirusTotal_ tabs to avoid conflicts with the `agent.name` field ([#379](https://github.com/wazuh/wazuh-kibana-app/pull/379)).
- Fixed a bug on the implicit filter in _Discover/Agents PCI_ tabs ([#393](https://github.com/wazuh/wazuh-kibana-app/pull/393)).

### Removed

- Removed clear API password on `checkPattern` response ([#339](https://github.com/wazuh/wazuh-kibana-app/pull/339)).
- Removed old dashboard visualizations to reduce loading times ([#360](https://github.com/wazuh/wazuh-kibana-app/pull/360)).
- Removed some unused dependencies due to the server refactoring ([#360](https://github.com/wazuh/wazuh-kibana-app/pull/360)).
- Removed completely `metricService` from the app ([#389](https://github.com/wazuh/wazuh-kibana-app/pull/389)).

## Wazuh v3.2.1 - Kibana v6.2.2/v6.2.3 - Revision 387

### Added

- New logging system ([#307](https://github.com/wazuh/wazuh-kibana-app/pull/307)):
  - New module implemented to write app logs.
  - Now a trace is stored every time the app is re/started.
  - Currently, the `initialize.js` and `monitoring.js` files work with this system.
  - Note: the logs will live under `/var/log/wazuh/wazuhapp.log` on Linux systems, on Windows systems they will live under `kibana/plugins/`. It rotates the log whenever it reaches 100MB.
- Better cookies handling ([#308](https://github.com/wazuh/wazuh-kibana-app/pull/308)):
  - New field on the `.wazuh-version` index to store the last time the Kibana server was restarted.
  - This is used to check if the cookies have consistency with the current server status.
  - Now the app is clever and takes decisions depending on new consistency checks.
- New design for the _Agents/Configuration_ tab ([#310](https://github.com/wazuh/wazuh-kibana-app/pull/310)):
  - The style is the same as the _Manager/Configuration_ tab.
  - Added two more sections: CIS-CAT and Commands ([#315](https://github.com/wazuh/wazuh-kibana-app/pull/315)).
  - Added a new card that will appear when there's no group configuration at all ([#323](https://github.com/wazuh/wazuh-kibana-app/pull/323)).
- Added _"group"_ column on the agents list in _Agents_ ([#312](https://github.com/wazuh/wazuh-kibana-app/pull/312)):
  - If you click on the group, it will redirect the user to the specified group in _Manager/Groups_.
- New option for the `config.yml` file, `ip.selector` ([#313](https://github.com/wazuh/wazuh-kibana-app/pull/313)):
  - Define if the app will show or not the index pattern selector on the top navbar.
  - This setting is set to `true` by default.
- More CSS cleanup and reordering ([#315](https://github.com/wazuh/wazuh-kibana-app/pull/315)):
  - New `typography.less` file.
  - New `layout.less` file.
  - Removed `cleaned.less` file.
  - Reordering and cleaning of existing CSS files, including removal of unused classes, renaming, and more.
  - The _Settings_ tab has been refactored to correct some visual errors with some card components.
  - Small refactoring to some components from _Manager/Ruleset_ ([#323](https://github.com/wazuh/wazuh-kibana-app/pull/323)).
- New design for the top navbar ([#326](https://github.com/wazuh/wazuh-kibana-app/pull/326)):
  - Cleaned and refactored code
  - Revamped design, smaller and with minor details to follow the rest of Wazuh app guidelines.
- New design for the wz-chip component to follow the new Wazuh app guidelines ([#323](https://github.com/wazuh/wazuh-kibana-app/pull/323)).
- Added more descriptive error messages when the user inserts bad credentials on the _Add new API_ form in the _Settings_ tab ([#331](https://github.com/wazuh/wazuh-kibana-app/pull/331)).
- Added a new CSS class to truncate overflowing text on tables and metric ribbons ([#332](https://github.com/wazuh/wazuh-kibana-app/pull/332)).
- Support for Elastic Stack v6.2.2/v6.2.3.

### Changed

- Improved the initialization system ([#317](https://github.com/wazuh/wazuh-kibana-app/pull/317)):
  - Now the app will re-create the index-pattern if the user deletes the currently used by the Wazuh app.
  - The fieldset is now automatically refreshed if the app detects mismatches.
  - Now every index-pattern is dynamically formatted (for example, to enable the URLs in the _Vulnerabilities_ tab).
  - Some code refactoring for a better handling of possible use cases.
  - And the best thing, it's no longer needed to insert the sample alert!
- Improvements and changes to index-patterns ([#320](https://github.com/wazuh/wazuh-kibana-app/pull/320) & [#333](https://github.com/wazuh/wazuh-kibana-app/pull/333)):
  - Added a new route, `/get-list`, to fetch the index pattern list.
  - Removed and changed several functions for a proper management of index-patterns.
  - Improved the compatibility with user-created index-patterns, known to have unpredictable IDs.
  - Now the app properly redirects to `/blank-screen` if the length of the index patterns list is 0.
  - Ignored custom index patterns with auto-generated ID on the initialization process.
    - Now it uses the value set on the `config.yml` file.
  - If the index pattern is no longer available, the cookie will be overwritten.
- Improvements to the monitoring module ([#322](https://github.com/wazuh/wazuh-kibana-app/pull/322)):
  - Minor refactoring to the whole module.
  - Now the `wazuh-monitoring` index pattern is regenerated if it's missing.
  - And the best thing, it's no longer needed to insert the monitoring template!
- Now the app health check system only checks if the API and app have the same `major.minor` version ([#311](https://github.com/wazuh/wazuh-kibana-app/pull/311)):
  - Previously, the API and app had to be on the same `major.minor.patch` version.
- Adjusted space between title and value in some cards showing Manager or Agent configurations ([#315](https://github.com/wazuh/wazuh-kibana-app/pull/315)).
- Changed red and green colours to more saturated ones, following Kibana style ([#315](https://github.com/wazuh/wazuh-kibana-app/pull/315)).

### Fixed

- Fixed bug in Firefox browser who was not properly showing the tables with the scroll pagination functionality ([#314](https://github.com/wazuh/wazuh-kibana-app/pull/314)).
- Fixed bug where visualizations weren't being destroyed due to ongoing renderization processes ([#316](https://github.com/wazuh/wazuh-kibana-app/pull/316)).
- Fixed several UI bugs for a better consistency and usability ([#318](https://github.com/wazuh/wazuh-kibana-app/pull/318)).
- Fixed an error where the initial index-pattern was not loaded properly the very first time you enter the app ([#328](https://github.com/wazuh/wazuh-kibana-app/pull/328)).
- Fixed an error message that appeared whenever the app was not able to found the `wazuh-monitoring` index pattern ([#328](https://github.com/wazuh/wazuh-kibana-app/pull/328)).

## Wazuh v3.2.1 - Kibana v6.2.2 - Revision 386

### Added

- New design for the _Manager/Groups_ tab ([#295](https://github.com/wazuh/wazuh-kibana-app/pull/295)).
- New design for the _Manager/Configuration_ tab ([#297](https://github.com/wazuh/wazuh-kibana-app/pull/297)).
- New design of agents statistics for the _Agents_ tab ([#299](https://github.com/wazuh/wazuh-kibana-app/pull/299)).
- Added information ribbon into _Overview/Agent SCAP_ tabs ([#303](https://github.com/wazuh/wazuh-kibana-app/pull/303)).
- Added information ribbon into _Overview/Agent VirusTotal_ tabs ([#306](https://github.com/wazuh/wazuh-kibana-app/pull/306)).
- Added information ribbon into _Overview AWS_ tab ([#306](https://github.com/wazuh/wazuh-kibana-app/pull/306)).

### Changed

- Refactoring of HTML and CSS code throughout the whole Wazuh app ([#294](https://github.com/wazuh/wazuh-kibana-app/pull/294), [#302](https://github.com/wazuh/wazuh-kibana-app/pull/302) & [#305](https://github.com/wazuh/wazuh-kibana-app/pull/305)):
  - A big milestone for the project was finally achieved with this refactoring.
  - We've removed the Bootstrap dependency from the `package.json` file.
  - We've removed and merged many duplicated rules.
  - We've removed HTML and `angular-md` overriding rules. Now we have more own-made classes to avoid undesired results on the UI.
  - Also, this update brings tons of minor bugfixes related to weird HTML code.
- Wazuh app visualizations reviewed ([#301](https://github.com/wazuh/wazuh-kibana-app/pull/301)):
  - The number of used buckets has been limited since most of the table visualizations were surpassing acceptable limits.
  - Some visualizations have been checked to see if they make complete sense on what they mean to show to the user.
- Modified some app components for better follow-up of Kibana guidelines ([#290](https://github.com/wazuh/wazuh-kibana-app/pull/290) & [#297](https://github.com/wazuh/wazuh-kibana-app/pull/297)).
  - Also, some elements were modified on the _Discover_ tab in order to correct some mismatches.

### Fixed

- Adjusted information ribbon in _Agents/General_ for large OS names ([#290](https://github.com/wazuh/wazuh-kibana-app/pull/290) & [#294](https://github.com/wazuh/wazuh-kibana-app/pull/294)).
- Fixed unsafe array access on the visualization directive when going directly into _Manager/Ruleset/Decoders_ ([#293](https://github.com/wazuh/wazuh-kibana-app/pull/293)).
- Fixed a bug where navigating between agents in the _Agents_ tab was generating duplicated `agent.id` implicit filters ([#296](https://github.com/wazuh/wazuh-kibana-app/pull/296)).
- Fixed a bug where navigating between different tabs from _Overview_ or _Agents_ while being on the _Discover_ sub-tab was causing data loss in metric watchers ([#298](https://github.com/wazuh/wazuh-kibana-app/pull/298)).
- Fixed incorrect visualization of the rule level on _Manager/Ruleset/Rules_ when the rule level is zero (0) ([#298](https://github.com/wazuh/wazuh-kibana-app/pull/298)).

### Removed

- Removed almost every `md-tooltip` component from the whole app ([#305](https://github.com/wazuh/wazuh-kibana-app/pull/305)).
- Removed unused images from the `img` folder ([#305](https://github.com/wazuh/wazuh-kibana-app/pull/305)).

## Wazuh v3.2.1 - Kibana v6.2.2 - Revision 385

### Added

- Support for Wazuh v3.2.1.
- Brand-new first redesign for the app user interface ([#278](https://github.com/wazuh/wazuh-kibana-app/pull/278)):
  - This is the very first iteration of a _work-in-progress_ UX redesign for the Wazuh app.
  - The overall interface has been refreshed, removing some unnecessary colours and shadow effects.
  - The metric visualizations have been replaced by an information ribbon under the filter search bar, reducing the amount of space they occupied.
    - A new service was implemented for a proper handling of the metric visualizations watchers ([#280](https://github.com/wazuh/wazuh-kibana-app/pull/280)).
  - The rest of the app visualizations now have a new, more detailed card design.
- New shards and replicas settings to the `config.yml` file ([#277](https://github.com/wazuh/wazuh-kibana-app/pull/277)):
  - Now you can apply custom values to the shards and replicas for the `.wazuh` and `.wazuh-version` indices.
  - This feature only works before the installation process. If you modify these settings after installing the app, they won't be applied at all.

### Changed

- Now clicking again on the _Groups_ tab on _Manager_ will properly reload the tab and redirect to the beginning ([#274](https://github.com/wazuh/wazuh-kibana-app/pull/274)).
- Now the visualizations only use the `vis-id` attribute for loading them ([#275](https://github.com/wazuh/wazuh-kibana-app/pull/275)).
- The colours from the toast messages have been replaced to follow the Elastic 6 guidelines ([#286](https://github.com/wazuh/wazuh-kibana-app/pull/286)).

### Fixed

- Fixed wrong data flow on _Agents/General_ when coming from and going to the _Groups_ tab ([#273](https://github.com/wazuh/wazuh-kibana-app/pull/273)).
- Fixed sorting on tables, now they use the sorting functionality provided by the Wazuh API ([#274](https://github.com/wazuh/wazuh-kibana-app/pull/274)).
- Fixed column width issues on some tables ([#274](https://github.com/wazuh/wazuh-kibana-app/pull/274)).
- Fixed bug in the _Agent configuration_ JSON viewer who didn't properly show the full group configuration ([#276](https://github.com/wazuh/wazuh-kibana-app/pull/276)).
- Fixed excessive loading time from some Audit visualizations ([#278](https://github.com/wazuh/wazuh-kibana-app/pull/278)).
- Fixed Play/Pause button in timepicker's auto-refresh ([#281](https://github.com/wazuh/wazuh-kibana-app/pull/281)).
- Fixed unusual scenario on visualization directive where sometimes there was duplicated implicit filters when doing a search ([#283](https://github.com/wazuh/wazuh-kibana-app/pull/283)).
- Fixed some _Overview Audit_ visualizations who were not working properly ([#285](https://github.com/wazuh/wazuh-kibana-app/pull/285)).

### Removed

- Deleted the `id` attribute from all the app visualizations ([#275](https://github.com/wazuh/wazuh-kibana-app/pull/275)).

## Wazuh v3.2.0 - Kibana v6.2.2 - Revision 384

### Added

- New directives for the Wazuh app: `wz-table`, `wz-table-header` and `wz-search-bar` ([#263](https://github.com/wazuh/wazuh-kibana-app/pull/263)):
  - Maintainable and reusable components for a better-structured app.
  - Several files have been changed, renamed and moved to new folders, following _best practices_.
  - The progress bar is now within its proper directive ([#266](https://github.com/wazuh/wazuh-kibana-app/pull/266)).
  - Minor typos and refactoring changes to the new directives.
- Support for Elastic Stack v6.2.2.

### Changed

- App buttons have been refactored. Unified CSS and HTML for buttons, providing the same structure for them ([#269](https://github.com/wazuh/wazuh-kibana-app/pull/269)).
- The API list on Settings now shows the latest inserted API at the beginning of the list ([#261](https://github.com/wazuh/wazuh-kibana-app/pull/261)).
- The check for the currently applied pattern has been improved, providing clever handling of Elasticsearch errors ([#271](https://github.com/wazuh/wazuh-kibana-app/pull/271)).
- Now on _Settings_, when the Add or Edit API form is active, if you press the other button, it will make the previous one disappear, getting a clearer interface ([#9df1e31](https://github.com/wazuh/wazuh-kibana-app/commit/9df1e317903edf01c81eba068da6d20a8a1ea7c2)).

### Fixed

- Fixed visualizations directive to properly load the _Manager/Ruleset_ visualizations ([#262](https://github.com/wazuh/wazuh-kibana-app/pull/262)).
- Fixed a bug where the classic extensions were not affected by the settings of the `config.yml` file ([#266](https://github.com/wazuh/wazuh-kibana-app/pull/266)).
- Fixed minor CSS bugs from the conversion to directives to some components ([#266](https://github.com/wazuh/wazuh-kibana-app/pull/266)).
- Fixed bug in the tables directive when accessing a member it doesn't exist ([#266](https://github.com/wazuh/wazuh-kibana-app/pull/266)).
- Fixed browser console log error when clicking the Wazuh logo on the app ([#6647fbc](https://github.com/wazuh/wazuh-kibana-app/commit/6647fbc051c2bf69df7df6e247b2b2f46963f194)).

### Removed

- Removed the `kbn-dis` directive from _Manager/Ruleset_ ([#262](https://github.com/wazuh/wazuh-kibana-app/pull/262)).
- Removed the `filters.js` and `kibana_fields_file.json` files ([#263](https://github.com/wazuh/wazuh-kibana-app/pull/263)).
- Removed the `implicitFilters` service ([#270](https://github.com/wazuh/wazuh-kibana-app/pull/270)).
- Removed visualizations loading status trace from controllers and visualization directive ([#270](https://github.com/wazuh/wazuh-kibana-app/pull/270)).

## Wazuh v3.2.0 - Kibana v6.2.1 - Revision 383

### Added

- Support for Wazuh 3.2.0.
- Compatibility with Kibana 6.1.0 to Kibana 6.2.1.
- New tab for vulnerability detector alerts.

### Changed

- The app now shows the index pattern selector only if the list length is greater than 1.
  - If it's exactly 1 shows the index pattern without a selector.
- Now the index pattern selector only shows the compatible ones.
  - It's no longer possible to select the `wazuh-monitoring` index pattern.
- Updated Bootstrap to 3.3.7.
- Improved filter propagation between Discover and the visualizations.
- Replaced the login route name from /login to /wlogin to avoid conflict with X-Pack own login route.

### Fixed

- Several CSS bugfixes for better compatibility with Kibana 6.2.1.
- Some variables changed for adapting new Wazuh API requests.
- Better error handling for some Elastic-related messages.
- Fixed browser console error from top-menu directive.
- Removed undesired md-divider from Manager/Logs.
- Adjusted the width of a column in Manager/Logs to avoid overflow issues with the text.
- Fixed a wrong situation with the visualizations when we refresh the Manager/Rules tab.

### Removed

- Removed the `travis.yml` file.

## Wazuh v3.1.0 - Kibana v6.1.3 - Revision 380

### Added

- Support for Wazuh 3.1.0.
- Compatibility with Kibana 6.1.3.
- New error handler for better app errors reporting.
- A new extension for Amazon Web Services alerts.
- A new extension for VirusTotal alerts.
- New agent configuration tab:
  - Visualize the current group configuration for the currently selected agent on the app.
  - Navigate through the different tabs to see which configuration is being used.
  - Check the synchronization status for the configuration.
  - View the current group of the agent and click on it to go to the Groups tab.
- New initial health check for checking some app components.
- New YAML config file:
  - Define the initial index pattern.
  - Define specific checks for the healthcheck.
  - Define the default extensions when adding new APIs.
- New index pattern selector dropdown on the top navbar.
  - The app will reload applying the new index pattern.
- Added new icons for some sections of the app.

### Changed

- New visualizations loader, with much better performance.
- Improved reindex process for the .wazuh index when upgrading from a 2.x-5.x version.
- Adding 365 days expiring time to the cookies.
- Change default behaviour for the config file. Now everything is commented with default values.
  - You need to edit the file, remove the comment mark and apply the desired value.
- Completely redesigned the manager configuration tab.
- Completely redesigned the groups tab.
- App tables have now unified CSS classes.

### Fixed

- Play real-time button has been fixed.
- Preventing duplicate APIs from feeding the wazuh-monitoring index.
- Fixing the check manager connection button.
- Fixing the extensions settings so they are preserved over time.
- Much more error handling messages in all the tabs.
- Fixed OS filters in agents list.
- Fixed autocomplete lists in the agents, rules and decoders list so they properly scroll.
- Many styles bugfixes for the different browsers.
- Reviewed and fixed some visualizations not showing accurate information.

### Removed

- Removed index pattern configuration from the `package.json` file.
- Removed unnecessary dependencies from the `package.json` file.

## Wazuh v3.0.0 - Kibana v6.1.0 - Revision 371

### Added

- You can configure the initial index-pattern used by the plugin in the initialPattern variable of the app's package.json.
- Auto `.wazuh` reindex from Wazuh 2.x - Kibana 5.x to Wazuh 3.x - Kibana 6.x.
  - The API credentials will be automatically migrated to the new installation.
- Dynamically changed the index-pattern used by going to the Settings -> Pattern tab.
  - Wazuh alerts compatibility auto detection.
- New loader for visualizations.
- Better performance: now the tabs use the same Discover tab, only changing the current filters.
- New Groups tab.
  - Now you can check your group configuration (search its agents and configuration files).
- The Logs tab has been improved.
  - You can sort by field and the view has been improved.
- Achieved a clearer interface with implicit filters per tab showed as unremovable chips.

### Changed

- Dynamically creating .kibana index if necessary.
- Better integration with Kibana Discover.
- Visualizations loaded at initialization time.
- New sync system to wait for Elasticsearch JS.
- Decoupling selected API and pattern from backend and moved to the client side.

## Wazuh v2.1.0 - Kibana v5.6.1 - Revision 345

### Added

- Loading icon while Wazuh loads the visualizations.
- Add/Delete/Restart agents.
- OS agent filter

### Changed

- Using genericReq when possible.

## Wazuh v2.0.1 - Kibana v5.5.1 - Revision 339

### Changed

- New index in Elasticsearch to save Wazuh set up configuration
- Short URL's is now supported
- A native base path from kibana.yml is now supported

### Fixed

- Search bar across panels now support parenthesis grouping
- Several CSS fixes for IE browser<|MERGE_RESOLUTION|>--- conflicted
+++ resolved
@@ -2,7 +2,6 @@
 
 All notable changes to the Wazuh app project will be documented in this file.
 
-<<<<<<< HEAD
 ## Wazuh v4.3.0 - Kibana 7.10.2 , 7.11.2 - Revision 4301
 
 ### Added
@@ -63,8 +62,6 @@
 - Fixed index pattern selector doesn't display the ignored index patterns [#3458](https://github.com/wazuh/wazuh-kibana-app/pull/3458)
 - Fixed order logs properly in Management/Logs [#3609](https://github.com/wazuh/wazuh-kibana-app/pull/3609)
 
-## Wazuh v4.2.3 - Kibana 7.10.2 , 7.12.1 - Revision 4204
-=======
 ## Wazuh v4.2.4 - Kibana 7.10.2, 7.11.2, 7.12.1 - Revision 4205
 
 ### Added
@@ -76,7 +73,6 @@
 - Fixed a bug where the user's auth token was not deprecated on logout [#3638](https://github.com/wazuh/wazuh-kibana-app/pull/3638)
 
 ## Wazuh v4.2.3 - Kibana 7.10.2, 7.11.2, 7.12.1 - Revision 4204
->>>>>>> d76bfdf3
 
 ### Added
 
