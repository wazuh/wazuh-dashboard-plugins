# Change Log

All notable changes to the Wazuh app project will be documented in this file.

<<<<<<< HEAD
## Wazuh v5.0.0 - OpenSearch Dashboards 2.13.0 - Revision 00

### Added

- Support for Wazuh 5.0.0

### Removed

- Removed `ossec` references in repository [#6926](https://github.com/wazuh/wazuh-dashboard-plugins/pull/6926)

## Wazuh v4.10.0 - OpenSearch Dashboards 2.13.0 - Revision 00
=======
## Wazuh v4.10.0 - OpenSearch Dashboards 2.16.0 - Revision 00
>>>>>>> ee74a596

### Added

- Support for Wazuh 4.10.0

### Changed

- Update malware detection group values in data sources [#6963](https://github.com/wazuh/wazuh-dashboard-plugins/issues/6963)
- Changed the registration id of the Settings application for compatibility with Opensearch Dashboard 2.16.0 [#6938](https://github.com/wazuh/wazuh-dashboard-plugins/pull/6938)

### Removed

- Removed agent RBAC filters from dashboard queries [#6945](https://github.com/wazuh/wazuh-dashboard-plugins/pull/6945)

## Wazuh v4.9.1 - OpenSearch Dashboards 2.13.0 - Revision 00

### Added

- Support for Wazuh 4.9.1

### Fixed

- Fixed the temporal directory variable on the the command to deploy a new Windows agent [#6905](https://github.com/wazuh/wazuh-dashboard-plugins/pull/6905)
- Fixed an error on the command to deploy a new macOS agent that could cause the registration password had a wrong value because a `\n` could be included [#6906](https://github.com/wazuh/wazuh-dashboard-plugins/pull/6906)
- Fixed rendering an active response as disabled when is active [#6901](https://github.com/wazuh/wazuh-dashboard-plugins/pull/6901)
- Fixed an error on Dev Tools when using payload properties as arrays [#6908](https://github.com/wazuh/wazuh-dashboard-plugins/pull/6908)

### Changed

- Upgraded the `axios` dependency to `1.7.4` [#6919](https://github.com/wazuh/wazuh-dashboard-plugins/pull/6919)
- Improved MITRE ATT&CK intelligence flyout details readability [#6954](https://github.com/wazuh/wazuh-dashboard-plugins/pull/6954)

## Wazuh v4.9.0 - OpenSearch Dashboards 2.13.0 - Revision 07

### Added

- Support for Wazuh 4.9.0
- Added AngularJS dependencies [#6145](https://github.com/wazuh/wazuh-dashboard-plugins/pull/6145)
- Improve fleet management by adding 'Edit Agent Groups' and 'Upgrade Agents' actions, as well as a filter to show only outdated agents [#6250](https://github.com/wazuh/wazuh-dashboard-plugins/pull/6250) [#6476](https://github.com/wazuh/wazuh-dashboard-plugins/pull/6476) [#6274](https://github.com/wazuh/wazuh-dashboard-plugins/pull/6274) [#6501](https://github.com/wazuh/wazuh-dashboard-plugins/pull/6501) [#6529](https://github.com/wazuh/wazuh-dashboard-plugins/pull/6529) [#6648](https://github.com/wazuh/wazuh-dashboard-plugins/pull/6648)
- Added propagation of updates from the table to dashboard visualizations in Endpoints summary [#6460](https://github.com/wazuh/wazuh-dashboard-plugins/pull/6460) [#6737](https://github.com/wazuh/wazuh-dashboard-plugins/pull/6737)
- Handle index pattern selector on new discover [#6499](https://github.com/wazuh/wazuh-dashboard-plugins/pull/6499)
- Added macOS log collector tab [#6545](https://github.com/wazuh/wazuh-dashboard-plugins/pull/6545)
- Added ability to disable the edition of configuration through API endpoints and UI [#6557](https://github.com/wazuh/wazuh-dashboard-plugins/issues/6557)
- Added journald log collector tab [#6572](https://github.com/wazuh/wazuh-dashboard-plugins/pull/6572)
- Added HAProxy helper settings to cluster configuration [#6653](https://github.com/wazuh/wazuh-dashboard-plugins/pull/6653)
- Added ability to open the report file or Reporting application from the toast message [#6558](https://github.com/wazuh/wazuh-dashboard-plugins/pull/6558)
- Added support for agents to Office 365 [#6558](https://github.com/wazuh/wazuh-dashboard-plugins/pull/6558)
- Added pinned agent data validation when rendering the Inventory data, Stats and Configuration tabs in Agent preview of Endpoints Summary [#6800](https://github.com/wazuh/wazuh-dashboard-plugins/pull/6800)
- Added wz-link component to make redirections [#6848](https://github.com/wazuh/wazuh-dashboard-plugins/pull/6848)
- Added embedded and customized `dom-to-image-more` dependency [#6902](https://github.com/wazuh/wazuh-dashboard-plugins/pull/6902)

### Changed

- Removed legacy embedded discover [#6120](https://github.com/wazuh/wazuh-dashboard-plugins/issues/6120)
- Allow editing groups for an agent from Endpoints Summary [#6250](https://github.com/wazuh/wazuh-dashboard-plugins/pull/6250)
- Changed how the configuration is managed in the backend side [#6337](https://github.com/wazuh/wazuh-dashboard-plugins/pull/6337) [#6573](https://github.com/wazuh/wazuh-dashboard-plugins/pull/6573)
- Changed the view of API is down and check connection to Server APIs application [#6337](https://github.com/wazuh/wazuh-dashboard-plugins/pull/6337)
- Changed the usage of the endpoint GET /groups/{group_id}/files/{file_name} [#6385](https://github.com/wazuh/wazuh-dashboard-plugins/pull/6385)
- Refactoring and redesign endpoints summary visualizations [#6268](https://github.com/wazuh/wazuh-dashboard-plugins/pull/6268) [#6832](https://github.com/wazuh/wazuh-dashboard-plugins/pull/6832)
- Moved AngularJS settings controller to ReactJS [#6580](https://github.com/wazuh/wazuh-dashboard-plugins/pull/6580)
- Moved AngularJS controller and view for manage groups to ReactJS [#6543](https://github.com/wazuh/wazuh-dashboard-plugins/pull/6543)
- Moved AngularJS controllers and views of Tools and Dev Tools to ReactJS [#6544](https://github.com/wazuh/wazuh-dashboard-plugins/pull/6544)
- Moved the AngularJS controller and template of blank screen to ReactJS component [#6538](https://github.com/wazuh/wazuh-dashboard-plugins/pull/6538)
- Moved AngularJS controller for management to ReactJS component [#6555](https://github.com/wazuh/wazuh-dashboard-plugins/pull/6555)
- Moved AngularJS controller for overview to ReactJS component [#6594](https://github.com/wazuh/wazuh-dashboard-plugins/pull/6594)
- Moved the registry data to in-memory cache [#6481](https://github.com/wazuh/wazuh-dashboard-plugins/pull/6481)
- Enhanced the validation for `enrollment.dns` on App Settings application [#6573](https://github.com/wazuh/wazuh-dashboard-plugins/pull/6573)
- Moved AngularJS controller for the agent view to ReactJS [#6618](https://github.com/wazuh/wazuh-dashboard-plugins/pull/6618)
- Implemented new data source feature on MITRE ATT&CK module [#6482](https://github.com/wazuh/wazuh-dashboard-plugins/pull/6482)
- Upgraded versions of `follow-redirects` and `es5-ext` [#6626](https://github.com/wazuh/wazuh-dashboard-plugins/pull/6626)
- Changed agent log collector socket API response controller component [#6660](https://github.com/wazuh/wazuh-dashboard-plugins/pull/6660)
- Improved margins and paddings in the Events, Inventory and Control tabs [#6708](https://github.com/wazuh/wazuh-dashboard-plugins/pull/6708)
- Refactored the search bar to correctly handle fixed and user-added filters [#6716](https://github.com/wazuh/wazuh-dashboard-plugins/pull/6716) [#6755](https://github.com/wazuh/wazuh-dashboard-plugins/pull/6755) [#6833](https://github.com/wazuh/wazuh-dashboard-plugins/pull/6833)
- Generate URL with predefined filters [#6745](https://github.com/wazuh/wazuh-dashboard-plugins/pull/6745)
- Migrated AngularJS routing to ReactJS [#6689](https://github.com/wazuh/wazuh-dashboard-plugins/pull/6689) [#6775](https://github.com/wazuh/wazuh-dashboard-plugins/pull/6775) [#6790](https://github.com/wazuh/wazuh-dashboard-plugins/pull/6790) [#6893](https://github.com/wazuh/wazuh-dashboard-plugins/pull/6893)
- Improvement of the filter management system by implementing new standard modules [#6534](https://github.com/wazuh/wazuh-dashboard-plugins/pull/6534) [#6772](https://github.com/wazuh/wazuh-dashboard-plugins/pull/6772) [#6873](https://github.com/wazuh/wazuh-dashboard-plugins/pull/6873)
- Changed permalink field in the Events tab table in Virustotal to show an external link [#6839](https://github.com/wazuh/wazuh-dashboard-plugins/pull/6839)
- Changed the logging system to use the provided by the platform [#6161](https://github.com/wazuh/wazuh-dashboard-plugins/pull/6161)
- Changed the internal control from Endpoint Groups to a control via url. [#6890](https://github.com/wazuh/wazuh-dashboard-plugins/pull/6890)
- Changed the internal control from MITRE ATT&CK > intelligence > Table to a control via url. [#6882](https://github.com/wazuh/wazuh-dashboard-plugins/pull/6882)
- Changed the display of rule details flyout to be based on URL [#6886](https://github.com/wazuh/wazuh-dashboard-plugins/pull/6886)
- Changed the order of columns on Vulnerabilities Detection > Events table [#6949](https://github.com/wazuh/wazuh-dashboard-plugins/pull/6949)

### Fixed

- Fixed the scripted fields disappear when the fields of the events index pattern was refreshed [#6237](https://github.com/wazuh/wazuh-dashboard-plugins/pull/6237)
- Fixed an error of malformed table row on the generation of PDF reports [#6558](https://github.com/wazuh/wazuh-dashboard-plugins/pull/6558)
- Fixed the sample alerts scripts to generate valid IP ranges and file hashes [#6667](https://github.com/wazuh/wazuh-dashboard-plugins/pull/6667)
- Fixed cronjob max seconds interval validation [#6730](https://github.com/wazuh/wazuh-dashboard-plugins/pull/6730)
- Fixed styles in small height viewports [#6747](https://github.com/wazuh/wazuh-dashboard-plugins/pull/6747)
- Fixed behavior in Configuration Assessment when changing API [#6770](https://github.com/wazuh/wazuh-dashboard-plugins/pull/6770)
- Fixed the fixed maximum width of the clear session button in the ruleset test view [#6871](https://github.com/wazuh/wazuh-dashboard-plugins/pull/6871)
- Fixed the width of the "last modified" column of the table in Windows Registry [#6876](https://github.com/wazuh/wazuh-dashboard-plugins/pull/6876)
- Fixed redirection to FIM > Inventory > Files from FIM > Inventory > Windows Registry when switching to non-Windows agent. [#6880](https://github.com/wazuh/wazuh-dashboard-plugins/pull/6880)

### Removed

- Removed some branding references across the application. [#6155](https://github.com/wazuh/wazuh-dashboard-plugins/pull/6155)
- Removed API endpoint GET /api/timestamp [#6481](https://github.com/wazuh/wazuh-dashboard-plugins/pull/6481)
- Removed API endpoint PUT /api/update-hostname/{id} [#6481](https://github.com/wazuh/wazuh-dashboard-plugins/pull/6481)
- Removed API endpoint DELETE /hosts/remove-orphan-entries [#6481](https://github.com/wazuh/wazuh-dashboard-plugins/pull/6481)
- Removed AngularJS component `click-action` [#6613](https://github.com/wazuh/wazuh-dashboard-plugins/pull/6613)
- Removed AngularJS service `config-handler` [#6631](https://github.com/wazuh/wazuh-dashboard-plugins/pull/6631)
- Removed legacy discover references and methods [#6646](https://github.com/wazuh/wazuh-dashboard-plugins/pull/6646)
- Removed custom EuiSuggestItem component in favor of OUI's native component [#6714](https://github.com/wazuh/wazuh-dashboard-plugins/pull/6714)
- Removed API endpoint unused endpoints from creation of old visualizations: GET /elastic/visualizations/{tab}/{pattern} and GET /elastic/visualizations/{tab}/{pattern} [#6782](https://github.com/wazuh/wazuh-dashboard-plugins/pull/6782)
- Removed `logs.level` setting [#6161](https://github.com/wazuh/wazuh-dashboard-plugins/pull/6161)
- Removed the usage of `wazuhapp-plain.log`, `wazuhapp.log`, `wazuh-ui-plain.log` and `wazuh-ui.log` files [#6161](https://github.com/wazuh/wazuh-dashboard-plugins/pull/6161)
- Removed the `App logs` application [#6161](https://github.com/wazuh/wazuh-dashboard-plugins/pull/6161)
- Removed API endpoint GET /utils/logs/ui [#6161](https://github.com/wazuh/wazuh-dashboard-plugins/pull/6161)
- Removed API endpoint GET /utils/logs [#6161](https://github.com/wazuh/wazuh-dashboard-plugins/pull/6161)
- Removed embedded `dom-to-image` dependency [#6902](https://github.com/wazuh/wazuh-dashboard-plugins/pull/6902)

## Wazuh v4.8.2 - OpenSearch Dashboards 2.10.0 - Revision 01

### Added

- Support for Wazuh 4.8.2

## Wazuh v4.8.1 - OpenSearch Dashboards 2.10.0 - Revision 04

### Added

- Support for Wazuh 4.8.1

### Fixed

- Removed the unexpected `delay` parameter on the server API requests [#6778](https://github.com/wazuh/wazuh-dashboard-plugins/pull/6778)
- Fixed home KPI links with custom or index pattern whose title is different to the id [#6777](https://github.com/wazuh/wazuh-dashboard-plugins/pull/6777)
- Fixed colors related to vulnerability severity levels on Vulnerability Detection dashboard [#6793](https://github.com/wazuh/wazuh-dashboard-plugins/pull/6793)
- Fixed pinned agent error in vulnerabilities events tab [#6827](https://github.com/wazuh/wazuh-dashboard-plugins/pull/6827)

## Wazuh v4.8.0 - OpenSearch Dashboards 2.10.0 - Revision 12

### Added

- Support for Wazuh 4.8.0
- Added the ability to check if there are available updates from the UI. [#6093](https://github.com/wazuh/wazuh-dashboard-plugins/pull/6093) [#6256](https://github.com/wazuh/wazuh-dashboard-plugins/pull/6256) [#6328](https://github.com/wazuh/wazuh-dashboard-plugins/pull/6328)
- Added remember server address check [#5791](https://github.com/wazuh/wazuh-dashboard-plugins/pull/5791)
- Added the ssl_agent_ca configuration to the SSL Settings form [#6083](https://github.com/wazuh/wazuh-dashboard-plugins/pull/6083)
- Added global vulnerabilities dashboards [#5896](https://github.com/wazuh/wazuh-dashboard-plugins/pull/5896)
- Added an agent selector to the agent view [#5840](https://github.com/wazuh/wazuh-dashboard-plugins/pull/5840)
- Added information icon with tooltip on the most active agent in the endpoint summary view [#6364](https://github.com/wazuh/wazuh-dashboard-plugins/pull/6364) [#6421](https://github.com/wazuh/wazuh-dashboard-plugins/pull/6421)
- Added a dash with a tooltip in the server APIs table when the run as is disabled [#6354](https://github.com/wazuh/wazuh-dashboard-plugins/pull/6354)

### Changed

- Moved the plugin menu to platform applications into the side menu [#5840](https://github.com/wazuh/wazuh-dashboard-plugins/pull/5840) [#6226](https://github.com/wazuh/wazuh-dashboard-plugins/pull/6226) [#6244](https://github.com/wazuh/wazuh-dashboard-plugins/pull/6244) [#6423](https://github.com/wazuh/wazuh-dashboard-plugins/pull/6423) [#6510](https://github.com/wazuh/wazuh-dashboard-plugins/pull/6510) [#6591](https://github.com/wazuh/wazuh-dashboard-plugins/pull/6591)
- Changed dashboards visualizations definitions. [#6035](https://github.com/wazuh/wazuh-dashboard-plugins/pull/6035) [#6632](https://github.com/wazuh/wazuh-dashboard-plugins/pull/6632) [#6690](https://github.com/wazuh/wazuh-dashboard-plugins/pull/6690)
- Change the display order of tabs in all modules. [#6067](https://github.com/wazuh/wazuh-dashboard-plugins/pull/6067)
- Upgraded the `axios` dependency to `1.6.1` [#6114](https://github.com/wazuh/wazuh-dashboard-plugins/pull/6114)
- Changed the API configuration title in the Server APIs section. [#6373](https://github.com/wazuh/wazuh-dashboard-plugins/pull/6373)
- Changed overview home top KPIs. [#6379](https://github.com/wazuh/wazuh-dashboard-plugins/pull/6379) [#6408](https://github.com/wazuh/wazuh-dashboard-plugins/pull/6408) [#6569](https://github.com/wazuh/wazuh-dashboard-plugins/pull/6569)
- Updated the PDF report year number. [#6492](https://github.com/wazuh/wazuh-dashboard-plugins/pull/6492)
- Changed overview home font size [#6627](https://github.com/wazuh/wazuh-dashboard-plugins/pull/6627)
- Changed endpoints summary KPIs, index pattern and APIs selects font sizes [#6702](https://github.com/wazuh/wazuh-dashboard-plugins/pull/6702)

### Fixed

- Fixed a problem with the agent menu header when the side menu is docked [#5840](https://github.com/wazuh/wazuh-dashboard-plugins/pull/5840)
- Fixed how the query filters apply on the Security Alerts table [#6102](https://github.com/wazuh/wazuh-dashboard-plugins/pull/6102)
- Fixed exception in agent view when an agent doesn't have policies [#6177](https://github.com/wazuh/wazuh-dashboard-plugins/pull/6177)
- Fixed exception in Inventory when agents don't have OS information [#6177](https://github.com/wazuh/wazuh-dashboard-plugins/pull/6177)
- Fixed pinned agent state in URL [#6177](https://github.com/wazuh/wazuh-dashboard-plugins/pull/6177)
- Fixed invalid date format in about and agent views [#6234](https://github.com/wazuh/wazuh-dashboard-plugins/pull/6234)
- Fixed script to install agents on macOS when you have password to deploy [#6305](https://github.com/wazuh/wazuh-dashboard-plugins/pull/6305)
- Fixed a problem with the address validation on Deploy New Agent [#6327](https://github.com/wazuh/wazuh-dashboard-plugins/pull/6327)
- Fixed a typo in an abbreviation for Fully Qualified Domain Name [#6333](https://github.com/wazuh/wazuh-dashboard-plugins/pull/6333)
- Fixed server statistics when cluster mode is disabled [#6352](https://github.com/wazuh/wazuh-dashboard-plugins/pull/6352)
- Fixed wrong value at server stat Archives queue usage [#6342](https://github.com/wazuh/wazuh-dashboard-plugins/pull/6342)
- Fixed the help menu, to be consistent and avoid duplication [#6374](https://github.com/wazuh/wazuh-dashboard-plugins/pull/6374)
- Fixed the axis label visual bug from dashboards [#6378](https://github.com/wazuh/wazuh-dashboard-plugins/pull/6378)
- Fixed a error pop-up spawn in MITRE ATT&CK [#6431](https://github.com/wazuh/wazuh-dashboard-plugins/pull/6431)
- Fixed minor style issues [#6484](https://github.com/wazuh/wazuh-dashboard-plugins/pull/6484) [#6489](https://github.com/wazuh/wazuh-dashboard-plugins/pull/6489) [#6587](https://github.com/wazuh/wazuh-dashboard-plugins/pull/6587) [#6868](https://github.com/wazuh/wazuh-dashboard-plugins/pull/6868)
- Fixed "View alerts of this Rule" link [#6553](https://github.com/wazuh/wazuh-dashboard-plugins/pull/6553)
- Fixed disconnected agent configuration error [#6587](https://github.com/wazuh/wazuh-dashboard-plugins/pull/6617)

### Removed

- Removed the `disabled_roles` and `customization.logo.sidebar` settings [#5840](https://github.com/wazuh/wazuh-dashboard-plugins/pull/5840)
- Removed the ability to configure the visibility of modules and removed `extensions.*` settings [#5840](https://github.com/wazuh/wazuh-dashboard-plugins/pull/5840)
- Removed the implicit filter of WQL language of the search bar UI [#6174](https://github.com/wazuh/wazuh-dashboard-plugins/pull/6174)
- Removed notice of old Discover deprecation [#6341](https://github.com/wazuh/wazuh-dashboard-plugins/pull/6341)
- Removed compilation date field from the app [#6366](https://github.com/wazuh/wazuh-dashboard-plugins/pull/6366)
- Removed WAZUH_REGISTRATION_SERVER from Windows agent deployment command [#6361](https://github.com/wazuh/wazuh-dashboard-plugins/pull/6361)

## Wazuh v4.7.5 - OpenSearch Dashboards 2.8.0 - Revision 02

### Added

- Support for Wazuh 4.7.5
- Added sanitization to custom branding SVG files [#6687](https://github.com/wazuh/wazuh-dashboard-plugins/pull/6687)

### Fixed

- Fixed a missing space in the macOS register agent command when a password is required [#6718](https://github.com/wazuh/wazuh-dashboard-plugins/pull/6718)

## Wazuh v4.7.4 - OpenSearch Dashboards 2.8.0 - Revision 02

### Added

- Support for Wazuh 4.7.4

## Wazuh v4.7.3 - OpenSearch Dashboards 2.8.0 - Revision 02

### Added

- Support for Wazuh 4.7.3

### Fixed

- Fixed CDB List import file feature [#6458](https://github.com/wazuh/wazuh-dashboard-plugins/pull/6458)

## Wazuh v4.7.2 - OpenSearch Dashboards 2.8.0 - Revision 02

### Added

- Support for Wazuh 4.7.2
- Added contextual information in the register agent commands [#6208](https://github.com/wazuh/wazuh-dashboard-plugins/pull/6208)
- Added host name and board serial information to Agents > Inventory data [#6191](https://github.com/wazuh/wazuh-dashboard-plugins/pull/6191)

### Fixed

- Fixed Agents preview page load when there are no registered agents [#6185](https://github.com/wazuh/wazuh-dashboard-plugins/pull/6185)
- Fixed the endpoint to get Wazuh server auth configuration [#6206](https://github.com/wazuh/wazuh-dashboard-plugins/pull/6206) [#6213](https://github.com/wazuh/wazuh-dashboard-plugins/pull/6213)
- Fixed error navigating back to agent in some scenarios [#6224](https://github.com/wazuh/wazuh-dashboard-plugins/pull/6224)

## Wazuh v4.7.1 - OpenSearch Dashboards 2.8.0 - Revision 03

### Added

- Support for Wazuh 4.7.1

### Fixed

- Fixed problem when using non latin characters in the username [#6076](https://github.com/wazuh/wazuh-dashboard-plugins/pull/6076)
- Fixed UI crash on retrieving log collection configuration for macos agent. [#6104](https://github.com/wazuh/wazuh-dashboard-plugins/pull/6104)
- Fixed incorrect validation of the agent name on the Deploy new agent window [#6105](https://github.com/wazuh/wazuh-dashboard-plugins/pull/6105)
- Fixed missing columns in the agents table of Groups [#6184](https://github.com/wazuh/wazuh-dashboard-plugins/pull/6184)

## Wazuh v4.7.0 - OpenSearch Dashboards 2.8.0 - Revision 04

### Added

- Support for Wazuh 4.7.0
- Added `status detail` column in the agents table. [#5680](https://github.com/wazuh/wazuh-dashboard-plugins/pull/5680)
- Added agent register wizard handle properly special characters in password [#5738](https://github.com/wazuh/wazuh-dashboard-plugins/pull/5738)

### Changed

- Changed Network ports table columns for Linux agents. [#5636](https://github.com/wazuh/wazuh-dashboard-plugins/pull/5636)
- Updated development dependencies (`@typescript-eslint/eslint-plugin, @typescript-eslint/parser, eslint, swagger-client`)[#5748](https://github.com/wazuh/wazuh-dashboard-plugins/pull/5748)
- Changed timelion type displays in the management > statistics section to line type displays. [5707](https://github.com/wazuh/wazuh-dashboard-plugins/pull/5707)

### Fixed

- Fixed problem with new or missing columns in agent table. [#5591](https://github.com/wazuh/wazuh-dashboard-plugins/pull/5591)
- Fixed the color of the agent name in the groups section in dark mode. [#5676](https://github.com/wazuh/wazuh-dashboard-plugins/pull/5676) [#6018](https://github.com/wazuh/wazuh-dashboard-plugins/pull/6018)
- Fixed the propagation event so that the flyout data, in the decoders, does not change when the button is pressed. [#5597](https://github.com/wazuh/wazuh-dashboard-plugins/pull/5597)
- Fixed the tooltips of the tables in the security section, and unnecessary requests are removed. [#5631](https://github.com/wazuh/wazuh-dashboard-plugins/pull/5631)

### Removed

- Removed views in JSON and XML formats from management settings. [#5747](https://github.com/wazuh/wazuh-dashboard-plugins/pull/5747)

## Wazuh v4.6.0 - OpenSearch Dashboards 2.8.0 - Revision 03

### Added

- Added rel="noopener noreferrer" in documentation links. [#5197](https://github.com/wazuh/wazuh-dashboard-plugins/pull/5197) [#5274](https://github.com/wazuh/wazuh-dashboard-plugins/pull/5274) [#5298](https://github.com/wazuh/wazuh-dashboard-plugins/pull/5298) [#5409](https://github.com/wazuh/wazuh-dashboard-plugins/pull/5409)
- Added `ignore` and `restrict` options to Syslog configuration. [#5203](https://github.com/wazuh/wazuh-dashboard-plugins/pull/5203)
- Added the `extensions.github` and `extensions.office` settings to the default configuration file [#5376](https://github.com/wazuh/wazuh-dashboard-plugins/pull/5376)
- Added new global error treatment (client-side) [#4163](https://github.com/wazuh/wazuh-dashboard-plugins/pull/4163)
- Added new CLI to generate API data from specification file [#5519](https://github.com/wazuh/wazuh-dashboard-plugins/pull/5519)
- Added specific RBAC permissions to Security section [#5551](https://github.com/wazuh/wazuh-dashboard-plugins/pull/5551)
- Added Refresh and Export formatted button to panels in Agents > Inventory data [#5443](https://github.com/wazuh/wazuh-dashboard-plugins/pull/5443)
- Added Refresh and Export formatted buttons to Management > Cluster > Nodes [#5491](https://github.com/wazuh/wazuh-dashboard-plugins/pull/5491)

### Changed

- Changed of regular expression in RBAC. [#5201](https://github.com/wazuh/wazuh-dashboard-plugins/pull/5201)
- Migrate the timeFilter, metaFields, maxBuckets health checks inside the pattern check. [#5384](https://github.com/wazuh/wazuh-dashboard-plugins/pull/5384)
- Changed the query to search for an agent in `management/configuration`. [#5485](https://github.com/wazuh/wazuh-dashboard-plugins/pull/5485)
- Changed the search bar in management/log to the one used in the rest of the app. [#5476](https://github.com/wazuh/wazuh-dashboard-plugins/pull/5476)
- Changed the design of the wizard to add agents. [#5457](https://github.com/wazuh/wazuh-dashboard-plugins/pull/5457)
- Changed the search bar in Management (Rules, Decoders, CDB List, Groups, Cluster > Nodes) and Modules (Vulnerabilities > Inventory, Security Configuration Assessment > Inventory > {Policy ID} > Checks, MITRE ATT&CK > Intelligence > {Resource}, Integrity monitoring > Inventory > Files, Integrity monitoring > Inventory > Registry), Agent Inventory data, Explore agent modal, Agents [#5363](https://github.com/wazuh/wazuh-dashboard-plugins/pull/5363) [#5442](https://github.com/wazuh/wazuh-dashboard-plugins/pull/5442) [#5443](https://github.com/wazuh/wazuh-dashboard-plugins/pull/5443) [#5444](https://github.com/wazuh/wazuh-dashboard-plugins/pull/5444) [#5445](https://github.com/wazuh/wazuh-dashboard-plugins/pull/5445) [#5447](https://github.com/wazuh/wazuh-dashboard-plugins/pull/5447) [#5452](https://github.com/wazuh/wazuh-dashboard-plugins/pull/5452) [#5491](https://github.com/wazuh/wazuh-dashboard-plugins/pull/5491) [#5785](https://github.com/wazuh/wazuh-dashboard-plugins/pull/5785) [#5813](https://github.com/wazuh/wazuh-dashboard-plugins/pull/5813)

### Fixed

- Fixed trailing hyphen character for OS value in the list of agents [#4828](https://github.com/wazuh/wazuh-dashboard-plugins/pull/4828)
- Fixed several typos in the code, by @jctello [#4911](https://github.com/wazuh/wazuh-dashboard-plugins/pull/4911)
- Fixed the display of more than one protocol in the Global configuration section [#4917](https://github.com/wazuh/wazuh-dashboard-plugins/pull/4917)
- Handling endpoint response was done when there is no data to show [#4918](https://github.com/wazuh/wazuh-dashboard-plugins/pull/4918)
- Fixed references to Elasticsearch in Wazuh-stack plugin [4894](https://github.com/wazuh/wazuh-dashboard-plugins/pull/4894)
- Fixed the 2 errors that appeared in console in Settings>Configuration section. [#5135](https://github.com/wazuh/wazuh-dashboard-plugins/pull/5135)
- Fixed the GitHub and Office 365 module visibility configuration for each API host was not kept when changing/upgrading the plugin [#5376](https://github.com/wazuh/wazuh-dashboard-plugins/pull/5376)
- Fixed the GitHub and Office 365 modules appear in the main menu when they were not configured [#5376](https://github.com/wazuh/wazuh-dashboard-plugins/pull/5376)
- Fixed TypeError in FIM Inventory using new error handler [#5364](https://github.com/wazuh/wazuh-dashboard-plugins/pull/5364)
- Fixed error when using invalid group configuration [#5423](https://github.com/wazuh/wazuh-dashboard-plugins/pull/5423)
- Fixed repeated requests in inventory data and configurations of an agent. [#5460](https://github.com/wazuh/wazuh-dashboard-plugins/pull/5460)
- Fixed repeated requests in the group table when adding a group or refreshing the table [#5465](https://github.com/wazuh/wazuh-dashboard-plugins/pull/5465)
- Fixed an error in the request body suggestions of API Console [#5521](https://github.com/wazuh/wazuh-dashboard-plugins/pull/5521)
- Fixed some errors related to relative dirname of rule and decoder files [#5734](https://github.com/wazuh/wazuh-dashboard-plugins/pull/5734)
- Fixed package URLs in aarch64 commands [#5879](https://github.com/wazuh/wazuh-dashboard-plugins/pull/5879)
- Fixed install macOS agent commands [5888](https://github.com/wazuh/wazuh-dashboard-plugins/pull/5888)

### Removed

- Removed deprecated request and code in agent's view [#5451](https://github.com/wazuh/wazuh-dashboard-plugins/pull/5451)
- Removed unnecessary dashboard queries caused by the deploy agent view. [#5453](https://github.com/wazuh/wazuh-dashboard-plugins/pull/5453)
- Removed repeated and unnecessary requests in security section. [#5500](https://github.com/wazuh/wazuh-dashboard-plugins/pull/5500)
- Removed scripts to generate API data from live Wazuh manager [#5519](https://github.com/wazuh/wazuh-dashboard-plugins/pull/5519)
- Removed pretty parameter from cron job requests. [#5532](https://github.com/wazuh/wazuh-dashboard-plugins/pull/5532)
- Removed unnecessary requests in `Management/Status` section. [#5528](https://github.com/wazuh/wazuh-dashboard-plugins/pull/5528)
- Removed obsolete code that caused duplicate requests to the api in `Management`. [#5485](https://github.com/wazuh/wazuh-dashboard-plugins/pull/5485)
- Removed unused embedded jquery-ui [#5592](https://github.com/wazuh/wazuh-dashboard-plugins/pull/5592)

## Wazuh v4.5.4 - OpenSearch Dashboards 2.6.0 - Revision 01

### Added

- Support for Wazuh 4.5.4

## Wazuh v4.5.3 - OpenSearch Dashboards 2.6.0 - Revision 02

### Added

- Support for Wazuh 4.5.3

### Changed

- Changed the command to install the agent on SUSE uses zypper [#5925](https://github.com/wazuh/wazuh-dashboard-plugins/pull/5925)

## Wazuh v4.5.2 - OpenSearch Dashboards 2.6.0 - Revision 02

### Added

- Support for Wazuh 4.5.2

### Fixed

- Fixed an error with the commands in the Deploy new agent section for Oracle Linux 6+ agents [#5764](https://github.com/wazuh/wazuh-dashboard-plugins/pull/5764)
- Fixed broken documentation links in `Management/Configuration` section [#5796](https://github.com/wazuh/wazuh-dashboard-plugins/pull/5796)

## Wazuh v4.5.1 - OpenSearch Dashboards 2.6.0 - Revision 03

### Added

- Add Apple Silicon architecture button to the register Agent wizard [#5478](https://github.com/wazuh/wazuh-dashboard-plugins/pull/5478)

### Fixed

- Fixed the rendering of tables that contains IPs and agent overview [#5471](https://github.com/wazuh/wazuh-dashboard-plugins/pull/5471)
- Fixed the agents active coverage stat as NaN in Details panel of Agents section [#5490](https://github.com/wazuh/wazuh-dashboard-plugins/pull/5490)
- Fixed a broken documentation link to agent labels [#5687](https://github.com/wazuh/wazuh-dashboard-plugins/pull/5687)
- Fixed the PDF report filters applied to tables [#5714](https://github.com/wazuh/wazuh-dashboard-plugins/pull/5714)
- Fixed outdated year in the PDF report footer [#5766](https://github.com/wazuh/wazuh-dashboard-plugins/pull/5766)

### Removed

- Removed the agent name in the agent info ribbon [#5497](https://github.com/wazuh/wazuh-dashboard-plugins/pull/5497)

### Changed

- Changed method to perform redirection on agent table buttons [#5539](https://github.com/wazuh/wazuh-dashboard-plugins/pull/5539)
- Changed windows agent service name in the deploy agent wizard [#5538](https://github.com/wazuh/wazuh-dashboard-plugins/pull/5538)
- Changed the requests to get the agent labels for the managers [#5687](https://github.com/wazuh/wazuh-dashboard-plugins/pull/5687)

## Wazuh v4.5.0 - OpenSearch Dashboards 2.6.0 - Revision 01

### Added

- Support for Wazuh 4.5.0

## Wazuh v4.4.5 - OpenSearch Dashboards 2.6.0 - Revision 02

### Added

- Support for Wazuh 4.4.5

## Wazuh v4.4.4 - OpenSearch Dashboards 2.6.0 - Revision 01

### Added

- Support for Wazuh 4.4.4

### Changed

- Changed the title and added a warning in the step 3 of the deploy new agent section. [#5416](https://github.com/wazuh/wazuh-dashboard-plugins/pull/5416)

## Wazuh v4.4.3 - OpenSearch Dashboards 2.6.0 - Revision 01

### Added

- Support for Wazuh 4.4.3

### Fixed

- Fixed command to install the macOS agent on the agent wizard [#5481](https://github.com/wazuh/wazuh-dashboard-plugins/pull/5481) [#5484](https://github.com/wazuh/wazuh-dashboard-plugins/pull/5484)
- Fixed command to start the macOS agent on the agent wizard [#5470](https://github.com/wazuh/wazuh-dashboard-plugins/pull/5470)

## Wazuh v4.4.2 - OpenSearch Dashboards 2.6.0 - Revision 01

### Added

- Support for Wazuh 4.4.2

### Fixed

- Fixed a problem in the backend service to get the plugin configuration [#5428](https://github.com/wazuh/wazuh-dashboard-plugins/pull/5428) [#5432](https://github.com/wazuh/wazuh-dashboard-plugins/pull/5432)

## Wazuh v4.4.1 - OpenSearch Dashboards 2.6.0 - Revision 01

### Fixed

- Fixed the search in the agent inventory data tables [#5196](https://github.com/wazuh/wazuh-dashboard-plugins/pull/5196)
- Fixed `Top 5 users` table overflow in `FIM::Dashboard` [#5334](https://github.com/wazuh/wazuh-dashboard-plugins/pull/5334)
- Fixed a visual error in the 'About' section. [#5337](https://github.com/wazuh/wazuh-dashboard-plugins/pull/5337)
- Fixed the `Anomaly and malware detection` link. [#5329](https://github.com/wazuh/wazuh-dashboard-plugins/pull/5329)
- Fixed the problem that did not allow closing the time picker when the button was clicked again in `Agents` and `Management/Statistics`. [#5341](https://github.com/wazuh/wazuh-dashboard-plugins/pull/5341)

## Wazuh v4.4.0 - OpenSearch Dashboards 2.4.0 - Revision 06

### Added

- Added the option to sort by the agent's count in the group table. [#4323](https://github.com/wazuh/wazuh-dashboard-plugins/pull/4323)
- Added agent synchronization status in the agent module. [#3874](https://github.com/wazuh/wazuh-dashboard-plugins/pull/3874) [#5143](https://github.com/wazuh/wazuh-dashboard-plugins/pull/5143) [#5177](https://github.com/wazuh/wazuh-dashboard-plugins/pull/5177)
- Added the ability to set the agent name in the installation command. [#4739](https://github.com/wazuh/wazuh-dashboard-plugins/pull/4739)
- Added validation to the plugin's settings [#4503](https://github.com/wazuh/wazuh-dashboard-plugins/pull/4503) [#4785](https://github.com/wazuh/wazuh-dashboard-plugins/pull/4785)
- Added new settings to customize the header and footer on the PDF reports [#4505](https://github.com/wazuh/wazuh-dashboard-plugins/pull/4505) [#4798](https://github.com/wazuh/wazuh-dashboard-plugins/pull/4798) [#4805](https://github.com/wazuh/wazuh-dashboard-plugins/pull/4805)
- Added a new setting to enable or disable the customization [#4507](https://github.com/wazuh/wazuh-dashboard-plugins/pull/4507)
- Added the ability to upload an image for the `customization.logo.*` settings in `Settings/Configuration` [#4504](https://github.com/wazuh/wazuh-dashboard-plugins/pull/4504)
- Added macOS support to the 'Deploy new agent' section [#4867](https://github.com/wazuh/wazuh-dashboard-plugins/pull/4867)
- Added PowerPC architecture support for redhat7, in the 'Deploy new agent' section. [#4833](https://github.com/wazuh/wazuh-dashboard-plugins/pull/4833)
- Added a centralized service to handle the requests [#4831](https://github.com/wazuh/wazuh-dashboard-plugins/pull/4831)
- Added data-test-subj property to the create-policy component [#4873](https://github.com/wazuh/wazuh-dashboard-plugins/pull/4873)
- Added a link for additional steps to enroll agents on Alpine Linux in the 'Deploy new agent' section. [#4933](https://github.com/wazuh/wazuh-dashboard-plugins/pull/4933)
- Added extra steps message and new command for Windows XP and Windows Server 2008, added alpine agent with all its steps. [#4933](https://github.com/wazuh/wazuh-dashboard-plugins/pull/4933)
- Added file saving conditions in File Editor [#4970](https://github.com/wazuh/wazuh-dashboard-plugins/pull/4970)
- Added character validation to avoid invalid agent names in the 'Deploy new agent' section. [#5021](https://github.com/wazuh/wazuh-dashboard-plugins/pull/5021) [#5028](https://github.com/wazuh/wazuh-dashboard-plugins/pull/5028)
- Added default selected options in the 'Deploy new agent' section [#5063](https://github.com/wazuh/wazuh-dashboard-plugins/pull/5063)
- Added suggestions for cluster's node and protocol to use for agent enrollment in the 'Deploy new agent' section. [#4776](https://github.com/wazuh/wazuh-dashboard-plugins/pull/4776) [#4954](https://github.com/wazuh/wazuh-dashboard-plugins/pull/4954) [#5166](https://github.com/wazuh/wazuh-dashboard-plugins/pull/5166)
- Redesign the SCA table of the agent's dashboard [#4512](https://github.com/wazuh/wazuh-dashboard-plugins/pull/4512)

### Changed

- Changed the HTTP verb from `GET` to `POST` in the requests to log in to the Wazuh API [#4103](https://github.com/wazuh/wazuh-dashboard-plugins/pull/4103)
- Changed the endpoint that updates the plugin configuration to support updating multiple settings at once. [#4501](https://github.com/wazuh/wazuh-dashboard-plugins/pull/4501)
- Improved alerts summary performance [#4376](https://github.com/wazuh/wazuh-dashboard-plugins/pull/4376) [#5071](https://github.com/wazuh/wazuh-dashboard-plugins/pull/5071) [#5131](https://github.com/wazuh/wazuh-dashboard-plugins/pull/5131)
- Improved the setting's description for the plugin displayed in the UI and the configuration file. [#4501](https://github.com/wazuh/wazuh-dashboard-plugins/pull/4501)
- Improved `Agents Overview` performance [#4363](https://github.com/wazuh/wazuh-dashboard-plugins/pull/4363) [#5076](https://github.com/wazuh/wazuh-dashboard-plugins/pull/5076)
- Improved the message displayed when there is a versions mismatch between the Wazuh API and the Wazuh app [#4529](https://github.com/wazuh/wazuh-dashboard-plugins/pull/4529) [#4964](https://github.com/wazuh/wazuh-dashboard-plugins/pull/4964)
- Updated operating systems' information in the 'Deploy new agent' section. [#4851](https://github.com/wazuh/wazuh-dashboard-plugins/pull/4851)
- Updated and unified the fetching and rendering of the SCA checks results due to changes in the Wazuh API [#5031](https://github.com/wazuh/wazuh-dashboard-plugins/pull/5031)
- Updated the `Agent details` component to the changes in the Wazuh API response. [#3874](https://github.com/wazuh/wazuh-dashboard-plugins/pull/3874)
- Updated the `Last vulnerability scan` component to the changes in the Wazuh API response [#4975](https://github.com/wazuh/wazuh-dashboard-plugins/pull/4975)
- Updated the `winston` dependency to `3.5.1` [#4985](https://github.com/wazuh/wazuh-dashboard-plugins/pull/4985)
- Updated the `mocha` dependency to `10.1.0` [#5062](https://github.com/wazuh/wazuh-dashboard-plugins/pull/5062)
- Updated the `pdfmake` dependency to `0.2.7` [#5062](https://github.com/wazuh/wazuh-dashboard-plugins/pull/5062)
- The button to export the app logs is now disabled when there are no results, instead of showing an error toast [#4992](https://github.com/wazuh/wazuh-dashboard-plugins/pull/4992)
- Independently load each dashboard from the `Agents Overview` page [#4363](https://github.com/wazuh/wazuh-dashboard-plugins/pull/4363)

### Fixed

- Fixed nested fields filtering in dashboards tables and KPIs [#4425](https://github.com/wazuh/wazuh-dashboard-plugins/pull/4425)
- Fixed nested field rendering in security alerts table details [#4428](https://github.com/wazuh/wazuh-dashboard-plugins/pull/4428)
- Fixed a bug where the Wazuh logo was used instead of the custom one [#4539](https://github.com/wazuh/wazuh-dashboard-plugins/pull/4539)
- Fixed rendering problems of the `Agent Overview` section in low resolutions [#4516](https://github.com/wazuh/wazuh-dashboard-plugins/pull/4516)
- Fixed issue when logging out from Wazuh when SAML is enabled [#4595](https://github.com/wazuh/wazuh-dashboard-plugins/issues/4595)
- Fixed server errors with code 500 when the Wazuh API is not reachable / up. [#4710](https://github.com/wazuh/wazuh-dashboard-plugins/pull/4710) [#4728](https://github.com/wazuh/wazuh-dashboard-plugins/pull/4728) [#4971](https://github.com/wazuh/wazuh-dashboard-plugins/pull/4971)
- Fixed pagination to SCA table [#4653](https://github.com/wazuh/wazuh-dashboard-plugins/issues/4653) [#5010](https://github.com/wazuh/wazuh-dashboard-plugins/pull/5010)
- Fixed `WAZUH_PROTOCOL` suggestion in the 'Deploy new agent' section. [#4849](https://github.com/wazuh/wazuh-dashboard-plugins/pull/4849)
- Fixed agent deployment instructions for HP-UX and Solaris. [#4943](https://github.com/wazuh/wazuh-dashboard-plugins/pull/4943)
- Fixed a bug that caused the flyouts to close when clicking inside them [#4638](https://github.com/wazuh/wazuh-dashboard-plugins/pull/4638) [#5046](https://github.com/wazuh/wazuh-dashboard-plugins/pull/5046)
- Fixed the manager option in the 'Deploy new agent' section [#4981](https://github.com/wazuh/wazuh-dashboard-plugins/pull/4981)
- Fixed Inventory checks table filters by stats [#4999](https://github.com/wazuh/wazuh-dashboard-plugins/pull/4999) [#5031](https://github.com/wazuh/wazuh-dashboard-plugins/pull/5031)
- Fixed commands in the 'Deploy new agent' section (most of the commands are missing '-1') [#4962](https://github.com/wazuh/wazuh-dashboard-plugins/pull/4962)
- Fixed agent installation command for macOS in the 'Deploy new agent' section. [#4968](https://github.com/wazuh/wazuh-dashboard-plugins/pull/4968)
- Fixed agent evolution chart [#4942](https://github.com/wazuh/wazuh-dashboard-plugins/pull/4942)
- Fixed Solaris command [#5035](https://github.com/wazuh/wazuh-dashboard-plugins/pull/5035)
- Fixed commands: AIX, OpenSUSE, Alpine, Suse11, Fedora, HP, Oracle Linux 5, Amazon Linux 2, CentOS5. Changed the word 'or higher' in buttons to '+'. Fixed validations for HP, Solaris and Alpine. [#5045](https://github.com/wazuh/wazuh-dashboard-plugins/pull/5045)
- Fixed error in GitHub module PDF report. [#5069](https://github.com/wazuh/wazuh-dashboard-plugins/pull/5069)
- Fixed password input in 'Deploy new agent' section [#5098](https://github.com/wazuh/wazuh-dashboard-plugins/pull/5098)
- Fixed error when clicking on the selectors of agents in the group agents management [#5094](https://github.com/wazuh/wazuh-dashboard-plugins/pull/5094)
- Fixed menu content panel is displayed in the wrong place. [5092](https://github.com/wazuh/wazuh-dashboard-plugins/pull/5092)
- Fixed greyed and disabled menu section names [#5101](https://github.com/wazuh/wazuh-dashboard-plugins/pull/5101)
- Fixed misspelling in the NIST module [#5107](https://github.com/wazuh/wazuh-dashboard-plugins/pull/5107)
- Fixed Statistic cronjob bulk document insert [#5150](https://github.com/wazuh/wazuh-dashboard-plugins/pull/5150)
- Fixed the style of the buttons showing more event information in the event view table. [#5137](https://github.com/wazuh/wazuh-dashboard-plugins/pull/5137)
- Fixed Inventory module for Solaris agents [#5144](https://github.com/wazuh/wazuh-dashboard-plugins/pull/5144)
- Fixed the module information button in Office 365 and GitHub Panel tab to open the nav drawer. [#5167](https://github.com/wazuh/wazuh-dashboard-plugins/pull/5167)
- Fixed a UI crash due to `external_references` field could be missing in some vulnerability data [#5200](https://github.com/wazuh/wazuh-dashboard-plugins/pull/5200)
- Fixed Wazuh main menu not displayed when navigation menu is locked [#5273](https://github.com/wazuh/wazuh-dashboard-plugins/pull/5273)
- Fixed 'Deploy new agent' section which used wrong secure connection property [#5285](https://github.com/wazuh/wazuh-dashboard-plugins/pull/5285) [#5295](https://github.com/wazuh/wazuh-dashboard-plugins/pull/5295)
- Fixed events view when search bar language is `lucene` [#5286](https://github.com/wazuh/wazuh-dashboard-plugins/pull/5286)
- Disabled unmapped fields filter in `Security Events` alerts table [#4929](https://github.com/wazuh/wazuh-dashboard-plugins/pull/4929)
- Raspbian OS, Ubuntu, Amazon Linux and Amazon Linux 2 commands in the 'Deploy new agent' section now change when a different architecture is selected [#4876](https://github.com/wazuh/wazuh-dashboard-plugins/pull/4876) [#4880](https://github.com/wazuh/wazuh-dashboard-plugins/pull/4880)

### Removed

- Removed custom styles for Kibana 7.9.0 [#4491](https://github.com/wazuh/wazuh-dashboard-plugins/pull/4491)
- Removed the `angular-chart.js` dependency [#4985](https://github.com/wazuh/wazuh-dashboard-plugins/pull/4985)
- Removed the `pug-loader` dependency [#5062](https://github.com/wazuh/wazuh-dashboard-plugins/pull/5062) [#5089](https://github.com/wazuh/wazuh-dashboard-plugins/pull/5089)

## Wazuh v4.3.11 - OpenSearch Dashboards 1.2.0 - Revision 4312

### Added

- Support for Wazuh 4.3.11

## Wazuh v4.3.10 - OpenSearch Dashboards 1.2.0 - Revision 4311

### Fixed

- Fixed issue when logging out from Wazuh when SAML is enabled [#4815](https://github.com/wazuh/wazuh-dashboard-plugins/issues/4815)

## Wazuh v4.3.9 - OpenSearch Dashboards 1.2.0 - Revision 4310

### Added

- Support for Wazuh 4.3.9

## Wazuh v4.3.8 - OpenSearch Dashboards 1.2.0 - Revision 4309

### Added

- Support for Wazuh 4.3.8

## Wazuh v4.3.7 - OpenSearch Dashboards 1.2.0 - Revision 4308

### Fixed

- Wazuh.yml review: fixed link to web documentation, improved in-file documentation and fixed some grammatical errors. [#4378](https://github.com/wazuh/wazuh-dashboard-plugins/pull/4378) [#4399](https://github.com/wazuh/wazuh-dashboard-plugins/pull/4399)
- Fixed an error during the generation of a group's report, if the request to the Wazuh API fails [#4350](https://github.com/wazuh/wazuh-dashboard-plugins/pull/4350)
- Fixed a problem with the group's report, when the group has no agents [#4350](https://github.com/wazuh/wazuh-dashboard-plugins/pull/4350)
- Fixed path in logo customization section [#4352](https://github.com/wazuh/wazuh-dashboard-plugins/pull/4352)
- Fixed a TypeError in Firefox. Change the Get request that was made with a Kibana core.http.get(/api/check-wazuh) resource to the WzRequest.genericReq resource and it no longer fails, also add a test capture to public/plugin.ts that wraps the request and in case of failure, the error is detected when the browser does not work with the V8 engine. [#4362](https://github.com/wazuh/wazuh-dashboard-plugins/pull/4362)
- Fixed an error of an undefined username hash related to reporting when using Kibana with X-Pack and security was disabled [#4358](https://github.com/wazuh/wazuh-dashboard-plugins/pull/4358)
- Fixed persistence of the plugin registry file between updates [#4359](https://github.com/wazuh/wazuh-dashboard-plugins/pull/4359)
- Fixed searchbar error on SCA Inventory table [#4367](https://github.com/wazuh/wazuh-dashboard-plugins/pull/4367)
- Fixed a routes loop when reinstalling Wazuh indexer [#4373](https://github.com/wazuh/wazuh-dashboard-plugins/pull/4373)

### Removed

- Removed the use of `manager_host` field related to agent information of Wazuh API responses, which is obsolete [#4350](https://github.com/wazuh/wazuh-dashboard-plugins/pull/4350)

## Wazuh v4.3.6 - OpenSearch Dashboards 1.2.0 - Revision 4307

### Fixed

- Fixed the search bar component to properly distinguish conjuntion operators (AND, OR) [#4326](https://github.com/wazuh/wazuh-dashboard-plugins/pull/4326)
- Fixed documentation link titles to match the documentation sections to redirect to [#4301](https://github.com/wazuh/wazuh-dashboard-plugins/pull/4301)
- Fixed missing documentation references to the Agent's overview, Agent's Integrity monitoring, and Agent's Inventory data sections, when the agent has never connected. [#4301](https://github.com/wazuh/wazuh-dashboard-plugins/pull/4301)
- The references to the documentation site now links to the appropriate version [#4301](https://github.com/wazuh/wazuh-dashboard-plugins/pull/4301)
- Fixed missing documentation link in the Docker Listener module [#4301](https://github.com/wazuh/wazuh-dashboard-plugins/pull/4301)
- Fixed broken links to the documentation site [#4301](https://github.com/wazuh/wazuh-dashboard-plugins/pull/4301)
- Fix Rules, Decoders and CDB lists uploaders to show errors appropriately [#4307](https://github.com/wazuh/wazuh-dashboard-plugins/pull/4307)
- Sanitize report's inputs and usernames [#4330](https://github.com/wazuh/wazuh-dashboard-plugins/pull/4330)

## Wazuh v4.3.5 - OpenSearch Dashboards 1.2.0 - Revision 4306

### Added

- Added to the interface API messages in the Ruleset test module [#4244](https://github.com/wazuh/wazuh-dashboard-plugins/pull/4244)
- Added authorization prompt in Mitre > Intelligence [#4261](https://github.com/wazuh/wazuh-dashboard-plugins/pull/4261)
- Added a more descriptive message when there is an error related to the user permissions when getting the list of index patterns in a route resolver [#4280](https://github.com/wazuh/wazuh-dashboard-plugins/pull/4280)

### Changed

- Changed the reference from Manager to Wazuh server in the guide to deploy a new agent [#4239](https://github.com/wazuh/wazuh-dashboard-plugins/pull/4239)
- Removed the filtered tags because they were not supported by the API endpoint [#4267](https://github.com/wazuh/wazuh-dashboard-plugins/pull/4267)
- Changed styles in visualizations. [#4254](https://github.com/wazuh/wazuh-dashboard-plugins/pull/4254)

### Fixed

- Fixed type error when changing screen size in agents section [#4233](https://github.com/wazuh/wazuh-dashboard-plugins/pull/4233)
- Removed a logged error that appeared when the `statistics` tasks tried to create an index with the same name, causing the second task to fail on the creation of the index because it already exists [#4235](https://github.com/wazuh/wazuh-dashboard-plugins/pull/4235)
- Fixed a UI crash due to a query with syntax errors in `Modules/Security events` [#4237](https://github.com/wazuh/wazuh-dashboard-plugins/pull/4237)
- Fixed an error when generating a module report after changing the selected agent [#4240](https://github.com/wazuh/wazuh-dashboard-plugins/pull/4240)
- Fixed an unhandled error when a Wazuh API request failed in the dev tools [#4266](https://github.com/wazuh/wazuh-dashboard-plugins/pull/4266)
- Fixed an error related to `API not available` when saving the manager configuration and restarting the manager from `Management/Configuration/Edit configuration` on manager mode [#4264](https://github.com/wazuh/wazuh-dashboard-plugins/pull/4264)
- Fixed a UI problem that required scrolling to see the logs in Management/Logs and Settings/Logs [#4253](https://github.com/wazuh/wazuh-dashboard-plugins/pull/4253)

## Wazuh v4.3.4 - OpenSearch Dashboards 1.2.0 - Revision 4305

### Added

- Added the `pending` agent status to some sections that was missing
  [#4166](https://github.com/wazuh/wazuh-dashboard-plugins/pull/4166)
  [#4188](https://github.com/wazuh/wazuh-dashboard-plugins/pull/4188)

### Changed

- Replaced the visualization of `Status` panel in `Agents` [#4166](https://github.com/wazuh/wazuh-dashboard-plugins/pull/4166)
- Replaced the visualization of policy in `Modules/Security configuration assessment/Inventory` [#4166](https://github.com/wazuh/wazuh-dashboard-plugins/pull/4166)
- Consistency in the colors and labels used for the agent status [#4166](https://github.com/wazuh/wazuh-dashboard-plugins/pull/4166) [#4199](https://github.com/wazuh/wazuh-dashboard-plugins/issues/4199)
- Replaced how the full and partial scan dates are displayed in the `Details` panel of `Vulnerabilities/Inventory` [#4169](https://github.com/wazuh/wazuh-dashboard-plugins/pull/4169)

### Fixed

- Fixed that the platform visualizations didn't use some definitions related to the UI on Kibana 7.10.2 [#4166](https://github.com/wazuh/wazuh-dashboard-plugins/pull/4166)
- Fixed a toast message with a successful process appeared when removing an agent of a group in `Management/Groups` and the agent appears in the agent list after refreshing the table [#4167](https://github.com/wazuh/wazuh-dashboard-plugins/pull/4167)
- Fixed import of an empty rule or decoder file [#4176](https://github.com/wazuh/wazuh-dashboard-plugins/pull/4176)
- Fixed overwriting of rule and decoder imports [#4180](https://github.com/wazuh/wazuh-dashboard-plugins/pull/4180)

## Wazuh v4.3.3 - OpenSearch Dashboards 1.2.0 - Revision 4304

### Fixed

- Fixed Wazuh Dashboard troubleshooting url [#4151](https://github.com/wazuh/wazuh-dashboard-plugins/pull/4151)

## Wazuh v4.3.2 - OpenSearch Dashboards 1.2.0 - Revision 4303

### Added

- Support for Wazuh 4.3.2

## Wazuh v4.3.1 - OpenSearch Dashboards 1.2.0 - Revision 4302

### Added

- Added PowerShell version warning to Windows agent installation wizard [#4142](https://github.com/wazuh/wazuh-dashboard-plugins/pull/4142)
- A new workflow is added to perform backports to specific branches [#4149](https://github.com/wazuh/wazuh-dashboard-plugins/pull/4149)

### Fixed

- Fixed the falsy values are displayed as not defined and enhanced the output of `Ruleset Test` [#4141](https://github.com/wazuh/wazuh-dashboard-plugins/pull/4141)

## Wazuh v4.3.0 - OpenSearch Dashboards 1.2.0 - Revision 4301

### Added

- Support for OpenSearch Dashboards 1.2.0
- Added GitHub and Office365 modules [#3557](https://github.com/wazuh/wazuh-dashboard-plugins/pull/3557)
- Added a new `Panel` module tab for GitHub and Office365 modules
  [#3541](https://github.com/wazuh/wazuh-dashboard-plugins/pull/3541)
  [#3945](https://github.com/wazuh/wazuh-dashboard-plugins/pull/3945)
  [#3952](https://github.com/wazuh/wazuh-dashboard-plugins/pull/3952)
- Added ability to filter the results fo the `Network Ports` table in the `Inventory data` section [#3639](https://github.com/wazuh/wazuh-dashboard-plugins/pull/3639)
- Added new endpoint service to collect the frontend logs into a file [#3324](https://github.com/wazuh/wazuh-dashboard-plugins/pull/3324)
- Improved the frontend handle errors strategy: UI, Toasts, console log and log in file
  [#3327](https://github.com/wazuh/wazuh-dashboard-plugins/pull/3327)
  [#3321](https://github.com/wazuh/wazuh-dashboard-plugins/pull/3321)
  [#3367](https://github.com/wazuh/wazuh-dashboard-plugins/pull/3367)
  [#3373](https://github.com/wazuh/wazuh-dashboard-plugins/pull/3373)
  [#3374](https://github.com/wazuh/wazuh-dashboard-plugins/pull/3374)
  [#3390](https://github.com/wazuh/wazuh-dashboard-plugins/pull/3390)
  [#3410](https://github.com/wazuh/wazuh-dashboard-plugins/pull/3410)
  [#3408](https://github.com/wazuh/wazuh-dashboard-plugins/pull/3408)
  [#3429](https://github.com/wazuh/wazuh-dashboard-plugins/pull/3429)
  [#3427](https://github.com/wazuh/wazuh-dashboard-plugins/pull/3427)
  [#3417](https://github.com/wazuh/wazuh-dashboard-plugins/pull/3417)
  [#3462](https://github.com/wazuh/wazuh-dashboard-plugins/pull/3462)
  [#3451](https://github.com/wazuh/wazuh-dashboard-plugins/pull/3451)
  [#3442](https://github.com/wazuh/wazuh-dashboard-plugins/pull/3442)
  [#3480](https://github.com/wazuh/wazuh-dashboard-plugins/pull/3480)
  [#3472](https://github.com/wazuh/wazuh-dashboard-plugins/pull/3472)
  [#3434](https://github.com/wazuh/wazuh-dashboard-plugins/pull/3434)
  [#3392](https://github.com/wazuh/wazuh-dashboard-plugins/pull/3392)
  [#3404](https://github.com/wazuh/wazuh-dashboard-plugins/pull/3404)
  [#3432](https://github.com/wazuh/wazuh-dashboard-plugins/pull/3432)
  [#3415](https://github.com/wazuh/wazuh-dashboard-plugins/pull/3415)
  [#3469](https://github.com/wazuh/wazuh-dashboard-plugins/pull/3469)
  [#3448](https://github.com/wazuh/wazuh-dashboard-plugins/pull/3448)
  [#3465](https://github.com/wazuh/wazuh-dashboard-plugins/pull/3465)
  [#3464](https://github.com/wazuh/wazuh-dashboard-plugins/pull/3464)
  [#3478](https://github.com/wazuh/wazuh-dashboard-plugins/pull/3478)
  [#4116](https://github.com/wazuh/wazuh-dashboard-plugins/pull/4116)
- Added Intelligence tab to Mitre Att&ck module [#3368](https://github.com/wazuh/wazuh-dashboard-plugins/pull/3368) [#3344](https://github.com/wazuh/wazuh-dashboard-plugins/pull/3344) [#3726](https://github.com/wazuh/wazuh-dashboard-plugins/pull/3726)
- Added sample data for office365 events [#3424](https://github.com/wazuh/wazuh-dashboard-plugins/pull/3424)
- Created a separate component to check for sample data [#3475](https://github.com/wazuh/wazuh-dashboard-plugins/pull/3475)
- Added a new hook for getting value suggestions [#3506](https://github.com/wazuh/wazuh-dashboard-plugins/pull/3506)
- Added dinamic simple filters and adding simple GitHub filters fields [3531](https://github.com/wazuh/wazuh-dashboard-plugins/pull/3531)
- Added configuration viewer for Module Office365 on Management > Configuration [#3524](https://github.com/wazuh/wazuh-dashboard-plugins/pull/3524)
- Added base Module Panel view with Office365 setup [#3518](https://github.com/wazuh/wazuh-dashboard-plugins/pull/3518)
- Added specifics and custom filters for Office365 search bar [#3533](https://github.com/wazuh/wazuh-dashboard-plugins/pull/3533)
- Adding Pagination and filter to drilldown tables at Office pannel [#3544](https://github.com/wazuh/wazuh-dashboard-plugins/pull/3544).
- Simple filters change between panel and drilldown panel [#3568](https://github.com/wazuh/wazuh-dashboard-plugins/pull/3568).
- Added new fields in Inventory table and Flyout Details [#3525](https://github.com/wazuh/wazuh-dashboard-plugins/pull/3525)
- Added columns selector in agents table [#3691](https://github.com/wazuh/wazuh-dashboard-plugins/pull/3691)
- Added a new workflow for create wazuh packages [#3742](https://github.com/wazuh/wazuh-dashboard-plugins/pull/3742)
- Run `template` and `fields` checks in the health check depends on the app configuration [#3783](https://github.com/wazuh/wazuh-dashboard-plugins/pull/3783)
- Added a toast message when there is an error creating a new group [#3804](https://github.com/wazuh/wazuh-dashboard-plugins/pull/3804)
- Added a step to start the agent to the deploy new Windowns agent guide [#3846](https://github.com/wazuh/wazuh-dashboard-plugins/pull/3846)
- Added agents windows events config tab [#3905](https://github.com/wazuh/wazuh-dashboard-plugins/pull/3905)
- Added 3 new panels to `Vulnerabilities/Inventory` [#3893](https://github.com/wazuh/wazuh-dashboard-plugins/pull/3893)
- Added new fields of `Vulnerabilities` to the details flyout [#3893](https://github.com/wazuh/wazuh-dashboard-plugins/pull/3893) [#3908](https://github.com/wazuh/wazuh-dashboard-plugins/pull/3908)
- Added missing fields used in visualizations to the known fiels related to alerts [#3924](https://github.com/wazuh/wazuh-dashboard-plugins/pull/3924)
- Added troubleshooting link to "index pattern was refreshed" toast [#3946](https://github.com/wazuh/wazuh-dashboard-plugins/pull/3946)
- Added more number options to the tables widget in Modules -> "Mitre" [#4041](https://github.com/wazuh/wazuh-dashboard-plugins/pull/4066)
- Management -> groups -> agent: Selectors appear when there are more than 3 options [#4126](https://github.com/wazuh/wazuh-dashboard-plugins/pull/4126)

### Changed

- Changed ossec to wazuh in sample-data [#3121](https://github.com/wazuh/wazuh-dashboard-plugins/pull/3121)
- Changed empty fields in FIM tables and `syscheck.value_name` in discovery now show an empty tag for visual clarity [#3279](https://github.com/wazuh/wazuh-dashboard-plugins/pull/3279)
- Adapted the Mitre tactics and techniques resources to use the API endpoints [#3346](https://github.com/wazuh/wazuh-dashboard-plugins/pull/3346)
- Moved the filterManager subscription to the hook useFilterManager [#3517](https://github.com/wazuh/wazuh-dashboard-plugins/pull/3517)
- Change filter from is to is one of in custom searchbar [#3529](https://github.com/wazuh/wazuh-dashboard-plugins/pull/3529)
- Refactored as module tabs and buttons are rendered [#3494](https://github.com/wazuh/wazuh-dashboard-plugins/pull/3494)
- Updated the deprecated and added new references authd [#3663](https://github.com/wazuh/wazuh-dashboard-plugins/pull/3663) [#3806](https://github.com/wazuh/wazuh-dashboard-plugins/pull/3806)
- Added time subscription to Discover component [#3549](https://github.com/wazuh/wazuh-dashboard-plugins/pull/3549)
- Refactored as module tabs and buttons are rendered [#3494](https://github.com/wazuh/wazuh-dashboard-plugins/pull/3494)
- Testing logs using the Ruletest Test don't display the rule information if not matching a rule. [#3446](https://github.com/wazuh/wazuh-dashboard-plugins/pull/3446)
- Changed format permissions in FIM inventory [#3649](https://github.com/wazuh/wazuh-dashboard-plugins/pull/3649)
- Changed of request for one that does not return data that is not necessary to optimize times. [#3686](https://github.com/wazuh/wazuh-dashboard-plugins/pull/3686) [#3728](https://github.com/wazuh/wazuh-dashboard-plugins/pull/3728)
- Rebranding. Replaced the brand logos, set module icons with brand colors [#3788](https://github.com/wazuh/wazuh-dashboard-plugins/pull/3788)
- Changed user for sample data management [#3795](https://github.com/wazuh/wazuh-dashboard-plugins/pull/3795)
- Changed agent install codeblock copy button and powershell terminal warning [#3792](https://github.com/wazuh/wazuh-dashboard-plugins/pull/3792)
- Refactored as the plugin platform name and references is managed [#3811](https://github.com/wazuh/wazuh-dashboard-plugins/pull/3811)
- Removed `Dashboard` tab for the `Vulnerabilities` modules [#3893](https://github.com/wazuh/wazuh-dashboard-plugins/pull/3893)
- Display all fields in the `Table` tab when expading an alert row in the alerts tables of flyouts and the `Modules/Security Events/Dashboard` table [#3908](https://github.com/wazuh/wazuh-dashboard-plugins/pull/3908)
- Refactored the table in `Vulnerabilities/Inventory` [#3196](https://github.com/wazuh/wazuh-dashboard-plugins/pull/3196)
- Changed Google Groups app icons [#3949](https://github.com/wazuh/wazuh-dashboard-plugins/pull/3949)
- Removed sorting for `Agents` or `Configuration checksum` column in the table of `Management/Groups` due to this is not supported by the API [#3857](https://github.com/wazuh/wazuh-dashboard-plugins/pull/3857)
- Changed messages in the agent installation guide [#4040](https://github.com/wazuh/wazuh-dashboard-plugins/pull/4040)
- Changed the default `wazuh.statistics.shards` setting from `2` to `1` [#4055](https://github.com/wazuh/wazuh-dashboard-plugins/pull/4055)
- Removed the migration tasks in the `.wazuh` and `.wazuh-version` indices [#4098](https://github.com/wazuh/wazuh-dashboard-plugins/pull/4098)
- Separated the actions of viewing and editing the `agent.conf` group file [#4114](https://github.com/wazuh/wazuh-dashboard-plugins/pull/4114)

### Fixed

- Fixed creation of log files [#3384](https://github.com/wazuh/wazuh-dashboard-plugins/pull/3384)
- Fixed double fetching alerts count when pinnin/unpinning the agent in Mitre Att&ck/Framework [#3484](https://github.com/wazuh/wazuh-dashboard-plugins/pull/3484)
- Query config refactor [#3490](https://github.com/wazuh/wazuh-dashboard-plugins/pull/3490)
- Fixed rules and decoders test flyout clickout event [#3412](https://github.com/wazuh/wazuh-dashboard-plugins/pull/3412)
- Notify when you are registering an agent without permissions [#3430](https://github.com/wazuh/wazuh-dashboard-plugins/pull/3430)
- Remove not used `redirectRule` query param when clicking the row table on CDB Lists/Decoders [#3438](https://github.com/wazuh/wazuh-dashboard-plugins/pull/3438)
- Fixed the code overflows over the line numbers in the API Console editor [#3439](https://github.com/wazuh/wazuh-dashboard-plugins/pull/3439)
- Don't open the main menu when changing the seleted API or index pattern [#3440](https://github.com/wazuh/wazuh-dashboard-plugins/pull/3440)
- Fix error message in conf managment [#3443](https://github.com/wazuh/wazuh-dashboard-plugins/pull/3443)
- Fix size api selector when name is too long [#3445](https://github.com/wazuh/wazuh-dashboard-plugins/pull/3445)
- Fixed error when edit a rule or decoder [#3456](https://github.com/wazuh/wazuh-dashboard-plugins/pull/3456)
- Fixed index pattern selector doesn't display the ignored index patterns [#3458](https://github.com/wazuh/wazuh-dashboard-plugins/pull/3458)
- Fixed error in /Management/Configuration when cluster is disabled [#3553](https://github.com/wazuh/wazuh-dashboard-plugins/pull/3553)
- Fix the pinned filters were removed when accessing to the `Panel` tab of a module [#3565](https://github.com/wazuh/wazuh-dashboard-plugins/pull/3565)
- Fixed multi-select component searcher handler [#3645](https://github.com/wazuh/wazuh-dashboard-plugins/pull/3645)
- Fixed order logs properly in Management/Logs [#3609](https://github.com/wazuh/wazuh-dashboard-plugins/pull/3609)
- Fixed the Wazuh API requests to `GET //` [#3661](https://github.com/wazuh/wazuh-dashboard-plugins/pull/3661)
- Fixed missing mitre tactics [#3675](https://github.com/wazuh/wazuh-dashboard-plugins/pull/3675)
- Fix CDB list view not working with IPv6 [#3488](https://github.com/wazuh/wazuh-dashboard-plugins/pull/3488)
- Fixed the bad requests using Console tool to `PUT /active-response` API endpoint [#3466](https://github.com/wazuh/wazuh-dashboard-plugins/pull/3466)
- Fixed group agent management table does not update on error [#3605](https://github.com/wazuh/wazuh-dashboard-plugins/pull/3605)
- Fixed not showing packages details in agent inventory for a freeBSD agent SO [#3651](https://github.com/wazuh/wazuh-dashboard-plugins/pull/3651)
- Fixed wazuh token deleted twice [#3652](https://github.com/wazuh/wazuh-dashboard-plugins/pull/3652)
- Fixed handler of error on dev-tools [#3687](https://github.com/wazuh/wazuh-dashboard-plugins/pull/3687)
- Fixed compatibility wazuh 4.3 - kibana 7.13.4 [#3685](https://github.com/wazuh/wazuh-dashboard-plugins/pull/3685)
- Fixed registry values without agent pinned in FIM>Events [#3689](https://github.com/wazuh/wazuh-dashboard-plugins/pull/3689)
- Fixed breadcrumbs style compatibility for Kibana 7.14.2 [#3688](https://github.com/wazuh/wazuh-dashboard-plugins/pull/3688)
- Fixed security alerts table when filters change [#3682](https://github.com/wazuh/wazuh-dashboard-plugins/pull/3682)
- Fixed error that shows we're using X-Pack when we have Basic [#3692](https://github.com/wazuh/wazuh-dashboard-plugins/pull/3692)
- Fixed blank screen in Kibana 7.10.2 [#3700](https://github.com/wazuh/wazuh-dashboard-plugins/pull/3700)
- Fixed related decoder link undefined parameters error [#3704](https://github.com/wazuh/wazuh-dashboard-plugins/pull/3704)
- Fixing Flyouts in Kibana 7.14.2 [#3708](https://github.com/wazuh/wazuh-dashboard-plugins/pull/3708)
- Fixing the bug of index patterns in health-check due to bad copy of a PR [#3707](https://github.com/wazuh/wazuh-dashboard-plugins/pull/3707)
- Fixed styles and behaviour of button filter in the flyout of `Inventory` section for `Integrity monitoring` and `Vulnerabilities` modules [#3733](https://github.com/wazuh/wazuh-dashboard-plugins/pull/3733)
- Fixed height of `Evolution` card in the `Agents` section when has no data for the selected time range [#3733](https://github.com/wazuh/wazuh-dashboard-plugins/pull/3733)
- Fix clearing the query filter doesn't update the data in Office 365 and GitHub Panel tab [#3722](https://github.com/wazuh/wazuh-dashboard-plugins/pull/3722)
- Fix wrong deamons in filter list [#3710](https://github.com/wazuh/wazuh-dashboard-plugins/pull/3710)
- Fixing bug when create filename with spaces and throws a bad error [#3724](https://github.com/wazuh/wazuh-dashboard-plugins/pull/3724)
- Fixing bug in security User flyout nonexistant unsubmitted changes warning [#3731](https://github.com/wazuh/wazuh-dashboard-plugins/pull/3731)
- Fixing redirect to new tab when click in a link [#3732](https://github.com/wazuh/wazuh-dashboard-plugins/pull/3732)
- Fixed missing settings in `Management/Configuration/Global configuration/Global/Main settings` [#3737](https://github.com/wazuh/wazuh-dashboard-plugins/pull/3737)
- Fixed `Maximum call stack size exceeded` error exporting key-value pairs of a CDB List [#3738](https://github.com/wazuh/wazuh-dashboard-plugins/pull/3738)
- Fixed regex lookahead and lookbehind for safari [#3741](https://github.com/wazuh/wazuh-dashboard-plugins/pull/3741)
- Fixed Vulnerabilities Inventory flyout details filters [#3744](https://github.com/wazuh/wazuh-dashboard-plugins/pull/3744)
- Removed api selector toggle from settings menu since it performed no useful function [#3604](https://github.com/wazuh/wazuh-dashboard-plugins/pull/3604)
- Fixed the requests get [#3661](https://github.com/wazuh/wazuh-dashboard-plugins/pull/3661)
- Fixed Dashboard PDF report error when switching pinned agent state [#3748](https://github.com/wazuh/wazuh-dashboard-plugins/pull/3748)
- Fixed the rendering of the command to deploy new Windows agent not working in some Kibana versions [#3753](https://github.com/wazuh/wazuh-dashboard-plugins/pull/3753)
- Fixed action buttons overlaying to the request text in Tools/API Console [#3772](https://github.com/wazuh/wazuh-dashboard-plugins/pull/3772)
- Fix `Rule ID` value in reporting tables related to top results [#3774](https://github.com/wazuh/wazuh-dashboard-plugins/issues/3774)
- Fixed github/office365 multi-select filters suggested values [#3787](https://github.com/wazuh/wazuh-dashboard-plugins/pull/3787)
- Fix updating the aggregation data of Panel section when changing the time filter [#3790](https://github.com/wazuh/wazuh-dashboard-plugins/pull/3790)
- Removed the button to remove an agent for a group in the agents' table when it is the default group [#3804](https://github.com/wazuh/wazuh-dashboard-plugins/pull/3804)
- Fixed internal user no longer needs permission to make x-pack detection request [#3831](https://github.com/wazuh/wazuh-dashboard-plugins/pull/3831)
- Fixed agents details card style [#3845](https://github.com/wazuh/wazuh-dashboard-plugins/pull/3845) [#3860](https://github.com/wazuh/wazuh-dashboard-plugins/pull/3860)
- Fixed search bar query sanitizing in PDF report [#3861](https://github.com/wazuh/wazuh-dashboard-plugins/pull/3861)
- Fixed routing redirection in events documents discover links [#3866](https://github.com/wazuh/wazuh-dashboard-plugins/pull/3866)
- Fixed health-check [#3868](https://github.com/wazuh/wazuh-dashboard-plugins/pull/3868)
- Fixed refreshing agents evolution visualization [#3894](https://github.com/wazuh/wazuh-dashboard-plugins/pull/3894)
- Fixed an error when generating PDF reports due to Wazuh API token expiration [#3881](https://github.com/wazuh/wazuh-dashboard-plugins/pull/3881)
- Fixed the table of Vulnerabilities/Inventory doesn't reload when changing the selected agent [#3901](https://github.com/wazuh/wazuh-dashboard-plugins/pull/3901)
- Fixed backslash breaking exported JSON result [#3909](https://github.com/wazuh/wazuh-dashboard-plugins/pull/3909)
- Fixed the Events view multiple "The index pattern was refreshed successfully" toast [#3937](https://github.com/wazuh/wazuh-dashboard-plugins/pull/3937)
- Fixed a rendering problem in the map visualizations [#3942](https://github.com/wazuh/wazuh-dashboard-plugins/pull/3942)
- Parse error when using `#` character not at the beginning of the line [#3877](https://github.com/wazuh/wazuh-dashboard-plugins/pull/3877)
- Fixed the `rule.mitre.id` cell enhancement that doesn't support values with sub techniques [#3944](https://github.com/wazuh/wazuh-dashboard-plugins/pull/3944)
- Fixed error not working the alerts displayed when changing the selected time in some flyouts [#3947](https://github.com/wazuh/wazuh-dashboard-plugins/pull/3947) [#4115](https://github.com/wazuh/wazuh-dashboard-plugins/pull/4115)
- Fixed the user can not logout when the Kibana server has a basepath configurated [#3957](https://github.com/wazuh/wazuh-dashboard-plugins/pull/3957)
- Fixed fatal cron-job error when Wazuh API is down [#3991](https://github.com/wazuh/wazuh-dashboard-plugins/pull/3991)
- Fixed circular re-directions when API errors are handled [#4079](https://github.com/wazuh/wazuh-dashboard-plugins/pull/4079)
- Fixed agent breadcrumb routing minor error [#4101](https://github.com/wazuh/wazuh-dashboard-plugins/pull/4101)
- Fixed selected text not visible in API Console [#4102](https://github.com/wazuh/wazuh-dashboard-plugins/pull/4102)
- Fixed the 'missing parameters' error on the Manager Logs [#4110](https://github.com/wazuh/wazuh-dashboard-plugins/pull/4110)
- Fixed undefined input reference when switching between rule set view and rule files view [#4125](https://github.com/wazuh/wazuh-dashboard-plugins/pull/4125)
- Fixed not found FIM file toast error #4124 [#4124](https://github.com/wazuh/wazuh-dashboard-plugins/pull/4124)
- Fixed "See full error" on error toast [#4119](https://github.com/wazuh/wazuh-dashboard-plugins/pull/4119)
- Fixed not being able to remove custom filters. [#4112](https://github.com/wazuh/wazuh-dashboard-plugins/pull/4112)
- Fixed spinner not showing when export button is clicked in management views [#4120](https://github.com/wazuh/wazuh-dashboard-plugins/pull/4120)
- Correction of field and value in the section: last registered agent [#4127](https://github.com/wazuh/wazuh-dashboard-plugins/pull/4127)
- Fixed the download agent installer command [#4132] (https://github.com/wazuh/wazuh-dashboard-plugins/pull/4132)

## Wazuh v4.2.6 - Kibana 7.10.2, 7.11.2, 7.12.1, 7.13.0, 7.13.1, 7.13.2, 7.13.3, 7.13.4, 7.14.0, 7.14.1, 7.14.2 - Revision 4207

### Added

- Support for Kibana 7.13.4
- Support for Kibana 7.14.2
- Hide the `telemetry` banner [#3709](https://github.com/wazuh/wazuh-dashboard-plugins/pull/3709)

### Fixed

- Fixed compatibility Wazuh 4.2 - Kibana 7.13.4 [#3653](https://github.com/wazuh/wazuh-dashboard-plugins/pull/3653)
- Fixed interative register windows agent screen error [#3654](https://github.com/wazuh/wazuh-dashboard-plugins/pull/3654)
- Fixed breadcrumbs style compatibility for Kibana 7.14.2 [#3668](https://github.com/wazuh/wazuh-dashboard-plugins/pull/3668)
- Fixed Wazuh token is not removed after logout in Kibana 7.13 [#3670](https://github.com/wazuh/wazuh-dashboard-plugins/pull/3670)
- Fixed Group Configuration and Management configuration error after trying to going back after you save [#3672](https://github.com/wazuh/wazuh-dashboard-plugins/pull/3672)
- Fixing EuiPanels in Overview Sections and disabled text in WzMenu [#3674](https://github.com/wazuh/wazuh-dashboard-plugins/pull/3674)
- Fixing double flyout clicking in a policy [#3676](https://github.com/wazuh/wazuh-dashboard-plugins/pull/3676)
- Fixed error conflict setting kibana settings from the health check [#3678](https://github.com/wazuh/wazuh-dashboard-plugins/pull/3678)
- Fixed compatibility to get the valid index patterns and refresh fields for Kibana 7.10.2-7.13.4 [3681](https://github.com/wazuh/wazuh-dashboard-plugins/pull/3681)
- Fixed wrong redirect after login [3701](https://github.com/wazuh/wazuh-dashboard-plugins/pull/3701)
- Fixed error getting the index pattern data when there is not `attributes.fields` in the saved object [3689](https://github.com/wazuh/wazuh-dashboard-plugins/pull/3698)

## Wazuh v4.2.4 - Kibana 7.10.2, 7.11.2, 7.12.1 - Revision 4205

### Added

- Support for Wazuh 4.2.4

### Fixed

- Fixed a bug where the user's auth token was not deprecated on logout [#3638](https://github.com/wazuh/wazuh-dashboard-plugins/pull/3638)

## Wazuh v4.2.3 - Kibana 7.10.2, 7.11.2, 7.12.1 - Revision 4204

### Added

- Support for Wazuh 4.2.3

## Wazuh v4.2.2 - Kibana 7.10.2 , 7.12.1 - Revision 4203

### Added

- Wazuh help links in the Kibana help menu [#3170](https://github.com/wazuh/wazuh-dashboard-plugins/pull/3170)
- Redirect to group details using the `group` query param in the URL [#3184](https://github.com/wazuh/wazuh-dashboard-plugins/pull/3184)
- Configuration to disable Wazuh App access from X-Pack/ODFE role [#3222](https://github.com/wazuh/wazuh-dashboard-plugins/pull/3222) [#3292](https://github.com/wazuh/wazuh-dashboard-plugins/pull/3292)
- Added confirmation message when closing a form [#3221](https://github.com/wazuh/wazuh-dashboard-plugins/pull/3221)
- Improvement to hide navbar Wazuh label. [#3240](https://github.com/wazuh/wazuh-dashboard-plugins/pull/3240)
- Add modal creating new rule/decoder [#3274](https://github.com/wazuh/wazuh-dashboard-plugins/pull/3274)
- New functionality to change app logos [#3503](https://github.com/wazuh/wazuh-dashboard-plugins/pull/3503)
- Added link to the upgrade guide when the Wazuh API version and the Wazuh App version mismatch [#3592](https://github.com/wazuh/wazuh-dashboard-plugins/pull/3592)

### Changed

- Removed module titles [#3160](https://github.com/wazuh/wazuh-dashboard-plugins/pull/3160)
- Changed default `wazuh.monitoring.creation` app setting from `d` to `w` [#3174](https://github.com/wazuh/wazuh-dashboard-plugins/pull/3174)
- Changed default `wazuh.monitoring.shards` app setting from `2` to `1` [#3174](https://github.com/wazuh/wazuh-dashboard-plugins/pull/3174)
- Removed Sha1 field from registry key detail [#3189](https://github.com/wazuh/wazuh-dashboard-plugins/pull/3189)
- Removed tooltip in last breadcrumb in header breadcrumb [3250](https://github.com/wazuh/wazuh-dashboard-plugins/pull/3250)
- Refactored the Health check component [#3197](https://github.com/wazuh/wazuh-dashboard-plugins/pull/3197)
- Added version in package downloaded name in agent deploy command [#3210](https://github.com/wazuh/wazuh-dashboard-plugins/issues/3210)
- Removed restriction to allow only current active agents from vulnerability inventory [#3243](https://github.com/wazuh/wazuh-dashboard-plugins/pull/3243)
- Move API selector and Index Pattern Selector to the header bar [#3175](https://github.com/wazuh/wazuh-dashboard-plugins/pull/3175)
- Health check actions notifications refactored and added debug mode [#3258](https://github.com/wazuh/wazuh-dashboard-plugins/pull/3258)
- Improved visualizations object configuration readability [#3355](https://github.com/wazuh/wazuh-dashboard-plugins/pull/3355)
- Changed the way kibana-vis hides the visualization while loading, this should prevent errors caused by having a 0 height visualization [#3349](https://github.com/wazuh/wazuh-dashboard-plugins/pull/3349)

### Fixed

- Fixed screen flickers in Cluster visualization [#3159](https://github.com/wazuh/wazuh-dashboard-plugins/pull/3159)
- Fixed the broken links when using `server.basePath` Kibana setting [#3161](https://github.com/wazuh/wazuh-dashboard-plugins/pull/3161)
- Fixed filter in reports [#3173](https://github.com/wazuh/wazuh-dashboard-plugins/pull/3173)
- Fixed typo error in Settings/Configuration [#3234](https://github.com/wazuh/wazuh-dashboard-plugins/pull/3234)
- Fixed fields overlap in the agent summary screen [#3217](https://github.com/wazuh/wazuh-dashboard-plugins/pull/3217)
- Fixed Ruleset Test, each request is made in a different session instead of all in the same session [#3257](https://github.com/wazuh/wazuh-dashboard-plugins/pull/3257)
- Fixed the `Visualize` button is not displaying when expanding a field in the Events sidebar [#3237](https://github.com/wazuh/wazuh-dashboard-plugins/pull/3237)
- Fix modules are missing in the agent menu [#3244](https://github.com/wazuh/wazuh-dashboard-plugins/pull/3244)
- Fix improving and removing WUI error logs [#3260](https://github.com/wazuh/wazuh-dashboard-plugins/pull/3260)
- Fix some errors of PDF reports [#3272](https://github.com/wazuh/wazuh-dashboard-plugins/pull/3272)
- Fix TypeError when selecting macOS agent deployment in a Safari Browser [#3289](https://github.com/wazuh/wazuh-dashboard-plugins/pull/3289)
- Fix error in how the SCA check's checks are displayed [#3297](https://github.com/wazuh/wazuh-dashboard-plugins/pull/3297)
- Fixed message of error when add sample data fails [#3241](https://github.com/wazuh/wazuh-dashboard-plugins/pull/3241)
- Fixed modules are missing in the agent menu [#3244](https://github.com/wazuh/wazuh-dashboard-plugins/pull/3244)
- Fixed Alerts Summary of modules for reports [#3303](https://github.com/wazuh/wazuh-dashboard-plugins/pull/3303)
- Fixed dark mode visualization background in pdf reports [#3315](https://github.com/wazuh/wazuh-dashboard-plugins/pull/3315)
- Adapt Kibana integrations to Kibana 7.11 and 7.12 [#3309](https://github.com/wazuh/wazuh-dashboard-plugins/pull/3309)
- Fixed error agent view does not render correctly [#3306](https://github.com/wazuh/wazuh-dashboard-plugins/pull/3306)
- Fixed miscalculation in table column width in PDF reports [#3326](https://github.com/wazuh/wazuh-dashboard-plugins/pull/3326)
- Normalized visData table property for 7.12 retro-compatibility [#3323](https://github.com/wazuh/wazuh-dashboard-plugins/pull/3323)
- Fixed error that caused the labels in certain visualizations to overlap [#3355](https://github.com/wazuh/wazuh-dashboard-plugins/pull/3355)
- Fixed export to csv button in dashboards tables [#3358](https://github.com/wazuh/wazuh-dashboard-plugins/pull/3358)
- Fixed Elastic UI breaking changes in 7.12 [#3345](https://github.com/wazuh/wazuh-dashboard-plugins/pull/3345)
- Fixed Wazuh main menu and breadcrumb render issues [#3347](https://github.com/wazuh/wazuh-dashboard-plugins/pull/3347)
- Fixed generation of huge logs from backend errors [#3397](https://github.com/wazuh/wazuh-dashboard-plugins/pull/3397)
- Fixed vulnerabilities flyout not showing alerts if the vulnerability had a field missing [#3593](https://github.com/wazuh/wazuh-dashboard-plugins/pull/3593)

## Wazuh v4.2.1 - Kibana 7.10.2 , 7.11.2 - Revision 4202

### Added

- Support for Wazuh 4.2.1

## Wazuh v4.2.0 - Kibana 7.10.2 , 7.11.2 - Revision 4201

### Added

- Added `Ruleset Test` section under Tools menu, and on Edit Rules/Decoders as a tool. [#1434](https://github.com/wazuh/wazuh-dashboard-plugins/pull/1434)
- Added page size options in Security events, explore agents table [#2925](https://github.com/wazuh/wazuh-dashboard-plugins/pull/2925)
- Added a reminder to restart cluster or manager after import a file in Rules, Decoders or CDB Lists [#3051](https://github.com/wazuh/wazuh-dashboard-plugins/pull/3051)
- Added Agent Stats section [#3056](https://github.com/wazuh/wazuh-dashboard-plugins/pull/3056)
- Added `logtest` PUT example on API Console [#3061](https://github.com/wazuh/wazuh-dashboard-plugins/pull/3061)
- Added vulnerabilities inventory that affect to an agent [#3069](https://github.com/wazuh/wazuh-dashboard-plugins/pull/3069)
- Added retry button to check api again in health check [#3109](https://github.com/wazuh/wazuh-dashboard-plugins/pull/3109)
- Added `wazuh-statistics` template and a new mapping for these indices [#3111](https://github.com/wazuh/wazuh-dashboard-plugins/pull/3111)
- Added link to documentation "Checking connection with Manager" in deploy new agent [#3126](https://github.com/wazuh/wazuh-dashboard-plugins/pull/3126)
- Fixed Agent Evolution graph showing agents from multiple APIs [#3256](https://github.com/wazuh/wazuh-dashboard-plugins/pull/3256)
- Added Disabled index pattern checks in Health Check [#3311](https://github.com/wazuh/wazuh-dashboard-plugins/pull/3311)

### Changed

- Moved Dev Tools inside of Tools menu as Api Console. [#1434](https://github.com/wazuh/wazuh-dashboard-plugins/pull/1434)
- Changed position of Top users on Integrity Monitoring Top 5 user. [#2892](https://github.com/wazuh/wazuh-dashboard-plugins/pull/2892)
- Changed user allow_run_as way of editing. [#3080](https://github.com/wazuh/wazuh-dashboard-plugins/pull/3080)
- Rename some ossec references to Wazuh [#3046](https://github.com/wazuh/wazuh-dashboard-plugins/pull/3046)

### Fixed

- Filter only authorized agents in Agents stats and Visualizations [#3088](https://github.com/wazuh/wazuh-dashboard-plugins/pull/3088)
- Fixed missing `pending` status suggestion for agents [#3095](https://github.com/wazuh/wazuh-dashboard-plugins/pull/3095)
- Index pattern setting not used for choosing from existing patterns [#3097](https://github.com/wazuh/wazuh-dashboard-plugins/pull/3097)
- Fixed space character missing on deployment command if UDP is configured [#3108](https://github.com/wazuh/wazuh-dashboard-plugins/pull/3108)
- Fixed statistics visualizations when a node is selected [#3110](https://github.com/wazuh/wazuh-dashboard-plugins/pull/3110)
- Fixed Flyout date filter also changes main date filter [#3114](https://github.com/wazuh/wazuh-dashboard-plugins/pull/3114)
- Fixed name for "TCP sessions" visualization and average metric is now a sum [#3118](https://github.com/wazuh/wazuh-dashboard-plugins/pull/3118)
- Filter only authorized agents in Events and Security Alerts table [#3120](https://github.com/wazuh/wazuh-dashboard-plugins/pull/3120)
- Fixed Last keep alive label is outside the panel [#3122](https://github.com/wazuh/wazuh-dashboard-plugins/pull/3122)
- Fixed app redirect to Settings section after the health check [#3128](https://github.com/wazuh/wazuh-dashboard-plugins/pull/3128)
- Fixed the plugin logo path in Kibana menu when use `server.basePath` setting [#3144](https://github.com/wazuh/wazuh-dashboard-plugins/pull/3144)
- Fixed deprecated endpoint for create agent groups [3152](https://github.com/wazuh/wazuh-dashboard-plugins/pull/3152)
- Fixed check for TCP protocol in deploy new agent [#3163](https://github.com/wazuh/wazuh-dashboard-plugins/pull/3163)
- Fixed RBAC issue with agent group permissions [#3181](https://github.com/wazuh/wazuh-dashboard-plugins/pull/3181)
- Fixed change index pattern from menu doesn't work [#3187](https://github.com/wazuh/wazuh-dashboard-plugins/pull/3187)
- Conflict with the creation of the index pattern when performing the Health Check [#3232](https://github.com/wazuh/wazuh-dashboard-plugins/pull/3232)
- Added Disabled index pattern checks in Health Check [#3311](https://github.com/wazuh/wazuh-dashboard-plugins/pull/3311)
- Fixed windows update section in Linux Inventory PDF [#3569](https://github.com/wazuh/wazuh-dashboard-plugins/pull/3569)
- Improving and removing unnecessary error logs [#3574](https://github.com/wazuh/wazuh-dashboard-plugins/pull/3574)

## Wazuh v4.1.5 - Kibana 7.10.0 , 7.10.2, 7.11.2 - Revision 4108

### Fixed

- Unable to change selected index pattern from the Wazuh menu [#3330](https://github.com/wazuh/wazuh-dashboard-plugins/pull/3330)

## Wazuh v4.1.5 - Kibana 7.10.0 , 7.10.2, 7.11.2 - Revision 4107

### Added

- Support for Kibana 7.11.2
- Added a warning message for the `Install and enroll the agent` step of `Deploy new agent` guide [#3238](https://github.com/wazuh/wazuh-dashboard-plugins/pull/3238)

### Fixed

- Conflict with the creation of the index pattern when performing the Health Check [#3223](https://github.com/wazuh/wazuh-dashboard-plugins/pull/3223)
- Fixing mac os agents add command [#3207](https://github.com/wazuh/wazuh-dashboard-plugins/pull/3207)

## Wazuh v4.1.5 - Kibana 7.10.0 , 7.10.2 - Revision 4106

- Adapt for Wazuh 4.1.5

## Wazuh v4.1.4 - Kibana 7.10.0 , 7.10.2 - Revision 4105

- Adapt for Wazuh 4.1.4

## Wazuh v4.1.3 - Kibana 7.10.0 , 7.10.2 - Revision 4104

### Added

- Creation of index pattern after the default one is changes in Settings [#2985](https://github.com/wazuh/wazuh-dashboard-plugins/pull/2985)
- Added node name of agent list and detail [#3039](https://github.com/wazuh/wazuh-dashboard-plugins/pull/3039)
- Added loading view while the user is logging to prevent permissions prompts [#3041](https://github.com/wazuh/wazuh-dashboard-plugins/pull/3041)
- Added custom message for each possible run_as setup [#3048](https://github.com/wazuh/wazuh-dashboard-plugins/pull/3048)

### Changed

- Change all dates labels to Kibana formatting time zone [#3047](https://github.com/wazuh/wazuh-dashboard-plugins/pull/3047)
- Improve toast message when selecting a default API [#3049](https://github.com/wazuh/wazuh-dashboard-plugins/pull/3049)
- Improve validation and prevention for caching bundles on the client-side [#3063](https://github.com/wazuh/wazuh-dashboard-plugins/pull/3063) [#3091](https://github.com/wazuh/wazuh-dashboard-plugins/pull/3091)

### Fixed

- Fixed unexpected behavior in Roles mapping [#3028](https://github.com/wazuh/wazuh-dashboard-plugins/pull/3028)
- Fixed rule filter is no applied when you click on a rule id in another module.[#3057](https://github.com/wazuh/wazuh-dashboard-plugins/pull/3057)
- Fixed bug changing master node configuration [#3062](https://github.com/wazuh/wazuh-dashboard-plugins/pull/3062)
- Fixed wrong variable declaration for macOS agents [#3066](https://github.com/wazuh/wazuh-dashboard-plugins/pull/3066)
- Fixed some errors in the Events table, action buttons style, and URLs disappeared [#3086](https://github.com/wazuh/wazuh-dashboard-plugins/pull/3086)
- Fixed Rollback of invalid rule configuration file [#3084](https://github.com/wazuh/wazuh-dashboard-plugins/pull/3084)

## Wazuh v4.1.2 - Kibana 7.10.0 , 7.10.2 - Revision 4103

- Add `run_as` setting to example host configuration in Add new API view [#3021](https://github.com/wazuh/wazuh-dashboard-plugins/pull/3021)
- Refactor of some prompts [#3015](https://github.com/wazuh/wazuh-dashboard-plugins/pull/3015)

### Fixed

- Fix SCA policy detail showing name and check results about another policy [#3007](https://github.com/wazuh/wazuh-dashboard-plugins/pull/3007)
- Fixed that alerts table is empty when switching pinned agents [#3008](https://github.com/wazuh/wazuh-dashboard-plugins/pull/3008)
- Creating a role mapping before the existing ones are loaded, the page bursts [#3013](https://github.com/wazuh/wazuh-dashboard-plugins/pull/3013)
- Fix pagination in SCA checks table when expand some row [#3018](https://github.com/wazuh/wazuh-dashboard-plugins/pull/3018)
- Fix manager is shown in suggestions in Agents section [#3025](https://github.com/wazuh/wazuh-dashboard-plugins/pull/3025)
- Fix disabled loading on inventory when request fail [#3026](https://github.com/wazuh/wazuh-dashboard-plugins/pull/3026)
- Fix restarting selected cluster instead of all of them [#3032](https://github.com/wazuh/wazuh-dashboard-plugins/pull/3032)
- Fix pinned agents don't trigger a new filtered query [#3035](https://github.com/wazuh/wazuh-dashboard-plugins/pull/3035)
- Overlay Wazuh menu when Kibana menu is opened or docked [#3038](https://github.com/wazuh/wazuh-dashboard-plugins/pull/3038)
- Fix visualizations in PDF Reports with Dark mode [#2983](https://github.com/wazuh/wazuh-dashboard-plugins/pull/2983)

## Wazuh v4.1.1 - Kibana 7.10.0 , 7.10.2 - Revision 4102

### Added

- Prompt to show the unsupported module for the selected agent [#2959](https://github.com/wazuh/wazuh-dashboard-plugins/pull/2959)
- Added a X-Frame-Options header to the backend responses [#2977](https://github.com/wazuh/wazuh-dashboard-plugins/pull/2977)

### Changed

- Added toast with refresh button when new fields are loaded [#2974](https://github.com/wazuh/wazuh-dashboard-plugins/pull/2974)
- Migrated manager and cluster files endpoints and their corresponding RBAC [#2984](https://github.com/wazuh/wazuh-dashboard-plugins/pull/2984)

### Fixed

- Fix login error when AWS Elasticsearch and ODFE is used [#2710](https://github.com/wazuh/wazuh-dashboard-plugins/issues/2710)
- An error message is displayed when changing a group's configuration although the user has the right permissions [#2955](https://github.com/wazuh/wazuh-dashboard-plugins/pull/2955)
- Fix Security events table is empty when switching the pinned agents [#2956](https://github.com/wazuh/wazuh-dashboard-plugins/pull/2956)
- Fix disabled switch visual edit button when json content is empty [#2957](https://github.com/wazuh/wazuh-dashboard-plugins/issues/2957)
- Fixed main and `More` menus for unsupported agents [#2959](https://github.com/wazuh/wazuh-dashboard-plugins/pull/2959)
- Fixed forcing a non numeric filter value in a number type field [#2961](https://github.com/wazuh/wazuh-dashboard-plugins/pull/2961)
- Fixed wrong number of alerts in Security Events [#2964](https://github.com/wazuh/wazuh-dashboard-plugins/pull/2964)
- Fixed search with strange characters of agent in Management groups [#2970](https://github.com/wazuh/wazuh-dashboard-plugins/pull/2970)
- Fix the statusCode error message [#2971](https://github.com/wazuh/wazuh-dashboard-plugins/pull/2971)
- Fix the SCA policy stats didn't refresh [#2973](https://github.com/wazuh/wazuh-dashboard-plugins/pull/2973)
- Fixed loading of AWS index fields even when no AWS alerts were found [#2974](https://github.com/wazuh/wazuh-dashboard-plugins/pull/2974)
- Fix some date fields format in FIM and SCA modules [#2975](https://github.com/wazuh/wazuh-dashboard-plugins/pull/2975)
- Fix a non-stop error in Manage agents when the user has no permissions [#2976](https://github.com/wazuh/wazuh-dashboard-plugins/pull/2976)
- Can't edit empty rules and decoders files that already exist in the manager [#2978](https://github.com/wazuh/wazuh-dashboard-plugins/pull/2978)
- Support for alerts index pattern with different ID and name [#2979](https://github.com/wazuh/wazuh-dashboard-plugins/pull/2979)
- Fix the unpin agent in the selection modal [#2980](https://github.com/wazuh/wazuh-dashboard-plugins/pull/2980)
- Fix properly logout of Wazuh API when logging out of the application (only for OpenDistro) [#2789](https://github.com/wazuh/wazuh-dashboard-plugins/issues/2789)
- Fixed missing `&&` from macOS agent deployment command [#2989](https://github.com/wazuh/wazuh-dashboard-plugins/issues/2989)
- Fix prompt permissions on Framework of Mitre and Inventory of Integrity monitoring. [#2967](https://github.com/wazuh/wazuh-dashboard-plugins/issues/2967)
- Fix properly logout of Wazuh API when logging out of the application support x-pack [#2789](https://github.com/wazuh/wazuh-dashboard-plugins/issues/2789)

## Wazuh v4.1.0 - Kibana 7.10.0 , 7.10.2 - Revision 4101

### Added

- Check the max buckets by default in healthcheck and increase them [#2901](https://github.com/wazuh/wazuh-dashboard-plugins/pull/2901)
- Added a prompt wraning in role mapping if run_as is false or he is not allowed to use it by API [#2876](https://github.com/wazuh/wazuh-dashboard-plugins/pull/2876)

### Changed

- Support new fields of Windows Registry at FIM inventory panel [#2679](https://github.com/wazuh/wazuh-dashboard-plugins/issues/2679)
- Added on FIM Inventory Windows Registry registry_key and registry_value items from syscheck [#2908](https://github.com/wazuh/wazuh-dashboard-plugins/issues/2908)
- Uncheck agents after an action in agents groups management [#2907](https://github.com/wazuh/wazuh-dashboard-plugins/pull/2907)
- Unsave rule files when edit or create a rule with invalid content [#2944](https://github.com/wazuh/wazuh-dashboard-plugins/pull/2944)
- Added vulnerabilities module for macos agents [#2969](https://github.com/wazuh/wazuh-dashboard-plugins/pull/2969)

### Fixed

- Fix server error Invalid token specified: Cannot read property 'replace' of undefined [#2899](https://github.com/wazuh/wazuh-dashboard-plugins/issues/2899)
- Fix show empty files rules and decoders: [#2923](https://github.com/wazuh/wazuh-dashboard-plugins/issues/2923)
- Fixed wrong hover texts in CDB lists actions [#2929](https://github.com/wazuh/wazuh-dashboard-plugins/pull/2929)
- Fixed access to forbidden agents information when exporting agents listt [2918](https://github.com/wazuh/wazuh-dashboard-plugins/pull/2918)
- Fix the decoder detail view is not displayed [#2888](https://github.com/wazuh/wazuh-dashboard-plugins/issues/2888)
- Fix the complex search using the Wazuh API query filter in search bars [#2930](https://github.com/wazuh/wazuh-dashboard-plugins/issues/2930)
- Fixed validation to check userPermissions are not ready yet [#2931](https://github.com/wazuh/wazuh-dashboard-plugins/issues/2931)
- Fixed clear visualizations manager list when switching tabs. Fixes PDF reports filters [#2932](https://github.com/wazuh/wazuh-dashboard-plugins/pull/2932)
- Fix Strange box shadow in Export popup panel in Managment > Groups [#2886](https://github.com/wazuh/wazuh-dashboard-plugins/issues/2886)
- Fixed wrong command on alert when data folder does not exist [#2938](https://github.com/wazuh/wazuh-dashboard-plugins/pull/2938)
- Fix agents table OS field sorting: Changes agents table field `os_name` to `os.name,os.version` to make it sortable. [#2939](https://github.com/wazuh/wazuh-dashboard-plugins/pull/2939)
- Fixed diff parsed datetime between agent detail and agents table [#2940](https://github.com/wazuh/wazuh-dashboard-plugins/pull/2940)
- Allow access to Agents section with agent:group action permission [#2933](https://github.com/wazuh/wazuh-dashboard-plugins/issues/2933)
- Fixed filters does not work on modals with search bar [#2935](https://github.com/wazuh/wazuh-dashboard-plugins/pull/2935)
- Fix wrong package name in deploy new agent [#2942](https://github.com/wazuh/wazuh-dashboard-plugins/issues/2942)
- Fixed number agents not show on pie onMouseEvent [#2890](https://github.com/wazuh/wazuh-dashboard-plugins/issues/2890)
- Fixed off Kibana Query Language in search bar of Controls/Inventory modules. [#2945](https://github.com/wazuh/wazuh-dashboard-plugins/pull/2945)
- Fixed number of agents do not show on the pie chart tooltip in agents preview [#2890](https://github.com/wazuh/wazuh-dashboard-plugins/issues/2890)

## Wazuh v4.0.4 - Kibana 7.10.0 , 7.10.2 - Revision 4017

### Added

- Adapt the app to the new Kibana platform [#2475](https://github.com/wazuh/wazuh-dashboard-plugins/issues/2475)
- Wazuh data directory moved from `optimize` to `data` Kibana directory [#2591](https://github.com/wazuh/wazuh-dashboard-plugins/issues/2591)
- Show the wui_rules belong to wazuh-wui API user [#2702](https://github.com/wazuh/wazuh-dashboard-plugins/issues/2702)

### Fixed

- Fixed Wazuh menu and agent menu for Solaris agents [#2773](https://github.com/wazuh/wazuh-dashboard-plugins/issues/2773) [#2725](https://github.com/wazuh/wazuh-dashboard-plugins/issues/2725)
- Fixed wrong shards and replicas for statistics indices and also fixed wrong prefix for monitoring indices [#2732](https://github.com/wazuh/wazuh-dashboard-plugins/issues/2732)
- Report's creation dates set to 1970-01-01T00:00:00.000Z [#2772](https://github.com/wazuh/wazuh-dashboard-plugins/issues/2772)
- Fixed bug for missing commands in ubuntu/debian and centos [#2786](https://github.com/wazuh/wazuh-dashboard-plugins/issues/2786)
- Fixed bug that show an hour before in /security-events/dashboard [#2785](https://github.com/wazuh/wazuh-dashboard-plugins/issues/2785)
- Fixed permissions to access agents [#2838](https://github.com/wazuh/wazuh-dashboard-plugins/issues/2838)
- Fix searching in groups [#2825](https://github.com/wazuh/wazuh-dashboard-plugins/issues/2825)
- Fix the pagination in SCA ckecks table [#2815](https://github.com/wazuh/wazuh-dashboard-plugins/issues/2815)
- Fix the SCA table with a wrong behaviour using the refresh button [#2854](https://github.com/wazuh/wazuh-dashboard-plugins/issues/2854)
- Fix sca permissions for agents views and dashboards [#2862](https://github.com/wazuh/wazuh-dashboard-plugins/issues/2862)
- Solaris should not show vulnerabilities module [#2829](https://github.com/wazuh/wazuh-dashboard-plugins/issues/2829)
- Fix the settings of statistics indices creation [#2858](https://github.com/wazuh/wazuh-dashboard-plugins/issues/2858)
- Update agents' info in Management Status after changing cluster node selected [#2828](https://github.com/wazuh/wazuh-dashboard-plugins/issues/2828)
- Fix error when applying filter in rules from events [#2877](https://github.com/wazuh/wazuh-dashboard-plugins/issues/2877)

### Changed

- Replaced `wazuh` Wazuh API user by `wazuh-wui` in the default configuration [#2852](https://github.com/wazuh/wazuh-dashboard-plugins/issues/2852)
- Add agent id to the reports name in Agent Inventory and Modules [#2817](https://github.com/wazuh/wazuh-dashboard-plugins/issues/2817)

### Adapt for Kibana 7.10.0

- Fixed filter pinned crash returning from agents [#2864](https://github.com/wazuh/wazuh-dashboard-plugins/issues/2864)
- Fixed style in sca and regulatory compliance tables and in wz menu [#2861](https://github.com/wazuh/wazuh-dashboard-plugins/issues/2861)
- Fix body-payload of Sample Alerts POST endpoint [#2857](https://github.com/wazuh/wazuh-dashboard-plugins/issues/2857)
- Fixed bug in the table on Agents->Table-> Actions->Config icon [#2853](https://github.com/wazuh/wazuh-dashboard-plugins/issues/2853)
- Fixed tooltip in the icon of view decoder file [#2850](https://github.com/wazuh/wazuh-dashboard-plugins/issues/2850)
- Fixed bug with agent filter when it is pinned [#2846](https://github.com/wazuh/wazuh-dashboard-plugins/issues/2846)
- Fix discovery navigation [#2845](https://github.com/wazuh/wazuh-dashboard-plugins/issues/2845)
- Search file editor gone [#2843](https://github.com/wazuh/wazuh-dashboard-plugins/issues/2843)
- Fix Agent Search Bar - Regex Query Interpreter [#2834](https://github.com/wazuh/wazuh-dashboard-plugins/issues/2834)
- Fixed accordion style breaking [#2833](https://github.com/wazuh/wazuh-dashboard-plugins/issues/2833)
- Fix metrics are not updated after a bad request in search input [#2830](https://github.com/wazuh/wazuh-dashboard-plugins/issues/2830)
- Fix mitre framework tab crash [#2821](https://github.com/wazuh/wazuh-dashboard-plugins/issues/2821)
- Changed ping request to default request. Added delay and while to che… [#2820](https://github.com/wazuh/wazuh-dashboard-plugins/issues/2820)
- Removed kibana alert for security [#2806](https://github.com/wazuh/wazuh-dashboard-plugins/issues/2806)

## Wazuh v4.0.4 - Kibana 7.10.0 , 7.10.2 - Revision 4016

### Added

- Modified agent registration adding groups and architecture [#2666](https://github.com/wazuh/wazuh-dashboard-plugins/issues/2666) [#2652](https://github.com/wazuh/wazuh-dashboard-plugins/issues/2652)
- Each user can only view their own reports [#2686](https://github.com/wazuh/wazuh-dashboard-plugins/issues/2686)

### Fixed

- Create index pattern even if there aren´t available indices [#2620](https://github.com/wazuh/wazuh-dashboard-plugins/issues/2620)
- Top bar overlayed over expanded visualizations [#2667](https://github.com/wazuh/wazuh-dashboard-plugins/issues/2667)
- Empty inventory data in Solaris agents [#2680](https://github.com/wazuh/wazuh-dashboard-plugins/pull/2680)
- Wrong parameters in the dev-tools autocomplete section [#2675](https://github.com/wazuh/wazuh-dashboard-plugins/issues/2675)
- Wrong permissions on edit CDB list [#2665](https://github.com/wazuh/wazuh-dashboard-plugins/pull/2665)
- fix(frontend): add the metafields when refreshing the index pattern [#2681](https://github.com/wazuh/wazuh-dashboard-plugins/pull/2681)
- Error toast is showing about Elasticsearch users for environments without security [#2713](https://github.com/wazuh/wazuh-dashboard-plugins/issues/2713)
- Error about Handler.error in Role Mapping fixed [#2702](https://github.com/wazuh/wazuh-dashboard-plugins/issues/2702)
- Fixed message in reserved users actions [#2702](https://github.com/wazuh/wazuh-dashboard-plugins/issues/2702)
- Error 500 on Export formatted CDB list [#2692](https://github.com/wazuh/wazuh-dashboard-plugins/pull/2692)
- Wui rules label should have only one tooltip [#2723](https://github.com/wazuh/wazuh-dashboard-plugins/issues/2723)
- Move upper the Wazuh item in the Kibana menu and default index pattern [#2867](https://github.com/wazuh/wazuh-dashboard-plugins/pull/2867)

## Wazuh v4.0.4 - Kibana v7.9.1, v7.9.3 - Revision 4015

### Added

- Support for Wazuh v4.0.4

## Wazuh v4.0.3 - Kibana v7.9.1, v7.9.2, v7.9.3 - Revision 4014

### Added

- Improved management of index-pattern fields [#2630](https://github.com/wazuh/wazuh-dashboard-plugins/issues/2630)

### Fixed

- fix(fronted): fixed the check of API and APP version in health check [#2655](https://github.com/wazuh/wazuh-dashboard-plugins/pull/2655)
- Replace user by username key in the monitoring logic [#2654](https://github.com/wazuh/wazuh-dashboard-plugins/pull/2654)
- Security alerts and reporting issues when using private tenants [#2639](https://github.com/wazuh/wazuh-dashboard-plugins/issues/2639)
- Manager restart in rule editor does not work with Wazuh cluster enabled [#2640](https://github.com/wazuh/wazuh-dashboard-plugins/issues/2640)
- fix(frontend): Empty inventory data in Solaris agents [#2680](https://github.com/wazuh/wazuh-dashboard-plugins/pull/2680)

## Wazuh v4.0.3 - Kibana v7.9.1, v7.9.2, v7.9.3 - Revision 4013

### Added

- Support for Wazuh v4.0.3.

## Wazuh v4.0.2 - Kibana v7.9.1, v7.9.3 - Revision 4012

### Added

- Sample data indices name should take index pattern in use [#2593](https://github.com/wazuh/wazuh-dashboard-plugins/issues/2593)
- Added start option to macos Agents [#2653](https://github.com/wazuh/wazuh-dashboard-plugins/pull/2653)

### Changed

- Statistics settings do not allow to configure primary shards and replicas [#2627](https://github.com/wazuh/wazuh-dashboard-plugins/issues/2627)

## Wazuh v4.0.2 - Kibana v7.9.1, v7.9.3 - Revision 4011

### Added

- Support for Wazuh v4.0.2.

### Fixed

- The index pattern title is overwritten with its id after refreshing its fields [#2577](https://github.com/wazuh/wazuh-dashboard-plugins/issues/2577)
- [RBAC] Issues detected when using RBAC [#2579](https://github.com/wazuh/wazuh-dashboard-plugins/issues/2579)

## Wazuh v4.0.1 - Kibana v7.9.1, v7.9.3 - Revision 4010

### Changed

- Alerts summary table for PDF reports on all modules [#2632](https://github.com/wazuh/wazuh-dashboard-plugins/issues/2632)
- [4.0-7.9] Run as with no wazuh-wui API user [#2576](https://github.com/wazuh/wazuh-dashboard-plugins/issues/2576)
- Deploy a new agent interface as default interface [#2564](https://github.com/wazuh/wazuh-dashboard-plugins/issues/2564)
- Problem in the visualization of new reserved resources of the Wazuh API [#2643](https://github.com/wazuh/wazuh-dashboard-plugins/issues/2643)

### Fixed

- Restore the tables in the agents' reports [#2628](https://github.com/wazuh/wazuh-dashboard-plugins/issues/2628)
- [RBAC] Issues detected when using RBAC [#2579](https://github.com/wazuh/wazuh-dashboard-plugins/issues/2579)
- Changes done via a worker's API are overwritten [#2626](https://github.com/wazuh/wazuh-dashboard-plugins/issues/2626)

### Fixed

- [BUGFIX] Default user field for current platform [#2633](https://github.com/wazuh/wazuh-dashboard-plugins/pull/2633)

## Wazuh v4.0.1 - Kibana v7.9.1, v7.9.3 - Revision 4009

### Changed

- Hide empty columns of the processes table of the MacOS agents [#2570](https://github.com/wazuh/wazuh-dashboard-plugins/pull/2570)
- Missing step in "Deploy a new agent" view [#2623](https://github.com/wazuh/wazuh-dashboard-plugins/issues/2623)
- Implement wazuh users' CRUD [#2598](https://github.com/wazuh/wazuh-dashboard-plugins/pull/2598)

### Fixed

- Inconsistent data in sample data alerts [#2618](https://github.com/wazuh/wazuh-dashboard-plugins/pull/2618)

## Wazuh v4.0.1 - Kibana v7.9.1, v7.9.3 - Revision 4008

### Fixed

- Icons not align to the right in Modules > Events [#2607](https://github.com/wazuh/wazuh-dashboard-plugins/pull/2607)
- Statistics visualizations do not show data [#2602](https://github.com/wazuh/wazuh-dashboard-plugins/pull/2602)
- Error on loading css files [#2599](https://github.com/wazuh/wazuh-dashboard-plugins/pull/2599)
- Fixed search filter in search bar in Module/SCA wasn't working [#2601](https://github.com/wazuh/wazuh-dashboard-plugins/pull/2601)

## Wazuh v4.0.0 - Kibana v7.9.1, v7.9.2, v7.9.3 - Revision 4007

### Fixed

- updated macOS package URL [#2596](https://github.com/wazuh/wazuh-dashboard-plugins/pull/2596)
- Revert "[4.0-7.9] [BUGFIX] Removed unnecessary function call" [#2597](https://github.com/wazuh/wazuh-dashboard-plugins/pull/2597)

## Wazuh v4.0.0 - Kibana v7.9.1, v7.9.2, v7.9.3 - Revision 4006

### Fixed

- Undefined field in event view [#2588](https://github.com/wazuh/wazuh-dashboard-plugins/issues/2588)
- Several calls to the same stats request (esAlerts) [#2586](https://github.com/wazuh/wazuh-dashboard-plugins/issues/2586)
- The filter options popup doesn't open on click once the filter is pinned [#2581](https://github.com/wazuh/wazuh-dashboard-plugins/issues/2581)
- The formatedFields are missing from the index-pattern of wazuh-alerts-\* [#2574](https://github.com/wazuh/wazuh-dashboard-plugins/issues/2574)

## Wazuh v4.0.0 - Kibana v7.9.3 - Revision 4005

### Added

- Support for Kibana v7.9.3

## Wazuh v4.0.0 - Kibana v7.9.1, v7.9.2 - Revision 4002

### Added

- Support for Wazuh v4.0.0.
- Support for Kibana v7.9.1 and 7.9.2.
- Support for Open Distro 1.10.1.
- Added a RBAC security layer integrated with Open Distro and X-Pack.
- Added remoted and analysisd statistics.
- Expand supported deployment variables.
- Added new configuration view settings for GCP integration.
- Added logic to change the `metafields` configuration of Kibana [#2524](https://github.com/wazuh/wazuh-dashboard-plugins/issues/2524)

### Changed

- Migrated the default index-pattern to `wazuh-alerts-*`.
- Removed the `known-fields` functionality.
- Security Events dashboard redesinged.
- Redesigned the app settings configuration with categories.
- Moved the wazuh-registry file to Kibana optimize folder.

### Fixed

- Format options in `wazuh-alerts` index-pattern are not overwritten now.
- Prevent blank page in detaill agent view.
- Navigable agents name in Events.
- Index pattern is not being refreshed.
- Reporting fails when agent is pinned and compliance controls are visited.
- Reload rule detail doesn't work properly with the related rules.
- Fix search bar filter in Manage agent of group [#2541](https://github.com/wazuh/wazuh-dashboard-plugins/pull/2541)

# Wazuh v3.13.6 - Kibana v7.9.2 - Revision 890

### Added

- Support for Wazuh v3.13.6

## Wazuh v3.13.5 - Kibana 7.9.2 - Revision 889

- Sanitize report's inputs and usernames [#4336](https://github.com/wazuh/wazuh-dashboard-plugins/pull/4336)

## Wazuh v3.13.2 - Kibana v7.9.1 - Revision 887

### Added

- Support for Wazuh v3.13.2

## Wazuh v3.13.2 - Kibana v7.8.0 - Revision 887

### Added

- Support for Wazuh v3.13.2

## Wazuh v3.13.1 - Kibana v7.9.1 - Revision 886

### Added

- Support for Kibana v7.9.1

## Wazuh v3.13.1 - Kibana v7.9.0 - Revision 885

### Added

- Support for Kibana v7.9.0

## Wazuh v3.13.1 - Kibana v7.8.1 - Revision 884

### Added

- Support for Kibana v7.8.1

## Wazuh v3.13.1 - Kibana v7.8.0 - Revision 883

### Added

- Support for Wazuh v3.13.1

## Wazuh v3.13.0 - Kibana v7.8.0 - Revision 881

### Added

- Support for Kibana v7.8.0

## Wazuh v3.13.0 - Kibana v7.7.0, v7.7.1 - Revision 880

### Added

- Support for Wazuh v3.13.0
- Support for Kibana v7.7.1
- Support for Open Distro 1.8
- New navigation experience with a global menu [#1965](https://github.com/wazuh/wazuh-dashboard-plugins/issues/1965)
- Added a Breadcrumb in Kibana top nav [#2161](https://github.com/wazuh/wazuh-dashboard-plugins/issues/2161)
- Added a new Agents Summary Screen [#1963](https://github.com/wazuh/wazuh-dashboard-plugins/issues/1963)
- Added a new feature to add sample data to dashboards [#2115](https://github.com/wazuh/wazuh-dashboard-plugins/issues/2115)
- Added MITRE integration [#1877](https://github.com/wazuh/wazuh-dashboard-plugins/issues/1877)
- Added Google Cloud Platform integration [#1873](https://github.com/wazuh/wazuh-dashboard-plugins/issues/1873)
- Added TSC integration [#2204](https://github.com/wazuh/wazuh-dashboard-plugins/pull/2204)
- Added a new Integrity monitoring state view for agent [#2153](https://github.com/wazuh/wazuh-dashboard-plugins/issues/2153)
- Added a new Integrity monitoring files detail view [#2156](https://github.com/wazuh/wazuh-dashboard-plugins/issues/2156)
- Added a new component to explore Compliance requirements [#2156](https://github.com/wazuh/wazuh-dashboard-plugins/issues/2261)

### Changed

- Code migration to React.js
- Global review of styles
- Unified Overview and Agent dashboards into new Modules [#2110](https://github.com/wazuh/wazuh-dashboard-plugins/issues/2110)
- Changed Vulnerabilities dashboard visualizations [#2262](https://github.com/wazuh/wazuh-dashboard-plugins/issues/2262)

### Fixed

- Open Distro tenants have been fixed and are functional now [#1890](https://github.com/wazuh/wazuh-dashboard-plugins/issues/1890).
- Improved navigation performance [#2200](https://github.com/wazuh/wazuh-dashboard-plugins/issues/2200).
- Avoid creating the wazuh-monitoring index pattern if it is disabled [#2100](https://github.com/wazuh/wazuh-dashboard-plugins/issues/2100)
- SCA checks without compliance field can't be expanded [#2264](https://github.com/wazuh/wazuh-dashboard-plugins/issues/2264)

## Wazuh v3.12.3 - Kibana v7.7.1 - Revision 876

### Added

- Support for Kibana v7.7.1

## Wazuh v3.12.3 - Kibana v7.7.0 - Revision 875

### Added

- Support for Kibana v7.7.0

## Wazuh v3.12.3 - Kibana v6.8.8, v7.6.1, v7.6.2 - Revision 874

### Added

- Support for Wazuh v3.12.3

## Wazuh v3.12.2 - Kibana v6.8.8, v7.6.1, v7.6.2 - Revision 873

### Added

- Support for Wazuh v3.12.2

## Wazuh v3.12.1 - Kibana v6.8.8, v7.6.1, v7.6.2 - Revision 872

### Added

- Support Wazuh 3.12.1
- Added new FIM settings on configuration on demand. [#2147](https://github.com/wazuh/wazuh-dashboard-plugins/issues/2147)

### Changed

- Updated agent's variable names in deployment guides. [#2169](https://github.com/wazuh/wazuh-dashboard-plugins/pull/2169)

### Fixed

- Pagination is now shown in table-type visualizations. [#2180](https://github.com/wazuh/wazuh-dashboard-plugins/issues/2180)

## Wazuh v3.12.0 - Kibana v6.8.8, v7.6.2 - Revision 871

### Added

- Support for Kibana v6.8.8 and v7.6.2

## Wazuh v3.12.0 - Kibana v6.8.7, v7.4.2, v7.6.1 - Revision 870

### Added

- Support for Wazuh v3.12.0
- Added a new setting to hide manager alerts from dashboards. [#2102](https://github.com/wazuh/wazuh-dashboard-plugins/pull/2102)
- Added a new setting to be able to change API from the top menu. [#2143](https://github.com/wazuh/wazuh-dashboard-plugins/issues/2143)
- Added a new setting to enable/disable the known fields health check [#2037](https://github.com/wazuh/wazuh-dashboard-plugins/pull/2037)
- Added suport for PCI 11.2.1 and 11.2.3 rules. [#2062](https://github.com/wazuh/wazuh-dashboard-plugins/pull/2062)

### Changed

- Restructuring of the optimize/wazuh directory. Now the Wazuh configuration file (wazuh.yml) is placed on /usr/share/kibana/optimize/wazuh/config. [#2116](https://github.com/wazuh/wazuh-dashboard-plugins/pull/2116)
- Improve performance of Dasboards reports generation. [1802344](https://github.com/wazuh/wazuh-dashboard-plugins/commit/18023447c6279d385df84d7f4a5663ed2167fdb5)

### Fixed

- Discover time range selector is now displayed on the Cluster section. [08901df](https://github.com/wazuh/wazuh-dashboard-plugins/commit/08901dfcbe509f17e4fab26877c8b7dae8a66bff)
- Added the win_auth_failure rule group to Authentication failure metrics. [#2099](https://github.com/wazuh/wazuh-dashboard-plugins/pull/2099)
- Negative values in Syscheck attributes now have their correct value in reports. [7c3e84e](https://github.com/wazuh/wazuh-dashboard-plugins/commit/7c3e84ec8f00760b4f650cfc00a885d868123f99)

## Wazuh v3.11.4 - Kibana v7.6.1 - Revision 858

### Added

- Support for Kibana v7.6.1

## Wazuh v3.11.4 - Kibana v6.8.6, v7.4.2, v7.6.0 - Revision 857

### Added

- Support for Wazuh v3.11.4

## Wazuh v3.11.3 - Kibana v7.6.0 - Revision 856

### Added

- Support for Kibana v7.6.0

## Wazuh v3.11.3 - Kibana v7.4.2 - Revision 855

### Added

- Support for Kibana v7.4.2

## Wazuh v3.11.3 - Kibana v7.5.2 - Revision 854

### Added

- Support for Wazuh v3.11.3

### Fixed

- Windows Updates table is now displayed in the Inventory Data report [#2028](https://github.com/wazuh/wazuh-dashboard-plugins/pull/2028)

## Wazuh v3.11.2 - Kibana v7.5.2 - Revision 853

### Added

- Support for Kibana v7.5.2

## Wazuh v3.11.2 - Kibana v6.8.6, v7.3.2, v7.5.1 - Revision 852

### Added

- Support for Wazuh v3.11.2

### Changed

- Increased list filesize limit for the CDB-list [#1993](https://github.com/wazuh/wazuh-dashboard-plugins/pull/1993)

### Fixed

- The xml validator now correctly handles the `--` string within comments [#1980](https://github.com/wazuh/wazuh-dashboard-plugins/pull/1980)
- The AWS map visualization wasn't been loaded until the user interacts with it [dd31bd7](https://github.com/wazuh/wazuh-dashboard-plugins/commit/dd31bd7a155354bc50fe0af22fca878607c8936a)

## Wazuh v3.11.1 - Kibana v6.8.6, v7.3.2, v7.5.1 - Revision 581

### Added

- Support for Wazuh v3.11.1.

## Wazuh v3.11.0 - Kibana v6.8.6, v7.3.2, v7.5.1 - Revision 580

### Added

- Support for Wazuh v3.11.0.
- Support for Kibana v7.5.1.
- The API credentials configuration has been moved from the .wazuh index to a wazuh.yml configuration file. Now the configuration of the API hosts is done from the file and not from the application. [#1465](https://github.com/wazuh/wazuh-dashboard-plugins/issues/1465) [#1771](https://github.com/wazuh/wazuh-dashboard-plugins/issues/1771).
- Upload ruleset files using a "drag and drop" component [#1770](https://github.com/wazuh/wazuh-dashboard-plugins/issues/1770)
- Add logs for the reporting module [#1622](https://github.com/wazuh/wazuh-dashboard-plugins/issues/1622).
- Extended the "Add new agent" guide [#1767](https://github.com/wazuh/wazuh-dashboard-plugins/issues/1767).
- Add new table for windows hotfixes [#1932](https://github.com/wazuh/wazuh-dashboard-plugins/pull/1932)

### Changed

- Removed Discover from top menu [#1699](https://github.com/wazuh/wazuh-dashboard-plugins/issues/1699).
- Hide index pattern selector in case that only one exists [#1799](https://github.com/wazuh/wazuh-dashboard-plugins/issues/1799).
- Remove visualizations legend [#1936](https://github.com/wazuh/wazuh-dashboard-plugins/pull/1936)
- Normalize the field whodata in the group reporting [#1921](https://github.com/wazuh/wazuh-dashboard-plugins/pull/1921)
- A message in the configuration view is ambiguous [#1870](https://github.com/wazuh/wazuh-dashboard-plugins/issues/1870)
- Refactor syscheck table [#1941](https://github.com/wazuh/wazuh-dashboard-plugins/pull/1941)

### Fixed

- Empty files now throws an error [#1806](https://github.com/wazuh/wazuh-dashboard-plugins/issues/1806).
- Arguments for wazuh api requests are now validated [#1815](https://github.com/wazuh/wazuh-dashboard-plugins/issues/1815).
- Fixed the way to check admin mode [#1838](https://github.com/wazuh/wazuh-dashboard-plugins/issues/1838).
- Fixed error exporting as CSV the files into a group [#1833](https://github.com/wazuh/wazuh-dashboard-plugins/issues/1833).
- Fixed XML validator false error for `<` [1882](https://github.com/wazuh/wazuh-dashboard-plugins/issues/1882)
- Fixed "New file" editor doesn't allow saving twice [#1896](https://github.com/wazuh/wazuh-dashboard-plugins/issues/1896)
- Fixed decoders files [#1929](https://github.com/wazuh/wazuh-dashboard-plugins/pull/1929)
- Fixed registration guide [#1926](https://github.com/wazuh/wazuh-dashboard-plugins/pull/1926)
- Fixed infinite load on Ciscat views [#1920](https://github.com/wazuh/wazuh-dashboard-plugins/pull/1920), [#1916](https://github.com/wazuh/wazuh-dashboard-plugins/pull/1916)
- Fixed missing fields in the Visualizations [#1913](https://github.com/wazuh/wazuh-dashboard-plugins/pull/1913)
- Fixed Amazon S3 status is wrong in configuration section [#1864](https://github.com/wazuh/wazuh-dashboard-plugins/issues/1864)
- Fixed hidden overflow in the fim configuration [#1887](https://github.com/wazuh/wazuh-dashboard-plugins/pull/1887)
- Fixed Logo source fail after adding server.basePath [#1871](https://github.com/wazuh/wazuh-dashboard-plugins/issues/1871)
- Fixed the documentation broken links [#1853](https://github.com/wazuh/wazuh-dashboard-plugins/pull/1853)

## Wazuh v3.10.2 - Kibana v7.5.1 - Revision 556

### Added

- Support for Kibana v7.5.1

## Wazuh v3.10.2 - Kibana v7.5.0 - Revision 555

### Added

- Support for Kibana v7.5.0

## Wazuh v3.10.2 - Kibana v7.4.2 - Revision 549

### Added

- Support for Kibana v7.4.2

## Wazuh v3.10.2 - Kibana v7.4.1 - Revision 548

### Added

- Support for Kibana v7.4.1

## Wazuh v3.10.2 - Kibana v7.4.0 - Revision 547

### Added

- Support for Kibana v7.4.0
- Support for Wazuh v3.10.2.

## Wazuh v3.10.2 - Kibana v7.3.2 - Revision 546

### Added

- Support for Wazuh v3.10.2.

## Wazuh v3.10.1 - Kibana v7.3.2 - Revision 545

### Added

- Support for Wazuh v3.10.1.

## Wazuh v3.10.0 - Kibana v7.3.2 - Revision 543

### Added

- Support for Wazuh v3.10.0.
- Added an interactive guide for registering agents, things are now easier for the user, guiding it through the steps needed ending in a _copy & paste_ snippet for deploying his agent [#1468](https://github.com/wazuh/wazuh-dashboard-plugins/issues/1468).
- Added new dashboards for the recently added regulatory compliance groups into the Wazuh core. They are HIPAA and NIST-800-53 [#1468](https://github.com/wazuh/wazuh-dashboard-plugins/issues/1448), [#1638](https://github.com/wazuh/wazuh-dashboard-plugins/issues/1638).
- Make the app work under a custom Kibana space [#1234](https://github.com/wazuh/wazuh-dashboard-plugins/issues/1234), [#1450](https://github.com/wazuh/wazuh-dashboard-plugins/issues/1450).
- Added the ability to manage the app as a native plugin when using Kibana spaces, now you can safely hide/show the app depending on the selected space [#1601](https://github.com/wazuh/wazuh-dashboard-plugins/issues/1601).
- Adapt the app the for Kibana dark mode [#1562](https://github.com/wazuh/wazuh-dashboard-plugins/issues/1562).
- Added an alerts summary in _Overview > FIM_ panel [#1527](https://github.com/wazuh/wazuh-dashboard-plugins/issues/1527).
- Export all the information of a Wazuh group and its related agents in a PDF document [#1341](https://github.com/wazuh/wazuh-dashboard-plugins/issues/1341).
- Export the configuration of a certain agent as a PDF document. Supports granularity for exporting just certain sections of the configuration [#1340](https://github.com/wazuh/wazuh-dashboard-plugins/issues/1340).

### Changed

- Reduced _Agents preview_ load time using the new API endpoint `/summary/agents` [#1687](https://github.com/wazuh/wazuh-dashboard-plugins/pull/1687).
- Replaced most of the _md-nav-bar_ Angular.js components with React components using EUI [#1705](https://github.com/wazuh/wazuh-dashboard-plugins/pull/1705).
- Replaced the requirements slider component with a new styled component [#1708](https://github.com/wazuh/wazuh-dashboard-plugins/pull/1708).
- Soft deprecated the _.wazuh-version_ internal index, now the app dumps its content if applicable to a registry file, then the app removes that index. Further versions will hard deprecate this index [#1467](https://github.com/wazuh/wazuh-dashboard-plugins/issues/1467).
- Visualizations now don't fetch the documents _source_, also, they now use _size: 0_ for fetching [#1663](https://github.com/wazuh/wazuh-dashboard-plugins/issues/1663).
- The app menu is now fixed on top of the view, it's not being hidden on every state change. Also, the Wazuh logo was placed in the top bar of Kibana UI [#1502](https://github.com/wazuh/wazuh-dashboard-plugins/issues/1502).
- Improved _getTimestamp_ method not returning a promise object because it's no longer needed [014bc3a](https://github.com/wazuh/wazuh-dashboard-plugins/commit/014b3aba0d2e9cda0c4d521f5f16faddc434a21e). Also improved main Discover listener for Wazuh not returning a promise object [bd82823](https://github.com/wazuh/wazuh-dashboard-plugins/commit/bd8282391a402b8c567b32739cf914a0135d74bc).
- Replaced _Requirements over time_ visualizations in both PCI DSS and GDPR dashboards [35c539](https://github.com/wazuh/wazuh-dashboard-plugins/commit/35c539eb328b3bded94aa7608f73f9cc51c235a6).
- Do not show a toaster when a visualization field was not known yet, instead, show it just in case the internal refreshing failed [19a2e7](https://github.com/wazuh/wazuh-dashboard-plugins/commit/19a2e71006b38f6a64d3d1eb8a20b02b415d7e07).
- Minor optimizations for server logging [eb8e000](https://github.com/wazuh/wazuh-dashboard-plugins/commit/eb8e00057dfea2dafef56319590ff832042c402d).

### Fixed

- Alerts search bar fixed for Kibana v7.3.1, queries were not being applied as expected [#1686](https://github.com/wazuh/wazuh-dashboard-plugins/issues/1686).
- Hide attributes field from non-Windows agents in the FIM table [#1710](https://github.com/wazuh/wazuh-dashboard-plugins/issues/1710).
- Fixed broken view in Management > Configuration > Amazon S3 > Buckets, some information was missing [#1675](https://github.com/wazuh/wazuh-dashboard-plugins/issues/1675).
- Keep user's filters when switching from Discover to panel [#1685](https://github.com/wazuh/wazuh-dashboard-plugins/issues/1685).
- Reduce load time and amount of data to be fetched in _Management > Cluster monitoring_ section avoiding possible timeouts [#1663](https://github.com/wazuh/wazuh-dashboard-plugins/issues/1663).
- Restored _Remove column_ feature in Discover tabs [#1702](https://github.com/wazuh/wazuh-dashboard-plugins/issues/1702).
- Apps using Kibana v7.3.1 had a bug once the user goes back from _Agent > FIM > Files_ to _Agent > FIM > dashboard_, filters disappear, now it's working properly [#1700](https://github.com/wazuh/wazuh-dashboard-plugins/issues/1700).
- Fixed visual bug in _Management > Cluster monitoring_ and a button position [1e3b748](https://github.com/wazuh/wazuh-dashboard-plugins/commit/1e3b748f11b43b2e7956b830269b6d046d74d12c).
- The app installation date was not being updated properly, now it's fixed [#1692](https://github.com/wazuh/wazuh-dashboard-plugins/issues/1692).
- Fixed _Network interfaces_ table in Inventory section, the table was not paginating [#1474](https://github.com/wazuh/wazuh-dashboard-plugins/issues/1474).
- Fixed APIs passwords are now obfuscated in server responses [adc3152](https://github.com/wazuh/wazuh-dashboard-plugins/pull/1782/commits/adc31525e26b25e4cb62d81cbae70a8430728af5).

## Wazuh v3.9.5 - Kibana v6.8.2 / Kibana v7.2.1 / Kibana v7.3.0 - Revision 531

### Added

- Support for Wazuh v3.9.5

## Wazuh v3.9.4 - Kibana v6.8.1 / Kibana v6.8.2 / Kibana v7.2.0 / Kibana v7.2.1 / Kibana v7.3.0 - Revision 528

### Added

- Support for Wazuh v3.9.4
- Allow filtering by clicking a column in rules/decoders tables [0e2ddd7](https://github.com/wazuh/wazuh-dashboard-plugins/pull/1615/commits/0e2ddd7b73f7f7975d02e97ed86ae8a0966472b4)
- Allow open file in rules table clicking on the file column [1af929d](https://github.com/wazuh/wazuh-dashboard-plugins/pull/1615/commits/1af929d62f450f93c6733868bcb4057e16b7e279)

### Changed

- Improved app performance [#1640](https://github.com/wazuh/wazuh-dashboard-plugins/pull/1640).
- Remove path filter from custom rules and decoders [895792e](https://github.com/wazuh/wazuh-dashboard-plugins/pull/1615/commits/895792e6e6d9401b3293d5e16352b9abef515096)
- Show path column in rules and decoders [6f49816](https://github.com/wazuh/wazuh-dashboard-plugins/pull/1615/commits/6f49816c71b5999d77bf9e3838443627c9be945d)
- Removed SCA overview dashboard [94ebbff](https://github.com/wazuh/wazuh-dashboard-plugins/pull/1615/commits/94ebbff231cbfb6d793130e0b9ea855baa755a1c)
- Disabled last custom column removal [f1ef7de](https://github.com/wazuh/wazuh-dashboard-plugins/pull/1615/commits/f1ef7de1a34bbe53a899596002e8153b95e7dc0e)
- Agents messages across sections unification [8fd7e36](https://github.com/wazuh/wazuh-dashboard-plugins/pull/1615/commits/8fd7e36286fa9dfd03a797499af6ffbaa90b00e1)

### Fixed

- Fix check storeded apis [d6115d6](https://github.com/wazuh/wazuh-dashboard-plugins/pull/1615/commits/d6115d6424c78f0cde2017b432a51b77186dd95a).
- Fix pci-dss console error [297080d](https://github.com/wazuh/wazuh-dashboard-plugins/pull/1615/commits/297080d36efaea8f99b0cafd4c48845dad20495a)
- Fix error in reportingTable [85b7266](https://github.com/wazuh/wazuh-dashboard-plugins/pull/1615/commits/85b72662cb4db44c443ed04f7c31fba57eefccaa)
- Fix filters budgets size [c7ac86a](https://github.com/wazuh/wazuh-dashboard-plugins/pull/1615/commits/c7ac86acb3d5afaf1cf348fab09a2b8c5778a491)
- Fix missing permalink virustotal visualization [1b57529](https://github.com/wazuh/wazuh-dashboard-plugins/pull/1615/commits/1b57529758fccdeb3ac0840e66a8aafbe4757a96)
- Improved wz-table performance [224bd6f](https://github.com/wazuh/wazuh-dashboard-plugins/pull/1615/commits/224bd6f31235c81ba01755c3c1e120c3f86beafd)
- Fix inconsistent data between visualizations and tables in Overview Security Events [b12c600](https://github.com/wazuh/wazuh-dashboard-plugins/pull/1615/commits/b12c600578d80d0715507dec4624a4ebc27ea573)
- Timezone applied in cluster status [a4f620d](https://github.com/wazuh/wazuh-dashboard-plugins/pull/1615/commits/a4f620d398f5834a6d2945af892a462425ca3bec)
- Fixed Overview Security Events report when wazuh.monitoring is disabled [1c26da0](https://github.com/wazuh/wazuh-dashboard-plugins/pull/1615/commits/1c26da05a0b6daf727e15c13b819111aa4e4e913)
- Fixes in APIs management [2143943](https://github.com/wazuh/wazuh-dashboard-plugins/pull/1615/commits/2143943a5049cbb59bb8d6702b5a56cbe0d27a2a)
- Prevent duplicated visualization toast errors [786faf3](https://github.com/wazuh/wazuh-dashboard-plugins/commit/786faf3e62d2cad13f512c0f873b36eca6e9787d)
- Fix not properly updated breadcrumb in ruleset section [9645903](https://github.com/wazuh/wazuh-dashboard-plugins/commit/96459031cd4edbe047970bf0d22d0c099771879f)
- Fix badly dimensioned table in Integrity Monitoring section [9645903](https://github.com/wazuh/wazuh-dashboard-plugins/commit/96459031cd4edbe047970bf0d22d0c099771879f)
- Fix implicit filters can be destroyed [9cf8578](https://github.com/wazuh/wazuh-dashboard-plugins/commit/9cf85786f504f5d67edddeea6cfbf2ab577e799b)
- Windows agent dashboard doesn't show failure logon access. [d38d088](https://github.com/wazuh/wazuh-dashboard-plugins/commit/d38d0881ac8e4294accde83d63108337b74cdd91)
- Number of agents is not properly updated. [f7cbbe5](https://github.com/wazuh/wazuh-dashboard-plugins/commit/f7cbbe54394db825827715c3ad4370ac74317108)
- Missing scrollbar on Firefox file viewer. [df4e8f9](https://github.com/wazuh/wazuh-dashboard-plugins/commit/df4e8f9305b35e9ee1473bed5f5d452dd3420567)
- Agent search filter by name, lost when refreshing. [71b5274](https://github.com/wazuh/wazuh-dashboard-plugins/commit/71b5274ccc332d8961a158587152f7badab28a95)
- Alerts of level 12 cannot be displayed in the Summary table. [ec0e888](https://github.com/wazuh/wazuh-dashboard-plugins/commit/ec0e8885d9f1306523afbc87de01a31f24e36309)
- Restored query from search bar in visualizations. [439128f](https://github.com/wazuh/wazuh-dashboard-plugins/commit/439128f0a1f65b649a9dcb81ab5804ca20f65763)
- Fix Kibana filters loop in Firefox. [82f0f32](https://github.com/wazuh/wazuh-dashboard-plugins/commit/82f0f32946d844ce96a28f0185f903e8e05c5589)

## Wazuh v3.9.3 - Kibana v6.8.1 / v7.1.1 / v7.2.0 - Revision 523

### Added

- Support for Wazuh v3.9.3
- Support for Kibana v7.2.0 [#1556](https://github.com/wazuh/wazuh-dashboard-plugins/pull/1556).

### Changed

- New design and several UI/UX changes [#1525](https://github.com/wazuh/wazuh-dashboard-plugins/pull/1525).
- Improved error checking + syscollector performance [94d0a83](https://github.com/wazuh/wazuh-dashboard-plugins/commit/94d0a83e43aa1d2d84ef6f87cbb76b9aefa085b3).
- Adapt Syscollector for MacOS agents [a4bf7ef](https://github.com/wazuh/wazuh-dashboard-plugins/commit/a4bf7efc693a99b7565b5afcaa372155f15a4db9).
- Show last scan for syscollector [73f2056](https://github.com/wazuh/wazuh-dashboard-plugins/commit/73f2056673bb289d472663397ba7097e49b7b93b).
- Extendend information for syscollector [#1585](https://github.com/wazuh/wazuh-dashboard-plugins/issues/1585).

### Fixed

- Corrected width for agent stats [a998955](https://github.com/wazuh/wazuh-dashboard-plugins/commit/a99895565a8854c55932ec94cffb08e1d0aa3da1).
- Fix height for the menu directive with Dynamic height [427d0f3](https://github.com/wazuh/wazuh-dashboard-plugins/commit/427d0f3e9fa6c34287aa9e8557da99a51e0db40f).
- Fix wazuh-db and clusterd check [cddcef6](https://github.com/wazuh/wazuh-dashboard-plugins/commit/cddcef630c5234dd6f6a495715743dfcfd4e4001).
- Fix AlertsStats when value is "0", it was showing "-" [07a3e10](https://github.com/wazuh/wazuh-dashboard-plugins/commit/07a3e10c7f1e626ba75a55452b6c295d11fd657d).
- Fix syscollector state value [f8d3d0e](https://github.com/wazuh/wazuh-dashboard-plugins/commit/f8d3d0eca44e67e26f79bc574495b1f4c8f751f2).
- Fix time offset for reporting table [2ef500b](https://github.com/wazuh/wazuh-dashboard-plugins/commit/2ef500bb112e68bd4811b8e87ce8581d7c04d20f).
- Fix call to obtain GDPR requirements for specific agent [ccda846](https://github.com/wazuh/wazuh-dashboard-plugins/commit/ccda8464b50be05bc5b3642f25f4972c8a7a2c03).
- Restore "rule.id" as a clickable field in visualizations [#1546](https://github.com/wazuh/wazuh-dashboard-plugins/pull/1546).
- Fix timepicker in cluster monitoring [f7533ce](https://github.com/wazuh/wazuh-dashboard-plugins/pull/1560/commits/f7533cecb6862abfb5c1d2173ec3e70ffc59804a).
- Fix several bugs [#1569](https://github.com/wazuh/wazuh-dashboard-plugins/pull/1569).
- Fully removed "rule.id" as URL field [#1584](https://github.com/wazuh/wazuh-dashboard-plugins/issues/1584).
- Fix filters for dashboards [#1583](https://github.com/wazuh/wazuh-dashboard-plugins/issues/1583).
- Fix missing dependency [#1591](https://github.com/wazuh/wazuh-dashboard-plugins/issues/1591).

## Wazuh v3.9.2 - Kibana v7.1.1 - Revision 510

### Added

- Support for Wazuh v3.9.2

### Changed

- Avoid showing more than one toaster for the same error message [7937003](https://github.com/wazuh/wazuh-dashboard-plugins/commit/793700382798033203091d160773363323e05bb9).
- Restored "Alerts evolution - Top 5 agents" in Overview > Security events [f9305c0](https://github.com/wazuh/wazuh-dashboard-plugins/commit/f9305c0c6acf4a31c41b1cc9684b87f79b27524f).

### Fixed

- Fix missing parameters in Dev Tools request [#1496](https://github.com/wazuh/wazuh-dashboard-plugins/pull/1496).
- Fix "Invalid Date" for Safari and Internet Explorer [#1505](https://github.com/wazuh/wazuh-dashboard-plugins/pull/1505).

## Wazuh v3.9.1 - Kibana v7.1.1 - Revision 509

### Added

- Support for Kibana v7.1.1
- Added overall metrics for Agents > Overview [#1479](https://github.com/wazuh/wazuh-dashboard-plugins/pull/1479).

### Fixed

- Fixed missing dependency for Discover [43f5dd5](https://github.com/wazuh/wazuh-dashboard-plugins/commit/43f5dd5f64065c618ba930b2a4087f0a9e706c0e).
- Fixed visualization for Agents > Overview [#1477](https://github.com/wazuh/wazuh-dashboard-plugins/pull/1477).
- Fixed SCA policy checks table [#1478](https://github.com/wazuh/wazuh-dashboard-plugins/pull/1478).

## Wazuh v3.9.1 - Kibana v7.1.0 - Revision 508

### Added

- Support for Kibana v7.1.0

## Wazuh v3.9.1 - Kibana v6.8.0 - Revision 444

### Added

- Support for Wazuh v3.9.1
- Support for Kibana v6.8.0

### Fixed

- Fixed background color for some parts of the Discover directive [2dfc763](https://github.com/wazuh/wazuh-dashboard-plugins/commit/2dfc763bfa1093fb419f118c2938f6b348562c69).
- Fixed cut values in non-resizable tables when the value is too large [cc4828f](https://github.com/wazuh/wazuh-dashboard-plugins/commit/cc4828fbf50d4dab3dd4bb430617c1f2b13dac6a).
- Fixed handled but not shown error messages from rule editor [0aa0e17](https://github.com/wazuh/wazuh-dashboard-plugins/commit/0aa0e17ac8678879e5066f8d83fd46f5d8edd86a).
- Minor typos corrected [fe11fb6](https://github.com/wazuh/wazuh-dashboard-plugins/commit/fe11fb67e752368aedc89ec844ddf729eb8ad761).
- Minor fixes in agents configuration [1bc2175](https://github.com/wazuh/wazuh-dashboard-plugins/commit/1bc217590438573e7267687655bb5939b5bb9fde).
- Fix Management > logs viewer scrolling [f458b2e](https://github.com/wazuh/wazuh-dashboard-plugins/commit/f458b2e3294796f9cf00482b4da27984646c6398).

### Changed

- Kibana version shown in settings is now read from our package.json [c103d3e](https://github.com/wazuh/wazuh-dashboard-plugins/commit/c103d3e782136106736c02039d28c4567b255aaa).
- Removed an old header from Settings [0197b8b](https://github.com/wazuh/wazuh-dashboard-plugins/commit/0197b8b1abc195f275c8cd9893df84cd5569527b).
- Improved index pattern validation fields, replaced "full_log" with "rule.id" as part of the minimum required fields [dce0595](https://github.com/wazuh/wazuh-dashboard-plugins/commit/dce059501cbd28f1294fd761da3e015e154747bc).
- Improve dynamic height for configuration editor [c318131](https://github.com/wazuh/wazuh-dashboard-plugins/commit/c318131dfb6b5f01752593f2aa972b98c0655610).
- Add timezone for all dates shown in the app [4b8736f](https://github.com/wazuh/wazuh-dashboard-plugins/commit/4b8736fb4e562c78505daaee042bcd798242c3f5).

## Wazuh v3.9.0 - Kibana v6.7.0 / v6.7.1 / v6.7.2 - Revision 441

### Added

- Support for Wazuh v3.9.0
- Support for Kibana v6.7.0 / v6.7.1 / v6.7.2
- Edit master and worker configuration ([#1215](https://github.com/wazuh/wazuh-dashboard-plugins/pull/1215)).
- Edit local rules, local decoders and CDB lists ([#1212](https://github.com/wazuh/wazuh-dashboard-plugins/pull/1212), [#1204](https://github.com/wazuh/wazuh-dashboard-plugins/pull/1204), [#1196](https://github.com/wazuh/wazuh-dashboard-plugins/pull/1196), [#1233](https://github.com/wazuh/wazuh-dashboard-plugins/pull/1233), [#1304](https://github.com/wazuh/wazuh-dashboard-plugins/pull/1304)).
- View no local rules/decoders XML files ([#1395](https://github.com/wazuh/wazuh-dashboard-plugins/pull/1395))
- Dev Tools additions
  - Added hotkey `[shift] + [enter]` for sending query ([#1170](https://github.com/wazuh/wazuh-dashboard-plugins/pull/1170)).
  - Added `Export JSON` button for the Dev Tools ([#1170](https://github.com/wazuh/wazuh-dashboard-plugins/pull/1170)).
- Added refresh button for agents preview table ([#1169](https://github.com/wazuh/wazuh-dashboard-plugins/pull/1169)).
- Added `configuration assessment` information in "Agent > Policy monitoring" ([#1227](https://github.com/wazuh/wazuh-dashboard-plugins/pull/1227)).
- Added agents `configuration assessment` configuration section in "Agent > Configuration" ([1257](https://github.com/wazuh/wazuh-dashboard-plugins/pull/1257))
- Restart master and worker nodes ([#1222](https://github.com/wazuh/wazuh-dashboard-plugins/pull/1222)).
- Restart agents ([#1229](https://github.com/wazuh/wazuh-dashboard-plugins/pull/1229)).
- Added support for more than one Wazuh monitoring pattern ([#1243](https://github.com/wazuh/wazuh-dashboard-plugins/pull/1243))
- Added customizable interval for Wazuh monitoring indices creation ([#1243](https://github.com/wazuh/wazuh-dashboard-plugins/pull/1243)).
- Expand visualizations ([#1246](https://github.com/wazuh/wazuh-dashboard-plugins/pull/1246)).
- Added a dynamic table columns selector ([#1246](https://github.com/wazuh/wazuh-dashboard-plugins/pull/1246)).
- Added resizable columns by dragging in tables ([d2bf8ee](https://github.com/wazuh/wazuh-dashboard-plugins/commit/d2bf8ee9681ca5d6028325e165854b49214e86a3))
- Added a cron job for fetching missing fields of all valid index patterns, also merging dynamic fields every time an index pattern is refreshed by the app ([#1276](https://github.com/wazuh/wazuh-dashboard-plugins/pull/1276)).
- Added auto-merging dynamic fields for Wazuh monitoring index patterns ([#1300](https://github.com/wazuh/wazuh-dashboard-plugins/pull/1300))
- New server module, it's a job queue so we can add delayed jobs to be run in background, this iteration only accepts delayed Wazuh API calls ([#1283](https://github.com/wazuh/wazuh-dashboard-plugins/pull/1283)).
- Added new way to view logs using a logs viewer ([#1292](https://github.com/wazuh/wazuh-dashboard-plugins/pull/1292))
- Added new directive for registering agents from the UI, including instructions on "how to" ([#1321](https://github.com/wazuh/wazuh-dashboard-plugins/pull/1321)).
- Added some Angular charts in Agents Preview and Agents SCA sections ([#1364](https://github.com/wazuh/wazuh-dashboard-plugins/pull/1364))
- Added Docker listener settings in configuration views ([#1365](https://github.com/wazuh/wazuh-dashboard-plugins/pull/1365))
- Added Docker dashboards for both Agents and Overview ([#1367](https://github.com/wazuh/wazuh-dashboard-plugins/pull/1367))
- Improved app logger with debug level ([#1373](https://github.com/wazuh/wazuh-dashboard-plugins/pull/1373))
- Introducing React components from the EUI framework

### Changed

- Escape XML special characters ([#1159](https://github.com/wazuh/wazuh-dashboard-plugins/pull/1159)).
- Changed empty results message for Wazuh tables ([#1165](https://github.com/wazuh/wazuh-dashboard-plugins/pull/1165)).
- Allowing the same query multiple times on the Dev Tools ([#1174](https://github.com/wazuh/wazuh-dashboard-plugins/pull/1174))
- Refactor JSON/XML viewer for configuration tab ([#1173](https://github.com/wazuh/wazuh-dashboard-plugins/pull/1173), [#1148](https://github.com/wazuh/wazuh-dashboard-plugins/pull/1148)).
- Using full height for all containers when possible ([#1224](https://github.com/wazuh/wazuh-dashboard-plugins/pull/1224)).
- Improved the way we are handling "back button" events ([#1207](https://github.com/wazuh/wazuh-dashboard-plugins/pull/1207)).
- Changed some visualizations for FIM, GDPR, PCI, Vulnerability and Security Events ([#1206](https://github.com/wazuh/wazuh-dashboard-plugins/pull/1206), [#1235](https://github.com/wazuh/wazuh-dashboard-plugins/pull/1235), [#1293](https://github.com/wazuh/wazuh-dashboard-plugins/pull/1293)).
- New design for agent header view ([#1186](https://github.com/wazuh/wazuh-dashboard-plugins/pull/1186)).
- Not fetching data the very first time the Dev Tools are opened ([#1185](https://github.com/wazuh/wazuh-dashboard-plugins/pull/1185)).
- Refresh all known fields for all valid index patterns if `kbn-vis` detects a broken index pattern ([ecd7c8f](https://github.com/wazuh/wazuh-dashboard-plugins/commit/ecd7c8f98c187a350f81261d13b0d45dcec6dc5d)).
- Truncate texts and display a tooltip when they don't fit in a table cell ([7b56a87](https://github.com/wazuh/wazuh-dashboard-plugins/commit/7b56a873f85dcba7e6838aeb2e40d9b4cf472576))
- Updated API autocomplete for Dev Tools ([#1218](https://github.com/wazuh/wazuh-dashboard-plugins/pull/1218))
- Updated switches design to adapt it to Kibana's design ([#1253](https://github.com/wazuh/wazuh-dashboard-plugins/pull/1253))
- Reduced the width of some table cells with little text, to give more space to the other columns ([#1263](https://github.com/wazuh/wazuh-dashboard-plugins/pull/1263)).
- Redesign for Management > Status daemons list ([#1284](https://github.com/wazuh/wazuh-dashboard-plugins/pull/1284)).
- Redesign for Management > Configuration, Agent > Configuration ([#1289](https://github.com/wazuh/wazuh-dashboard-plugins/pull/1289)).
- Replaced Management > Logs table with a log viewer component ([#1292](https://github.com/wazuh/wazuh-dashboard-plugins/pull/1292)).
- The agents list search bar now allows to switch between AND/OR operators ([#1291](https://github.com/wazuh/wazuh-dashboard-plugins/pull/1291)).
- Improve audit dashboards ([#1374](https://github.com/wazuh/wazuh-dashboard-plugins/pull/1374))
- Exclude agent "000" getting the last registered and the most active agents from the Wazuh API.([#1391](https://github.com/wazuh/wazuh-dashboard-plugins/pull/1391))
- Reviewed Osquery dashboards ([#1394](https://github.com/wazuh/wazuh-dashboard-plugins/pull/1394))
- Memory info is now a log ([#1400](https://github.com/wazuh/wazuh-dashboard-plugins/pull/1400))
- Error toasters time is now 30000ms, warning/info are still 6000ms ([#1420](https://github.com/wazuh/wazuh-dashboard-plugins/pull/1420))

### Fixed

- Properly handling long messages on notifier service, until now, they were using out of the card space, also we replaced some API messages with more meaningful messages ([#1168](https://github.com/wazuh/wazuh-dashboard-plugins/pull/1168)).
- Adapted Wazuh icon for multiple browsers where it was gone ([#1208](https://github.com/wazuh/wazuh-dashboard-plugins/pull/1208)).
- Do not fetch data from tables twice when resize window ([#1303](https://github.com/wazuh/wazuh-dashboard-plugins/pull/1303)).
- Agent syncrhonization status is updated as we browse the configuration section ([#1305](https://github.com/wazuh/wazuh-dashboard-plugins/pull/1305))
- Using the browser timezone for reporting documents ([#1311](https://github.com/wazuh/wazuh-dashboard-plugins/pull/1311)).
- Wrong behaviors in the routing system when the basePath was set ([#1342](https://github.com/wazuh/wazuh-dashboard-plugins/pull/1342))
- Do not show pagination for one-page tables ([196c5b7](https://github.com/wazuh/wazuh-dashboard-plugins/pull/1362/commits/196c5b717583032798da7791fa4f90ec06397f68))
- Being redirected to Overview once a Kibana restart is performed ([#1378](https://github.com/wazuh/wazuh-dashboard-plugins/pull/1378))
- Displaying the AWS services section of the aws-s3 wodle ([#1393](https://github.com/wazuh/wazuh-dashboard-plugins/pull/1393))
- Show email configuration on the configuration on demand ([#1401](https://github.com/wazuh/wazuh-dashboard-plugins/issues/1401))
- Show "Follow symbolic link" field in Integrity monitoring - Monitored configuration on demand ([0c9c9da](https://github.com/wazuh/wazuh-dashboard-plugins/pull/1414/commits/0c9c9da3b951548761cd203db5ee5baa39afe26c))

## Wazuh v3.8.2 - Kibana v6.6.0 / v6.6.1 / v6.6.2 / v6.7.0 - Revision 419

### Added

- Support for Kibana v6.6.0 / v6.6.1 / v6.6.2 / v6.7.0

### Fixed

- Fixed AWS dashboard, newer JavaScript browser engines break the view due to Angular.js ([6e882fc](https://github.com/wazuh/wazuh-dashboard-plugins/commit/6e882fc1d7efe6059e6140ff40b8a20d9c1fa51e)).
- Fixed AWS accounts visualization, using the right field now ([6e882fc](https://github.com/wazuh/wazuh-dashboard-plugins/commit/6e882fc1d7efe6059e6140ff40b8a20d9c1fa51e)).

## Wazuh v3.8.2 - Kibana v6.5.4 - Revision 418

### Added

- Support for Wazuh v3.8.2

### Changed

- Close configuration editor only if it was successfully updated ([bc77c35](https://github.com/wazuh/wazuh-dashboard-plugins/commit/bc77c35d8440a656d4704451ce857c9e1d36a438)).
- Replaced FIM Vega visualization with standard visualization ([554ee1c](https://github.com/wazuh/wazuh-dashboard-plugins/commit/554ee1c4c4d75c76d82272075acf8bb62e7f9e27)).

## Wazuh v3.8.1 - Kibana v6.5.4 - Revision 417

### Added

- Support for Wazuh v3.8.1

### Changed

- Moved monitored/ignored Windows registry entries to "FIM > Monitored" and "FIM > Ignored" to avoid user confusion ([#1176](https://github.com/wazuh/wazuh-dashboard-plugins/pull/1176)).
- Excluding managers from wazuh-monitoring indices ([#1177](https://github.com/wazuh/wazuh-dashboard-plugins/pull/1177)).
- Escape `&` before sending group configuration ([d3aa56f](https://github.com/wazuh/wazuh-dashboard-plugins/commit/d3aa56fa73478c60505e500db7d3a7df263081b5)).
- Improved `autoFormat` function before rendering group configuration ([f4f8144](https://github.com/wazuh/wazuh-dashboard-plugins/commit/f4f8144eef8b93038fc897a9f16356e71029b844)).
- Now the group configuration editor doesn't exit after sending data to the Wazuh API ([5c1a3ef](https://github.com/wazuh/wazuh-dashboard-plugins/commit/5c1a3ef9bd710a7befbed0709c4a7cf414f44f6b)).

### Fixed

- Fixed style for the error toaster for long URLs or long paths ([11b8084](https://github.com/wazuh/wazuh-dashboard-plugins/commit/11b8084c75bbc5da36587ff31d1bc80a55fe4dfe)).

## Wazuh v3.8.0 - Kibana v6.5.4 - Revision 416

### Added

- Added group management features such as:
  - Edit the group configuration ([#1096](https://github.com/wazuh/wazuh-dashboard-plugins/pull/1096)).
  - Add/remove groups to/from an agent ([#1096](https://github.com/wazuh/wazuh-dashboard-plugins/pull/1096)).
  - Add/remove agents to/from a group ([#1096](https://github.com/wazuh/wazuh-dashboard-plugins/pull/1096)).
  - Add/remove groups ([#1152](https://github.com/wazuh/wazuh-dashboard-plugins/pull/1152)).
- New directive for tables that don't need external data sources ([#1067](https://github.com/wazuh/wazuh-dashboard-plugins/pull/1067)).
- New search bar directive with interactive filters and suggestions ([#1058](https://github.com/wazuh/wazuh-dashboard-plugins/pull/1058)).
- New server route `/elastic/alerts` for fetching alerts using custom parameters([#1056](https://github.com/wazuh/wazuh-dashboard-plugins/pull/1056)).
- New table for an agent FIM monitored files, if the agent OS platform is Windows it will show two tables: files and registry ([#1032](https://github.com/wazuh/wazuh-dashboard-plugins/pull/1032)).
- Added description to each setting under Settings > Configuration ([#1048](https://github.com/wazuh/wazuh-dashboard-plugins/pull/1048)).
- Added a new setting to `config.yml` related to Wazuh monitoring and its index pattern ([#1095](https://github.com/wazuh/wazuh-dashboard-plugins/pull/1095)).
- Resizable columns by dragging in Dev-tools ([#1102](https://github.com/wazuh/wazuh-dashboard-plugins/pull/1102)).
- New feature to be able to edit config.yml file from the Settings > Configuration section view ([#1105](https://github.com/wazuh/wazuh-dashboard-plugins/pull/1105)).
- Added a new table (network addresses) for agent inventory tab ([#1111](https://github.com/wazuh/wazuh-dashboard-plugins/pull/1111)).
- Added `audit_key` (Who-data Audit keys) for configuration tab ([#1123](https://github.com/wazuh/wazuh-dashboard-plugins/pull/1123)).
- Added new known fields for Kibana index pattern ([#1150](https://github.com/wazuh/wazuh-dashboard-plugins/pull/1150)).

### Changed

- Changed Inventory tables. Now the app looks for the OS platform and it shows different tables depending on the OS platform. In addition the process state codes has been replaced to be more meaningful ([#1059](https://github.com/wazuh/wazuh-dashboard-plugins/pull/1059)).
- Tiny rework for the AWS tab including.
- "Report" button is hidden on Discover panel ([#1047](https://github.com/wazuh/wazuh-dashboard-plugins/pull/1047)).
- Visualizations, filters and Discover improved ([#1083](https://github.com/wazuh/wazuh-dashboard-plugins/pull/1083)).
- Removed `popularizeField` function until https://github.com/elastic/kibana/issues/22426 is solved in order to avoid `Unable to write index pattern!` error on Discover tab ([#1085](https://github.com/wazuh/wazuh-dashboard-plugins/pull/1085)).
- Improved Wazuh monitoring module ([#1094](https://github.com/wazuh/wazuh-dashboard-plugins/pull/1094)).
- Added "Registered date" and "Last keep alive" in agents table allowing you to sort by these fields ([#1102](https://github.com/wazuh/wazuh-dashboard-plugins/pull/1102)).
- Improved code quality in sections such as Ruleset > Rule and Decoder detail view simplify conditions ([#1102](https://github.com/wazuh/wazuh-dashboard-plugins/pull/1102)).
- Replaced reporting success message ([#1102](https://github.com/wazuh/wazuh-dashboard-plugins/pull/1102)).
- Reduced the default number of shards and the default number of replicas for the app indices ([#1113](https://github.com/wazuh/wazuh-dashboard-plugins/pull/1113)).
- Refreshing index pattern known fields on health check controller ([#1119](https://github.com/wazuh/wazuh-dashboard-plugins/pull/1119)).
- Less strict memory check ([786c764](https://github.com/wazuh/wazuh-dashboard-plugins/commit/786c7642cd88083f9a77c57ed204488ecf5b710a)).
- Checking message origin in error handler ([dfec368](https://github.com/wazuh/wazuh-dashboard-plugins/commit/dfec368d22a148b2e4437db92d71294900241961)).
- Dev tools is now showing the response as it is, like `curl` does ([#1137](https://github.com/wazuh/wazuh-dashboard-plugins/pull/1137)).
- Removed `unknown` as valid node name ([#1149](https://github.com/wazuh/wazuh-dashboard-plugins/pull/1149)).
- Removed `rule.id` direct filter from the rule set tables ([#1151](https://github.com/wazuh/wazuh-dashboard-plugins/pull/1151))

### Fixed

- Restored X-Pack security logic for the .wazuh index, now it's not bypassing the X-Pack roles ([#1081](https://github.com/wazuh/wazuh-dashboard-plugins/pull/1081))
- Avoid fetching twice the same data ([#1072](https://github.com/wazuh/wazuh-dashboard-plugins/pull/1072), [#1061](https://github.com/wazuh/wazuh-dashboard-plugins/pull/1061)).
- Wazuh logo adapted to low resolutions ([#1074](https://github.com/wazuh/wazuh-dashboard-plugins/pull/1074)).
- Hide Audit, OpenSCAP tabs for non-linux agents. Fixed empty Windows events under Configuration > Log collection section. OSQuery logo has been standardized ([#1072](https://github.com/wazuh/wazuh-dashboard-plugins/pull/1072), [#1076](https://github.com/wazuh/wazuh-dashboard-plugins/pull/1076)).
- Fix empty values on _Overview > Security events_ when Wazuh monitoring is disabled ([#1091](https://github.com/wazuh/wazuh-dashboard-plugins/pull/1091)).
- Fix overlapped play button in Dev-tools when the input box has a scrollbar ([#1102](https://github.com/wazuh/wazuh-dashboard-plugins/pull/1102)).
- Fix Dev-tools behavior when parse json invalid blocks ([#1102](https://github.com/wazuh/wazuh-dashboard-plugins/pull/1102)).
- Fixed Management > Monitoring tab frustration adding back buttons ([#1102](https://github.com/wazuh/wazuh-dashboard-plugins/pull/1102)).
- Fix template checking when using more than one pattern ([#1104](https://github.com/wazuh/wazuh-dashboard-plugins/pull/1104)).
- Fix infinite loop for Wazuh monitoring when the Wazuh API is not being able to give us all the agents ([5a26916](https://github.com/wazuh/wazuh-dashboard-plugins/commit/5a2691642b40a34783d2eafb6ee24ae78b9af21a)), ([85005a1](https://github.com/wazuh/wazuh-dashboard-plugins/commit/85005a184d4f1c3d339b7c895b5d2469f3b45171)).
- Fix rule details for `list` and `info` parameters ([#1149](https://github.com/wazuh/wazuh-dashboard-plugins/pull/1149)).

## Wazuh v3.7.1 / v3.7.2 - Kibana v6.5.1 / v6.5.2 / v6.5.3 / v6.5.4 - Revision 415

### Added

- Support for Elastic stack v6.5.2 / v6.5.3 / v6.5.4.
- Support for Wazuh v3.7.1 / v3.7.2.
- Dev Tools module now autocompletes API endpoints ([#1030](https://github.com/wazuh/wazuh-dashboard-plugins/pull/1030)).

### Changed

- Increased number of rows for syscollector tables ([#1033](https://github.com/wazuh/wazuh-dashboard-plugins/pull/1033)).
- Modularized JSON/XML viewers for the configuration section ([#982](https://github.com/wazuh/wazuh-dashboard-plugins/pull/982)).

### Fixed

- Added missing fields for syscollector network tables ([#1036](https://github.com/wazuh/wazuh-dashboard-plugins/pull/1036)).
- Using the right API path when downloading CSV for decoders list ([#1045](https://github.com/wazuh/wazuh-dashboard-plugins/pull/1045)).
- Including group field when downloading CSV for agents list ([#1044](https://github.com/wazuh/wazuh-dashboard-plugins/pull/1044)).
- Preserve active tab in configuration section when refreshing the page ([#1037](https://github.com/wazuh/wazuh-dashboard-plugins/pull/1037)).

## Wazuh v3.7.0 - Kibana v6.5.0 / v6.5.1 - Revision 414

### Added

- Support for Elastic Stack v6.5.0 / v6.5.1.
- Agent groups bar is now visible on the agent configuration section ([#1023](https://github.com/wazuh/wazuh-dashboard-plugins/pull/1023)).
- Added a new setting for the `config.yml` file for enable/disable administrator mode ([#1019](https://github.com/wazuh/wazuh-dashboard-plugins/pull/1019)).
  - This allows the user to perform PUT, POST, DELETE methods in our Dev Tools.

### Changed

- Refactored most front-end controllers ([#1023](https://github.com/wazuh/wazuh-dashboard-plugins/pull/1023)).

## Wazuh v3.7.0 - Kibana v6.4.2 / v6.4.3 - Revision 413

### Added

- Support for Wazuh v3.7.0.
- Support for Elastic Stack v6.4.2 / v6.4.3.
- Brand-new interface for _Configuration_ (on both _Management_ and _Agents_ tabs) ([#914](https://github.com/wazuh/wazuh-dashboard-plugins/pull/914)):
  - Now you can check current and real agent and manager configuration.
  - A new interface design, with more useful information and easy to understand descriptions.
  - New and more responsive JSON/XML viewers to show the configuration in raw mode.
- Brand-new extension - Osquery ([#938](https://github.com/wazuh/wazuh-dashboard-plugins/pull/938)):
  - A new extension, disabled by default.
  - Check alerts from Wazuh's Osquery integration.
  - Check your current Osquery wodle configuration.
  - More improvements will come for this extension in the future.
- New option for Wazuh app configuration file - _Ignore index patterns_ ([#947](https://github.com/wazuh/wazuh-dashboard-plugins/pull/947)):
  - Now the user can specify which index patterns can't be selected on the app using the new `ip.ignore` setting on the `config.yml` file.
  - The valid format is an array of strings which represents index patterns.
  - By default, this list is empty (all index patterns will be available if they use a compatible structure).
- Added a node selector for _Management > Status_ section when Wazuh cluster is enabled ([#976](https://github.com/wazuh/wazuh-dashboard-plugins/pull/976)).
- Added quick access to _Configuration_ or _Discover_ panels for an agent on the agents list ([#939](https://github.com/wazuh/wazuh-dashboard-plugins/pull/939)).
- Now you can click on an agent's ID on the _Discover_ panels to open its details page on the app ([#904](https://github.com/wazuh/wazuh-dashboard-plugins/pull/904)).
- Redesigned the _Overview > Amazon AWS_ tab, using more meaningful visualizations for a better overall view of your agents' status ([#903](https://github.com/wazuh/wazuh-dashboard-plugins/pull/903)).
- Redesigned the _Overview/Agents > Vulnerabilities_ tab, using more meaningful visualizations for a better overall view of your agents' status ([#954](https://github.com/wazuh/wazuh-dashboard-plugins/pull/954)).
- Now everytime the user enters the _Settings_ tab, the API connection will be automatically checked ([#971](https://github.com/wazuh/wazuh-dashboard-plugins/pull/971)).
- Added a node selector for _Management > Logs_ section when Wazuh cluster is enabled ([#980](https://github.com/wazuh/wazuh-dashboard-plugins/pull/980)).
- Added a group selector for _Agents_ section ([#995](https://github.com/wazuh/wazuh-dashboard-plugins/pull/995)).

### Changed

- Interface refactoring for the _Agents > Inventory data_ tab ([#924](https://github.com/wazuh/wazuh-dashboard-plugins/pull/924)):
  - Now the tab won't be available if your agent doesn't have Syscollector enabled, and each card will be enabled or disabled depending on the current Syscollector scans configuration.
  - This will prevent situations where the user couldn't check the inventory although there was actual scan data to show on some sections.
- Added support for new multigroups feature ([#911](https://github.com/wazuh/wazuh-dashboard-plugins/pull/911)):
  - Now the information bars on _Agents_ will show all the groups an agent belongs to.
- Now the result pane on the _Dev tools_ tab will show the error code coming from the Wazuh API ([#909](https://github.com/wazuh/wazuh-dashboard-plugins/pull/909)).
- Changed some visualizations titles for _Overview/Agents > OpenSCAP_ tab ([#925](https://github.com/wazuh/wazuh-dashboard-plugins/pull/925)).
- All backend routes have been renamed ([#932](https://github.com/wazuh/wazuh-dashboard-plugins/pull/932)).
- Several improvements for Elasticsearch tests ([#933](https://github.com/wazuh/wazuh-dashboard-plugins/pull/933)).
- Updated some strings and descriptions on the _Settings_ tab ([#934](https://github.com/wazuh/wazuh-dashboard-plugins/pull/934)).
- Changed the date format on _Settings > Logs_ to make it more human-readable ([#944](https://github.com/wazuh/wazuh-dashboard-plugins/pull/944)).
- Changed some labels to remove the "MD5 sum" expression, it will use "Checksum" instead ([#945](https://github.com/wazuh/wazuh-dashboard-plugins/pull/945)).
- Added word wrapping class to group name in _Management > Groups > Group detail_ tab ([#945](https://github.com/wazuh/wazuh-dashboard-plugins/pull/945)).
- The `wz-table` directive has been refactored ([#953](https://github.com/wazuh/wazuh-dashboard-plugins/pull/953)).
- The `wz-table` directive now checks if a request is aborted ([#979](https://github.com/wazuh/wazuh-dashboard-plugins/pull/979)).
- Several performance improvements ([#985](https://github.com/wazuh/wazuh-dashboard-plugins/pull/985), [#997](https://github.com/wazuh/wazuh-dashboard-plugins/pull/997), [#1000](https://github.com/wazuh/wazuh-dashboard-plugins/pull/1000)).

### Fixed

- Several known fields for _Whodata_ functionality have been fixed ([#901](https://github.com/wazuh/wazuh-dashboard-plugins/pull/901)).
- Fixed alignment bug with the _Add a filter +_ button on _Discover_ and _Agents_ tabs ([#912](https://github.com/wazuh/wazuh-dashboard-plugins/pull/912)).
- Fixed a bug where the `Add API` form on _Settings_ didn't appear when pressing the button after editing an existing API entry ([#944](https://github.com/wazuh/wazuh-dashboard-plugins/pull/944)).
- Fixed a bug on _Ruleset_ tab where the "Description" column was showing `0` if the rule doesn't have any description ([#948](https://github.com/wazuh/wazuh-dashboard-plugins/pull/948)).
- Fixed wrong alignment on related Rules/Decoders tables from _Management > Ruleset_ tab ([#971](https://github.com/wazuh/wazuh-dashboard-plugins/pull/971)).
- Fixed a bug where sometimes the error messages appeared duplicated ([#971](https://github.com/wazuh/wazuh-dashboard-plugins/pull/971)).

### Removed

- On the _Management > Monitoring_ tab, the `Cluster enabled but not running` message won't appear as an error anymore ([#971](https://github.com/wazuh/wazuh-dashboard-plugins/pull/971)).

## Wazuh v3.6.1 - Kibana v6.4.1 / v6.4.2 / v6.4.3 - Revision 412

### Added

- Support for Elastic Stack v6.4.1 / v6.4.2 / v6.4.3.

## Wazuh v3.6.1 - Kibana v6.4.0 - Revision 411

### Added

- Redesigned the _Overview > Integrity monitoring_ tab, using more meaningful visualizations for a better overall view of your agents' status ([#893](https://github.com/wazuh/wazuh-dashboard-plugins/pull/893)).
- Added a new table for the _Inventory_ tab: _Processes_ ([#895](https://github.com/wazuh/wazuh-dashboard-plugins/pull/895)).
- Improved error handling for tables. Now the table will show an error message if it wasn't able to fetch and load data ([#896](https://github.com/wazuh/wazuh-dashboard-plugins/pull/896)).

### Changed

- The app source code has been improved, following best practices and coding guidelines ([#892](https://github.com/wazuh/wazuh-dashboard-plugins/pull/892)).
- Included more app tests and prettifier for better code maintainability ([#883](https://github.com/wazuh/wazuh-dashboard-plugins/pull/883) & [#885](https://github.com/wazuh/wazuh-dashboard-plugins/pull/885)).

### Fixed

- Fixed minor visual errors on some _GDPR_, _PCI DSS_ and _Vulnerabilities_ visualizations ([#894](https://github.com/wazuh/wazuh-dashboard-plugins/pull/894)).

## Wazuh v3.6.1 - Kibana v6.4.0 - Revision 410

### Added

- The _Inventory_ tab has been redesigned ([#873](https://github.com/wazuh/wazuh-dashboard-plugins/pull/873)):
  - Added new network interfaces and port tables.
  - Improved design using metric information bars and intuitive status indicators.
- Added refresh functionality to the _Settings > Logs_ tab ([#852](https://github.com/wazuh/wazuh-dashboard-plugins/pull/852)):
  - Now everytime the user opens the tab, the logs will be reloaded.
  - A new button to force the update has been added on the top left corner of the logs table.
- Added `tags` and `recursion_level` configuration options to _Management/Agent > Configuration_ tabs ([#850](https://github.com/wazuh/wazuh-dashboard-plugins/pull/850)).
- The _Kuery_ search syntax has been added again to the app ([#851](https://github.com/wazuh/wazuh-dashboard-plugins/pull/851)).
- Added a first batch of [_Mocha_](https://mochajs.org/) tests and other quality of code improvements to the app ([#859](https://github.com/wazuh/wazuh-dashboard-plugins/pull/859)).
- Now you can open specific rule details (the _Management > Ruleset_ tab) when clicking on the `rule.id` value on the _Discover_ tab ([#862](https://github.com/wazuh/wazuh-dashboard-plugins/pull/862)).
- Now you can click on the rule ID value on the _Management > Ruleset_ tab to search for related alerts on the _Discover_ tab ([#863](https://github.com/wazuh/wazuh-dashboard-plugins/pull/863)).

### Changed

- The index pattern known fields have been updated up to 567 ([#872](https://github.com/wazuh/wazuh-dashboard-plugins/pull/872)).
- Now the _Inventory_ tab will always be available for all agents, and a descriptive message will appear if the agent doesn't have `syscollector` enabled ([#879](https://github.com/wazuh/wazuh-dashboard-plugins/pull/879)).

### Fixed

- Fixed a bug where the _Inventory_ tab was unavailable if the user reloads the page while on the _Agents > Configuration_ tab ([#845](https://github.com/wazuh/wazuh-dashboard-plugins/pull/845)).
- Fixed some _Overview > VirusTotal_ visualizations ([#846](https://github.com/wazuh/wazuh-dashboard-plugins/pull/846)).
- Fixed a bug where the _Settings > Extensions_ tab wasn't being properly hidden when there's no API entries inserted ([#847](https://github.com/wazuh/wazuh-dashboard-plugins/pull/847)).
- Fixed a bug where the _Current API_ indicator on the top navbar wasn't being properly updated when the user deletes all the API entries ([#848](https://github.com/wazuh/wazuh-dashboard-plugins/pull/848)).
- Fixed a bug where the _Agents coverage_ metric were not displaying a proper value when the manager has 0 registered agents ([#849](https://github.com/wazuh/wazuh-dashboard-plugins/pull/849)).
- Fixed a bug where the `wazuh-basic` user role was able to update API entries (it should be forbidden) ([#853](https://github.com/wazuh/wazuh-dashboard-plugins/pull/853)).
- Fixed a bug where the visualizations had scroll bars on the PDF reports ([#870](https://github.com/wazuh/wazuh-dashboard-plugins/pull/870)).
- Fixed a bug on the _Dev tools_ tab where the user couldn't execute the first request block if there was blank lines above it ([#871](https://github.com/wazuh/wazuh-dashboard-plugins/pull/871)).
- Fixed a bug on pinned filters when opening tabs where the implicit filter was the same, making them stuck and unremovable from other tabs ([#878](https://github.com/wazuh/wazuh-dashboard-plugins/pull/878)).

## Wazuh v3.6.1 - Kibana v6.4.0 - Revision 409

### Added

- Support for Wazuh v3.6.1.

### Fixed

- Fixed a bug on the _Dev tools_ tab ([b7c79f4](https://github.com/wazuh/wazuh-dashboard-plugins/commit/b7c79f48f06cb49b12883ec9e9337da23b49976b)).

## Wazuh v3.6.1 - Kibana v6.3.2 - Revision 408

### Added

- Support for Wazuh v3.6.1.

### Fixed

- Fixed a bug on the _Dev tools_ tab ([4ca9ed5](https://github.com/wazuh/wazuh-dashboard-plugins/commit/4ca9ed54f1b18e5d499d950e6ff0741946701988)).

## Wazuh v3.6.0 - Kibana v6.4.0 - Revision 407

### Added

- Support for Wazuh v3.6.0.

## Wazuh v3.6.0 - Kibana v6.3.2 - Revision 406

### Added

- Support for Wazuh v3.6.0.

## Wazuh v3.5.0 - Kibana v6.4.0 - Revision 405

### Added

- Support for Elastic Stack v6.4.0 ([#813](https://github.com/wazuh/wazuh-dashboard-plugins/pull/813)).

## Wazuh v3.5.0 - Kibana v6.3.2 - Revision 404

### Added

- Added new options to `config.yml` to change shards and replicas settings for `wazuh-monitoring` indices ([#809](https://github.com/wazuh/wazuh-dashboard-plugins/pull/809)).
- Added more error messages for `wazuhapp.log` in case of failure when performing some crucial functions ([#812](https://github.com/wazuh/wazuh-dashboard-plugins/pull/812)).
- Now it's possible to change replicas settings for existing `.wazuh`, `.wazuh-version` and `wazuh-monitoring` indices on the `config.yml` file ([#817](https://github.com/wazuh/wazuh-dashboard-plugins/pull/817)).

### Changed

- App frontend code refactored and restructured ([#802](https://github.com/wazuh/wazuh-dashboard-plugins/pull/802)).
- Now the _Overview > Security events_ tab won't show anything if the only visualization with data is _Agents status_ ([#811](https://github.com/wazuh/wazuh-dashboard-plugins/pull/811)).

### Fixed

- Fixed a bug where the RAM status message appreared twice the first time you opened the app ([#807](https://github.com/wazuh/wazuh-dashboard-plugins/pull/807)).
- Fixed the app UI to make the app usable on Internet Explorer 11 ([#808](https://github.com/wazuh/wazuh-dashboard-plugins/pull/808)).

## Wazuh v3.5.0 - Kibana v6.3.2 - Revision 403

### Added

- The welcome tabs on _Overview_ and _Agents_ have been updated with a new name and description for the existing sections ([#788](https://github.com/wazuh/wazuh-dashboard-plugins/pull/788)).
- Now the app tables will auto-resize depending on the screen height ([#792](https://github.com/wazuh/wazuh-dashboard-plugins/pull/792)).

### Changed

- Now all the app filters on several tables will present the values in alphabetical order ([#787](https://github.com/wazuh/wazuh-dashboard-plugins/pull/787)).

### Fixed

- Fixed a bug on _Decoders_ where clicking on the decoder wouldn't open the detail view if the `Parent decoders` filter was enabled ([#782](https://github.com/wazuh/wazuh-dashboard-plugins/pull/782)).
- Fixed a bug on _Dev tools_ when the first line on the editor pane was empty or had a comment ([#790](https://github.com/wazuh/wazuh-dashboard-plugins/pull/790)).
- Fixed a bug where the app was throwing multiple warning messages the first time you open it ([#791](https://github.com/wazuh/wazuh-dashboard-plugins/pull/791)).
- Fixed a bug where clicking on a different tab from _Overview_ right after inserting the API credentials for the first time would always redirect to _Overview_ ([#791](https://github.com/wazuh/wazuh-dashboard-plugins/pull/791)).
- Fixed a bug where the user could have a browser cookie with a reference to a non-existing API entry on Elasticsearch ([#794](https://github.com/wazuh/wazuh-dashboard-plugins/pull/794) & [#795](https://github.com/wazuh/wazuh-dashboard-plugins/pull/795)).

### Removed

- The cluster key has been removed from the API requests to `/manager/configuration` ([#796](https://github.com/wazuh/wazuh-dashboard-plugins/pull/796)).

## Wazuh v3.5.0 - Kibana v6.3.1/v6.3.2 - Revision 402

### Added

- Support for Wazuh v3.5.0.
- Added new fields for _Vulnerability detector_ alerts ([#752](https://github.com/wazuh/wazuh-dashboard-plugins/pull/752)).
- Added multi table search for `wz-table` directive. Added two new log levels for _Management > Logs_ section ([#753](https://github.com/wazuh/wazuh-dashboard-plugins/pull/753)).

## Wazuh v3.4.0 - Kibana v6.3.1/v6.3.2 - Revision 401

### Added

- Added a few new fields for Kibana due to the new Wazuh _who-data_ feature ([#763](https://github.com/wazuh/wazuh-dashboard-plugins/pull/763)).
- Added XML/JSON viewer for each card under _Management > Configuration_ ([#764](https://github.com/wazuh/wazuh-dashboard-plugins/pull/764)).

### Changed

- Improved error handling for Dev tools. Also removed some unused dependencies from the _Dev tools_ tab ([#760](https://github.com/wazuh/wazuh-dashboard-plugins/pull/760)).
- Unified origin for tab descriptions. Reviewed some grammar typos ([#765](https://github.com/wazuh/wazuh-dashboard-plugins/pull/765)).
- Refactored agents autocomplete component. Removed unused/deprecated modules ([#766](https://github.com/wazuh/wazuh-dashboard-plugins/pull/766)).
- Simplified route resolves section ([#768](https://github.com/wazuh/wazuh-dashboard-plugins/pull/768)).

### Fixed

- Fixed missing cluster node filter for the visualization shown when looking for specific node under _Management > Monitoring_ section ([#758](https://github.com/wazuh/wazuh-dashboard-plugins/pull/758)).
- Fixed missing dependency injection for `wzMisc` factory ([#768](https://github.com/wazuh/wazuh-dashboard-plugins/pull/768)).

### Removed

- Removed `angular-aria`, `angular-md5`, `ansicolors`, `js-yaml`, `querystring` and `lodash` dependencies since Kibana includes all of them. Removed some unused images ([#768](https://github.com/wazuh/wazuh-dashboard-plugins/pull/768)).

## Wazuh v3.4.0 - Kibana v6.3.1/v6.3.2 - Revision 400

### Added

- Support for Wazuh v3.4.0.
- Support for Elastic Stack v6.3.2.
- Support for Kuery as accepted query language ([#742](https://github.com/wazuh/wazuh-dashboard-plugins/pull/742)).
  - This feature is experimental.
- Added new _Who data_ fields from file integrity monitoring features ([#746](https://github.com/wazuh/wazuh-dashboard-plugins/pull/746)).
- Added tab in _Settings_ section where you can see the last logs from the Wazuh app server ([#723](https://github.com/wazuh/wazuh-dashboard-plugins/pull/723)).

### Changed

- Fully redesigned of the welcome screen along the different app sections ([#751](https://github.com/wazuh/wazuh-dashboard-plugins/pull/751)).
- Now any agent can go to the _Inventory_ tab regardless if it's enabled or not. The content will change properly according to the agent configuration ([#744](https://github.com/wazuh/wazuh-dashboard-plugins/pull/744)).
- Updated the `angular-material` dependency to `1.1.10` ([#743](https://github.com/wazuh/wazuh-dashboard-plugins/pull/743)).
- Any API entry is now removable regardless if it's the only one API entry ([#740](https://github.com/wazuh/wazuh-dashboard-plugins/pull/740)).
- Performance has been improved regarding to agents status, they are now being fetched using _distinct_ routes from the Wazuh API ([#738](https://github.com/wazuh/wazuh-dashboard-plugins/pull/738)).
- Improved the way we are parsing some Wazuh API errors regarding to version mismatching ([#735](https://github.com/wazuh/wazuh-dashboard-plugins/pull/735)).

### Fixed

- Fixed wrong filters being applied in _Ruleset > Rules_ and _Ruleset > Decoders_ sections when using Lucene like filters plus path filters ([#736](https://github.com/wazuh/wazuh-dashboard-plugins/pull/736)).
- Fixed the template checking from the healthcheck, now it allows to use custom index patterns ([#739](https://github.com/wazuh/wazuh-dashboard-plugins/pull/739)).
- Fixed infinite white screen from _Management > Monitoring_ when the Wazuh cluster is enabled but not running ([#741](https://github.com/wazuh/wazuh-dashboard-plugins/pull/741)).

## Wazuh v3.3.0/v3.3.1 - Kibana v6.3.1 - Revision 399

### Added

- Added a new Angular.js factory to store the Wazuh app configuration values. Also, this factory is being used by the pre-routes functions (resolves); this way we are sure about having the real configuration at any time. These pre-routes functions have been improved too ([#670](https://github.com/wazuh/wazuh-dashboard-plugins/pull/670)).
- Added extended information for reports from _Reporting_ feature ([#701](https://github.com/wazuh/wazuh-dashboard-plugins/pull/701)).

### Changed

- Tables have been improved. Now they are truncating long fields and adding a tooltip if needed ([#671](https://github.com/wazuh/wazuh-dashboard-plugins/pull/671)).
- Services have been improved ([#715](https://github.com/wazuh/wazuh-dashboard-plugins/pull/715)).
- CSV formatted files have been improved. Now they are showing a more human readable column names ([#717](https://github.com/wazuh/wazuh-dashboard-plugins/pull/717), [#726](https://github.com/wazuh/wazuh-dashboard-plugins/pull/726)).
- Added/Modified some visualization titles ([#728](https://github.com/wazuh/wazuh-dashboard-plugins/pull/728)).
- Improved Discover perfomance when in background mode ([#719](https://github.com/wazuh/wazuh-dashboard-plugins/pull/719)).
- Reports from the _Reporting_ feature have been fulyl redesigned ([#701](https://github.com/wazuh/wazuh-dashboard-plugins/pull/701)).

### Fixed

- Fixed the top menu API indicator when checking the API connection and the manager/cluster information had been changed ([#668](https://github.com/wazuh/wazuh-dashboard-plugins/pull/668)).
- Fixed our logger module which was not writting logs the very first time Kibana is started neither after a log rotation ([#667](https://github.com/wazuh/wazuh-dashboard-plugins/pull/667)).
- Fixed a regular expression in the server side when parsing URLs before registering a new Wazuh API ([#690](https://github.com/wazuh/wazuh-dashboard-plugins/pull/690)).
- Fixed filters from specific visualization regarding to _File integrity_ section ([#694](https://github.com/wazuh/wazuh-dashboard-plugins/pull/694)).
- Fixed filters parsing when generating a report because it was not parsing negated filters as expected ([#696](https://github.com/wazuh/wazuh-dashboard-plugins/pull/696)).
- Fixed visualization counter from _OSCAP_ tab ([#722](https://github.com/wazuh/wazuh-dashboard-plugins/pull/722)).

### Removed

- Temporary removed CSV download from agent inventory section due to Wazuh API bug ([#727](https://github.com/wazuh/wazuh-dashboard-plugins/pull/727)).

## Wazuh v3.3.0/v3.3.1 - Kibana v6.3.0 - Revision 398

### Added

- Improvements for latest app redesign ([#652](https://github.com/wazuh/wazuh-dashboard-plugins/pull/652)):
  - The _Welcome_ tabs have been simplified, following a more Elastic design.
  - Added again the `md-nav-bar` component with refined styles and limited to specific sections.
  - The _Settings > Welcome_ tab has been removed. You can use the nav bar to switch tabs.
  - Minor CSS adjustments and reordering.
- Small app UI improvements ([#634](https://github.com/wazuh/wazuh-dashboard-plugins/pull/634)):
  - Added link to _Agents Preview_ on the _Agents_ tab breadcrumbs.
  - Replaced the _Generate report_ button with a smaller one.
  - Redesigned _Management > Ruleset_ `md-chips` to look similar to Kibana filter pills.
  - Added agent information bar from _Agents > General_ to _Agents > Welcome_ too.
  - Refactored flex layout on _Welcome_ tabs to fix a height visual bug.
  - Removed duplicated loading rings on the _Agents_ tab.
- Improvements for app tables ([#627](https://github.com/wazuh/wazuh-dashboard-plugins/pull/627)):
  - Now the current page will be highlighted.
  - The gap has been fixed to the items per page value.
  - If there are no more pages for _Next_ or _Prev_ buttons, they will be hidden.
- Improvements for app health check ([#637](https://github.com/wazuh/wazuh-dashboard-plugins/pull/637)):
  - Improved design for the view.
  - The checks have been placed on a table, showing the current status of each one.
- Changes to our reporting feature ([#639](https://github.com/wazuh/wazuh-dashboard-plugins/pull/639)):
  - Now the generated reports will include tables for each section.
  - Added a parser for getting Elasticsearch data table responses.
  - The reporting feature is now a separated module, and the code has been refactored.
- Improvements for app tables pagination ([#646](https://github.com/wazuh/wazuh-dashboard-plugins/pull/646)).

### Changed

- Now the `pretty` parameter on the _Dev tools_ tab will be ignored to avoid `Unexpected error` messages ([#624](https://github.com/wazuh/wazuh-dashboard-plugins/pull/624)).
- The `pdfkit` dependency has been replaced by `pdfmake` ([#639](https://github.com/wazuh/wazuh-dashboard-plugins/pull/639)).
- Changed some Kibana tables for performance improvements on the reporting feature ([#644](https://github.com/wazuh/wazuh-dashboard-plugins/pull/644)).
- Changed the method to refresh the list of known fields on the index pattern ([#650](https://github.com/wazuh/wazuh-dashboard-plugins/pull/650)):
  - Now when restarting Kibana, the app will update the fieldset preserving the custom user fields.

### Fixed

- Fixed bug on _Agents CIS-CAT_ tab who wasn't loading the appropriate visualizations ([#626](https://github.com/wazuh/wazuh-dashboard-plugins/pull/626)).
- Fixed a bug where sometimes the index pattern could be `undefined` during the health check process, leading into a false error message when loading the app ([#640](https://github.com/wazuh/wazuh-dashboard-plugins/pull/640)).
- Fixed several bugs on the _Settings > API_ tab when removing, adding or editing new entries.

### Removed

- Removed the app login system ([#636](https://github.com/wazuh/wazuh-dashboard-plugins/pull/636)):
  - This feature was unstable, experimental and untested for a long time. We'll provide much better RBAC capabilities in the future.
- Removed the new Kuery language option on Discover app search bars.
  - This feature will be restored in the future, after more Elastic v6.3.0 adaptations.

## Wazuh v3.3.0/v3.3.1 - Kibana v6.3.0 - Revision 397

### Added

- Support for Elastic Stack v6.3.0 ([#579](https://github.com/wazuh/wazuh-dashboard-plugins/pull/579) & [#612](https://github.com/wazuh/wazuh-dashboard-plugins/pull/612) & [#615](https://github.com/wazuh/wazuh-dashboard-plugins/pull/615)).
- Brand-new Wazuh app redesign for the _Monitoring_ tab ([#581](https://github.com/wazuh/wazuh-dashboard-plugins/pull/581)):
  - Refactored and optimized UI for these tabs, using a breadcrumbs-based navigability.
  - Used the same guidelines from the previous redesign for _Overview_ and _Agents_ tabs.
- New tab for _Agents_ - _Inventory_ ([#582](https://github.com/wazuh/wazuh-dashboard-plugins/pull/582)):
  - Get information about the agent host, such as installed packages, motherboard, operating system, etc.
  - This tab will appear if the agent has the [`syscollector`](https://documentation.wazuh.com/current/user-manual/reference/ossec-conf/wodle-syscollector.html) wodle enabled.
- Brand-new extension - _CIS-CAT Alerts_ ([#601](https://github.com/wazuh/wazuh-dashboard-plugins/pull/601)):
  - A new extension, disabled by default.
  - Visualize alerts related to the CIS-CAT benchmarks on the _Overview_ and _Agents_ tabs.
  - Get information about the last performed scan and its score.
- Several improvements for the _Dev tools_ tab ([#583](https://github.com/wazuh/wazuh-dashboard-plugins/pull/583) & [#597](https://github.com/wazuh/wazuh-dashboard-plugins/pull/597)):
  - Now you can insert queries using inline parameters, just like in a web browser.
  - You can combine inline parameters with JSON-like parameters.
  - If you use the same parameter on both methods with different values, the inline parameter has precedence over the other one.
  - The tab icon has been changed for a more appropriate one.
  - The `Execute query` button is now always placed on the first line of the query block.
- Refactoring for all app tables ([#582](https://github.com/wazuh/wazuh-dashboard-plugins/pull/582)):
  - Replaced the old `wz-table` directive with a new one, along with a new data factory.
  - Now the tables are built with a pagination system.
  - Much easier method for building tables for the app.
  - Performance and stability improvements when fetching API data.
  - Now you can see the total amount of items and the elapsed time.

### Changed

- Moved some logic from the _Agents preview_ tab to the server, to avoid excessive client-side workload ([#586](https://github.com/wazuh/wazuh-dashboard-plugins/pull/586)).
- Changed the UI to use the same loading ring across all the app tabs ([#593](https://github.com/wazuh/wazuh-dashboard-plugins/pull/593) & [#599](https://github.com/wazuh/wazuh-dashboard-plugins/pull/599)).
- Changed the _No results_ message across all the tabs with visualizations ([#599](https://github.com/wazuh/wazuh-dashboard-plugins/pull/599)).

### Fixed

- Fixed a bug on the _Settings/Extensions_ tab where enabling/disabling some extensions could make other ones to be disabled ([#591](https://github.com/wazuh/wazuh-dashboard-plugins/pull/591)).

## Wazuh v3.3.0/v3.3.1 - Kibana v6.2.4 - Revision 396

### Added

- Support for Wazuh v3.3.1.
- Brand-new Wazuh app redesign for the _Settings_ tab ([#570](https://github.com/wazuh/wazuh-dashboard-plugins/pull/570)):
  - Refactored and optimized UI for these tabs, using a breadcrumbs-based navigability.
  - Used the same guidelines from the previous redesign for _Overview_ and _Agents_ tabs.
- Refactoring for _Overview_ and _Agents_ controllers ([#564](https://github.com/wazuh/wazuh-dashboard-plugins/pull/564)):
  - Reduced duplicated code by splitting it into separate files.
  - Code optimization for a better performance and maintainability.
  - Added new services to provide similar functionality between different app tabs.
- Added `data.vulnerability.package.condition` to the list of known fields ([#566](https://github.com/wazuh/wazuh-dashboard-plugins/pull/566)).

### Changed

- The `wazuh-logs` and `wazuh-monitoring` folders have been moved to the Kibana's `optimize` directory in order to avoid some error messages when using the `kibana-plugin list` command ([#563](https://github.com/wazuh/wazuh-dashboard-plugins/pull/563)).

### Fixed

- Fixed a bug on the _Settings_ tab where updating an API entry with wrong credentials would corrupt the existing one ([#558](https://github.com/wazuh/wazuh-dashboard-plugins/pull/558)).
- Fixed a bug on the _Settings_ tab where removing an API entry while its edit form is opened would hide the `Add API` button unless the user reloads the tab ([#558](https://github.com/wazuh/wazuh-dashboard-plugins/pull/558)).
- Fixed some Audit visualizations on the _Overview_ and _Agents_ tabs that weren't using the same search query to show the results ([#572](https://github.com/wazuh/wazuh-dashboard-plugins/pull/572)).
- Fixed undefined variable error on the `wz-menu` directive ([#575](https://github.com/wazuh/wazuh-dashboard-plugins/pull/575)).

## Wazuh v3.3.0 - Kibana v6.2.4 - Revision 395

### Fixed

- Fixed a bug on the _Agent Configuration_ tab where the sync status was always `NOT SYNCHRONIZED` ([#569](https://github.com/wazuh/wazuh-dashboard-plugins/pull/569)).

## Wazuh v3.3.0 - Kibana v6.2.4 - Revision 394

### Added

- Support for Wazuh v3.3.0.
- Updated some backend API calls to include the app version in the request header ([#560](https://github.com/wazuh/wazuh-dashboard-plugins/pull/560)).

## Wazuh v3.2.4 - Kibana v6.2.4 - Revision 393

### Added

- Brand-new Wazuh app redesign for _Overview_ and _Agents_ tabs ([#543](https://github.com/wazuh/wazuh-dashboard-plugins/pull/543)):
  - Updated UI for these tabs using breadcrumbs.
  - New _Welcome_ screen, presenting all the tabs to the user, with useful links to our documentation.
  - Overall design improved, adjusted font sizes and reduced HTML code.
  - This base will allow the app to increase its functionality in the future.
  - Removed the `md-nav-bar` component for a better user experience on small screens.
  - Improved app performance removing some CSS effects from some components, such as buttons.
- New filter for agent version on the _Agents Preview_ tab ([#537](https://github.com/wazuh/wazuh-dashboard-plugins/pull/537)).
- New filter for cluster node on the _Agents Preview_ tab ([#538](https://github.com/wazuh/wazuh-dashboard-plugins/pull/538)).

### Changed

- Now the report generation process will run in a parallel mode in the foreground ([#523](https://github.com/wazuh/wazuh-dashboard-plugins/pull/523)).
- Replaced the usage of `$rootScope` with two new factories, along with more controller improvements ([#525](https://github.com/wazuh/wazuh-dashboard-plugins/pull/525)).
- Now the _Extensions_ tab on _Settings_ won't edit the `.wazuh` index to modify the extensions configuration for all users ([#545](https://github.com/wazuh/wazuh-dashboard-plugins/pull/545)).
  - This allows each new user to always start with the base extensions configuration, and modify it to its needs storing the settings on a browser cookie.
- Now the GDPR requirements description on its tab won't be loaded if the Wazuh API version is not v3.2.3 or higher ([#546](https://github.com/wazuh/wazuh-dashboard-plugins/pull/546)).

### Fixed

- Fixed a bug where the app crashes when attempting to download huge amounts of data as CSV format ([#521](https://github.com/wazuh/wazuh-dashboard-plugins/pull/521)).
- Fixed a bug on the Timelion visualizations from _Management/Monitoring_ which were not properly filtering and showing the cluster nodes information ([#530](https://github.com/wazuh/wazuh-dashboard-plugins/pull/530)).
- Fixed several bugs on the loading process when switching between tabs with or without visualizations in the _Overview_ and _Agents_ tab ([#531](https://github.com/wazuh/wazuh-dashboard-plugins/pull/531) & [#533](https://github.com/wazuh/wazuh-dashboard-plugins/pull/533)).
- Fixed a bug on the `wazuh-monitoring` index feature when using multiple inserted APIs, along with several performance improvements ([#539](https://github.com/wazuh/wazuh-dashboard-plugins/pull/539)).
- Fixed a bug where the OS filter on the _Agents Preview_ tab would exclude the rest of filters instead of combining them ([#552](https://github.com/wazuh/wazuh-dashboard-plugins/pull/552)).
- Fixed a bug where the Extensions settings were restored every time the user opened the _Settings_ tab or pressed the _Set default manager_ button ([#555](https://github.com/wazuh/wazuh-dashboard-plugins/pull/555) & [#556](https://github.com/wazuh/wazuh-dashboard-plugins/pull/556)).

## Wazuh v3.2.3/v3.2.4 - Kibana v6.2.4 - Revision 392

### Added

- Support for Wazuh v3.2.4.
- New functionality - _Reporting_ ([#510](https://github.com/wazuh/wazuh-dashboard-plugins/pull/510)):
  - Generate PDF logs on the _Overview_ and _Agents_ tabs, with the new button next to _Panels_ and _Discover_.
  - The report will contain the current visualizations from the tab where you generated it.
  - List all your generated reports, download or deleted them at the new _Management/Reporting_ tab.
  - **Warning:** If you leave the tab while generating a report, the process will be aborted.
- Added warning/error messages about the total RAM on the server side ([#502](https://github.com/wazuh/wazuh-dashboard-plugins/pull/502)):
  - None of this messages will prevent the user from accessing the app, it's just a recommendation.
  - If your server has less than 2GB of RAM, you'll get an error message when opening the app.
  - If your server has between 2GB and 3GB of RAM, you'll get a warning message.
  - If your server has more than 3GB of RAM, you won't get any kind of message.
- Refactoring and added loading bar to _Manager Logs_ and _Groups_ tabs ([#505](https://github.com/wazuh/wazuh-dashboard-plugins/pull/505)).
- Added more Syscheck options to _Management/Agents_ configuration tabs ([#509](https://github.com/wazuh/wazuh-dashboard-plugins/pull/509)).

### Fixed

- Added more fields to the `known-fields.js` file to avoid warning messages on _Discover_ when using Filebeat for alerts forwarding ([#497](https://github.com/wazuh/wazuh-dashboard-plugins/pull/497)).
- Fixed a bug where clicking on the _Check connection_ button on the _Settings_ tab threw an error message although the API connected successfully ([#504](https://github.com/wazuh/wazuh-dashboard-plugins/pull/504)).
- Fixed a bug where the _Agents_ tab was not properly showing the total of agents due to the new Wazuh cluster implementation ([#517](https://github.com/wazuh/wazuh-dashboard-plugins/pull/517)).

## Wazuh v3.2.3 - Kibana v6.2.4 - Revision 391

### Added

- Support for Wazuh v3.2.3.
- Brand-new extension - _GDPR Alerts_ ([#453](https://github.com/wazuh/wazuh-dashboard-plugins/pull/453)):
  - A new extension, enabled by default.
  - Visualize alerts related to the GDPR compliance on the _Overview_ and _Agents_ tabs.
  - The _Ruleset_ tab has been updated to include GDPR filters on the _Rules_ subtab.
- Brand-new Management tab - _Monitoring_ ([#490](https://github.com/wazuh/wazuh-dashboard-plugins/pull/490)):
  - Visualize your Wazuh cluster, both master and clients.
    - Get the current cluster configuration.
    - Nodes listing, sorting, searching, etc.
  - Get a more in-depth cluster status thanks to the newly added [_Timelion_](https://www.elastic.co/guide/en/kibana/current/timelion.html) visualizations.
  - The Detail view gives you a summary of the node's healthcheck.
- Brand-new tab - _Dev tools_ ([#449](https://github.com/wazuh/wazuh-dashboard-plugins/pull/449)):
  - Find it on the top navbar, next to _Discover_.
  - Execute Wazuh API requests directly from the app.
  - This tab uses your currently selected API from _Settings_.
  - You can type different API requests on the input window, select one with the cursor, and click on the Play button to execute it.
  - You can also type comments on the input window.
- More improvements for the _Manager/Ruleset_ tab ([#446](https://github.com/wazuh/wazuh-dashboard-plugins/pull/446)):
  - A new colour palette for regex, order and rule description arguments.
  - Added return to List view on Ruleset button while on Detail view.
  - Fixed line height on all table headers.
  - Removed unused, old code from Ruleset controllers.
- Added option on `config.yml` to enable/disable the `wazuh-monitoring` index ([#441](https://github.com/wazuh/wazuh-dashboard-plugins/pull/441)):
  - Configure the frequency time to generate new indices.
  - The default frequency time has been increased to 1 hour.
  - When disabled, useful metrics will appear on _Overview/General_ replacing the _Agent status_ visualization.
- Added CSV exporting button to the app ([#431](https://github.com/wazuh/wazuh-dashboard-plugins/pull/431)):
  - Implemented new logic to fetch data from the Wazuh API and download it in CSV format.
  - Currently available for the _Ruleset_, _Logs_ and _Groups_ sections on the _Manager_ tab and also the _Agents_ tab.
- More refactoring to the app backend ([#439](https://github.com/wazuh/wazuh-dashboard-plugins/pull/439)):
  - Standardized error output from the server side.
  - Drastically reduced the error management logic on the client side.
  - Applied the _Facade_ pattern when importing/exporting modules.
  - Deleted unused/deprecated/useless methods both from server and client side.
  - Some optimizations to variable type usages.
- Refactoring to Kibana filters management ([#452](https://github.com/wazuh/wazuh-dashboard-plugins/pull/452) & [#459](https://github.com/wazuh/wazuh-dashboard-plugins/pull/459)):
  - Added new class to build queries from the base query.
  - The filter management is being done on controllers instead of the `discover` directive.
  - Now we are emitting specific events whenever we are fetching data or communicating to the `discover` directive.
  - The number of useless requests to fetch data has been reduced.
  - The synchronization actions are working as expected regardless the amount of data and/or the number of machine resources.
  - Fixed several bugs about filter usage and transition to different app tabs.
- Added confirmation message when the user deletes an API entry on _Settings/API_ ([#428](https://github.com/wazuh/wazuh-dashboard-plugins/pull/428)).
- Added support for filters on the _Manager/Logs_ tab when realtime is enabled ([#433](https://github.com/wazuh/wazuh-dashboard-plugins/pull/433)).
- Added more filter options to the Detail view on _Manager/Ruleset_ ([#434](https://github.com/wazuh/wazuh-dashboard-plugins/pull/434)).

### Changed

- Changed OSCAP visualization to avoid clipping issues with large agent names ([#429](https://github.com/wazuh/wazuh-dashboard-plugins/pull/429)).
- Now the related Rules or Decoders sections on _Manager/Ruleset_ will remain hidden if there isn't any data to show or while it's loading ([#434](https://github.com/wazuh/wazuh-dashboard-plugins/pull/434)).
- Added a 200ms delay when fetching iterable data from the Wazuh API ([#445](https://github.com/wazuh/wazuh-dashboard-plugins/pull/445) & [#450](https://github.com/wazuh/wazuh-dashboard-plugins/pull/450)).
- Fixed several bugs related to Wazuh API timeout/cancelled requests ([#445](https://github.com/wazuh/wazuh-dashboard-plugins/pull/445)).
- Added `ENOTFOUND`, `EHOSTUNREACH`, `EINVAL`, `EAI_AGAIN` options for API URL parameter checking ([#463](https://github.com/wazuh/wazuh-dashboard-plugins/pull/463)).
- Now the _Settings/Extensions_ subtab won't appear unless there's at least one API inserted ([#465](https://github.com/wazuh/wazuh-dashboard-plugins/pull/465)).
- Now the index pattern selector on _Settings/Pattern_ will also refresh the known fields when changing it ([#477](https://github.com/wazuh/wazuh-dashboard-plugins/pull/477)).
- Changed the _Manager_ tab into _Management_ ([#490](https://github.com/wazuh/wazuh-dashboard-plugins/pull/490)).

### Fixed

- Fixed a bug where toggling extensions after deleting an API entry could lead into an error message ([#465](https://github.com/wazuh/wazuh-dashboard-plugins/pull/465)).
- Fixed some performance bugs on the `dataHandler` service ([#442](https://github.com/wazuh/wazuh-dashboard-plugins/pull/442) & [#486](https://github.com/wazuh/wazuh-dashboard-plugins/pull/442)).
- Fixed a bug when loading the _Agents preview_ tab on Safari web browser ([#447](https://github.com/wazuh/wazuh-dashboard-plugins/pull/447)).
- Fixed a bug where a new extension (enabled by default) appears disabled when updating the app ([#456](https://github.com/wazuh/wazuh-dashboard-plugins/pull/456)).
- Fixed a bug where pressing the Enter key on the _Discover's_ tab search bar wasn't working properly ([#488](https://github.com/wazuh/wazuh-dashboard-plugins/pull/488)).

### Removed

- Removed the `rison` dependency from the `package.json` file ([#452](https://github.com/wazuh/wazuh-dashboard-plugins/pull/452)).
- Removed unused Elasticsearch request to avoid problems when there's no API inserted ([#460](https://github.com/wazuh/wazuh-dashboard-plugins/pull/460)).

## Wazuh v3.2.1/v3.2.2 - Kibana v6.2.4 - Revision 390

### Added

- Support for Wazuh v3.2.2.
- Refactoring on visualizations use and management ([#397](https://github.com/wazuh/wazuh-dashboard-plugins/pull/397)):
  - Visualizations are no longer stored on an index, they're built and loaded on demand when needed to render the interface.
  - Refactoring on the whole app source code to use the _import/export_ paradigm.
  - Removed old functions and variables from the old visualization management logic.
  - Removed cron task to clean remaining visualizations since it's no longer needed.
  - Some Kibana functions and modules have been overridden in order to make this refactoring work.
    - This change is not intrusive in any case.
- New redesign for the _Manager/Ruleset_ tab ([#420](https://github.com/wazuh/wazuh-dashboard-plugins/pull/420)):
  - Rules and decoders list now divided into two different sections: _List view_ and _Detail view_.
  - Removed old expandable tables to move the rule/decoder information into a new space.
  - Enable different filters on the detail view for a better search on the list view.
  - New table for related rules or decoders.
  - And finally, a bunch of minor design enhancements to the whole app.
- Added a copyright notice to the whole app source code ([#395](https://github.com/wazuh/wazuh-dashboard-plugins/pull/395)).
- Updated `.gitignore` with the _Node_ template ([#395](https://github.com/wazuh/wazuh-dashboard-plugins/pull/395)).
- Added new module to the `package.json` file, [`rison`](https://www.npmjs.com/package/rison) ([#404](https://github.com/wazuh/wazuh-dashboard-plugins/pull/404)).
- Added the `errorHandler` service to the blank screen scenario ([#413](https://github.com/wazuh/wazuh-dashboard-plugins/pull/413)):
  - Now the exact error message will be shown to the user, instead of raw JSON content.
- Added new option on the `config.yml` file to disable the new X-Pack RBAC capabilities to filter index-patterns ([#417](https://github.com/wazuh/wazuh-dashboard-plugins/pull/417)).

### Changed

- Small minor enhancements to the user interface ([#396](https://github.com/wazuh/wazuh-dashboard-plugins/pull/396)):
  - Reduced Wazuh app logo size.
  - Changed buttons text to not use all-capitalized letters.
  - Minor typos found in the HTML/CSS code have been fixed.
- Now the app log stores the package revision ([#417](https://github.com/wazuh/wazuh-dashboard-plugins/pull/417)).

### Fixed

- Fixed bug where the _Agents_ tab didn't preserve the filters after reloading the page ([#404](https://github.com/wazuh/wazuh-dashboard-plugins/pull/404)).
- Fixed a bug when using X-Pack that sometimes threw an error of false _"Not enough privileges"_ scenario ([#415](https://github.com/wazuh/wazuh-dashboard-plugins/pull/415)).
- Fixed a bug where the Kibana Discover auto-refresh functionality was still working when viewing the _Agent configuration_ tab ([#419](https://github.com/wazuh/wazuh-dashboard-plugins/pull/419)).

## Wazuh v3.2.1 - Kibana v6.2.4 - Revision 389

### Changed

- Changed severity and verbosity to some log messages ([#412](https://github.com/wazuh/wazuh-dashboard-plugins/pull/412)).

### Fixed

- Fixed a bug when using the X-Pack plugin without security capabilities enabled ([#403](https://github.com/wazuh/wazuh-dashboard-plugins/pull/403)).
- Fixed a bug when the app was trying to create `wazuh-monitoring` indices without checking the existence of the proper template ([#412](https://github.com/wazuh/wazuh-dashboard-plugins/pull/412)).

## Wazuh v3.2.1 - Kibana v6.2.4 - Revision 388

### Added

- Support for Elastic Stack v6.2.4.
- App server fully refactored ([#360](https://github.com/wazuh/wazuh-dashboard-plugins/pull/360)):
  - Added new classes, reduced the amount of code, removed unused functions, and several optimizations.
  - Now the app follows a more ES6 code style on multiple modules.
  - _Overview/Agents_ visualizations have been ordered into separated files and folders.
  - Now the app can use the default index defined on the `/ect/kibana/kibana.yml` file.
  - Better error handling for the visualizations directive.
  - Added a cron job to delete remaining visualizations on the `.kibana` index if so.
  - Also, we've added some changes when using the X-Pack plugin:
    - Better management of users and roles in order to use the app capabilities.
    - Prevents app loading if the currently logged user has no access to any index pattern.
- Added the `errorHandler` service to the `dataHandler` factory ([#340](https://github.com/wazuh/wazuh-dashboard-plugins/pull/340)).
- Added Syscollector section to _Manager/Agents Configuration_ tabs ([#359](https://github.com/wazuh/wazuh-dashboard-plugins/pull/359)).
- Added `cluster.name` field to the `wazuh-monitoring` index ([#377](https://github.com/wazuh/wazuh-dashboard-plugins/pull/377)).

### Changed

- Increased the query size when fetching the index pattern list ([#339](https://github.com/wazuh/wazuh-dashboard-plugins/pull/339)).
- Changed active colour for all app tables ([#347](https://github.com/wazuh/wazuh-dashboard-plugins/pull/347)).
- Changed validation regex to accept URLs with non-numeric format ([#353](https://github.com/wazuh/wazuh-dashboard-plugins/pull/353)).
- Changed visualization removal cron task to avoid excessive log messages when there weren't removed visualizations ([#361](https://github.com/wazuh/wazuh-dashboard-plugins/pull/361)).
- Changed filters comparison for a safer access ([#383](https://github.com/wazuh/wazuh-dashboard-plugins/pull/383)).
- Removed some `server.log` messages to avoid performance errors ([#384](https://github.com/wazuh/wazuh-dashboard-plugins/pull/384)).
- Changed the way of handling the index patterns list ([#360](https://github.com/wazuh/wazuh-dashboard-plugins/pull/360)).
- Rewritten some false error-level logs to just information-level ones ([#360](https://github.com/wazuh/wazuh-dashboard-plugins/pull/360)).
- Changed some files from JSON to CommonJS for performance improvements ([#360](https://github.com/wazuh/wazuh-dashboard-plugins/pull/360)).
- Replaced some code on the `kibana-discover` directive with a much cleaner statement to avoid issues on the _Agents_ tab ([#394](https://github.com/wazuh/wazuh-dashboard-plugins/pull/394)).

### Fixed

- Fixed a bug where several `agent.id` filters were created at the same time when navigating between _Agents_ and _Groups_ with different selected agents ([#342](https://github.com/wazuh/wazuh-dashboard-plugins/pull/342)).
- Fixed logic on the index-pattern selector which wasn't showing the currently selected pattern the very first time a user opened the app ([#345](https://github.com/wazuh/wazuh-dashboard-plugins/pull/345)).
- Fixed a bug on the `errorHandler` service who was preventing a proper output of some Elastic-related backend error messages ([#346](https://github.com/wazuh/wazuh-dashboard-plugins/pull/346)).
- Fixed panels flickering in the _Settings_ tab ([#348](https://github.com/wazuh/wazuh-dashboard-plugins/pull/348)).
- Fixed a bug in the shards and replicas settings when the user sets the value to zero (0) ([#358](https://github.com/wazuh/wazuh-dashboard-plugins/pull/358)).
- Fixed several bugs related to the upgrade process from Wazuh 2.x to the new refactored server ([#363](https://github.com/wazuh/wazuh-dashboard-plugins/pull/363)).
- Fixed a bug in _Discover/Agents VirusTotal_ tabs to avoid conflicts with the `agent.name` field ([#379](https://github.com/wazuh/wazuh-dashboard-plugins/pull/379)).
- Fixed a bug on the implicit filter in _Discover/Agents PCI_ tabs ([#393](https://github.com/wazuh/wazuh-dashboard-plugins/pull/393)).

### Removed

- Removed clear API password on `checkPattern` response ([#339](https://github.com/wazuh/wazuh-dashboard-plugins/pull/339)).
- Removed old dashboard visualizations to reduce loading times ([#360](https://github.com/wazuh/wazuh-dashboard-plugins/pull/360)).
- Removed some unused dependencies due to the server refactoring ([#360](https://github.com/wazuh/wazuh-dashboard-plugins/pull/360)).
- Removed completely `metricService` from the app ([#389](https://github.com/wazuh/wazuh-dashboard-plugins/pull/389)).

## Wazuh v3.2.1 - Kibana v6.2.2/v6.2.3 - Revision 387

### Added

- New logging system ([#307](https://github.com/wazuh/wazuh-dashboard-plugins/pull/307)):
  - New module implemented to write app logs.
  - Now a trace is stored every time the app is re/started.
  - Currently, the `initialize.js` and `monitoring.js` files work with this system.
  - Note: the logs will live under `/var/log/wazuh/wazuhapp.log` on Linux systems, on Windows systems they will live under `kibana/plugins/`. It rotates the log whenever it reaches 100MB.
- Better cookies handling ([#308](https://github.com/wazuh/wazuh-dashboard-plugins/pull/308)):
  - New field on the `.wazuh-version` index to store the last time the Kibana server was restarted.
  - This is used to check if the cookies have consistency with the current server status.
  - Now the app is clever and takes decisions depending on new consistency checks.
- New design for the _Agents/Configuration_ tab ([#310](https://github.com/wazuh/wazuh-dashboard-plugins/pull/310)):
  - The style is the same as the _Manager/Configuration_ tab.
  - Added two more sections: CIS-CAT and Commands ([#315](https://github.com/wazuh/wazuh-dashboard-plugins/pull/315)).
  - Added a new card that will appear when there's no group configuration at all ([#323](https://github.com/wazuh/wazuh-dashboard-plugins/pull/323)).
- Added _"group"_ column on the agents list in _Agents_ ([#312](https://github.com/wazuh/wazuh-dashboard-plugins/pull/312)):
  - If you click on the group, it will redirect the user to the specified group in _Manager/Groups_.
- New option for the `config.yml` file, `ip.selector` ([#313](https://github.com/wazuh/wazuh-dashboard-plugins/pull/313)):
  - Define if the app will show or not the index pattern selector on the top navbar.
  - This setting is set to `true` by default.
- More CSS cleanup and reordering ([#315](https://github.com/wazuh/wazuh-dashboard-plugins/pull/315)):
  - New `typography.less` file.
  - New `layout.less` file.
  - Removed `cleaned.less` file.
  - Reordering and cleaning of existing CSS files, including removal of unused classes, renaming, and more.
  - The _Settings_ tab has been refactored to correct some visual errors with some card components.
  - Small refactoring to some components from _Manager/Ruleset_ ([#323](https://github.com/wazuh/wazuh-dashboard-plugins/pull/323)).
- New design for the top navbar ([#326](https://github.com/wazuh/wazuh-dashboard-plugins/pull/326)):
  - Cleaned and refactored code
  - Revamped design, smaller and with minor details to follow the rest of Wazuh app guidelines.
- New design for the wz-chip component to follow the new Wazuh app guidelines ([#323](https://github.com/wazuh/wazuh-dashboard-plugins/pull/323)).
- Added more descriptive error messages when the user inserts bad credentials on the _Add new API_ form in the _Settings_ tab ([#331](https://github.com/wazuh/wazuh-dashboard-plugins/pull/331)).
- Added a new CSS class to truncate overflowing text on tables and metric ribbons ([#332](https://github.com/wazuh/wazuh-dashboard-plugins/pull/332)).
- Support for Elastic Stack v6.2.2/v6.2.3.

### Changed

- Improved the initialization system ([#317](https://github.com/wazuh/wazuh-dashboard-plugins/pull/317)):
  - Now the app will re-create the index-pattern if the user deletes the currently used by the Wazuh app.
  - The fieldset is now automatically refreshed if the app detects mismatches.
  - Now every index-pattern is dynamically formatted (for example, to enable the URLs in the _Vulnerabilities_ tab).
  - Some code refactoring for a better handling of possible use cases.
  - And the best thing, it's no longer needed to insert the sample alert!
- Improvements and changes to index-patterns ([#320](https://github.com/wazuh/wazuh-dashboard-plugins/pull/320) & [#333](https://github.com/wazuh/wazuh-dashboard-plugins/pull/333)):
  - Added a new route, `/get-list`, to fetch the index pattern list.
  - Removed and changed several functions for a proper management of index-patterns.
  - Improved the compatibility with user-created index-patterns, known to have unpredictable IDs.
  - Now the app properly redirects to `/blank-screen` if the length of the index patterns list is 0.
  - Ignored custom index patterns with auto-generated ID on the initialization process.
    - Now it uses the value set on the `config.yml` file.
  - If the index pattern is no longer available, the cookie will be overwritten.
- Improvements to the monitoring module ([#322](https://github.com/wazuh/wazuh-dashboard-plugins/pull/322)):
  - Minor refactoring to the whole module.
  - Now the `wazuh-monitoring` index pattern is regenerated if it's missing.
  - And the best thing, it's no longer needed to insert the monitoring template!
- Now the app health check system only checks if the API and app have the same `major.minor` version ([#311](https://github.com/wazuh/wazuh-dashboard-plugins/pull/311)):
  - Previously, the API and app had to be on the same `major.minor.patch` version.
- Adjusted space between title and value in some cards showing Manager or Agent configurations ([#315](https://github.com/wazuh/wazuh-dashboard-plugins/pull/315)).
- Changed red and green colours to more saturated ones, following Kibana style ([#315](https://github.com/wazuh/wazuh-dashboard-plugins/pull/315)).

### Fixed

- Fixed bug in Firefox browser who was not properly showing the tables with the scroll pagination functionality ([#314](https://github.com/wazuh/wazuh-dashboard-plugins/pull/314)).
- Fixed bug where visualizations weren't being destroyed due to ongoing renderization processes ([#316](https://github.com/wazuh/wazuh-dashboard-plugins/pull/316)).
- Fixed several UI bugs for a better consistency and usability ([#318](https://github.com/wazuh/wazuh-dashboard-plugins/pull/318)).
- Fixed an error where the initial index-pattern was not loaded properly the very first time you enter the app ([#328](https://github.com/wazuh/wazuh-dashboard-plugins/pull/328)).
- Fixed an error message that appeared whenever the app was not able to found the `wazuh-monitoring` index pattern ([#328](https://github.com/wazuh/wazuh-dashboard-plugins/pull/328)).

## Wazuh v3.2.1 - Kibana v6.2.2 - Revision 386

### Added

- New design for the _Manager/Groups_ tab ([#295](https://github.com/wazuh/wazuh-dashboard-plugins/pull/295)).
- New design for the _Manager/Configuration_ tab ([#297](https://github.com/wazuh/wazuh-dashboard-plugins/pull/297)).
- New design of agents statistics for the _Agents_ tab ([#299](https://github.com/wazuh/wazuh-dashboard-plugins/pull/299)).
- Added information ribbon into _Overview/Agent SCAP_ tabs ([#303](https://github.com/wazuh/wazuh-dashboard-plugins/pull/303)).
- Added information ribbon into _Overview/Agent VirusTotal_ tabs ([#306](https://github.com/wazuh/wazuh-dashboard-plugins/pull/306)).
- Added information ribbon into _Overview AWS_ tab ([#306](https://github.com/wazuh/wazuh-dashboard-plugins/pull/306)).

### Changed

- Refactoring of HTML and CSS code throughout the whole Wazuh app ([#294](https://github.com/wazuh/wazuh-dashboard-plugins/pull/294), [#302](https://github.com/wazuh/wazuh-dashboard-plugins/pull/302) & [#305](https://github.com/wazuh/wazuh-dashboard-plugins/pull/305)):
  - A big milestone for the project was finally achieved with this refactoring.
  - We've removed the Bootstrap dependency from the `package.json` file.
  - We've removed and merged many duplicated rules.
  - We've removed HTML and `angular-md` overriding rules. Now we have more own-made classes to avoid undesired results on the UI.
  - Also, this update brings tons of minor bugfixes related to weird HTML code.
- Wazuh app visualizations reviewed ([#301](https://github.com/wazuh/wazuh-dashboard-plugins/pull/301)):
  - The number of used buckets has been limited since most of the table visualizations were surpassing acceptable limits.
  - Some visualizations have been checked to see if they make complete sense on what they mean to show to the user.
- Modified some app components for better follow-up of Kibana guidelines ([#290](https://github.com/wazuh/wazuh-dashboard-plugins/pull/290) & [#297](https://github.com/wazuh/wazuh-dashboard-plugins/pull/297)).
  - Also, some elements were modified on the _Discover_ tab in order to correct some mismatches.

### Fixed

- Adjusted information ribbon in _Agents/General_ for large OS names ([#290](https://github.com/wazuh/wazuh-dashboard-plugins/pull/290) & [#294](https://github.com/wazuh/wazuh-dashboard-plugins/pull/294)).
- Fixed unsafe array access on the visualization directive when going directly into _Manager/Ruleset/Decoders_ ([#293](https://github.com/wazuh/wazuh-dashboard-plugins/pull/293)).
- Fixed a bug where navigating between agents in the _Agents_ tab was generating duplicated `agent.id` implicit filters ([#296](https://github.com/wazuh/wazuh-dashboard-plugins/pull/296)).
- Fixed a bug where navigating between different tabs from _Overview_ or _Agents_ while being on the _Discover_ sub-tab was causing data loss in metric watchers ([#298](https://github.com/wazuh/wazuh-dashboard-plugins/pull/298)).
- Fixed incorrect visualization of the rule level on _Manager/Ruleset/Rules_ when the rule level is zero (0) ([#298](https://github.com/wazuh/wazuh-dashboard-plugins/pull/298)).

### Removed

- Removed almost every `md-tooltip` component from the whole app ([#305](https://github.com/wazuh/wazuh-dashboard-plugins/pull/305)).
- Removed unused images from the `img` folder ([#305](https://github.com/wazuh/wazuh-dashboard-plugins/pull/305)).

## Wazuh v3.2.1 - Kibana v6.2.2 - Revision 385

### Added

- Support for Wazuh v3.2.1.
- Brand-new first redesign for the app user interface ([#278](https://github.com/wazuh/wazuh-dashboard-plugins/pull/278)):
  - This is the very first iteration of a _work-in-progress_ UX redesign for the Wazuh app.
  - The overall interface has been refreshed, removing some unnecessary colours and shadow effects.
  - The metric visualizations have been replaced by an information ribbon under the filter search bar, reducing the amount of space they occupied.
    - A new service was implemented for a proper handling of the metric visualizations watchers ([#280](https://github.com/wazuh/wazuh-dashboard-plugins/pull/280)).
  - The rest of the app visualizations now have a new, more detailed card design.
- New shards and replicas settings to the `config.yml` file ([#277](https://github.com/wazuh/wazuh-dashboard-plugins/pull/277)):
  - Now you can apply custom values to the shards and replicas for the `.wazuh` and `.wazuh-version` indices.
  - This feature only works before the installation process. If you modify these settings after installing the app, they won't be applied at all.

### Changed

- Now clicking again on the _Groups_ tab on _Manager_ will properly reload the tab and redirect to the beginning ([#274](https://github.com/wazuh/wazuh-dashboard-plugins/pull/274)).
- Now the visualizations only use the `vis-id` attribute for loading them ([#275](https://github.com/wazuh/wazuh-dashboard-plugins/pull/275)).
- The colours from the toast messages have been replaced to follow the Elastic 6 guidelines ([#286](https://github.com/wazuh/wazuh-dashboard-plugins/pull/286)).

### Fixed

- Fixed wrong data flow on _Agents/General_ when coming from and going to the _Groups_ tab ([#273](https://github.com/wazuh/wazuh-dashboard-plugins/pull/273)).
- Fixed sorting on tables, now they use the sorting functionality provided by the Wazuh API ([#274](https://github.com/wazuh/wazuh-dashboard-plugins/pull/274)).
- Fixed column width issues on some tables ([#274](https://github.com/wazuh/wazuh-dashboard-plugins/pull/274)).
- Fixed bug in the _Agent configuration_ JSON viewer who didn't properly show the full group configuration ([#276](https://github.com/wazuh/wazuh-dashboard-plugins/pull/276)).
- Fixed excessive loading time from some Audit visualizations ([#278](https://github.com/wazuh/wazuh-dashboard-plugins/pull/278)).
- Fixed Play/Pause button in timepicker's auto-refresh ([#281](https://github.com/wazuh/wazuh-dashboard-plugins/pull/281)).
- Fixed unusual scenario on visualization directive where sometimes there was duplicated implicit filters when doing a search ([#283](https://github.com/wazuh/wazuh-dashboard-plugins/pull/283)).
- Fixed some _Overview Audit_ visualizations who were not working properly ([#285](https://github.com/wazuh/wazuh-dashboard-plugins/pull/285)).

### Removed

- Deleted the `id` attribute from all the app visualizations ([#275](https://github.com/wazuh/wazuh-dashboard-plugins/pull/275)).

## Wazuh v3.2.0 - Kibana v6.2.2 - Revision 384

### Added

- New directives for the Wazuh app: `wz-table`, `wz-table-header` and `wz-search-bar` ([#263](https://github.com/wazuh/wazuh-dashboard-plugins/pull/263)):
  - Maintainable and reusable components for a better-structured app.
  - Several files have been changed, renamed and moved to new folders, following _best practices_.
  - The progress bar is now within its proper directive ([#266](https://github.com/wazuh/wazuh-dashboard-plugins/pull/266)).
  - Minor typos and refactoring changes to the new directives.
- Support for Elastic Stack v6.2.2.

### Changed

- App buttons have been refactored. Unified CSS and HTML for buttons, providing the same structure for them ([#269](https://github.com/wazuh/wazuh-dashboard-plugins/pull/269)).
- The API list on Settings now shows the latest inserted API at the beginning of the list ([#261](https://github.com/wazuh/wazuh-dashboard-plugins/pull/261)).
- The check for the currently applied pattern has been improved, providing clever handling of Elasticsearch errors ([#271](https://github.com/wazuh/wazuh-dashboard-plugins/pull/271)).
- Now on _Settings_, when the Add or Edit API form is active, if you press the other button, it will make the previous one disappear, getting a clearer interface ([#9df1e31](https://github.com/wazuh/wazuh-dashboard-plugins/commit/9df1e317903edf01c81eba068da6d20a8a1ea7c2)).

### Fixed

- Fixed visualizations directive to properly load the _Manager/Ruleset_ visualizations ([#262](https://github.com/wazuh/wazuh-dashboard-plugins/pull/262)).
- Fixed a bug where the classic extensions were not affected by the settings of the `config.yml` file ([#266](https://github.com/wazuh/wazuh-dashboard-plugins/pull/266)).
- Fixed minor CSS bugs from the conversion to directives to some components ([#266](https://github.com/wazuh/wazuh-dashboard-plugins/pull/266)).
- Fixed bug in the tables directive when accessing a member it doesn't exist ([#266](https://github.com/wazuh/wazuh-dashboard-plugins/pull/266)).
- Fixed browser console log error when clicking the Wazuh logo on the app ([#6647fbc](https://github.com/wazuh/wazuh-dashboard-plugins/commit/6647fbc051c2bf69df7df6e247b2b2f46963f194)).

### Removed

- Removed the `kbn-dis` directive from _Manager/Ruleset_ ([#262](https://github.com/wazuh/wazuh-dashboard-plugins/pull/262)).
- Removed the `filters.js` and `kibana_fields_file.json` files ([#263](https://github.com/wazuh/wazuh-dashboard-plugins/pull/263)).
- Removed the `implicitFilters` service ([#270](https://github.com/wazuh/wazuh-dashboard-plugins/pull/270)).
- Removed visualizations loading status trace from controllers and visualization directive ([#270](https://github.com/wazuh/wazuh-dashboard-plugins/pull/270)).

## Wazuh v3.2.0 - Kibana v6.2.1 - Revision 383

### Added

- Support for Wazuh 3.2.0.
- Compatibility with Kibana 6.1.0 to Kibana 6.2.1.
- New tab for vulnerability detector alerts.

### Changed

- The app now shows the index pattern selector only if the list length is greater than 1.
  - If it's exactly 1 shows the index pattern without a selector.
- Now the index pattern selector only shows the compatible ones.
  - It's no longer possible to select the `wazuh-monitoring` index pattern.
- Updated Bootstrap to 3.3.7.
- Improved filter propagation between Discover and the visualizations.
- Replaced the login route name from /login to /wlogin to avoid conflict with X-Pack own login route.

### Fixed

- Several CSS bugfixes for better compatibility with Kibana 6.2.1.
- Some variables changed for adapting new Wazuh API requests.
- Better error handling for some Elastic-related messages.
- Fixed browser console error from top-menu directive.
- Removed undesired md-divider from Manager/Logs.
- Adjusted the width of a column in Manager/Logs to avoid overflow issues with the text.
- Fixed a wrong situation with the visualizations when we refresh the Manager/Rules tab.

### Removed

- Removed the `travis.yml` file.

## Wazuh v3.1.0 - Kibana v6.1.3 - Revision 380

### Added

- Support for Wazuh 3.1.0.
- Compatibility with Kibana 6.1.3.
- New error handler for better app errors reporting.
- A new extension for Amazon Web Services alerts.
- A new extension for VirusTotal alerts.
- New agent configuration tab:
  - Visualize the current group configuration for the currently selected agent on the app.
  - Navigate through the different tabs to see which configuration is being used.
  - Check the synchronization status for the configuration.
  - View the current group of the agent and click on it to go to the Groups tab.
- New initial health check for checking some app components.
- New YAML config file:
  - Define the initial index pattern.
  - Define specific checks for the healthcheck.
  - Define the default extensions when adding new APIs.
- New index pattern selector dropdown on the top navbar.
  - The app will reload applying the new index pattern.
- Added new icons for some sections of the app.

### Changed

- New visualizations loader, with much better performance.
- Improved reindex process for the .wazuh index when upgrading from a 2.x-5.x version.
- Adding 365 days expiring time to the cookies.
- Change default behaviour for the config file. Now everything is commented with default values.
  - You need to edit the file, remove the comment mark and apply the desired value.
- Completely redesigned the manager configuration tab.
- Completely redesigned the groups tab.
- App tables have now unified CSS classes.

### Fixed

- Play real-time button has been fixed.
- Preventing duplicate APIs from feeding the wazuh-monitoring index.
- Fixing the check manager connection button.
- Fixing the extensions settings so they are preserved over time.
- Much more error handling messages in all the tabs.
- Fixed OS filters in agents list.
- Fixed autocomplete lists in the agents, rules and decoders list so they properly scroll.
- Many styles bugfixes for the different browsers.
- Reviewed and fixed some visualizations not showing accurate information.

### Removed

- Removed index pattern configuration from the `package.json` file.
- Removed unnecessary dependencies from the `package.json` file.

## Wazuh v3.0.0 - Kibana v6.1.0 - Revision 371

### Added

- You can configure the initial index-pattern used by the plugin in the initialPattern variable of the app's package.json.
- Auto `.wazuh` reindex from Wazuh 2.x - Kibana 5.x to Wazuh 3.x - Kibana 6.x.
  - The API credentials will be automatically migrated to the new installation.
- Dynamically changed the index-pattern used by going to the Settings -> Pattern tab.
  - Wazuh alerts compatibility auto detection.
- New loader for visualizations.
- Better performance: now the tabs use the same Discover tab, only changing the current filters.
- New Groups tab.
  - Now you can check your group configuration (search its agents and configuration files).
- The Logs tab has been improved.
  - You can sort by field and the view has been improved.
- Achieved a clearer interface with implicit filters per tab showed as unremovable chips.

### Changed

- Dynamically creating .kibana index if necessary.
- Better integration with Kibana Discover.
- Visualizations loaded at initialization time.
- New sync system to wait for Elasticsearch JS.
- Decoupling selected API and pattern from backend and moved to the client side.

## Wazuh v2.1.0 - Kibana v5.6.1 - Revision 345

### Added

- Loading icon while Wazuh loads the visualizations.
- Add/Delete/Restart agents.
- OS agent filter

### Changed

- Using genericReq when possible.

## Wazuh v2.0.1 - Kibana v5.5.1 - Revision 339

### Changed

- New index in Elasticsearch to save Wazuh set up configuration
- Short URL's is now supported
- A native base path from kibana.yml is now supported

### Fixed

- Search bar across panels now support parenthesis grouping
- Several CSS fixes for IE browser<|MERGE_RESOLUTION|>--- conflicted
+++ resolved
@@ -2,8 +2,7 @@
 
 All notable changes to the Wazuh app project will be documented in this file.
 
-<<<<<<< HEAD
-## Wazuh v5.0.0 - OpenSearch Dashboards 2.13.0 - Revision 00
+## Wazuh v5.0.0 - OpenSearch Dashboards 2.16.0 - Revision 00
 
 ### Added
 
@@ -13,10 +12,7 @@
 
 - Removed `ossec` references in repository [#6926](https://github.com/wazuh/wazuh-dashboard-plugins/pull/6926)
 
-## Wazuh v4.10.0 - OpenSearch Dashboards 2.13.0 - Revision 00
-=======
 ## Wazuh v4.10.0 - OpenSearch Dashboards 2.16.0 - Revision 00
->>>>>>> ee74a596
 
 ### Added
 
