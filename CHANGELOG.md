# Change Log

All notable changes to the Wazuh app project will be documented in this file.

## Wazuh v4.10.0 - OpenSearch Dashboards 2.16.0 - Revision 01

### Added

- Support for Wazuh 4.10.0
<<<<<<< HEAD
- Added a visulization to Vulnerabilities Detection dashboard related to evalution status count [#6968](https://github.com/wazuh/wazuh-dashboard-plugins/pull/6968)

### Fixed

- Fixed some fields were not correctly rendering or not using the field format in some tables [#6968](https://github.com/wazuh/wazuh-dashboard-plugins/pull/6968)
=======
- Added sample data for YARA [#6964](https://github.com/wazuh/wazuh-dashboard-plugins/issues/6964)
>>>>>>> 8076575b

### Changed

- Update malware detection group values in data sources [#6963](https://github.com/wazuh/wazuh-dashboard-plugins/issues/6963)
- Changed the registration id of the Settings application for compatibility with Opensearch Dashboard 2.16.0 [#6938](https://github.com/wazuh/wazuh-dashboard-plugins/pull/6938)
- Changed Malware detection dashboard visualizations [#6964](https://github.com/wazuh/wazuh-dashboard-plugins/issues/6964)

### Fixed

- Fixed read-only users could not access to Statistics application [#7001](https://github.com/wazuh/wazuh-dashboard-plugins/pull/7001)

### Removed

- Removed agent RBAC filters from dashboard queries [#6945](https://github.com/wazuh/wazuh-dashboard-plugins/pull/6945)
- Removed GET /elastic/statistics API endpoint [#7001](https://github.com/wazuh/wazuh-dashboard-plugins/pull/7001)

## Wazuh v4.9.1 - OpenSearch Dashboards 2.13.0 - Revision 01

### Added

- Support for Wazuh 4.9.1
- Add feature to filter by field in the events table rows [#6977](https://github.com/wazuh/wazuh-dashboard-plugins/pull/6991)

### Fixed

- Fixed issue causing vulnerability dashboard to fail loading for read-only users [#6933](https://github.com/wazuh/wazuh-dashboard-plugins/pull/6993)
- Fixed the temporal directory variable on the the command to deploy a new Windows agent [#6905](https://github.com/wazuh/wazuh-dashboard-plugins/pull/6905)
- Fixed an error on the command to deploy a new macOS agent that could cause the registration password had a wrong value because a `\n` could be included [#6906](https://github.com/wazuh/wazuh-dashboard-plugins/pull/6906)
- Fixed rendering an active response as disabled when is active [#6901](https://github.com/wazuh/wazuh-dashboard-plugins/pull/6901)
- Fixed an error on Dev Tools when using payload properties as arrays [#6908](https://github.com/wazuh/wazuh-dashboard-plugins/pull/6908)
- Fixed of the font size in the table used in the events tab, in the Threat hunting dashboard tab and in the Vulnerabilities inventory tab [#6987](https://github.com/wazuh/wazuh-dashboard-plugins/pull/6987)
- Fixed missing link to Vulnerabilities detection and Office 365 in the agent menu of `Endpoints Summary` [#6983](https://github.com/wazuh/wazuh-dashboard-plugins/pull/6983)
- Fixed missing options depending on agent operating system in the agent configuration report [#6983](https://github.com/wazuh/wazuh-dashboard-plugins/pull/6983)
- Fixed an style that affected the Discover plugin [#6989](https://github.com/wazuh/wazuh-dashboard-plugins/pull/6989)
- Fixed a problem updating the API host registry in the GET /api/check-stored-api [#6995](https://github.com/wazuh/wazuh-dashboard-plugins/pull/6995)

### Changed

- Change the text of the query limit tooltip [#6981](https://github.com/wazuh/wazuh-dashboard-plugins/pull/6981)
- Upgraded the `axios` dependency to `1.7.4` [#6919](https://github.com/wazuh/wazuh-dashboard-plugins/pull/6919)
- Improved MITRE ATT&CK intelligence flyout details readability [#6954](https://github.com/wazuh/wazuh-dashboard-plugins/pull/6954)
- Upgraded Event-tab column selector showing first the picked columns [#6984](https://github.com/wazuh/wazuh-dashboard-plugins/pull/6984)
- Changed vulnerabilities.reference to links in Vulnerability Detection > Inventory columns [#6960](https://github.com/wazuh/wazuh-dashboard-plugins/pull/6960)
- Upgraded the `follow-redirects` dependency to `1.15.6` [#6982](https://github.com/wazuh/wazuh-dashboard-plugins/pull/6982)
- Changed many loading spinners in some views to loading search progress [#6956](https://github.com/wazuh/wazuh-dashboard-plugins/pull/6956)

### Removed

- Removed the XML autoformat function group configuration due to performance [#6999](https://github.com/wazuh/wazuh-dashboard-plugins/pull/6999)

## Wazuh v4.9.0 - OpenSearch Dashboards 2.13.0 - Revision 07

### Added

- Support for Wazuh 4.9.0
- Added AngularJS dependencies [#6145](https://github.com/wazuh/wazuh-dashboard-plugins/pull/6145)
- Improve fleet management by adding 'Edit Agent Groups' and 'Upgrade Agents' actions, as well as a filter to show only outdated agents [#6250](https://github.com/wazuh/wazuh-dashboard-plugins/pull/6250) [#6476](https://github.com/wazuh/wazuh-dashboard-plugins/pull/6476) [#6274](https://github.com/wazuh/wazuh-dashboard-plugins/pull/6274) [#6501](https://github.com/wazuh/wazuh-dashboard-plugins/pull/6501) [#6529](https://github.com/wazuh/wazuh-dashboard-plugins/pull/6529) [#6648](https://github.com/wazuh/wazuh-dashboard-plugins/pull/6648)
- Added propagation of updates from the table to dashboard visualizations in Endpoints summary [#6460](https://github.com/wazuh/wazuh-dashboard-plugins/pull/6460) [#6737](https://github.com/wazuh/wazuh-dashboard-plugins/pull/6737)
- Handle index pattern selector on new discover [#6499](https://github.com/wazuh/wazuh-dashboard-plugins/pull/6499)
- Added macOS log collector tab [#6545](https://github.com/wazuh/wazuh-dashboard-plugins/pull/6545)
- Added ability to disable the edition of configuration through API endpoints and UI [#6557](https://github.com/wazuh/wazuh-dashboard-plugins/issues/6557)
- Added journald log collector tab [#6572](https://github.com/wazuh/wazuh-dashboard-plugins/pull/6572)
- Added HAProxy helper settings to cluster configuration [#6653](https://github.com/wazuh/wazuh-dashboard-plugins/pull/6653)
- Added ability to open the report file or Reporting application from the toast message [#6558](https://github.com/wazuh/wazuh-dashboard-plugins/pull/6558)
- Added support for agents to Office 365 [#6558](https://github.com/wazuh/wazuh-dashboard-plugins/pull/6558)
- Added pinned agent data validation when rendering the Inventory data, Stats and Configuration tabs in Agent preview of Endpoints Summary [#6800](https://github.com/wazuh/wazuh-dashboard-plugins/pull/6800)
- Added wz-link component to make redirections [#6848](https://github.com/wazuh/wazuh-dashboard-plugins/pull/6848)
- Added embedded and customized `dom-to-image-more` dependency [#6902](https://github.com/wazuh/wazuh-dashboard-plugins/pull/6902)

### Changed

- Removed legacy embedded discover [#6120](https://github.com/wazuh/wazuh-dashboard-plugins/issues/6120)
- Allow editing groups for an agent from Endpoints Summary [#6250](https://github.com/wazuh/wazuh-dashboard-plugins/pull/6250)
- Changed how the configuration is managed in the backend side [#6337](https://github.com/wazuh/wazuh-dashboard-plugins/pull/6337) [#6573](https://github.com/wazuh/wazuh-dashboard-plugins/pull/6573)
- Changed the view of API is down and check connection to Server APIs application [#6337](https://github.com/wazuh/wazuh-dashboard-plugins/pull/6337)
- Changed the usage of the endpoint GET /groups/{group_id}/files/{file_name} [#6385](https://github.com/wazuh/wazuh-dashboard-plugins/pull/6385)
- Refactoring and redesign endpoints summary visualizations [#6268](https://github.com/wazuh/wazuh-dashboard-plugins/pull/6268) [#6832](https://github.com/wazuh/wazuh-dashboard-plugins/pull/6832)
- Moved AngularJS settings controller to ReactJS [#6580](https://github.com/wazuh/wazuh-dashboard-plugins/pull/6580)
- Moved AngularJS controller and view for manage groups to ReactJS [#6543](https://github.com/wazuh/wazuh-dashboard-plugins/pull/6543)
- Moved AngularJS controllers and views of Tools and Dev Tools to ReactJS [#6544](https://github.com/wazuh/wazuh-dashboard-plugins/pull/6544)
- Moved the AngularJS controller and template of blank screen to ReactJS component [#6538](https://github.com/wazuh/wazuh-dashboard-plugins/pull/6538)
- Moved AngularJS controller for management to ReactJS component [#6555](https://github.com/wazuh/wazuh-dashboard-plugins/pull/6555)
- Moved AngularJS controller for overview to ReactJS component [#6594](https://github.com/wazuh/wazuh-dashboard-plugins/pull/6594)
- Moved the registry data to in-memory cache [#6481](https://github.com/wazuh/wazuh-dashboard-plugins/pull/6481)
- Enhanced the validation for `enrollment.dns` on App Settings application [#6573](https://github.com/wazuh/wazuh-dashboard-plugins/pull/6573)
- Moved AngularJS controller for the agent view to ReactJS [#6618](https://github.com/wazuh/wazuh-dashboard-plugins/pull/6618)
- Implemented new data source feature on MITRE ATT&CK module [#6482](https://github.com/wazuh/wazuh-dashboard-plugins/pull/6482)
- Upgraded versions of `follow-redirects` and `es5-ext` [#6626](https://github.com/wazuh/wazuh-dashboard-plugins/pull/6626)
- Changed agent log collector socket API response controller component [#6660](https://github.com/wazuh/wazuh-dashboard-plugins/pull/6660)
- Improved margins and paddings in the Events, Inventory and Control tabs [#6708](https://github.com/wazuh/wazuh-dashboard-plugins/pull/6708)
- Refactored the search bar to correctly handle fixed and user-added filters [#6716](https://github.com/wazuh/wazuh-dashboard-plugins/pull/6716) [#6755](https://github.com/wazuh/wazuh-dashboard-plugins/pull/6755) [#6833](https://github.com/wazuh/wazuh-dashboard-plugins/pull/6833)
- Generate URL with predefined filters [#6745](https://github.com/wazuh/wazuh-dashboard-plugins/pull/6745)
- Migrated AngularJS routing to ReactJS [#6689](https://github.com/wazuh/wazuh-dashboard-plugins/pull/6689) [#6775](https://github.com/wazuh/wazuh-dashboard-plugins/pull/6775) [#6790](https://github.com/wazuh/wazuh-dashboard-plugins/pull/6790) [#6893](https://github.com/wazuh/wazuh-dashboard-plugins/pull/6893)
- Improvement of the filter management system by implementing new standard modules [#6534](https://github.com/wazuh/wazuh-dashboard-plugins/pull/6534) [#6772](https://github.com/wazuh/wazuh-dashboard-plugins/pull/6772) [#6873](https://github.com/wazuh/wazuh-dashboard-plugins/pull/6873)
- Changed permalink field in the Events tab table in Virustotal to show an external link [#6839](https://github.com/wazuh/wazuh-dashboard-plugins/pull/6839)
- Changed the logging system to use the provided by the platform [#6161](https://github.com/wazuh/wazuh-dashboard-plugins/pull/6161)
- Changed the internal control from Endpoint Groups to a control via url. [#6890](https://github.com/wazuh/wazuh-dashboard-plugins/pull/6890)
- Changed the internal control from MITRE ATT&CK > intelligence > Table to a control via url. [#6882](https://github.com/wazuh/wazuh-dashboard-plugins/pull/6882)
- Changed the display of rule details flyout to be based on URL [#6886](https://github.com/wazuh/wazuh-dashboard-plugins/pull/6886)
- Changed the order of columns on Vulnerabilities Detection > Events table [#6949](https://github.com/wazuh/wazuh-dashboard-plugins/pull/6949)

### Fixed

- Fixed the scripted fields disappear when the fields of the events index pattern was refreshed [#6237](https://github.com/wazuh/wazuh-dashboard-plugins/pull/6237)
- Fixed an error of malformed table row on the generation of PDF reports [#6558](https://github.com/wazuh/wazuh-dashboard-plugins/pull/6558)
- Fixed the sample alerts scripts to generate valid IP ranges and file hashes [#6667](https://github.com/wazuh/wazuh-dashboard-plugins/pull/6667)
- Fixed cronjob max seconds interval validation [#6730](https://github.com/wazuh/wazuh-dashboard-plugins/pull/6730)
- Fixed styles in small height viewports [#6747](https://github.com/wazuh/wazuh-dashboard-plugins/pull/6747)
- Fixed behavior in Configuration Assessment when changing API [#6770](https://github.com/wazuh/wazuh-dashboard-plugins/pull/6770)
- Fixed the fixed maximum width of the clear session button in the ruleset test view [#6871](https://github.com/wazuh/wazuh-dashboard-plugins/pull/6871)
- Fixed the width of the "last modified" column of the table in Windows Registry [#6876](https://github.com/wazuh/wazuh-dashboard-plugins/pull/6876)
- Fixed redirection to FIM > Inventory > Files from FIM > Inventory > Windows Registry when switching to non-Windows agent. [#6880](https://github.com/wazuh/wazuh-dashboard-plugins/pull/6880)

### Removed

- Removed some branding references across the application. [#6155](https://github.com/wazuh/wazuh-dashboard-plugins/pull/6155)
- Removed API endpoint GET /api/timestamp [#6481](https://github.com/wazuh/wazuh-dashboard-plugins/pull/6481)
- Removed API endpoint PUT /api/update-hostname/{id} [#6481](https://github.com/wazuh/wazuh-dashboard-plugins/pull/6481)
- Removed API endpoint DELETE /hosts/remove-orphan-entries [#6481](https://github.com/wazuh/wazuh-dashboard-plugins/pull/6481)
- Removed AngularJS component `click-action` [#6613](https://github.com/wazuh/wazuh-dashboard-plugins/pull/6613)
- Removed AngularJS service `config-handler` [#6631](https://github.com/wazuh/wazuh-dashboard-plugins/pull/6631)
- Removed legacy discover references and methods [#6646](https://github.com/wazuh/wazuh-dashboard-plugins/pull/6646)
- Removed custom EuiSuggestItem component in favor of OUI's native component [#6714](https://github.com/wazuh/wazuh-dashboard-plugins/pull/6714)
- Removed API endpoint unused endpoints from creation of old visualizations: GET /elastic/visualizations/{tab}/{pattern} and GET /elastic/visualizations/{tab}/{pattern} [#6782](https://github.com/wazuh/wazuh-dashboard-plugins/pull/6782)
- Removed `logs.level` setting [#6161](https://github.com/wazuh/wazuh-dashboard-plugins/pull/6161)
- Removed the usage of `wazuhapp-plain.log`, `wazuhapp.log`, `wazuh-ui-plain.log` and `wazuh-ui.log` files [#6161](https://github.com/wazuh/wazuh-dashboard-plugins/pull/6161)
- Removed the `App logs` application [#6161](https://github.com/wazuh/wazuh-dashboard-plugins/pull/6161)
- Removed API endpoint GET /utils/logs/ui [#6161](https://github.com/wazuh/wazuh-dashboard-plugins/pull/6161)
- Removed API endpoint GET /utils/logs [#6161](https://github.com/wazuh/wazuh-dashboard-plugins/pull/6161)
- Removed embedded `dom-to-image` dependency [#6902](https://github.com/wazuh/wazuh-dashboard-plugins/pull/6902)

## Wazuh v4.8.2 - OpenSearch Dashboards 2.10.0 - Revision 01

### Added

- Support for Wazuh 4.8.2

## Wazuh v4.8.1 - OpenSearch Dashboards 2.10.0 - Revision 04

### Added

- Support for Wazuh 4.8.1

### Fixed

- Removed the unexpected `delay` parameter on the server API requests [#6778](https://github.com/wazuh/wazuh-dashboard-plugins/pull/6778)
- Fixed home KPI links with custom or index pattern whose title is different to the id [#6777](https://github.com/wazuh/wazuh-dashboard-plugins/pull/6777)
- Fixed colors related to vulnerability severity levels on Vulnerability Detection dashboard [#6793](https://github.com/wazuh/wazuh-dashboard-plugins/pull/6793)
- Fixed pinned agent error in vulnerabilities events tab [#6827](https://github.com/wazuh/wazuh-dashboard-plugins/pull/6827)

## Wazuh v4.8.0 - OpenSearch Dashboards 2.10.0 - Revision 12

### Added

- Support for Wazuh 4.8.0
- Added the ability to check if there are available updates from the UI. [#6093](https://github.com/wazuh/wazuh-dashboard-plugins/pull/6093) [#6256](https://github.com/wazuh/wazuh-dashboard-plugins/pull/6256) [#6328](https://github.com/wazuh/wazuh-dashboard-plugins/pull/6328)
- Added remember server address check [#5791](https://github.com/wazuh/wazuh-dashboard-plugins/pull/5791)
- Added the ssl_agent_ca configuration to the SSL Settings form [#6083](https://github.com/wazuh/wazuh-dashboard-plugins/pull/6083)
- Added global vulnerabilities dashboards [#5896](https://github.com/wazuh/wazuh-dashboard-plugins/pull/5896)
- Added an agent selector to the agent view [#5840](https://github.com/wazuh/wazuh-dashboard-plugins/pull/5840)
- Added information icon with tooltip on the most active agent in the endpoint summary view [#6364](https://github.com/wazuh/wazuh-dashboard-plugins/pull/6364) [#6421](https://github.com/wazuh/wazuh-dashboard-plugins/pull/6421)
- Added a dash with a tooltip in the server APIs table when the run as is disabled [#6354](https://github.com/wazuh/wazuh-dashboard-plugins/pull/6354)

### Changed

- Moved the plugin menu to platform applications into the side menu [#5840](https://github.com/wazuh/wazuh-dashboard-plugins/pull/5840) [#6226](https://github.com/wazuh/wazuh-dashboard-plugins/pull/6226) [#6244](https://github.com/wazuh/wazuh-dashboard-plugins/pull/6244) [#6423](https://github.com/wazuh/wazuh-dashboard-plugins/pull/6423) [#6510](https://github.com/wazuh/wazuh-dashboard-plugins/pull/6510) [#6591](https://github.com/wazuh/wazuh-dashboard-plugins/pull/6591)
- Changed dashboards visualizations definitions. [#6035](https://github.com/wazuh/wazuh-dashboard-plugins/pull/6035) [#6632](https://github.com/wazuh/wazuh-dashboard-plugins/pull/6632) [#6690](https://github.com/wazuh/wazuh-dashboard-plugins/pull/6690)
- Change the display order of tabs in all modules. [#6067](https://github.com/wazuh/wazuh-dashboard-plugins/pull/6067)
- Upgraded the `axios` dependency to `1.6.1` [#6114](https://github.com/wazuh/wazuh-dashboard-plugins/pull/6114)
- Changed the API configuration title in the Server APIs section. [#6373](https://github.com/wazuh/wazuh-dashboard-plugins/pull/6373)
- Changed overview home top KPIs. [#6379](https://github.com/wazuh/wazuh-dashboard-plugins/pull/6379) [#6408](https://github.com/wazuh/wazuh-dashboard-plugins/pull/6408) [#6569](https://github.com/wazuh/wazuh-dashboard-plugins/pull/6569)
- Updated the PDF report year number. [#6492](https://github.com/wazuh/wazuh-dashboard-plugins/pull/6492)
- Changed overview home font size [#6627](https://github.com/wazuh/wazuh-dashboard-plugins/pull/6627)
- Changed endpoints summary KPIs, index pattern and APIs selects font sizes [#6702](https://github.com/wazuh/wazuh-dashboard-plugins/pull/6702)

### Fixed

- Fixed a problem with the agent menu header when the side menu is docked [#5840](https://github.com/wazuh/wazuh-dashboard-plugins/pull/5840)
- Fixed how the query filters apply on the Security Alerts table [#6102](https://github.com/wazuh/wazuh-dashboard-plugins/pull/6102)
- Fixed exception in agent view when an agent doesn't have policies [#6177](https://github.com/wazuh/wazuh-dashboard-plugins/pull/6177)
- Fixed exception in Inventory when agents don't have OS information [#6177](https://github.com/wazuh/wazuh-dashboard-plugins/pull/6177)
- Fixed pinned agent state in URL [#6177](https://github.com/wazuh/wazuh-dashboard-plugins/pull/6177)
- Fixed invalid date format in about and agent views [#6234](https://github.com/wazuh/wazuh-dashboard-plugins/pull/6234)
- Fixed script to install agents on macOS when you have password to deploy [#6305](https://github.com/wazuh/wazuh-dashboard-plugins/pull/6305)
- Fixed a problem with the address validation on Deploy New Agent [#6327](https://github.com/wazuh/wazuh-dashboard-plugins/pull/6327)
- Fixed a typo in an abbreviation for Fully Qualified Domain Name [#6333](https://github.com/wazuh/wazuh-dashboard-plugins/pull/6333)
- Fixed server statistics when cluster mode is disabled [#6352](https://github.com/wazuh/wazuh-dashboard-plugins/pull/6352)
- Fixed wrong value at server stat Archives queue usage [#6342](https://github.com/wazuh/wazuh-dashboard-plugins/pull/6342)
- Fixed the help menu, to be consistent and avoid duplication [#6374](https://github.com/wazuh/wazuh-dashboard-plugins/pull/6374)
- Fixed the axis label visual bug from dashboards [#6378](https://github.com/wazuh/wazuh-dashboard-plugins/pull/6378)
- Fixed a error pop-up spawn in MITRE ATT&CK [#6431](https://github.com/wazuh/wazuh-dashboard-plugins/pull/6431)
- Fixed minor style issues [#6484](https://github.com/wazuh/wazuh-dashboard-plugins/pull/6484) [#6489](https://github.com/wazuh/wazuh-dashboard-plugins/pull/6489) [#6587](https://github.com/wazuh/wazuh-dashboard-plugins/pull/6587) [#6868](https://github.com/wazuh/wazuh-dashboard-plugins/pull/6868)
- Fixed "View alerts of this Rule" link [#6553](https://github.com/wazuh/wazuh-dashboard-plugins/pull/6553)
- Fixed disconnected agent configuration error [#6587](https://github.com/wazuh/wazuh-dashboard-plugins/pull/6617)

### Removed

- Removed the `disabled_roles` and `customization.logo.sidebar` settings [#5840](https://github.com/wazuh/wazuh-dashboard-plugins/pull/5840)
- Removed the ability to configure the visibility of modules and removed `extensions.*` settings [#5840](https://github.com/wazuh/wazuh-dashboard-plugins/pull/5840)
- Removed the implicit filter of WQL language of the search bar UI [#6174](https://github.com/wazuh/wazuh-dashboard-plugins/pull/6174)
- Removed notice of old Discover deprecation [#6341](https://github.com/wazuh/wazuh-dashboard-plugins/pull/6341)
- Removed compilation date field from the app [#6366](https://github.com/wazuh/wazuh-dashboard-plugins/pull/6366)
- Removed WAZUH_REGISTRATION_SERVER from Windows agent deployment command [#6361](https://github.com/wazuh/wazuh-dashboard-plugins/pull/6361)

## Wazuh v4.7.5 - OpenSearch Dashboards 2.8.0 - Revision 02

### Added

- Support for Wazuh 4.7.5
- Added sanitization to custom branding SVG files [#6687](https://github.com/wazuh/wazuh-dashboard-plugins/pull/6687)

### Fixed

- Fixed a missing space in the macOS register agent command when a password is required [#6718](https://github.com/wazuh/wazuh-dashboard-plugins/pull/6718)

## Wazuh v4.7.4 - OpenSearch Dashboards 2.8.0 - Revision 02

### Added

- Support for Wazuh 4.7.4

## Wazuh v4.7.3 - OpenSearch Dashboards 2.8.0 - Revision 02

### Added

- Support for Wazuh 4.7.3

### Fixed

- Fixed CDB List import file feature [#6458](https://github.com/wazuh/wazuh-dashboard-plugins/pull/6458)

## Wazuh v4.7.2 - OpenSearch Dashboards 2.8.0 - Revision 02

### Added

- Support for Wazuh 4.7.2
- Added contextual information in the register agent commands [#6208](https://github.com/wazuh/wazuh-dashboard-plugins/pull/6208)
- Added host name and board serial information to Agents > Inventory data [#6191](https://github.com/wazuh/wazuh-dashboard-plugins/pull/6191)

### Fixed

- Fixed Agents preview page load when there are no registered agents [#6185](https://github.com/wazuh/wazuh-dashboard-plugins/pull/6185)
- Fixed the endpoint to get Wazuh server auth configuration [#6206](https://github.com/wazuh/wazuh-dashboard-plugins/pull/6206) [#6213](https://github.com/wazuh/wazuh-dashboard-plugins/pull/6213)
- Fixed error navigating back to agent in some scenarios [#6224](https://github.com/wazuh/wazuh-dashboard-plugins/pull/6224)

## Wazuh v4.7.1 - OpenSearch Dashboards 2.8.0 - Revision 03

### Added

- Support for Wazuh 4.7.1

### Fixed

- Fixed problem when using non latin characters in the username [#6076](https://github.com/wazuh/wazuh-dashboard-plugins/pull/6076)
- Fixed UI crash on retrieving log collection configuration for macos agent. [#6104](https://github.com/wazuh/wazuh-dashboard-plugins/pull/6104)
- Fixed incorrect validation of the agent name on the Deploy new agent window [#6105](https://github.com/wazuh/wazuh-dashboard-plugins/pull/6105)
- Fixed missing columns in the agents table of Groups [#6184](https://github.com/wazuh/wazuh-dashboard-plugins/pull/6184)

## Wazuh v4.7.0 - OpenSearch Dashboards 2.8.0 - Revision 04

### Added

- Support for Wazuh 4.7.0
- Added `status detail` column in the agents table. [#5680](https://github.com/wazuh/wazuh-dashboard-plugins/pull/5680)
- Added agent register wizard handle properly special characters in password [#5738](https://github.com/wazuh/wazuh-dashboard-plugins/pull/5738)

### Changed

- Changed Network ports table columns for Linux agents. [#5636](https://github.com/wazuh/wazuh-dashboard-plugins/pull/5636)
- Updated development dependencies (`@typescript-eslint/eslint-plugin, @typescript-eslint/parser, eslint, swagger-client`)[#5748](https://github.com/wazuh/wazuh-dashboard-plugins/pull/5748)
- Changed timelion type displays in the management > statistics section to line type displays. [5707](https://github.com/wazuh/wazuh-dashboard-plugins/pull/5707)

### Fixed

- Fixed problem with new or missing columns in agent table. [#5591](https://github.com/wazuh/wazuh-dashboard-plugins/pull/5591)
- Fixed the color of the agent name in the groups section in dark mode. [#5676](https://github.com/wazuh/wazuh-dashboard-plugins/pull/5676) [#6018](https://github.com/wazuh/wazuh-dashboard-plugins/pull/6018)
- Fixed the propagation event so that the flyout data, in the decoders, does not change when the button is pressed. [#5597](https://github.com/wazuh/wazuh-dashboard-plugins/pull/5597)
- Fixed the tooltips of the tables in the security section, and unnecessary requests are removed. [#5631](https://github.com/wazuh/wazuh-dashboard-plugins/pull/5631)

### Removed

- Removed views in JSON and XML formats from management settings. [#5747](https://github.com/wazuh/wazuh-dashboard-plugins/pull/5747)

## Wazuh v4.6.0 - OpenSearch Dashboards 2.8.0 - Revision 03

### Added

- Added rel="noopener noreferrer" in documentation links. [#5197](https://github.com/wazuh/wazuh-dashboard-plugins/pull/5197) [#5274](https://github.com/wazuh/wazuh-dashboard-plugins/pull/5274) [#5298](https://github.com/wazuh/wazuh-dashboard-plugins/pull/5298) [#5409](https://github.com/wazuh/wazuh-dashboard-plugins/pull/5409)
- Added `ignore` and `restrict` options to Syslog configuration. [#5203](https://github.com/wazuh/wazuh-dashboard-plugins/pull/5203)
- Added the `extensions.github` and `extensions.office` settings to the default configuration file [#5376](https://github.com/wazuh/wazuh-dashboard-plugins/pull/5376)
- Added new global error treatment (client-side) [#4163](https://github.com/wazuh/wazuh-dashboard-plugins/pull/4163)
- Added new CLI to generate API data from specification file [#5519](https://github.com/wazuh/wazuh-dashboard-plugins/pull/5519)
- Added specific RBAC permissions to Security section [#5551](https://github.com/wazuh/wazuh-dashboard-plugins/pull/5551)
- Added Refresh and Export formatted button to panels in Agents > Inventory data [#5443](https://github.com/wazuh/wazuh-dashboard-plugins/pull/5443)
- Added Refresh and Export formatted buttons to Management > Cluster > Nodes [#5491](https://github.com/wazuh/wazuh-dashboard-plugins/pull/5491)

### Changed

- Changed of regular expression in RBAC. [#5201](https://github.com/wazuh/wazuh-dashboard-plugins/pull/5201)
- Migrate the timeFilter, metaFields, maxBuckets health checks inside the pattern check. [#5384](https://github.com/wazuh/wazuh-dashboard-plugins/pull/5384)
- Changed the query to search for an agent in `management/configuration`. [#5485](https://github.com/wazuh/wazuh-dashboard-plugins/pull/5485)
- Changed the search bar in management/log to the one used in the rest of the app. [#5476](https://github.com/wazuh/wazuh-dashboard-plugins/pull/5476)
- Changed the design of the wizard to add agents. [#5457](https://github.com/wazuh/wazuh-dashboard-plugins/pull/5457)
- Changed the search bar in Management (Rules, Decoders, CDB List, Groups, Cluster > Nodes) and Modules (Vulnerabilities > Inventory, Security Configuration Assessment > Inventory > {Policy ID} > Checks, MITRE ATT&CK > Intelligence > {Resource}, Integrity monitoring > Inventory > Files, Integrity monitoring > Inventory > Registry), Agent Inventory data, Explore agent modal, Agents [#5363](https://github.com/wazuh/wazuh-dashboard-plugins/pull/5363) [#5442](https://github.com/wazuh/wazuh-dashboard-plugins/pull/5442) [#5443](https://github.com/wazuh/wazuh-dashboard-plugins/pull/5443) [#5444](https://github.com/wazuh/wazuh-dashboard-plugins/pull/5444) [#5445](https://github.com/wazuh/wazuh-dashboard-plugins/pull/5445) [#5447](https://github.com/wazuh/wazuh-dashboard-plugins/pull/5447) [#5452](https://github.com/wazuh/wazuh-dashboard-plugins/pull/5452) [#5491](https://github.com/wazuh/wazuh-dashboard-plugins/pull/5491) [#5785](https://github.com/wazuh/wazuh-dashboard-plugins/pull/5785) [#5813](https://github.com/wazuh/wazuh-dashboard-plugins/pull/5813)

### Fixed

- Fixed trailing hyphen character for OS value in the list of agents [#4828](https://github.com/wazuh/wazuh-dashboard-plugins/pull/4828)
- Fixed several typos in the code, by @jctello [#4911](https://github.com/wazuh/wazuh-dashboard-plugins/pull/4911)
- Fixed the display of more than one protocol in the Global configuration section [#4917](https://github.com/wazuh/wazuh-dashboard-plugins/pull/4917)
- Handling endpoint response was done when there is no data to show [#4918](https://github.com/wazuh/wazuh-dashboard-plugins/pull/4918)
- Fixed references to Elasticsearch in Wazuh-stack plugin [4894](https://github.com/wazuh/wazuh-dashboard-plugins/pull/4894)
- Fixed the 2 errors that appeared in console in Settings>Configuration section. [#5135](https://github.com/wazuh/wazuh-dashboard-plugins/pull/5135)
- Fixed the GitHub and Office 365 module visibility configuration for each API host was not kept when changing/upgrading the plugin [#5376](https://github.com/wazuh/wazuh-dashboard-plugins/pull/5376)
- Fixed the GitHub and Office 365 modules appear in the main menu when they were not configured [#5376](https://github.com/wazuh/wazuh-dashboard-plugins/pull/5376)
- Fixed TypeError in FIM Inventory using new error handler [#5364](https://github.com/wazuh/wazuh-dashboard-plugins/pull/5364)
- Fixed error when using invalid group configuration [#5423](https://github.com/wazuh/wazuh-dashboard-plugins/pull/5423)
- Fixed repeated requests in inventory data and configurations of an agent. [#5460](https://github.com/wazuh/wazuh-dashboard-plugins/pull/5460)
- Fixed repeated requests in the group table when adding a group or refreshing the table [#5465](https://github.com/wazuh/wazuh-dashboard-plugins/pull/5465)
- Fixed an error in the request body suggestions of API Console [#5521](https://github.com/wazuh/wazuh-dashboard-plugins/pull/5521)
- Fixed some errors related to relative dirname of rule and decoder files [#5734](https://github.com/wazuh/wazuh-dashboard-plugins/pull/5734)
- Fixed package URLs in aarch64 commands [#5879](https://github.com/wazuh/wazuh-dashboard-plugins/pull/5879)
- Fixed install macOS agent commands [5888](https://github.com/wazuh/wazuh-dashboard-plugins/pull/5888)

### Removed

- Removed deprecated request and code in agent's view [#5451](https://github.com/wazuh/wazuh-dashboard-plugins/pull/5451)
- Removed unnecessary dashboard queries caused by the deploy agent view. [#5453](https://github.com/wazuh/wazuh-dashboard-plugins/pull/5453)
- Removed repeated and unnecessary requests in security section. [#5500](https://github.com/wazuh/wazuh-dashboard-plugins/pull/5500)
- Removed scripts to generate API data from live Wazuh manager [#5519](https://github.com/wazuh/wazuh-dashboard-plugins/pull/5519)
- Removed pretty parameter from cron job requests. [#5532](https://github.com/wazuh/wazuh-dashboard-plugins/pull/5532)
- Removed unnecessary requests in `Management/Status` section. [#5528](https://github.com/wazuh/wazuh-dashboard-plugins/pull/5528)
- Removed obsolete code that caused duplicate requests to the api in `Management`. [#5485](https://github.com/wazuh/wazuh-dashboard-plugins/pull/5485)
- Removed unused embedded jquery-ui [#5592](https://github.com/wazuh/wazuh-dashboard-plugins/pull/5592)

## Wazuh v4.5.4 - OpenSearch Dashboards 2.6.0 - Revision 01

### Added

- Support for Wazuh 4.5.4

## Wazuh v4.5.3 - OpenSearch Dashboards 2.6.0 - Revision 02

### Added

- Support for Wazuh 4.5.3

### Changed

- Changed the command to install the agent on SUSE uses zypper [#5925](https://github.com/wazuh/wazuh-dashboard-plugins/pull/5925)

## Wazuh v4.5.2 - OpenSearch Dashboards 2.6.0 - Revision 02

### Added

- Support for Wazuh 4.5.2

### Fixed

- Fixed an error with the commands in the Deploy new agent section for Oracle Linux 6+ agents [#5764](https://github.com/wazuh/wazuh-dashboard-plugins/pull/5764)
- Fixed broken documentation links in `Management/Configuration` section [#5796](https://github.com/wazuh/wazuh-dashboard-plugins/pull/5796)

## Wazuh v4.5.1 - OpenSearch Dashboards 2.6.0 - Revision 03

### Added

- Add Apple Silicon architecture button to the register Agent wizard [#5478](https://github.com/wazuh/wazuh-dashboard-plugins/pull/5478)

### Fixed

- Fixed the rendering of tables that contains IPs and agent overview [#5471](https://github.com/wazuh/wazuh-dashboard-plugins/pull/5471)
- Fixed the agents active coverage stat as NaN in Details panel of Agents section [#5490](https://github.com/wazuh/wazuh-dashboard-plugins/pull/5490)
- Fixed a broken documentation link to agent labels [#5687](https://github.com/wazuh/wazuh-dashboard-plugins/pull/5687)
- Fixed the PDF report filters applied to tables [#5714](https://github.com/wazuh/wazuh-dashboard-plugins/pull/5714)
- Fixed outdated year in the PDF report footer [#5766](https://github.com/wazuh/wazuh-dashboard-plugins/pull/5766)

### Removed

- Removed the agent name in the agent info ribbon [#5497](https://github.com/wazuh/wazuh-dashboard-plugins/pull/5497)

### Changed

- Changed method to perform redirection on agent table buttons [#5539](https://github.com/wazuh/wazuh-dashboard-plugins/pull/5539)
- Changed windows agent service name in the deploy agent wizard [#5538](https://github.com/wazuh/wazuh-dashboard-plugins/pull/5538)
- Changed the requests to get the agent labels for the managers [#5687](https://github.com/wazuh/wazuh-dashboard-plugins/pull/5687)

## Wazuh v4.5.0 - OpenSearch Dashboards 2.6.0 - Revision 01

### Added

- Support for Wazuh 4.5.0

## Wazuh v4.4.5 - OpenSearch Dashboards 2.6.0 - Revision 02

### Added

- Support for Wazuh 4.4.5

## Wazuh v4.4.4 - OpenSearch Dashboards 2.6.0 - Revision 01

### Added

- Support for Wazuh 4.4.4

### Changed

- Changed the title and added a warning in the step 3 of the deploy new agent section. [#5416](https://github.com/wazuh/wazuh-dashboard-plugins/pull/5416)

## Wazuh v4.4.3 - OpenSearch Dashboards 2.6.0 - Revision 01

### Added

- Support for Wazuh 4.4.3

### Fixed

- Fixed command to install the macOS agent on the agent wizard [#5481](https://github.com/wazuh/wazuh-dashboard-plugins/pull/5481) [#5484](https://github.com/wazuh/wazuh-dashboard-plugins/pull/5484)
- Fixed command to start the macOS agent on the agent wizard [#5470](https://github.com/wazuh/wazuh-dashboard-plugins/pull/5470)

## Wazuh v4.4.2 - OpenSearch Dashboards 2.6.0 - Revision 01

### Added

- Support for Wazuh 4.4.2

### Fixed

- Fixed a problem in the backend service to get the plugin configuration [#5428](https://github.com/wazuh/wazuh-dashboard-plugins/pull/5428) [#5432](https://github.com/wazuh/wazuh-dashboard-plugins/pull/5432)

## Wazuh v4.4.1 - OpenSearch Dashboards 2.6.0 - Revision 01

### Fixed

- Fixed the search in the agent inventory data tables [#5196](https://github.com/wazuh/wazuh-dashboard-plugins/pull/5196)
- Fixed `Top 5 users` table overflow in `FIM::Dashboard` [#5334](https://github.com/wazuh/wazuh-dashboard-plugins/pull/5334)
- Fixed a visual error in the 'About' section. [#5337](https://github.com/wazuh/wazuh-dashboard-plugins/pull/5337)
- Fixed the `Anomaly and malware detection` link. [#5329](https://github.com/wazuh/wazuh-dashboard-plugins/pull/5329)
- Fixed the problem that did not allow closing the time picker when the button was clicked again in `Agents` and `Management/Statistics`. [#5341](https://github.com/wazuh/wazuh-dashboard-plugins/pull/5341)

## Wazuh v4.4.0 - OpenSearch Dashboards 2.4.0 - Revision 06

### Added

- Added the option to sort by the agent's count in the group table. [#4323](https://github.com/wazuh/wazuh-dashboard-plugins/pull/4323)
- Added agent synchronization status in the agent module. [#3874](https://github.com/wazuh/wazuh-dashboard-plugins/pull/3874) [#5143](https://github.com/wazuh/wazuh-dashboard-plugins/pull/5143) [#5177](https://github.com/wazuh/wazuh-dashboard-plugins/pull/5177)
- Added the ability to set the agent name in the installation command. [#4739](https://github.com/wazuh/wazuh-dashboard-plugins/pull/4739)
- Added validation to the plugin's settings [#4503](https://github.com/wazuh/wazuh-dashboard-plugins/pull/4503) [#4785](https://github.com/wazuh/wazuh-dashboard-plugins/pull/4785)
- Added new settings to customize the header and footer on the PDF reports [#4505](https://github.com/wazuh/wazuh-dashboard-plugins/pull/4505) [#4798](https://github.com/wazuh/wazuh-dashboard-plugins/pull/4798) [#4805](https://github.com/wazuh/wazuh-dashboard-plugins/pull/4805)
- Added a new setting to enable or disable the customization [#4507](https://github.com/wazuh/wazuh-dashboard-plugins/pull/4507)
- Added the ability to upload an image for the `customization.logo.*` settings in `Settings/Configuration` [#4504](https://github.com/wazuh/wazuh-dashboard-plugins/pull/4504)
- Added macOS support to the 'Deploy new agent' section [#4867](https://github.com/wazuh/wazuh-dashboard-plugins/pull/4867)
- Added PowerPC architecture support for redhat7, in the 'Deploy new agent' section. [#4833](https://github.com/wazuh/wazuh-dashboard-plugins/pull/4833)
- Added a centralized service to handle the requests [#4831](https://github.com/wazuh/wazuh-dashboard-plugins/pull/4831)
- Added data-test-subj property to the create-policy component [#4873](https://github.com/wazuh/wazuh-dashboard-plugins/pull/4873)
- Added a link for additional steps to enroll agents on Alpine Linux in the 'Deploy new agent' section. [#4933](https://github.com/wazuh/wazuh-dashboard-plugins/pull/4933)
- Added extra steps message and new command for Windows XP and Windows Server 2008, added alpine agent with all its steps. [#4933](https://github.com/wazuh/wazuh-dashboard-plugins/pull/4933)
- Added file saving conditions in File Editor [#4970](https://github.com/wazuh/wazuh-dashboard-plugins/pull/4970)
- Added character validation to avoid invalid agent names in the 'Deploy new agent' section. [#5021](https://github.com/wazuh/wazuh-dashboard-plugins/pull/5021) [#5028](https://github.com/wazuh/wazuh-dashboard-plugins/pull/5028)
- Added default selected options in the 'Deploy new agent' section [#5063](https://github.com/wazuh/wazuh-dashboard-plugins/pull/5063)
- Added suggestions for cluster's node and protocol to use for agent enrollment in the 'Deploy new agent' section. [#4776](https://github.com/wazuh/wazuh-dashboard-plugins/pull/4776) [#4954](https://github.com/wazuh/wazuh-dashboard-plugins/pull/4954) [#5166](https://github.com/wazuh/wazuh-dashboard-plugins/pull/5166)
- Redesign the SCA table of the agent's dashboard [#4512](https://github.com/wazuh/wazuh-dashboard-plugins/pull/4512)

### Changed

- Changed the HTTP verb from `GET` to `POST` in the requests to log in to the Wazuh API [#4103](https://github.com/wazuh/wazuh-dashboard-plugins/pull/4103)
- Changed the endpoint that updates the plugin configuration to support updating multiple settings at once. [#4501](https://github.com/wazuh/wazuh-dashboard-plugins/pull/4501)
- Improved alerts summary performance [#4376](https://github.com/wazuh/wazuh-dashboard-plugins/pull/4376) [#5071](https://github.com/wazuh/wazuh-dashboard-plugins/pull/5071) [#5131](https://github.com/wazuh/wazuh-dashboard-plugins/pull/5131)
- Improved the setting's description for the plugin displayed in the UI and the configuration file. [#4501](https://github.com/wazuh/wazuh-dashboard-plugins/pull/4501)
- Improved `Agents Overview` performance [#4363](https://github.com/wazuh/wazuh-dashboard-plugins/pull/4363) [#5076](https://github.com/wazuh/wazuh-dashboard-plugins/pull/5076)
- Improved the message displayed when there is a versions mismatch between the Wazuh API and the Wazuh app [#4529](https://github.com/wazuh/wazuh-dashboard-plugins/pull/4529) [#4964](https://github.com/wazuh/wazuh-dashboard-plugins/pull/4964)
- Updated operating systems' information in the 'Deploy new agent' section. [#4851](https://github.com/wazuh/wazuh-dashboard-plugins/pull/4851)
- Updated and unified the fetching and rendering of the SCA checks results due to changes in the Wazuh API [#5031](https://github.com/wazuh/wazuh-dashboard-plugins/pull/5031)
- Updated the `Agent details` component to the changes in the Wazuh API response. [#3874](https://github.com/wazuh/wazuh-dashboard-plugins/pull/3874)
- Updated the `Last vulnerability scan` component to the changes in the Wazuh API response [#4975](https://github.com/wazuh/wazuh-dashboard-plugins/pull/4975)
- Updated the `winston` dependency to `3.5.1` [#4985](https://github.com/wazuh/wazuh-dashboard-plugins/pull/4985)
- Updated the `mocha` dependency to `10.1.0` [#5062](https://github.com/wazuh/wazuh-dashboard-plugins/pull/5062)
- Updated the `pdfmake` dependency to `0.2.7` [#5062](https://github.com/wazuh/wazuh-dashboard-plugins/pull/5062)
- The button to export the app logs is now disabled when there are no results, instead of showing an error toast [#4992](https://github.com/wazuh/wazuh-dashboard-plugins/pull/4992)
- Independently load each dashboard from the `Agents Overview` page [#4363](https://github.com/wazuh/wazuh-dashboard-plugins/pull/4363)

### Fixed

- Fixed nested fields filtering in dashboards tables and KPIs [#4425](https://github.com/wazuh/wazuh-dashboard-plugins/pull/4425)
- Fixed nested field rendering in security alerts table details [#4428](https://github.com/wazuh/wazuh-dashboard-plugins/pull/4428)
- Fixed a bug where the Wazuh logo was used instead of the custom one [#4539](https://github.com/wazuh/wazuh-dashboard-plugins/pull/4539)
- Fixed rendering problems of the `Agent Overview` section in low resolutions [#4516](https://github.com/wazuh/wazuh-dashboard-plugins/pull/4516)
- Fixed issue when logging out from Wazuh when SAML is enabled [#4595](https://github.com/wazuh/wazuh-dashboard-plugins/issues/4595)
- Fixed server errors with code 500 when the Wazuh API is not reachable / up. [#4710](https://github.com/wazuh/wazuh-dashboard-plugins/pull/4710) [#4728](https://github.com/wazuh/wazuh-dashboard-plugins/pull/4728) [#4971](https://github.com/wazuh/wazuh-dashboard-plugins/pull/4971)
- Fixed pagination to SCA table [#4653](https://github.com/wazuh/wazuh-dashboard-plugins/issues/4653) [#5010](https://github.com/wazuh/wazuh-dashboard-plugins/pull/5010)
- Fixed `WAZUH_PROTOCOL` suggestion in the 'Deploy new agent' section. [#4849](https://github.com/wazuh/wazuh-dashboard-plugins/pull/4849)
- Fixed agent deployment instructions for HP-UX and Solaris. [#4943](https://github.com/wazuh/wazuh-dashboard-plugins/pull/4943)
- Fixed a bug that caused the flyouts to close when clicking inside them [#4638](https://github.com/wazuh/wazuh-dashboard-plugins/pull/4638) [#5046](https://github.com/wazuh/wazuh-dashboard-plugins/pull/5046)
- Fixed the manager option in the 'Deploy new agent' section [#4981](https://github.com/wazuh/wazuh-dashboard-plugins/pull/4981)
- Fixed Inventory checks table filters by stats [#4999](https://github.com/wazuh/wazuh-dashboard-plugins/pull/4999) [#5031](https://github.com/wazuh/wazuh-dashboard-plugins/pull/5031)
- Fixed commands in the 'Deploy new agent' section (most of the commands are missing '-1') [#4962](https://github.com/wazuh/wazuh-dashboard-plugins/pull/4962)
- Fixed agent installation command for macOS in the 'Deploy new agent' section. [#4968](https://github.com/wazuh/wazuh-dashboard-plugins/pull/4968)
- Fixed agent evolution chart [#4942](https://github.com/wazuh/wazuh-dashboard-plugins/pull/4942)
- Fixed Solaris command [#5035](https://github.com/wazuh/wazuh-dashboard-plugins/pull/5035)
- Fixed commands: AIX, OpenSUSE, Alpine, Suse11, Fedora, HP, Oracle Linux 5, Amazon Linux 2, CentOS5. Changed the word 'or higher' in buttons to '+'. Fixed validations for HP, Solaris and Alpine. [#5045](https://github.com/wazuh/wazuh-dashboard-plugins/pull/5045)
- Fixed error in GitHub module PDF report. [#5069](https://github.com/wazuh/wazuh-dashboard-plugins/pull/5069)
- Fixed password input in 'Deploy new agent' section [#5098](https://github.com/wazuh/wazuh-dashboard-plugins/pull/5098)
- Fixed error when clicking on the selectors of agents in the group agents management [#5094](https://github.com/wazuh/wazuh-dashboard-plugins/pull/5094)
- Fixed menu content panel is displayed in the wrong place. [5092](https://github.com/wazuh/wazuh-dashboard-plugins/pull/5092)
- Fixed greyed and disabled menu section names [#5101](https://github.com/wazuh/wazuh-dashboard-plugins/pull/5101)
- Fixed misspelling in the NIST module [#5107](https://github.com/wazuh/wazuh-dashboard-plugins/pull/5107)
- Fixed Statistic cronjob bulk document insert [#5150](https://github.com/wazuh/wazuh-dashboard-plugins/pull/5150)
- Fixed the style of the buttons showing more event information in the event view table. [#5137](https://github.com/wazuh/wazuh-dashboard-plugins/pull/5137)
- Fixed Inventory module for Solaris agents [#5144](https://github.com/wazuh/wazuh-dashboard-plugins/pull/5144)
- Fixed the module information button in Office 365 and GitHub Panel tab to open the nav drawer. [#5167](https://github.com/wazuh/wazuh-dashboard-plugins/pull/5167)
- Fixed a UI crash due to `external_references` field could be missing in some vulnerability data [#5200](https://github.com/wazuh/wazuh-dashboard-plugins/pull/5200)
- Fixed Wazuh main menu not displayed when navigation menu is locked [#5273](https://github.com/wazuh/wazuh-dashboard-plugins/pull/5273)
- Fixed 'Deploy new agent' section which used wrong secure connection property [#5285](https://github.com/wazuh/wazuh-dashboard-plugins/pull/5285) [#5295](https://github.com/wazuh/wazuh-dashboard-plugins/pull/5295)
- Fixed events view when search bar language is `lucene` [#5286](https://github.com/wazuh/wazuh-dashboard-plugins/pull/5286)
- Disabled unmapped fields filter in `Security Events` alerts table [#4929](https://github.com/wazuh/wazuh-dashboard-plugins/pull/4929)
- Raspbian OS, Ubuntu, Amazon Linux and Amazon Linux 2 commands in the 'Deploy new agent' section now change when a different architecture is selected [#4876](https://github.com/wazuh/wazuh-dashboard-plugins/pull/4876) [#4880](https://github.com/wazuh/wazuh-dashboard-plugins/pull/4880)

### Removed

- Removed custom styles for Kibana 7.9.0 [#4491](https://github.com/wazuh/wazuh-dashboard-plugins/pull/4491)
- Removed the `angular-chart.js` dependency [#4985](https://github.com/wazuh/wazuh-dashboard-plugins/pull/4985)
- Removed the `pug-loader` dependency [#5062](https://github.com/wazuh/wazuh-dashboard-plugins/pull/5062) [#5089](https://github.com/wazuh/wazuh-dashboard-plugins/pull/5089)

## Wazuh v4.3.11 - OpenSearch Dashboards 1.2.0 - Revision 4312

### Added

- Support for Wazuh 4.3.11

## Wazuh v4.3.10 - OpenSearch Dashboards 1.2.0 - Revision 4311

### Fixed

- Fixed issue when logging out from Wazuh when SAML is enabled [#4815](https://github.com/wazuh/wazuh-dashboard-plugins/issues/4815)

## Wazuh v4.3.9 - OpenSearch Dashboards 1.2.0 - Revision 4310

### Added

- Support for Wazuh 4.3.9

## Wazuh v4.3.8 - OpenSearch Dashboards 1.2.0 - Revision 4309

### Added

- Support for Wazuh 4.3.8

## Wazuh v4.3.7 - OpenSearch Dashboards 1.2.0 - Revision 4308

### Fixed

- Wazuh.yml review: fixed link to web documentation, improved in-file documentation and fixed some grammatical errors. [#4378](https://github.com/wazuh/wazuh-dashboard-plugins/pull/4378) [#4399](https://github.com/wazuh/wazuh-dashboard-plugins/pull/4399)
- Fixed an error during the generation of a group's report, if the request to the Wazuh API fails [#4350](https://github.com/wazuh/wazuh-dashboard-plugins/pull/4350)
- Fixed a problem with the group's report, when the group has no agents [#4350](https://github.com/wazuh/wazuh-dashboard-plugins/pull/4350)
- Fixed path in logo customization section [#4352](https://github.com/wazuh/wazuh-dashboard-plugins/pull/4352)
- Fixed a TypeError in Firefox. Change the Get request that was made with a Kibana core.http.get(/api/check-wazuh) resource to the WzRequest.genericReq resource and it no longer fails, also add a test capture to public/plugin.ts that wraps the request and in case of failure, the error is detected when the browser does not work with the V8 engine. [#4362](https://github.com/wazuh/wazuh-dashboard-plugins/pull/4362)
- Fixed an error of an undefined username hash related to reporting when using Kibana with X-Pack and security was disabled [#4358](https://github.com/wazuh/wazuh-dashboard-plugins/pull/4358)
- Fixed persistence of the plugin registry file between updates [#4359](https://github.com/wazuh/wazuh-dashboard-plugins/pull/4359)
- Fixed searchbar error on SCA Inventory table [#4367](https://github.com/wazuh/wazuh-dashboard-plugins/pull/4367)
- Fixed a routes loop when reinstalling Wazuh indexer [#4373](https://github.com/wazuh/wazuh-dashboard-plugins/pull/4373)

### Removed

- Removed the use of `manager_host` field related to agent information of Wazuh API responses, which is obsolete [#4350](https://github.com/wazuh/wazuh-dashboard-plugins/pull/4350)

## Wazuh v4.3.6 - OpenSearch Dashboards 1.2.0 - Revision 4307

### Fixed

- Fixed the search bar component to properly distinguish conjuntion operators (AND, OR) [#4326](https://github.com/wazuh/wazuh-dashboard-plugins/pull/4326)
- Fixed documentation link titles to match the documentation sections to redirect to [#4301](https://github.com/wazuh/wazuh-dashboard-plugins/pull/4301)
- Fixed missing documentation references to the Agent's overview, Agent's Integrity monitoring, and Agent's Inventory data sections, when the agent has never connected. [#4301](https://github.com/wazuh/wazuh-dashboard-plugins/pull/4301)
- The references to the documentation site now links to the appropriate version [#4301](https://github.com/wazuh/wazuh-dashboard-plugins/pull/4301)
- Fixed missing documentation link in the Docker Listener module [#4301](https://github.com/wazuh/wazuh-dashboard-plugins/pull/4301)
- Fixed broken links to the documentation site [#4301](https://github.com/wazuh/wazuh-dashboard-plugins/pull/4301)
- Fix Rules, Decoders and CDB lists uploaders to show errors appropriately [#4307](https://github.com/wazuh/wazuh-dashboard-plugins/pull/4307)
- Sanitize report's inputs and usernames [#4330](https://github.com/wazuh/wazuh-dashboard-plugins/pull/4330)

## Wazuh v4.3.5 - OpenSearch Dashboards 1.2.0 - Revision 4306

### Added

- Added to the interface API messages in the Ruleset test module [#4244](https://github.com/wazuh/wazuh-dashboard-plugins/pull/4244)
- Added authorization prompt in Mitre > Intelligence [#4261](https://github.com/wazuh/wazuh-dashboard-plugins/pull/4261)
- Added a more descriptive message when there is an error related to the user permissions when getting the list of index patterns in a route resolver [#4280](https://github.com/wazuh/wazuh-dashboard-plugins/pull/4280)

### Changed

- Changed the reference from Manager to Wazuh server in the guide to deploy a new agent [#4239](https://github.com/wazuh/wazuh-dashboard-plugins/pull/4239)
- Removed the filtered tags because they were not supported by the API endpoint [#4267](https://github.com/wazuh/wazuh-dashboard-plugins/pull/4267)
- Changed styles in visualizations. [#4254](https://github.com/wazuh/wazuh-dashboard-plugins/pull/4254)

### Fixed

- Fixed type error when changing screen size in agents section [#4233](https://github.com/wazuh/wazuh-dashboard-plugins/pull/4233)
- Removed a logged error that appeared when the `statistics` tasks tried to create an index with the same name, causing the second task to fail on the creation of the index because it already exists [#4235](https://github.com/wazuh/wazuh-dashboard-plugins/pull/4235)
- Fixed a UI crash due to a query with syntax errors in `Modules/Security events` [#4237](https://github.com/wazuh/wazuh-dashboard-plugins/pull/4237)
- Fixed an error when generating a module report after changing the selected agent [#4240](https://github.com/wazuh/wazuh-dashboard-plugins/pull/4240)
- Fixed an unhandled error when a Wazuh API request failed in the dev tools [#4266](https://github.com/wazuh/wazuh-dashboard-plugins/pull/4266)
- Fixed an error related to `API not available` when saving the manager configuration and restarting the manager from `Management/Configuration/Edit configuration` on manager mode [#4264](https://github.com/wazuh/wazuh-dashboard-plugins/pull/4264)
- Fixed a UI problem that required scrolling to see the logs in Management/Logs and Settings/Logs [#4253](https://github.com/wazuh/wazuh-dashboard-plugins/pull/4253)

## Wazuh v4.3.4 - OpenSearch Dashboards 1.2.0 - Revision 4305

### Added

- Added the `pending` agent status to some sections that was missing
  [#4166](https://github.com/wazuh/wazuh-dashboard-plugins/pull/4166)
  [#4188](https://github.com/wazuh/wazuh-dashboard-plugins/pull/4188)

### Changed

- Replaced the visualization of `Status` panel in `Agents` [#4166](https://github.com/wazuh/wazuh-dashboard-plugins/pull/4166)
- Replaced the visualization of policy in `Modules/Security configuration assessment/Inventory` [#4166](https://github.com/wazuh/wazuh-dashboard-plugins/pull/4166)
- Consistency in the colors and labels used for the agent status [#4166](https://github.com/wazuh/wazuh-dashboard-plugins/pull/4166) [#4199](https://github.com/wazuh/wazuh-dashboard-plugins/issues/4199)
- Replaced how the full and partial scan dates are displayed in the `Details` panel of `Vulnerabilities/Inventory` [#4169](https://github.com/wazuh/wazuh-dashboard-plugins/pull/4169)

### Fixed

- Fixed that the platform visualizations didn't use some definitions related to the UI on Kibana 7.10.2 [#4166](https://github.com/wazuh/wazuh-dashboard-plugins/pull/4166)
- Fixed a toast message with a successful process appeared when removing an agent of a group in `Management/Groups` and the agent appears in the agent list after refreshing the table [#4167](https://github.com/wazuh/wazuh-dashboard-plugins/pull/4167)
- Fixed import of an empty rule or decoder file [#4176](https://github.com/wazuh/wazuh-dashboard-plugins/pull/4176)
- Fixed overwriting of rule and decoder imports [#4180](https://github.com/wazuh/wazuh-dashboard-plugins/pull/4180)

## Wazuh v4.3.3 - OpenSearch Dashboards 1.2.0 - Revision 4304

### Fixed

- Fixed Wazuh Dashboard troubleshooting url [#4151](https://github.com/wazuh/wazuh-dashboard-plugins/pull/4151)

## Wazuh v4.3.2 - OpenSearch Dashboards 1.2.0 - Revision 4303

### Added

- Support for Wazuh 4.3.2

## Wazuh v4.3.1 - OpenSearch Dashboards 1.2.0 - Revision 4302

### Added

- Added PowerShell version warning to Windows agent installation wizard [#4142](https://github.com/wazuh/wazuh-dashboard-plugins/pull/4142)
- A new workflow is added to perform backports to specific branches [#4149](https://github.com/wazuh/wazuh-dashboard-plugins/pull/4149)

### Fixed

- Fixed the falsy values are displayed as not defined and enhanced the output of `Ruleset Test` [#4141](https://github.com/wazuh/wazuh-dashboard-plugins/pull/4141)

## Wazuh v4.3.0 - OpenSearch Dashboards 1.2.0 - Revision 4301

### Added

- Support for OpenSearch Dashboards 1.2.0
- Added GitHub and Office365 modules [#3557](https://github.com/wazuh/wazuh-dashboard-plugins/pull/3557)
- Added a new `Panel` module tab for GitHub and Office365 modules
  [#3541](https://github.com/wazuh/wazuh-dashboard-plugins/pull/3541)
  [#3945](https://github.com/wazuh/wazuh-dashboard-plugins/pull/3945)
  [#3952](https://github.com/wazuh/wazuh-dashboard-plugins/pull/3952)
- Added ability to filter the results fo the `Network Ports` table in the `Inventory data` section [#3639](https://github.com/wazuh/wazuh-dashboard-plugins/pull/3639)
- Added new endpoint service to collect the frontend logs into a file [#3324](https://github.com/wazuh/wazuh-dashboard-plugins/pull/3324)
- Improved the frontend handle errors strategy: UI, Toasts, console log and log in file
  [#3327](https://github.com/wazuh/wazuh-dashboard-plugins/pull/3327)
  [#3321](https://github.com/wazuh/wazuh-dashboard-plugins/pull/3321)
  [#3367](https://github.com/wazuh/wazuh-dashboard-plugins/pull/3367)
  [#3373](https://github.com/wazuh/wazuh-dashboard-plugins/pull/3373)
  [#3374](https://github.com/wazuh/wazuh-dashboard-plugins/pull/3374)
  [#3390](https://github.com/wazuh/wazuh-dashboard-plugins/pull/3390)
  [#3410](https://github.com/wazuh/wazuh-dashboard-plugins/pull/3410)
  [#3408](https://github.com/wazuh/wazuh-dashboard-plugins/pull/3408)
  [#3429](https://github.com/wazuh/wazuh-dashboard-plugins/pull/3429)
  [#3427](https://github.com/wazuh/wazuh-dashboard-plugins/pull/3427)
  [#3417](https://github.com/wazuh/wazuh-dashboard-plugins/pull/3417)
  [#3462](https://github.com/wazuh/wazuh-dashboard-plugins/pull/3462)
  [#3451](https://github.com/wazuh/wazuh-dashboard-plugins/pull/3451)
  [#3442](https://github.com/wazuh/wazuh-dashboard-plugins/pull/3442)
  [#3480](https://github.com/wazuh/wazuh-dashboard-plugins/pull/3480)
  [#3472](https://github.com/wazuh/wazuh-dashboard-plugins/pull/3472)
  [#3434](https://github.com/wazuh/wazuh-dashboard-plugins/pull/3434)
  [#3392](https://github.com/wazuh/wazuh-dashboard-plugins/pull/3392)
  [#3404](https://github.com/wazuh/wazuh-dashboard-plugins/pull/3404)
  [#3432](https://github.com/wazuh/wazuh-dashboard-plugins/pull/3432)
  [#3415](https://github.com/wazuh/wazuh-dashboard-plugins/pull/3415)
  [#3469](https://github.com/wazuh/wazuh-dashboard-plugins/pull/3469)
  [#3448](https://github.com/wazuh/wazuh-dashboard-plugins/pull/3448)
  [#3465](https://github.com/wazuh/wazuh-dashboard-plugins/pull/3465)
  [#3464](https://github.com/wazuh/wazuh-dashboard-plugins/pull/3464)
  [#3478](https://github.com/wazuh/wazuh-dashboard-plugins/pull/3478)
  [#4116](https://github.com/wazuh/wazuh-dashboard-plugins/pull/4116)
- Added Intelligence tab to Mitre Att&ck module [#3368](https://github.com/wazuh/wazuh-dashboard-plugins/pull/3368) [#3344](https://github.com/wazuh/wazuh-dashboard-plugins/pull/3344) [#3726](https://github.com/wazuh/wazuh-dashboard-plugins/pull/3726)
- Added sample data for office365 events [#3424](https://github.com/wazuh/wazuh-dashboard-plugins/pull/3424)
- Created a separate component to check for sample data [#3475](https://github.com/wazuh/wazuh-dashboard-plugins/pull/3475)
- Added a new hook for getting value suggestions [#3506](https://github.com/wazuh/wazuh-dashboard-plugins/pull/3506)
- Added dinamic simple filters and adding simple GitHub filters fields [3531](https://github.com/wazuh/wazuh-dashboard-plugins/pull/3531)
- Added configuration viewer for Module Office365 on Management > Configuration [#3524](https://github.com/wazuh/wazuh-dashboard-plugins/pull/3524)
- Added base Module Panel view with Office365 setup [#3518](https://github.com/wazuh/wazuh-dashboard-plugins/pull/3518)
- Added specifics and custom filters for Office365 search bar [#3533](https://github.com/wazuh/wazuh-dashboard-plugins/pull/3533)
- Adding Pagination and filter to drilldown tables at Office pannel [#3544](https://github.com/wazuh/wazuh-dashboard-plugins/pull/3544).
- Simple filters change between panel and drilldown panel [#3568](https://github.com/wazuh/wazuh-dashboard-plugins/pull/3568).
- Added new fields in Inventory table and Flyout Details [#3525](https://github.com/wazuh/wazuh-dashboard-plugins/pull/3525)
- Added columns selector in agents table [#3691](https://github.com/wazuh/wazuh-dashboard-plugins/pull/3691)
- Added a new workflow for create wazuh packages [#3742](https://github.com/wazuh/wazuh-dashboard-plugins/pull/3742)
- Run `template` and `fields` checks in the health check depends on the app configuration [#3783](https://github.com/wazuh/wazuh-dashboard-plugins/pull/3783)
- Added a toast message when there is an error creating a new group [#3804](https://github.com/wazuh/wazuh-dashboard-plugins/pull/3804)
- Added a step to start the agent to the deploy new Windowns agent guide [#3846](https://github.com/wazuh/wazuh-dashboard-plugins/pull/3846)
- Added agents windows events config tab [#3905](https://github.com/wazuh/wazuh-dashboard-plugins/pull/3905)
- Added 3 new panels to `Vulnerabilities/Inventory` [#3893](https://github.com/wazuh/wazuh-dashboard-plugins/pull/3893)
- Added new fields of `Vulnerabilities` to the details flyout [#3893](https://github.com/wazuh/wazuh-dashboard-plugins/pull/3893) [#3908](https://github.com/wazuh/wazuh-dashboard-plugins/pull/3908)
- Added missing fields used in visualizations to the known fiels related to alerts [#3924](https://github.com/wazuh/wazuh-dashboard-plugins/pull/3924)
- Added troubleshooting link to "index pattern was refreshed" toast [#3946](https://github.com/wazuh/wazuh-dashboard-plugins/pull/3946)
- Added more number options to the tables widget in Modules -> "Mitre" [#4041](https://github.com/wazuh/wazuh-dashboard-plugins/pull/4066)
- Management -> groups -> agent: Selectors appear when there are more than 3 options [#4126](https://github.com/wazuh/wazuh-dashboard-plugins/pull/4126)

### Changed

- Changed ossec to wazuh in sample-data [#3121](https://github.com/wazuh/wazuh-dashboard-plugins/pull/3121)
- Changed empty fields in FIM tables and `syscheck.value_name` in discovery now show an empty tag for visual clarity [#3279](https://github.com/wazuh/wazuh-dashboard-plugins/pull/3279)
- Adapted the Mitre tactics and techniques resources to use the API endpoints [#3346](https://github.com/wazuh/wazuh-dashboard-plugins/pull/3346)
- Moved the filterManager subscription to the hook useFilterManager [#3517](https://github.com/wazuh/wazuh-dashboard-plugins/pull/3517)
- Change filter from is to is one of in custom searchbar [#3529](https://github.com/wazuh/wazuh-dashboard-plugins/pull/3529)
- Refactored as module tabs and buttons are rendered [#3494](https://github.com/wazuh/wazuh-dashboard-plugins/pull/3494)
- Updated the deprecated and added new references authd [#3663](https://github.com/wazuh/wazuh-dashboard-plugins/pull/3663) [#3806](https://github.com/wazuh/wazuh-dashboard-plugins/pull/3806)
- Added time subscription to Discover component [#3549](https://github.com/wazuh/wazuh-dashboard-plugins/pull/3549)
- Refactored as module tabs and buttons are rendered [#3494](https://github.com/wazuh/wazuh-dashboard-plugins/pull/3494)
- Testing logs using the Ruletest Test don't display the rule information if not matching a rule. [#3446](https://github.com/wazuh/wazuh-dashboard-plugins/pull/3446)
- Changed format permissions in FIM inventory [#3649](https://github.com/wazuh/wazuh-dashboard-plugins/pull/3649)
- Changed of request for one that does not return data that is not necessary to optimize times. [#3686](https://github.com/wazuh/wazuh-dashboard-plugins/pull/3686) [#3728](https://github.com/wazuh/wazuh-dashboard-plugins/pull/3728)
- Rebranding. Replaced the brand logos, set module icons with brand colors [#3788](https://github.com/wazuh/wazuh-dashboard-plugins/pull/3788)
- Changed user for sample data management [#3795](https://github.com/wazuh/wazuh-dashboard-plugins/pull/3795)
- Changed agent install codeblock copy button and powershell terminal warning [#3792](https://github.com/wazuh/wazuh-dashboard-plugins/pull/3792)
- Refactored as the plugin platform name and references is managed [#3811](https://github.com/wazuh/wazuh-dashboard-plugins/pull/3811)
- Removed `Dashboard` tab for the `Vulnerabilities` modules [#3893](https://github.com/wazuh/wazuh-dashboard-plugins/pull/3893)
- Display all fields in the `Table` tab when expading an alert row in the alerts tables of flyouts and the `Modules/Security Events/Dashboard` table [#3908](https://github.com/wazuh/wazuh-dashboard-plugins/pull/3908)
- Refactored the table in `Vulnerabilities/Inventory` [#3196](https://github.com/wazuh/wazuh-dashboard-plugins/pull/3196)
- Changed Google Groups app icons [#3949](https://github.com/wazuh/wazuh-dashboard-plugins/pull/3949)
- Removed sorting for `Agents` or `Configuration checksum` column in the table of `Management/Groups` due to this is not supported by the API [#3857](https://github.com/wazuh/wazuh-dashboard-plugins/pull/3857)
- Changed messages in the agent installation guide [#4040](https://github.com/wazuh/wazuh-dashboard-plugins/pull/4040)
- Changed the default `wazuh.statistics.shards` setting from `2` to `1` [#4055](https://github.com/wazuh/wazuh-dashboard-plugins/pull/4055)
- Removed the migration tasks in the `.wazuh` and `.wazuh-version` indices [#4098](https://github.com/wazuh/wazuh-dashboard-plugins/pull/4098)
- Separated the actions of viewing and editing the `agent.conf` group file [#4114](https://github.com/wazuh/wazuh-dashboard-plugins/pull/4114)

### Fixed

- Fixed creation of log files [#3384](https://github.com/wazuh/wazuh-dashboard-plugins/pull/3384)
- Fixed double fetching alerts count when pinnin/unpinning the agent in Mitre Att&ck/Framework [#3484](https://github.com/wazuh/wazuh-dashboard-plugins/pull/3484)
- Query config refactor [#3490](https://github.com/wazuh/wazuh-dashboard-plugins/pull/3490)
- Fixed rules and decoders test flyout clickout event [#3412](https://github.com/wazuh/wazuh-dashboard-plugins/pull/3412)
- Notify when you are registering an agent without permissions [#3430](https://github.com/wazuh/wazuh-dashboard-plugins/pull/3430)
- Remove not used `redirectRule` query param when clicking the row table on CDB Lists/Decoders [#3438](https://github.com/wazuh/wazuh-dashboard-plugins/pull/3438)
- Fixed the code overflows over the line numbers in the API Console editor [#3439](https://github.com/wazuh/wazuh-dashboard-plugins/pull/3439)
- Don't open the main menu when changing the seleted API or index pattern [#3440](https://github.com/wazuh/wazuh-dashboard-plugins/pull/3440)
- Fix error message in conf managment [#3443](https://github.com/wazuh/wazuh-dashboard-plugins/pull/3443)
- Fix size api selector when name is too long [#3445](https://github.com/wazuh/wazuh-dashboard-plugins/pull/3445)
- Fixed error when edit a rule or decoder [#3456](https://github.com/wazuh/wazuh-dashboard-plugins/pull/3456)
- Fixed index pattern selector doesn't display the ignored index patterns [#3458](https://github.com/wazuh/wazuh-dashboard-plugins/pull/3458)
- Fixed error in /Management/Configuration when cluster is disabled [#3553](https://github.com/wazuh/wazuh-dashboard-plugins/pull/3553)
- Fix the pinned filters were removed when accessing to the `Panel` tab of a module [#3565](https://github.com/wazuh/wazuh-dashboard-plugins/pull/3565)
- Fixed multi-select component searcher handler [#3645](https://github.com/wazuh/wazuh-dashboard-plugins/pull/3645)
- Fixed order logs properly in Management/Logs [#3609](https://github.com/wazuh/wazuh-dashboard-plugins/pull/3609)
- Fixed the Wazuh API requests to `GET //` [#3661](https://github.com/wazuh/wazuh-dashboard-plugins/pull/3661)
- Fixed missing mitre tactics [#3675](https://github.com/wazuh/wazuh-dashboard-plugins/pull/3675)
- Fix CDB list view not working with IPv6 [#3488](https://github.com/wazuh/wazuh-dashboard-plugins/pull/3488)
- Fixed the bad requests using Console tool to `PUT /active-response` API endpoint [#3466](https://github.com/wazuh/wazuh-dashboard-plugins/pull/3466)
- Fixed group agent management table does not update on error [#3605](https://github.com/wazuh/wazuh-dashboard-plugins/pull/3605)
- Fixed not showing packages details in agent inventory for a freeBSD agent SO [#3651](https://github.com/wazuh/wazuh-dashboard-plugins/pull/3651)
- Fixed wazuh token deleted twice [#3652](https://github.com/wazuh/wazuh-dashboard-plugins/pull/3652)
- Fixed handler of error on dev-tools [#3687](https://github.com/wazuh/wazuh-dashboard-plugins/pull/3687)
- Fixed compatibility wazuh 4.3 - kibana 7.13.4 [#3685](https://github.com/wazuh/wazuh-dashboard-plugins/pull/3685)
- Fixed registry values without agent pinned in FIM>Events [#3689](https://github.com/wazuh/wazuh-dashboard-plugins/pull/3689)
- Fixed breadcrumbs style compatibility for Kibana 7.14.2 [#3688](https://github.com/wazuh/wazuh-dashboard-plugins/pull/3688)
- Fixed security alerts table when filters change [#3682](https://github.com/wazuh/wazuh-dashboard-plugins/pull/3682)
- Fixed error that shows we're using X-Pack when we have Basic [#3692](https://github.com/wazuh/wazuh-dashboard-plugins/pull/3692)
- Fixed blank screen in Kibana 7.10.2 [#3700](https://github.com/wazuh/wazuh-dashboard-plugins/pull/3700)
- Fixed related decoder link undefined parameters error [#3704](https://github.com/wazuh/wazuh-dashboard-plugins/pull/3704)
- Fixing Flyouts in Kibana 7.14.2 [#3708](https://github.com/wazuh/wazuh-dashboard-plugins/pull/3708)
- Fixing the bug of index patterns in health-check due to bad copy of a PR [#3707](https://github.com/wazuh/wazuh-dashboard-plugins/pull/3707)
- Fixed styles and behaviour of button filter in the flyout of `Inventory` section for `Integrity monitoring` and `Vulnerabilities` modules [#3733](https://github.com/wazuh/wazuh-dashboard-plugins/pull/3733)
- Fixed height of `Evolution` card in the `Agents` section when has no data for the selected time range [#3733](https://github.com/wazuh/wazuh-dashboard-plugins/pull/3733)
- Fix clearing the query filter doesn't update the data in Office 365 and GitHub Panel tab [#3722](https://github.com/wazuh/wazuh-dashboard-plugins/pull/3722)
- Fix wrong deamons in filter list [#3710](https://github.com/wazuh/wazuh-dashboard-plugins/pull/3710)
- Fixing bug when create filename with spaces and throws a bad error [#3724](https://github.com/wazuh/wazuh-dashboard-plugins/pull/3724)
- Fixing bug in security User flyout nonexistant unsubmitted changes warning [#3731](https://github.com/wazuh/wazuh-dashboard-plugins/pull/3731)
- Fixing redirect to new tab when click in a link [#3732](https://github.com/wazuh/wazuh-dashboard-plugins/pull/3732)
- Fixed missing settings in `Management/Configuration/Global configuration/Global/Main settings` [#3737](https://github.com/wazuh/wazuh-dashboard-plugins/pull/3737)
- Fixed `Maximum call stack size exceeded` error exporting key-value pairs of a CDB List [#3738](https://github.com/wazuh/wazuh-dashboard-plugins/pull/3738)
- Fixed regex lookahead and lookbehind for safari [#3741](https://github.com/wazuh/wazuh-dashboard-plugins/pull/3741)
- Fixed Vulnerabilities Inventory flyout details filters [#3744](https://github.com/wazuh/wazuh-dashboard-plugins/pull/3744)
- Removed api selector toggle from settings menu since it performed no useful function [#3604](https://github.com/wazuh/wazuh-dashboard-plugins/pull/3604)
- Fixed the requests get [#3661](https://github.com/wazuh/wazuh-dashboard-plugins/pull/3661)
- Fixed Dashboard PDF report error when switching pinned agent state [#3748](https://github.com/wazuh/wazuh-dashboard-plugins/pull/3748)
- Fixed the rendering of the command to deploy new Windows agent not working in some Kibana versions [#3753](https://github.com/wazuh/wazuh-dashboard-plugins/pull/3753)
- Fixed action buttons overlaying to the request text in Tools/API Console [#3772](https://github.com/wazuh/wazuh-dashboard-plugins/pull/3772)
- Fix `Rule ID` value in reporting tables related to top results [#3774](https://github.com/wazuh/wazuh-dashboard-plugins/issues/3774)
- Fixed github/office365 multi-select filters suggested values [#3787](https://github.com/wazuh/wazuh-dashboard-plugins/pull/3787)
- Fix updating the aggregation data of Panel section when changing the time filter [#3790](https://github.com/wazuh/wazuh-dashboard-plugins/pull/3790)
- Removed the button to remove an agent for a group in the agents' table when it is the default group [#3804](https://github.com/wazuh/wazuh-dashboard-plugins/pull/3804)
- Fixed internal user no longer needs permission to make x-pack detection request [#3831](https://github.com/wazuh/wazuh-dashboard-plugins/pull/3831)
- Fixed agents details card style [#3845](https://github.com/wazuh/wazuh-dashboard-plugins/pull/3845) [#3860](https://github.com/wazuh/wazuh-dashboard-plugins/pull/3860)
- Fixed search bar query sanitizing in PDF report [#3861](https://github.com/wazuh/wazuh-dashboard-plugins/pull/3861)
- Fixed routing redirection in events documents discover links [#3866](https://github.com/wazuh/wazuh-dashboard-plugins/pull/3866)
- Fixed health-check [#3868](https://github.com/wazuh/wazuh-dashboard-plugins/pull/3868)
- Fixed refreshing agents evolution visualization [#3894](https://github.com/wazuh/wazuh-dashboard-plugins/pull/3894)
- Fixed an error when generating PDF reports due to Wazuh API token expiration [#3881](https://github.com/wazuh/wazuh-dashboard-plugins/pull/3881)
- Fixed the table of Vulnerabilities/Inventory doesn't reload when changing the selected agent [#3901](https://github.com/wazuh/wazuh-dashboard-plugins/pull/3901)
- Fixed backslash breaking exported JSON result [#3909](https://github.com/wazuh/wazuh-dashboard-plugins/pull/3909)
- Fixed the Events view multiple "The index pattern was refreshed successfully" toast [#3937](https://github.com/wazuh/wazuh-dashboard-plugins/pull/3937)
- Fixed a rendering problem in the map visualizations [#3942](https://github.com/wazuh/wazuh-dashboard-plugins/pull/3942)
- Parse error when using `#` character not at the beginning of the line [#3877](https://github.com/wazuh/wazuh-dashboard-plugins/pull/3877)
- Fixed the `rule.mitre.id` cell enhancement that doesn't support values with sub techniques [#3944](https://github.com/wazuh/wazuh-dashboard-plugins/pull/3944)
- Fixed error not working the alerts displayed when changing the selected time in some flyouts [#3947](https://github.com/wazuh/wazuh-dashboard-plugins/pull/3947) [#4115](https://github.com/wazuh/wazuh-dashboard-plugins/pull/4115)
- Fixed the user can not logout when the Kibana server has a basepath configurated [#3957](https://github.com/wazuh/wazuh-dashboard-plugins/pull/3957)
- Fixed fatal cron-job error when Wazuh API is down [#3991](https://github.com/wazuh/wazuh-dashboard-plugins/pull/3991)
- Fixed circular re-directions when API errors are handled [#4079](https://github.com/wazuh/wazuh-dashboard-plugins/pull/4079)
- Fixed agent breadcrumb routing minor error [#4101](https://github.com/wazuh/wazuh-dashboard-plugins/pull/4101)
- Fixed selected text not visible in API Console [#4102](https://github.com/wazuh/wazuh-dashboard-plugins/pull/4102)
- Fixed the 'missing parameters' error on the Manager Logs [#4110](https://github.com/wazuh/wazuh-dashboard-plugins/pull/4110)
- Fixed undefined input reference when switching between rule set view and rule files view [#4125](https://github.com/wazuh/wazuh-dashboard-plugins/pull/4125)
- Fixed not found FIM file toast error #4124 [#4124](https://github.com/wazuh/wazuh-dashboard-plugins/pull/4124)
- Fixed "See full error" on error toast [#4119](https://github.com/wazuh/wazuh-dashboard-plugins/pull/4119)
- Fixed not being able to remove custom filters. [#4112](https://github.com/wazuh/wazuh-dashboard-plugins/pull/4112)
- Fixed spinner not showing when export button is clicked in management views [#4120](https://github.com/wazuh/wazuh-dashboard-plugins/pull/4120)
- Correction of field and value in the section: last registered agent [#4127](https://github.com/wazuh/wazuh-dashboard-plugins/pull/4127)
- Fixed the download agent installer command [#4132] (https://github.com/wazuh/wazuh-dashboard-plugins/pull/4132)

## Wazuh v4.2.6 - Kibana 7.10.2, 7.11.2, 7.12.1, 7.13.0, 7.13.1, 7.13.2, 7.13.3, 7.13.4, 7.14.0, 7.14.1, 7.14.2 - Revision 4207

### Added

- Support for Kibana 7.13.4
- Support for Kibana 7.14.2
- Hide the `telemetry` banner [#3709](https://github.com/wazuh/wazuh-dashboard-plugins/pull/3709)

### Fixed

- Fixed compatibility Wazuh 4.2 - Kibana 7.13.4 [#3653](https://github.com/wazuh/wazuh-dashboard-plugins/pull/3653)
- Fixed interative register windows agent screen error [#3654](https://github.com/wazuh/wazuh-dashboard-plugins/pull/3654)
- Fixed breadcrumbs style compatibility for Kibana 7.14.2 [#3668](https://github.com/wazuh/wazuh-dashboard-plugins/pull/3668)
- Fixed Wazuh token is not removed after logout in Kibana 7.13 [#3670](https://github.com/wazuh/wazuh-dashboard-plugins/pull/3670)
- Fixed Group Configuration and Management configuration error after trying to going back after you save [#3672](https://github.com/wazuh/wazuh-dashboard-plugins/pull/3672)
- Fixing EuiPanels in Overview Sections and disabled text in WzMenu [#3674](https://github.com/wazuh/wazuh-dashboard-plugins/pull/3674)
- Fixing double flyout clicking in a policy [#3676](https://github.com/wazuh/wazuh-dashboard-plugins/pull/3676)
- Fixed error conflict setting kibana settings from the health check [#3678](https://github.com/wazuh/wazuh-dashboard-plugins/pull/3678)
- Fixed compatibility to get the valid index patterns and refresh fields for Kibana 7.10.2-7.13.4 [3681](https://github.com/wazuh/wazuh-dashboard-plugins/pull/3681)
- Fixed wrong redirect after login [3701](https://github.com/wazuh/wazuh-dashboard-plugins/pull/3701)
- Fixed error getting the index pattern data when there is not `attributes.fields` in the saved object [3689](https://github.com/wazuh/wazuh-dashboard-plugins/pull/3698)

## Wazuh v4.2.4 - Kibana 7.10.2, 7.11.2, 7.12.1 - Revision 4205

### Added

- Support for Wazuh 4.2.4

### Fixed

- Fixed a bug where the user's auth token was not deprecated on logout [#3638](https://github.com/wazuh/wazuh-dashboard-plugins/pull/3638)

## Wazuh v4.2.3 - Kibana 7.10.2, 7.11.2, 7.12.1 - Revision 4204

### Added

- Support for Wazuh 4.2.3

## Wazuh v4.2.2 - Kibana 7.10.2 , 7.12.1 - Revision 4203

### Added

- Wazuh help links in the Kibana help menu [#3170](https://github.com/wazuh/wazuh-dashboard-plugins/pull/3170)
- Redirect to group details using the `group` query param in the URL [#3184](https://github.com/wazuh/wazuh-dashboard-plugins/pull/3184)
- Configuration to disable Wazuh App access from X-Pack/ODFE role [#3222](https://github.com/wazuh/wazuh-dashboard-plugins/pull/3222) [#3292](https://github.com/wazuh/wazuh-dashboard-plugins/pull/3292)
- Added confirmation message when closing a form [#3221](https://github.com/wazuh/wazuh-dashboard-plugins/pull/3221)
- Improvement to hide navbar Wazuh label. [#3240](https://github.com/wazuh/wazuh-dashboard-plugins/pull/3240)
- Add modal creating new rule/decoder [#3274](https://github.com/wazuh/wazuh-dashboard-plugins/pull/3274)
- New functionality to change app logos [#3503](https://github.com/wazuh/wazuh-dashboard-plugins/pull/3503)
- Added link to the upgrade guide when the Wazuh API version and the Wazuh App version mismatch [#3592](https://github.com/wazuh/wazuh-dashboard-plugins/pull/3592)

### Changed

- Removed module titles [#3160](https://github.com/wazuh/wazuh-dashboard-plugins/pull/3160)
- Changed default `wazuh.monitoring.creation` app setting from `d` to `w` [#3174](https://github.com/wazuh/wazuh-dashboard-plugins/pull/3174)
- Changed default `wazuh.monitoring.shards` app setting from `2` to `1` [#3174](https://github.com/wazuh/wazuh-dashboard-plugins/pull/3174)
- Removed Sha1 field from registry key detail [#3189](https://github.com/wazuh/wazuh-dashboard-plugins/pull/3189)
- Removed tooltip in last breadcrumb in header breadcrumb [3250](https://github.com/wazuh/wazuh-dashboard-plugins/pull/3250)
- Refactored the Health check component [#3197](https://github.com/wazuh/wazuh-dashboard-plugins/pull/3197)
- Added version in package downloaded name in agent deploy command [#3210](https://github.com/wazuh/wazuh-dashboard-plugins/issues/3210)
- Removed restriction to allow only current active agents from vulnerability inventory [#3243](https://github.com/wazuh/wazuh-dashboard-plugins/pull/3243)
- Move API selector and Index Pattern Selector to the header bar [#3175](https://github.com/wazuh/wazuh-dashboard-plugins/pull/3175)
- Health check actions notifications refactored and added debug mode [#3258](https://github.com/wazuh/wazuh-dashboard-plugins/pull/3258)
- Improved visualizations object configuration readability [#3355](https://github.com/wazuh/wazuh-dashboard-plugins/pull/3355)
- Changed the way kibana-vis hides the visualization while loading, this should prevent errors caused by having a 0 height visualization [#3349](https://github.com/wazuh/wazuh-dashboard-plugins/pull/3349)

### Fixed

- Fixed screen flickers in Cluster visualization [#3159](https://github.com/wazuh/wazuh-dashboard-plugins/pull/3159)
- Fixed the broken links when using `server.basePath` Kibana setting [#3161](https://github.com/wazuh/wazuh-dashboard-plugins/pull/3161)
- Fixed filter in reports [#3173](https://github.com/wazuh/wazuh-dashboard-plugins/pull/3173)
- Fixed typo error in Settings/Configuration [#3234](https://github.com/wazuh/wazuh-dashboard-plugins/pull/3234)
- Fixed fields overlap in the agent summary screen [#3217](https://github.com/wazuh/wazuh-dashboard-plugins/pull/3217)
- Fixed Ruleset Test, each request is made in a different session instead of all in the same session [#3257](https://github.com/wazuh/wazuh-dashboard-plugins/pull/3257)
- Fixed the `Visualize` button is not displaying when expanding a field in the Events sidebar [#3237](https://github.com/wazuh/wazuh-dashboard-plugins/pull/3237)
- Fix modules are missing in the agent menu [#3244](https://github.com/wazuh/wazuh-dashboard-plugins/pull/3244)
- Fix improving and removing WUI error logs [#3260](https://github.com/wazuh/wazuh-dashboard-plugins/pull/3260)
- Fix some errors of PDF reports [#3272](https://github.com/wazuh/wazuh-dashboard-plugins/pull/3272)
- Fix TypeError when selecting macOS agent deployment in a Safari Browser [#3289](https://github.com/wazuh/wazuh-dashboard-plugins/pull/3289)
- Fix error in how the SCA check's checks are displayed [#3297](https://github.com/wazuh/wazuh-dashboard-plugins/pull/3297)
- Fixed message of error when add sample data fails [#3241](https://github.com/wazuh/wazuh-dashboard-plugins/pull/3241)
- Fixed modules are missing in the agent menu [#3244](https://github.com/wazuh/wazuh-dashboard-plugins/pull/3244)
- Fixed Alerts Summary of modules for reports [#3303](https://github.com/wazuh/wazuh-dashboard-plugins/pull/3303)
- Fixed dark mode visualization background in pdf reports [#3315](https://github.com/wazuh/wazuh-dashboard-plugins/pull/3315)
- Adapt Kibana integrations to Kibana 7.11 and 7.12 [#3309](https://github.com/wazuh/wazuh-dashboard-plugins/pull/3309)
- Fixed error agent view does not render correctly [#3306](https://github.com/wazuh/wazuh-dashboard-plugins/pull/3306)
- Fixed miscalculation in table column width in PDF reports [#3326](https://github.com/wazuh/wazuh-dashboard-plugins/pull/3326)
- Normalized visData table property for 7.12 retro-compatibility [#3323](https://github.com/wazuh/wazuh-dashboard-plugins/pull/3323)
- Fixed error that caused the labels in certain visualizations to overlap [#3355](https://github.com/wazuh/wazuh-dashboard-plugins/pull/3355)
- Fixed export to csv button in dashboards tables [#3358](https://github.com/wazuh/wazuh-dashboard-plugins/pull/3358)
- Fixed Elastic UI breaking changes in 7.12 [#3345](https://github.com/wazuh/wazuh-dashboard-plugins/pull/3345)
- Fixed Wazuh main menu and breadcrumb render issues [#3347](https://github.com/wazuh/wazuh-dashboard-plugins/pull/3347)
- Fixed generation of huge logs from backend errors [#3397](https://github.com/wazuh/wazuh-dashboard-plugins/pull/3397)
- Fixed vulnerabilities flyout not showing alerts if the vulnerability had a field missing [#3593](https://github.com/wazuh/wazuh-dashboard-plugins/pull/3593)

## Wazuh v4.2.1 - Kibana 7.10.2 , 7.11.2 - Revision 4202

### Added

- Support for Wazuh 4.2.1

## Wazuh v4.2.0 - Kibana 7.10.2 , 7.11.2 - Revision 4201

### Added

- Added `Ruleset Test` section under Tools menu, and on Edit Rules/Decoders as a tool. [#1434](https://github.com/wazuh/wazuh-dashboard-plugins/pull/1434)
- Added page size options in Security events, explore agents table [#2925](https://github.com/wazuh/wazuh-dashboard-plugins/pull/2925)
- Added a reminder to restart cluster or manager after import a file in Rules, Decoders or CDB Lists [#3051](https://github.com/wazuh/wazuh-dashboard-plugins/pull/3051)
- Added Agent Stats section [#3056](https://github.com/wazuh/wazuh-dashboard-plugins/pull/3056)
- Added `logtest` PUT example on API Console [#3061](https://github.com/wazuh/wazuh-dashboard-plugins/pull/3061)
- Added vulnerabilities inventory that affect to an agent [#3069](https://github.com/wazuh/wazuh-dashboard-plugins/pull/3069)
- Added retry button to check api again in health check [#3109](https://github.com/wazuh/wazuh-dashboard-plugins/pull/3109)
- Added `wazuh-statistics` template and a new mapping for these indices [#3111](https://github.com/wazuh/wazuh-dashboard-plugins/pull/3111)
- Added link to documentation "Checking connection with Manager" in deploy new agent [#3126](https://github.com/wazuh/wazuh-dashboard-plugins/pull/3126)
- Fixed Agent Evolution graph showing agents from multiple APIs [#3256](https://github.com/wazuh/wazuh-dashboard-plugins/pull/3256)
- Added Disabled index pattern checks in Health Check [#3311](https://github.com/wazuh/wazuh-dashboard-plugins/pull/3311)

### Changed

- Moved Dev Tools inside of Tools menu as Api Console. [#1434](https://github.com/wazuh/wazuh-dashboard-plugins/pull/1434)
- Changed position of Top users on Integrity Monitoring Top 5 user. [#2892](https://github.com/wazuh/wazuh-dashboard-plugins/pull/2892)
- Changed user allow_run_as way of editing. [#3080](https://github.com/wazuh/wazuh-dashboard-plugins/pull/3080)
- Rename some ossec references to Wazuh [#3046](https://github.com/wazuh/wazuh-dashboard-plugins/pull/3046)

### Fixed

- Filter only authorized agents in Agents stats and Visualizations [#3088](https://github.com/wazuh/wazuh-dashboard-plugins/pull/3088)
- Fixed missing `pending` status suggestion for agents [#3095](https://github.com/wazuh/wazuh-dashboard-plugins/pull/3095)
- Index pattern setting not used for choosing from existing patterns [#3097](https://github.com/wazuh/wazuh-dashboard-plugins/pull/3097)
- Fixed space character missing on deployment command if UDP is configured [#3108](https://github.com/wazuh/wazuh-dashboard-plugins/pull/3108)
- Fixed statistics visualizations when a node is selected [#3110](https://github.com/wazuh/wazuh-dashboard-plugins/pull/3110)
- Fixed Flyout date filter also changes main date filter [#3114](https://github.com/wazuh/wazuh-dashboard-plugins/pull/3114)
- Fixed name for "TCP sessions" visualization and average metric is now a sum [#3118](https://github.com/wazuh/wazuh-dashboard-plugins/pull/3118)
- Filter only authorized agents in Events and Security Alerts table [#3120](https://github.com/wazuh/wazuh-dashboard-plugins/pull/3120)
- Fixed Last keep alive label is outside the panel [#3122](https://github.com/wazuh/wazuh-dashboard-plugins/pull/3122)
- Fixed app redirect to Settings section after the health check [#3128](https://github.com/wazuh/wazuh-dashboard-plugins/pull/3128)
- Fixed the plugin logo path in Kibana menu when use `server.basePath` setting [#3144](https://github.com/wazuh/wazuh-dashboard-plugins/pull/3144)
- Fixed deprecated endpoint for create agent groups [3152](https://github.com/wazuh/wazuh-dashboard-plugins/pull/3152)
- Fixed check for TCP protocol in deploy new agent [#3163](https://github.com/wazuh/wazuh-dashboard-plugins/pull/3163)
- Fixed RBAC issue with agent group permissions [#3181](https://github.com/wazuh/wazuh-dashboard-plugins/pull/3181)
- Fixed change index pattern from menu doesn't work [#3187](https://github.com/wazuh/wazuh-dashboard-plugins/pull/3187)
- Conflict with the creation of the index pattern when performing the Health Check [#3232](https://github.com/wazuh/wazuh-dashboard-plugins/pull/3232)
- Added Disabled index pattern checks in Health Check [#3311](https://github.com/wazuh/wazuh-dashboard-plugins/pull/3311)
- Fixed windows update section in Linux Inventory PDF [#3569](https://github.com/wazuh/wazuh-dashboard-plugins/pull/3569)
- Improving and removing unnecessary error logs [#3574](https://github.com/wazuh/wazuh-dashboard-plugins/pull/3574)

## Wazuh v4.1.5 - Kibana 7.10.0 , 7.10.2, 7.11.2 - Revision 4108

### Fixed

- Unable to change selected index pattern from the Wazuh menu [#3330](https://github.com/wazuh/wazuh-dashboard-plugins/pull/3330)

## Wazuh v4.1.5 - Kibana 7.10.0 , 7.10.2, 7.11.2 - Revision 4107

### Added

- Support for Kibana 7.11.2
- Added a warning message for the `Install and enroll the agent` step of `Deploy new agent` guide [#3238](https://github.com/wazuh/wazuh-dashboard-plugins/pull/3238)

### Fixed

- Conflict with the creation of the index pattern when performing the Health Check [#3223](https://github.com/wazuh/wazuh-dashboard-plugins/pull/3223)
- Fixing mac os agents add command [#3207](https://github.com/wazuh/wazuh-dashboard-plugins/pull/3207)

## Wazuh v4.1.5 - Kibana 7.10.0 , 7.10.2 - Revision 4106

- Adapt for Wazuh 4.1.5

## Wazuh v4.1.4 - Kibana 7.10.0 , 7.10.2 - Revision 4105

- Adapt for Wazuh 4.1.4

## Wazuh v4.1.3 - Kibana 7.10.0 , 7.10.2 - Revision 4104

### Added

- Creation of index pattern after the default one is changes in Settings [#2985](https://github.com/wazuh/wazuh-dashboard-plugins/pull/2985)
- Added node name of agent list and detail [#3039](https://github.com/wazuh/wazuh-dashboard-plugins/pull/3039)
- Added loading view while the user is logging to prevent permissions prompts [#3041](https://github.com/wazuh/wazuh-dashboard-plugins/pull/3041)
- Added custom message for each possible run_as setup [#3048](https://github.com/wazuh/wazuh-dashboard-plugins/pull/3048)

### Changed

- Change all dates labels to Kibana formatting time zone [#3047](https://github.com/wazuh/wazuh-dashboard-plugins/pull/3047)
- Improve toast message when selecting a default API [#3049](https://github.com/wazuh/wazuh-dashboard-plugins/pull/3049)
- Improve validation and prevention for caching bundles on the client-side [#3063](https://github.com/wazuh/wazuh-dashboard-plugins/pull/3063) [#3091](https://github.com/wazuh/wazuh-dashboard-plugins/pull/3091)

### Fixed

- Fixed unexpected behavior in Roles mapping [#3028](https://github.com/wazuh/wazuh-dashboard-plugins/pull/3028)
- Fixed rule filter is no applied when you click on a rule id in another module.[#3057](https://github.com/wazuh/wazuh-dashboard-plugins/pull/3057)
- Fixed bug changing master node configuration [#3062](https://github.com/wazuh/wazuh-dashboard-plugins/pull/3062)
- Fixed wrong variable declaration for macOS agents [#3066](https://github.com/wazuh/wazuh-dashboard-plugins/pull/3066)
- Fixed some errors in the Events table, action buttons style, and URLs disappeared [#3086](https://github.com/wazuh/wazuh-dashboard-plugins/pull/3086)
- Fixed Rollback of invalid rule configuration file [#3084](https://github.com/wazuh/wazuh-dashboard-plugins/pull/3084)

## Wazuh v4.1.2 - Kibana 7.10.0 , 7.10.2 - Revision 4103

- Add `run_as` setting to example host configuration in Add new API view [#3021](https://github.com/wazuh/wazuh-dashboard-plugins/pull/3021)
- Refactor of some prompts [#3015](https://github.com/wazuh/wazuh-dashboard-plugins/pull/3015)

### Fixed

- Fix SCA policy detail showing name and check results about another policy [#3007](https://github.com/wazuh/wazuh-dashboard-plugins/pull/3007)
- Fixed that alerts table is empty when switching pinned agents [#3008](https://github.com/wazuh/wazuh-dashboard-plugins/pull/3008)
- Creating a role mapping before the existing ones are loaded, the page bursts [#3013](https://github.com/wazuh/wazuh-dashboard-plugins/pull/3013)
- Fix pagination in SCA checks table when expand some row [#3018](https://github.com/wazuh/wazuh-dashboard-plugins/pull/3018)
- Fix manager is shown in suggestions in Agents section [#3025](https://github.com/wazuh/wazuh-dashboard-plugins/pull/3025)
- Fix disabled loading on inventory when request fail [#3026](https://github.com/wazuh/wazuh-dashboard-plugins/pull/3026)
- Fix restarting selected cluster instead of all of them [#3032](https://github.com/wazuh/wazuh-dashboard-plugins/pull/3032)
- Fix pinned agents don't trigger a new filtered query [#3035](https://github.com/wazuh/wazuh-dashboard-plugins/pull/3035)
- Overlay Wazuh menu when Kibana menu is opened or docked [#3038](https://github.com/wazuh/wazuh-dashboard-plugins/pull/3038)
- Fix visualizations in PDF Reports with Dark mode [#2983](https://github.com/wazuh/wazuh-dashboard-plugins/pull/2983)

## Wazuh v4.1.1 - Kibana 7.10.0 , 7.10.2 - Revision 4102

### Added

- Prompt to show the unsupported module for the selected agent [#2959](https://github.com/wazuh/wazuh-dashboard-plugins/pull/2959)
- Added a X-Frame-Options header to the backend responses [#2977](https://github.com/wazuh/wazuh-dashboard-plugins/pull/2977)

### Changed

- Added toast with refresh button when new fields are loaded [#2974](https://github.com/wazuh/wazuh-dashboard-plugins/pull/2974)
- Migrated manager and cluster files endpoints and their corresponding RBAC [#2984](https://github.com/wazuh/wazuh-dashboard-plugins/pull/2984)

### Fixed

- Fix login error when AWS Elasticsearch and ODFE is used [#2710](https://github.com/wazuh/wazuh-dashboard-plugins/issues/2710)
- An error message is displayed when changing a group's configuration although the user has the right permissions [#2955](https://github.com/wazuh/wazuh-dashboard-plugins/pull/2955)
- Fix Security events table is empty when switching the pinned agents [#2956](https://github.com/wazuh/wazuh-dashboard-plugins/pull/2956)
- Fix disabled switch visual edit button when json content is empty [#2957](https://github.com/wazuh/wazuh-dashboard-plugins/issues/2957)
- Fixed main and `More` menus for unsupported agents [#2959](https://github.com/wazuh/wazuh-dashboard-plugins/pull/2959)
- Fixed forcing a non numeric filter value in a number type field [#2961](https://github.com/wazuh/wazuh-dashboard-plugins/pull/2961)
- Fixed wrong number of alerts in Security Events [#2964](https://github.com/wazuh/wazuh-dashboard-plugins/pull/2964)
- Fixed search with strange characters of agent in Management groups [#2970](https://github.com/wazuh/wazuh-dashboard-plugins/pull/2970)
- Fix the statusCode error message [#2971](https://github.com/wazuh/wazuh-dashboard-plugins/pull/2971)
- Fix the SCA policy stats didn't refresh [#2973](https://github.com/wazuh/wazuh-dashboard-plugins/pull/2973)
- Fixed loading of AWS index fields even when no AWS alerts were found [#2974](https://github.com/wazuh/wazuh-dashboard-plugins/pull/2974)
- Fix some date fields format in FIM and SCA modules [#2975](https://github.com/wazuh/wazuh-dashboard-plugins/pull/2975)
- Fix a non-stop error in Manage agents when the user has no permissions [#2976](https://github.com/wazuh/wazuh-dashboard-plugins/pull/2976)
- Can't edit empty rules and decoders files that already exist in the manager [#2978](https://github.com/wazuh/wazuh-dashboard-plugins/pull/2978)
- Support for alerts index pattern with different ID and name [#2979](https://github.com/wazuh/wazuh-dashboard-plugins/pull/2979)
- Fix the unpin agent in the selection modal [#2980](https://github.com/wazuh/wazuh-dashboard-plugins/pull/2980)
- Fix properly logout of Wazuh API when logging out of the application (only for OpenDistro) [#2789](https://github.com/wazuh/wazuh-dashboard-plugins/issues/2789)
- Fixed missing `&&` from macOS agent deployment command [#2989](https://github.com/wazuh/wazuh-dashboard-plugins/issues/2989)
- Fix prompt permissions on Framework of Mitre and Inventory of Integrity monitoring. [#2967](https://github.com/wazuh/wazuh-dashboard-plugins/issues/2967)
- Fix properly logout of Wazuh API when logging out of the application support x-pack [#2789](https://github.com/wazuh/wazuh-dashboard-plugins/issues/2789)

## Wazuh v4.1.0 - Kibana 7.10.0 , 7.10.2 - Revision 4101

### Added

- Check the max buckets by default in healthcheck and increase them [#2901](https://github.com/wazuh/wazuh-dashboard-plugins/pull/2901)
- Added a prompt wraning in role mapping if run_as is false or he is not allowed to use it by API [#2876](https://github.com/wazuh/wazuh-dashboard-plugins/pull/2876)

### Changed

- Support new fields of Windows Registry at FIM inventory panel [#2679](https://github.com/wazuh/wazuh-dashboard-plugins/issues/2679)
- Added on FIM Inventory Windows Registry registry_key and registry_value items from syscheck [#2908](https://github.com/wazuh/wazuh-dashboard-plugins/issues/2908)
- Uncheck agents after an action in agents groups management [#2907](https://github.com/wazuh/wazuh-dashboard-plugins/pull/2907)
- Unsave rule files when edit or create a rule with invalid content [#2944](https://github.com/wazuh/wazuh-dashboard-plugins/pull/2944)
- Added vulnerabilities module for macos agents [#2969](https://github.com/wazuh/wazuh-dashboard-plugins/pull/2969)

### Fixed

- Fix server error Invalid token specified: Cannot read property 'replace' of undefined [#2899](https://github.com/wazuh/wazuh-dashboard-plugins/issues/2899)
- Fix show empty files rules and decoders: [#2923](https://github.com/wazuh/wazuh-dashboard-plugins/issues/2923)
- Fixed wrong hover texts in CDB lists actions [#2929](https://github.com/wazuh/wazuh-dashboard-plugins/pull/2929)
- Fixed access to forbidden agents information when exporting agents listt [2918](https://github.com/wazuh/wazuh-dashboard-plugins/pull/2918)
- Fix the decoder detail view is not displayed [#2888](https://github.com/wazuh/wazuh-dashboard-plugins/issues/2888)
- Fix the complex search using the Wazuh API query filter in search bars [#2930](https://github.com/wazuh/wazuh-dashboard-plugins/issues/2930)
- Fixed validation to check userPermissions are not ready yet [#2931](https://github.com/wazuh/wazuh-dashboard-plugins/issues/2931)
- Fixed clear visualizations manager list when switching tabs. Fixes PDF reports filters [#2932](https://github.com/wazuh/wazuh-dashboard-plugins/pull/2932)
- Fix Strange box shadow in Export popup panel in Managment > Groups [#2886](https://github.com/wazuh/wazuh-dashboard-plugins/issues/2886)
- Fixed wrong command on alert when data folder does not exist [#2938](https://github.com/wazuh/wazuh-dashboard-plugins/pull/2938)
- Fix agents table OS field sorting: Changes agents table field `os_name` to `os.name,os.version` to make it sortable. [#2939](https://github.com/wazuh/wazuh-dashboard-plugins/pull/2939)
- Fixed diff parsed datetime between agent detail and agents table [#2940](https://github.com/wazuh/wazuh-dashboard-plugins/pull/2940)
- Allow access to Agents section with agent:group action permission [#2933](https://github.com/wazuh/wazuh-dashboard-plugins/issues/2933)
- Fixed filters does not work on modals with search bar [#2935](https://github.com/wazuh/wazuh-dashboard-plugins/pull/2935)
- Fix wrong package name in deploy new agent [#2942](https://github.com/wazuh/wazuh-dashboard-plugins/issues/2942)
- Fixed number agents not show on pie onMouseEvent [#2890](https://github.com/wazuh/wazuh-dashboard-plugins/issues/2890)
- Fixed off Kibana Query Language in search bar of Controls/Inventory modules. [#2945](https://github.com/wazuh/wazuh-dashboard-plugins/pull/2945)
- Fixed number of agents do not show on the pie chart tooltip in agents preview [#2890](https://github.com/wazuh/wazuh-dashboard-plugins/issues/2890)

## Wazuh v4.0.4 - Kibana 7.10.0 , 7.10.2 - Revision 4017

### Added

- Adapt the app to the new Kibana platform [#2475](https://github.com/wazuh/wazuh-dashboard-plugins/issues/2475)
- Wazuh data directory moved from `optimize` to `data` Kibana directory [#2591](https://github.com/wazuh/wazuh-dashboard-plugins/issues/2591)
- Show the wui_rules belong to wazuh-wui API user [#2702](https://github.com/wazuh/wazuh-dashboard-plugins/issues/2702)

### Fixed

- Fixed Wazuh menu and agent menu for Solaris agents [#2773](https://github.com/wazuh/wazuh-dashboard-plugins/issues/2773) [#2725](https://github.com/wazuh/wazuh-dashboard-plugins/issues/2725)
- Fixed wrong shards and replicas for statistics indices and also fixed wrong prefix for monitoring indices [#2732](https://github.com/wazuh/wazuh-dashboard-plugins/issues/2732)
- Report's creation dates set to 1970-01-01T00:00:00.000Z [#2772](https://github.com/wazuh/wazuh-dashboard-plugins/issues/2772)
- Fixed bug for missing commands in ubuntu/debian and centos [#2786](https://github.com/wazuh/wazuh-dashboard-plugins/issues/2786)
- Fixed bug that show an hour before in /security-events/dashboard [#2785](https://github.com/wazuh/wazuh-dashboard-plugins/issues/2785)
- Fixed permissions to access agents [#2838](https://github.com/wazuh/wazuh-dashboard-plugins/issues/2838)
- Fix searching in groups [#2825](https://github.com/wazuh/wazuh-dashboard-plugins/issues/2825)
- Fix the pagination in SCA ckecks table [#2815](https://github.com/wazuh/wazuh-dashboard-plugins/issues/2815)
- Fix the SCA table with a wrong behaviour using the refresh button [#2854](https://github.com/wazuh/wazuh-dashboard-plugins/issues/2854)
- Fix sca permissions for agents views and dashboards [#2862](https://github.com/wazuh/wazuh-dashboard-plugins/issues/2862)
- Solaris should not show vulnerabilities module [#2829](https://github.com/wazuh/wazuh-dashboard-plugins/issues/2829)
- Fix the settings of statistics indices creation [#2858](https://github.com/wazuh/wazuh-dashboard-plugins/issues/2858)
- Update agents' info in Management Status after changing cluster node selected [#2828](https://github.com/wazuh/wazuh-dashboard-plugins/issues/2828)
- Fix error when applying filter in rules from events [#2877](https://github.com/wazuh/wazuh-dashboard-plugins/issues/2877)

### Changed

- Replaced `wazuh` Wazuh API user by `wazuh-wui` in the default configuration [#2852](https://github.com/wazuh/wazuh-dashboard-plugins/issues/2852)
- Add agent id to the reports name in Agent Inventory and Modules [#2817](https://github.com/wazuh/wazuh-dashboard-plugins/issues/2817)

### Adapt for Kibana 7.10.0

- Fixed filter pinned crash returning from agents [#2864](https://github.com/wazuh/wazuh-dashboard-plugins/issues/2864)
- Fixed style in sca and regulatory compliance tables and in wz menu [#2861](https://github.com/wazuh/wazuh-dashboard-plugins/issues/2861)
- Fix body-payload of Sample Alerts POST endpoint [#2857](https://github.com/wazuh/wazuh-dashboard-plugins/issues/2857)
- Fixed bug in the table on Agents->Table-> Actions->Config icon [#2853](https://github.com/wazuh/wazuh-dashboard-plugins/issues/2853)
- Fixed tooltip in the icon of view decoder file [#2850](https://github.com/wazuh/wazuh-dashboard-plugins/issues/2850)
- Fixed bug with agent filter when it is pinned [#2846](https://github.com/wazuh/wazuh-dashboard-plugins/issues/2846)
- Fix discovery navigation [#2845](https://github.com/wazuh/wazuh-dashboard-plugins/issues/2845)
- Search file editor gone [#2843](https://github.com/wazuh/wazuh-dashboard-plugins/issues/2843)
- Fix Agent Search Bar - Regex Query Interpreter [#2834](https://github.com/wazuh/wazuh-dashboard-plugins/issues/2834)
- Fixed accordion style breaking [#2833](https://github.com/wazuh/wazuh-dashboard-plugins/issues/2833)
- Fix metrics are not updated after a bad request in search input [#2830](https://github.com/wazuh/wazuh-dashboard-plugins/issues/2830)
- Fix mitre framework tab crash [#2821](https://github.com/wazuh/wazuh-dashboard-plugins/issues/2821)
- Changed ping request to default request. Added delay and while to che… [#2820](https://github.com/wazuh/wazuh-dashboard-plugins/issues/2820)
- Removed kibana alert for security [#2806](https://github.com/wazuh/wazuh-dashboard-plugins/issues/2806)

## Wazuh v4.0.4 - Kibana 7.10.0 , 7.10.2 - Revision 4016

### Added

- Modified agent registration adding groups and architecture [#2666](https://github.com/wazuh/wazuh-dashboard-plugins/issues/2666) [#2652](https://github.com/wazuh/wazuh-dashboard-plugins/issues/2652)
- Each user can only view their own reports [#2686](https://github.com/wazuh/wazuh-dashboard-plugins/issues/2686)

### Fixed

- Create index pattern even if there aren´t available indices [#2620](https://github.com/wazuh/wazuh-dashboard-plugins/issues/2620)
- Top bar overlayed over expanded visualizations [#2667](https://github.com/wazuh/wazuh-dashboard-plugins/issues/2667)
- Empty inventory data in Solaris agents [#2680](https://github.com/wazuh/wazuh-dashboard-plugins/pull/2680)
- Wrong parameters in the dev-tools autocomplete section [#2675](https://github.com/wazuh/wazuh-dashboard-plugins/issues/2675)
- Wrong permissions on edit CDB list [#2665](https://github.com/wazuh/wazuh-dashboard-plugins/pull/2665)
- fix(frontend): add the metafields when refreshing the index pattern [#2681](https://github.com/wazuh/wazuh-dashboard-plugins/pull/2681)
- Error toast is showing about Elasticsearch users for environments without security [#2713](https://github.com/wazuh/wazuh-dashboard-plugins/issues/2713)
- Error about Handler.error in Role Mapping fixed [#2702](https://github.com/wazuh/wazuh-dashboard-plugins/issues/2702)
- Fixed message in reserved users actions [#2702](https://github.com/wazuh/wazuh-dashboard-plugins/issues/2702)
- Error 500 on Export formatted CDB list [#2692](https://github.com/wazuh/wazuh-dashboard-plugins/pull/2692)
- Wui rules label should have only one tooltip [#2723](https://github.com/wazuh/wazuh-dashboard-plugins/issues/2723)
- Move upper the Wazuh item in the Kibana menu and default index pattern [#2867](https://github.com/wazuh/wazuh-dashboard-plugins/pull/2867)

## Wazuh v4.0.4 - Kibana v7.9.1, v7.9.3 - Revision 4015

### Added

- Support for Wazuh v4.0.4

## Wazuh v4.0.3 - Kibana v7.9.1, v7.9.2, v7.9.3 - Revision 4014

### Added

- Improved management of index-pattern fields [#2630](https://github.com/wazuh/wazuh-dashboard-plugins/issues/2630)

### Fixed

- fix(fronted): fixed the check of API and APP version in health check [#2655](https://github.com/wazuh/wazuh-dashboard-plugins/pull/2655)
- Replace user by username key in the monitoring logic [#2654](https://github.com/wazuh/wazuh-dashboard-plugins/pull/2654)
- Security alerts and reporting issues when using private tenants [#2639](https://github.com/wazuh/wazuh-dashboard-plugins/issues/2639)
- Manager restart in rule editor does not work with Wazuh cluster enabled [#2640](https://github.com/wazuh/wazuh-dashboard-plugins/issues/2640)
- fix(frontend): Empty inventory data in Solaris agents [#2680](https://github.com/wazuh/wazuh-dashboard-plugins/pull/2680)

## Wazuh v4.0.3 - Kibana v7.9.1, v7.9.2, v7.9.3 - Revision 4013

### Added

- Support for Wazuh v4.0.3.

## Wazuh v4.0.2 - Kibana v7.9.1, v7.9.3 - Revision 4012

### Added

- Sample data indices name should take index pattern in use [#2593](https://github.com/wazuh/wazuh-dashboard-plugins/issues/2593)
- Added start option to macos Agents [#2653](https://github.com/wazuh/wazuh-dashboard-plugins/pull/2653)

### Changed

- Statistics settings do not allow to configure primary shards and replicas [#2627](https://github.com/wazuh/wazuh-dashboard-plugins/issues/2627)

## Wazuh v4.0.2 - Kibana v7.9.1, v7.9.3 - Revision 4011

### Added

- Support for Wazuh v4.0.2.

### Fixed

- The index pattern title is overwritten with its id after refreshing its fields [#2577](https://github.com/wazuh/wazuh-dashboard-plugins/issues/2577)
- [RBAC] Issues detected when using RBAC [#2579](https://github.com/wazuh/wazuh-dashboard-plugins/issues/2579)

## Wazuh v4.0.1 - Kibana v7.9.1, v7.9.3 - Revision 4010

### Changed

- Alerts summary table for PDF reports on all modules [#2632](https://github.com/wazuh/wazuh-dashboard-plugins/issues/2632)
- [4.0-7.9] Run as with no wazuh-wui API user [#2576](https://github.com/wazuh/wazuh-dashboard-plugins/issues/2576)
- Deploy a new agent interface as default interface [#2564](https://github.com/wazuh/wazuh-dashboard-plugins/issues/2564)
- Problem in the visualization of new reserved resources of the Wazuh API [#2643](https://github.com/wazuh/wazuh-dashboard-plugins/issues/2643)

### Fixed

- Restore the tables in the agents' reports [#2628](https://github.com/wazuh/wazuh-dashboard-plugins/issues/2628)
- [RBAC] Issues detected when using RBAC [#2579](https://github.com/wazuh/wazuh-dashboard-plugins/issues/2579)
- Changes done via a worker's API are overwritten [#2626](https://github.com/wazuh/wazuh-dashboard-plugins/issues/2626)

### Fixed

- [BUGFIX] Default user field for current platform [#2633](https://github.com/wazuh/wazuh-dashboard-plugins/pull/2633)

## Wazuh v4.0.1 - Kibana v7.9.1, v7.9.3 - Revision 4009

### Changed

- Hide empty columns of the processes table of the MacOS agents [#2570](https://github.com/wazuh/wazuh-dashboard-plugins/pull/2570)
- Missing step in "Deploy a new agent" view [#2623](https://github.com/wazuh/wazuh-dashboard-plugins/issues/2623)
- Implement wazuh users' CRUD [#2598](https://github.com/wazuh/wazuh-dashboard-plugins/pull/2598)

### Fixed

- Inconsistent data in sample data alerts [#2618](https://github.com/wazuh/wazuh-dashboard-plugins/pull/2618)

## Wazuh v4.0.1 - Kibana v7.9.1, v7.9.3 - Revision 4008

### Fixed

- Icons not align to the right in Modules > Events [#2607](https://github.com/wazuh/wazuh-dashboard-plugins/pull/2607)
- Statistics visualizations do not show data [#2602](https://github.com/wazuh/wazuh-dashboard-plugins/pull/2602)
- Error on loading css files [#2599](https://github.com/wazuh/wazuh-dashboard-plugins/pull/2599)
- Fixed search filter in search bar in Module/SCA wasn't working [#2601](https://github.com/wazuh/wazuh-dashboard-plugins/pull/2601)

## Wazuh v4.0.0 - Kibana v7.9.1, v7.9.2, v7.9.3 - Revision 4007

### Fixed

- updated macOS package URL [#2596](https://github.com/wazuh/wazuh-dashboard-plugins/pull/2596)
- Revert "[4.0-7.9] [BUGFIX] Removed unnecessary function call" [#2597](https://github.com/wazuh/wazuh-dashboard-plugins/pull/2597)

## Wazuh v4.0.0 - Kibana v7.9.1, v7.9.2, v7.9.3 - Revision 4006

### Fixed

- Undefined field in event view [#2588](https://github.com/wazuh/wazuh-dashboard-plugins/issues/2588)
- Several calls to the same stats request (esAlerts) [#2586](https://github.com/wazuh/wazuh-dashboard-plugins/issues/2586)
- The filter options popup doesn't open on click once the filter is pinned [#2581](https://github.com/wazuh/wazuh-dashboard-plugins/issues/2581)
- The formatedFields are missing from the index-pattern of wazuh-alerts-\* [#2574](https://github.com/wazuh/wazuh-dashboard-plugins/issues/2574)

## Wazuh v4.0.0 - Kibana v7.9.3 - Revision 4005

### Added

- Support for Kibana v7.9.3

## Wazuh v4.0.0 - Kibana v7.9.1, v7.9.2 - Revision 4002

### Added

- Support for Wazuh v4.0.0.
- Support for Kibana v7.9.1 and 7.9.2.
- Support for Open Distro 1.10.1.
- Added a RBAC security layer integrated with Open Distro and X-Pack.
- Added remoted and analysisd statistics.
- Expand supported deployment variables.
- Added new configuration view settings for GCP integration.
- Added logic to change the `metafields` configuration of Kibana [#2524](https://github.com/wazuh/wazuh-dashboard-plugins/issues/2524)

### Changed

- Migrated the default index-pattern to `wazuh-alerts-*`.
- Removed the `known-fields` functionality.
- Security Events dashboard redesinged.
- Redesigned the app settings configuration with categories.
- Moved the wazuh-registry file to Kibana optimize folder.

### Fixed

- Format options in `wazuh-alerts` index-pattern are not overwritten now.
- Prevent blank page in detaill agent view.
- Navigable agents name in Events.
- Index pattern is not being refreshed.
- Reporting fails when agent is pinned and compliance controls are visited.
- Reload rule detail doesn't work properly with the related rules.
- Fix search bar filter in Manage agent of group [#2541](https://github.com/wazuh/wazuh-dashboard-plugins/pull/2541)

# Wazuh v3.13.6 - Kibana v7.9.2 - Revision 890

### Added

- Support for Wazuh v3.13.6

## Wazuh v3.13.5 - Kibana 7.9.2 - Revision 889

- Sanitize report's inputs and usernames [#4336](https://github.com/wazuh/wazuh-dashboard-plugins/pull/4336)

## Wazuh v3.13.2 - Kibana v7.9.1 - Revision 887

### Added

- Support for Wazuh v3.13.2

## Wazuh v3.13.2 - Kibana v7.8.0 - Revision 887

### Added

- Support for Wazuh v3.13.2

## Wazuh v3.13.1 - Kibana v7.9.1 - Revision 886

### Added

- Support for Kibana v7.9.1

## Wazuh v3.13.1 - Kibana v7.9.0 - Revision 885

### Added

- Support for Kibana v7.9.0

## Wazuh v3.13.1 - Kibana v7.8.1 - Revision 884

### Added

- Support for Kibana v7.8.1

## Wazuh v3.13.1 - Kibana v7.8.0 - Revision 883

### Added

- Support for Wazuh v3.13.1

## Wazuh v3.13.0 - Kibana v7.8.0 - Revision 881

### Added

- Support for Kibana v7.8.0

## Wazuh v3.13.0 - Kibana v7.7.0, v7.7.1 - Revision 880

### Added

- Support for Wazuh v3.13.0
- Support for Kibana v7.7.1
- Support for Open Distro 1.8
- New navigation experience with a global menu [#1965](https://github.com/wazuh/wazuh-dashboard-plugins/issues/1965)
- Added a Breadcrumb in Kibana top nav [#2161](https://github.com/wazuh/wazuh-dashboard-plugins/issues/2161)
- Added a new Agents Summary Screen [#1963](https://github.com/wazuh/wazuh-dashboard-plugins/issues/1963)
- Added a new feature to add sample data to dashboards [#2115](https://github.com/wazuh/wazuh-dashboard-plugins/issues/2115)
- Added MITRE integration [#1877](https://github.com/wazuh/wazuh-dashboard-plugins/issues/1877)
- Added Google Cloud Platform integration [#1873](https://github.com/wazuh/wazuh-dashboard-plugins/issues/1873)
- Added TSC integration [#2204](https://github.com/wazuh/wazuh-dashboard-plugins/pull/2204)
- Added a new Integrity monitoring state view for agent [#2153](https://github.com/wazuh/wazuh-dashboard-plugins/issues/2153)
- Added a new Integrity monitoring files detail view [#2156](https://github.com/wazuh/wazuh-dashboard-plugins/issues/2156)
- Added a new component to explore Compliance requirements [#2156](https://github.com/wazuh/wazuh-dashboard-plugins/issues/2261)

### Changed

- Code migration to React.js
- Global review of styles
- Unified Overview and Agent dashboards into new Modules [#2110](https://github.com/wazuh/wazuh-dashboard-plugins/issues/2110)
- Changed Vulnerabilities dashboard visualizations [#2262](https://github.com/wazuh/wazuh-dashboard-plugins/issues/2262)

### Fixed

- Open Distro tenants have been fixed and are functional now [#1890](https://github.com/wazuh/wazuh-dashboard-plugins/issues/1890).
- Improved navigation performance [#2200](https://github.com/wazuh/wazuh-dashboard-plugins/issues/2200).
- Avoid creating the wazuh-monitoring index pattern if it is disabled [#2100](https://github.com/wazuh/wazuh-dashboard-plugins/issues/2100)
- SCA checks without compliance field can't be expanded [#2264](https://github.com/wazuh/wazuh-dashboard-plugins/issues/2264)

## Wazuh v3.12.3 - Kibana v7.7.1 - Revision 876

### Added

- Support for Kibana v7.7.1

## Wazuh v3.12.3 - Kibana v7.7.0 - Revision 875

### Added

- Support for Kibana v7.7.0

## Wazuh v3.12.3 - Kibana v6.8.8, v7.6.1, v7.6.2 - Revision 874

### Added

- Support for Wazuh v3.12.3

## Wazuh v3.12.2 - Kibana v6.8.8, v7.6.1, v7.6.2 - Revision 873

### Added

- Support for Wazuh v3.12.2

## Wazuh v3.12.1 - Kibana v6.8.8, v7.6.1, v7.6.2 - Revision 872

### Added

- Support Wazuh 3.12.1
- Added new FIM settings on configuration on demand. [#2147](https://github.com/wazuh/wazuh-dashboard-plugins/issues/2147)

### Changed

- Updated agent's variable names in deployment guides. [#2169](https://github.com/wazuh/wazuh-dashboard-plugins/pull/2169)

### Fixed

- Pagination is now shown in table-type visualizations. [#2180](https://github.com/wazuh/wazuh-dashboard-plugins/issues/2180)

## Wazuh v3.12.0 - Kibana v6.8.8, v7.6.2 - Revision 871

### Added

- Support for Kibana v6.8.8 and v7.6.2

## Wazuh v3.12.0 - Kibana v6.8.7, v7.4.2, v7.6.1 - Revision 870

### Added

- Support for Wazuh v3.12.0
- Added a new setting to hide manager alerts from dashboards. [#2102](https://github.com/wazuh/wazuh-dashboard-plugins/pull/2102)
- Added a new setting to be able to change API from the top menu. [#2143](https://github.com/wazuh/wazuh-dashboard-plugins/issues/2143)
- Added a new setting to enable/disable the known fields health check [#2037](https://github.com/wazuh/wazuh-dashboard-plugins/pull/2037)
- Added suport for PCI 11.2.1 and 11.2.3 rules. [#2062](https://github.com/wazuh/wazuh-dashboard-plugins/pull/2062)

### Changed

- Restructuring of the optimize/wazuh directory. Now the Wazuh configuration file (wazuh.yml) is placed on /usr/share/kibana/optimize/wazuh/config. [#2116](https://github.com/wazuh/wazuh-dashboard-plugins/pull/2116)
- Improve performance of Dasboards reports generation. [1802344](https://github.com/wazuh/wazuh-dashboard-plugins/commit/18023447c6279d385df84d7f4a5663ed2167fdb5)

### Fixed

- Discover time range selector is now displayed on the Cluster section. [08901df](https://github.com/wazuh/wazuh-dashboard-plugins/commit/08901dfcbe509f17e4fab26877c8b7dae8a66bff)
- Added the win_auth_failure rule group to Authentication failure metrics. [#2099](https://github.com/wazuh/wazuh-dashboard-plugins/pull/2099)
- Negative values in Syscheck attributes now have their correct value in reports. [7c3e84e](https://github.com/wazuh/wazuh-dashboard-plugins/commit/7c3e84ec8f00760b4f650cfc00a885d868123f99)

## Wazuh v3.11.4 - Kibana v7.6.1 - Revision 858

### Added

- Support for Kibana v7.6.1

## Wazuh v3.11.4 - Kibana v6.8.6, v7.4.2, v7.6.0 - Revision 857

### Added

- Support for Wazuh v3.11.4

## Wazuh v3.11.3 - Kibana v7.6.0 - Revision 856

### Added

- Support for Kibana v7.6.0

## Wazuh v3.11.3 - Kibana v7.4.2 - Revision 855

### Added

- Support for Kibana v7.4.2

## Wazuh v3.11.3 - Kibana v7.5.2 - Revision 854

### Added

- Support for Wazuh v3.11.3

### Fixed

- Windows Updates table is now displayed in the Inventory Data report [#2028](https://github.com/wazuh/wazuh-dashboard-plugins/pull/2028)

## Wazuh v3.11.2 - Kibana v7.5.2 - Revision 853

### Added

- Support for Kibana v7.5.2

## Wazuh v3.11.2 - Kibana v6.8.6, v7.3.2, v7.5.1 - Revision 852

### Added

- Support for Wazuh v3.11.2

### Changed

- Increased list filesize limit for the CDB-list [#1993](https://github.com/wazuh/wazuh-dashboard-plugins/pull/1993)

### Fixed

- The xml validator now correctly handles the `--` string within comments [#1980](https://github.com/wazuh/wazuh-dashboard-plugins/pull/1980)
- The AWS map visualization wasn't been loaded until the user interacts with it [dd31bd7](https://github.com/wazuh/wazuh-dashboard-plugins/commit/dd31bd7a155354bc50fe0af22fca878607c8936a)

## Wazuh v3.11.1 - Kibana v6.8.6, v7.3.2, v7.5.1 - Revision 581

### Added

- Support for Wazuh v3.11.1.

## Wazuh v3.11.0 - Kibana v6.8.6, v7.3.2, v7.5.1 - Revision 580

### Added

- Support for Wazuh v3.11.0.
- Support for Kibana v7.5.1.
- The API credentials configuration has been moved from the .wazuh index to a wazuh.yml configuration file. Now the configuration of the API hosts is done from the file and not from the application. [#1465](https://github.com/wazuh/wazuh-dashboard-plugins/issues/1465) [#1771](https://github.com/wazuh/wazuh-dashboard-plugins/issues/1771).
- Upload ruleset files using a "drag and drop" component [#1770](https://github.com/wazuh/wazuh-dashboard-plugins/issues/1770)
- Add logs for the reporting module [#1622](https://github.com/wazuh/wazuh-dashboard-plugins/issues/1622).
- Extended the "Add new agent" guide [#1767](https://github.com/wazuh/wazuh-dashboard-plugins/issues/1767).
- Add new table for windows hotfixes [#1932](https://github.com/wazuh/wazuh-dashboard-plugins/pull/1932)

### Changed

- Removed Discover from top menu [#1699](https://github.com/wazuh/wazuh-dashboard-plugins/issues/1699).
- Hide index pattern selector in case that only one exists [#1799](https://github.com/wazuh/wazuh-dashboard-plugins/issues/1799).
- Remove visualizations legend [#1936](https://github.com/wazuh/wazuh-dashboard-plugins/pull/1936)
- Normalize the field whodata in the group reporting [#1921](https://github.com/wazuh/wazuh-dashboard-plugins/pull/1921)
- A message in the configuration view is ambiguous [#1870](https://github.com/wazuh/wazuh-dashboard-plugins/issues/1870)
- Refactor syscheck table [#1941](https://github.com/wazuh/wazuh-dashboard-plugins/pull/1941)

### Fixed

- Empty files now throws an error [#1806](https://github.com/wazuh/wazuh-dashboard-plugins/issues/1806).
- Arguments for wazuh api requests are now validated [#1815](https://github.com/wazuh/wazuh-dashboard-plugins/issues/1815).
- Fixed the way to check admin mode [#1838](https://github.com/wazuh/wazuh-dashboard-plugins/issues/1838).
- Fixed error exporting as CSV the files into a group [#1833](https://github.com/wazuh/wazuh-dashboard-plugins/issues/1833).
- Fixed XML validator false error for `<` [1882](https://github.com/wazuh/wazuh-dashboard-plugins/issues/1882)
- Fixed "New file" editor doesn't allow saving twice [#1896](https://github.com/wazuh/wazuh-dashboard-plugins/issues/1896)
- Fixed decoders files [#1929](https://github.com/wazuh/wazuh-dashboard-plugins/pull/1929)
- Fixed registration guide [#1926](https://github.com/wazuh/wazuh-dashboard-plugins/pull/1926)
- Fixed infinite load on Ciscat views [#1920](https://github.com/wazuh/wazuh-dashboard-plugins/pull/1920), [#1916](https://github.com/wazuh/wazuh-dashboard-plugins/pull/1916)
- Fixed missing fields in the Visualizations [#1913](https://github.com/wazuh/wazuh-dashboard-plugins/pull/1913)
- Fixed Amazon S3 status is wrong in configuration section [#1864](https://github.com/wazuh/wazuh-dashboard-plugins/issues/1864)
- Fixed hidden overflow in the fim configuration [#1887](https://github.com/wazuh/wazuh-dashboard-plugins/pull/1887)
- Fixed Logo source fail after adding server.basePath [#1871](https://github.com/wazuh/wazuh-dashboard-plugins/issues/1871)
- Fixed the documentation broken links [#1853](https://github.com/wazuh/wazuh-dashboard-plugins/pull/1853)

## Wazuh v3.10.2 - Kibana v7.5.1 - Revision 556

### Added

- Support for Kibana v7.5.1

## Wazuh v3.10.2 - Kibana v7.5.0 - Revision 555

### Added

- Support for Kibana v7.5.0

## Wazuh v3.10.2 - Kibana v7.4.2 - Revision 549

### Added

- Support for Kibana v7.4.2

## Wazuh v3.10.2 - Kibana v7.4.1 - Revision 548

### Added

- Support for Kibana v7.4.1

## Wazuh v3.10.2 - Kibana v7.4.0 - Revision 547

### Added

- Support for Kibana v7.4.0
- Support for Wazuh v3.10.2.

## Wazuh v3.10.2 - Kibana v7.3.2 - Revision 546

### Added

- Support for Wazuh v3.10.2.

## Wazuh v3.10.1 - Kibana v7.3.2 - Revision 545

### Added

- Support for Wazuh v3.10.1.

## Wazuh v3.10.0 - Kibana v7.3.2 - Revision 543

### Added

- Support for Wazuh v3.10.0.
- Added an interactive guide for registering agents, things are now easier for the user, guiding it through the steps needed ending in a _copy & paste_ snippet for deploying his agent [#1468](https://github.com/wazuh/wazuh-dashboard-plugins/issues/1468).
- Added new dashboards for the recently added regulatory compliance groups into the Wazuh core. They are HIPAA and NIST-800-53 [#1468](https://github.com/wazuh/wazuh-dashboard-plugins/issues/1448), [#1638](https://github.com/wazuh/wazuh-dashboard-plugins/issues/1638).
- Make the app work under a custom Kibana space [#1234](https://github.com/wazuh/wazuh-dashboard-plugins/issues/1234), [#1450](https://github.com/wazuh/wazuh-dashboard-plugins/issues/1450).
- Added the ability to manage the app as a native plugin when using Kibana spaces, now you can safely hide/show the app depending on the selected space [#1601](https://github.com/wazuh/wazuh-dashboard-plugins/issues/1601).
- Adapt the app the for Kibana dark mode [#1562](https://github.com/wazuh/wazuh-dashboard-plugins/issues/1562).
- Added an alerts summary in _Overview > FIM_ panel [#1527](https://github.com/wazuh/wazuh-dashboard-plugins/issues/1527).
- Export all the information of a Wazuh group and its related agents in a PDF document [#1341](https://github.com/wazuh/wazuh-dashboard-plugins/issues/1341).
- Export the configuration of a certain agent as a PDF document. Supports granularity for exporting just certain sections of the configuration [#1340](https://github.com/wazuh/wazuh-dashboard-plugins/issues/1340).

### Changed

- Reduced _Agents preview_ load time using the new API endpoint `/summary/agents` [#1687](https://github.com/wazuh/wazuh-dashboard-plugins/pull/1687).
- Replaced most of the _md-nav-bar_ Angular.js components with React components using EUI [#1705](https://github.com/wazuh/wazuh-dashboard-plugins/pull/1705).
- Replaced the requirements slider component with a new styled component [#1708](https://github.com/wazuh/wazuh-dashboard-plugins/pull/1708).
- Soft deprecated the _.wazuh-version_ internal index, now the app dumps its content if applicable to a registry file, then the app removes that index. Further versions will hard deprecate this index [#1467](https://github.com/wazuh/wazuh-dashboard-plugins/issues/1467).
- Visualizations now don't fetch the documents _source_, also, they now use _size: 0_ for fetching [#1663](https://github.com/wazuh/wazuh-dashboard-plugins/issues/1663).
- The app menu is now fixed on top of the view, it's not being hidden on every state change. Also, the Wazuh logo was placed in the top bar of Kibana UI [#1502](https://github.com/wazuh/wazuh-dashboard-plugins/issues/1502).
- Improved _getTimestamp_ method not returning a promise object because it's no longer needed [014bc3a](https://github.com/wazuh/wazuh-dashboard-plugins/commit/014b3aba0d2e9cda0c4d521f5f16faddc434a21e). Also improved main Discover listener for Wazuh not returning a promise object [bd82823](https://github.com/wazuh/wazuh-dashboard-plugins/commit/bd8282391a402b8c567b32739cf914a0135d74bc).
- Replaced _Requirements over time_ visualizations in both PCI DSS and GDPR dashboards [35c539](https://github.com/wazuh/wazuh-dashboard-plugins/commit/35c539eb328b3bded94aa7608f73f9cc51c235a6).
- Do not show a toaster when a visualization field was not known yet, instead, show it just in case the internal refreshing failed [19a2e7](https://github.com/wazuh/wazuh-dashboard-plugins/commit/19a2e71006b38f6a64d3d1eb8a20b02b415d7e07).
- Minor optimizations for server logging [eb8e000](https://github.com/wazuh/wazuh-dashboard-plugins/commit/eb8e00057dfea2dafef56319590ff832042c402d).

### Fixed

- Alerts search bar fixed for Kibana v7.3.1, queries were not being applied as expected [#1686](https://github.com/wazuh/wazuh-dashboard-plugins/issues/1686).
- Hide attributes field from non-Windows agents in the FIM table [#1710](https://github.com/wazuh/wazuh-dashboard-plugins/issues/1710).
- Fixed broken view in Management > Configuration > Amazon S3 > Buckets, some information was missing [#1675](https://github.com/wazuh/wazuh-dashboard-plugins/issues/1675).
- Keep user's filters when switching from Discover to panel [#1685](https://github.com/wazuh/wazuh-dashboard-plugins/issues/1685).
- Reduce load time and amount of data to be fetched in _Management > Cluster monitoring_ section avoiding possible timeouts [#1663](https://github.com/wazuh/wazuh-dashboard-plugins/issues/1663).
- Restored _Remove column_ feature in Discover tabs [#1702](https://github.com/wazuh/wazuh-dashboard-plugins/issues/1702).
- Apps using Kibana v7.3.1 had a bug once the user goes back from _Agent > FIM > Files_ to _Agent > FIM > dashboard_, filters disappear, now it's working properly [#1700](https://github.com/wazuh/wazuh-dashboard-plugins/issues/1700).
- Fixed visual bug in _Management > Cluster monitoring_ and a button position [1e3b748](https://github.com/wazuh/wazuh-dashboard-plugins/commit/1e3b748f11b43b2e7956b830269b6d046d74d12c).
- The app installation date was not being updated properly, now it's fixed [#1692](https://github.com/wazuh/wazuh-dashboard-plugins/issues/1692).
- Fixed _Network interfaces_ table in Inventory section, the table was not paginating [#1474](https://github.com/wazuh/wazuh-dashboard-plugins/issues/1474).
- Fixed APIs passwords are now obfuscated in server responses [adc3152](https://github.com/wazuh/wazuh-dashboard-plugins/pull/1782/commits/adc31525e26b25e4cb62d81cbae70a8430728af5).

## Wazuh v3.9.5 - Kibana v6.8.2 / Kibana v7.2.1 / Kibana v7.3.0 - Revision 531

### Added

- Support for Wazuh v3.9.5

## Wazuh v3.9.4 - Kibana v6.8.1 / Kibana v6.8.2 / Kibana v7.2.0 / Kibana v7.2.1 / Kibana v7.3.0 - Revision 528

### Added

- Support for Wazuh v3.9.4
- Allow filtering by clicking a column in rules/decoders tables [0e2ddd7](https://github.com/wazuh/wazuh-dashboard-plugins/pull/1615/commits/0e2ddd7b73f7f7975d02e97ed86ae8a0966472b4)
- Allow open file in rules table clicking on the file column [1af929d](https://github.com/wazuh/wazuh-dashboard-plugins/pull/1615/commits/1af929d62f450f93c6733868bcb4057e16b7e279)

### Changed

- Improved app performance [#1640](https://github.com/wazuh/wazuh-dashboard-plugins/pull/1640).
- Remove path filter from custom rules and decoders [895792e](https://github.com/wazuh/wazuh-dashboard-plugins/pull/1615/commits/895792e6e6d9401b3293d5e16352b9abef515096)
- Show path column in rules and decoders [6f49816](https://github.com/wazuh/wazuh-dashboard-plugins/pull/1615/commits/6f49816c71b5999d77bf9e3838443627c9be945d)
- Removed SCA overview dashboard [94ebbff](https://github.com/wazuh/wazuh-dashboard-plugins/pull/1615/commits/94ebbff231cbfb6d793130e0b9ea855baa755a1c)
- Disabled last custom column removal [f1ef7de](https://github.com/wazuh/wazuh-dashboard-plugins/pull/1615/commits/f1ef7de1a34bbe53a899596002e8153b95e7dc0e)
- Agents messages across sections unification [8fd7e36](https://github.com/wazuh/wazuh-dashboard-plugins/pull/1615/commits/8fd7e36286fa9dfd03a797499af6ffbaa90b00e1)

### Fixed

- Fix check storeded apis [d6115d6](https://github.com/wazuh/wazuh-dashboard-plugins/pull/1615/commits/d6115d6424c78f0cde2017b432a51b77186dd95a).
- Fix pci-dss console error [297080d](https://github.com/wazuh/wazuh-dashboard-plugins/pull/1615/commits/297080d36efaea8f99b0cafd4c48845dad20495a)
- Fix error in reportingTable [85b7266](https://github.com/wazuh/wazuh-dashboard-plugins/pull/1615/commits/85b72662cb4db44c443ed04f7c31fba57eefccaa)
- Fix filters budgets size [c7ac86a](https://github.com/wazuh/wazuh-dashboard-plugins/pull/1615/commits/c7ac86acb3d5afaf1cf348fab09a2b8c5778a491)
- Fix missing permalink virustotal visualization [1b57529](https://github.com/wazuh/wazuh-dashboard-plugins/pull/1615/commits/1b57529758fccdeb3ac0840e66a8aafbe4757a96)
- Improved wz-table performance [224bd6f](https://github.com/wazuh/wazuh-dashboard-plugins/pull/1615/commits/224bd6f31235c81ba01755c3c1e120c3f86beafd)
- Fix inconsistent data between visualizations and tables in Overview Security Events [b12c600](https://github.com/wazuh/wazuh-dashboard-plugins/pull/1615/commits/b12c600578d80d0715507dec4624a4ebc27ea573)
- Timezone applied in cluster status [a4f620d](https://github.com/wazuh/wazuh-dashboard-plugins/pull/1615/commits/a4f620d398f5834a6d2945af892a462425ca3bec)
- Fixed Overview Security Events report when wazuh.monitoring is disabled [1c26da0](https://github.com/wazuh/wazuh-dashboard-plugins/pull/1615/commits/1c26da05a0b6daf727e15c13b819111aa4e4e913)
- Fixes in APIs management [2143943](https://github.com/wazuh/wazuh-dashboard-plugins/pull/1615/commits/2143943a5049cbb59bb8d6702b5a56cbe0d27a2a)
- Prevent duplicated visualization toast errors [786faf3](https://github.com/wazuh/wazuh-dashboard-plugins/commit/786faf3e62d2cad13f512c0f873b36eca6e9787d)
- Fix not properly updated breadcrumb in ruleset section [9645903](https://github.com/wazuh/wazuh-dashboard-plugins/commit/96459031cd4edbe047970bf0d22d0c099771879f)
- Fix badly dimensioned table in Integrity Monitoring section [9645903](https://github.com/wazuh/wazuh-dashboard-plugins/commit/96459031cd4edbe047970bf0d22d0c099771879f)
- Fix implicit filters can be destroyed [9cf8578](https://github.com/wazuh/wazuh-dashboard-plugins/commit/9cf85786f504f5d67edddeea6cfbf2ab577e799b)
- Windows agent dashboard doesn't show failure logon access. [d38d088](https://github.com/wazuh/wazuh-dashboard-plugins/commit/d38d0881ac8e4294accde83d63108337b74cdd91)
- Number of agents is not properly updated. [f7cbbe5](https://github.com/wazuh/wazuh-dashboard-plugins/commit/f7cbbe54394db825827715c3ad4370ac74317108)
- Missing scrollbar on Firefox file viewer. [df4e8f9](https://github.com/wazuh/wazuh-dashboard-plugins/commit/df4e8f9305b35e9ee1473bed5f5d452dd3420567)
- Agent search filter by name, lost when refreshing. [71b5274](https://github.com/wazuh/wazuh-dashboard-plugins/commit/71b5274ccc332d8961a158587152f7badab28a95)
- Alerts of level 12 cannot be displayed in the Summary table. [ec0e888](https://github.com/wazuh/wazuh-dashboard-plugins/commit/ec0e8885d9f1306523afbc87de01a31f24e36309)
- Restored query from search bar in visualizations. [439128f](https://github.com/wazuh/wazuh-dashboard-plugins/commit/439128f0a1f65b649a9dcb81ab5804ca20f65763)
- Fix Kibana filters loop in Firefox. [82f0f32](https://github.com/wazuh/wazuh-dashboard-plugins/commit/82f0f32946d844ce96a28f0185f903e8e05c5589)

## Wazuh v3.9.3 - Kibana v6.8.1 / v7.1.1 / v7.2.0 - Revision 523

### Added

- Support for Wazuh v3.9.3
- Support for Kibana v7.2.0 [#1556](https://github.com/wazuh/wazuh-dashboard-plugins/pull/1556).

### Changed

- New design and several UI/UX changes [#1525](https://github.com/wazuh/wazuh-dashboard-plugins/pull/1525).
- Improved error checking + syscollector performance [94d0a83](https://github.com/wazuh/wazuh-dashboard-plugins/commit/94d0a83e43aa1d2d84ef6f87cbb76b9aefa085b3).
- Adapt Syscollector for MacOS agents [a4bf7ef](https://github.com/wazuh/wazuh-dashboard-plugins/commit/a4bf7efc693a99b7565b5afcaa372155f15a4db9).
- Show last scan for syscollector [73f2056](https://github.com/wazuh/wazuh-dashboard-plugins/commit/73f2056673bb289d472663397ba7097e49b7b93b).
- Extendend information for syscollector [#1585](https://github.com/wazuh/wazuh-dashboard-plugins/issues/1585).

### Fixed

- Corrected width for agent stats [a998955](https://github.com/wazuh/wazuh-dashboard-plugins/commit/a99895565a8854c55932ec94cffb08e1d0aa3da1).
- Fix height for the menu directive with Dynamic height [427d0f3](https://github.com/wazuh/wazuh-dashboard-plugins/commit/427d0f3e9fa6c34287aa9e8557da99a51e0db40f).
- Fix wazuh-db and clusterd check [cddcef6](https://github.com/wazuh/wazuh-dashboard-plugins/commit/cddcef630c5234dd6f6a495715743dfcfd4e4001).
- Fix AlertsStats when value is "0", it was showing "-" [07a3e10](https://github.com/wazuh/wazuh-dashboard-plugins/commit/07a3e10c7f1e626ba75a55452b6c295d11fd657d).
- Fix syscollector state value [f8d3d0e](https://github.com/wazuh/wazuh-dashboard-plugins/commit/f8d3d0eca44e67e26f79bc574495b1f4c8f751f2).
- Fix time offset for reporting table [2ef500b](https://github.com/wazuh/wazuh-dashboard-plugins/commit/2ef500bb112e68bd4811b8e87ce8581d7c04d20f).
- Fix call to obtain GDPR requirements for specific agent [ccda846](https://github.com/wazuh/wazuh-dashboard-plugins/commit/ccda8464b50be05bc5b3642f25f4972c8a7a2c03).
- Restore "rule.id" as a clickable field in visualizations [#1546](https://github.com/wazuh/wazuh-dashboard-plugins/pull/1546).
- Fix timepicker in cluster monitoring [f7533ce](https://github.com/wazuh/wazuh-dashboard-plugins/pull/1560/commits/f7533cecb6862abfb5c1d2173ec3e70ffc59804a).
- Fix several bugs [#1569](https://github.com/wazuh/wazuh-dashboard-plugins/pull/1569).
- Fully removed "rule.id" as URL field [#1584](https://github.com/wazuh/wazuh-dashboard-plugins/issues/1584).
- Fix filters for dashboards [#1583](https://github.com/wazuh/wazuh-dashboard-plugins/issues/1583).
- Fix missing dependency [#1591](https://github.com/wazuh/wazuh-dashboard-plugins/issues/1591).

## Wazuh v3.9.2 - Kibana v7.1.1 - Revision 510

### Added

- Support for Wazuh v3.9.2

### Changed

- Avoid showing more than one toaster for the same error message [7937003](https://github.com/wazuh/wazuh-dashboard-plugins/commit/793700382798033203091d160773363323e05bb9).
- Restored "Alerts evolution - Top 5 agents" in Overview > Security events [f9305c0](https://github.com/wazuh/wazuh-dashboard-plugins/commit/f9305c0c6acf4a31c41b1cc9684b87f79b27524f).

### Fixed

- Fix missing parameters in Dev Tools request [#1496](https://github.com/wazuh/wazuh-dashboard-plugins/pull/1496).
- Fix "Invalid Date" for Safari and Internet Explorer [#1505](https://github.com/wazuh/wazuh-dashboard-plugins/pull/1505).

## Wazuh v3.9.1 - Kibana v7.1.1 - Revision 509

### Added

- Support for Kibana v7.1.1
- Added overall metrics for Agents > Overview [#1479](https://github.com/wazuh/wazuh-dashboard-plugins/pull/1479).

### Fixed

- Fixed missing dependency for Discover [43f5dd5](https://github.com/wazuh/wazuh-dashboard-plugins/commit/43f5dd5f64065c618ba930b2a4087f0a9e706c0e).
- Fixed visualization for Agents > Overview [#1477](https://github.com/wazuh/wazuh-dashboard-plugins/pull/1477).
- Fixed SCA policy checks table [#1478](https://github.com/wazuh/wazuh-dashboard-plugins/pull/1478).

## Wazuh v3.9.1 - Kibana v7.1.0 - Revision 508

### Added

- Support for Kibana v7.1.0

## Wazuh v3.9.1 - Kibana v6.8.0 - Revision 444

### Added

- Support for Wazuh v3.9.1
- Support for Kibana v6.8.0

### Fixed

- Fixed background color for some parts of the Discover directive [2dfc763](https://github.com/wazuh/wazuh-dashboard-plugins/commit/2dfc763bfa1093fb419f118c2938f6b348562c69).
- Fixed cut values in non-resizable tables when the value is too large [cc4828f](https://github.com/wazuh/wazuh-dashboard-plugins/commit/cc4828fbf50d4dab3dd4bb430617c1f2b13dac6a).
- Fixed handled but not shown error messages from rule editor [0aa0e17](https://github.com/wazuh/wazuh-dashboard-plugins/commit/0aa0e17ac8678879e5066f8d83fd46f5d8edd86a).
- Minor typos corrected [fe11fb6](https://github.com/wazuh/wazuh-dashboard-plugins/commit/fe11fb67e752368aedc89ec844ddf729eb8ad761).
- Minor fixes in agents configuration [1bc2175](https://github.com/wazuh/wazuh-dashboard-plugins/commit/1bc217590438573e7267687655bb5939b5bb9fde).
- Fix Management > logs viewer scrolling [f458b2e](https://github.com/wazuh/wazuh-dashboard-plugins/commit/f458b2e3294796f9cf00482b4da27984646c6398).

### Changed

- Kibana version shown in settings is now read from our package.json [c103d3e](https://github.com/wazuh/wazuh-dashboard-plugins/commit/c103d3e782136106736c02039d28c4567b255aaa).
- Removed an old header from Settings [0197b8b](https://github.com/wazuh/wazuh-dashboard-plugins/commit/0197b8b1abc195f275c8cd9893df84cd5569527b).
- Improved index pattern validation fields, replaced "full_log" with "rule.id" as part of the minimum required fields [dce0595](https://github.com/wazuh/wazuh-dashboard-plugins/commit/dce059501cbd28f1294fd761da3e015e154747bc).
- Improve dynamic height for configuration editor [c318131](https://github.com/wazuh/wazuh-dashboard-plugins/commit/c318131dfb6b5f01752593f2aa972b98c0655610).
- Add timezone for all dates shown in the app [4b8736f](https://github.com/wazuh/wazuh-dashboard-plugins/commit/4b8736fb4e562c78505daaee042bcd798242c3f5).

## Wazuh v3.9.0 - Kibana v6.7.0 / v6.7.1 / v6.7.2 - Revision 441

### Added

- Support for Wazuh v3.9.0
- Support for Kibana v6.7.0 / v6.7.1 / v6.7.2
- Edit master and worker configuration ([#1215](https://github.com/wazuh/wazuh-dashboard-plugins/pull/1215)).
- Edit local rules, local decoders and CDB lists ([#1212](https://github.com/wazuh/wazuh-dashboard-plugins/pull/1212), [#1204](https://github.com/wazuh/wazuh-dashboard-plugins/pull/1204), [#1196](https://github.com/wazuh/wazuh-dashboard-plugins/pull/1196), [#1233](https://github.com/wazuh/wazuh-dashboard-plugins/pull/1233), [#1304](https://github.com/wazuh/wazuh-dashboard-plugins/pull/1304)).
- View no local rules/decoders XML files ([#1395](https://github.com/wazuh/wazuh-dashboard-plugins/pull/1395))
- Dev Tools additions
  - Added hotkey `[shift] + [enter]` for sending query ([#1170](https://github.com/wazuh/wazuh-dashboard-plugins/pull/1170)).
  - Added `Export JSON` button for the Dev Tools ([#1170](https://github.com/wazuh/wazuh-dashboard-plugins/pull/1170)).
- Added refresh button for agents preview table ([#1169](https://github.com/wazuh/wazuh-dashboard-plugins/pull/1169)).
- Added `configuration assessment` information in "Agent > Policy monitoring" ([#1227](https://github.com/wazuh/wazuh-dashboard-plugins/pull/1227)).
- Added agents `configuration assessment` configuration section in "Agent > Configuration" ([1257](https://github.com/wazuh/wazuh-dashboard-plugins/pull/1257))
- Restart master and worker nodes ([#1222](https://github.com/wazuh/wazuh-dashboard-plugins/pull/1222)).
- Restart agents ([#1229](https://github.com/wazuh/wazuh-dashboard-plugins/pull/1229)).
- Added support for more than one Wazuh monitoring pattern ([#1243](https://github.com/wazuh/wazuh-dashboard-plugins/pull/1243))
- Added customizable interval for Wazuh monitoring indices creation ([#1243](https://github.com/wazuh/wazuh-dashboard-plugins/pull/1243)).
- Expand visualizations ([#1246](https://github.com/wazuh/wazuh-dashboard-plugins/pull/1246)).
- Added a dynamic table columns selector ([#1246](https://github.com/wazuh/wazuh-dashboard-plugins/pull/1246)).
- Added resizable columns by dragging in tables ([d2bf8ee](https://github.com/wazuh/wazuh-dashboard-plugins/commit/d2bf8ee9681ca5d6028325e165854b49214e86a3))
- Added a cron job for fetching missing fields of all valid index patterns, also merging dynamic fields every time an index pattern is refreshed by the app ([#1276](https://github.com/wazuh/wazuh-dashboard-plugins/pull/1276)).
- Added auto-merging dynamic fields for Wazuh monitoring index patterns ([#1300](https://github.com/wazuh/wazuh-dashboard-plugins/pull/1300))
- New server module, it's a job queue so we can add delayed jobs to be run in background, this iteration only accepts delayed Wazuh API calls ([#1283](https://github.com/wazuh/wazuh-dashboard-plugins/pull/1283)).
- Added new way to view logs using a logs viewer ([#1292](https://github.com/wazuh/wazuh-dashboard-plugins/pull/1292))
- Added new directive for registering agents from the UI, including instructions on "how to" ([#1321](https://github.com/wazuh/wazuh-dashboard-plugins/pull/1321)).
- Added some Angular charts in Agents Preview and Agents SCA sections ([#1364](https://github.com/wazuh/wazuh-dashboard-plugins/pull/1364))
- Added Docker listener settings in configuration views ([#1365](https://github.com/wazuh/wazuh-dashboard-plugins/pull/1365))
- Added Docker dashboards for both Agents and Overview ([#1367](https://github.com/wazuh/wazuh-dashboard-plugins/pull/1367))
- Improved app logger with debug level ([#1373](https://github.com/wazuh/wazuh-dashboard-plugins/pull/1373))
- Introducing React components from the EUI framework

### Changed

- Escape XML special characters ([#1159](https://github.com/wazuh/wazuh-dashboard-plugins/pull/1159)).
- Changed empty results message for Wazuh tables ([#1165](https://github.com/wazuh/wazuh-dashboard-plugins/pull/1165)).
- Allowing the same query multiple times on the Dev Tools ([#1174](https://github.com/wazuh/wazuh-dashboard-plugins/pull/1174))
- Refactor JSON/XML viewer for configuration tab ([#1173](https://github.com/wazuh/wazuh-dashboard-plugins/pull/1173), [#1148](https://github.com/wazuh/wazuh-dashboard-plugins/pull/1148)).
- Using full height for all containers when possible ([#1224](https://github.com/wazuh/wazuh-dashboard-plugins/pull/1224)).
- Improved the way we are handling "back button" events ([#1207](https://github.com/wazuh/wazuh-dashboard-plugins/pull/1207)).
- Changed some visualizations for FIM, GDPR, PCI, Vulnerability and Security Events ([#1206](https://github.com/wazuh/wazuh-dashboard-plugins/pull/1206), [#1235](https://github.com/wazuh/wazuh-dashboard-plugins/pull/1235), [#1293](https://github.com/wazuh/wazuh-dashboard-plugins/pull/1293)).
- New design for agent header view ([#1186](https://github.com/wazuh/wazuh-dashboard-plugins/pull/1186)).
- Not fetching data the very first time the Dev Tools are opened ([#1185](https://github.com/wazuh/wazuh-dashboard-plugins/pull/1185)).
- Refresh all known fields for all valid index patterns if `kbn-vis` detects a broken index pattern ([ecd7c8f](https://github.com/wazuh/wazuh-dashboard-plugins/commit/ecd7c8f98c187a350f81261d13b0d45dcec6dc5d)).
- Truncate texts and display a tooltip when they don't fit in a table cell ([7b56a87](https://github.com/wazuh/wazuh-dashboard-plugins/commit/7b56a873f85dcba7e6838aeb2e40d9b4cf472576))
- Updated API autocomplete for Dev Tools ([#1218](https://github.com/wazuh/wazuh-dashboard-plugins/pull/1218))
- Updated switches design to adapt it to Kibana's design ([#1253](https://github.com/wazuh/wazuh-dashboard-plugins/pull/1253))
- Reduced the width of some table cells with little text, to give more space to the other columns ([#1263](https://github.com/wazuh/wazuh-dashboard-plugins/pull/1263)).
- Redesign for Management > Status daemons list ([#1284](https://github.com/wazuh/wazuh-dashboard-plugins/pull/1284)).
- Redesign for Management > Configuration, Agent > Configuration ([#1289](https://github.com/wazuh/wazuh-dashboard-plugins/pull/1289)).
- Replaced Management > Logs table with a log viewer component ([#1292](https://github.com/wazuh/wazuh-dashboard-plugins/pull/1292)).
- The agents list search bar now allows to switch between AND/OR operators ([#1291](https://github.com/wazuh/wazuh-dashboard-plugins/pull/1291)).
- Improve audit dashboards ([#1374](https://github.com/wazuh/wazuh-dashboard-plugins/pull/1374))
- Exclude agent "000" getting the last registered and the most active agents from the Wazuh API.([#1391](https://github.com/wazuh/wazuh-dashboard-plugins/pull/1391))
- Reviewed Osquery dashboards ([#1394](https://github.com/wazuh/wazuh-dashboard-plugins/pull/1394))
- Memory info is now a log ([#1400](https://github.com/wazuh/wazuh-dashboard-plugins/pull/1400))
- Error toasters time is now 30000ms, warning/info are still 6000ms ([#1420](https://github.com/wazuh/wazuh-dashboard-plugins/pull/1420))

### Fixed

- Properly handling long messages on notifier service, until now, they were using out of the card space, also we replaced some API messages with more meaningful messages ([#1168](https://github.com/wazuh/wazuh-dashboard-plugins/pull/1168)).
- Adapted Wazuh icon for multiple browsers where it was gone ([#1208](https://github.com/wazuh/wazuh-dashboard-plugins/pull/1208)).
- Do not fetch data from tables twice when resize window ([#1303](https://github.com/wazuh/wazuh-dashboard-plugins/pull/1303)).
- Agent syncrhonization status is updated as we browse the configuration section ([#1305](https://github.com/wazuh/wazuh-dashboard-plugins/pull/1305))
- Using the browser timezone for reporting documents ([#1311](https://github.com/wazuh/wazuh-dashboard-plugins/pull/1311)).
- Wrong behaviors in the routing system when the basePath was set ([#1342](https://github.com/wazuh/wazuh-dashboard-plugins/pull/1342))
- Do not show pagination for one-page tables ([196c5b7](https://github.com/wazuh/wazuh-dashboard-plugins/pull/1362/commits/196c5b717583032798da7791fa4f90ec06397f68))
- Being redirected to Overview once a Kibana restart is performed ([#1378](https://github.com/wazuh/wazuh-dashboard-plugins/pull/1378))
- Displaying the AWS services section of the aws-s3 wodle ([#1393](https://github.com/wazuh/wazuh-dashboard-plugins/pull/1393))
- Show email configuration on the configuration on demand ([#1401](https://github.com/wazuh/wazuh-dashboard-plugins/issues/1401))
- Show "Follow symbolic link" field in Integrity monitoring - Monitored configuration on demand ([0c9c9da](https://github.com/wazuh/wazuh-dashboard-plugins/pull/1414/commits/0c9c9da3b951548761cd203db5ee5baa39afe26c))

## Wazuh v3.8.2 - Kibana v6.6.0 / v6.6.1 / v6.6.2 / v6.7.0 - Revision 419

### Added

- Support for Kibana v6.6.0 / v6.6.1 / v6.6.2 / v6.7.0

### Fixed

- Fixed AWS dashboard, newer JavaScript browser engines break the view due to Angular.js ([6e882fc](https://github.com/wazuh/wazuh-dashboard-plugins/commit/6e882fc1d7efe6059e6140ff40b8a20d9c1fa51e)).
- Fixed AWS accounts visualization, using the right field now ([6e882fc](https://github.com/wazuh/wazuh-dashboard-plugins/commit/6e882fc1d7efe6059e6140ff40b8a20d9c1fa51e)).

## Wazuh v3.8.2 - Kibana v6.5.4 - Revision 418

### Added

- Support for Wazuh v3.8.2

### Changed

- Close configuration editor only if it was successfully updated ([bc77c35](https://github.com/wazuh/wazuh-dashboard-plugins/commit/bc77c35d8440a656d4704451ce857c9e1d36a438)).
- Replaced FIM Vega visualization with standard visualization ([554ee1c](https://github.com/wazuh/wazuh-dashboard-plugins/commit/554ee1c4c4d75c76d82272075acf8bb62e7f9e27)).

## Wazuh v3.8.1 - Kibana v6.5.4 - Revision 417

### Added

- Support for Wazuh v3.8.1

### Changed

- Moved monitored/ignored Windows registry entries to "FIM > Monitored" and "FIM > Ignored" to avoid user confusion ([#1176](https://github.com/wazuh/wazuh-dashboard-plugins/pull/1176)).
- Excluding managers from wazuh-monitoring indices ([#1177](https://github.com/wazuh/wazuh-dashboard-plugins/pull/1177)).
- Escape `&` before sending group configuration ([d3aa56f](https://github.com/wazuh/wazuh-dashboard-plugins/commit/d3aa56fa73478c60505e500db7d3a7df263081b5)).
- Improved `autoFormat` function before rendering group configuration ([f4f8144](https://github.com/wazuh/wazuh-dashboard-plugins/commit/f4f8144eef8b93038fc897a9f16356e71029b844)).
- Now the group configuration editor doesn't exit after sending data to the Wazuh API ([5c1a3ef](https://github.com/wazuh/wazuh-dashboard-plugins/commit/5c1a3ef9bd710a7befbed0709c4a7cf414f44f6b)).

### Fixed

- Fixed style for the error toaster for long URLs or long paths ([11b8084](https://github.com/wazuh/wazuh-dashboard-plugins/commit/11b8084c75bbc5da36587ff31d1bc80a55fe4dfe)).

## Wazuh v3.8.0 - Kibana v6.5.4 - Revision 416

### Added

- Added group management features such as:
  - Edit the group configuration ([#1096](https://github.com/wazuh/wazuh-dashboard-plugins/pull/1096)).
  - Add/remove groups to/from an agent ([#1096](https://github.com/wazuh/wazuh-dashboard-plugins/pull/1096)).
  - Add/remove agents to/from a group ([#1096](https://github.com/wazuh/wazuh-dashboard-plugins/pull/1096)).
  - Add/remove groups ([#1152](https://github.com/wazuh/wazuh-dashboard-plugins/pull/1152)).
- New directive for tables that don't need external data sources ([#1067](https://github.com/wazuh/wazuh-dashboard-plugins/pull/1067)).
- New search bar directive with interactive filters and suggestions ([#1058](https://github.com/wazuh/wazuh-dashboard-plugins/pull/1058)).
- New server route `/elastic/alerts` for fetching alerts using custom parameters([#1056](https://github.com/wazuh/wazuh-dashboard-plugins/pull/1056)).
- New table for an agent FIM monitored files, if the agent OS platform is Windows it will show two tables: files and registry ([#1032](https://github.com/wazuh/wazuh-dashboard-plugins/pull/1032)).
- Added description to each setting under Settings > Configuration ([#1048](https://github.com/wazuh/wazuh-dashboard-plugins/pull/1048)).
- Added a new setting to `config.yml` related to Wazuh monitoring and its index pattern ([#1095](https://github.com/wazuh/wazuh-dashboard-plugins/pull/1095)).
- Resizable columns by dragging in Dev-tools ([#1102](https://github.com/wazuh/wazuh-dashboard-plugins/pull/1102)).
- New feature to be able to edit config.yml file from the Settings > Configuration section view ([#1105](https://github.com/wazuh/wazuh-dashboard-plugins/pull/1105)).
- Added a new table (network addresses) for agent inventory tab ([#1111](https://github.com/wazuh/wazuh-dashboard-plugins/pull/1111)).
- Added `audit_key` (Who-data Audit keys) for configuration tab ([#1123](https://github.com/wazuh/wazuh-dashboard-plugins/pull/1123)).
- Added new known fields for Kibana index pattern ([#1150](https://github.com/wazuh/wazuh-dashboard-plugins/pull/1150)).

### Changed

- Changed Inventory tables. Now the app looks for the OS platform and it shows different tables depending on the OS platform. In addition the process state codes has been replaced to be more meaningful ([#1059](https://github.com/wazuh/wazuh-dashboard-plugins/pull/1059)).
- Tiny rework for the AWS tab including.
- "Report" button is hidden on Discover panel ([#1047](https://github.com/wazuh/wazuh-dashboard-plugins/pull/1047)).
- Visualizations, filters and Discover improved ([#1083](https://github.com/wazuh/wazuh-dashboard-plugins/pull/1083)).
- Removed `popularizeField` function until https://github.com/elastic/kibana/issues/22426 is solved in order to avoid `Unable to write index pattern!` error on Discover tab ([#1085](https://github.com/wazuh/wazuh-dashboard-plugins/pull/1085)).
- Improved Wazuh monitoring module ([#1094](https://github.com/wazuh/wazuh-dashboard-plugins/pull/1094)).
- Added "Registered date" and "Last keep alive" in agents table allowing you to sort by these fields ([#1102](https://github.com/wazuh/wazuh-dashboard-plugins/pull/1102)).
- Improved code quality in sections such as Ruleset > Rule and Decoder detail view simplify conditions ([#1102](https://github.com/wazuh/wazuh-dashboard-plugins/pull/1102)).
- Replaced reporting success message ([#1102](https://github.com/wazuh/wazuh-dashboard-plugins/pull/1102)).
- Reduced the default number of shards and the default number of replicas for the app indices ([#1113](https://github.com/wazuh/wazuh-dashboard-plugins/pull/1113)).
- Refreshing index pattern known fields on health check controller ([#1119](https://github.com/wazuh/wazuh-dashboard-plugins/pull/1119)).
- Less strict memory check ([786c764](https://github.com/wazuh/wazuh-dashboard-plugins/commit/786c7642cd88083f9a77c57ed204488ecf5b710a)).
- Checking message origin in error handler ([dfec368](https://github.com/wazuh/wazuh-dashboard-plugins/commit/dfec368d22a148b2e4437db92d71294900241961)).
- Dev tools is now showing the response as it is, like `curl` does ([#1137](https://github.com/wazuh/wazuh-dashboard-plugins/pull/1137)).
- Removed `unknown` as valid node name ([#1149](https://github.com/wazuh/wazuh-dashboard-plugins/pull/1149)).
- Removed `rule.id` direct filter from the rule set tables ([#1151](https://github.com/wazuh/wazuh-dashboard-plugins/pull/1151))

### Fixed

- Restored X-Pack security logic for the .wazuh index, now it's not bypassing the X-Pack roles ([#1081](https://github.com/wazuh/wazuh-dashboard-plugins/pull/1081))
- Avoid fetching twice the same data ([#1072](https://github.com/wazuh/wazuh-dashboard-plugins/pull/1072), [#1061](https://github.com/wazuh/wazuh-dashboard-plugins/pull/1061)).
- Wazuh logo adapted to low resolutions ([#1074](https://github.com/wazuh/wazuh-dashboard-plugins/pull/1074)).
- Hide Audit, OpenSCAP tabs for non-linux agents. Fixed empty Windows events under Configuration > Log collection section. OSQuery logo has been standardized ([#1072](https://github.com/wazuh/wazuh-dashboard-plugins/pull/1072), [#1076](https://github.com/wazuh/wazuh-dashboard-plugins/pull/1076)).
- Fix empty values on _Overview > Security events_ when Wazuh monitoring is disabled ([#1091](https://github.com/wazuh/wazuh-dashboard-plugins/pull/1091)).
- Fix overlapped play button in Dev-tools when the input box has a scrollbar ([#1102](https://github.com/wazuh/wazuh-dashboard-plugins/pull/1102)).
- Fix Dev-tools behavior when parse json invalid blocks ([#1102](https://github.com/wazuh/wazuh-dashboard-plugins/pull/1102)).
- Fixed Management > Monitoring tab frustration adding back buttons ([#1102](https://github.com/wazuh/wazuh-dashboard-plugins/pull/1102)).
- Fix template checking when using more than one pattern ([#1104](https://github.com/wazuh/wazuh-dashboard-plugins/pull/1104)).
- Fix infinite loop for Wazuh monitoring when the Wazuh API is not being able to give us all the agents ([5a26916](https://github.com/wazuh/wazuh-dashboard-plugins/commit/5a2691642b40a34783d2eafb6ee24ae78b9af21a)), ([85005a1](https://github.com/wazuh/wazuh-dashboard-plugins/commit/85005a184d4f1c3d339b7c895b5d2469f3b45171)).
- Fix rule details for `list` and `info` parameters ([#1149](https://github.com/wazuh/wazuh-dashboard-plugins/pull/1149)).

## Wazuh v3.7.1 / v3.7.2 - Kibana v6.5.1 / v6.5.2 / v6.5.3 / v6.5.4 - Revision 415

### Added

- Support for Elastic stack v6.5.2 / v6.5.3 / v6.5.4.
- Support for Wazuh v3.7.1 / v3.7.2.
- Dev Tools module now autocompletes API endpoints ([#1030](https://github.com/wazuh/wazuh-dashboard-plugins/pull/1030)).

### Changed

- Increased number of rows for syscollector tables ([#1033](https://github.com/wazuh/wazuh-dashboard-plugins/pull/1033)).
- Modularized JSON/XML viewers for the configuration section ([#982](https://github.com/wazuh/wazuh-dashboard-plugins/pull/982)).

### Fixed

- Added missing fields for syscollector network tables ([#1036](https://github.com/wazuh/wazuh-dashboard-plugins/pull/1036)).
- Using the right API path when downloading CSV for decoders list ([#1045](https://github.com/wazuh/wazuh-dashboard-plugins/pull/1045)).
- Including group field when downloading CSV for agents list ([#1044](https://github.com/wazuh/wazuh-dashboard-plugins/pull/1044)).
- Preserve active tab in configuration section when refreshing the page ([#1037](https://github.com/wazuh/wazuh-dashboard-plugins/pull/1037)).

## Wazuh v3.7.0 - Kibana v6.5.0 / v6.5.1 - Revision 414

### Added

- Support for Elastic Stack v6.5.0 / v6.5.1.
- Agent groups bar is now visible on the agent configuration section ([#1023](https://github.com/wazuh/wazuh-dashboard-plugins/pull/1023)).
- Added a new setting for the `config.yml` file for enable/disable administrator mode ([#1019](https://github.com/wazuh/wazuh-dashboard-plugins/pull/1019)).
  - This allows the user to perform PUT, POST, DELETE methods in our Dev Tools.

### Changed

- Refactored most front-end controllers ([#1023](https://github.com/wazuh/wazuh-dashboard-plugins/pull/1023)).

## Wazuh v3.7.0 - Kibana v6.4.2 / v6.4.3 - Revision 413

### Added

- Support for Wazuh v3.7.0.
- Support for Elastic Stack v6.4.2 / v6.4.3.
- Brand-new interface for _Configuration_ (on both _Management_ and _Agents_ tabs) ([#914](https://github.com/wazuh/wazuh-dashboard-plugins/pull/914)):
  - Now you can check current and real agent and manager configuration.
  - A new interface design, with more useful information and easy to understand descriptions.
  - New and more responsive JSON/XML viewers to show the configuration in raw mode.
- Brand-new extension - Osquery ([#938](https://github.com/wazuh/wazuh-dashboard-plugins/pull/938)):
  - A new extension, disabled by default.
  - Check alerts from Wazuh's Osquery integration.
  - Check your current Osquery wodle configuration.
  - More improvements will come for this extension in the future.
- New option for Wazuh app configuration file - _Ignore index patterns_ ([#947](https://github.com/wazuh/wazuh-dashboard-plugins/pull/947)):
  - Now the user can specify which index patterns can't be selected on the app using the new `ip.ignore` setting on the `config.yml` file.
  - The valid format is an array of strings which represents index patterns.
  - By default, this list is empty (all index patterns will be available if they use a compatible structure).
- Added a node selector for _Management > Status_ section when Wazuh cluster is enabled ([#976](https://github.com/wazuh/wazuh-dashboard-plugins/pull/976)).
- Added quick access to _Configuration_ or _Discover_ panels for an agent on the agents list ([#939](https://github.com/wazuh/wazuh-dashboard-plugins/pull/939)).
- Now you can click on an agent's ID on the _Discover_ panels to open its details page on the app ([#904](https://github.com/wazuh/wazuh-dashboard-plugins/pull/904)).
- Redesigned the _Overview > Amazon AWS_ tab, using more meaningful visualizations for a better overall view of your agents' status ([#903](https://github.com/wazuh/wazuh-dashboard-plugins/pull/903)).
- Redesigned the _Overview/Agents > Vulnerabilities_ tab, using more meaningful visualizations for a better overall view of your agents' status ([#954](https://github.com/wazuh/wazuh-dashboard-plugins/pull/954)).
- Now everytime the user enters the _Settings_ tab, the API connection will be automatically checked ([#971](https://github.com/wazuh/wazuh-dashboard-plugins/pull/971)).
- Added a node selector for _Management > Logs_ section when Wazuh cluster is enabled ([#980](https://github.com/wazuh/wazuh-dashboard-plugins/pull/980)).
- Added a group selector for _Agents_ section ([#995](https://github.com/wazuh/wazuh-dashboard-plugins/pull/995)).

### Changed

- Interface refactoring for the _Agents > Inventory data_ tab ([#924](https://github.com/wazuh/wazuh-dashboard-plugins/pull/924)):
  - Now the tab won't be available if your agent doesn't have Syscollector enabled, and each card will be enabled or disabled depending on the current Syscollector scans configuration.
  - This will prevent situations where the user couldn't check the inventory although there was actual scan data to show on some sections.
- Added support for new multigroups feature ([#911](https://github.com/wazuh/wazuh-dashboard-plugins/pull/911)):
  - Now the information bars on _Agents_ will show all the groups an agent belongs to.
- Now the result pane on the _Dev tools_ tab will show the error code coming from the Wazuh API ([#909](https://github.com/wazuh/wazuh-dashboard-plugins/pull/909)).
- Changed some visualizations titles for _Overview/Agents > OpenSCAP_ tab ([#925](https://github.com/wazuh/wazuh-dashboard-plugins/pull/925)).
- All backend routes have been renamed ([#932](https://github.com/wazuh/wazuh-dashboard-plugins/pull/932)).
- Several improvements for Elasticsearch tests ([#933](https://github.com/wazuh/wazuh-dashboard-plugins/pull/933)).
- Updated some strings and descriptions on the _Settings_ tab ([#934](https://github.com/wazuh/wazuh-dashboard-plugins/pull/934)).
- Changed the date format on _Settings > Logs_ to make it more human-readable ([#944](https://github.com/wazuh/wazuh-dashboard-plugins/pull/944)).
- Changed some labels to remove the "MD5 sum" expression, it will use "Checksum" instead ([#945](https://github.com/wazuh/wazuh-dashboard-plugins/pull/945)).
- Added word wrapping class to group name in _Management > Groups > Group detail_ tab ([#945](https://github.com/wazuh/wazuh-dashboard-plugins/pull/945)).
- The `wz-table` directive has been refactored ([#953](https://github.com/wazuh/wazuh-dashboard-plugins/pull/953)).
- The `wz-table` directive now checks if a request is aborted ([#979](https://github.com/wazuh/wazuh-dashboard-plugins/pull/979)).
- Several performance improvements ([#985](https://github.com/wazuh/wazuh-dashboard-plugins/pull/985), [#997](https://github.com/wazuh/wazuh-dashboard-plugins/pull/997), [#1000](https://github.com/wazuh/wazuh-dashboard-plugins/pull/1000)).

### Fixed

- Several known fields for _Whodata_ functionality have been fixed ([#901](https://github.com/wazuh/wazuh-dashboard-plugins/pull/901)).
- Fixed alignment bug with the _Add a filter +_ button on _Discover_ and _Agents_ tabs ([#912](https://github.com/wazuh/wazuh-dashboard-plugins/pull/912)).
- Fixed a bug where the `Add API` form on _Settings_ didn't appear when pressing the button after editing an existing API entry ([#944](https://github.com/wazuh/wazuh-dashboard-plugins/pull/944)).
- Fixed a bug on _Ruleset_ tab where the "Description" column was showing `0` if the rule doesn't have any description ([#948](https://github.com/wazuh/wazuh-dashboard-plugins/pull/948)).
- Fixed wrong alignment on related Rules/Decoders tables from _Management > Ruleset_ tab ([#971](https://github.com/wazuh/wazuh-dashboard-plugins/pull/971)).
- Fixed a bug where sometimes the error messages appeared duplicated ([#971](https://github.com/wazuh/wazuh-dashboard-plugins/pull/971)).

### Removed

- On the _Management > Monitoring_ tab, the `Cluster enabled but not running` message won't appear as an error anymore ([#971](https://github.com/wazuh/wazuh-dashboard-plugins/pull/971)).

## Wazuh v3.6.1 - Kibana v6.4.1 / v6.4.2 / v6.4.3 - Revision 412

### Added

- Support for Elastic Stack v6.4.1 / v6.4.2 / v6.4.3.

## Wazuh v3.6.1 - Kibana v6.4.0 - Revision 411

### Added

- Redesigned the _Overview > Integrity monitoring_ tab, using more meaningful visualizations for a better overall view of your agents' status ([#893](https://github.com/wazuh/wazuh-dashboard-plugins/pull/893)).
- Added a new table for the _Inventory_ tab: _Processes_ ([#895](https://github.com/wazuh/wazuh-dashboard-plugins/pull/895)).
- Improved error handling for tables. Now the table will show an error message if it wasn't able to fetch and load data ([#896](https://github.com/wazuh/wazuh-dashboard-plugins/pull/896)).

### Changed

- The app source code has been improved, following best practices and coding guidelines ([#892](https://github.com/wazuh/wazuh-dashboard-plugins/pull/892)).
- Included more app tests and prettifier for better code maintainability ([#883](https://github.com/wazuh/wazuh-dashboard-plugins/pull/883) & [#885](https://github.com/wazuh/wazuh-dashboard-plugins/pull/885)).

### Fixed

- Fixed minor visual errors on some _GDPR_, _PCI DSS_ and _Vulnerabilities_ visualizations ([#894](https://github.com/wazuh/wazuh-dashboard-plugins/pull/894)).

## Wazuh v3.6.1 - Kibana v6.4.0 - Revision 410

### Added

- The _Inventory_ tab has been redesigned ([#873](https://github.com/wazuh/wazuh-dashboard-plugins/pull/873)):
  - Added new network interfaces and port tables.
  - Improved design using metric information bars and intuitive status indicators.
- Added refresh functionality to the _Settings > Logs_ tab ([#852](https://github.com/wazuh/wazuh-dashboard-plugins/pull/852)):
  - Now everytime the user opens the tab, the logs will be reloaded.
  - A new button to force the update has been added on the top left corner of the logs table.
- Added `tags` and `recursion_level` configuration options to _Management/Agent > Configuration_ tabs ([#850](https://github.com/wazuh/wazuh-dashboard-plugins/pull/850)).
- The _Kuery_ search syntax has been added again to the app ([#851](https://github.com/wazuh/wazuh-dashboard-plugins/pull/851)).
- Added a first batch of [_Mocha_](https://mochajs.org/) tests and other quality of code improvements to the app ([#859](https://github.com/wazuh/wazuh-dashboard-plugins/pull/859)).
- Now you can open specific rule details (the _Management > Ruleset_ tab) when clicking on the `rule.id` value on the _Discover_ tab ([#862](https://github.com/wazuh/wazuh-dashboard-plugins/pull/862)).
- Now you can click on the rule ID value on the _Management > Ruleset_ tab to search for related alerts on the _Discover_ tab ([#863](https://github.com/wazuh/wazuh-dashboard-plugins/pull/863)).

### Changed

- The index pattern known fields have been updated up to 567 ([#872](https://github.com/wazuh/wazuh-dashboard-plugins/pull/872)).
- Now the _Inventory_ tab will always be available for all agents, and a descriptive message will appear if the agent doesn't have `syscollector` enabled ([#879](https://github.com/wazuh/wazuh-dashboard-plugins/pull/879)).

### Fixed

- Fixed a bug where the _Inventory_ tab was unavailable if the user reloads the page while on the _Agents > Configuration_ tab ([#845](https://github.com/wazuh/wazuh-dashboard-plugins/pull/845)).
- Fixed some _Overview > VirusTotal_ visualizations ([#846](https://github.com/wazuh/wazuh-dashboard-plugins/pull/846)).
- Fixed a bug where the _Settings > Extensions_ tab wasn't being properly hidden when there's no API entries inserted ([#847](https://github.com/wazuh/wazuh-dashboard-plugins/pull/847)).
- Fixed a bug where the _Current API_ indicator on the top navbar wasn't being properly updated when the user deletes all the API entries ([#848](https://github.com/wazuh/wazuh-dashboard-plugins/pull/848)).
- Fixed a bug where the _Agents coverage_ metric were not displaying a proper value when the manager has 0 registered agents ([#849](https://github.com/wazuh/wazuh-dashboard-plugins/pull/849)).
- Fixed a bug where the `wazuh-basic` user role was able to update API entries (it should be forbidden) ([#853](https://github.com/wazuh/wazuh-dashboard-plugins/pull/853)).
- Fixed a bug where the visualizations had scroll bars on the PDF reports ([#870](https://github.com/wazuh/wazuh-dashboard-plugins/pull/870)).
- Fixed a bug on the _Dev tools_ tab where the user couldn't execute the first request block if there was blank lines above it ([#871](https://github.com/wazuh/wazuh-dashboard-plugins/pull/871)).
- Fixed a bug on pinned filters when opening tabs where the implicit filter was the same, making them stuck and unremovable from other tabs ([#878](https://github.com/wazuh/wazuh-dashboard-plugins/pull/878)).

## Wazuh v3.6.1 - Kibana v6.4.0 - Revision 409

### Added

- Support for Wazuh v3.6.1.

### Fixed

- Fixed a bug on the _Dev tools_ tab ([b7c79f4](https://github.com/wazuh/wazuh-dashboard-plugins/commit/b7c79f48f06cb49b12883ec9e9337da23b49976b)).

## Wazuh v3.6.1 - Kibana v6.3.2 - Revision 408

### Added

- Support for Wazuh v3.6.1.

### Fixed

- Fixed a bug on the _Dev tools_ tab ([4ca9ed5](https://github.com/wazuh/wazuh-dashboard-plugins/commit/4ca9ed54f1b18e5d499d950e6ff0741946701988)).

## Wazuh v3.6.0 - Kibana v6.4.0 - Revision 407

### Added

- Support for Wazuh v3.6.0.

## Wazuh v3.6.0 - Kibana v6.3.2 - Revision 406

### Added

- Support for Wazuh v3.6.0.

## Wazuh v3.5.0 - Kibana v6.4.0 - Revision 405

### Added

- Support for Elastic Stack v6.4.0 ([#813](https://github.com/wazuh/wazuh-dashboard-plugins/pull/813)).

## Wazuh v3.5.0 - Kibana v6.3.2 - Revision 404

### Added

- Added new options to `config.yml` to change shards and replicas settings for `wazuh-monitoring` indices ([#809](https://github.com/wazuh/wazuh-dashboard-plugins/pull/809)).
- Added more error messages for `wazuhapp.log` in case of failure when performing some crucial functions ([#812](https://github.com/wazuh/wazuh-dashboard-plugins/pull/812)).
- Now it's possible to change replicas settings for existing `.wazuh`, `.wazuh-version` and `wazuh-monitoring` indices on the `config.yml` file ([#817](https://github.com/wazuh/wazuh-dashboard-plugins/pull/817)).

### Changed

- App frontend code refactored and restructured ([#802](https://github.com/wazuh/wazuh-dashboard-plugins/pull/802)).
- Now the _Overview > Security events_ tab won't show anything if the only visualization with data is _Agents status_ ([#811](https://github.com/wazuh/wazuh-dashboard-plugins/pull/811)).

### Fixed

- Fixed a bug where the RAM status message appreared twice the first time you opened the app ([#807](https://github.com/wazuh/wazuh-dashboard-plugins/pull/807)).
- Fixed the app UI to make the app usable on Internet Explorer 11 ([#808](https://github.com/wazuh/wazuh-dashboard-plugins/pull/808)).

## Wazuh v3.5.0 - Kibana v6.3.2 - Revision 403

### Added

- The welcome tabs on _Overview_ and _Agents_ have been updated with a new name and description for the existing sections ([#788](https://github.com/wazuh/wazuh-dashboard-plugins/pull/788)).
- Now the app tables will auto-resize depending on the screen height ([#792](https://github.com/wazuh/wazuh-dashboard-plugins/pull/792)).

### Changed

- Now all the app filters on several tables will present the values in alphabetical order ([#787](https://github.com/wazuh/wazuh-dashboard-plugins/pull/787)).

### Fixed

- Fixed a bug on _Decoders_ where clicking on the decoder wouldn't open the detail view if the `Parent decoders` filter was enabled ([#782](https://github.com/wazuh/wazuh-dashboard-plugins/pull/782)).
- Fixed a bug on _Dev tools_ when the first line on the editor pane was empty or had a comment ([#790](https://github.com/wazuh/wazuh-dashboard-plugins/pull/790)).
- Fixed a bug where the app was throwing multiple warning messages the first time you open it ([#791](https://github.com/wazuh/wazuh-dashboard-plugins/pull/791)).
- Fixed a bug where clicking on a different tab from _Overview_ right after inserting the API credentials for the first time would always redirect to _Overview_ ([#791](https://github.com/wazuh/wazuh-dashboard-plugins/pull/791)).
- Fixed a bug where the user could have a browser cookie with a reference to a non-existing API entry on Elasticsearch ([#794](https://github.com/wazuh/wazuh-dashboard-plugins/pull/794) & [#795](https://github.com/wazuh/wazuh-dashboard-plugins/pull/795)).

### Removed

- The cluster key has been removed from the API requests to `/manager/configuration` ([#796](https://github.com/wazuh/wazuh-dashboard-plugins/pull/796)).

## Wazuh v3.5.0 - Kibana v6.3.1/v6.3.2 - Revision 402

### Added

- Support for Wazuh v3.5.0.
- Added new fields for _Vulnerability detector_ alerts ([#752](https://github.com/wazuh/wazuh-dashboard-plugins/pull/752)).
- Added multi table search for `wz-table` directive. Added two new log levels for _Management > Logs_ section ([#753](https://github.com/wazuh/wazuh-dashboard-plugins/pull/753)).

## Wazuh v3.4.0 - Kibana v6.3.1/v6.3.2 - Revision 401

### Added

- Added a few new fields for Kibana due to the new Wazuh _who-data_ feature ([#763](https://github.com/wazuh/wazuh-dashboard-plugins/pull/763)).
- Added XML/JSON viewer for each card under _Management > Configuration_ ([#764](https://github.com/wazuh/wazuh-dashboard-plugins/pull/764)).

### Changed

- Improved error handling for Dev tools. Also removed some unused dependencies from the _Dev tools_ tab ([#760](https://github.com/wazuh/wazuh-dashboard-plugins/pull/760)).
- Unified origin for tab descriptions. Reviewed some grammar typos ([#765](https://github.com/wazuh/wazuh-dashboard-plugins/pull/765)).
- Refactored agents autocomplete component. Removed unused/deprecated modules ([#766](https://github.com/wazuh/wazuh-dashboard-plugins/pull/766)).
- Simplified route resolves section ([#768](https://github.com/wazuh/wazuh-dashboard-plugins/pull/768)).

### Fixed

- Fixed missing cluster node filter for the visualization shown when looking for specific node under _Management > Monitoring_ section ([#758](https://github.com/wazuh/wazuh-dashboard-plugins/pull/758)).
- Fixed missing dependency injection for `wzMisc` factory ([#768](https://github.com/wazuh/wazuh-dashboard-plugins/pull/768)).

### Removed

- Removed `angular-aria`, `angular-md5`, `ansicolors`, `js-yaml`, `querystring` and `lodash` dependencies since Kibana includes all of them. Removed some unused images ([#768](https://github.com/wazuh/wazuh-dashboard-plugins/pull/768)).

## Wazuh v3.4.0 - Kibana v6.3.1/v6.3.2 - Revision 400

### Added

- Support for Wazuh v3.4.0.
- Support for Elastic Stack v6.3.2.
- Support for Kuery as accepted query language ([#742](https://github.com/wazuh/wazuh-dashboard-plugins/pull/742)).
  - This feature is experimental.
- Added new _Who data_ fields from file integrity monitoring features ([#746](https://github.com/wazuh/wazuh-dashboard-plugins/pull/746)).
- Added tab in _Settings_ section where you can see the last logs from the Wazuh app server ([#723](https://github.com/wazuh/wazuh-dashboard-plugins/pull/723)).

### Changed

- Fully redesigned of the welcome screen along the different app sections ([#751](https://github.com/wazuh/wazuh-dashboard-plugins/pull/751)).
- Now any agent can go to the _Inventory_ tab regardless if it's enabled or not. The content will change properly according to the agent configuration ([#744](https://github.com/wazuh/wazuh-dashboard-plugins/pull/744)).
- Updated the `angular-material` dependency to `1.1.10` ([#743](https://github.com/wazuh/wazuh-dashboard-plugins/pull/743)).
- Any API entry is now removable regardless if it's the only one API entry ([#740](https://github.com/wazuh/wazuh-dashboard-plugins/pull/740)).
- Performance has been improved regarding to agents status, they are now being fetched using _distinct_ routes from the Wazuh API ([#738](https://github.com/wazuh/wazuh-dashboard-plugins/pull/738)).
- Improved the way we are parsing some Wazuh API errors regarding to version mismatching ([#735](https://github.com/wazuh/wazuh-dashboard-plugins/pull/735)).

### Fixed

- Fixed wrong filters being applied in _Ruleset > Rules_ and _Ruleset > Decoders_ sections when using Lucene like filters plus path filters ([#736](https://github.com/wazuh/wazuh-dashboard-plugins/pull/736)).
- Fixed the template checking from the healthcheck, now it allows to use custom index patterns ([#739](https://github.com/wazuh/wazuh-dashboard-plugins/pull/739)).
- Fixed infinite white screen from _Management > Monitoring_ when the Wazuh cluster is enabled but not running ([#741](https://github.com/wazuh/wazuh-dashboard-plugins/pull/741)).

## Wazuh v3.3.0/v3.3.1 - Kibana v6.3.1 - Revision 399

### Added

- Added a new Angular.js factory to store the Wazuh app configuration values. Also, this factory is being used by the pre-routes functions (resolves); this way we are sure about having the real configuration at any time. These pre-routes functions have been improved too ([#670](https://github.com/wazuh/wazuh-dashboard-plugins/pull/670)).
- Added extended information for reports from _Reporting_ feature ([#701](https://github.com/wazuh/wazuh-dashboard-plugins/pull/701)).

### Changed

- Tables have been improved. Now they are truncating long fields and adding a tooltip if needed ([#671](https://github.com/wazuh/wazuh-dashboard-plugins/pull/671)).
- Services have been improved ([#715](https://github.com/wazuh/wazuh-dashboard-plugins/pull/715)).
- CSV formatted files have been improved. Now they are showing a more human readable column names ([#717](https://github.com/wazuh/wazuh-dashboard-plugins/pull/717), [#726](https://github.com/wazuh/wazuh-dashboard-plugins/pull/726)).
- Added/Modified some visualization titles ([#728](https://github.com/wazuh/wazuh-dashboard-plugins/pull/728)).
- Improved Discover perfomance when in background mode ([#719](https://github.com/wazuh/wazuh-dashboard-plugins/pull/719)).
- Reports from the _Reporting_ feature have been fulyl redesigned ([#701](https://github.com/wazuh/wazuh-dashboard-plugins/pull/701)).

### Fixed

- Fixed the top menu API indicator when checking the API connection and the manager/cluster information had been changed ([#668](https://github.com/wazuh/wazuh-dashboard-plugins/pull/668)).
- Fixed our logger module which was not writting logs the very first time Kibana is started neither after a log rotation ([#667](https://github.com/wazuh/wazuh-dashboard-plugins/pull/667)).
- Fixed a regular expression in the server side when parsing URLs before registering a new Wazuh API ([#690](https://github.com/wazuh/wazuh-dashboard-plugins/pull/690)).
- Fixed filters from specific visualization regarding to _File integrity_ section ([#694](https://github.com/wazuh/wazuh-dashboard-plugins/pull/694)).
- Fixed filters parsing when generating a report because it was not parsing negated filters as expected ([#696](https://github.com/wazuh/wazuh-dashboard-plugins/pull/696)).
- Fixed visualization counter from _OSCAP_ tab ([#722](https://github.com/wazuh/wazuh-dashboard-plugins/pull/722)).

### Removed

- Temporary removed CSV download from agent inventory section due to Wazuh API bug ([#727](https://github.com/wazuh/wazuh-dashboard-plugins/pull/727)).

## Wazuh v3.3.0/v3.3.1 - Kibana v6.3.0 - Revision 398

### Added

- Improvements for latest app redesign ([#652](https://github.com/wazuh/wazuh-dashboard-plugins/pull/652)):
  - The _Welcome_ tabs have been simplified, following a more Elastic design.
  - Added again the `md-nav-bar` component with refined styles and limited to specific sections.
  - The _Settings > Welcome_ tab has been removed. You can use the nav bar to switch tabs.
  - Minor CSS adjustments and reordering.
- Small app UI improvements ([#634](https://github.com/wazuh/wazuh-dashboard-plugins/pull/634)):
  - Added link to _Agents Preview_ on the _Agents_ tab breadcrumbs.
  - Replaced the _Generate report_ button with a smaller one.
  - Redesigned _Management > Ruleset_ `md-chips` to look similar to Kibana filter pills.
  - Added agent information bar from _Agents > General_ to _Agents > Welcome_ too.
  - Refactored flex layout on _Welcome_ tabs to fix a height visual bug.
  - Removed duplicated loading rings on the _Agents_ tab.
- Improvements for app tables ([#627](https://github.com/wazuh/wazuh-dashboard-plugins/pull/627)):
  - Now the current page will be highlighted.
  - The gap has been fixed to the items per page value.
  - If there are no more pages for _Next_ or _Prev_ buttons, they will be hidden.
- Improvements for app health check ([#637](https://github.com/wazuh/wazuh-dashboard-plugins/pull/637)):
  - Improved design for the view.
  - The checks have been placed on a table, showing the current status of each one.
- Changes to our reporting feature ([#639](https://github.com/wazuh/wazuh-dashboard-plugins/pull/639)):
  - Now the generated reports will include tables for each section.
  - Added a parser for getting Elasticsearch data table responses.
  - The reporting feature is now a separated module, and the code has been refactored.
- Improvements for app tables pagination ([#646](https://github.com/wazuh/wazuh-dashboard-plugins/pull/646)).

### Changed

- Now the `pretty` parameter on the _Dev tools_ tab will be ignored to avoid `Unexpected error` messages ([#624](https://github.com/wazuh/wazuh-dashboard-plugins/pull/624)).
- The `pdfkit` dependency has been replaced by `pdfmake` ([#639](https://github.com/wazuh/wazuh-dashboard-plugins/pull/639)).
- Changed some Kibana tables for performance improvements on the reporting feature ([#644](https://github.com/wazuh/wazuh-dashboard-plugins/pull/644)).
- Changed the method to refresh the list of known fields on the index pattern ([#650](https://github.com/wazuh/wazuh-dashboard-plugins/pull/650)):
  - Now when restarting Kibana, the app will update the fieldset preserving the custom user fields.

### Fixed

- Fixed bug on _Agents CIS-CAT_ tab who wasn't loading the appropriate visualizations ([#626](https://github.com/wazuh/wazuh-dashboard-plugins/pull/626)).
- Fixed a bug where sometimes the index pattern could be `undefined` during the health check process, leading into a false error message when loading the app ([#640](https://github.com/wazuh/wazuh-dashboard-plugins/pull/640)).
- Fixed several bugs on the _Settings > API_ tab when removing, adding or editing new entries.

### Removed

- Removed the app login system ([#636](https://github.com/wazuh/wazuh-dashboard-plugins/pull/636)):
  - This feature was unstable, experimental and untested for a long time. We'll provide much better RBAC capabilities in the future.
- Removed the new Kuery language option on Discover app search bars.
  - This feature will be restored in the future, after more Elastic v6.3.0 adaptations.

## Wazuh v3.3.0/v3.3.1 - Kibana v6.3.0 - Revision 397

### Added

- Support for Elastic Stack v6.3.0 ([#579](https://github.com/wazuh/wazuh-dashboard-plugins/pull/579) & [#612](https://github.com/wazuh/wazuh-dashboard-plugins/pull/612) & [#615](https://github.com/wazuh/wazuh-dashboard-plugins/pull/615)).
- Brand-new Wazuh app redesign for the _Monitoring_ tab ([#581](https://github.com/wazuh/wazuh-dashboard-plugins/pull/581)):
  - Refactored and optimized UI for these tabs, using a breadcrumbs-based navigability.
  - Used the same guidelines from the previous redesign for _Overview_ and _Agents_ tabs.
- New tab for _Agents_ - _Inventory_ ([#582](https://github.com/wazuh/wazuh-dashboard-plugins/pull/582)):
  - Get information about the agent host, such as installed packages, motherboard, operating system, etc.
  - This tab will appear if the agent has the [`syscollector`](https://documentation.wazuh.com/current/user-manual/reference/ossec-conf/wodle-syscollector.html) wodle enabled.
- Brand-new extension - _CIS-CAT Alerts_ ([#601](https://github.com/wazuh/wazuh-dashboard-plugins/pull/601)):
  - A new extension, disabled by default.
  - Visualize alerts related to the CIS-CAT benchmarks on the _Overview_ and _Agents_ tabs.
  - Get information about the last performed scan and its score.
- Several improvements for the _Dev tools_ tab ([#583](https://github.com/wazuh/wazuh-dashboard-plugins/pull/583) & [#597](https://github.com/wazuh/wazuh-dashboard-plugins/pull/597)):
  - Now you can insert queries using inline parameters, just like in a web browser.
  - You can combine inline parameters with JSON-like parameters.
  - If you use the same parameter on both methods with different values, the inline parameter has precedence over the other one.
  - The tab icon has been changed for a more appropriate one.
  - The `Execute query` button is now always placed on the first line of the query block.
- Refactoring for all app tables ([#582](https://github.com/wazuh/wazuh-dashboard-plugins/pull/582)):
  - Replaced the old `wz-table` directive with a new one, along with a new data factory.
  - Now the tables are built with a pagination system.
  - Much easier method for building tables for the app.
  - Performance and stability improvements when fetching API data.
  - Now you can see the total amount of items and the elapsed time.

### Changed

- Moved some logic from the _Agents preview_ tab to the server, to avoid excessive client-side workload ([#586](https://github.com/wazuh/wazuh-dashboard-plugins/pull/586)).
- Changed the UI to use the same loading ring across all the app tabs ([#593](https://github.com/wazuh/wazuh-dashboard-plugins/pull/593) & [#599](https://github.com/wazuh/wazuh-dashboard-plugins/pull/599)).
- Changed the _No results_ message across all the tabs with visualizations ([#599](https://github.com/wazuh/wazuh-dashboard-plugins/pull/599)).

### Fixed

- Fixed a bug on the _Settings/Extensions_ tab where enabling/disabling some extensions could make other ones to be disabled ([#591](https://github.com/wazuh/wazuh-dashboard-plugins/pull/591)).

## Wazuh v3.3.0/v3.3.1 - Kibana v6.2.4 - Revision 396

### Added

- Support for Wazuh v3.3.1.
- Brand-new Wazuh app redesign for the _Settings_ tab ([#570](https://github.com/wazuh/wazuh-dashboard-plugins/pull/570)):
  - Refactored and optimized UI for these tabs, using a breadcrumbs-based navigability.
  - Used the same guidelines from the previous redesign for _Overview_ and _Agents_ tabs.
- Refactoring for _Overview_ and _Agents_ controllers ([#564](https://github.com/wazuh/wazuh-dashboard-plugins/pull/564)):
  - Reduced duplicated code by splitting it into separate files.
  - Code optimization for a better performance and maintainability.
  - Added new services to provide similar functionality between different app tabs.
- Added `data.vulnerability.package.condition` to the list of known fields ([#566](https://github.com/wazuh/wazuh-dashboard-plugins/pull/566)).

### Changed

- The `wazuh-logs` and `wazuh-monitoring` folders have been moved to the Kibana's `optimize` directory in order to avoid some error messages when using the `kibana-plugin list` command ([#563](https://github.com/wazuh/wazuh-dashboard-plugins/pull/563)).

### Fixed

- Fixed a bug on the _Settings_ tab where updating an API entry with wrong credentials would corrupt the existing one ([#558](https://github.com/wazuh/wazuh-dashboard-plugins/pull/558)).
- Fixed a bug on the _Settings_ tab where removing an API entry while its edit form is opened would hide the `Add API` button unless the user reloads the tab ([#558](https://github.com/wazuh/wazuh-dashboard-plugins/pull/558)).
- Fixed some Audit visualizations on the _Overview_ and _Agents_ tabs that weren't using the same search query to show the results ([#572](https://github.com/wazuh/wazuh-dashboard-plugins/pull/572)).
- Fixed undefined variable error on the `wz-menu` directive ([#575](https://github.com/wazuh/wazuh-dashboard-plugins/pull/575)).

## Wazuh v3.3.0 - Kibana v6.2.4 - Revision 395

### Fixed

- Fixed a bug on the _Agent Configuration_ tab where the sync status was always `NOT SYNCHRONIZED` ([#569](https://github.com/wazuh/wazuh-dashboard-plugins/pull/569)).

## Wazuh v3.3.0 - Kibana v6.2.4 - Revision 394

### Added

- Support for Wazuh v3.3.0.
- Updated some backend API calls to include the app version in the request header ([#560](https://github.com/wazuh/wazuh-dashboard-plugins/pull/560)).

## Wazuh v3.2.4 - Kibana v6.2.4 - Revision 393

### Added

- Brand-new Wazuh app redesign for _Overview_ and _Agents_ tabs ([#543](https://github.com/wazuh/wazuh-dashboard-plugins/pull/543)):
  - Updated UI for these tabs using breadcrumbs.
  - New _Welcome_ screen, presenting all the tabs to the user, with useful links to our documentation.
  - Overall design improved, adjusted font sizes and reduced HTML code.
  - This base will allow the app to increase its functionality in the future.
  - Removed the `md-nav-bar` component for a better user experience on small screens.
  - Improved app performance removing some CSS effects from some components, such as buttons.
- New filter for agent version on the _Agents Preview_ tab ([#537](https://github.com/wazuh/wazuh-dashboard-plugins/pull/537)).
- New filter for cluster node on the _Agents Preview_ tab ([#538](https://github.com/wazuh/wazuh-dashboard-plugins/pull/538)).

### Changed

- Now the report generation process will run in a parallel mode in the foreground ([#523](https://github.com/wazuh/wazuh-dashboard-plugins/pull/523)).
- Replaced the usage of `$rootScope` with two new factories, along with more controller improvements ([#525](https://github.com/wazuh/wazuh-dashboard-plugins/pull/525)).
- Now the _Extensions_ tab on _Settings_ won't edit the `.wazuh` index to modify the extensions configuration for all users ([#545](https://github.com/wazuh/wazuh-dashboard-plugins/pull/545)).
  - This allows each new user to always start with the base extensions configuration, and modify it to its needs storing the settings on a browser cookie.
- Now the GDPR requirements description on its tab won't be loaded if the Wazuh API version is not v3.2.3 or higher ([#546](https://github.com/wazuh/wazuh-dashboard-plugins/pull/546)).

### Fixed

- Fixed a bug where the app crashes when attempting to download huge amounts of data as CSV format ([#521](https://github.com/wazuh/wazuh-dashboard-plugins/pull/521)).
- Fixed a bug on the Timelion visualizations from _Management/Monitoring_ which were not properly filtering and showing the cluster nodes information ([#530](https://github.com/wazuh/wazuh-dashboard-plugins/pull/530)).
- Fixed several bugs on the loading process when switching between tabs with or without visualizations in the _Overview_ and _Agents_ tab ([#531](https://github.com/wazuh/wazuh-dashboard-plugins/pull/531) & [#533](https://github.com/wazuh/wazuh-dashboard-plugins/pull/533)).
- Fixed a bug on the `wazuh-monitoring` index feature when using multiple inserted APIs, along with several performance improvements ([#539](https://github.com/wazuh/wazuh-dashboard-plugins/pull/539)).
- Fixed a bug where the OS filter on the _Agents Preview_ tab would exclude the rest of filters instead of combining them ([#552](https://github.com/wazuh/wazuh-dashboard-plugins/pull/552)).
- Fixed a bug where the Extensions settings were restored every time the user opened the _Settings_ tab or pressed the _Set default manager_ button ([#555](https://github.com/wazuh/wazuh-dashboard-plugins/pull/555) & [#556](https://github.com/wazuh/wazuh-dashboard-plugins/pull/556)).

## Wazuh v3.2.3/v3.2.4 - Kibana v6.2.4 - Revision 392

### Added

- Support for Wazuh v3.2.4.
- New functionality - _Reporting_ ([#510](https://github.com/wazuh/wazuh-dashboard-plugins/pull/510)):
  - Generate PDF logs on the _Overview_ and _Agents_ tabs, with the new button next to _Panels_ and _Discover_.
  - The report will contain the current visualizations from the tab where you generated it.
  - List all your generated reports, download or deleted them at the new _Management/Reporting_ tab.
  - **Warning:** If you leave the tab while generating a report, the process will be aborted.
- Added warning/error messages about the total RAM on the server side ([#502](https://github.com/wazuh/wazuh-dashboard-plugins/pull/502)):
  - None of this messages will prevent the user from accessing the app, it's just a recommendation.
  - If your server has less than 2GB of RAM, you'll get an error message when opening the app.
  - If your server has between 2GB and 3GB of RAM, you'll get a warning message.
  - If your server has more than 3GB of RAM, you won't get any kind of message.
- Refactoring and added loading bar to _Manager Logs_ and _Groups_ tabs ([#505](https://github.com/wazuh/wazuh-dashboard-plugins/pull/505)).
- Added more Syscheck options to _Management/Agents_ configuration tabs ([#509](https://github.com/wazuh/wazuh-dashboard-plugins/pull/509)).

### Fixed

- Added more fields to the `known-fields.js` file to avoid warning messages on _Discover_ when using Filebeat for alerts forwarding ([#497](https://github.com/wazuh/wazuh-dashboard-plugins/pull/497)).
- Fixed a bug where clicking on the _Check connection_ button on the _Settings_ tab threw an error message although the API connected successfully ([#504](https://github.com/wazuh/wazuh-dashboard-plugins/pull/504)).
- Fixed a bug where the _Agents_ tab was not properly showing the total of agents due to the new Wazuh cluster implementation ([#517](https://github.com/wazuh/wazuh-dashboard-plugins/pull/517)).

## Wazuh v3.2.3 - Kibana v6.2.4 - Revision 391

### Added

- Support for Wazuh v3.2.3.
- Brand-new extension - _GDPR Alerts_ ([#453](https://github.com/wazuh/wazuh-dashboard-plugins/pull/453)):
  - A new extension, enabled by default.
  - Visualize alerts related to the GDPR compliance on the _Overview_ and _Agents_ tabs.
  - The _Ruleset_ tab has been updated to include GDPR filters on the _Rules_ subtab.
- Brand-new Management tab - _Monitoring_ ([#490](https://github.com/wazuh/wazuh-dashboard-plugins/pull/490)):
  - Visualize your Wazuh cluster, both master and clients.
    - Get the current cluster configuration.
    - Nodes listing, sorting, searching, etc.
  - Get a more in-depth cluster status thanks to the newly added [_Timelion_](https://www.elastic.co/guide/en/kibana/current/timelion.html) visualizations.
  - The Detail view gives you a summary of the node's healthcheck.
- Brand-new tab - _Dev tools_ ([#449](https://github.com/wazuh/wazuh-dashboard-plugins/pull/449)):
  - Find it on the top navbar, next to _Discover_.
  - Execute Wazuh API requests directly from the app.
  - This tab uses your currently selected API from _Settings_.
  - You can type different API requests on the input window, select one with the cursor, and click on the Play button to execute it.
  - You can also type comments on the input window.
- More improvements for the _Manager/Ruleset_ tab ([#446](https://github.com/wazuh/wazuh-dashboard-plugins/pull/446)):
  - A new colour palette for regex, order and rule description arguments.
  - Added return to List view on Ruleset button while on Detail view.
  - Fixed line height on all table headers.
  - Removed unused, old code from Ruleset controllers.
- Added option on `config.yml` to enable/disable the `wazuh-monitoring` index ([#441](https://github.com/wazuh/wazuh-dashboard-plugins/pull/441)):
  - Configure the frequency time to generate new indices.
  - The default frequency time has been increased to 1 hour.
  - When disabled, useful metrics will appear on _Overview/General_ replacing the _Agent status_ visualization.
- Added CSV exporting button to the app ([#431](https://github.com/wazuh/wazuh-dashboard-plugins/pull/431)):
  - Implemented new logic to fetch data from the Wazuh API and download it in CSV format.
  - Currently available for the _Ruleset_, _Logs_ and _Groups_ sections on the _Manager_ tab and also the _Agents_ tab.
- More refactoring to the app backend ([#439](https://github.com/wazuh/wazuh-dashboard-plugins/pull/439)):
  - Standardized error output from the server side.
  - Drastically reduced the error management logic on the client side.
  - Applied the _Facade_ pattern when importing/exporting modules.
  - Deleted unused/deprecated/useless methods both from server and client side.
  - Some optimizations to variable type usages.
- Refactoring to Kibana filters management ([#452](https://github.com/wazuh/wazuh-dashboard-plugins/pull/452) & [#459](https://github.com/wazuh/wazuh-dashboard-plugins/pull/459)):
  - Added new class to build queries from the base query.
  - The filter management is being done on controllers instead of the `discover` directive.
  - Now we are emitting specific events whenever we are fetching data or communicating to the `discover` directive.
  - The number of useless requests to fetch data has been reduced.
  - The synchronization actions are working as expected regardless the amount of data and/or the number of machine resources.
  - Fixed several bugs about filter usage and transition to different app tabs.
- Added confirmation message when the user deletes an API entry on _Settings/API_ ([#428](https://github.com/wazuh/wazuh-dashboard-plugins/pull/428)).
- Added support for filters on the _Manager/Logs_ tab when realtime is enabled ([#433](https://github.com/wazuh/wazuh-dashboard-plugins/pull/433)).
- Added more filter options to the Detail view on _Manager/Ruleset_ ([#434](https://github.com/wazuh/wazuh-dashboard-plugins/pull/434)).

### Changed

- Changed OSCAP visualization to avoid clipping issues with large agent names ([#429](https://github.com/wazuh/wazuh-dashboard-plugins/pull/429)).
- Now the related Rules or Decoders sections on _Manager/Ruleset_ will remain hidden if there isn't any data to show or while it's loading ([#434](https://github.com/wazuh/wazuh-dashboard-plugins/pull/434)).
- Added a 200ms delay when fetching iterable data from the Wazuh API ([#445](https://github.com/wazuh/wazuh-dashboard-plugins/pull/445) & [#450](https://github.com/wazuh/wazuh-dashboard-plugins/pull/450)).
- Fixed several bugs related to Wazuh API timeout/cancelled requests ([#445](https://github.com/wazuh/wazuh-dashboard-plugins/pull/445)).
- Added `ENOTFOUND`, `EHOSTUNREACH`, `EINVAL`, `EAI_AGAIN` options for API URL parameter checking ([#463](https://github.com/wazuh/wazuh-dashboard-plugins/pull/463)).
- Now the _Settings/Extensions_ subtab won't appear unless there's at least one API inserted ([#465](https://github.com/wazuh/wazuh-dashboard-plugins/pull/465)).
- Now the index pattern selector on _Settings/Pattern_ will also refresh the known fields when changing it ([#477](https://github.com/wazuh/wazuh-dashboard-plugins/pull/477)).
- Changed the _Manager_ tab into _Management_ ([#490](https://github.com/wazuh/wazuh-dashboard-plugins/pull/490)).

### Fixed

- Fixed a bug where toggling extensions after deleting an API entry could lead into an error message ([#465](https://github.com/wazuh/wazuh-dashboard-plugins/pull/465)).
- Fixed some performance bugs on the `dataHandler` service ([#442](https://github.com/wazuh/wazuh-dashboard-plugins/pull/442) & [#486](https://github.com/wazuh/wazuh-dashboard-plugins/pull/442)).
- Fixed a bug when loading the _Agents preview_ tab on Safari web browser ([#447](https://github.com/wazuh/wazuh-dashboard-plugins/pull/447)).
- Fixed a bug where a new extension (enabled by default) appears disabled when updating the app ([#456](https://github.com/wazuh/wazuh-dashboard-plugins/pull/456)).
- Fixed a bug where pressing the Enter key on the _Discover's_ tab search bar wasn't working properly ([#488](https://github.com/wazuh/wazuh-dashboard-plugins/pull/488)).

### Removed

- Removed the `rison` dependency from the `package.json` file ([#452](https://github.com/wazuh/wazuh-dashboard-plugins/pull/452)).
- Removed unused Elasticsearch request to avoid problems when there's no API inserted ([#460](https://github.com/wazuh/wazuh-dashboard-plugins/pull/460)).

## Wazuh v3.2.1/v3.2.2 - Kibana v6.2.4 - Revision 390

### Added

- Support for Wazuh v3.2.2.
- Refactoring on visualizations use and management ([#397](https://github.com/wazuh/wazuh-dashboard-plugins/pull/397)):
  - Visualizations are no longer stored on an index, they're built and loaded on demand when needed to render the interface.
  - Refactoring on the whole app source code to use the _import/export_ paradigm.
  - Removed old functions and variables from the old visualization management logic.
  - Removed cron task to clean remaining visualizations since it's no longer needed.
  - Some Kibana functions and modules have been overridden in order to make this refactoring work.
    - This change is not intrusive in any case.
- New redesign for the _Manager/Ruleset_ tab ([#420](https://github.com/wazuh/wazuh-dashboard-plugins/pull/420)):
  - Rules and decoders list now divided into two different sections: _List view_ and _Detail view_.
  - Removed old expandable tables to move the rule/decoder information into a new space.
  - Enable different filters on the detail view for a better search on the list view.
  - New table for related rules or decoders.
  - And finally, a bunch of minor design enhancements to the whole app.
- Added a copyright notice to the whole app source code ([#395](https://github.com/wazuh/wazuh-dashboard-plugins/pull/395)).
- Updated `.gitignore` with the _Node_ template ([#395](https://github.com/wazuh/wazuh-dashboard-plugins/pull/395)).
- Added new module to the `package.json` file, [`rison`](https://www.npmjs.com/package/rison) ([#404](https://github.com/wazuh/wazuh-dashboard-plugins/pull/404)).
- Added the `errorHandler` service to the blank screen scenario ([#413](https://github.com/wazuh/wazuh-dashboard-plugins/pull/413)):
  - Now the exact error message will be shown to the user, instead of raw JSON content.
- Added new option on the `config.yml` file to disable the new X-Pack RBAC capabilities to filter index-patterns ([#417](https://github.com/wazuh/wazuh-dashboard-plugins/pull/417)).

### Changed

- Small minor enhancements to the user interface ([#396](https://github.com/wazuh/wazuh-dashboard-plugins/pull/396)):
  - Reduced Wazuh app logo size.
  - Changed buttons text to not use all-capitalized letters.
  - Minor typos found in the HTML/CSS code have been fixed.
- Now the app log stores the package revision ([#417](https://github.com/wazuh/wazuh-dashboard-plugins/pull/417)).

### Fixed

- Fixed bug where the _Agents_ tab didn't preserve the filters after reloading the page ([#404](https://github.com/wazuh/wazuh-dashboard-plugins/pull/404)).
- Fixed a bug when using X-Pack that sometimes threw an error of false _"Not enough privileges"_ scenario ([#415](https://github.com/wazuh/wazuh-dashboard-plugins/pull/415)).
- Fixed a bug where the Kibana Discover auto-refresh functionality was still working when viewing the _Agent configuration_ tab ([#419](https://github.com/wazuh/wazuh-dashboard-plugins/pull/419)).

## Wazuh v3.2.1 - Kibana v6.2.4 - Revision 389

### Changed

- Changed severity and verbosity to some log messages ([#412](https://github.com/wazuh/wazuh-dashboard-plugins/pull/412)).

### Fixed

- Fixed a bug when using the X-Pack plugin without security capabilities enabled ([#403](https://github.com/wazuh/wazuh-dashboard-plugins/pull/403)).
- Fixed a bug when the app was trying to create `wazuh-monitoring` indices without checking the existence of the proper template ([#412](https://github.com/wazuh/wazuh-dashboard-plugins/pull/412)).

## Wazuh v3.2.1 - Kibana v6.2.4 - Revision 388

### Added

- Support for Elastic Stack v6.2.4.
- App server fully refactored ([#360](https://github.com/wazuh/wazuh-dashboard-plugins/pull/360)):
  - Added new classes, reduced the amount of code, removed unused functions, and several optimizations.
  - Now the app follows a more ES6 code style on multiple modules.
  - _Overview/Agents_ visualizations have been ordered into separated files and folders.
  - Now the app can use the default index defined on the `/ect/kibana/kibana.yml` file.
  - Better error handling for the visualizations directive.
  - Added a cron job to delete remaining visualizations on the `.kibana` index if so.
  - Also, we've added some changes when using the X-Pack plugin:
    - Better management of users and roles in order to use the app capabilities.
    - Prevents app loading if the currently logged user has no access to any index pattern.
- Added the `errorHandler` service to the `dataHandler` factory ([#340](https://github.com/wazuh/wazuh-dashboard-plugins/pull/340)).
- Added Syscollector section to _Manager/Agents Configuration_ tabs ([#359](https://github.com/wazuh/wazuh-dashboard-plugins/pull/359)).
- Added `cluster.name` field to the `wazuh-monitoring` index ([#377](https://github.com/wazuh/wazuh-dashboard-plugins/pull/377)).

### Changed

- Increased the query size when fetching the index pattern list ([#339](https://github.com/wazuh/wazuh-dashboard-plugins/pull/339)).
- Changed active colour for all app tables ([#347](https://github.com/wazuh/wazuh-dashboard-plugins/pull/347)).
- Changed validation regex to accept URLs with non-numeric format ([#353](https://github.com/wazuh/wazuh-dashboard-plugins/pull/353)).
- Changed visualization removal cron task to avoid excessive log messages when there weren't removed visualizations ([#361](https://github.com/wazuh/wazuh-dashboard-plugins/pull/361)).
- Changed filters comparison for a safer access ([#383](https://github.com/wazuh/wazuh-dashboard-plugins/pull/383)).
- Removed some `server.log` messages to avoid performance errors ([#384](https://github.com/wazuh/wazuh-dashboard-plugins/pull/384)).
- Changed the way of handling the index patterns list ([#360](https://github.com/wazuh/wazuh-dashboard-plugins/pull/360)).
- Rewritten some false error-level logs to just information-level ones ([#360](https://github.com/wazuh/wazuh-dashboard-plugins/pull/360)).
- Changed some files from JSON to CommonJS for performance improvements ([#360](https://github.com/wazuh/wazuh-dashboard-plugins/pull/360)).
- Replaced some code on the `kibana-discover` directive with a much cleaner statement to avoid issues on the _Agents_ tab ([#394](https://github.com/wazuh/wazuh-dashboard-plugins/pull/394)).

### Fixed

- Fixed a bug where several `agent.id` filters were created at the same time when navigating between _Agents_ and _Groups_ with different selected agents ([#342](https://github.com/wazuh/wazuh-dashboard-plugins/pull/342)).
- Fixed logic on the index-pattern selector which wasn't showing the currently selected pattern the very first time a user opened the app ([#345](https://github.com/wazuh/wazuh-dashboard-plugins/pull/345)).
- Fixed a bug on the `errorHandler` service who was preventing a proper output of some Elastic-related backend error messages ([#346](https://github.com/wazuh/wazuh-dashboard-plugins/pull/346)).
- Fixed panels flickering in the _Settings_ tab ([#348](https://github.com/wazuh/wazuh-dashboard-plugins/pull/348)).
- Fixed a bug in the shards and replicas settings when the user sets the value to zero (0) ([#358](https://github.com/wazuh/wazuh-dashboard-plugins/pull/358)).
- Fixed several bugs related to the upgrade process from Wazuh 2.x to the new refactored server ([#363](https://github.com/wazuh/wazuh-dashboard-plugins/pull/363)).
- Fixed a bug in _Discover/Agents VirusTotal_ tabs to avoid conflicts with the `agent.name` field ([#379](https://github.com/wazuh/wazuh-dashboard-plugins/pull/379)).
- Fixed a bug on the implicit filter in _Discover/Agents PCI_ tabs ([#393](https://github.com/wazuh/wazuh-dashboard-plugins/pull/393)).

### Removed

- Removed clear API password on `checkPattern` response ([#339](https://github.com/wazuh/wazuh-dashboard-plugins/pull/339)).
- Removed old dashboard visualizations to reduce loading times ([#360](https://github.com/wazuh/wazuh-dashboard-plugins/pull/360)).
- Removed some unused dependencies due to the server refactoring ([#360](https://github.com/wazuh/wazuh-dashboard-plugins/pull/360)).
- Removed completely `metricService` from the app ([#389](https://github.com/wazuh/wazuh-dashboard-plugins/pull/389)).

## Wazuh v3.2.1 - Kibana v6.2.2/v6.2.3 - Revision 387

### Added

- New logging system ([#307](https://github.com/wazuh/wazuh-dashboard-plugins/pull/307)):
  - New module implemented to write app logs.
  - Now a trace is stored every time the app is re/started.
  - Currently, the `initialize.js` and `monitoring.js` files work with this system.
  - Note: the logs will live under `/var/log/wazuh/wazuhapp.log` on Linux systems, on Windows systems they will live under `kibana/plugins/`. It rotates the log whenever it reaches 100MB.
- Better cookies handling ([#308](https://github.com/wazuh/wazuh-dashboard-plugins/pull/308)):
  - New field on the `.wazuh-version` index to store the last time the Kibana server was restarted.
  - This is used to check if the cookies have consistency with the current server status.
  - Now the app is clever and takes decisions depending on new consistency checks.
- New design for the _Agents/Configuration_ tab ([#310](https://github.com/wazuh/wazuh-dashboard-plugins/pull/310)):
  - The style is the same as the _Manager/Configuration_ tab.
  - Added two more sections: CIS-CAT and Commands ([#315](https://github.com/wazuh/wazuh-dashboard-plugins/pull/315)).
  - Added a new card that will appear when there's no group configuration at all ([#323](https://github.com/wazuh/wazuh-dashboard-plugins/pull/323)).
- Added _"group"_ column on the agents list in _Agents_ ([#312](https://github.com/wazuh/wazuh-dashboard-plugins/pull/312)):
  - If you click on the group, it will redirect the user to the specified group in _Manager/Groups_.
- New option for the `config.yml` file, `ip.selector` ([#313](https://github.com/wazuh/wazuh-dashboard-plugins/pull/313)):
  - Define if the app will show or not the index pattern selector on the top navbar.
  - This setting is set to `true` by default.
- More CSS cleanup and reordering ([#315](https://github.com/wazuh/wazuh-dashboard-plugins/pull/315)):
  - New `typography.less` file.
  - New `layout.less` file.
  - Removed `cleaned.less` file.
  - Reordering and cleaning of existing CSS files, including removal of unused classes, renaming, and more.
  - The _Settings_ tab has been refactored to correct some visual errors with some card components.
  - Small refactoring to some components from _Manager/Ruleset_ ([#323](https://github.com/wazuh/wazuh-dashboard-plugins/pull/323)).
- New design for the top navbar ([#326](https://github.com/wazuh/wazuh-dashboard-plugins/pull/326)):
  - Cleaned and refactored code
  - Revamped design, smaller and with minor details to follow the rest of Wazuh app guidelines.
- New design for the wz-chip component to follow the new Wazuh app guidelines ([#323](https://github.com/wazuh/wazuh-dashboard-plugins/pull/323)).
- Added more descriptive error messages when the user inserts bad credentials on the _Add new API_ form in the _Settings_ tab ([#331](https://github.com/wazuh/wazuh-dashboard-plugins/pull/331)).
- Added a new CSS class to truncate overflowing text on tables and metric ribbons ([#332](https://github.com/wazuh/wazuh-dashboard-plugins/pull/332)).
- Support for Elastic Stack v6.2.2/v6.2.3.

### Changed

- Improved the initialization system ([#317](https://github.com/wazuh/wazuh-dashboard-plugins/pull/317)):
  - Now the app will re-create the index-pattern if the user deletes the currently used by the Wazuh app.
  - The fieldset is now automatically refreshed if the app detects mismatches.
  - Now every index-pattern is dynamically formatted (for example, to enable the URLs in the _Vulnerabilities_ tab).
  - Some code refactoring for a better handling of possible use cases.
  - And the best thing, it's no longer needed to insert the sample alert!
- Improvements and changes to index-patterns ([#320](https://github.com/wazuh/wazuh-dashboard-plugins/pull/320) & [#333](https://github.com/wazuh/wazuh-dashboard-plugins/pull/333)):
  - Added a new route, `/get-list`, to fetch the index pattern list.
  - Removed and changed several functions for a proper management of index-patterns.
  - Improved the compatibility with user-created index-patterns, known to have unpredictable IDs.
  - Now the app properly redirects to `/blank-screen` if the length of the index patterns list is 0.
  - Ignored custom index patterns with auto-generated ID on the initialization process.
    - Now it uses the value set on the `config.yml` file.
  - If the index pattern is no longer available, the cookie will be overwritten.
- Improvements to the monitoring module ([#322](https://github.com/wazuh/wazuh-dashboard-plugins/pull/322)):
  - Minor refactoring to the whole module.
  - Now the `wazuh-monitoring` index pattern is regenerated if it's missing.
  - And the best thing, it's no longer needed to insert the monitoring template!
- Now the app health check system only checks if the API and app have the same `major.minor` version ([#311](https://github.com/wazuh/wazuh-dashboard-plugins/pull/311)):
  - Previously, the API and app had to be on the same `major.minor.patch` version.
- Adjusted space between title and value in some cards showing Manager or Agent configurations ([#315](https://github.com/wazuh/wazuh-dashboard-plugins/pull/315)).
- Changed red and green colours to more saturated ones, following Kibana style ([#315](https://github.com/wazuh/wazuh-dashboard-plugins/pull/315)).

### Fixed

- Fixed bug in Firefox browser who was not properly showing the tables with the scroll pagination functionality ([#314](https://github.com/wazuh/wazuh-dashboard-plugins/pull/314)).
- Fixed bug where visualizations weren't being destroyed due to ongoing renderization processes ([#316](https://github.com/wazuh/wazuh-dashboard-plugins/pull/316)).
- Fixed several UI bugs for a better consistency and usability ([#318](https://github.com/wazuh/wazuh-dashboard-plugins/pull/318)).
- Fixed an error where the initial index-pattern was not loaded properly the very first time you enter the app ([#328](https://github.com/wazuh/wazuh-dashboard-plugins/pull/328)).
- Fixed an error message that appeared whenever the app was not able to found the `wazuh-monitoring` index pattern ([#328](https://github.com/wazuh/wazuh-dashboard-plugins/pull/328)).

## Wazuh v3.2.1 - Kibana v6.2.2 - Revision 386

### Added

- New design for the _Manager/Groups_ tab ([#295](https://github.com/wazuh/wazuh-dashboard-plugins/pull/295)).
- New design for the _Manager/Configuration_ tab ([#297](https://github.com/wazuh/wazuh-dashboard-plugins/pull/297)).
- New design of agents statistics for the _Agents_ tab ([#299](https://github.com/wazuh/wazuh-dashboard-plugins/pull/299)).
- Added information ribbon into _Overview/Agent SCAP_ tabs ([#303](https://github.com/wazuh/wazuh-dashboard-plugins/pull/303)).
- Added information ribbon into _Overview/Agent VirusTotal_ tabs ([#306](https://github.com/wazuh/wazuh-dashboard-plugins/pull/306)).
- Added information ribbon into _Overview AWS_ tab ([#306](https://github.com/wazuh/wazuh-dashboard-plugins/pull/306)).

### Changed

- Refactoring of HTML and CSS code throughout the whole Wazuh app ([#294](https://github.com/wazuh/wazuh-dashboard-plugins/pull/294), [#302](https://github.com/wazuh/wazuh-dashboard-plugins/pull/302) & [#305](https://github.com/wazuh/wazuh-dashboard-plugins/pull/305)):
  - A big milestone for the project was finally achieved with this refactoring.
  - We've removed the Bootstrap dependency from the `package.json` file.
  - We've removed and merged many duplicated rules.
  - We've removed HTML and `angular-md` overriding rules. Now we have more own-made classes to avoid undesired results on the UI.
  - Also, this update brings tons of minor bugfixes related to weird HTML code.
- Wazuh app visualizations reviewed ([#301](https://github.com/wazuh/wazuh-dashboard-plugins/pull/301)):
  - The number of used buckets has been limited since most of the table visualizations were surpassing acceptable limits.
  - Some visualizations have been checked to see if they make complete sense on what they mean to show to the user.
- Modified some app components for better follow-up of Kibana guidelines ([#290](https://github.com/wazuh/wazuh-dashboard-plugins/pull/290) & [#297](https://github.com/wazuh/wazuh-dashboard-plugins/pull/297)).
  - Also, some elements were modified on the _Discover_ tab in order to correct some mismatches.

### Fixed

- Adjusted information ribbon in _Agents/General_ for large OS names ([#290](https://github.com/wazuh/wazuh-dashboard-plugins/pull/290) & [#294](https://github.com/wazuh/wazuh-dashboard-plugins/pull/294)).
- Fixed unsafe array access on the visualization directive when going directly into _Manager/Ruleset/Decoders_ ([#293](https://github.com/wazuh/wazuh-dashboard-plugins/pull/293)).
- Fixed a bug where navigating between agents in the _Agents_ tab was generating duplicated `agent.id` implicit filters ([#296](https://github.com/wazuh/wazuh-dashboard-plugins/pull/296)).
- Fixed a bug where navigating between different tabs from _Overview_ or _Agents_ while being on the _Discover_ sub-tab was causing data loss in metric watchers ([#298](https://github.com/wazuh/wazuh-dashboard-plugins/pull/298)).
- Fixed incorrect visualization of the rule level on _Manager/Ruleset/Rules_ when the rule level is zero (0) ([#298](https://github.com/wazuh/wazuh-dashboard-plugins/pull/298)).

### Removed

- Removed almost every `md-tooltip` component from the whole app ([#305](https://github.com/wazuh/wazuh-dashboard-plugins/pull/305)).
- Removed unused images from the `img` folder ([#305](https://github.com/wazuh/wazuh-dashboard-plugins/pull/305)).

## Wazuh v3.2.1 - Kibana v6.2.2 - Revision 385

### Added

- Support for Wazuh v3.2.1.
- Brand-new first redesign for the app user interface ([#278](https://github.com/wazuh/wazuh-dashboard-plugins/pull/278)):
  - This is the very first iteration of a _work-in-progress_ UX redesign for the Wazuh app.
  - The overall interface has been refreshed, removing some unnecessary colours and shadow effects.
  - The metric visualizations have been replaced by an information ribbon under the filter search bar, reducing the amount of space they occupied.
    - A new service was implemented for a proper handling of the metric visualizations watchers ([#280](https://github.com/wazuh/wazuh-dashboard-plugins/pull/280)).
  - The rest of the app visualizations now have a new, more detailed card design.
- New shards and replicas settings to the `config.yml` file ([#277](https://github.com/wazuh/wazuh-dashboard-plugins/pull/277)):
  - Now you can apply custom values to the shards and replicas for the `.wazuh` and `.wazuh-version` indices.
  - This feature only works before the installation process. If you modify these settings after installing the app, they won't be applied at all.

### Changed

- Now clicking again on the _Groups_ tab on _Manager_ will properly reload the tab and redirect to the beginning ([#274](https://github.com/wazuh/wazuh-dashboard-plugins/pull/274)).
- Now the visualizations only use the `vis-id` attribute for loading them ([#275](https://github.com/wazuh/wazuh-dashboard-plugins/pull/275)).
- The colours from the toast messages have been replaced to follow the Elastic 6 guidelines ([#286](https://github.com/wazuh/wazuh-dashboard-plugins/pull/286)).

### Fixed

- Fixed wrong data flow on _Agents/General_ when coming from and going to the _Groups_ tab ([#273](https://github.com/wazuh/wazuh-dashboard-plugins/pull/273)).
- Fixed sorting on tables, now they use the sorting functionality provided by the Wazuh API ([#274](https://github.com/wazuh/wazuh-dashboard-plugins/pull/274)).
- Fixed column width issues on some tables ([#274](https://github.com/wazuh/wazuh-dashboard-plugins/pull/274)).
- Fixed bug in the _Agent configuration_ JSON viewer who didn't properly show the full group configuration ([#276](https://github.com/wazuh/wazuh-dashboard-plugins/pull/276)).
- Fixed excessive loading time from some Audit visualizations ([#278](https://github.com/wazuh/wazuh-dashboard-plugins/pull/278)).
- Fixed Play/Pause button in timepicker's auto-refresh ([#281](https://github.com/wazuh/wazuh-dashboard-plugins/pull/281)).
- Fixed unusual scenario on visualization directive where sometimes there was duplicated implicit filters when doing a search ([#283](https://github.com/wazuh/wazuh-dashboard-plugins/pull/283)).
- Fixed some _Overview Audit_ visualizations who were not working properly ([#285](https://github.com/wazuh/wazuh-dashboard-plugins/pull/285)).

### Removed

- Deleted the `id` attribute from all the app visualizations ([#275](https://github.com/wazuh/wazuh-dashboard-plugins/pull/275)).

## Wazuh v3.2.0 - Kibana v6.2.2 - Revision 384

### Added

- New directives for the Wazuh app: `wz-table`, `wz-table-header` and `wz-search-bar` ([#263](https://github.com/wazuh/wazuh-dashboard-plugins/pull/263)):
  - Maintainable and reusable components for a better-structured app.
  - Several files have been changed, renamed and moved to new folders, following _best practices_.
  - The progress bar is now within its proper directive ([#266](https://github.com/wazuh/wazuh-dashboard-plugins/pull/266)).
  - Minor typos and refactoring changes to the new directives.
- Support for Elastic Stack v6.2.2.

### Changed

- App buttons have been refactored. Unified CSS and HTML for buttons, providing the same structure for them ([#269](https://github.com/wazuh/wazuh-dashboard-plugins/pull/269)).
- The API list on Settings now shows the latest inserted API at the beginning of the list ([#261](https://github.com/wazuh/wazuh-dashboard-plugins/pull/261)).
- The check for the currently applied pattern has been improved, providing clever handling of Elasticsearch errors ([#271](https://github.com/wazuh/wazuh-dashboard-plugins/pull/271)).
- Now on _Settings_, when the Add or Edit API form is active, if you press the other button, it will make the previous one disappear, getting a clearer interface ([#9df1e31](https://github.com/wazuh/wazuh-dashboard-plugins/commit/9df1e317903edf01c81eba068da6d20a8a1ea7c2)).

### Fixed

- Fixed visualizations directive to properly load the _Manager/Ruleset_ visualizations ([#262](https://github.com/wazuh/wazuh-dashboard-plugins/pull/262)).
- Fixed a bug where the classic extensions were not affected by the settings of the `config.yml` file ([#266](https://github.com/wazuh/wazuh-dashboard-plugins/pull/266)).
- Fixed minor CSS bugs from the conversion to directives to some components ([#266](https://github.com/wazuh/wazuh-dashboard-plugins/pull/266)).
- Fixed bug in the tables directive when accessing a member it doesn't exist ([#266](https://github.com/wazuh/wazuh-dashboard-plugins/pull/266)).
- Fixed browser console log error when clicking the Wazuh logo on the app ([#6647fbc](https://github.com/wazuh/wazuh-dashboard-plugins/commit/6647fbc051c2bf69df7df6e247b2b2f46963f194)).

### Removed

- Removed the `kbn-dis` directive from _Manager/Ruleset_ ([#262](https://github.com/wazuh/wazuh-dashboard-plugins/pull/262)).
- Removed the `filters.js` and `kibana_fields_file.json` files ([#263](https://github.com/wazuh/wazuh-dashboard-plugins/pull/263)).
- Removed the `implicitFilters` service ([#270](https://github.com/wazuh/wazuh-dashboard-plugins/pull/270)).
- Removed visualizations loading status trace from controllers and visualization directive ([#270](https://github.com/wazuh/wazuh-dashboard-plugins/pull/270)).

## Wazuh v3.2.0 - Kibana v6.2.1 - Revision 383

### Added

- Support for Wazuh 3.2.0.
- Compatibility with Kibana 6.1.0 to Kibana 6.2.1.
- New tab for vulnerability detector alerts.

### Changed

- The app now shows the index pattern selector only if the list length is greater than 1.
  - If it's exactly 1 shows the index pattern without a selector.
- Now the index pattern selector only shows the compatible ones.
  - It's no longer possible to select the `wazuh-monitoring` index pattern.
- Updated Bootstrap to 3.3.7.
- Improved filter propagation between Discover and the visualizations.
- Replaced the login route name from /login to /wlogin to avoid conflict with X-Pack own login route.

### Fixed

- Several CSS bugfixes for better compatibility with Kibana 6.2.1.
- Some variables changed for adapting new Wazuh API requests.
- Better error handling for some Elastic-related messages.
- Fixed browser console error from top-menu directive.
- Removed undesired md-divider from Manager/Logs.
- Adjusted the width of a column in Manager/Logs to avoid overflow issues with the text.
- Fixed a wrong situation with the visualizations when we refresh the Manager/Rules tab.

### Removed

- Removed the `travis.yml` file.

## Wazuh v3.1.0 - Kibana v6.1.3 - Revision 380

### Added

- Support for Wazuh 3.1.0.
- Compatibility with Kibana 6.1.3.
- New error handler for better app errors reporting.
- A new extension for Amazon Web Services alerts.
- A new extension for VirusTotal alerts.
- New agent configuration tab:
  - Visualize the current group configuration for the currently selected agent on the app.
  - Navigate through the different tabs to see which configuration is being used.
  - Check the synchronization status for the configuration.
  - View the current group of the agent and click on it to go to the Groups tab.
- New initial health check for checking some app components.
- New YAML config file:
  - Define the initial index pattern.
  - Define specific checks for the healthcheck.
  - Define the default extensions when adding new APIs.
- New index pattern selector dropdown on the top navbar.
  - The app will reload applying the new index pattern.
- Added new icons for some sections of the app.

### Changed

- New visualizations loader, with much better performance.
- Improved reindex process for the .wazuh index when upgrading from a 2.x-5.x version.
- Adding 365 days expiring time to the cookies.
- Change default behaviour for the config file. Now everything is commented with default values.
  - You need to edit the file, remove the comment mark and apply the desired value.
- Completely redesigned the manager configuration tab.
- Completely redesigned the groups tab.
- App tables have now unified CSS classes.

### Fixed

- Play real-time button has been fixed.
- Preventing duplicate APIs from feeding the wazuh-monitoring index.
- Fixing the check manager connection button.
- Fixing the extensions settings so they are preserved over time.
- Much more error handling messages in all the tabs.
- Fixed OS filters in agents list.
- Fixed autocomplete lists in the agents, rules and decoders list so they properly scroll.
- Many styles bugfixes for the different browsers.
- Reviewed and fixed some visualizations not showing accurate information.

### Removed

- Removed index pattern configuration from the `package.json` file.
- Removed unnecessary dependencies from the `package.json` file.

## Wazuh v3.0.0 - Kibana v6.1.0 - Revision 371

### Added

- You can configure the initial index-pattern used by the plugin in the initialPattern variable of the app's package.json.
- Auto `.wazuh` reindex from Wazuh 2.x - Kibana 5.x to Wazuh 3.x - Kibana 6.x.
  - The API credentials will be automatically migrated to the new installation.
- Dynamically changed the index-pattern used by going to the Settings -> Pattern tab.
  - Wazuh alerts compatibility auto detection.
- New loader for visualizations.
- Better performance: now the tabs use the same Discover tab, only changing the current filters.
- New Groups tab.
  - Now you can check your group configuration (search its agents and configuration files).
- The Logs tab has been improved.
  - You can sort by field and the view has been improved.
- Achieved a clearer interface with implicit filters per tab showed as unremovable chips.

### Changed

- Dynamically creating .kibana index if necessary.
- Better integration with Kibana Discover.
- Visualizations loaded at initialization time.
- New sync system to wait for Elasticsearch JS.
- Decoupling selected API and pattern from backend and moved to the client side.

## Wazuh v2.1.0 - Kibana v5.6.1 - Revision 345

### Added

- Loading icon while Wazuh loads the visualizations.
- Add/Delete/Restart agents.
- OS agent filter

### Changed

- Using genericReq when possible.

## Wazuh v2.0.1 - Kibana v5.5.1 - Revision 339

### Changed

- New index in Elasticsearch to save Wazuh set up configuration
- Short URL's is now supported
- A native base path from kibana.yml is now supported

### Fixed

- Search bar across panels now support parenthesis grouping
- Several CSS fixes for IE browser<|MERGE_RESOLUTION|>--- conflicted
+++ resolved
@@ -7,15 +7,7 @@
 ### Added
 
 - Support for Wazuh 4.10.0
-<<<<<<< HEAD
-- Added a visulization to Vulnerabilities Detection dashboard related to evalution status count [#6968](https://github.com/wazuh/wazuh-dashboard-plugins/pull/6968)
-
-### Fixed
-
-- Fixed some fields were not correctly rendering or not using the field format in some tables [#6968](https://github.com/wazuh/wazuh-dashboard-plugins/pull/6968)
-=======
 - Added sample data for YARA [#6964](https://github.com/wazuh/wazuh-dashboard-plugins/issues/6964)
->>>>>>> 8076575b
 
 ### Changed
 
