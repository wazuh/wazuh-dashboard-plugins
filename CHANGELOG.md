# Change Log

All notable changes to the Wazuh app project will be documented in this file.

## Wazuh v4.5.0 - OpenSearch Dashboards 2.6.0 - Revision 4500

### Added

- Added rel="noopener noreferrer" in documentation links. [#5197](https://github.com/wazuh/wazuh-kibana-app/pull/5197) [#5274](https://github.com/wazuh/wazuh-kibana-app/pull/5274) [#5298](https://github.com/wazuh/wazuh-kibana-app/pull/5298) [#5409](https://github.com/wazuh/wazuh-kibana-app/pull/5409)
- Added `ignore` and `restrict` options to Syslog configuration. [#5203](https://github.com/wazuh/wazuh-kibana-app/pull/5203)
- Added the `extensions.github` and `extensions.office` settings to the default configuration file [#5376](https://github.com/wazuh/wazuh-kibana-app/pull/5376)
- Added new global error treatment (client-side) [#4163](https://github.com/wazuh/wazuh-kibana-app/pull/4163)
- Added a description to step 3 of the deploy a new agent section. [#5419](https://github.com/wazuh/wazuh-kibana-app/pull/5419)
- Added a title to the agent name input of the deploy a new agent section. [#5429](https://github.com/wazuh/wazuh-kibana-app/pull/5429)
- Added callout below the agent name entry of the deploy a new agent section. [#5429](https://github.com/wazuh/wazuh-kibana-app/pull/5429)

### Changed

- Changed of regular expression in RBAC. [#5201](https://github.com/wazuh/wazuh-kibana-app/pull/5201)
- Migrate the timeFilter, metaFields, maxBuckets health checks inside the pattern check. [#5384](https://github.com/wazuh/wazuh-kibana-app/pull/5384)
- Changed the title to step 3 of the deploy a new agent section. [#5419](https://github.com/wazuh/wazuh-kibana-app/pull/5419)
- Changed the title of step 3 of the deploy a new agent section. [#5429](https://github.com/wazuh/wazuh-kibana-app/pull/5429)
- Changed the description of step 3 of the deploy a new agent section. [#5429](https://github.com/wazuh/wazuh-kibana-app/pull/5429)
- Changed the placeholder of the agent name input of the deploy a new agent section. [#5429](https://github.com/wazuh/wazuh-kibana-app/pull/5429)
- Changed the search bar in management/log to the one used in the rest of the app. [#5476](https://github.com/wazuh/wazuh-kibana-app/pull/5476)

### Fixed

- Fixed trailing hyphen character for OS value in the list of agents [#4828](https://github.com/wazuh/wazuh-kibana-app/pull/4828)
- Fixed an issue that caused incorrect visualization of IPv6 addresses ([#4909](https://github.com/wazuh/wazuh-kibana-app/pull/4909)).
- Fixed several typos in the code, by @jctello [#4911](https://github.com/wazuh/wazuh-kibana-app/pull/4911)
- Fixed the display of more than one protocol in the Global configuration section [#4917](https://github.com/wazuh/wazuh-kibana-app/pull/4917)
- Handling endpoint response was done when there is no data to show [#4918](https://github.com/wazuh/wazuh-kibana-app/pull/4918)
- Fixed references to Elasticsearch in Wazuh-stack plugin [4894](https://github.com/wazuh/wazuh-kibana-app/pull/4894)
- Fixed the 2 errors that appeared in console in Settings>Configuration section. [#5135](https://github.com/wazuh/wazuh-kibana-app/pull/5135)
- Fixed the GitHub and Office 365 module visibility configuration for each API host was not kept when changing/upgrading the plugin [#5376](https://github.com/wazuh/wazuh-kibana-app/pull/5376)
- Fixed the GitHub and Office 365 modules appear in the main menu when they were not configured [#5376](https://github.com/wazuh/wazuh-kibana-app/pull/5376)
- Fixed TypeError in FIM Inventory using new error handler [#5364](https://github.com/wazuh/wazuh-kibana-app/pull/5364)
- Fixed error when using invalid group configuration [#5423](https://github.com/wazuh/wazuh-kibana-app/pull/5423)
<<<<<<< HEAD
- Fixed making unnecessary requests in inventory data and configurations of an agent. [#5460](https://github.com/wazuh/wazuh-kibana-app/pull/5460)
=======
- Fixed repeated requests in the group table when adding a group or refreshing the table [#5465](https://github.com/wazuh/wazuh-kibana-app/pull/5465)

### Removed

- Removed deprecated request and code in agent's view [#5451](https://github.com/wazuh/wazuh-kibana-app/pull/5451)

### Removed

- Removed unnecessary dashboard queries caused by the deploy agent view. [#5453](https://github.com/wazuh/wazuh-kibana-app/pull/5453)
>>>>>>> c2944dc2

## Wazuh v4.4.3 - OpenSearch Dashboards 2.6.0 - Revision 01

### Added

- Support for Wazuh 4.4.3

### Fixed

- Fixed command to install the macOS agent on the agent wizard [#5481](https://github.com/wazuh/wazuh-kibana-app/pull/5481) [#5484](https://github.com/wazuh/wazuh-kibana-app/pull/5484)
- Fixed command to start the macOS agent on the agent wizard [#5470](https://github.com/wazuh/wazuh-kibana-app/pull/5470)

## Wazuh v4.4.2 - OpenSearch Dashboards 2.6.0 - Revision 01

### Added

- Support for Wazuh 4.4.2

### Fixed

- Fixed a problem in the backend service to get the plugin configuration [#5428](https://github.com/wazuh/wazuh-kibana-app/pull/5428) [#5432](https://github.com/wazuh/wazuh-kibana-app/pull/5432)

## Wazuh v4.4.1 - OpenSearch Dashboards 2.6.0 - Revision 01

### Fixed

- Fixed the search in the agent inventory data tables [#5196](https://github.com/wazuh/wazuh-kibana-app/pull/5196)
- Fixed `Top 5 users` table overflow in `FIM::Dashboard` [#5334](https://github.com/wazuh/wazuh-kibana-app/pull/5334)
- Fixed a visual error in the 'About' section. [#5337](https://github.com/wazuh/wazuh-kibana-app/pull/5337)
- Fixed the `Anomaly and malware detection` link. [#5329](https://github.com/wazuh/wazuh-kibana-app/pull/5329)
- Fixed the problem that did not allow closing the time picker when the button was clicked again in `Agents` and `Management/Statistics`. [#5341](https://github.com/wazuh/wazuh-kibana-app/pull/5341)

## Wazuh v4.4.0 - OpenSearch Dashboards 2.4.0 - Revision 06

### Added

- Added the option to sort by the agent's count in the group table. [#4323](https://github.com/wazuh/wazuh-kibana-app/pull/4323)
- Added agent synchronization status in the agent module. [#3874](https://github.com/wazuh/wazuh-kibana-app/pull/3874) [#5143](https://github.com/wazuh/wazuh-kibana-app/pull/5143) [#5177](https://github.com/wazuh/wazuh-kibana-app/pull/5177)
- Added the ability to set the agent name in the installation command. [#4739](https://github.com/wazuh/wazuh-kibana-app/pull/4739)
- Added validation to the plugin's settings [#4503](https://github.com/wazuh/wazuh-kibana-app/pull/4503)[#4785](https://github.com/wazuh/wazuh-kibana-app/pull/4785)
- Added new settings to customize the header and footer on the PDF reports [#4505](https://github.com/wazuh/wazuh-kibana-app/pull/4505)[#4798](https://github.com/wazuh/wazuh-kibana-app/pull/4798)[#4805](https://github.com/wazuh/wazuh-kibana-app/pull/4805)
- Added a new setting to enable or disable the customization [#4507](https://github.com/wazuh/wazuh-kibana-app/pull/4507)
- Added the ability to upload an image for the `customization.logo.*` settings in `Settings/Configuration` [#4504](https://github.com/wazuh/wazuh-kibana-app/pull/4504)
- Added macOS support to the 'Deploy new agent' section [#4867](https://github.com/wazuh/wazuh-kibana-app/pull/4867)
- Added PowerPC architecture support for redhat7, in the 'Deploy new agent' section. [#4833](https://github.com/wazuh/wazuh-kibana-app/pull/4833)
- Added a centralized service to handle the requests [#4831](https://github.com/wazuh/wazuh-kibana-app/pull/4831)
- Added data-test-subj property to the create-policy component [#4873](https://github.com/wazuh/wazuh-kibana-app/pull/4873)
- Added a link for additional steps to enroll agents on Alpine Linux in the 'Deploy new agent' section. [#4933](https://github.com/wazuh/wazuh-kibana-app/pull/4933)
- Added extra steps message and new command for Windows XP and Windows Server 2008, added alpine agent with all its steps. [#4933](https://github.com/wazuh/wazuh-kibana-app/pull/4933)
- Added file saving conditions in File Editor [#4970](https://github.com/wazuh/wazuh-kibana-app/pull/4970)
- Added character validation to avoid invalid agent names in the 'Deploy new agent' section. [#5021](https://github.com/wazuh/wazuh-kibana-app/pull/5021) [#5028](https://github.com/wazuh/wazuh-kibana-app/pull/5028)
- Added default selected options in the 'Deploy new agent' section [#5063](https://github.com/wazuh/wazuh-kibana-app/pull/5063)
- Added suggestions for cluster's node and protocol to use for agent enrollment in the 'Deploy new agent' section. [#4776](https://github.com/wazuh/wazuh-kibana-app/pull/4776) [#4954](https://github.com/wazuh/wazuh-kibana-app/pull/4954) [#5166](https://github.com/wazuh/wazuh-kibana-app/pull/5166)
- Redesign the SCA table of the agent's dashboard [#4512](https://github.com/wazuh/wazuh-kibana-app/pull/4512)

### Changed

- Changed the HTTP verb from `GET` to `POST` in the requests to log in to the Wazuh API [#4103](https://github.com/wazuh/wazuh-kibana-app/pull/4103)
- Changed the endpoint that updates the plugin configuration to support updating multiple settings at once. [#4501](https://github.com/wazuh/wazuh-kibana-app/pull/4501)
- Improved alerts summary performance [#4376](https://github.com/wazuh/wazuh-kibana-app/pull/4376) [#5071](https://github.com/wazuh/wazuh-kibana-app/pull/5071) [#5131](https://github.com/wazuh/wazuh-kibana-app/pull/5131)
- Improved the setting's description for the plugin displayed in the UI and the configuration file. [#4501](https://github.com/wazuh/wazuh-kibana-app/pull/4501)
- Improved `Agents Overview` performance [#4363](https://github.com/wazuh/wazuh-kibana-app/pull/4363) [#5076](https://github.com/wazuh/wazuh-kibana-app/pull/5076)
- Improved the message displayed when there is a versions mismatch between the Wazuh API and the Wazuh app [#4529](https://github.com/wazuh/wazuh-kibana-app/pull/4529) [#4964](https://github.com/wazuh/wazuh-kibana-app/pull/4964)
- Updated operating systems' information in the 'Deploy new agent' section. [#4851](https://github.com/wazuh/wazuh-kibana-app/pull/4851)
- Updated and unified the fetching and rendering of the SCA checks results due to changes in the Wazuh API [#5031](https://github.com/wazuh/wazuh-kibana-app/pull/5031)
- Updated the `Agent details` component to the changes in the Wazuh API response. [#3874](https://github.com/wazuh/wazuh-kibana-app/pull/3874)
- Updated the `Last vulnerability scan` component to the changes in the Wazuh API response [#4975](https://github.com/wazuh/wazuh-kibana-app/pull/4975)
- Updated the `winston` dependency to `3.5.1` [#4985](https://github.com/wazuh/wazuh-kibana-app/pull/4985)
- Updated the `mocha` dependency to `10.1.0` [#5062](https://github.com/wazuh/wazuh-kibana-app/pull/5062)
- Updated the `pdfmake` dependency to `0.2.7` [#5062](https://github.com/wazuh/wazuh-kibana-app/pull/5062)
- The button to export the app logs is now disabled when there are no results, instead of showing an error toast [#4992](https://github.com/wazuh/wazuh-kibana-app/pull/4992)
- Independently load each dashboard from the `Agents Overview` page [#4363](https://github.com/wazuh/wazuh-kibana-app/pull/4363)

### Fixed

- Fixed nested fields filtering in dashboards tables and KPIs [#4425](https://github.com/wazuh/wazuh-kibana-app/pull/4425)
- Fixed nested field rendering in security alerts table details [#4428](https://github.com/wazuh/wazuh-kibana-app/pull/4428)
- Fixed a bug where the Wazuh logo was used instead of the custom one [#4539](https://github.com/wazuh/wazuh-kibana-app/pull/4539)
- Fixed rendering problems of the `Agent Overview` section in low resolutions [#4516](https://github.com/wazuh/wazuh-kibana-app/pull/4516)
- Fixed issue when logging out from Wazuh when SAML is enabled [#4595](https://github.com/wazuh/wazuh-kibana-app/issues/4595)
- Fixed server errors with code 500 when the Wazuh API is not reachable / up. [#4710](https://github.com/wazuh/wazuh-kibana-app/pull/4710) [#4728](https://github.com/wazuh/wazuh-kibana-app/pull/4728) [#4971](https://github.com/wazuh/wazuh-kibana-app/pull/4971)
- Fixed pagination to SCA table [#4653](https://github.com/wazuh/wazuh-kibana-app/issues/4653) [#5010](https://github.com/wazuh/wazuh-kibana-app/pull/5010)
- Fixed `WAZUH_PROTOCOL` suggestion in the 'Deploy new agent' section. [#4849](https://github.com/wazuh/wazuh-kibana-app/pull/4849)
- Fixed agent deployment instructions for HP-UX and Solaris. [#4943](https://github.com/wazuh/wazuh-kibana-app/pull/4943)
- Fixed a bug that caused the flyouts to close when clicking inside them [#4638](https://github.com/wazuh/wazuh-kibana-app/pull/4638) [#5046](https://github.com/wazuh/wazuh-kibana-app/pull/5046)
- Fixed the manager option in the 'Deploy new agent' section [#4981](https://github.com/wazuh/wazuh-kibana-app/pull/4981)
- Fixed Inventory checks table filters by stats [#4999](https://github.com/wazuh/wazuh-kibana-app/pull/4999) [#5031](https://github.com/wazuh/wazuh-kibana-app/pull/5031)
- Fixed commands in the 'Deploy new agent' section (most of the commands are missing '-1') [#4962](https://github.com/wazuh/wazuh-kibana-app/pull/4962)
- Fixed agent installation command for macOS in the 'Deploy new agent' section. [#4968](https://github.com/wazuh/wazuh-kibana-app/pull/4968)
- Fixed agent evolution chart [#4942](https://github.com/wazuh/wazuh-kibana-app/pull/4942)
- Fixed Solaris command [#5035](https://github.com/wazuh/wazuh-kibana-app/pull/5035)
- Fixed commands: AIX, OpenSUSE, Alpine, Suse11, Fedora, HP, Oracle Linux 5, Amazon Linux 2, CentOS5. Changed the word 'or higher' in buttons to '+'. Fixed validations for HP, Solaris and Alpine. [#5045](https://github.com/wazuh/wazuh-kibana-app/pull/5045)
- Fixed error in GitHub module PDF report. [#5069](https://github.com/wazuh/wazuh-kibana-app/pull/5069)
- Fixed password input in 'Deploy new agent' section [#5098](https://github.com/wazuh/wazuh-kibana-app/pull/5098)
- Fixed error when clicking on the selectors of agents in the group agents management [#5094](https://github.com/wazuh/wazuh-kibana-app/pull/5094)
- Fixed menu content panel is displayed in the wrong place. [5092](https://github.com/wazuh/wazuh-kibana-app/pull/5092)
- Fixed greyed and disabled menu section names [#5101](https://github.com/wazuh/wazuh-kibana-app/pull/5101)
- Fixed misspelling in the NIST module [#5107](https://github.com/wazuh/wazuh-kibana-app/pull/5107)
- Fixed Statistic cronjob bulk document insert [#5150](https://github.com/wazuh/wazuh-kibana-app/pull/5150)
- Fixed the style of the buttons showing more event information in the event view table. [#5137](https://github.com/wazuh/wazuh-kibana-app/pull/5137)
- Fixed Inventory module for Solaris agents [#5144](https://github.com/wazuh/wazuh-kibana-app/pull/5144)
- Fixed the module information button in Office 365 and GitHub Panel tab to open the nav drawer. [#5167](https://github.com/wazuh/wazuh-kibana-app/pull/5167)
- Fixed a UI crash due to `external_references` field could be missing in some vulnerability data [#5200](https://github.com/wazuh/wazuh-kibana-app/pull/5200)
- Fixed Wazuh main menu not displayed when navigation menu is locked [#5273](https://github.com/wazuh/wazuh-kibana-app/pull/5273)
- Fixed 'Deploy new agent' section which used wrong secure connection property [#5285](https://github.com/wazuh/wazuh-kibana-app/pull/5285) [#5295](https://github.com/wazuh/wazuh-kibana-app/pull/5295)
- Fixed events view when search bar language is `lucene` [#5286](https://github.com/wazuh/wazuh-kibana-app/pull/5286)
- Disabled unmapped fields filter in `Security Events` alerts table [#4929](https://github.com/wazuh/wazuh-kibana-app/pull/4929)
- Raspbian OS, Ubuntu, Amazon Linux and Amazon Linux 2 commands in the 'Deploy new agent' section now change when a different architecture is selected [#4876](https://github.com/wazuh/wazuh-kibana-app/pull/4876) [#4880](https://github.com/wazuh/wazuh-kibana-app/pull/4880)

### Removed

- Removed custom styles for Kibana 7.9.0 [#4491](https://github.com/wazuh/wazuh-kibana-app/pull/4491)
- Removed the `angular-chart.js` dependency [#4985](https://github.com/wazuh/wazuh-kibana-app/pull/4985)
- Removed the `pug-loader` dependency [#5062](https://github.com/wazuh/wazuh-kibana-app/pull/5062) [#5089](https://github.com/wazuh/wazuh-kibana-app/pull/5089)

## Wazuh v4.3.11 - OpenSearch Dashboards 1.2.0 - Revision 4312

### Added

- Support for Wazuh 4.3.11

## Wazuh v4.3.10 - OpenSearch Dashboards 1.2.0 - Revision 4311

### Fixed

- Fixed issue when logging out from Wazuh when SAML is enabled [#4815](https://github.com/wazuh/wazuh-kibana-app/issues/4815)

## Wazuh v4.3.9 - OpenSearch Dashboards 1.2.0 - Revision 4310

### Added

- Support for Wazuh 4.3.9

## Wazuh v4.3.8 - OpenSearch Dashboards 1.2.0 - Revision 4309

### Added

- Support for Wazuh 4.3.8

## Wazuh v4.3.7 - OpenSearch Dashboards 1.2.0 - Revision 4308

### Fixed

- Wazuh.yml review: fixed link to web documentation, improved in-file documentation and fixed some grammatical errors. [#4378](https://github.com/wazuh/wazuh-kibana-app/pull/4378) [#4399](https://github.com/wazuh/wazuh-kibana-app/pull/4399)
- Fixed an error during the generation of a group's report, if the request to the Wazuh API fails [#4350](https://github.com/wazuh/wazuh-kibana-app/pull/4350)
- Fixed a problem with the group's report, when the group has no agents [#4350](https://github.com/wazuh/wazuh-kibana-app/pull/4350)
- Fixed path in logo customization section [#4352](https://github.com/wazuh/wazuh-kibana-app/pull/4352)
- Fixed a TypeError in Firefox. Change the Get request that was made with a Kibana core.http.get(/api/check-wazuh) resource to the WzRequest.genericReq resource and it no longer fails, also add a test capture to public/plugin.ts that wraps the request and in case of failure, the error is detected when the browser does not work with the V8 engine. [#4362](https://github.com/wazuh/wazuh-kibana-app/pull/4362)
- Fixed an error of an undefined username hash related to reporting when using Kibana with X-Pack and security was disabled [#4358](https://github.com/wazuh/wazuh-kibana-app/pull/4358)
- Fixed persistence of the plugin registry file between updates [#4359](https://github.com/wazuh/wazuh-kibana-app/pull/4359)
- Fixed searchbar error on SCA Inventory table [#4367](https://github.com/wazuh/wazuh-kibana-app/pull/4367)
- Fixed a routes loop when reinstalling Wazuh indexer [#4373](https://github.com/wazuh/wazuh-kibana-app/pull/4373)

### Removed

- Removed the use of `manager_host` field related to agent information of Wazuh API responses, which is obsolete [#4350](https://github.com/wazuh/wazuh-kibana-app/pull/4350)

## Wazuh v4.3.6 - OpenSearch Dashboards 1.2.0 - Revision 4307

### Fixed

- Fixed the search bar component to properly distinguish conjuntion operators (AND, OR) [#4326](https://github.com/wazuh/wazuh-kibana-app/pull/4326)
- Fixed documentation link titles to match the documentation sections to redirect to [#4301](https://github.com/wazuh/wazuh-kibana-app/pull/4301)
- Fixed missing documentation references to the Agent's overview, Agent's Integrity monitoring, and Agent's Inventory data sections, when the agent has never connected. [#4301](https://github.com/wazuh/wazuh-kibana-app/pull/4301)
- The references to the documentation site now links to the appropriate version [#4301](https://github.com/wazuh/wazuh-kibana-app/pull/4301)
- Fixed missing documentation link in the Docker Listener module [#4301](https://github.com/wazuh/wazuh-kibana-app/pull/4301)
- Fixed broken links to the documentation site [#4301](https://github.com/wazuh/wazuh-kibana-app/pull/4301)
- Fix Rules, Decoders and CDB lists uploaders to show errors appropriately [#4307](https://github.com/wazuh/wazuh-kibana-app/pull/4307)
- Sanitize report's inputs and usernames [#4330](https://github.com/wazuh/wazuh-kibana-app/pull/4330)

## Wazuh v4.3.5 - OpenSearch Dashboards 1.2.0 - Revision 4306

### Added

- Added to the interface API messages in the Ruleset test module [#4244](https://github.com/wazuh/wazuh-kibana-app/pull/4244)
- Added authorization prompt in Mitre > Intelligence [#4261](https://github.com/wazuh/wazuh-kibana-app/pull/4261)
- Added a more descriptive message when there is an error related to the user permissions when getting the list of index patterns in a route resolver [#4280](https://github.com/wazuh/wazuh-kibana-app/pull/4280)

### Changed

- Changed the reference from Manager to Wazuh server in the guide to deploy a new agent [#4239](https://github.com/wazuh/wazuh-kibana-app/pull/4239)
- Removed the filtered tags because they were not supported by the API endpoint [#4267](https://github.com/wazuh/wazuh-kibana-app/pull/4267)
- Changed styles in visualizations. [#4254](https://github.com/wazuh/wazuh-kibana-app/pull/4254)

### Fixed

- Fixed type error when changing screen size in agents section [#4233](https://github.com/wazuh/wazuh-kibana-app/pull/4233)
- Removed a logged error that appeared when the `statistics` tasks tried to create an index with the same name, causing the second task to fail on the creation of the index because it already exists [#4235](https://github.com/wazuh/wazuh-kibana-app/pull/4235)
- Fixed a UI crash due to a query with syntax errors in `Modules/Security events` [#4237](https://github.com/wazuh/wazuh-kibana-app/pull/4237)
- Fixed an error when generating a module report after changing the selected agent [#4240](https://github.com/wazuh/wazuh-kibana-app/pull/4240)
- Fixed an unhandled error when a Wazuh API request failed in the dev tools [#4266](https://github.com/wazuh/wazuh-kibana-app/pull/4266)
- Fixed an error related to `API not available` when saving the manager configuration and restarting the manager from `Management/Configuration/Edit configuration` on manager mode [#4264](https://github.com/wazuh/wazuh-kibana-app/pull/4264)
- Fixed a UI problem that required scrolling to see the logs in Management/Logs and Settings/Logs [#4253](https://github.com/wazuh/wazuh-kibana-app/pull/4253)

## Wazuh v4.3.4 - OpenSearch Dashboards 1.2.0 - Revision 4305

### Added

- Added the `pending` agent status to some sections that was missing
  [#4166](https://github.com/wazuh/wazuh-kibana-app/pull/4166)
  [#4188](https://github.com/wazuh/wazuh-kibana-app/pull/4188)

### Changed

- Replaced the visualization of `Status` panel in `Agents` [#4166](https://github.com/wazuh/wazuh-kibana-app/pull/4166)
- Replaced the visualization of policy in `Modules/Security configuration assessment/Inventory` [#4166](https://github.com/wazuh/wazuh-kibana-app/pull/4166)
- Consistency in the colors and labels used for the agent status [#4166](https://github.com/wazuh/wazuh-kibana-app/pull/4166) [#4199](https://github.com/wazuh/wazuh-kibana-app/issues/4199)
- Replaced how the full and partial scan dates are displayed in the `Details` panel of `Vulnerabilities/Inventory` [#4169](https://github.com/wazuh/wazuh-kibana-app/pull/4169)

### Fixed

- Fixed that the platform visualizations didn't use some definitions related to the UI on Kibana 7.10.2 [#4166](https://github.com/wazuh/wazuh-kibana-app/pull/4166)
- Fixed a toast message with a successful process appeared when removing an agent of a group in `Management/Groups` and the agent appears in the agent list after refreshing the table [#4167](https://github.com/wazuh/wazuh-kibana-app/pull/4167)
- Fixed import of an empty rule or decoder file [#4176](https://github.com/wazuh/wazuh-kibana-app/pull/4176)
- Fixed overwriting of rule and decoder imports [#4180](https://github.com/wazuh/wazuh-kibana-app/pull/4180)

## Wazuh v4.3.3 - OpenSearch Dashboards 1.2.0 - Revision 4304

### Fixed

- Fixed Wazuh Dashboard troubleshooting url [#4151](https://github.com/wazuh/wazuh-kibana-app/pull/4151)

## Wazuh v4.3.2 - OpenSearch Dashboards 1.2.0 - Revision 4303

### Added

- Support for Wazuh 4.3.2

## Wazuh v4.3.1 - OpenSearch Dashboards 1.2.0 - Revision 4302

### Added

- Added PowerShell version warning to Windows agent installation wizard [#4142](https://github.com/wazuh/wazuh-kibana-app/pull/4142)
- A new workflow is added to perform backports to specific branches [#4149](https://github.com/wazuh/wazuh-kibana-app/pull/4149)

### Fixed

- Fixed the falsy values are displayed as not defined and enhanced the output of `Ruleset Test` [#4141](https://github.com/wazuh/wazuh-kibana-app/pull/4141)

## Wazuh v4.3.0 - OpenSearch Dashboards 1.2.0 - Revision 4301

### Added

- Support for OpenSearch Dashboards 1.2.0
- Added GitHub and Office365 modules [#3557](https://github.com/wazuh/wazuh-kibana-app/pull/3557)
- Added a new `Panel` module tab for GitHub and Office365 modules
  [#3541](https://github.com/wazuh/wazuh-kibana-app/pull/3541)
  [#3945](https://github.com/wazuh/wazuh-kibana-app/pull/3945)
  [#3952](https://github.com/wazuh/wazuh-kibana-app/pull/3952)
- Added ability to filter the results fo the `Network Ports` table in the `Inventory data` section [#3639](https://github.com/wazuh/wazuh-kibana-app/pull/3639)
- Added new endpoint service to collect the frontend logs into a file [#3324](https://github.com/wazuh/wazuh-kibana-app/pull/3324)
- Improved the frontend handle errors strategy: UI, Toasts, console log and log in file
  [#3327](https://github.com/wazuh/wazuh-kibana-app/pull/3327)
  [#3321](https://github.com/wazuh/wazuh-kibana-app/pull/3321)
  [#3367](https://github.com/wazuh/wazuh-kibana-app/pull/3367)
  [#3373](https://github.com/wazuh/wazuh-kibana-app/pull/3373)
  [#3374](https://github.com/wazuh/wazuh-kibana-app/pull/3374)
  [#3390](https://github.com/wazuh/wazuh-kibana-app/pull/3390)  
  [#3410](https://github.com/wazuh/wazuh-kibana-app/pull/3410)
  [#3408](https://github.com/wazuh/wazuh-kibana-app/pull/3408)
  [#3429](https://github.com/wazuh/wazuh-kibana-app/pull/3429)
  [#3427](https://github.com/wazuh/wazuh-kibana-app/pull/3427)
  [#3417](https://github.com/wazuh/wazuh-kibana-app/pull/3417)
  [#3462](https://github.com/wazuh/wazuh-kibana-app/pull/3462)
  [#3451](https://github.com/wazuh/wazuh-kibana-app/pull/3451)
  [#3442](https://github.com/wazuh/wazuh-kibana-app/pull/3442)
  [#3480](https://github.com/wazuh/wazuh-kibana-app/pull/3480)
  [#3472](https://github.com/wazuh/wazuh-kibana-app/pull/3472)
  [#3434](https://github.com/wazuh/wazuh-kibana-app/pull/3434)
  [#3392](https://github.com/wazuh/wazuh-kibana-app/pull/3392)
  [#3404](https://github.com/wazuh/wazuh-kibana-app/pull/3404)
  [#3432](https://github.com/wazuh/wazuh-kibana-app/pull/3432)
  [#3415](https://github.com/wazuh/wazuh-kibana-app/pull/3415)
  [#3469](https://github.com/wazuh/wazuh-kibana-app/pull/3469)
  [#3448](https://github.com/wazuh/wazuh-kibana-app/pull/3448)
  [#3465](https://github.com/wazuh/wazuh-kibana-app/pull/3465)
  [#3464](https://github.com/wazuh/wazuh-kibana-app/pull/3464)
  [#3478](https://github.com/wazuh/wazuh-kibana-app/pull/3478)
  [#4116](https://github.com/wazuh/wazuh-kibana-app/pull/4116)
- Added Intelligence tab to Mitre Att&ck module [#3368](https://github.com/wazuh/wazuh-kibana-app/pull/3368) [#3344](https://github.com/wazuh/wazuh-kibana-app/pull/3344) [#3726](https://github.com/wazuh/wazuh-kibana-app/pull/3726)
- Added sample data for office365 events [#3424](https://github.com/wazuh/wazuh-kibana-app/pull/3424)
- Created a separate component to check for sample data [#3475](https://github.com/wazuh/wazuh-kibana-app/pull/3475)
- Added a new hook for getting value suggestions [#3506](https://github.com/wazuh/wazuh-kibana-app/pull/3506)
- Added dinamic simple filters and adding simple GitHub filters fields [3531](https://github.com/wazuh/wazuh-kibana-app/pull/3531)
- Added configuration viewer for Module Office365 on Management > Configuration [#3524](https://github.com/wazuh/wazuh-kibana-app/pull/3524)
- Added base Module Panel view with Office365 setup [#3518](https://github.com/wazuh/wazuh-kibana-app/pull/3518)
- Added specifics and custom filters for Office365 search bar [#3533](https://github.com/wazuh/wazuh-kibana-app/pull/3533)
- Adding Pagination and filter to drilldown tables at Office pannel [#3544](https://github.com/wazuh/wazuh-kibana-app/pull/3544).
- Simple filters change between panel and drilldown panel [#3568](https://github.com/wazuh/wazuh-kibana-app/pull/3568).
- Added new fields in Inventory table and Flyout Details [#3525](https://github.com/wazuh/wazuh-kibana-app/pull/3525)
- Added columns selector in agents table [#3691](https://github.com/wazuh/wazuh-kibana-app/pull/3691)
- Added a new workflow for create wazuh packages [#3742](https://github.com/wazuh/wazuh-kibana-app/pull/3742)
- Run `template` and `fields` checks in the health check depends on the app configuration [#3783](https://github.com/wazuh/wazuh-kibana-app/pull/3783)
- Added a toast message when there is an error creating a new group [#3804](https://github.com/wazuh/wazuh-kibana-app/pull/3804)
- Added a step to start the agent to the deploy new Windowns agent guide [#3846](https://github.com/wazuh/wazuh-kibana-app/pull/3846)
- Added agents windows events config tab [#3905](https://github.com/wazuh/wazuh-kibana-app/pull/3905)
- Added 3 new panels to `Vulnerabilities/Inventory` [#3893](https://github.com/wazuh/wazuh-kibana-app/pull/3893)
- Added new fields of `Vulnerabilities` to the details flyout [#3893](https://github.com/wazuh/wazuh-kibana-app/pull/3893) [#3908](https://github.com/wazuh/wazuh-kibana-app/pull/3908)
- Added missing fields used in visualizations to the known fiels related to alerts [#3924](https://github.com/wazuh/wazuh-kibana-app/pull/3924)
- Added troubleshooting link to "index pattern was refreshed" toast [#3946](https://github.com/wazuh/wazuh-kibana-app/pull/3946)
- Added more number options to the tables widget in Modules -> "Mitre" [#4041](https://github.com/wazuh/wazuh-kibana-app/pull/4066)
- Management -> groups -> agent: Selectors appear when there are more than 3 options [#4126](https://github.com/wazuh/wazuh-kibana-app/pull/4126)

### Changed

- Changed ossec to wazuh in sample-data [#3121](https://github.com/wazuh/wazuh-kibana-app/pull/3121)
- Changed empty fields in FIM tables and `syscheck.value_name` in discovery now show an empty tag for visual clarity [#3279](https://github.com/wazuh/wazuh-kibana-app/pull/3279)
- Adapted the Mitre tactics and techniques resources to use the API endpoints [#3346](https://github.com/wazuh/wazuh-kibana-app/pull/3346)
- Moved the filterManager subscription to the hook useFilterManager [#3517](https://github.com/wazuh/wazuh-kibana-app/pull/3517)
- Change filter from is to is one of in custom searchbar [#3529](https://github.com/wazuh/wazuh-kibana-app/pull/3529)
- Refactored as module tabs and buttons are rendered [#3494](https://github.com/wazuh/wazuh-kibana-app/pull/3494)
- Updated the deprecated and added new references authd [#3663](https://github.com/wazuh/wazuh-kibana-app/pull/3663) [#3806](https://github.com/wazuh/wazuh-kibana-app/pull/3806)
- Added time subscription to Discover component [#3549](https://github.com/wazuh/wazuh-kibana-app/pull/3549)
- Refactored as module tabs and buttons are rendered [#3494](https://github.com/wazuh/wazuh-kibana-app/pull/3494)
- Testing logs using the Ruletest Test don't display the rule information if not matching a rule. [#3446](https://github.com/wazuh/wazuh-kibana-app/pull/3446)
- Changed format permissions in FIM inventory [#3649](https://github.com/wazuh/wazuh-kibana-app/pull/3649)
- Changed of request for one that does not return data that is not necessary to optimize times. [#3686](https://github.com/wazuh/wazuh-kibana-app/pull/3686) [#3728](https://github.com/wazuh/wazuh-kibana-app/pull/3728)
- Rebranding. Replaced the brand logos, set module icons with brand colors [#3788](https://github.com/wazuh/wazuh-kibana-app/pull/3788)
- Changed user for sample data management [#3795](https://github.com/wazuh/wazuh-kibana-app/pull/3795)
- Changed agent install codeblock copy button and powershell terminal warning [#3792](https://github.com/wazuh/wazuh-kibana-app/pull/3792)
- Refactored as the plugin platform name and references is managed [#3811](https://github.com/wazuh/wazuh-kibana-app/pull/3811)
- Removed `Dashboard` tab for the `Vulnerabilities` modules [#3893](https://github.com/wazuh/wazuh-kibana-app/pull/3893)
- Display all fields in the `Table` tab when expading an alert row in the alerts tables of flyouts and the `Modules/Security Events/Dashboard` table [#3908](https://github.com/wazuh/wazuh-kibana-app/pull/3908)
- Refactored the table in `Vulnerabilities/Inventory` [#3196](https://github.com/wazuh/wazuh-kibana-app/pull/3196)
- Changed Google Groups app icons [#3949](https://github.com/wazuh/wazuh-kibana-app/pull/3949)
- Removed sorting for `Agents` or `Configuration checksum` column in the table of `Management/Groups` due to this is not supported by the API [#3857](https://github.com/wazuh/wazuh-kibana-app/pull/3857)
- Changed messages in the agent installation guide [#4040](https://github.com/wazuh/wazuh-kibana-app/pull/4040)
- Changed the default `wazuh.statistics.shards` setting from `2` to `1` [#4055](https://github.com/wazuh/wazuh-kibana-app/pull/4055)
- Removed the migration tasks in the `.wazuh` and `.wazuh-version` indices [#4098](https://github.com/wazuh/wazuh-kibana-app/pull/4098)
- Separated the actions of viewing and editing the `agent.conf` group file [#4114](https://github.com/wazuh/wazuh-kibana-app/pull/4114)

### Fixed

- Fixed creation of log files [#3384](https://github.com/wazuh/wazuh-kibana-app/pull/3384)
- Fixed double fetching alerts count when pinnin/unpinning the agent in Mitre Att&ck/Framework [#3484](https://github.com/wazuh/wazuh-kibana-app/pull/3484)
- Query config refactor [#3490](https://github.com/wazuh/wazuh-kibana-app/pull/3490)
- Fixed rules and decoders test flyout clickout event [#3412](https://github.com/wazuh/wazuh-kibana-app/pull/3412)
- Notify when you are registering an agent without permissions [#3430](https://github.com/wazuh/wazuh-kibana-app/pull/3430)
- Remove not used `redirectRule` query param when clicking the row table on CDB Lists/Decoders [#3438](https://github.com/wazuh/wazuh-kibana-app/pull/3438)
- Fixed the code overflows over the line numbers in the API Console editor [#3439](https://github.com/wazuh/wazuh-kibana-app/pull/3439)
- Don't open the main menu when changing the seleted API or index pattern [#3440](https://github.com/wazuh/wazuh-kibana-app/pull/3440)
- Fix error message in conf managment [#3443](https://github.com/wazuh/wazuh-kibana-app/pull/3443)
- Fix size api selector when name is too long [#3445](https://github.com/wazuh/wazuh-kibana-app/pull/3445)
- Fixed error when edit a rule or decoder [#3456](https://github.com/wazuh/wazuh-kibana-app/pull/3456)
- Fixed index pattern selector doesn't display the ignored index patterns [#3458](https://github.com/wazuh/wazuh-kibana-app/pull/3458)
- Fixed error in /Management/Configuration when cluster is disabled [#3553](https://github.com/wazuh/wazuh-kibana-app/pull/3553)
- Fix the pinned filters were removed when accessing to the `Panel` tab of a module [#3565](https://github.com/wazuh/wazuh-kibana-app/pull/3565)
- Fixed multi-select component searcher handler [#3645](https://github.com/wazuh/wazuh-kibana-app/pull/3645)
- Fixed order logs properly in Management/Logs [#3609](https://github.com/wazuh/wazuh-kibana-app/pull/3609)
- Fixed the Wazuh API requests to `GET //` [#3661](https://github.com/wazuh/wazuh-kibana-app/pull/3661)
- Fixed missing mitre tactics [#3675](https://github.com/wazuh/wazuh-kibana-app/pull/3675)
- Fix CDB list view not working with IPv6 [#3488](https://github.com/wazuh/wazuh-kibana-app/pull/3488)
- Fixed the bad requests using Console tool to `PUT /active-response` API endpoint [#3466](https://github.com/wazuh/wazuh-kibana-app/pull/3466)
- Fixed group agent management table does not update on error [#3605](https://github.com/wazuh/wazuh-kibana-app/pull/3605)
- Fixed not showing packages details in agent inventory for a freeBSD agent SO [#3651](https://github.com/wazuh/wazuh-kibana-app/pull/3651)
- Fixed wazuh token deleted twice [#3652](https://github.com/wazuh/wazuh-kibana-app/pull/3652)
- Fixed handler of error on dev-tools [#3687](https://github.com/wazuh/wazuh-kibana-app/pull/3687)
- Fixed compatibility wazuh 4.3 - kibana 7.13.4 [#3685](https://github.com/wazuh/wazuh-kibana-app/pull/3685)
- Fixed registry values without agent pinned in FIM>Events [#3689](https://github.com/wazuh/wazuh-kibana-app/pull/3689)
- Fixed breadcrumbs style compatibility for Kibana 7.14.2 [#3688](https://github.com/wazuh/wazuh-kibana-app/pull/3688)
- Fixed security alerts table when filters change [#3682](https://github.com/wazuh/wazuh-kibana-app/pull/3682)
- Fixed error that shows we're using X-Pack when we have Basic [#3692](https://github.com/wazuh/wazuh-kibana-app/pull/3692)
- Fixed blank screen in Kibana 7.10.2 [#3700](https://github.com/wazuh/wazuh-kibana-app/pull/3700)
- Fixed related decoder link undefined parameters error [#3704](https://github.com/wazuh/wazuh-kibana-app/pull/3704)
- Fixing Flyouts in Kibana 7.14.2 [#3708](https://github.com/wazuh/wazuh-kibana-app/pull/3708)
- Fixing the bug of index patterns in health-check due to bad copy of a PR [#3707](https://github.com/wazuh/wazuh-kibana-app/pull/3707)
- Fixed styles and behaviour of button filter in the flyout of `Inventory` section for `Integrity monitoring` and `Vulnerabilities` modules [#3733](https://github.com/wazuh/wazuh-kibana-app/pull/3733)
- Fixed height of `Evolution` card in the `Agents` section when has no data for the selected time range [#3733](https://github.com/wazuh/wazuh-kibana-app/pull/3733)
- Fix clearing the query filter doesn't update the data in Office 365 and GitHub Panel tab [#3722](https://github.com/wazuh/wazuh-kibana-app/pull/3722)
- Fix wrong deamons in filter list [#3710](https://github.com/wazuh/wazuh-kibana-app/pull/3710)
- Fixing bug when create filename with spaces and throws a bad error [#3724](https://github.com/wazuh/wazuh-kibana-app/pull/3724)
- Fixing bug in security User flyout nonexistant unsubmitted changes warning [#3731](https://github.com/wazuh/wazuh-kibana-app/pull/3731)
- Fixing redirect to new tab when click in a link [#3732](https://github.com/wazuh/wazuh-kibana-app/pull/3732)
- Fixed missing settings in `Management/Configuration/Global configuration/Global/Main settings` [#3737](https://github.com/wazuh/wazuh-kibana-app/pull/3737)
- Fixed `Maximum call stack size exceeded` error exporting key-value pairs of a CDB List [#3738](https://github.com/wazuh/wazuh-kibana-app/pull/3738)
- Fixed regex lookahead and lookbehind for safari [#3741](https://github.com/wazuh/wazuh-kibana-app/pull/3741)
- Fixed Vulnerabilities Inventory flyout details filters [#3744](https://github.com/wazuh/wazuh-kibana-app/pull/3744)
- Removed api selector toggle from settings menu since it performed no useful function [#3604](https://github.com/wazuh/wazuh-kibana-app/pull/3604)
- Fixed the requests get [#3661](https://github.com/wazuh/wazuh-kibana-app/pull/3661)
- Fixed Dashboard PDF report error when switching pinned agent state [#3748](https://github.com/wazuh/wazuh-kibana-app/pull/3748)
- Fixed the rendering of the command to deploy new Windows agent not working in some Kibana versions [#3753](https://github.com/wazuh/wazuh-kibana-app/pull/3753)
- Fixed action buttons overlaying to the request text in Tools/API Console [#3772](https://github.com/wazuh/wazuh-kibana-app/pull/3772)
- Fix `Rule ID` value in reporting tables related to top results [#3774](https://github.com/wazuh/wazuh-kibana-app/issues/3774)
- Fixed github/office365 multi-select filters suggested values [#3787](https://github.com/wazuh/wazuh-kibana-app/pull/3787)
- Fix updating the aggregation data of Panel section when changing the time filter [#3790](https://github.com/wazuh/wazuh-kibana-app/pull/3790)
- Removed the button to remove an agent for a group in the agents' table when it is the default group [#3804](https://github.com/wazuh/wazuh-kibana-app/pull/3804)
- Fixed internal user no longer needs permission to make x-pack detection request [#3831](https://github.com/wazuh/wazuh-kibana-app/pull/3831)
- Fixed agents details card style [#3845](https://github.com/wazuh/wazuh-kibana-app/pull/3845) [#3860](https://github.com/wazuh/wazuh-kibana-app/pull/3860)
- Fixed search bar query sanitizing in PDF report [#3861](https://github.com/wazuh/wazuh-kibana-app/pull/3861)
- Fixed routing redirection in events documents discover links [#3866](https://github.com/wazuh/wazuh-kibana-app/pull/3866)
- Fixed health-check [#3868](https://github.com/wazuh/wazuh-kibana-app/pull/3868)
- Fixed refreshing agents evolution visualization [#3894](https://github.com/wazuh/wazuh-kibana-app/pull/3894)
- Fixed an error when generating PDF reports due to Wazuh API token expiration [#3881](https://github.com/wazuh/wazuh-kibana-app/pull/3881)
- Fixed the table of Vulnerabilities/Inventory doesn't reload when changing the selected agent [#3901](https://github.com/wazuh/wazuh-kibana-app/pull/3901)
- Fixed backslash breaking exported JSON result [#3909](https://github.com/wazuh/wazuh-kibana-app/pull/3909)
- Fixed the Events view multiple "The index pattern was refreshed successfully" toast [#3937](https://github.com/wazuh/wazuh-kibana-app/pull/3937)
- Fixed a rendering problem in the map visualizations [#3942](https://github.com/wazuh/wazuh-kibana-app/pull/3942)
- Parse error when using `#` character not at the beginning of the line [#3877](https://github.com/wazuh/wazuh-kibana-app/pull/3877)
- Fixed the `rule.mitre.id` cell enhancement that doesn't support values with sub techniques [#3944](https://github.com/wazuh/wazuh-kibana-app/pull/3944)
- Fixed error not working the alerts displayed when changing the selected time in some flyouts [#3947](https://github.com/wazuh/wazuh-kibana-app/pull/3947) [#4115](https://github.com/wazuh/wazuh-kibana-app/pull/4115)
- Fixed the user can not logout when the Kibana server has a basepath configurated [#3957](https://github.com/wazuh/wazuh-kibana-app/pull/3957)
- Fixed fatal cron-job error when Wazuh API is down [#3991](https://github.com/wazuh/wazuh-kibana-app/pull/3991)
- Fixed circular re-directions when API errors are handled [#4079](https://github.com/wazuh/wazuh-kibana-app/pull/4079)
- Fixed agent breadcrumb routing minor error [#4101](https://github.com/wazuh/wazuh-kibana-app/pull/4101)
- Fixed selected text not visible in API Console [#4102](https://github.com/wazuh/wazuh-kibana-app/pull/4102)
- Fixed the 'missing parameters' error on the Manager Logs [#4110](https://github.com/wazuh/wazuh-kibana-app/pull/4110)
- Fixed undefined input reference when switching between rule set view and rule files view [#4125](https://github.com/wazuh/wazuh-kibana-app/pull/4125)
- Fixed not found FIM file toast error #4124 [#4124](https://github.com/wazuh/wazuh-kibana-app/pull/4124)
- Fixed "See full error" on error toast [#4119](https://github.com/wazuh/wazuh-kibana-app/pull/4119)
- Fixed not being able to remove custom filters. [#4112](https://github.com/wazuh/wazuh-kibana-app/pull/4112)
- Fixed spinner not showing when export button is clicked in management views [#4120](https://github.com/wazuh/wazuh-kibana-app/pull/4120)
- Correction of field and value in the section: last registered agent [#4127](https://github.com/wazuh/wazuh-kibana-app/pull/4127)
- Fixed the download agent installer command [#4132] (https://github.com/wazuh/wazuh-kibana-app/pull/4132)

## Wazuh v4.2.6 - Kibana 7.10.2, 7.11.2, 7.12.1, 7.13.0, 7.13.1, 7.13.2, 7.13.3, 7.13.4, 7.14.0, 7.14.1, 7.14.2 - Revision 4207

### Added

- Support for Kibana 7.13.4
- Support for Kibana 7.14.2
- Hide the `telemetry` banner [#3709](https://github.com/wazuh/wazuh-kibana-app/pull/3709)

### Fixed

- Fixed compatibility Wazuh 4.2 - Kibana 7.13.4 [#3653](https://github.com/wazuh/wazuh-kibana-app/pull/3653)
- Fixed interative register windows agent screen error [#3654](https://github.com/wazuh/wazuh-kibana-app/pull/3654)
- Fixed breadcrumbs style compatibility for Kibana 7.14.2 [#3668](https://github.com/wazuh/wazuh-kibana-app/pull/3668)
- Fixed Wazuh token is not removed after logout in Kibana 7.13 [#3670](https://github.com/wazuh/wazuh-kibana-app/pull/3670)
- Fixed Group Configuration and Management configuration error after trying to going back after you save [#3672](https://github.com/wazuh/wazuh-kibana-app/pull/3672)
- Fixing EuiPanels in Overview Sections and disabled text in WzMenu [#3674](https://github.com/wazuh/wazuh-kibana-app/pull/3674)
- Fixing double flyout clicking in a policy [#3676](https://github.com/wazuh/wazuh-kibana-app/pull/3676)
- Fixed error conflict setting kibana settings from the health check [#3678](https://github.com/wazuh/wazuh-kibana-app/pull/3678)
- Fixed compatibility to get the valid index patterns and refresh fields for Kibana 7.10.2-7.13.4 [3681](https://github.com/wazuh/wazuh-kibana-app/pull/3681)
- Fixed wrong redirect after login [3701](https://github.com/wazuh/wazuh-kibana-app/pull/3701)
- Fixed error getting the index pattern data when there is not `attributes.fields` in the saved object [3689](https://github.com/wazuh/wazuh-kibana-app/pull/3698)

## Wazuh v4.2.4 - Kibana 7.10.2, 7.11.2, 7.12.1 - Revision 4205

### Added

- Support for Wazuh 4.2.4

### Fixed

- Fixed a bug where the user's auth token was not deprecated on logout [#3638](https://github.com/wazuh/wazuh-kibana-app/pull/3638)

## Wazuh v4.2.3 - Kibana 7.10.2, 7.11.2, 7.12.1 - Revision 4204

### Added

- Support for Wazuh 4.2.3

## Wazuh v4.2.2 - Kibana 7.10.2 , 7.12.1 - Revision 4203

### Added

- Wazuh help links in the Kibana help menu [#3170](https://github.com/wazuh/wazuh-kibana-app/pull/3170)
- Redirect to group details using the `group` query param in the URL [#3184](https://github.com/wazuh/wazuh-kibana-app/pull/3184)
- Configuration to disable Wazuh App access from X-Pack/ODFE role [#3222](https://github.com/wazuh/wazuh-kibana-app/pull/3222) [#3292](https://github.com/wazuh/wazuh-kibana-app/pull/3292)
- Added confirmation message when closing a form [#3221](https://github.com/wazuh/wazuh-kibana-app/pull/3221)
- Improvement to hide navbar Wazuh label. [#3240](https://github.com/wazuh/wazuh-kibana-app/pull/3240)
- Add modal creating new rule/decoder [#3274](https://github.com/wazuh/wazuh-kibana-app/pull/3274)
- New functionality to change app logos [#3503](https://github.com/wazuh/wazuh-kibana-app/pull/3503)
- Added link to the upgrade guide when the Wazuh API version and the Wazuh App version mismatch [#3592](https://github.com/wazuh/wazuh-kibana-app/pull/3592)

### Changed

- Removed module titles [#3160](https://github.com/wazuh/wazuh-kibana-app/pull/3160)
- Changed default `wazuh.monitoring.creation` app setting from `d` to `w` [#3174](https://github.com/wazuh/wazuh-kibana-app/pull/3174)
- Changed default `wazuh.monitoring.shards` app setting from `2` to `1` [#3174](https://github.com/wazuh/wazuh-kibana-app/pull/3174)
- Removed Sha1 field from registry key detail [#3189](https://github.com/wazuh/wazuh-kibana-app/pull/3189)
- Removed tooltip in last breadcrumb in header breadcrumb [3250](https://github.com/wazuh/wazuh-kibana-app/pull/3250)
- Refactored the Health check component [#3197](https://github.com/wazuh/wazuh-kibana-app/pull/3197)
- Added version in package downloaded name in agent deploy command [#3210](https://github.com/wazuh/wazuh-kibana-app/issues/3210)
- Removed restriction to allow only current active agents from vulnerability inventory [#3243](https://github.com/wazuh/wazuh-kibana-app/pull/3243)
- Move API selector and Index Pattern Selector to the header bar [#3175](https://github.com/wazuh/wazuh-kibana-app/pull/3175)
- Health check actions notifications refactored and added debug mode [#3258](https://github.com/wazuh/wazuh-kibana-app/pull/3258)
- Improved visualizations object configuration readability [#3355](https://github.com/wazuh/wazuh-kibana-app/pull/3355)
- Changed the way kibana-vis hides the visualization while loading, this should prevent errors caused by having a 0 height visualization [#3349](https://github.com/wazuh/wazuh-kibana-app/pull/3349)

### Fixed

- Fixed screen flickers in Cluster visualization [#3159](https://github.com/wazuh/wazuh-kibana-app/pull/3159)
- Fixed the broken links when using `server.basePath` Kibana setting [#3161](https://github.com/wazuh/wazuh-kibana-app/pull/3161)
- Fixed filter in reports [#3173](https://github.com/wazuh/wazuh-kibana-app/pull/3173)
- Fixed typo error in Settings/Configuration [#3234](https://github.com/wazuh/wazuh-kibana-app/pull/3234)
- Fixed fields overlap in the agent summary screen [#3217](https://github.com/wazuh/wazuh-kibana-app/pull/3217)
- Fixed Ruleset Test, each request is made in a different session instead of all in the same session [#3257](https://github.com/wazuh/wazuh-kibana-app/pull/3257)
- Fixed the `Visualize` button is not displaying when expanding a field in the Events sidebar [#3237](https://github.com/wazuh/wazuh-kibana-app/pull/3237)
- Fix modules are missing in the agent menu [#3244](https://github.com/wazuh/wazuh-kibana-app/pull/3244)
- Fix improving and removing WUI error logs [#3260](https://github.com/wazuh/wazuh-kibana-app/pull/3260)
- Fix some errors of PDF reports [#3272](https://github.com/wazuh/wazuh-kibana-app/pull/3272)
- Fix TypeError when selecting macOS agent deployment in a Safari Browser [#3289](https://github.com/wazuh/wazuh-kibana-app/pull/3289)
- Fix error in how the SCA check's checks are displayed [#3297](https://github.com/wazuh/wazuh-kibana-app/pull/3297)
- Fixed message of error when add sample data fails [#3241](https://github.com/wazuh/wazuh-kibana-app/pull/3241)
- Fixed modules are missing in the agent menu [#3244](https://github.com/wazuh/wazuh-kibana-app/pull/3244)
- Fixed Alerts Summary of modules for reports [#3303](https://github.com/wazuh/wazuh-kibana-app/pull/3303)
- Fixed dark mode visualization background in pdf reports [#3315](https://github.com/wazuh/wazuh-kibana-app/pull/3315)
- Adapt Kibana integrations to Kibana 7.11 and 7.12 [#3309](https://github.com/wazuh/wazuh-kibana-app/pull/3309)
- Fixed error agent view does not render correctly [#3306](https://github.com/wazuh/wazuh-kibana-app/pull/3306)
- Fixed miscalculation in table column width in PDF reports [#3326](https://github.com/wazuh/wazuh-kibana-app/pull/3326)
- Normalized visData table property for 7.12 retro-compatibility [#3323](https://github.com/wazuh/wazuh-kibana-app/pull/3323)
- Fixed error that caused the labels in certain visualizations to overlap [#3355](https://github.com/wazuh/wazuh-kibana-app/pull/3355)
- Fixed export to csv button in dashboards tables [#3358](https://github.com/wazuh/wazuh-kibana-app/pull/3358)
- Fixed Elastic UI breaking changes in 7.12 [#3345](https://github.com/wazuh/wazuh-kibana-app/pull/3345)
- Fixed Wazuh main menu and breadcrumb render issues [#3347](https://github.com/wazuh/wazuh-kibana-app/pull/3347)
- Fixed generation of huge logs from backend errors [#3397](https://github.com/wazuh/wazuh-kibana-app/pull/3397)
- Fixed vulnerabilities flyout not showing alerts if the vulnerability had a field missing [#3593](https://github.com/wazuh/wazuh-kibana-app/pull/3593)

## Wazuh v4.2.1 - Kibana 7.10.2 , 7.11.2 - Revision 4202

### Added

- Support for Wazuh 4.2.1

## Wazuh v4.2.0 - Kibana 7.10.2 , 7.11.2 - Revision 4201

### Added

- Added `Ruleset Test` section under Tools menu, and on Edit Rules/Decoders as a tool. [#1434](https://github.com/wazuh/wazuh-kibana-app/pull/1434)
- Added page size options in Security events, explore agents table [#2925](https://github.com/wazuh/wazuh-kibana-app/pull/2925)
- Added a reminder to restart cluster or manager after import a file in Rules, Decoders or CDB Lists [#3051](https://github.com/wazuh/wazuh-kibana-app/pull/3051)
- Added Agent Stats section [#3056](https://github.com/wazuh/wazuh-kibana-app/pull/3056)
- Added `logtest` PUT example on API Console [#3061](https://github.com/wazuh/wazuh-kibana-app/pull/3061)
- Added vulnerabilities inventory that affect to an agent [#3069](https://github.com/wazuh/wazuh-kibana-app/pull/3069)
- Added retry button to check api again in health check [#3109](https://github.com/wazuh/wazuh-kibana-app/pull/3109)
- Added `wazuh-statistics` template and a new mapping for these indices [#3111](https://github.com/wazuh/wazuh-kibana-app/pull/3111)
- Added link to documentation "Checking connection with Manager" in deploy new agent [#3126](https://github.com/wazuh/wazuh-kibana-app/pull/3126)
- Fixed Agent Evolution graph showing agents from multiple APIs [#3256](https://github.com/wazuh/wazuh-kibana-app/pull/3256)
- Added Disabled index pattern checks in Health Check [#3311](https://github.com/wazuh/wazuh-kibana-app/pull/3311)

### Changed

- Moved Dev Tools inside of Tools menu as Api Console. [#1434](https://github.com/wazuh/wazuh-kibana-app/pull/1434)
- Changed position of Top users on Integrity Monitoring Top 5 user. [#2892](https://github.com/wazuh/wazuh-kibana-app/pull/2892)
- Changed user allow_run_as way of editing. [#3080](https://github.com/wazuh/wazuh-kibana-app/pull/3080)
- Rename some ossec references to Wazuh [#3046](https://github.com/wazuh/wazuh-kibana-app/pull/3046)

### Fixed

- Filter only authorized agents in Agents stats and Visualizations [#3088](https://github.com/wazuh/wazuh-kibana-app/pull/3088)
- Fixed missing `pending` status suggestion for agents [#3095](https://github.com/wazuh/wazuh-kibana-app/pull/3095)
- Index pattern setting not used for choosing from existing patterns [#3097](https://github.com/wazuh/wazuh-kibana-app/pull/3097)
- Fixed space character missing on deployment command if UDP is configured [#3108](https://github.com/wazuh/wazuh-kibana-app/pull/3108)
- Fixed statistics visualizations when a node is selected [#3110](https://github.com/wazuh/wazuh-kibana-app/pull/3110)
- Fixed Flyout date filter also changes main date filter [#3114](https://github.com/wazuh/wazuh-kibana-app/pull/3114)
- Fixed name for "TCP sessions" visualization and average metric is now a sum [#3118](https://github.com/wazuh/wazuh-kibana-app/pull/3118)
- Filter only authorized agents in Events and Security Alerts table [#3120](https://github.com/wazuh/wazuh-kibana-app/pull/3120)
- Fixed Last keep alive label is outside the panel [#3122](https://github.com/wazuh/wazuh-kibana-app/pull/3122)
- Fixed app redirect to Settings section after the health check [#3128](https://github.com/wazuh/wazuh-kibana-app/pull/3128)
- Fixed the plugin logo path in Kibana menu when use `server.basePath` setting [#3144](https://github.com/wazuh/wazuh-kibana-app/pull/3144)
- Fixed deprecated endpoint for create agent groups [3152](https://github.com/wazuh/wazuh-kibana-app/pull/3152)
- Fixed check for TCP protocol in deploy new agent [#3163](https://github.com/wazuh/wazuh-kibana-app/pull/3163)
- Fixed RBAC issue with agent group permissions [#3181](https://github.com/wazuh/wazuh-kibana-app/pull/3181)
- Fixed change index pattern from menu doesn't work [#3187](https://github.com/wazuh/wazuh-kibana-app/pull/3187)
- Conflict with the creation of the index pattern when performing the Health Check [#3232](https://github.com/wazuh/wazuh-kibana-app/pull/3232)
- Added Disabled index pattern checks in Health Check [#3311](https://github.com/wazuh/wazuh-kibana-app/pull/3311)
- Fixed windows update section in Linux Inventory PDF [#3569](https://github.com/wazuh/wazuh-kibana-app/pull/3569)
- Improving and removing unnecessary error logs [#3574](https://github.com/wazuh/wazuh-kibana-app/pull/3574)

## Wazuh v4.1.5 - Kibana 7.10.0 , 7.10.2, 7.11.2 - Revision 4108

### Fixed

- Unable to change selected index pattern from the Wazuh menu [#3330](https://github.com/wazuh/wazuh-kibana-app/pull/3330)

## Wazuh v4.1.5 - Kibana 7.10.0 , 7.10.2, 7.11.2 - Revision 4107

### Added

- Support for Kibana 7.11.2
- Added a warning message for the `Install and enroll the agent` step of `Deploy new agent` guide [#3238](https://github.com/wazuh/wazuh-kibana-app/pull/3238)

### Fixed

- Conflict with the creation of the index pattern when performing the Health Check [#3223](https://github.com/wazuh/wazuh-kibana-app/pull/3223)
- Fixing mac os agents add command [#3207](https://github.com/wazuh/wazuh-kibana-app/pull/3207)

## Wazuh v4.1.5 - Kibana 7.10.0 , 7.10.2 - Revision 4106

- Adapt for Wazuh 4.1.5

## Wazuh v4.1.4 - Kibana 7.10.0 , 7.10.2 - Revision 4105

- Adapt for Wazuh 4.1.4

## Wazuh v4.1.3 - Kibana 7.10.0 , 7.10.2 - Revision 4104

### Added

- Creation of index pattern after the default one is changes in Settings [#2985](https://github.com/wazuh/wazuh-kibana-app/pull/2985)
- Added node name of agent list and detail [#3039](https://github.com/wazuh/wazuh-kibana-app/pull/3039)
- Added loading view while the user is logging to prevent permissions prompts [#3041](https://github.com/wazuh/wazuh-kibana-app/pull/3041)
- Added custom message for each possible run_as setup [#3048](https://github.com/wazuh/wazuh-kibana-app/pull/3048)

### Changed

- Change all dates labels to Kibana formatting time zone [#3047](https://github.com/wazuh/wazuh-kibana-app/pull/3047)
- Improve toast message when selecting a default API [#3049](https://github.com/wazuh/wazuh-kibana-app/pull/3049)
- Improve validation and prevention for caching bundles on the client-side [#3063](https://github.com/wazuh/wazuh-kibana-app/pull/3063) [#3091](https://github.com/wazuh/wazuh-kibana-app/pull/3091)

### Fixed

- Fixed unexpected behavior in Roles mapping [#3028](https://github.com/wazuh/wazuh-kibana-app/pull/3028)
- Fixed rule filter is no applied when you click on a rule id in another module.[#3057](https://github.com/wazuh/wazuh-kibana-app/pull/3057)
- Fixed bug changing master node configuration [#3062](https://github.com/wazuh/wazuh-kibana-app/pull/3062)
- Fixed wrong variable declaration for macOS agents [#3066](https://github.com/wazuh/wazuh-kibana-app/pull/3066)
- Fixed some errors in the Events table, action buttons style, and URLs disappeared [#3086](https://github.com/wazuh/wazuh-kibana-app/pull/3086)
- Fixed Rollback of invalid rule configuration file [#3084](https://github.com/wazuh/wazuh-kibana-app/pull/3084)

## Wazuh v4.1.2 - Kibana 7.10.0 , 7.10.2 - Revision 4103

- Add `run_as` setting to example host configuration in Add new API view [#3021](https://github.com/wazuh/wazuh-kibana-app/pull/3021)
- Refactor of some prompts [#3015](https://github.com/wazuh/wazuh-kibana-app/pull/3015)

### Fixed

- Fix SCA policy detail showing name and check results about another policy [#3007](https://github.com/wazuh/wazuh-kibana-app/pull/3007)
- Fixed that alerts table is empty when switching pinned agents [#3008](https://github.com/wazuh/wazuh-kibana-app/pull/3008)
- Creating a role mapping before the existing ones are loaded, the page bursts [#3013](https://github.com/wazuh/wazuh-kibana-app/pull/3013)
- Fix pagination in SCA checks table when expand some row [#3018](https://github.com/wazuh/wazuh-kibana-app/pull/3018)
- Fix manager is shown in suggestions in Agents section [#3025](https://github.com/wazuh/wazuh-kibana-app/pull/3025)
- Fix disabled loading on inventory when request fail [#3026](https://github.com/wazuh/wazuh-kibana-app/pull/3026)
- Fix restarting selected cluster instead of all of them [#3032](https://github.com/wazuh/wazuh-kibana-app/pull/3032)
- Fix pinned agents don't trigger a new filtered query [#3035](https://github.com/wazuh/wazuh-kibana-app/pull/3035)
- Overlay Wazuh menu when Kibana menu is opened or docked [#3038](https://github.com/wazuh/wazuh-kibana-app/pull/3038)
- Fix visualizations in PDF Reports with Dark mode [#2983](https://github.com/wazuh/wazuh-kibana-app/pull/2983)

## Wazuh v4.1.1 - Kibana 7.10.0 , 7.10.2 - Revision 4102

### Added

- Prompt to show the unsupported module for the selected agent [#2959](https://github.com/wazuh/wazuh-kibana-app/pull/2959)
- Added a X-Frame-Options header to the backend responses [#2977](https://github.com/wazuh/wazuh-kibana-app/pull/2977)

### Changed

- Added toast with refresh button when new fields are loaded [#2974](https://github.com/wazuh/wazuh-kibana-app/pull/2974)
- Migrated manager and cluster files endpoints and their corresponding RBAC [#2984](https://github.com/wazuh/wazuh-kibana-app/pull/2984)

### Fixed

- Fix login error when AWS Elasticsearch and ODFE is used [#2710](https://github.com/wazuh/wazuh-kibana-app/issues/2710)
- An error message is displayed when changing a group's configuration although the user has the right permissions [#2955](https://github.com/wazuh/wazuh-kibana-app/pull/2955)
- Fix Security events table is empty when switching the pinned agents [#2956](https://github.com/wazuh/wazuh-kibana-app/pull/2956)
- Fix disabled switch visual edit button when json content is empty [#2957](https://github.com/wazuh/wazuh-kibana-app/issues/2957)
- Fixed main and `More` menus for unsupported agents [#2959](https://github.com/wazuh/wazuh-kibana-app/pull/2959)
- Fixed forcing a non numeric filter value in a number type field [#2961](https://github.com/wazuh/wazuh-kibana-app/pull/2961)
- Fixed wrong number of alerts in Security Events [#2964](https://github.com/wazuh/wazuh-kibana-app/pull/2964)
- Fixed search with strange characters of agent in Management groups [#2970](https://github.com/wazuh/wazuh-kibana-app/pull/2970)
- Fix the statusCode error message [#2971](https://github.com/wazuh/wazuh-kibana-app/pull/2971)
- Fix the SCA policy stats didn't refresh [#2973](https://github.com/wazuh/wazuh-kibana-app/pull/2973)
- Fixed loading of AWS index fields even when no AWS alerts were found [#2974](https://github.com/wazuh/wazuh-kibana-app/pull/2974)
- Fix some date fields format in FIM and SCA modules [#2975](https://github.com/wazuh/wazuh-kibana-app/pull/2975)
- Fix a non-stop error in Manage agents when the user has no permissions [#2976](https://github.com/wazuh/wazuh-kibana-app/pull/2976)
- Can't edit empty rules and decoders files that already exist in the manager [#2978](https://github.com/wazuh/wazuh-kibana-app/pull/2978)
- Support for alerts index pattern with different ID and name [#2979](https://github.com/wazuh/wazuh-kibana-app/pull/2979)
- Fix the unpin agent in the selection modal [#2980](https://github.com/wazuh/wazuh-kibana-app/pull/2980)
- Fix properly logout of Wazuh API when logging out of the application (only for OpenDistro) [#2789](https://github.com/wazuh/wazuh-kibana-app/issues/2789)
- Fixed missing `&&` from macOS agent deployment command [#2989](https://github.com/wazuh/wazuh-kibana-app/issues/2989)
- Fix prompt permissions on Framework of Mitre and Inventory of Integrity monitoring. [#2967](https://github.com/wazuh/wazuh-kibana-app/issues/2967)
- Fix properly logout of Wazuh API when logging out of the application support x-pack [#2789](https://github.com/wazuh/wazuh-kibana-app/issues/2789)

## Wazuh v4.1.0 - Kibana 7.10.0 , 7.10.2 - Revision 4101

### Added

- Check the max buckets by default in healthcheck and increase them [#2901](https://github.com/wazuh/wazuh-kibana-app/pull/2901)
- Added a prompt wraning in role mapping if run_as is false or he is not allowed to use it by API [#2876](https://github.com/wazuh/wazuh-kibana-app/pull/2876)

### Changed

- Support new fields of Windows Registry at FIM inventory panel [#2679](https://github.com/wazuh/wazuh-kibana-app/issues/2679)
- Added on FIM Inventory Windows Registry registry_key and registry_value items from syscheck [#2908](https://github.com/wazuh/wazuh-kibana-app/issues/2908)
- Uncheck agents after an action in agents groups management [#2907](https://github.com/wazuh/wazuh-kibana-app/pull/2907)
- Unsave rule files when edit or create a rule with invalid content [#2944](https://github.com/wazuh/wazuh-kibana-app/pull/2944)
- Added vulnerabilities module for macos agents [#2969](https://github.com/wazuh/wazuh-kibana-app/pull/2969)

### Fixed

- Fix server error Invalid token specified: Cannot read property 'replace' of undefined [#2899](https://github.com/wazuh/wazuh-kibana-app/issues/2899)
- Fix show empty files rules and decoders: [#2923](https://github.com/wazuh/wazuh-kibana-app/issues/2923)
- Fixed wrong hover texts in CDB lists actions [#2929](https://github.com/wazuh/wazuh-kibana-app/pull/2929)
- Fixed access to forbidden agents information when exporting agents listt [2918](https://github.com/wazuh/wazuh-kibana-app/pull/2918)
- Fix the decoder detail view is not displayed [#2888](https://github.com/wazuh/wazuh-kibana-app/issues/2888)
- Fix the complex search using the Wazuh API query filter in search bars [#2930](https://github.com/wazuh/wazuh-kibana-app/issues/2930)
- Fixed validation to check userPermissions are not ready yet [#2931](https://github.com/wazuh/wazuh-kibana-app/issues/2931)
- Fixed clear visualizations manager list when switching tabs. Fixes PDF reports filters [#2932](https://github.com/wazuh/wazuh-kibana-app/pull/2932)
- Fix Strange box shadow in Export popup panel in Managment > Groups [#2886](https://github.com/wazuh/wazuh-kibana-app/issues/2886)
- Fixed wrong command on alert when data folder does not exist [#2938](https://github.com/wazuh/wazuh-kibana-app/pull/2938)
- Fix agents table OS field sorting: Changes agents table field `os_name` to `os.name,os.version` to make it sortable. [#2939](https://github.com/wazuh/wazuh-kibana-app/pull/2939)
- Fixed diff parsed datetime between agent detail and agents table [#2940](https://github.com/wazuh/wazuh-kibana-app/pull/2940)
- Allow access to Agents section with agent:group action permission [#2933](https://github.com/wazuh/wazuh-kibana-app/issues/2933)
- Fixed filters does not work on modals with search bar [#2935](https://github.com/wazuh/wazuh-kibana-app/pull/2935)
- Fix wrong package name in deploy new agent [#2942](https://github.com/wazuh/wazuh-kibana-app/issues/2942)
- Fixed number agents not show on pie onMouseEvent [#2890](https://github.com/wazuh/wazuh-kibana-app/issues/2890)
- Fixed off Kibana Query Language in search bar of Controls/Inventory modules. [#2945](https://github.com/wazuh/wazuh-kibana-app/pull/2945)
- Fixed number of agents do not show on the pie chart tooltip in agents preview [#2890](https://github.com/wazuh/wazuh-kibana-app/issues/2890)

## Wazuh v4.0.4 - Kibana 7.10.0 , 7.10.2 - Revision 4017

### Added

- Adapt the app to the new Kibana platform [#2475](https://github.com/wazuh/wazuh-kibana-app/issues/2475)
- Wazuh data directory moved from `optimize` to `data` Kibana directory [#2591](https://github.com/wazuh/wazuh-kibana-app/issues/2591)
- Show the wui_rules belong to wazuh-wui API user [#2702](https://github.com/wazuh/wazuh-kibana-app/issues/2702)

### Fixed

- Fixed Wazuh menu and agent menu for Solaris agents [#2773](https://github.com/wazuh/wazuh-kibana-app/issues/2773) [#2725](https://github.com/wazuh/wazuh-kibana-app/issues/2725)
- Fixed wrong shards and replicas for statistics indices and also fixed wrong prefix for monitoring indices [#2732](https://github.com/wazuh/wazuh-kibana-app/issues/2732)
- Report's creation dates set to 1970-01-01T00:00:00.000Z [#2772](https://github.com/wazuh/wazuh-kibana-app/issues/2772)
- Fixed bug for missing commands in ubuntu/debian and centos [#2786](https://github.com/wazuh/wazuh-kibana-app/issues/2786)
- Fixed bug that show an hour before in /security-events/dashboard [#2785](https://github.com/wazuh/wazuh-kibana-app/issues/2785)
- Fixed permissions to access agents [#2838](https://github.com/wazuh/wazuh-kibana-app/issues/2838)
- Fix searching in groups [#2825](https://github.com/wazuh/wazuh-kibana-app/issues/2825)
- Fix the pagination in SCA ckecks table [#2815](https://github.com/wazuh/wazuh-kibana-app/issues/2815)
- Fix the SCA table with a wrong behaviour using the refresh button [#2854](https://github.com/wazuh/wazuh-kibana-app/issues/2854)
- Fix sca permissions for agents views and dashboards [#2862](https://github.com/wazuh/wazuh-kibana-app/issues/2862)
- Solaris should not show vulnerabilities module [#2829](https://github.com/wazuh/wazuh-kibana-app/issues/2829)
- Fix the settings of statistics indices creation [#2858](https://github.com/wazuh/wazuh-kibana-app/issues/2858)
- Update agents' info in Management Status after changing cluster node selected [#2828](https://github.com/wazuh/wazuh-kibana-app/issues/2828)
- Fix error when applying filter in rules from events [#2877](https://github.com/wazuh/wazuh-kibana-app/issues/2877)

### Changed

- Replaced `wazuh` Wazuh API user by `wazuh-wui` in the default configuration [#2852](https://github.com/wazuh/wazuh-kibana-app/issues/2852)
- Add agent id to the reports name in Agent Inventory and Modules [#2817](https://github.com/wazuh/wazuh-kibana-app/issues/2817)

### Adapt for Kibana 7.10.0

- Fixed filter pinned crash returning from agents [#2864](https://github.com/wazuh/wazuh-kibana-app/issues/2864)
- Fixed style in sca and regulatory compliance tables and in wz menu [#2861](https://github.com/wazuh/wazuh-kibana-app/issues/2861)
- Fix body-payload of Sample Alerts POST endpoint [#2857](https://github.com/wazuh/wazuh-kibana-app/issues/2857)
- Fixed bug in the table on Agents->Table-> Actions->Config icon [#2853](https://github.com/wazuh/wazuh-kibana-app/issues/2853)
- Fixed tooltip in the icon of view decoder file [#2850](https://github.com/wazuh/wazuh-kibana-app/issues/2850)
- Fixed bug with agent filter when it is pinned [#2846](https://github.com/wazuh/wazuh-kibana-app/issues/2846)
- Fix discovery navigation [#2845](https://github.com/wazuh/wazuh-kibana-app/issues/2845)
- Search file editor gone [#2843](https://github.com/wazuh/wazuh-kibana-app/issues/2843)
- Fix Agent Search Bar - Regex Query Interpreter [#2834](https://github.com/wazuh/wazuh-kibana-app/issues/2834)
- Fixed accordion style breaking [#2833](https://github.com/wazuh/wazuh-kibana-app/issues/2833)
- Fix metrics are not updated after a bad request in search input [#2830](https://github.com/wazuh/wazuh-kibana-app/issues/2830)
- Fix mitre framework tab crash [#2821](https://github.com/wazuh/wazuh-kibana-app/issues/2821)
- Changed ping request to default request. Added delay and while to che… [#2820](https://github.com/wazuh/wazuh-kibana-app/issues/2820)
- Removed kibana alert for security [#2806](https://github.com/wazuh/wazuh-kibana-app/issues/2806)

## Wazuh v4.0.4 - Kibana 7.10.0 , 7.10.2 - Revision 4016

### Added

- Modified agent registration adding groups and architecture [#2666](https://github.com/wazuh/wazuh-kibana-app/issues/2666) [#2652](https://github.com/wazuh/wazuh-kibana-app/issues/2652)
- Each user can only view their own reports [#2686](https://github.com/wazuh/wazuh-kibana-app/issues/2686)

### Fixed

- Create index pattern even if there aren´t available indices [#2620](https://github.com/wazuh/wazuh-kibana-app/issues/2620)
- Top bar overlayed over expanded visualizations [#2667](https://github.com/wazuh/wazuh-kibana-app/issues/2667)
- Empty inventory data in Solaris agents [#2680](https://github.com/wazuh/wazuh-kibana-app/pull/2680)
- Wrong parameters in the dev-tools autocomplete section [#2675](https://github.com/wazuh/wazuh-kibana-app/issues/2675)
- Wrong permissions on edit CDB list [#2665](https://github.com/wazuh/wazuh-kibana-app/pull/2665)
- fix(frontend): add the metafields when refreshing the index pattern [#2681](https://github.com/wazuh/wazuh-kibana-app/pull/2681)
- Error toast is showing about Elasticsearch users for environments without security [#2713](https://github.com/wazuh/wazuh-kibana-app/issues/2713)
- Error about Handler.error in Role Mapping fixed [#2702](https://github.com/wazuh/wazuh-kibana-app/issues/2702)
- Fixed message in reserved users actions [#2702](https://github.com/wazuh/wazuh-kibana-app/issues/2702)
- Error 500 on Export formatted CDB list [#2692](https://github.com/wazuh/wazuh-kibana-app/pull/2692)
- Wui rules label should have only one tooltip [#2723](https://github.com/wazuh/wazuh-kibana-app/issues/2723)
- Move upper the Wazuh item in the Kibana menu and default index pattern [#2867](https://github.com/wazuh/wazuh-kibana-app/pull/2867)

## Wazuh v4.0.4 - Kibana v7.9.1, v7.9.3 - Revision 4015

### Added

- Support for Wazuh v4.0.4

## Wazuh v4.0.3 - Kibana v7.9.1, v7.9.2, v7.9.3 - Revision 4014

### Added

- Improved management of index-pattern fields [#2630](https://github.com/wazuh/wazuh-kibana-app/issues/2630)

### Fixed

- fix(fronted): fixed the check of API and APP version in health check [#2655](https://github.com/wazuh/wazuh-kibana-app/pull/2655)
- Replace user by username key in the monitoring logic [#2654](https://github.com/wazuh/wazuh-kibana-app/pull/2654)
- Security alerts and reporting issues when using private tenants [#2639](https://github.com/wazuh/wazuh-kibana-app/issues/2639)
- Manager restart in rule editor does not work with Wazuh cluster enabled [#2640](https://github.com/wazuh/wazuh-kibana-app/issues/2640)
- fix(frontend): Empty inventory data in Solaris agents [#2680](https://github.com/wazuh/wazuh-kibana-app/pull/2680)

## Wazuh v4.0.3 - Kibana v7.9.1, v7.9.2, v7.9.3 - Revision 4013

### Added

- Support for Wazuh v4.0.3.

## Wazuh v4.0.2 - Kibana v7.9.1, v7.9.3 - Revision 4012

### Added

- Sample data indices name should take index pattern in use [#2593](https://github.com/wazuh/wazuh-kibana-app/issues/2593)
- Added start option to macos Agents [#2653](https://github.com/wazuh/wazuh-kibana-app/pull/2653)

### Changed

- Statistics settings do not allow to configure primary shards and replicas [#2627](https://github.com/wazuh/wazuh-kibana-app/issues/2627)

## Wazuh v4.0.2 - Kibana v7.9.1, v7.9.3 - Revision 4011

### Added

- Support for Wazuh v4.0.2.

### Fixed

- The index pattern title is overwritten with its id after refreshing its fields [#2577](https://github.com/wazuh/wazuh-kibana-app/issues/2577)
- [RBAC] Issues detected when using RBAC [#2579](https://github.com/wazuh/wazuh-kibana-app/issues/2579)

## Wazuh v4.0.1 - Kibana v7.9.1, v7.9.3 - Revision 4010

### Changed

- Alerts summary table for PDF reports on all modules [#2632](https://github.com/wazuh/wazuh-kibana-app/issues/2632)
- [4.0-7.9] Run as with no wazuh-wui API user [#2576](https://github.com/wazuh/wazuh-kibana-app/issues/2576)
- Deploy a new agent interface as default interface [#2564](https://github.com/wazuh/wazuh-kibana-app/issues/2564)
- Problem in the visualization of new reserved resources of the Wazuh API [#2643](https://github.com/wazuh/wazuh-kibana-app/issues/2643)

### Fixed

- Restore the tables in the agents' reports [#2628](https://github.com/wazuh/wazuh-kibana-app/issues/2628)
- [RBAC] Issues detected when using RBAC [#2579](https://github.com/wazuh/wazuh-kibana-app/issues/2579)
- Changes done via a worker's API are overwritten [#2626](https://github.com/wazuh/wazuh-kibana-app/issues/2626)

### Fixed

- [BUGFIX] Default user field for current platform [#2633](https://github.com/wazuh/wazuh-kibana-app/pull/2633)

## Wazuh v4.0.1 - Kibana v7.9.1, v7.9.3 - Revision 4009

### Changed

- Hide empty columns of the processes table of the MacOS agents [#2570](https://github.com/wazuh/wazuh-kibana-app/pull/2570)
- Missing step in "Deploy a new agent" view [#2623](https://github.com/wazuh/wazuh-kibana-app/issues/2623)
- Implement wazuh users' CRUD [#2598](https://github.com/wazuh/wazuh-kibana-app/pull/2598)

### Fixed

- Inconsistent data in sample data alerts [#2618](https://github.com/wazuh/wazuh-kibana-app/pull/2618)

## Wazuh v4.0.1 - Kibana v7.9.1, v7.9.3 - Revision 4008

### Fixed

- Icons not align to the right in Modules > Events [#2607](https://github.com/wazuh/wazuh-kibana-app/pull/2607)
- Statistics visualizations do not show data [#2602](https://github.com/wazuh/wazuh-kibana-app/pull/2602)
- Error on loading css files [#2599](https://github.com/wazuh/wazuh-kibana-app/pull/2599)
- Fixed search filter in search bar in Module/SCA wasn't working [#2601](https://github.com/wazuh/wazuh-kibana-app/pull/2601)

## Wazuh v4.0.0 - Kibana v7.9.1, v7.9.2, v7.9.3 - Revision 4007

### Fixed

- updated macOS package URL [#2596](https://github.com/wazuh/wazuh-kibana-app/pull/2596)
- Revert "[4.0-7.9] [BUGFIX] Removed unnecessary function call" [#2597](https://github.com/wazuh/wazuh-kibana-app/pull/2597)

## Wazuh v4.0.0 - Kibana v7.9.1, v7.9.2, v7.9.3 - Revision 4006

### Fixed

- Undefined field in event view [#2588](https://github.com/wazuh/wazuh-kibana-app/issues/2588)
- Several calls to the same stats request (esAlerts) [#2586](https://github.com/wazuh/wazuh-kibana-app/issues/2586)
- The filter options popup doesn't open on click once the filter is pinned [#2581](https://github.com/wazuh/wazuh-kibana-app/issues/2581)
- The formatedFields are missing from the index-pattern of wazuh-alerts-\* [#2574](https://github.com/wazuh/wazuh-kibana-app/issues/2574)

## Wazuh v4.0.0 - Kibana v7.9.3 - Revision 4005

### Added

- Support for Kibana v7.9.3

## Wazuh v4.0.0 - Kibana v7.9.1, v7.9.2 - Revision 4002

### Added

- Support for Wazuh v4.0.0.
- Support for Kibana v7.9.1 and 7.9.2.
- Support for Open Distro 1.10.1.
- Added a RBAC security layer integrated with Open Distro and X-Pack.
- Added remoted and analysisd statistics.
- Expand supported deployment variables.
- Added new configuration view settings for GCP integration.
- Added logic to change the `metafields` configuration of Kibana [#2524](https://github.com/wazuh/wazuh-kibana-app/issues/2524)

### Changed

- Migrated the default index-pattern to `wazuh-alerts-*`.
- Removed the `known-fields` functionality.
- Security Events dashboard redesinged.
- Redesigned the app settings configuration with categories.
- Moved the wazuh-registry file to Kibana optimize folder.

### Fixed

- Format options in `wazuh-alerts` index-pattern are not overwritten now.
- Prevent blank page in detaill agent view.
- Navigable agents name in Events.
- Index pattern is not being refreshed.
- Reporting fails when agent is pinned and compliance controls are visited.
- Reload rule detail doesn't work properly with the related rules.
- Fix search bar filter in Manage agent of group [#2541](https://github.com/wazuh/wazuh-kibana-app/pull/2541)

# Wazuh v3.13.6 - Kibana v7.9.2 - Revision 890

### Added

- Support for Wazuh v3.13.6

## Wazuh v3.13.5 - Kibana 7.9.2 - Revision 889

- Sanitize report's inputs and usernames [#4336](https://github.com/wazuh/wazuh-kibana-app/pull/4336)

## Wazuh v3.13.2 - Kibana v7.9.1 - Revision 887

### Added

- Support for Wazuh v3.13.2

## Wazuh v3.13.2 - Kibana v7.8.0 - Revision 887

### Added

- Support for Wazuh v3.13.2

## Wazuh v3.13.1 - Kibana v7.9.1 - Revision 886

### Added

- Support for Kibana v7.9.1

## Wazuh v3.13.1 - Kibana v7.9.0 - Revision 885

### Added

- Support for Kibana v7.9.0

## Wazuh v3.13.1 - Kibana v7.8.1 - Revision 884

### Added

- Support for Kibana v7.8.1

## Wazuh v3.13.1 - Kibana v7.8.0 - Revision 883

### Added

- Support for Wazuh v3.13.1

## Wazuh v3.13.0 - Kibana v7.8.0 - Revision 881

### Added

- Support for Kibana v7.8.0

## Wazuh v3.13.0 - Kibana v7.7.0, v7.7.1 - Revision 880

### Added

- Support for Wazuh v3.13.0
- Support for Kibana v7.7.1
- Support for Open Distro 1.8
- New navigation experience with a global menu [#1965](https://github.com/wazuh/wazuh-kibana-app/issues/1965)
- Added a Breadcrumb in Kibana top nav [#2161](https://github.com/wazuh/wazuh-kibana-app/issues/2161)
- Added a new Agents Summary Screen [#1963](https://github.com/wazuh/wazuh-kibana-app/issues/1963)
- Added a new feature to add sample data to dashboards [#2115](https://github.com/wazuh/wazuh-kibana-app/issues/2115)
- Added MITRE integration [#1877](https://github.com/wazuh/wazuh-kibana-app/issues/1877)
- Added Google Cloud Platform integration [#1873](https://github.com/wazuh/wazuh-kibana-app/issues/1873)
- Added TSC integration [#2204](https://github.com/wazuh/wazuh-kibana-app/pull/2204)
- Added a new Integrity monitoring state view for agent [#2153](https://github.com/wazuh/wazuh-kibana-app/issues/2153)
- Added a new Integrity monitoring files detail view [#2156](https://github.com/wazuh/wazuh-kibana-app/issues/2156)
- Added a new component to explore Compliance requirements [#2156](https://github.com/wazuh/wazuh-kibana-app/issues/2261)

### Changed

- Code migration to React.js
- Global review of styles
- Unified Overview and Agent dashboards into new Modules [#2110](https://github.com/wazuh/wazuh-kibana-app/issues/2110)
- Changed Vulnerabilities dashboard visualizations [#2262](https://github.com/wazuh/wazuh-kibana-app/issues/2262)

### Fixed

- Open Distro tenants have been fixed and are functional now [#1890](https://github.com/wazuh/wazuh-kibana-app/issues/1890).
- Improved navigation performance [#2200](https://github.com/wazuh/wazuh-kibana-app/issues/2200).
- Avoid creating the wazuh-monitoring index pattern if it is disabled [#2100](https://github.com/wazuh/wazuh-kibana-app/issues/2100)
- SCA checks without compliance field can't be expanded [#2264](https://github.com/wazuh/wazuh-kibana-app/issues/2264)

## Wazuh v3.12.3 - Kibana v7.7.1 - Revision 876

### Added

- Support for Kibana v7.7.1

## Wazuh v3.12.3 - Kibana v7.7.0 - Revision 875

### Added

- Support for Kibana v7.7.0

## Wazuh v3.12.3 - Kibana v6.8.8, v7.6.1, v7.6.2 - Revision 874

### Added

- Support for Wazuh v3.12.3

## Wazuh v3.12.2 - Kibana v6.8.8, v7.6.1, v7.6.2 - Revision 873

### Added

- Support for Wazuh v3.12.2

## Wazuh v3.12.1 - Kibana v6.8.8, v7.6.1, v7.6.2 - Revision 872

### Added

- Support Wazuh 3.12.1
- Added new FIM settings on configuration on demand. [#2147](https://github.com/wazuh/wazuh-kibana-app/issues/2147)

### Changed

- Updated agent's variable names in deployment guides. [#2169](https://github.com/wazuh/wazuh-kibana-app/pull/2169)

### Fixed

- Pagination is now shown in table-type visualizations. [#2180](https://github.com/wazuh/wazuh-kibana-app/issues/2180)

## Wazuh v3.12.0 - Kibana v6.8.8, v7.6.2 - Revision 871

### Added

- Support for Kibana v6.8.8 and v7.6.2

## Wazuh v3.12.0 - Kibana v6.8.7, v7.4.2, v7.6.1 - Revision 870

### Added

- Support for Wazuh v3.12.0
- Added a new setting to hide manager alerts from dashboards. [#2102](https://github.com/wazuh/wazuh-kibana-app/pull/2102)
- Added a new setting to be able to change API from the top menu. [#2143](https://github.com/wazuh/wazuh-kibana-app/issues/2143)
- Added a new setting to enable/disable the known fields health check [#2037](https://github.com/wazuh/wazuh-kibana-app/pull/2037)
- Added suport for PCI 11.2.1 and 11.2.3 rules. [#2062](https://github.com/wazuh/wazuh-kibana-app/pull/2062)

### Changed

- Restructuring of the optimize/wazuh directory. Now the Wazuh configuration file (wazuh.yml) is placed on /usr/share/kibana/optimize/wazuh/config. [#2116](https://github.com/wazuh/wazuh-kibana-app/pull/2116)
- Improve performance of Dasboards reports generation. [1802344](https://github.com/wazuh/wazuh-kibana-app/commit/18023447c6279d385df84d7f4a5663ed2167fdb5)

### Fixed

- Discover time range selector is now displayed on the Cluster section. [08901df](https://github.com/wazuh/wazuh-kibana-app/commit/08901dfcbe509f17e4fab26877c8b7dae8a66bff)
- Added the win_auth_failure rule group to Authentication failure metrics. [#2099](https://github.com/wazuh/wazuh-kibana-app/pull/2099)
- Negative values in Syscheck attributes now have their correct value in reports. [7c3e84e](https://github.com/wazuh/wazuh-kibana-app/commit/7c3e84ec8f00760b4f650cfc00a885d868123f99)

## Wazuh v3.11.4 - Kibana v7.6.1 - Revision 858

### Added

- Support for Kibana v7.6.1

## Wazuh v3.11.4 - Kibana v6.8.6, v7.4.2, v7.6.0 - Revision 857

### Added

- Support for Wazuh v3.11.4

## Wazuh v3.11.3 - Kibana v7.6.0 - Revision 856

### Added

- Support for Kibana v7.6.0

## Wazuh v3.11.3 - Kibana v7.4.2 - Revision 855

### Added

- Support for Kibana v7.4.2

## Wazuh v3.11.3 - Kibana v7.5.2 - Revision 854

### Added

- Support for Wazuh v3.11.3

### Fixed

- Windows Updates table is now displayed in the Inventory Data report [#2028](https://github.com/wazuh/wazuh-kibana-app/pull/2028)

## Wazuh v3.11.2 - Kibana v7.5.2 - Revision 853

### Added

- Support for Kibana v7.5.2

## Wazuh v3.11.2 - Kibana v6.8.6, v7.3.2, v7.5.1 - Revision 852

### Added

- Support for Wazuh v3.11.2

### Changed

- Increased list filesize limit for the CDB-list [#1993](https://github.com/wazuh/wazuh-kibana-app/pull/1993)

### Fixed

- The xml validator now correctly handles the `--` string within comments [#1980](https://github.com/wazuh/wazuh-kibana-app/pull/1980)
- The AWS map visualization wasn't been loaded until the user interacts with it [dd31bd7](https://github.com/wazuh/wazuh-kibana-app/commit/dd31bd7a155354bc50fe0af22fca878607c8936a)

## Wazuh v3.11.1 - Kibana v6.8.6, v7.3.2, v7.5.1 - Revision 581

### Added

- Support for Wazuh v3.11.1.

## Wazuh v3.11.0 - Kibana v6.8.6, v7.3.2, v7.5.1 - Revision 580

### Added

- Support for Wazuh v3.11.0.
- Support for Kibana v7.5.1.
- The API credentials configuration has been moved from the .wazuh index to a wazuh.yml configuration file. Now the configuration of the API hosts is done from the file and not from the application. [#1465](https://github.com/wazuh/wazuh-kibana-app/issues/1465) [#1771](https://github.com/wazuh/wazuh-kibana-app/issues/1771).
- Upload ruleset files using a "drag and drop" component [#1770](https://github.com/wazuh/wazuh-kibana-app/issues/1770)
- Add logs for the reporting module [#1622](https://github.com/wazuh/wazuh-kibana-app/issues/1622).
- Extended the "Add new agent" guide [#1767](https://github.com/wazuh/wazuh-kibana-app/issues/1767).
- Add new table for windows hotfixes [#1932](https://github.com/wazuh/wazuh-kibana-app/pull/1932)

### Changed

- Removed Discover from top menu [#1699](https://github.com/wazuh/wazuh-kibana-app/issues/1699).
- Hide index pattern selector in case that only one exists [#1799](https://github.com/wazuh/wazuh-kibana-app/issues/1799).
- Remove visualizations legend [#1936](https://github.com/wazuh/wazuh-kibana-app/pull/1936)
- Normalize the field whodata in the group reporting [#1921](https://github.com/wazuh/wazuh-kibana-app/pull/1921)
- A message in the configuration view is ambiguous [#1870](https://github.com/wazuh/wazuh-kibana-app/issues/1870)
- Refactor syscheck table [#1941](https://github.com/wazuh/wazuh-kibana-app/pull/1941)

### Fixed

- Empty files now throws an error [#1806](https://github.com/wazuh/wazuh-kibana-app/issues/1806).
- Arguments for wazuh api requests are now validated [#1815](https://github.com/wazuh/wazuh-kibana-app/issues/1815).
- Fixed the way to check admin mode [#1838](https://github.com/wazuh/wazuh-kibana-app/issues/1838).
- Fixed error exporting as CSV the files into a group [#1833](https://github.com/wazuh/wazuh-kibana-app/issues/1833).
- Fixed XML validator false error for `<` [1882](https://github.com/wazuh/wazuh-kibana-app/issues/1882)
- Fixed "New file" editor doesn't allow saving twice [#1896](https://github.com/wazuh/wazuh-kibana-app/issues/1896)
- Fixed decoders files [#1929](https://github.com/wazuh/wazuh-kibana-app/pull/1929)
- Fixed registration guide [#1926](https://github.com/wazuh/wazuh-kibana-app/pull/1926)
- Fixed infinite load on Ciscat views [#1920](https://github.com/wazuh/wazuh-kibana-app/pull/1920), [#1916](https://github.com/wazuh/wazuh-kibana-app/pull/1916)
- Fixed missing fields in the Visualizations [#1913](https://github.com/wazuh/wazuh-kibana-app/pull/1913)
- Fixed Amazon S3 status is wrong in configuration section [#1864](https://github.com/wazuh/wazuh-kibana-app/issues/1864)
- Fixed hidden overflow in the fim configuration [#1887](https://github.com/wazuh/wazuh-kibana-app/pull/1887)
- Fixed Logo source fail after adding server.basePath [#1871](https://github.com/wazuh/wazuh-kibana-app/issues/1871)
- Fixed the documentation broken links [#1853](https://github.com/wazuh/wazuh-kibana-app/pull/1853)

## Wazuh v3.10.2 - Kibana v7.5.1 - Revision 556

### Added

- Support for Kibana v7.5.1

## Wazuh v3.10.2 - Kibana v7.5.0 - Revision 555

### Added

- Support for Kibana v7.5.0

## Wazuh v3.10.2 - Kibana v7.4.2 - Revision 549

### Added

- Support for Kibana v7.4.2

## Wazuh v3.10.2 - Kibana v7.4.1 - Revision 548

### Added

- Support for Kibana v7.4.1

## Wazuh v3.10.2 - Kibana v7.4.0 - Revision 547

### Added

- Support for Kibana v7.4.0
- Support for Wazuh v3.10.2.

## Wazuh v3.10.2 - Kibana v7.3.2 - Revision 546

### Added

- Support for Wazuh v3.10.2.

## Wazuh v3.10.1 - Kibana v7.3.2 - Revision 545

### Added

- Support for Wazuh v3.10.1.

## Wazuh v3.10.0 - Kibana v7.3.2 - Revision 543

### Added

- Support for Wazuh v3.10.0.
- Added an interactive guide for registering agents, things are now easier for the user, guiding it through the steps needed ending in a _copy & paste_ snippet for deploying his agent [#1468](https://github.com/wazuh/wazuh-kibana-app/issues/1468).
- Added new dashboards for the recently added regulatory compliance groups into the Wazuh core. They are HIPAA and NIST-800-53 [#1468](https://github.com/wazuh/wazuh-kibana-app/issues/1448), [#1638](https://github.com/wazuh/wazuh-kibana-app/issues/1638).
- Make the app work under a custom Kibana space [#1234](https://github.com/wazuh/wazuh-kibana-app/issues/1234), [#1450](https://github.com/wazuh/wazuh-kibana-app/issues/1450).
- Added the ability to manage the app as a native plugin when using Kibana spaces, now you can safely hide/show the app depending on the selected space [#1601](https://github.com/wazuh/wazuh-kibana-app/issues/1601).
- Adapt the app the for Kibana dark mode [#1562](https://github.com/wazuh/wazuh-kibana-app/issues/1562).
- Added an alerts summary in _Overview > FIM_ panel [#1527](https://github.com/wazuh/wazuh-kibana-app/issues/1527).
- Export all the information of a Wazuh group and its related agents in a PDF document [#1341](https://github.com/wazuh/wazuh-kibana-app/issues/1341).
- Export the configuration of a certain agent as a PDF document. Supports granularity for exporting just certain sections of the configuration [#1340](https://github.com/wazuh/wazuh-kibana-app/issues/1340).

### Changed

- Reduced _Agents preview_ load time using the new API endpoint `/summary/agents` [#1687](https://github.com/wazuh/wazuh-kibana-app/pull/1687).
- Replaced most of the _md-nav-bar_ Angular.js components with React components using EUI [#1705](https://github.com/wazuh/wazuh-kibana-app/pull/1705).
- Replaced the requirements slider component with a new styled component [#1708](https://github.com/wazuh/wazuh-kibana-app/pull/1708).
- Soft deprecated the _.wazuh-version_ internal index, now the app dumps its content if applicable to a registry file, then the app removes that index. Further versions will hard deprecate this index [#1467](https://github.com/wazuh/wazuh-kibana-app/issues/1467).
- Visualizations now don't fetch the documents _source_, also, they now use _size: 0_ for fetching [#1663](https://github.com/wazuh/wazuh-kibana-app/issues/1663).
- The app menu is now fixed on top of the view, it's not being hidden on every state change. Also, the Wazuh logo was placed in the top bar of Kibana UI [#1502](https://github.com/wazuh/wazuh-kibana-app/issues/1502).
- Improved _getTimestamp_ method not returning a promise object because it's no longer needed [014bc3a](https://github.com/wazuh/wazuh-kibana-app/commit/014b3aba0d2e9cda0c4d521f5f16faddc434a21e). Also improved main Discover listener for Wazuh not returning a promise object [bd82823](https://github.com/wazuh/wazuh-kibana-app/commit/bd8282391a402b8c567b32739cf914a0135d74bc).
- Replaced _Requirements over time_ visualizations in both PCI DSS and GDPR dashboards [35c539](https://github.com/wazuh/wazuh-kibana-app/commit/35c539eb328b3bded94aa7608f73f9cc51c235a6).
- Do not show a toaster when a visualization field was not known yet, instead, show it just in case the internal refreshing failed [19a2e7](https://github.com/wazuh/wazuh-kibana-app/commit/19a2e71006b38f6a64d3d1eb8a20b02b415d7e07).
- Minor optimizations for server logging [eb8e000](https://github.com/wazuh/wazuh-kibana-app/commit/eb8e00057dfea2dafef56319590ff832042c402d).

### Fixed

- Alerts search bar fixed for Kibana v7.3.1, queries were not being applied as expected [#1686](https://github.com/wazuh/wazuh-kibana-app/issues/1686).
- Hide attributes field from non-Windows agents in the FIM table [#1710](https://github.com/wazuh/wazuh-kibana-app/issues/1710).
- Fixed broken view in Management > Configuration > Amazon S3 > Buckets, some information was missing [#1675](https://github.com/wazuh/wazuh-kibana-app/issues/1675).
- Keep user's filters when switching from Discover to panel [#1685](https://github.com/wazuh/wazuh-kibana-app/issues/1685).
- Reduce load time and amount of data to be fetched in _Management > Cluster monitoring_ section avoiding possible timeouts [#1663](https://github.com/wazuh/wazuh-kibana-app/issues/1663).
- Restored _Remove column_ feature in Discover tabs [#1702](https://github.com/wazuh/wazuh-kibana-app/issues/1702).
- Apps using Kibana v7.3.1 had a bug once the user goes back from _Agent > FIM > Files_ to _Agent > FIM > dashboard_, filters disappear, now it's working properly [#1700](https://github.com/wazuh/wazuh-kibana-app/issues/1700).
- Fixed visual bug in _Management > Cluster monitoring_ and a button position [1e3b748](https://github.com/wazuh/wazuh-kibana-app/commit/1e3b748f11b43b2e7956b830269b6d046d74d12c).
- The app installation date was not being updated properly, now it's fixed [#1692](https://github.com/wazuh/wazuh-kibana-app/issues/1692).
- Fixed _Network interfaces_ table in Inventory section, the table was not paginating [#1474](https://github.com/wazuh/wazuh-kibana-app/issues/1474).
- Fixed APIs passwords are now obfuscated in server responses [adc3152](https://github.com/wazuh/wazuh-kibana-app/pull/1782/commits/adc31525e26b25e4cb62d81cbae70a8430728af5).

## Wazuh v3.9.5 - Kibana v6.8.2 / Kibana v7.2.1 / Kibana v7.3.0 - Revision 531

### Added

- Support for Wazuh v3.9.5

## Wazuh v3.9.4 - Kibana v6.8.1 / Kibana v6.8.2 / Kibana v7.2.0 / Kibana v7.2.1 / Kibana v7.3.0 - Revision 528

### Added

- Support for Wazuh v3.9.4
- Allow filtering by clicking a column in rules/decoders tables [0e2ddd7](https://github.com/wazuh/wazuh-kibana-app/pull/1615/commits/0e2ddd7b73f7f7975d02e97ed86ae8a0966472b4)
- Allow open file in rules table clicking on the file column [1af929d](https://github.com/wazuh/wazuh-kibana-app/pull/1615/commits/1af929d62f450f93c6733868bcb4057e16b7e279)

### Changed

- Improved app performance [#1640](https://github.com/wazuh/wazuh-kibana-app/pull/1640).
- Remove path filter from custom rules and decoders [895792e](https://github.com/wazuh/wazuh-kibana-app/pull/1615/commits/895792e6e6d9401b3293d5e16352b9abef515096)
- Show path column in rules and decoders [6f49816](https://github.com/wazuh/wazuh-kibana-app/pull/1615/commits/6f49816c71b5999d77bf9e3838443627c9be945d)
- Removed SCA overview dashboard [94ebbff](https://github.com/wazuh/wazuh-kibana-app/pull/1615/commits/94ebbff231cbfb6d793130e0b9ea855baa755a1c)
- Disabled last custom column removal [f1ef7de](https://github.com/wazuh/wazuh-kibana-app/pull/1615/commits/f1ef7de1a34bbe53a899596002e8153b95e7dc0e)
- Agents messages across sections unification [8fd7e36](https://github.com/wazuh/wazuh-kibana-app/pull/1615/commits/8fd7e36286fa9dfd03a797499af6ffbaa90b00e1)

### Fixed

- Fix check storeded apis [d6115d6](https://github.com/wazuh/wazuh-kibana-app/pull/1615/commits/d6115d6424c78f0cde2017b432a51b77186dd95a).
- Fix pci-dss console error [297080d](https://github.com/wazuh/wazuh-kibana-app/pull/1615/commits/297080d36efaea8f99b0cafd4c48845dad20495a)
- Fix error in reportingTable [85b7266](https://github.com/wazuh/wazuh-kibana-app/pull/1615/commits/85b72662cb4db44c443ed04f7c31fba57eefccaa)
- Fix filters budgets size [c7ac86a](https://github.com/wazuh/wazuh-kibana-app/pull/1615/commits/c7ac86acb3d5afaf1cf348fab09a2b8c5778a491)
- Fix missing permalink virustotal visualization [1b57529](https://github.com/wazuh/wazuh-kibana-app/pull/1615/commits/1b57529758fccdeb3ac0840e66a8aafbe4757a96)
- Improved wz-table performance [224bd6f](https://github.com/wazuh/wazuh-kibana-app/pull/1615/commits/224bd6f31235c81ba01755c3c1e120c3f86beafd)
- Fix inconsistent data between visualizations and tables in Overview Security Events [b12c600](https://github.com/wazuh/wazuh-kibana-app/pull/1615/commits/b12c600578d80d0715507dec4624a4ebc27ea573)
- Timezone applied in cluster status [a4f620d](https://github.com/wazuh/wazuh-kibana-app/pull/1615/commits/a4f620d398f5834a6d2945af892a462425ca3bec)
- Fixed Overview Security Events report when wazuh.monitoring is disabled [1c26da0](https://github.com/wazuh/wazuh-kibana-app/pull/1615/commits/1c26da05a0b6daf727e15c13b819111aa4e4e913)
- Fixes in APIs management [2143943](https://github.com/wazuh/wazuh-kibana-app/pull/1615/commits/2143943a5049cbb59bb8d6702b5a56cbe0d27a2a)
- Prevent duplicated visualization toast errors [786faf3](https://github.com/wazuh/wazuh-kibana-app/commit/786faf3e62d2cad13f512c0f873b36eca6e9787d)
- Fix not properly updated breadcrumb in ruleset section [9645903](https://github.com/wazuh/wazuh-kibana-app/commit/96459031cd4edbe047970bf0d22d0c099771879f)
- Fix badly dimensioned table in Integrity Monitoring section [9645903](https://github.com/wazuh/wazuh-kibana-app/commit/96459031cd4edbe047970bf0d22d0c099771879f)
- Fix implicit filters can be destroyed [9cf8578](https://github.com/wazuh/wazuh-kibana-app/commit/9cf85786f504f5d67edddeea6cfbf2ab577e799b)
- Windows agent dashboard doesn't show failure logon access. [d38d088](https://github.com/wazuh/wazuh-kibana-app/commit/d38d0881ac8e4294accde83d63108337b74cdd91)
- Number of agents is not properly updated. [f7cbbe5](https://github.com/wazuh/wazuh-kibana-app/commit/f7cbbe54394db825827715c3ad4370ac74317108)
- Missing scrollbar on Firefox file viewer. [df4e8f9](https://github.com/wazuh/wazuh-kibana-app/commit/df4e8f9305b35e9ee1473bed5f5d452dd3420567)
- Agent search filter by name, lost when refreshing. [71b5274](https://github.com/wazuh/wazuh-kibana-app/commit/71b5274ccc332d8961a158587152f7badab28a95)
- Alerts of level 12 cannot be displayed in the Summary table. [ec0e888](https://github.com/wazuh/wazuh-kibana-app/commit/ec0e8885d9f1306523afbc87de01a31f24e36309)
- Restored query from search bar in visualizations. [439128f](https://github.com/wazuh/wazuh-kibana-app/commit/439128f0a1f65b649a9dcb81ab5804ca20f65763)
- Fix Kibana filters loop in Firefox. [82f0f32](https://github.com/wazuh/wazuh-kibana-app/commit/82f0f32946d844ce96a28f0185f903e8e05c5589)

## Wazuh v3.9.3 - Kibana v6.8.1 / v7.1.1 / v7.2.0 - Revision 523

### Added

- Support for Wazuh v3.9.3
- Support for Kibana v7.2.0 [#1556](https://github.com/wazuh/wazuh-kibana-app/pull/1556).

### Changed

- New design and several UI/UX changes [#1525](https://github.com/wazuh/wazuh-kibana-app/pull/1525).
- Improved error checking + syscollector performance [94d0a83](https://github.com/wazuh/wazuh-kibana-app/commit/94d0a83e43aa1d2d84ef6f87cbb76b9aefa085b3).
- Adapt Syscollector for MacOS agents [a4bf7ef](https://github.com/wazuh/wazuh-kibana-app/commit/a4bf7efc693a99b7565b5afcaa372155f15a4db9).
- Show last scan for syscollector [73f2056](https://github.com/wazuh/wazuh-kibana-app/commit/73f2056673bb289d472663397ba7097e49b7b93b).
- Extendend information for syscollector [#1585](https://github.com/wazuh/wazuh-kibana-app/issues/1585).

### Fixed

- Corrected width for agent stats [a998955](https://github.com/wazuh/wazuh-kibana-app/commit/a99895565a8854c55932ec94cffb08e1d0aa3da1).
- Fix height for the menu directive with Dynamic height [427d0f3](https://github.com/wazuh/wazuh-kibana-app/commit/427d0f3e9fa6c34287aa9e8557da99a51e0db40f).
- Fix wazuh-db and clusterd check [cddcef6](https://github.com/wazuh/wazuh-kibana-app/commit/cddcef630c5234dd6f6a495715743dfcfd4e4001).
- Fix AlertsStats when value is "0", it was showing "-" [07a3e10](https://github.com/wazuh/wazuh-kibana-app/commit/07a3e10c7f1e626ba75a55452b6c295d11fd657d).
- Fix syscollector state value [f8d3d0e](https://github.com/wazuh/wazuh-kibana-app/commit/f8d3d0eca44e67e26f79bc574495b1f4c8f751f2).
- Fix time offset for reporting table [2ef500b](https://github.com/wazuh/wazuh-kibana-app/commit/2ef500bb112e68bd4811b8e87ce8581d7c04d20f).
- Fix call to obtain GDPR requirements for specific agent [ccda846](https://github.com/wazuh/wazuh-kibana-app/commit/ccda8464b50be05bc5b3642f25f4972c8a7a2c03).
- Restore "rule.id" as a clickable field in visualizations [#1546](https://github.com/wazuh/wazuh-kibana-app/pull/1546).
- Fix timepicker in cluster monitoring [f7533ce](https://github.com/wazuh/wazuh-kibana-app/pull/1560/commits/f7533cecb6862abfb5c1d2173ec3e70ffc59804a).
- Fix several bugs [#1569](https://github.com/wazuh/wazuh-kibana-app/pull/1569).
- Fully removed "rule.id" as URL field [#1584](https://github.com/wazuh/wazuh-kibana-app/issues/1584).
- Fix filters for dashboards [#1583](https://github.com/wazuh/wazuh-kibana-app/issues/1583).
- Fix missing dependency [#1591](https://github.com/wazuh/wazuh-kibana-app/issues/1591).

## Wazuh v3.9.2 - Kibana v7.1.1 - Revision 510

### Added

- Support for Wazuh v3.9.2

### Changed

- Avoid showing more than one toaster for the same error message [7937003](https://github.com/wazuh/wazuh-kibana-app/commit/793700382798033203091d160773363323e05bb9).
- Restored "Alerts evolution - Top 5 agents" in Overview > Security events [f9305c0](https://github.com/wazuh/wazuh-kibana-app/commit/f9305c0c6acf4a31c41b1cc9684b87f79b27524f).

### Fixed

- Fix missing parameters in Dev Tools request [#1496](https://github.com/wazuh/wazuh-kibana-app/pull/1496).
- Fix "Invalid Date" for Safari and Internet Explorer [#1505](https://github.com/wazuh/wazuh-kibana-app/pull/1505).

## Wazuh v3.9.1 - Kibana v7.1.1 - Revision 509

### Added

- Support for Kibana v7.1.1
- Added overall metrics for Agents > Overview [#1479](https://github.com/wazuh/wazuh-kibana-app/pull/1479).

### Fixed

- Fixed missing dependency for Discover [43f5dd5](https://github.com/wazuh/wazuh-kibana-app/commit/43f5dd5f64065c618ba930b2a4087f0a9e706c0e).
- Fixed visualization for Agents > Overview [#1477](https://github.com/wazuh/wazuh-kibana-app/pull/1477).
- Fixed SCA policy checks table [#1478](https://github.com/wazuh/wazuh-kibana-app/pull/1478).

## Wazuh v3.9.1 - Kibana v7.1.0 - Revision 508

### Added

- Support for Kibana v7.1.0

## Wazuh v3.9.1 - Kibana v6.8.0 - Revision 444

### Added

- Support for Wazuh v3.9.1
- Support for Kibana v6.8.0

### Fixed

- Fixed background color for some parts of the Discover directive [2dfc763](https://github.com/wazuh/wazuh-kibana-app/commit/2dfc763bfa1093fb419f118c2938f6b348562c69).
- Fixed cut values in non-resizable tables when the value is too large [cc4828f](https://github.com/wazuh/wazuh-kibana-app/commit/cc4828fbf50d4dab3dd4bb430617c1f2b13dac6a).
- Fixed handled but not shown error messages from rule editor [0aa0e17](https://github.com/wazuh/wazuh-kibana-app/commit/0aa0e17ac8678879e5066f8d83fd46f5d8edd86a).
- Minor typos corrected [fe11fb6](https://github.com/wazuh/wazuh-kibana-app/commit/fe11fb67e752368aedc89ec844ddf729eb8ad761).
- Minor fixes in agents configuration [1bc2175](https://github.com/wazuh/wazuh-kibana-app/commit/1bc217590438573e7267687655bb5939b5bb9fde).
- Fix Management > logs viewer scrolling [f458b2e](https://github.com/wazuh/wazuh-kibana-app/commit/f458b2e3294796f9cf00482b4da27984646c6398).

### Changed

- Kibana version shown in settings is now read from our package.json [c103d3e](https://github.com/wazuh/wazuh-kibana-app/commit/c103d3e782136106736c02039d28c4567b255aaa).
- Removed an old header from Settings [0197b8b](https://github.com/wazuh/wazuh-kibana-app/commit/0197b8b1abc195f275c8cd9893df84cd5569527b).
- Improved index pattern validation fields, replaced "full_log" with "rule.id" as part of the minimum required fields [dce0595](https://github.com/wazuh/wazuh-kibana-app/commit/dce059501cbd28f1294fd761da3e015e154747bc).
- Improve dynamic height for configuration editor [c318131](https://github.com/wazuh/wazuh-kibana-app/commit/c318131dfb6b5f01752593f2aa972b98c0655610).
- Add timezone for all dates shown in the app [4b8736f](https://github.com/wazuh/wazuh-kibana-app/commit/4b8736fb4e562c78505daaee042bcd798242c3f5).

## Wazuh v3.9.0 - Kibana v6.7.0 / v6.7.1 / v6.7.2 - Revision 441

### Added

- Support for Wazuh v3.9.0
- Support for Kibana v6.7.0 / v6.7.1 / v6.7.2
- Edit master and worker configuration ([#1215](https://github.com/wazuh/wazuh-kibana-app/pull/1215)).
- Edit local rules, local decoders and CDB lists ([#1212](https://github.com/wazuh/wazuh-kibana-app/pull/1212), [#1204](https://github.com/wazuh/wazuh-kibana-app/pull/1204), [#1196](https://github.com/wazuh/wazuh-kibana-app/pull/1196), [#1233](https://github.com/wazuh/wazuh-kibana-app/pull/1233), [#1304](https://github.com/wazuh/wazuh-kibana-app/pull/1304)).
- View no local rules/decoders XML files ([#1395](https://github.com/wazuh/wazuh-kibana-app/pull/1395))
- Dev Tools additions
  - Added hotkey `[shift] + [enter]` for sending query ([#1170](https://github.com/wazuh/wazuh-kibana-app/pull/1170)).
  - Added `Export JSON` button for the Dev Tools ([#1170](https://github.com/wazuh/wazuh-kibana-app/pull/1170)).
- Added refresh button for agents preview table ([#1169](https://github.com/wazuh/wazuh-kibana-app/pull/1169)).
- Added `configuration assessment` information in "Agent > Policy monitoring" ([#1227](https://github.com/wazuh/wazuh-kibana-app/pull/1227)).
- Added agents `configuration assessment` configuration section in "Agent > Configuration" ([1257](https://github.com/wazuh/wazuh-kibana-app/pull/1257))
- Restart master and worker nodes ([#1222](https://github.com/wazuh/wazuh-kibana-app/pull/1222)).
- Restart agents ([#1229](https://github.com/wazuh/wazuh-kibana-app/pull/1229)).
- Added support for more than one Wazuh monitoring pattern ([#1243](https://github.com/wazuh/wazuh-kibana-app/pull/1243))
- Added customizable interval for Wazuh monitoring indices creation ([#1243](https://github.com/wazuh/wazuh-kibana-app/pull/1243)).
- Expand visualizations ([#1246](https://github.com/wazuh/wazuh-kibana-app/pull/1246)).
- Added a dynamic table columns selector ([#1246](https://github.com/wazuh/wazuh-kibana-app/pull/1246)).
- Added resizable columns by dragging in tables ([d2bf8ee](https://github.com/wazuh/wazuh-kibana-app/commit/d2bf8ee9681ca5d6028325e165854b49214e86a3))
- Added a cron job for fetching missing fields of all valid index patterns, also merging dynamic fields every time an index pattern is refreshed by the app ([#1276](https://github.com/wazuh/wazuh-kibana-app/pull/1276)).
- Added auto-merging dynamic fields for Wazuh monitoring index patterns ([#1300](https://github.com/wazuh/wazuh-kibana-app/pull/1300))
- New server module, it's a job queue so we can add delayed jobs to be run in background, this iteration only accepts delayed Wazuh API calls ([#1283](https://github.com/wazuh/wazuh-kibana-app/pull/1283)).
- Added new way to view logs using a logs viewer ([#1292](https://github.com/wazuh/wazuh-kibana-app/pull/1292))
- Added new directive for registering agents from the UI, including instructions on "how to" ([#1321](https://github.com/wazuh/wazuh-kibana-app/pull/1321)).
- Added some Angular charts in Agents Preview and Agents SCA sections ([#1364](https://github.com/wazuh/wazuh-kibana-app/pull/1364))
- Added Docker listener settings in configuration views ([#1365](https://github.com/wazuh/wazuh-kibana-app/pull/1365))
- Added Docker dashboards for both Agents and Overview ([#1367](https://github.com/wazuh/wazuh-kibana-app/pull/1367))
- Improved app logger with debug level ([#1373](https://github.com/wazuh/wazuh-kibana-app/pull/1373))
- Introducing React components from the EUI framework

### Changed

- Escape XML special characters ([#1159](https://github.com/wazuh/wazuh-kibana-app/pull/1159)).
- Changed empty results message for Wazuh tables ([#1165](https://github.com/wazuh/wazuh-kibana-app/pull/1165)).
- Allowing the same query multiple times on the Dev Tools ([#1174](https://github.com/wazuh/wazuh-kibana-app/pull/1174))
- Refactor JSON/XML viewer for configuration tab ([#1173](https://github.com/wazuh/wazuh-kibana-app/pull/1173), [#1148](https://github.com/wazuh/wazuh-kibana-app/pull/1148)).
- Using full height for all containers when possible ([#1224](https://github.com/wazuh/wazuh-kibana-app/pull/1224)).
- Improved the way we are handling "back button" events ([#1207](https://github.com/wazuh/wazuh-kibana-app/pull/1207)).
- Changed some visualizations for FIM, GDPR, PCI, Vulnerability and Security Events ([#1206](https://github.com/wazuh/wazuh-kibana-app/pull/1206), [#1235](https://github.com/wazuh/wazuh-kibana-app/pull/1235), [#1293](https://github.com/wazuh/wazuh-kibana-app/pull/1293)).
- New design for agent header view ([#1186](https://github.com/wazuh/wazuh-kibana-app/pull/1186)).
- Not fetching data the very first time the Dev Tools are opened ([#1185](https://github.com/wazuh/wazuh-kibana-app/pull/1185)).
- Refresh all known fields for all valid index patterns if `kbn-vis` detects a broken index pattern ([ecd7c8f](https://github.com/wazuh/wazuh-kibana-app/commit/ecd7c8f98c187a350f81261d13b0d45dcec6dc5d)).
- Truncate texts and display a tooltip when they don't fit in a table cell ([7b56a87](https://github.com/wazuh/wazuh-kibana-app/commit/7b56a873f85dcba7e6838aeb2e40d9b4cf472576))
- Updated API autocomplete for Dev Tools ([#1218](https://github.com/wazuh/wazuh-kibana-app/pull/1218))
- Updated switches design to adapt it to Kibana's design ([#1253](https://github.com/wazuh/wazuh-kibana-app/pull/1253))
- Reduced the width of some table cells with little text, to give more space to the other columns ([#1263](https://github.com/wazuh/wazuh-kibana-app/pull/1263)).
- Redesign for Management > Status daemons list ([#1284](https://github.com/wazuh/wazuh-kibana-app/pull/1284)).
- Redesign for Management > Configuration, Agent > Configuration ([#1289](https://github.com/wazuh/wazuh-kibana-app/pull/1289)).
- Replaced Management > Logs table with a log viewer component ([#1292](https://github.com/wazuh/wazuh-kibana-app/pull/1292)).
- The agents list search bar now allows to switch between AND/OR operators ([#1291](https://github.com/wazuh/wazuh-kibana-app/pull/1291)).
- Improve audit dashboards ([#1374](https://github.com/wazuh/wazuh-kibana-app/pull/1374))
- Exclude agent "000" getting the last registered and the most active agents from the Wazuh API.([#1391](https://github.com/wazuh/wazuh-kibana-app/pull/1391))
- Reviewed Osquery dashboards ([#1394](https://github.com/wazuh/wazuh-kibana-app/pull/1394))
- Memory info is now a log ([#1400](https://github.com/wazuh/wazuh-kibana-app/pull/1400))
- Error toasters time is now 30000ms, warning/info are still 6000ms ([#1420](https://github.com/wazuh/wazuh-kibana-app/pull/1420))

### Fixed

- Properly handling long messages on notifier service, until now, they were using out of the card space, also we replaced some API messages with more meaningful messages ([#1168](https://github.com/wazuh/wazuh-kibana-app/pull/1168)).
- Adapted Wazuh icon for multiple browsers where it was gone ([#1208](https://github.com/wazuh/wazuh-kibana-app/pull/1208)).
- Do not fetch data from tables twice when resize window ([#1303](https://github.com/wazuh/wazuh-kibana-app/pull/1303)).
- Agent syncrhonization status is updated as we browse the configuration section ([#1305](https://github.com/wazuh/wazuh-kibana-app/pull/1305))
- Using the browser timezone for reporting documents ([#1311](https://github.com/wazuh/wazuh-kibana-app/pull/1311)).
- Wrong behaviors in the routing system when the basePath was set ([#1342](https://github.com/wazuh/wazuh-kibana-app/pull/1342))
- Do not show pagination for one-page tables ([196c5b7](https://github.com/wazuh/wazuh-kibana-app/pull/1362/commits/196c5b717583032798da7791fa4f90ec06397f68))
- Being redirected to Overview once a Kibana restart is performed ([#1378](https://github.com/wazuh/wazuh-kibana-app/pull/1378))
- Displaying the AWS services section of the aws-s3 wodle ([#1393](https://github.com/wazuh/wazuh-kibana-app/pull/1393))
- Show email configuration on the configuration on demand ([#1401](https://github.com/wazuh/wazuh-kibana-app/issues/1401))
- Show "Follow symbolic link" field in Integrity monitoring - Monitored configuration on demand ([0c9c9da](https://github.com/wazuh/wazuh-kibana-app/pull/1414/commits/0c9c9da3b951548761cd203db5ee5baa39afe26c))

## Wazuh v3.8.2 - Kibana v6.6.0 / v6.6.1 / v6.6.2 / v6.7.0 - Revision 419

### Added

- Support for Kibana v6.6.0 / v6.6.1 / v6.6.2 / v6.7.0

### Fixed

- Fixed AWS dashboard, newer JavaScript browser engines break the view due to Angular.js ([6e882fc](https://github.com/wazuh/wazuh-kibana-app/commit/6e882fc1d7efe6059e6140ff40b8a20d9c1fa51e)).
- Fixed AWS accounts visualization, using the right field now ([6e882fc](https://github.com/wazuh/wazuh-kibana-app/commit/6e882fc1d7efe6059e6140ff40b8a20d9c1fa51e)).

## Wazuh v3.8.2 - Kibana v6.5.4 - Revision 418

### Added

- Support for Wazuh v3.8.2

### Changed

- Close configuration editor only if it was successfully updated ([bc77c35](https://github.com/wazuh/wazuh-kibana-app/commit/bc77c35d8440a656d4704451ce857c9e1d36a438)).
- Replaced FIM Vega visualization with standard visualization ([554ee1c](https://github.com/wazuh/wazuh-kibana-app/commit/554ee1c4c4d75c76d82272075acf8bb62e7f9e27)).

## Wazuh v3.8.1 - Kibana v6.5.4 - Revision 417

### Added

- Support for Wazuh v3.8.1

### Changed

- Moved monitored/ignored Windows registry entries to "FIM > Monitored" and "FIM > Ignored" to avoid user confusion ([#1176](https://github.com/wazuh/wazuh-kibana-app/pull/1176)).
- Excluding managers from wazuh-monitoring indices ([#1177](https://github.com/wazuh/wazuh-kibana-app/pull/1177)).
- Escape `&` before sending group configuration ([d3aa56f](https://github.com/wazuh/wazuh-kibana-app/commit/d3aa56fa73478c60505e500db7d3a7df263081b5)).
- Improved `autoFormat` function before rendering group configuration ([f4f8144](https://github.com/wazuh/wazuh-kibana-app/commit/f4f8144eef8b93038fc897a9f16356e71029b844)).
- Now the group configuration editor doesn't exit after sending data to the Wazuh API ([5c1a3ef](https://github.com/wazuh/wazuh-kibana-app/commit/5c1a3ef9bd710a7befbed0709c4a7cf414f44f6b)).

### Fixed

- Fixed style for the error toaster for long URLs or long paths ([11b8084](https://github.com/wazuh/wazuh-kibana-app/commit/11b8084c75bbc5da36587ff31d1bc80a55fe4dfe)).

## Wazuh v3.8.0 - Kibana v6.5.4 - Revision 416

### Added

- Added group management features such as:
  - Edit the group configuration ([#1096](https://github.com/wazuh/wazuh-kibana-app/pull/1096)).
  - Add/remove groups to/from an agent ([#1096](https://github.com/wazuh/wazuh-kibana-app/pull/1096)).
  - Add/remove agents to/from a group ([#1096](https://github.com/wazuh/wazuh-kibana-app/pull/1096)).
  - Add/remove groups ([#1152](https://github.com/wazuh/wazuh-kibana-app/pull/1152)).
- New directive for tables that don't need external data sources ([#1067](https://github.com/wazuh/wazuh-kibana-app/pull/1067)).
- New search bar directive with interactive filters and suggestions ([#1058](https://github.com/wazuh/wazuh-kibana-app/pull/1058)).
- New server route `/elastic/alerts` for fetching alerts using custom parameters([#1056](https://github.com/wazuh/wazuh-kibana-app/pull/1056)).
- New table for an agent FIM monitored files, if the agent OS platform is Windows it will show two tables: files and registry ([#1032](https://github.com/wazuh/wazuh-kibana-app/pull/1032)).
- Added description to each setting under Settings > Configuration ([#1048](https://github.com/wazuh/wazuh-kibana-app/pull/1048)).
- Added a new setting to `config.yml` related to Wazuh monitoring and its index pattern ([#1095](https://github.com/wazuh/wazuh-kibana-app/pull/1095)).
- Resizable columns by dragging in Dev-tools ([#1102](https://github.com/wazuh/wazuh-kibana-app/pull/1102)).
- New feature to be able to edit config.yml file from the Settings > Configuration section view ([#1105](https://github.com/wazuh/wazuh-kibana-app/pull/1105)).
- Added a new table (network addresses) for agent inventory tab ([#1111](https://github.com/wazuh/wazuh-kibana-app/pull/1111)).
- Added `audit_key` (Who-data Audit keys) for configuration tab ([#1123](https://github.com/wazuh/wazuh-kibana-app/pull/1123)).
- Added new known fields for Kibana index pattern ([#1150](https://github.com/wazuh/wazuh-kibana-app/pull/1150)).

### Changed

- Changed Inventory tables. Now the app looks for the OS platform and it shows different tables depending on the OS platform. In addition the process state codes has been replaced to be more meaningful ([#1059](https://github.com/wazuh/wazuh-kibana-app/pull/1059)).
- Tiny rework for the AWS tab including.
- "Report" button is hidden on Discover panel ([#1047](https://github.com/wazuh/wazuh-kibana-app/pull/1047)).
- Visualizations, filters and Discover improved ([#1083](https://github.com/wazuh/wazuh-kibana-app/pull/1083)).
- Removed `popularizeField` function until https://github.com/elastic/kibana/issues/22426 is solved in order to avoid `Unable to write index pattern!` error on Discover tab ([#1085](https://github.com/wazuh/wazuh-kibana-app/pull/1085)).
- Improved Wazuh monitoring module ([#1094](https://github.com/wazuh/wazuh-kibana-app/pull/1094)).
- Added "Registered date" and "Last keep alive" in agents table allowing you to sort by these fields ([#1102](https://github.com/wazuh/wazuh-kibana-app/pull/1102)).
- Improved code quality in sections such as Ruleset > Rule and Decoder detail view simplify conditions ([#1102](https://github.com/wazuh/wazuh-kibana-app/pull/1102)).
- Replaced reporting success message ([#1102](https://github.com/wazuh/wazuh-kibana-app/pull/1102)).
- Reduced the default number of shards and the default number of replicas for the app indices ([#1113](https://github.com/wazuh/wazuh-kibana-app/pull/1113)).
- Refreshing index pattern known fields on health check controller ([#1119](https://github.com/wazuh/wazuh-kibana-app/pull/1119)).
- Less strict memory check ([786c764](https://github.com/wazuh/wazuh-kibana-app/commit/786c7642cd88083f9a77c57ed204488ecf5b710a)).
- Checking message origin in error handler ([dfec368](https://github.com/wazuh/wazuh-kibana-app/commit/dfec368d22a148b2e4437db92d71294900241961)).
- Dev tools is now showing the response as it is, like `curl` does ([#1137](https://github.com/wazuh/wazuh-kibana-app/pull/1137)).
- Removed `unknown` as valid node name ([#1149](https://github.com/wazuh/wazuh-kibana-app/pull/1149)).
- Removed `rule.id` direct filter from the rule set tables ([#1151](https://github.com/wazuh/wazuh-kibana-app/pull/1151))

### Fixed

- Restored X-Pack security logic for the .wazuh index, now it's not bypassing the X-Pack roles ([#1081](https://github.com/wazuh/wazuh-kibana-app/pull/1081))
- Avoid fetching twice the same data ([#1072](https://github.com/wazuh/wazuh-kibana-app/pull/1072), [#1061](https://github.com/wazuh/wazuh-kibana-app/pull/1061)).
- Wazuh logo adapted to low resolutions ([#1074](https://github.com/wazuh/wazuh-kibana-app/pull/1074)).
- Hide Audit, OpenSCAP tabs for non-linux agents. Fixed empty Windows events under Configuration > Log collection section. OSQuery logo has been standardized ([#1072](https://github.com/wazuh/wazuh-kibana-app/pull/1072), [#1076](https://github.com/wazuh/wazuh-kibana-app/pull/1076)).
- Fix empty values on _Overview > Security events_ when Wazuh monitoring is disabled ([#1091](https://github.com/wazuh/wazuh-kibana-app/pull/1091)).
- Fix overlapped play button in Dev-tools when the input box has a scrollbar ([#1102](https://github.com/wazuh/wazuh-kibana-app/pull/1102)).
- Fix Dev-tools behavior when parse json invalid blocks ([#1102](https://github.com/wazuh/wazuh-kibana-app/pull/1102)).
- Fixed Management > Monitoring tab frustration adding back buttons ([#1102](https://github.com/wazuh/wazuh-kibana-app/pull/1102)).
- Fix template checking when using more than one pattern ([#1104](https://github.com/wazuh/wazuh-kibana-app/pull/1104)).
- Fix infinite loop for Wazuh monitoring when the Wazuh API is not being able to give us all the agents ([5a26916](https://github.com/wazuh/wazuh-kibana-app/commit/5a2691642b40a34783d2eafb6ee24ae78b9af21a)), ([85005a1](https://github.com/wazuh/wazuh-kibana-app/commit/85005a184d4f1c3d339b7c895b5d2469f3b45171)).
- Fix rule details for `list` and `info` parameters ([#1149](https://github.com/wazuh/wazuh-kibana-app/pull/1149)).

## Wazuh v3.7.1 / v3.7.2 - Kibana v6.5.1 / v6.5.2 / v6.5.3 / v6.5.4 - Revision 415

### Added

- Support for Elastic stack v6.5.2 / v6.5.3 / v6.5.4.
- Support for Wazuh v3.7.1 / v3.7.2.
- Dev Tools module now autocompletes API endpoints ([#1030](https://github.com/wazuh/wazuh-kibana-app/pull/1030)).

### Changed

- Increased number of rows for syscollector tables ([#1033](https://github.com/wazuh/wazuh-kibana-app/pull/1033)).
- Modularized JSON/XML viewers for the configuration section ([#982](https://github.com/wazuh/wazuh-kibana-app/pull/982)).

### Fixed

- Added missing fields for syscollector network tables ([#1036](https://github.com/wazuh/wazuh-kibana-app/pull/1036)).
- Using the right API path when downloading CSV for decoders list ([#1045](https://github.com/wazuh/wazuh-kibana-app/pull/1045)).
- Including group field when downloading CSV for agents list ([#1044](https://github.com/wazuh/wazuh-kibana-app/pull/1044)).
- Preserve active tab in configuration section when refreshing the page ([#1037](https://github.com/wazuh/wazuh-kibana-app/pull/1037)).

## Wazuh v3.7.0 - Kibana v6.5.0 / v6.5.1 - Revision 414

### Added

- Support for Elastic Stack v6.5.0 / v6.5.1.
- Agent groups bar is now visible on the agent configuration section ([#1023](https://github.com/wazuh/wazuh-kibana-app/pull/1023)).
- Added a new setting for the `config.yml` file for enable/disable administrator mode ([#1019](https://github.com/wazuh/wazuh-kibana-app/pull/1019)).
  - This allows the user to perform PUT, POST, DELETE methods in our Dev Tools.

### Changed

- Refactored most front-end controllers ([#1023](https://github.com/wazuh/wazuh-kibana-app/pull/1023)).

## Wazuh v3.7.0 - Kibana v6.4.2 / v6.4.3 - Revision 413

### Added

- Support for Wazuh v3.7.0.
- Support for Elastic Stack v6.4.2 / v6.4.3.
- Brand-new interface for _Configuration_ (on both _Management_ and _Agents_ tabs) ([#914](https://github.com/wazuh/wazuh-kibana-app/pull/914)):
  - Now you can check current and real agent and manager configuration.
  - A new interface design, with more useful information and easy to understand descriptions.
  - New and more responsive JSON/XML viewers to show the configuration in raw mode.
- Brand-new extension - Osquery ([#938](https://github.com/wazuh/wazuh-kibana-app/pull/938)):
  - A new extension, disabled by default.
  - Check alerts from Wazuh's Osquery integration.
  - Check your current Osquery wodle configuration.
  - More improvements will come for this extension in the future.
- New option for Wazuh app configuration file - _Ignore index patterns_ ([#947](https://github.com/wazuh/wazuh-kibana-app/pull/947)):
  - Now the user can specify which index patterns can't be selected on the app using the new `ip.ignore` setting on the `config.yml` file.
  - The valid format is an array of strings which represents index patterns.
  - By default, this list is empty (all index patterns will be available if they use a compatible structure).
- Added a node selector for _Management > Status_ section when Wazuh cluster is enabled ([#976](https://github.com/wazuh/wazuh-kibana-app/pull/976)).
- Added quick access to _Configuration_ or _Discover_ panels for an agent on the agents list ([#939](https://github.com/wazuh/wazuh-kibana-app/pull/939)).
- Now you can click on an agent's ID on the _Discover_ panels to open its details page on the app ([#904](https://github.com/wazuh/wazuh-kibana-app/pull/904)).
- Redesigned the _Overview > Amazon AWS_ tab, using more meaningful visualizations for a better overall view of your agents' status ([#903](https://github.com/wazuh/wazuh-kibana-app/pull/903)).
- Redesigned the _Overview/Agents > Vulnerabilities_ tab, using more meaningful visualizations for a better overall view of your agents' status ([#954](https://github.com/wazuh/wazuh-kibana-app/pull/954)).
- Now everytime the user enters the _Settings_ tab, the API connection will be automatically checked ([#971](https://github.com/wazuh/wazuh-kibana-app/pull/971)).
- Added a node selector for _Management > Logs_ section when Wazuh cluster is enabled ([#980](https://github.com/wazuh/wazuh-kibana-app/pull/980)).
- Added a group selector for _Agents_ section ([#995](https://github.com/wazuh/wazuh-kibana-app/pull/995)).

### Changed

- Interface refactoring for the _Agents > Inventory data_ tab ([#924](https://github.com/wazuh/wazuh-kibana-app/pull/924)):
  - Now the tab won't be available if your agent doesn't have Syscollector enabled, and each card will be enabled or disabled depending on the current Syscollector scans configuration.
  - This will prevent situations where the user couldn't check the inventory although there was actual scan data to show on some sections.
- Added support for new multigroups feature ([#911](https://github.com/wazuh/wazuh-kibana-app/pull/911)):
  - Now the information bars on _Agents_ will show all the groups an agent belongs to.
- Now the result pane on the _Dev tools_ tab will show the error code coming from the Wazuh API ([#909](https://github.com/wazuh/wazuh-kibana-app/pull/909)).
- Changed some visualizations titles for _Overview/Agents > OpenSCAP_ tab ([#925](https://github.com/wazuh/wazuh-kibana-app/pull/925)).
- All backend routes have been renamed ([#932](https://github.com/wazuh/wazuh-kibana-app/pull/932)).
- Several improvements for Elasticsearch tests ([#933](https://github.com/wazuh/wazuh-kibana-app/pull/933)).
- Updated some strings and descriptions on the _Settings_ tab ([#934](https://github.com/wazuh/wazuh-kibana-app/pull/934)).
- Changed the date format on _Settings > Logs_ to make it more human-readable ([#944](https://github.com/wazuh/wazuh-kibana-app/pull/944)).
- Changed some labels to remove the "MD5 sum" expression, it will use "Checksum" instead ([#945](https://github.com/wazuh/wazuh-kibana-app/pull/945)).
- Added word wrapping class to group name in _Management > Groups > Group detail_ tab ([#945](https://github.com/wazuh/wazuh-kibana-app/pull/945)).
- The `wz-table` directive has been refactored ([#953](https://github.com/wazuh/wazuh-kibana-app/pull/953)).
- The `wz-table` directive now checks if a request is aborted ([#979](https://github.com/wazuh/wazuh-kibana-app/pull/979)).
- Several performance improvements ([#985](https://github.com/wazuh/wazuh-kibana-app/pull/985), [#997](https://github.com/wazuh/wazuh-kibana-app/pull/997), [#1000](https://github.com/wazuh/wazuh-kibana-app/pull/1000)).

### Fixed

- Several known fields for _Whodata_ functionality have been fixed ([#901](https://github.com/wazuh/wazuh-kibana-app/pull/901)).
- Fixed alignment bug with the _Add a filter +_ button on _Discover_ and _Agents_ tabs ([#912](https://github.com/wazuh/wazuh-kibana-app/pull/912)).
- Fixed a bug where the `Add API` form on _Settings_ didn't appear when pressing the button after editing an existing API entry ([#944](https://github.com/wazuh/wazuh-kibana-app/pull/944)).
- Fixed a bug on _Ruleset_ tab where the "Description" column was showing `0` if the rule doesn't have any description ([#948](https://github.com/wazuh/wazuh-kibana-app/pull/948)).
- Fixed wrong alignment on related Rules/Decoders tables from _Management > Ruleset_ tab ([#971](https://github.com/wazuh/wazuh-kibana-app/pull/971)).
- Fixed a bug where sometimes the error messages appeared duplicated ([#971](https://github.com/wazuh/wazuh-kibana-app/pull/971)).

### Removed

- On the _Management > Monitoring_ tab, the `Cluster enabled but not running` message won't appear as an error anymore ([#971](https://github.com/wazuh/wazuh-kibana-app/pull/971)).

## Wazuh v3.6.1 - Kibana v6.4.1 / v6.4.2 / v6.4.3 - Revision 412

### Added

- Support for Elastic Stack v6.4.1 / v6.4.2 / v6.4.3.

## Wazuh v3.6.1 - Kibana v6.4.0 - Revision 411

### Added

- Redesigned the _Overview > Integrity monitoring_ tab, using more meaningful visualizations for a better overall view of your agents' status ([#893](https://github.com/wazuh/wazuh-kibana-app/pull/893)).
- Added a new table for the _Inventory_ tab: _Processes_ ([#895](https://github.com/wazuh/wazuh-kibana-app/pull/895)).
- Improved error handling for tables. Now the table will show an error message if it wasn't able to fetch and load data ([#896](https://github.com/wazuh/wazuh-kibana-app/pull/896)).

### Changed

- The app source code has been improved, following best practices and coding guidelines ([#892](https://github.com/wazuh/wazuh-kibana-app/pull/892)).
- Included more app tests and prettifier for better code maintainability ([#883](https://github.com/wazuh/wazuh-kibana-app/pull/883) & [#885](https://github.com/wazuh/wazuh-kibana-app/pull/885)).

### Fixed

- Fixed minor visual errors on some _GDPR_, _PCI DSS_ and _Vulnerabilities_ visualizations ([#894](https://github.com/wazuh/wazuh-kibana-app/pull/894)).

## Wazuh v3.6.1 - Kibana v6.4.0 - Revision 410

### Added

- The _Inventory_ tab has been redesigned ([#873](https://github.com/wazuh/wazuh-kibana-app/pull/873)):
  - Added new network interfaces and port tables.
  - Improved design using metric information bars and intuitive status indicators.
- Added refresh functionality to the _Settings > Logs_ tab ([#852](https://github.com/wazuh/wazuh-kibana-app/pull/852)):
  - Now everytime the user opens the tab, the logs will be reloaded.
  - A new button to force the update has been added on the top left corner of the logs table.
- Added `tags` and `recursion_level` configuration options to _Management/Agent > Configuration_ tabs ([#850](https://github.com/wazuh/wazuh-kibana-app/pull/850)).
- The _Kuery_ search syntax has been added again to the app ([#851](https://github.com/wazuh/wazuh-kibana-app/pull/851)).
- Added a first batch of [_Mocha_](https://mochajs.org/) tests and other quality of code improvements to the app ([#859](https://github.com/wazuh/wazuh-kibana-app/pull/859)).
- Now you can open specific rule details (the _Management > Ruleset_ tab) when clicking on the `rule.id` value on the _Discover_ tab ([#862](https://github.com/wazuh/wazuh-kibana-app/pull/862)).
- Now you can click on the rule ID value on the _Management > Ruleset_ tab to search for related alerts on the _Discover_ tab ([#863](https://github.com/wazuh/wazuh-kibana-app/pull/863)).

### Changed

- The index pattern known fields have been updated up to 567 ([#872](https://github.com/wazuh/wazuh-kibana-app/pull/872)).
- Now the _Inventory_ tab will always be available for all agents, and a descriptive message will appear if the agent doesn't have `syscollector` enabled ([#879](https://github.com/wazuh/wazuh-kibana-app/pull/879)).

### Fixed

- Fixed a bug where the _Inventory_ tab was unavailable if the user reloads the page while on the _Agents > Configuration_ tab ([#845](https://github.com/wazuh/wazuh-kibana-app/pull/845)).
- Fixed some _Overview > VirusTotal_ visualizations ([#846](https://github.com/wazuh/wazuh-kibana-app/pull/846)).
- Fixed a bug where the _Settings > Extensions_ tab wasn't being properly hidden when there's no API entries inserted ([#847](https://github.com/wazuh/wazuh-kibana-app/pull/847)).
- Fixed a bug where the _Current API_ indicator on the top navbar wasn't being properly updated when the user deletes all the API entries ([#848](https://github.com/wazuh/wazuh-kibana-app/pull/848)).
- Fixed a bug where the _Agents coverage_ metric were not displaying a proper value when the manager has 0 registered agents ([#849](https://github.com/wazuh/wazuh-kibana-app/pull/849)).
- Fixed a bug where the `wazuh-basic` user role was able to update API entries (it should be forbidden) ([#853](https://github.com/wazuh/wazuh-kibana-app/pull/853)).
- Fixed a bug where the visualizations had scroll bars on the PDF reports ([#870](https://github.com/wazuh/wazuh-kibana-app/pull/870)).
- Fixed a bug on the _Dev tools_ tab where the user couldn't execute the first request block if there was blank lines above it ([#871](https://github.com/wazuh/wazuh-kibana-app/pull/871)).
- Fixed a bug on pinned filters when opening tabs where the implicit filter was the same, making them stuck and unremovable from other tabs ([#878](https://github.com/wazuh/wazuh-kibana-app/pull/878)).

## Wazuh v3.6.1 - Kibana v6.4.0 - Revision 409

### Added

- Support for Wazuh v3.6.1.

### Fixed

- Fixed a bug on the _Dev tools_ tab ([b7c79f4](https://github.com/wazuh/wazuh-kibana-app/commit/b7c79f48f06cb49b12883ec9e9337da23b49976b)).

## Wazuh v3.6.1 - Kibana v6.3.2 - Revision 408

### Added

- Support for Wazuh v3.6.1.

### Fixed

- Fixed a bug on the _Dev tools_ tab ([4ca9ed5](https://github.com/wazuh/wazuh-kibana-app/commit/4ca9ed54f1b18e5d499d950e6ff0741946701988)).

## Wazuh v3.6.0 - Kibana v6.4.0 - Revision 407

### Added

- Support for Wazuh v3.6.0.

## Wazuh v3.6.0 - Kibana v6.3.2 - Revision 406

### Added

- Support for Wazuh v3.6.0.

## Wazuh v3.5.0 - Kibana v6.4.0 - Revision 405

### Added

- Support for Elastic Stack v6.4.0 ([#813](https://github.com/wazuh/wazuh-kibana-app/pull/813)).

## Wazuh v3.5.0 - Kibana v6.3.2 - Revision 404

### Added

- Added new options to `config.yml` to change shards and replicas settings for `wazuh-monitoring` indices ([#809](https://github.com/wazuh/wazuh-kibana-app/pull/809)).
- Added more error messages for `wazuhapp.log` in case of failure when performing some crucial functions ([#812](https://github.com/wazuh/wazuh-kibana-app/pull/812)).
- Now it's possible to change replicas settings for existing `.wazuh`, `.wazuh-version` and `wazuh-monitoring` indices on the `config.yml` file ([#817](https://github.com/wazuh/wazuh-kibana-app/pull/817)).

### Changed

- App frontend code refactored and restructured ([#802](https://github.com/wazuh/wazuh-kibana-app/pull/802)).
- Now the _Overview > Security events_ tab won't show anything if the only visualization with data is _Agents status_ ([#811](https://github.com/wazuh/wazuh-kibana-app/pull/811)).

### Fixed

- Fixed a bug where the RAM status message appreared twice the first time you opened the app ([#807](https://github.com/wazuh/wazuh-kibana-app/pull/807)).
- Fixed the app UI to make the app usable on Internet Explorer 11 ([#808](https://github.com/wazuh/wazuh-kibana-app/pull/808)).

## Wazuh v3.5.0 - Kibana v6.3.2 - Revision 403

### Added

- The welcome tabs on _Overview_ and _Agents_ have been updated with a new name and description for the existing sections ([#788](https://github.com/wazuh/wazuh-kibana-app/pull/788)).
- Now the app tables will auto-resize depending on the screen height ([#792](https://github.com/wazuh/wazuh-kibana-app/pull/792)).

### Changed

- Now all the app filters on several tables will present the values in alphabetical order ([#787](https://github.com/wazuh/wazuh-kibana-app/pull/787)).

### Fixed

- Fixed a bug on _Decoders_ where clicking on the decoder wouldn't open the detail view if the `Parent decoders` filter was enabled ([#782](https://github.com/wazuh/wazuh-kibana-app/pull/782)).
- Fixed a bug on _Dev tools_ when the first line on the editor pane was empty or had a comment ([#790](https://github.com/wazuh/wazuh-kibana-app/pull/790)).
- Fixed a bug where the app was throwing multiple warning messages the first time you open it ([#791](https://github.com/wazuh/wazuh-kibana-app/pull/791)).
- Fixed a bug where clicking on a different tab from _Overview_ right after inserting the API credentials for the first time would always redirect to _Overview_ ([#791](https://github.com/wazuh/wazuh-kibana-app/pull/791)).
- Fixed a bug where the user could have a browser cookie with a reference to a non-existing API entry on Elasticsearch ([#794](https://github.com/wazuh/wazuh-kibana-app/pull/794) & [#795](https://github.com/wazuh/wazuh-kibana-app/pull/795)).

### Removed

- The cluster key has been removed from the API requests to `/manager/configuration` ([#796](https://github.com/wazuh/wazuh-kibana-app/pull/796)).

## Wazuh v3.5.0 - Kibana v6.3.1/v6.3.2 - Revision 402

### Added

- Support for Wazuh v3.5.0.
- Added new fields for _Vulnerability detector_ alerts ([#752](https://github.com/wazuh/wazuh-kibana-app/pull/752)).
- Added multi table search for `wz-table` directive. Added two new log levels for _Management > Logs_ section ([#753](https://github.com/wazuh/wazuh-kibana-app/pull/753)).

## Wazuh v3.4.0 - Kibana v6.3.1/v6.3.2 - Revision 401

### Added

- Added a few new fields for Kibana due to the new Wazuh _who-data_ feature ([#763](https://github.com/wazuh/wazuh-kibana-app/pull/763)).
- Added XML/JSON viewer for each card under _Management > Configuration_ ([#764](https://github.com/wazuh/wazuh-kibana-app/pull/764)).

### Changed

- Improved error handling for Dev tools. Also removed some unused dependencies from the _Dev tools_ tab ([#760](https://github.com/wazuh/wazuh-kibana-app/pull/760)).
- Unified origin for tab descriptions. Reviewed some grammar typos ([#765](https://github.com/wazuh/wazuh-kibana-app/pull/765)).
- Refactored agents autocomplete component. Removed unused/deprecated modules ([#766](https://github.com/wazuh/wazuh-kibana-app/pull/766)).
- Simplified route resolves section ([#768](https://github.com/wazuh/wazuh-kibana-app/pull/768)).

### Fixed

- Fixed missing cluster node filter for the visualization shown when looking for specific node under _Management > Monitoring_ section ([#758](https://github.com/wazuh/wazuh-kibana-app/pull/758)).
- Fixed missing dependency injection for `wzMisc` factory ([#768](https://github.com/wazuh/wazuh-kibana-app/pull/768)).

### Removed

- Removed `angular-aria`, `angular-md5`, `ansicolors`, `js-yaml`, `querystring` and `lodash` dependencies since Kibana includes all of them. Removed some unused images ([#768](https://github.com/wazuh/wazuh-kibana-app/pull/768)).

## Wazuh v3.4.0 - Kibana v6.3.1/v6.3.2 - Revision 400

### Added

- Support for Wazuh v3.4.0.
- Support for Elastic Stack v6.3.2.
- Support for Kuery as accepted query language ([#742](https://github.com/wazuh/wazuh-kibana-app/pull/742)).
  - This feature is experimental.
- Added new _Who data_ fields from file integrity monitoring features ([#746](https://github.com/wazuh/wazuh-kibana-app/pull/746)).
- Added tab in _Settings_ section where you can see the last logs from the Wazuh app server ([#723](https://github.com/wazuh/wazuh-kibana-app/pull/723)).

### Changed

- Fully redesigned of the welcome screen along the different app sections ([#751](https://github.com/wazuh/wazuh-kibana-app/pull/751)).
- Now any agent can go to the _Inventory_ tab regardless if it's enabled or not. The content will change properly according to the agent configuration ([#744](https://github.com/wazuh/wazuh-kibana-app/pull/744)).
- Updated the `angular-material` dependency to `1.1.10` ([#743](https://github.com/wazuh/wazuh-kibana-app/pull/743)).
- Any API entry is now removable regardless if it's the only one API entry ([#740](https://github.com/wazuh/wazuh-kibana-app/pull/740)).
- Performance has been improved regarding to agents status, they are now being fetched using _distinct_ routes from the Wazuh API ([#738](https://github.com/wazuh/wazuh-kibana-app/pull/738)).
- Improved the way we are parsing some Wazuh API errors regarding to version mismatching ([#735](https://github.com/wazuh/wazuh-kibana-app/pull/735)).

### Fixed

- Fixed wrong filters being applied in _Ruleset > Rules_ and _Ruleset > Decoders_ sections when using Lucene like filters plus path filters ([#736](https://github.com/wazuh/wazuh-kibana-app/pull/736)).
- Fixed the template checking from the healthcheck, now it allows to use custom index patterns ([#739](https://github.com/wazuh/wazuh-kibana-app/pull/739)).
- Fixed infinite white screen from _Management > Monitoring_ when the Wazuh cluster is enabled but not running ([#741](https://github.com/wazuh/wazuh-kibana-app/pull/741)).

## Wazuh v3.3.0/v3.3.1 - Kibana v6.3.1 - Revision 399

### Added

- Added a new Angular.js factory to store the Wazuh app configuration values. Also, this factory is being used by the pre-routes functions (resolves); this way we are sure about having the real configuration at any time. These pre-routes functions have been improved too ([#670](https://github.com/wazuh/wazuh-kibana-app/pull/670)).
- Added extended information for reports from _Reporting_ feature ([#701](https://github.com/wazuh/wazuh-kibana-app/pull/701)).

### Changed

- Tables have been improved. Now they are truncating long fields and adding a tooltip if needed ([#671](https://github.com/wazuh/wazuh-kibana-app/pull/671)).
- Services have been improved ([#715](https://github.com/wazuh/wazuh-kibana-app/pull/715)).
- CSV formatted files have been improved. Now they are showing a more human readable column names ([#717](https://github.com/wazuh/wazuh-kibana-app/pull/717), [#726](https://github.com/wazuh/wazuh-kibana-app/pull/726)).
- Added/Modified some visualization titles ([#728](https://github.com/wazuh/wazuh-kibana-app/pull/728)).
- Improved Discover perfomance when in background mode ([#719](https://github.com/wazuh/wazuh-kibana-app/pull/719)).
- Reports from the _Reporting_ feature have been fulyl redesigned ([#701](https://github.com/wazuh/wazuh-kibana-app/pull/701)).

### Fixed

- Fixed the top menu API indicator when checking the API connection and the manager/cluster information had been changed ([#668](https://github.com/wazuh/wazuh-kibana-app/pull/668)).
- Fixed our logger module which was not writting logs the very first time Kibana is started neither after a log rotation ([#667](https://github.com/wazuh/wazuh-kibana-app/pull/667)).
- Fixed a regular expression in the server side when parsing URLs before registering a new Wazuh API ([#690](https://github.com/wazuh/wazuh-kibana-app/pull/690)).
- Fixed filters from specific visualization regarding to _File integrity_ section ([#694](https://github.com/wazuh/wazuh-kibana-app/pull/694)).
- Fixed filters parsing when generating a report because it was not parsing negated filters as expected ([#696](https://github.com/wazuh/wazuh-kibana-app/pull/696)).
- Fixed visualization counter from _OSCAP_ tab ([#722](https://github.com/wazuh/wazuh-kibana-app/pull/722)).

### Removed

- Temporary removed CSV download from agent inventory section due to Wazuh API bug ([#727](https://github.com/wazuh/wazuh-kibana-app/pull/727)).

## Wazuh v3.3.0/v3.3.1 - Kibana v6.3.0 - Revision 398

### Added

- Improvements for latest app redesign ([#652](https://github.com/wazuh/wazuh-kibana-app/pull/652)):
  - The _Welcome_ tabs have been simplified, following a more Elastic design.
  - Added again the `md-nav-bar` component with refined styles and limited to specific sections.
  - The _Settings > Welcome_ tab has been removed. You can use the nav bar to switch tabs.
  - Minor CSS adjustments and reordering.
- Small app UI improvements ([#634](https://github.com/wazuh/wazuh-kibana-app/pull/634)):
  - Added link to _Agents Preview_ on the _Agents_ tab breadcrumbs.
  - Replaced the _Generate report_ button with a smaller one.
  - Redesigned _Management > Ruleset_ `md-chips` to look similar to Kibana filter pills.
  - Added agent information bar from _Agents > General_ to _Agents > Welcome_ too.
  - Refactored flex layout on _Welcome_ tabs to fix a height visual bug.
  - Removed duplicated loading rings on the _Agents_ tab.
- Improvements for app tables ([#627](https://github.com/wazuh/wazuh-kibana-app/pull/627)):
  - Now the current page will be highlighted.
  - The gap has been fixed to the items per page value.
  - If there are no more pages for _Next_ or _Prev_ buttons, they will be hidden.
- Improvements for app health check ([#637](https://github.com/wazuh/wazuh-kibana-app/pull/637)):
  - Improved design for the view.
  - The checks have been placed on a table, showing the current status of each one.
- Changes to our reporting feature ([#639](https://github.com/wazuh/wazuh-kibana-app/pull/639)):
  - Now the generated reports will include tables for each section.
  - Added a parser for getting Elasticsearch data table responses.
  - The reporting feature is now a separated module, and the code has been refactored.
- Improvements for app tables pagination ([#646](https://github.com/wazuh/wazuh-kibana-app/pull/646)).

### Changed

- Now the `pretty` parameter on the _Dev tools_ tab will be ignored to avoid `Unexpected error` messages ([#624](https://github.com/wazuh/wazuh-kibana-app/pull/624)).
- The `pdfkit` dependency has been replaced by `pdfmake` ([#639](https://github.com/wazuh/wazuh-kibana-app/pull/639)).
- Changed some Kibana tables for performance improvements on the reporting feature ([#644](https://github.com/wazuh/wazuh-kibana-app/pull/644)).
- Changed the method to refresh the list of known fields on the index pattern ([#650](https://github.com/wazuh/wazuh-kibana-app/pull/650)):
  - Now when restarting Kibana, the app will update the fieldset preserving the custom user fields.

### Fixed

- Fixed bug on _Agents CIS-CAT_ tab who wasn't loading the appropriate visualizations ([#626](https://github.com/wazuh/wazuh-kibana-app/pull/626)).
- Fixed a bug where sometimes the index pattern could be `undefined` during the health check process, leading into a false error message when loading the app ([#640](https://github.com/wazuh/wazuh-kibana-app/pull/640)).
- Fixed several bugs on the _Settings > API_ tab when removing, adding or editing new entries.

### Removed

- Removed the app login system ([#636](https://github.com/wazuh/wazuh-kibana-app/pull/636)):
  - This feature was unstable, experimental and untested for a long time. We'll provide much better RBAC capabilities in the future.
- Removed the new Kuery language option on Discover app search bars.
  - This feature will be restored in the future, after more Elastic v6.3.0 adaptations.

## Wazuh v3.3.0/v3.3.1 - Kibana v6.3.0 - Revision 397

### Added

- Support for Elastic Stack v6.3.0 ([#579](https://github.com/wazuh/wazuh-kibana-app/pull/579) & [#612](https://github.com/wazuh/wazuh-kibana-app/pull/612) & [#615](https://github.com/wazuh/wazuh-kibana-app/pull/615)).
- Brand-new Wazuh app redesign for the _Monitoring_ tab ([#581](https://github.com/wazuh/wazuh-kibana-app/pull/581)):
  - Refactored and optimized UI for these tabs, using a breadcrumbs-based navigability.
  - Used the same guidelines from the previous redesign for _Overview_ and _Agents_ tabs.
- New tab for _Agents_ - _Inventory_ ([#582](https://github.com/wazuh/wazuh-kibana-app/pull/582)):
  - Get information about the agent host, such as installed packages, motherboard, operating system, etc.
  - This tab will appear if the agent has the [`syscollector`](https://documentation.wazuh.com/current/user-manual/reference/ossec-conf/wodle-syscollector.html) wodle enabled.
- Brand-new extension - _CIS-CAT Alerts_ ([#601](https://github.com/wazuh/wazuh-kibana-app/pull/601)):
  - A new extension, disabled by default.
  - Visualize alerts related to the CIS-CAT benchmarks on the _Overview_ and _Agents_ tabs.
  - Get information about the last performed scan and its score.
- Several improvements for the _Dev tools_ tab ([#583](https://github.com/wazuh/wazuh-kibana-app/pull/583) & [#597](https://github.com/wazuh/wazuh-kibana-app/pull/597)):
  - Now you can insert queries using inline parameters, just like in a web browser.
  - You can combine inline parameters with JSON-like parameters.
  - If you use the same parameter on both methods with different values, the inline parameter has precedence over the other one.
  - The tab icon has been changed for a more appropriate one.
  - The `Execute query` button is now always placed on the first line of the query block.
- Refactoring for all app tables ([#582](https://github.com/wazuh/wazuh-kibana-app/pull/582)):
  - Replaced the old `wz-table` directive with a new one, along with a new data factory.
  - Now the tables are built with a pagination system.
  - Much easier method for building tables for the app.
  - Performance and stability improvements when fetching API data.
  - Now you can see the total amount of items and the elapsed time.

### Changed

- Moved some logic from the _Agents preview_ tab to the server, to avoid excessive client-side workload ([#586](https://github.com/wazuh/wazuh-kibana-app/pull/586)).
- Changed the UI to use the same loading ring across all the app tabs ([#593](https://github.com/wazuh/wazuh-kibana-app/pull/593) & [#599](https://github.com/wazuh/wazuh-kibana-app/pull/599)).
- Changed the _No results_ message across all the tabs with visualizations ([#599](https://github.com/wazuh/wazuh-kibana-app/pull/599)).

### Fixed

- Fixed a bug on the _Settings/Extensions_ tab where enabling/disabling some extensions could make other ones to be disabled ([#591](https://github.com/wazuh/wazuh-kibana-app/pull/591)).

## Wazuh v3.3.0/v3.3.1 - Kibana v6.2.4 - Revision 396

### Added

- Support for Wazuh v3.3.1.
- Brand-new Wazuh app redesign for the _Settings_ tab ([#570](https://github.com/wazuh/wazuh-kibana-app/pull/570)):
  - Refactored and optimized UI for these tabs, using a breadcrumbs-based navigability.
  - Used the same guidelines from the previous redesign for _Overview_ and _Agents_ tabs.
- Refactoring for _Overview_ and _Agents_ controllers ([#564](https://github.com/wazuh/wazuh-kibana-app/pull/564)):
  - Reduced duplicated code by splitting it into separate files.
  - Code optimization for a better performance and maintainability.
  - Added new services to provide similar functionality between different app tabs.
- Added `data.vulnerability.package.condition` to the list of known fields ([#566](https://github.com/wazuh/wazuh-kibana-app/pull/566)).

### Changed

- The `wazuh-logs` and `wazuh-monitoring` folders have been moved to the Kibana's `optimize` directory in order to avoid some error messages when using the `kibana-plugin list` command ([#563](https://github.com/wazuh/wazuh-kibana-app/pull/563)).

### Fixed

- Fixed a bug on the _Settings_ tab where updating an API entry with wrong credentials would corrupt the existing one ([#558](https://github.com/wazuh/wazuh-kibana-app/pull/558)).
- Fixed a bug on the _Settings_ tab where removing an API entry while its edit form is opened would hide the `Add API` button unless the user reloads the tab ([#558](https://github.com/wazuh/wazuh-kibana-app/pull/558)).
- Fixed some Audit visualizations on the _Overview_ and _Agents_ tabs that weren't using the same search query to show the results ([#572](https://github.com/wazuh/wazuh-kibana-app/pull/572)).
- Fixed undefined variable error on the `wz-menu` directive ([#575](https://github.com/wazuh/wazuh-kibana-app/pull/575)).

## Wazuh v3.3.0 - Kibana v6.2.4 - Revision 395

### Fixed

- Fixed a bug on the _Agent Configuration_ tab where the sync status was always `NOT SYNCHRONIZED` ([#569](https://github.com/wazuh/wazuh-kibana-app/pull/569)).

## Wazuh v3.3.0 - Kibana v6.2.4 - Revision 394

### Added

- Support for Wazuh v3.3.0.
- Updated some backend API calls to include the app version in the request header ([#560](https://github.com/wazuh/wazuh-kibana-app/pull/560)).

## Wazuh v3.2.4 - Kibana v6.2.4 - Revision 393

### Added

- Brand-new Wazuh app redesign for _Overview_ and _Agents_ tabs ([#543](https://github.com/wazuh/wazuh-kibana-app/pull/543)):
  - Updated UI for these tabs using breadcrumbs.
  - New _Welcome_ screen, presenting all the tabs to the user, with useful links to our documentation.
  - Overall design improved, adjusted font sizes and reduced HTML code.
  - This base will allow the app to increase its functionality in the future.
  - Removed the `md-nav-bar` component for a better user experience on small screens.
  - Improved app performance removing some CSS effects from some components, such as buttons.
- New filter for agent version on the _Agents Preview_ tab ([#537](https://github.com/wazuh/wazuh-kibana-app/pull/537)).
- New filter for cluster node on the _Agents Preview_ tab ([#538](https://github.com/wazuh/wazuh-kibana-app/pull/538)).

### Changed

- Now the report generation process will run in a parallel mode in the foreground ([#523](https://github.com/wazuh/wazuh-kibana-app/pull/523)).
- Replaced the usage of `$rootScope` with two new factories, along with more controller improvements ([#525](https://github.com/wazuh/wazuh-kibana-app/pull/525)).
- Now the _Extensions_ tab on _Settings_ won't edit the `.wazuh` index to modify the extensions configuration for all users ([#545](https://github.com/wazuh/wazuh-kibana-app/pull/545)).
  - This allows each new user to always start with the base extensions configuration, and modify it to its needs storing the settings on a browser cookie.
- Now the GDPR requirements description on its tab won't be loaded if the Wazuh API version is not v3.2.3 or higher ([#546](https://github.com/wazuh/wazuh-kibana-app/pull/546)).

### Fixed

- Fixed a bug where the app crashes when attempting to download huge amounts of data as CSV format ([#521](https://github.com/wazuh/wazuh-kibana-app/pull/521)).
- Fixed a bug on the Timelion visualizations from _Management/Monitoring_ which were not properly filtering and showing the cluster nodes information ([#530](https://github.com/wazuh/wazuh-kibana-app/pull/530)).
- Fixed several bugs on the loading process when switching between tabs with or without visualizations in the _Overview_ and _Agents_ tab ([#531](https://github.com/wazuh/wazuh-kibana-app/pull/531) & [#533](https://github.com/wazuh/wazuh-kibana-app/pull/533)).
- Fixed a bug on the `wazuh-monitoring` index feature when using multiple inserted APIs, along with several performance improvements ([#539](https://github.com/wazuh/wazuh-kibana-app/pull/539)).
- Fixed a bug where the OS filter on the _Agents Preview_ tab would exclude the rest of filters instead of combining them ([#552](https://github.com/wazuh/wazuh-kibana-app/pull/552)).
- Fixed a bug where the Extensions settings were restored every time the user opened the _Settings_ tab or pressed the _Set default manager_ button ([#555](https://github.com/wazuh/wazuh-kibana-app/pull/555) & [#556](https://github.com/wazuh/wazuh-kibana-app/pull/556)).

## Wazuh v3.2.3/v3.2.4 - Kibana v6.2.4 - Revision 392

### Added

- Support for Wazuh v3.2.4.
- New functionality - _Reporting_ ([#510](https://github.com/wazuh/wazuh-kibana-app/pull/510)):
  - Generate PDF logs on the _Overview_ and _Agents_ tabs, with the new button next to _Panels_ and _Discover_.
  - The report will contain the current visualizations from the tab where you generated it.
  - List all your generated reports, download or deleted them at the new _Management/Reporting_ tab.
  - **Warning:** If you leave the tab while generating a report, the process will be aborted.
- Added warning/error messages about the total RAM on the server side ([#502](https://github.com/wazuh/wazuh-kibana-app/pull/502)):
  - None of this messages will prevent the user from accessing the app, it's just a recommendation.
  - If your server has less than 2GB of RAM, you'll get an error message when opening the app.
  - If your server has between 2GB and 3GB of RAM, you'll get a warning message.
  - If your server has more than 3GB of RAM, you won't get any kind of message.
- Refactoring and added loading bar to _Manager Logs_ and _Groups_ tabs ([#505](https://github.com/wazuh/wazuh-kibana-app/pull/505)).
- Added more Syscheck options to _Management/Agents_ configuration tabs ([#509](https://github.com/wazuh/wazuh-kibana-app/pull/509)).

### Fixed

- Added more fields to the `known-fields.js` file to avoid warning messages on _Discover_ when using Filebeat for alerts forwarding ([#497](https://github.com/wazuh/wazuh-kibana-app/pull/497)).
- Fixed a bug where clicking on the _Check connection_ button on the _Settings_ tab threw an error message although the API connected successfully ([#504](https://github.com/wazuh/wazuh-kibana-app/pull/504)).
- Fixed a bug where the _Agents_ tab was not properly showing the total of agents due to the new Wazuh cluster implementation ([#517](https://github.com/wazuh/wazuh-kibana-app/pull/517)).

## Wazuh v3.2.3 - Kibana v6.2.4 - Revision 391

### Added

- Support for Wazuh v3.2.3.
- Brand-new extension - _GDPR Alerts_ ([#453](https://github.com/wazuh/wazuh-kibana-app/pull/453)):
  - A new extension, enabled by default.
  - Visualize alerts related to the GDPR compliance on the _Overview_ and _Agents_ tabs.
  - The _Ruleset_ tab has been updated to include GDPR filters on the _Rules_ subtab.
- Brand-new Management tab - _Monitoring_ ([#490](https://github.com/wazuh/wazuh-kibana-app/pull/490)):
  - Visualize your Wazuh cluster, both master and clients.
    - Get the current cluster configuration.
    - Nodes listing, sorting, searching, etc.
  - Get a more in-depth cluster status thanks to the newly added [_Timelion_](https://www.elastic.co/guide/en/kibana/current/timelion.html) visualizations.
  - The Detail view gives you a summary of the node's healthcheck.
- Brand-new tab - _Dev tools_ ([#449](https://github.com/wazuh/wazuh-kibana-app/pull/449)):
  - Find it on the top navbar, next to _Discover_.
  - Execute Wazuh API requests directly from the app.
  - This tab uses your currently selected API from _Settings_.
  - You can type different API requests on the input window, select one with the cursor, and click on the Play button to execute it.
  - You can also type comments on the input window.
- More improvements for the _Manager/Ruleset_ tab ([#446](https://github.com/wazuh/wazuh-kibana-app/pull/446)):
  - A new colour palette for regex, order and rule description arguments.
  - Added return to List view on Ruleset button while on Detail view.
  - Fixed line height on all table headers.
  - Removed unused, old code from Ruleset controllers.
- Added option on `config.yml` to enable/disable the `wazuh-monitoring` index ([#441](https://github.com/wazuh/wazuh-kibana-app/pull/441)):
  - Configure the frequency time to generate new indices.
  - The default frequency time has been increased to 1 hour.
  - When disabled, useful metrics will appear on _Overview/General_ replacing the _Agent status_ visualization.
- Added CSV exporting button to the app ([#431](https://github.com/wazuh/wazuh-kibana-app/pull/431)):
  - Implemented new logic to fetch data from the Wazuh API and download it in CSV format.
  - Currently available for the _Ruleset_, _Logs_ and _Groups_ sections on the _Manager_ tab and also the _Agents_ tab.
- More refactoring to the app backend ([#439](https://github.com/wazuh/wazuh-kibana-app/pull/439)):
  - Standardized error output from the server side.
  - Drastically reduced the error management logic on the client side.
  - Applied the _Facade_ pattern when importing/exporting modules.
  - Deleted unused/deprecated/useless methods both from server and client side.
  - Some optimizations to variable type usages.
- Refactoring to Kibana filters management ([#452](https://github.com/wazuh/wazuh-kibana-app/pull/452) & [#459](https://github.com/wazuh/wazuh-kibana-app/pull/459)):
  - Added new class to build queries from the base query.
  - The filter management is being done on controllers instead of the `discover` directive.
  - Now we are emitting specific events whenever we are fetching data or communicating to the `discover` directive.
  - The number of useless requests to fetch data has been reduced.
  - The synchronization actions are working as expected regardless the amount of data and/or the number of machine resources.
  - Fixed several bugs about filter usage and transition to different app tabs.
- Added confirmation message when the user deletes an API entry on _Settings/API_ ([#428](https://github.com/wazuh/wazuh-kibana-app/pull/428)).
- Added support for filters on the _Manager/Logs_ tab when realtime is enabled ([#433](https://github.com/wazuh/wazuh-kibana-app/pull/433)).
- Added more filter options to the Detail view on _Manager/Ruleset_ ([#434](https://github.com/wazuh/wazuh-kibana-app/pull/434)).

### Changed

- Changed OSCAP visualization to avoid clipping issues with large agent names ([#429](https://github.com/wazuh/wazuh-kibana-app/pull/429)).
- Now the related Rules or Decoders sections on _Manager/Ruleset_ will remain hidden if there isn't any data to show or while it's loading ([#434](https://github.com/wazuh/wazuh-kibana-app/pull/434)).
- Added a 200ms delay when fetching iterable data from the Wazuh API ([#445](https://github.com/wazuh/wazuh-kibana-app/pull/445) & [#450](https://github.com/wazuh/wazuh-kibana-app/pull/450)).
- Fixed several bugs related to Wazuh API timeout/cancelled requests ([#445](https://github.com/wazuh/wazuh-kibana-app/pull/445)).
- Added `ENOTFOUND`, `EHOSTUNREACH`, `EINVAL`, `EAI_AGAIN` options for API URL parameter checking ([#463](https://github.com/wazuh/wazuh-kibana-app/pull/463)).
- Now the _Settings/Extensions_ subtab won't appear unless there's at least one API inserted ([#465](https://github.com/wazuh/wazuh-kibana-app/pull/465)).
- Now the index pattern selector on _Settings/Pattern_ will also refresh the known fields when changing it ([#477](https://github.com/wazuh/wazuh-kibana-app/pull/477)).
- Changed the _Manager_ tab into _Management_ ([#490](https://github.com/wazuh/wazuh-kibana-app/pull/490)).

### Fixed

- Fixed a bug where toggling extensions after deleting an API entry could lead into an error message ([#465](https://github.com/wazuh/wazuh-kibana-app/pull/465)).
- Fixed some performance bugs on the `dataHandler` service ([#442](https://github.com/wazuh/wazuh-kibana-app/pull/442) & [#486](https://github.com/wazuh/wazuh-kibana-app/pull/442)).
- Fixed a bug when loading the _Agents preview_ tab on Safari web browser ([#447](https://github.com/wazuh/wazuh-kibana-app/pull/447)).
- Fixed a bug where a new extension (enabled by default) appears disabled when updating the app ([#456](https://github.com/wazuh/wazuh-kibana-app/pull/456)).
- Fixed a bug where pressing the Enter key on the _Discover's_ tab search bar wasn't working properly ([#488](https://github.com/wazuh/wazuh-kibana-app/pull/488)).

### Removed

- Removed the `rison` dependency from the `package.json` file ([#452](https://github.com/wazuh/wazuh-kibana-app/pull/452)).
- Removed unused Elasticsearch request to avoid problems when there's no API inserted ([#460](https://github.com/wazuh/wazuh-kibana-app/pull/460)).

## Wazuh v3.2.1/v3.2.2 - Kibana v6.2.4 - Revision 390

### Added

- Support for Wazuh v3.2.2.
- Refactoring on visualizations use and management ([#397](https://github.com/wazuh/wazuh-kibana-app/pull/397)):
  - Visualizations are no longer stored on an index, they're built and loaded on demand when needed to render the interface.
  - Refactoring on the whole app source code to use the _import/export_ paradigm.
  - Removed old functions and variables from the old visualization management logic.
  - Removed cron task to clean remaining visualizations since it's no longer needed.
  - Some Kibana functions and modules have been overridden in order to make this refactoring work.
    - This change is not intrusive in any case.
- New redesign for the _Manager/Ruleset_ tab ([#420](https://github.com/wazuh/wazuh-kibana-app/pull/420)):
  - Rules and decoders list now divided into two different sections: _List view_ and _Detail view_.
  - Removed old expandable tables to move the rule/decoder information into a new space.
  - Enable different filters on the detail view for a better search on the list view.
  - New table for related rules or decoders.
  - And finally, a bunch of minor design enhancements to the whole app.
- Added a copyright notice to the whole app source code ([#395](https://github.com/wazuh/wazuh-kibana-app/pull/395)).
- Updated `.gitignore` with the _Node_ template ([#395](https://github.com/wazuh/wazuh-kibana-app/pull/395)).
- Added new module to the `package.json` file, [`rison`](https://www.npmjs.com/package/rison) ([#404](https://github.com/wazuh/wazuh-kibana-app/pull/404)).
- Added the `errorHandler` service to the blank screen scenario ([#413](https://github.com/wazuh/wazuh-kibana-app/pull/413)):
  - Now the exact error message will be shown to the user, instead of raw JSON content.
- Added new option on the `config.yml` file to disable the new X-Pack RBAC capabilities to filter index-patterns ([#417](https://github.com/wazuh/wazuh-kibana-app/pull/417)).

### Changed

- Small minor enhancements to the user interface ([#396](https://github.com/wazuh/wazuh-kibana-app/pull/396)):
  - Reduced Wazuh app logo size.
  - Changed buttons text to not use all-capitalized letters.
  - Minor typos found in the HTML/CSS code have been fixed.
- Now the app log stores the package revision ([#417](https://github.com/wazuh/wazuh-kibana-app/pull/417)).

### Fixed

- Fixed bug where the _Agents_ tab didn't preserve the filters after reloading the page ([#404](https://github.com/wazuh/wazuh-kibana-app/pull/404)).
- Fixed a bug when using X-Pack that sometimes threw an error of false _"Not enough privileges"_ scenario ([#415](https://github.com/wazuh/wazuh-kibana-app/pull/415)).
- Fixed a bug where the Kibana Discover auto-refresh functionality was still working when viewing the _Agent configuration_ tab ([#419](https://github.com/wazuh/wazuh-kibana-app/pull/419)).

## Wazuh v3.2.1 - Kibana v6.2.4 - Revision 389

### Changed

- Changed severity and verbosity to some log messages ([#412](https://github.com/wazuh/wazuh-kibana-app/pull/412)).

### Fixed

- Fixed a bug when using the X-Pack plugin without security capabilities enabled ([#403](https://github.com/wazuh/wazuh-kibana-app/pull/403)).
- Fixed a bug when the app was trying to create `wazuh-monitoring` indices without checking the existence of the proper template ([#412](https://github.com/wazuh/wazuh-kibana-app/pull/412)).

## Wazuh v3.2.1 - Kibana v6.2.4 - Revision 388

### Added

- Support for Elastic Stack v6.2.4.
- App server fully refactored ([#360](https://github.com/wazuh/wazuh-kibana-app/pull/360)):
  - Added new classes, reduced the amount of code, removed unused functions, and several optimizations.
  - Now the app follows a more ES6 code style on multiple modules.
  - _Overview/Agents_ visualizations have been ordered into separated files and folders.
  - Now the app can use the default index defined on the `/ect/kibana/kibana.yml` file.
  - Better error handling for the visualizations directive.
  - Added a cron job to delete remaining visualizations on the `.kibana` index if so.
  - Also, we've added some changes when using the X-Pack plugin:
    - Better management of users and roles in order to use the app capabilities.
    - Prevents app loading if the currently logged user has no access to any index pattern.
- Added the `errorHandler` service to the `dataHandler` factory ([#340](https://github.com/wazuh/wazuh-kibana-app/pull/340)).
- Added Syscollector section to _Manager/Agents Configuration_ tabs ([#359](https://github.com/wazuh/wazuh-kibana-app/pull/359)).
- Added `cluster.name` field to the `wazuh-monitoring` index ([#377](https://github.com/wazuh/wazuh-kibana-app/pull/377)).

### Changed

- Increased the query size when fetching the index pattern list ([#339](https://github.com/wazuh/wazuh-kibana-app/pull/339)).
- Changed active colour for all app tables ([#347](https://github.com/wazuh/wazuh-kibana-app/pull/347)).
- Changed validation regex to accept URLs with non-numeric format ([#353](https://github.com/wazuh/wazuh-kibana-app/pull/353)).
- Changed visualization removal cron task to avoid excessive log messages when there weren't removed visualizations ([#361](https://github.com/wazuh/wazuh-kibana-app/pull/361)).
- Changed filters comparison for a safer access ([#383](https://github.com/wazuh/wazuh-kibana-app/pull/383)).
- Removed some `server.log` messages to avoid performance errors ([#384](https://github.com/wazuh/wazuh-kibana-app/pull/384)).
- Changed the way of handling the index patterns list ([#360](https://github.com/wazuh/wazuh-kibana-app/pull/360)).
- Rewritten some false error-level logs to just information-level ones ([#360](https://github.com/wazuh/wazuh-kibana-app/pull/360)).
- Changed some files from JSON to CommonJS for performance improvements ([#360](https://github.com/wazuh/wazuh-kibana-app/pull/360)).
- Replaced some code on the `kibana-discover` directive with a much cleaner statement to avoid issues on the _Agents_ tab ([#394](https://github.com/wazuh/wazuh-kibana-app/pull/394)).

### Fixed

- Fixed a bug where several `agent.id` filters were created at the same time when navigating between _Agents_ and _Groups_ with different selected agents ([#342](https://github.com/wazuh/wazuh-kibana-app/pull/342)).
- Fixed logic on the index-pattern selector which wasn't showing the currently selected pattern the very first time a user opened the app ([#345](https://github.com/wazuh/wazuh-kibana-app/pull/345)).
- Fixed a bug on the `errorHandler` service who was preventing a proper output of some Elastic-related backend error messages ([#346](https://github.com/wazuh/wazuh-kibana-app/pull/346)).
- Fixed panels flickering in the _Settings_ tab ([#348](https://github.com/wazuh/wazuh-kibana-app/pull/348)).
- Fixed a bug in the shards and replicas settings when the user sets the value to zero (0) ([#358](https://github.com/wazuh/wazuh-kibana-app/pull/358)).
- Fixed several bugs related to the upgrade process from Wazuh 2.x to the new refactored server ([#363](https://github.com/wazuh/wazuh-kibana-app/pull/363)).
- Fixed a bug in _Discover/Agents VirusTotal_ tabs to avoid conflicts with the `agent.name` field ([#379](https://github.com/wazuh/wazuh-kibana-app/pull/379)).
- Fixed a bug on the implicit filter in _Discover/Agents PCI_ tabs ([#393](https://github.com/wazuh/wazuh-kibana-app/pull/393)).

### Removed

- Removed clear API password on `checkPattern` response ([#339](https://github.com/wazuh/wazuh-kibana-app/pull/339)).
- Removed old dashboard visualizations to reduce loading times ([#360](https://github.com/wazuh/wazuh-kibana-app/pull/360)).
- Removed some unused dependencies due to the server refactoring ([#360](https://github.com/wazuh/wazuh-kibana-app/pull/360)).
- Removed completely `metricService` from the app ([#389](https://github.com/wazuh/wazuh-kibana-app/pull/389)).

## Wazuh v3.2.1 - Kibana v6.2.2/v6.2.3 - Revision 387

### Added

- New logging system ([#307](https://github.com/wazuh/wazuh-kibana-app/pull/307)):
  - New module implemented to write app logs.
  - Now a trace is stored every time the app is re/started.
  - Currently, the `initialize.js` and `monitoring.js` files work with this system.
  - Note: the logs will live under `/var/log/wazuh/wazuhapp.log` on Linux systems, on Windows systems they will live under `kibana/plugins/`. It rotates the log whenever it reaches 100MB.
- Better cookies handling ([#308](https://github.com/wazuh/wazuh-kibana-app/pull/308)):
  - New field on the `.wazuh-version` index to store the last time the Kibana server was restarted.
  - This is used to check if the cookies have consistency with the current server status.
  - Now the app is clever and takes decisions depending on new consistency checks.
- New design for the _Agents/Configuration_ tab ([#310](https://github.com/wazuh/wazuh-kibana-app/pull/310)):
  - The style is the same as the _Manager/Configuration_ tab.
  - Added two more sections: CIS-CAT and Commands ([#315](https://github.com/wazuh/wazuh-kibana-app/pull/315)).
  - Added a new card that will appear when there's no group configuration at all ([#323](https://github.com/wazuh/wazuh-kibana-app/pull/323)).
- Added _"group"_ column on the agents list in _Agents_ ([#312](https://github.com/wazuh/wazuh-kibana-app/pull/312)):
  - If you click on the group, it will redirect the user to the specified group in _Manager/Groups_.
- New option for the `config.yml` file, `ip.selector` ([#313](https://github.com/wazuh/wazuh-kibana-app/pull/313)):
  - Define if the app will show or not the index pattern selector on the top navbar.
  - This setting is set to `true` by default.
- More CSS cleanup and reordering ([#315](https://github.com/wazuh/wazuh-kibana-app/pull/315)):
  - New `typography.less` file.
  - New `layout.less` file.
  - Removed `cleaned.less` file.
  - Reordering and cleaning of existing CSS files, including removal of unused classes, renaming, and more.
  - The _Settings_ tab has been refactored to correct some visual errors with some card components.
  - Small refactoring to some components from _Manager/Ruleset_ ([#323](https://github.com/wazuh/wazuh-kibana-app/pull/323)).
- New design for the top navbar ([#326](https://github.com/wazuh/wazuh-kibana-app/pull/326)):
  - Cleaned and refactored code
  - Revamped design, smaller and with minor details to follow the rest of Wazuh app guidelines.
- New design for the wz-chip component to follow the new Wazuh app guidelines ([#323](https://github.com/wazuh/wazuh-kibana-app/pull/323)).
- Added more descriptive error messages when the user inserts bad credentials on the _Add new API_ form in the _Settings_ tab ([#331](https://github.com/wazuh/wazuh-kibana-app/pull/331)).
- Added a new CSS class to truncate overflowing text on tables and metric ribbons ([#332](https://github.com/wazuh/wazuh-kibana-app/pull/332)).
- Support for Elastic Stack v6.2.2/v6.2.3.

### Changed

- Improved the initialization system ([#317](https://github.com/wazuh/wazuh-kibana-app/pull/317)):
  - Now the app will re-create the index-pattern if the user deletes the currently used by the Wazuh app.
  - The fieldset is now automatically refreshed if the app detects mismatches.
  - Now every index-pattern is dynamically formatted (for example, to enable the URLs in the _Vulnerabilities_ tab).
  - Some code refactoring for a better handling of possible use cases.
  - And the best thing, it's no longer needed to insert the sample alert!
- Improvements and changes to index-patterns ([#320](https://github.com/wazuh/wazuh-kibana-app/pull/320) & [#333](https://github.com/wazuh/wazuh-kibana-app/pull/333)):
  - Added a new route, `/get-list`, to fetch the index pattern list.
  - Removed and changed several functions for a proper management of index-patterns.
  - Improved the compatibility with user-created index-patterns, known to have unpredictable IDs.
  - Now the app properly redirects to `/blank-screen` if the length of the index patterns list is 0.
  - Ignored custom index patterns with auto-generated ID on the initialization process.
    - Now it uses the value set on the `config.yml` file.
  - If the index pattern is no longer available, the cookie will be overwritten.
- Improvements to the monitoring module ([#322](https://github.com/wazuh/wazuh-kibana-app/pull/322)):
  - Minor refactoring to the whole module.
  - Now the `wazuh-monitoring` index pattern is regenerated if it's missing.
  - And the best thing, it's no longer needed to insert the monitoring template!
- Now the app health check system only checks if the API and app have the same `major.minor` version ([#311](https://github.com/wazuh/wazuh-kibana-app/pull/311)):
  - Previously, the API and app had to be on the same `major.minor.patch` version.
- Adjusted space between title and value in some cards showing Manager or Agent configurations ([#315](https://github.com/wazuh/wazuh-kibana-app/pull/315)).
- Changed red and green colours to more saturated ones, following Kibana style ([#315](https://github.com/wazuh/wazuh-kibana-app/pull/315)).

### Fixed

- Fixed bug in Firefox browser who was not properly showing the tables with the scroll pagination functionality ([#314](https://github.com/wazuh/wazuh-kibana-app/pull/314)).
- Fixed bug where visualizations weren't being destroyed due to ongoing renderization processes ([#316](https://github.com/wazuh/wazuh-kibana-app/pull/316)).
- Fixed several UI bugs for a better consistency and usability ([#318](https://github.com/wazuh/wazuh-kibana-app/pull/318)).
- Fixed an error where the initial index-pattern was not loaded properly the very first time you enter the app ([#328](https://github.com/wazuh/wazuh-kibana-app/pull/328)).
- Fixed an error message that appeared whenever the app was not able to found the `wazuh-monitoring` index pattern ([#328](https://github.com/wazuh/wazuh-kibana-app/pull/328)).

## Wazuh v3.2.1 - Kibana v6.2.2 - Revision 386

### Added

- New design for the _Manager/Groups_ tab ([#295](https://github.com/wazuh/wazuh-kibana-app/pull/295)).
- New design for the _Manager/Configuration_ tab ([#297](https://github.com/wazuh/wazuh-kibana-app/pull/297)).
- New design of agents statistics for the _Agents_ tab ([#299](https://github.com/wazuh/wazuh-kibana-app/pull/299)).
- Added information ribbon into _Overview/Agent SCAP_ tabs ([#303](https://github.com/wazuh/wazuh-kibana-app/pull/303)).
- Added information ribbon into _Overview/Agent VirusTotal_ tabs ([#306](https://github.com/wazuh/wazuh-kibana-app/pull/306)).
- Added information ribbon into _Overview AWS_ tab ([#306](https://github.com/wazuh/wazuh-kibana-app/pull/306)).

### Changed

- Refactoring of HTML and CSS code throughout the whole Wazuh app ([#294](https://github.com/wazuh/wazuh-kibana-app/pull/294), [#302](https://github.com/wazuh/wazuh-kibana-app/pull/302) & [#305](https://github.com/wazuh/wazuh-kibana-app/pull/305)):
  - A big milestone for the project was finally achieved with this refactoring.
  - We've removed the Bootstrap dependency from the `package.json` file.
  - We've removed and merged many duplicated rules.
  - We've removed HTML and `angular-md` overriding rules. Now we have more own-made classes to avoid undesired results on the UI.
  - Also, this update brings tons of minor bugfixes related to weird HTML code.
- Wazuh app visualizations reviewed ([#301](https://github.com/wazuh/wazuh-kibana-app/pull/301)):
  - The number of used buckets has been limited since most of the table visualizations were surpassing acceptable limits.
  - Some visualizations have been checked to see if they make complete sense on what they mean to show to the user.
- Modified some app components for better follow-up of Kibana guidelines ([#290](https://github.com/wazuh/wazuh-kibana-app/pull/290) & [#297](https://github.com/wazuh/wazuh-kibana-app/pull/297)).
  - Also, some elements were modified on the _Discover_ tab in order to correct some mismatches.

### Fixed

- Adjusted information ribbon in _Agents/General_ for large OS names ([#290](https://github.com/wazuh/wazuh-kibana-app/pull/290) & [#294](https://github.com/wazuh/wazuh-kibana-app/pull/294)).
- Fixed unsafe array access on the visualization directive when going directly into _Manager/Ruleset/Decoders_ ([#293](https://github.com/wazuh/wazuh-kibana-app/pull/293)).
- Fixed a bug where navigating between agents in the _Agents_ tab was generating duplicated `agent.id` implicit filters ([#296](https://github.com/wazuh/wazuh-kibana-app/pull/296)).
- Fixed a bug where navigating between different tabs from _Overview_ or _Agents_ while being on the _Discover_ sub-tab was causing data loss in metric watchers ([#298](https://github.com/wazuh/wazuh-kibana-app/pull/298)).
- Fixed incorrect visualization of the rule level on _Manager/Ruleset/Rules_ when the rule level is zero (0) ([#298](https://github.com/wazuh/wazuh-kibana-app/pull/298)).

### Removed

- Removed almost every `md-tooltip` component from the whole app ([#305](https://github.com/wazuh/wazuh-kibana-app/pull/305)).
- Removed unused images from the `img` folder ([#305](https://github.com/wazuh/wazuh-kibana-app/pull/305)).

## Wazuh v3.2.1 - Kibana v6.2.2 - Revision 385

### Added

- Support for Wazuh v3.2.1.
- Brand-new first redesign for the app user interface ([#278](https://github.com/wazuh/wazuh-kibana-app/pull/278)):
  - This is the very first iteration of a _work-in-progress_ UX redesign for the Wazuh app.
  - The overall interface has been refreshed, removing some unnecessary colours and shadow effects.
  - The metric visualizations have been replaced by an information ribbon under the filter search bar, reducing the amount of space they occupied.
    - A new service was implemented for a proper handling of the metric visualizations watchers ([#280](https://github.com/wazuh/wazuh-kibana-app/pull/280)).
  - The rest of the app visualizations now have a new, more detailed card design.
- New shards and replicas settings to the `config.yml` file ([#277](https://github.com/wazuh/wazuh-kibana-app/pull/277)):
  - Now you can apply custom values to the shards and replicas for the `.wazuh` and `.wazuh-version` indices.
  - This feature only works before the installation process. If you modify these settings after installing the app, they won't be applied at all.

### Changed

- Now clicking again on the _Groups_ tab on _Manager_ will properly reload the tab and redirect to the beginning ([#274](https://github.com/wazuh/wazuh-kibana-app/pull/274)).
- Now the visualizations only use the `vis-id` attribute for loading them ([#275](https://github.com/wazuh/wazuh-kibana-app/pull/275)).
- The colours from the toast messages have been replaced to follow the Elastic 6 guidelines ([#286](https://github.com/wazuh/wazuh-kibana-app/pull/286)).

### Fixed

- Fixed wrong data flow on _Agents/General_ when coming from and going to the _Groups_ tab ([#273](https://github.com/wazuh/wazuh-kibana-app/pull/273)).
- Fixed sorting on tables, now they use the sorting functionality provided by the Wazuh API ([#274](https://github.com/wazuh/wazuh-kibana-app/pull/274)).
- Fixed column width issues on some tables ([#274](https://github.com/wazuh/wazuh-kibana-app/pull/274)).
- Fixed bug in the _Agent configuration_ JSON viewer who didn't properly show the full group configuration ([#276](https://github.com/wazuh/wazuh-kibana-app/pull/276)).
- Fixed excessive loading time from some Audit visualizations ([#278](https://github.com/wazuh/wazuh-kibana-app/pull/278)).
- Fixed Play/Pause button in timepicker's auto-refresh ([#281](https://github.com/wazuh/wazuh-kibana-app/pull/281)).
- Fixed unusual scenario on visualization directive where sometimes there was duplicated implicit filters when doing a search ([#283](https://github.com/wazuh/wazuh-kibana-app/pull/283)).
- Fixed some _Overview Audit_ visualizations who were not working properly ([#285](https://github.com/wazuh/wazuh-kibana-app/pull/285)).

### Removed

- Deleted the `id` attribute from all the app visualizations ([#275](https://github.com/wazuh/wazuh-kibana-app/pull/275)).

## Wazuh v3.2.0 - Kibana v6.2.2 - Revision 384

### Added

- New directives for the Wazuh app: `wz-table`, `wz-table-header` and `wz-search-bar` ([#263](https://github.com/wazuh/wazuh-kibana-app/pull/263)):
  - Maintainable and reusable components for a better-structured app.
  - Several files have been changed, renamed and moved to new folders, following _best practices_.
  - The progress bar is now within its proper directive ([#266](https://github.com/wazuh/wazuh-kibana-app/pull/266)).
  - Minor typos and refactoring changes to the new directives.
- Support for Elastic Stack v6.2.2.

### Changed

- App buttons have been refactored. Unified CSS and HTML for buttons, providing the same structure for them ([#269](https://github.com/wazuh/wazuh-kibana-app/pull/269)).
- The API list on Settings now shows the latest inserted API at the beginning of the list ([#261](https://github.com/wazuh/wazuh-kibana-app/pull/261)).
- The check for the currently applied pattern has been improved, providing clever handling of Elasticsearch errors ([#271](https://github.com/wazuh/wazuh-kibana-app/pull/271)).
- Now on _Settings_, when the Add or Edit API form is active, if you press the other button, it will make the previous one disappear, getting a clearer interface ([#9df1e31](https://github.com/wazuh/wazuh-kibana-app/commit/9df1e317903edf01c81eba068da6d20a8a1ea7c2)).

### Fixed

- Fixed visualizations directive to properly load the _Manager/Ruleset_ visualizations ([#262](https://github.com/wazuh/wazuh-kibana-app/pull/262)).
- Fixed a bug where the classic extensions were not affected by the settings of the `config.yml` file ([#266](https://github.com/wazuh/wazuh-kibana-app/pull/266)).
- Fixed minor CSS bugs from the conversion to directives to some components ([#266](https://github.com/wazuh/wazuh-kibana-app/pull/266)).
- Fixed bug in the tables directive when accessing a member it doesn't exist ([#266](https://github.com/wazuh/wazuh-kibana-app/pull/266)).
- Fixed browser console log error when clicking the Wazuh logo on the app ([#6647fbc](https://github.com/wazuh/wazuh-kibana-app/commit/6647fbc051c2bf69df7df6e247b2b2f46963f194)).

### Removed

- Removed the `kbn-dis` directive from _Manager/Ruleset_ ([#262](https://github.com/wazuh/wazuh-kibana-app/pull/262)).
- Removed the `filters.js` and `kibana_fields_file.json` files ([#263](https://github.com/wazuh/wazuh-kibana-app/pull/263)).
- Removed the `implicitFilters` service ([#270](https://github.com/wazuh/wazuh-kibana-app/pull/270)).
- Removed visualizations loading status trace from controllers and visualization directive ([#270](https://github.com/wazuh/wazuh-kibana-app/pull/270)).

## Wazuh v3.2.0 - Kibana v6.2.1 - Revision 383

### Added

- Support for Wazuh 3.2.0.
- Compatibility with Kibana 6.1.0 to Kibana 6.2.1.
- New tab for vulnerability detector alerts.

### Changed

- The app now shows the index pattern selector only if the list length is greater than 1.
  - If it's exactly 1 shows the index pattern without a selector.
- Now the index pattern selector only shows the compatible ones.
  - It's no longer possible to select the `wazuh-monitoring` index pattern.
- Updated Bootstrap to 3.3.7.
- Improved filter propagation between Discover and the visualizations.
- Replaced the login route name from /login to /wlogin to avoid conflict with X-Pack own login route.

### Fixed

- Several CSS bugfixes for better compatibility with Kibana 6.2.1.
- Some variables changed for adapting new Wazuh API requests.
- Better error handling for some Elastic-related messages.
- Fixed browser console error from top-menu directive.
- Removed undesired md-divider from Manager/Logs.
- Adjusted the width of a column in Manager/Logs to avoid overflow issues with the text.
- Fixed a wrong situation with the visualizations when we refresh the Manager/Rules tab.

### Removed

- Removed the `travis.yml` file.

## Wazuh v3.1.0 - Kibana v6.1.3 - Revision 380

### Added

- Support for Wazuh 3.1.0.
- Compatibility with Kibana 6.1.3.
- New error handler for better app errors reporting.
- A new extension for Amazon Web Services alerts.
- A new extension for VirusTotal alerts.
- New agent configuration tab:
  - Visualize the current group configuration for the currently selected agent on the app.
  - Navigate through the different tabs to see which configuration is being used.
  - Check the synchronization status for the configuration.
  - View the current group of the agent and click on it to go to the Groups tab.
- New initial health check for checking some app components.
- New YAML config file:
  - Define the initial index pattern.
  - Define specific checks for the healthcheck.
  - Define the default extensions when adding new APIs.
- New index pattern selector dropdown on the top navbar.
  - The app will reload applying the new index pattern.
- Added new icons for some sections of the app.

### Changed

- New visualizations loader, with much better performance.
- Improved reindex process for the .wazuh index when upgrading from a 2.x-5.x version.
- Adding 365 days expiring time to the cookies.
- Change default behaviour for the config file. Now everything is commented with default values.
  - You need to edit the file, remove the comment mark and apply the desired value.
- Completely redesigned the manager configuration tab.
- Completely redesigned the groups tab.
- App tables have now unified CSS classes.

### Fixed

- Play real-time button has been fixed.
- Preventing duplicate APIs from feeding the wazuh-monitoring index.
- Fixing the check manager connection button.
- Fixing the extensions settings so they are preserved over time.
- Much more error handling messages in all the tabs.
- Fixed OS filters in agents list.
- Fixed autocomplete lists in the agents, rules and decoders list so they properly scroll.
- Many styles bugfixes for the different browsers.
- Reviewed and fixed some visualizations not showing accurate information.

### Removed

- Removed index pattern configuration from the `package.json` file.
- Removed unnecessary dependencies from the `package.json` file.

## Wazuh v3.0.0 - Kibana v6.1.0 - Revision 371

### Added

- You can configure the initial index-pattern used by the plugin in the initialPattern variable of the app's package.json.
- Auto `.wazuh` reindex from Wazuh 2.x - Kibana 5.x to Wazuh 3.x - Kibana 6.x.
  - The API credentials will be automatically migrated to the new installation.
- Dynamically changed the index-pattern used by going to the Settings -> Pattern tab.
  - Wazuh alerts compatibility auto detection.
- New loader for visualizations.
- Better performance: now the tabs use the same Discover tab, only changing the current filters.
- New Groups tab.
  - Now you can check your group configuration (search its agents and configuration files).
- The Logs tab has been improved.
  - You can sort by field and the view has been improved.
- Achieved a clearer interface with implicit filters per tab showed as unremovable chips.

### Changed

- Dynamically creating .kibana index if necessary.
- Better integration with Kibana Discover.
- Visualizations loaded at initialization time.
- New sync system to wait for Elasticsearch JS.
- Decoupling selected API and pattern from backend and moved to the client side.

## Wazuh v2.1.0 - Kibana v5.6.1 - Revision 345

### Added

- Loading icon while Wazuh loads the visualizations.
- Add/Delete/Restart agents.
- OS agent filter

### Changed

- Using genericReq when possible.

## Wazuh v2.0.1 - Kibana v5.5.1 - Revision 339

### Changed

- New index in Elasticsearch to save Wazuh set up configuration
- Short URL's is now supported
- A native base path from kibana.yml is now supported

### Fixed

- Search bar across panels now support parenthesis grouping
- Several CSS fixes for IE browser<|MERGE_RESOLUTION|>--- conflicted
+++ resolved
@@ -37,19 +37,13 @@
 - Fixed the GitHub and Office 365 modules appear in the main menu when they were not configured [#5376](https://github.com/wazuh/wazuh-kibana-app/pull/5376)
 - Fixed TypeError in FIM Inventory using new error handler [#5364](https://github.com/wazuh/wazuh-kibana-app/pull/5364)
 - Fixed error when using invalid group configuration [#5423](https://github.com/wazuh/wazuh-kibana-app/pull/5423)
-<<<<<<< HEAD
-- Fixed making unnecessary requests in inventory data and configurations of an agent. [#5460](https://github.com/wazuh/wazuh-kibana-app/pull/5460)
-=======
+- Fixed repeated requests in inventory data and configurations of an agent. [#5460](https://github.com/wazuh/wazuh-kibana-app/pull/5460)
 - Fixed repeated requests in the group table when adding a group or refreshing the table [#5465](https://github.com/wazuh/wazuh-kibana-app/pull/5465)
 
 ### Removed
 
 - Removed deprecated request and code in agent's view [#5451](https://github.com/wazuh/wazuh-kibana-app/pull/5451)
-
-### Removed
-
 - Removed unnecessary dashboard queries caused by the deploy agent view. [#5453](https://github.com/wazuh/wazuh-kibana-app/pull/5453)
->>>>>>> c2944dc2
 
 ## Wazuh v4.4.3 - OpenSearch Dashboards 2.6.0 - Revision 01
 
