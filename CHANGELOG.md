--- conflicted
+++ resolved
@@ -4,11 +4,6 @@
 
 ## Wazuh v4.1.1 - Kibana 7.10.0 , 7.10.2 - Revision 4102
 
-<<<<<<< HEAD
-### Fixed
-
-- Fix properly logout of Wazuh API when logging out of the application (only for OpenDistro) [#2789](https://github.com/wazuh/wazuh-kibana-app/issues/2789)
-=======
 ### Added
 
 - Prompt to show the unsupported module for the selected agent [#2959](https://github.com/wazuh/wazuh-kibana-app/pull/2959)
@@ -35,7 +30,7 @@
 - Can't edit empty rules and decoders files that already exist in the manager [#2978](https://github.com/wazuh/wazuh-kibana-app/pull/2978)
 - Support for alerts index pattern with different ID and name [#2979](https://github.com/wazuh/wazuh-kibana-app/pull/2979)
 - Fix the unpin agent in the selection modal [#2980](https://github.com/wazuh/wazuh-kibana-app/pull/2980)
->>>>>>> 859fb60c
+- Fix properly logout of Wazuh API when logging out of the application (only for OpenDistro) [#2789](https://github.com/wazuh/wazuh-kibana-app/issues/2789)
 
 ## Wazuh v4.1.0 - Kibana 7.10.0 , 7.10.2 - Revision 4101
 
