--- conflicted
+++ resolved
@@ -2,8 +2,7 @@
 
 All notable changes to the Wazuh app project will be documented in this file.
 
-<<<<<<< HEAD
-## Wazuh v3.8.0 - Kibana v6.5.2 - Revision 416
+## Wazuh v3.8.0 - Kibana v6.5.3 - Revision 416
 
 ### Added
 
@@ -29,10 +28,7 @@
 - Wazuh logo adapted to low resolutions ([#1074](https://github.com/wazuh/wazuh-kibana-app/pull/1074)).
 - Hide Audit, OpenSCAP tabs for non-linux agents. Fixed empty Windows events under Configuration > Log collection section. OSQuery logo has been standardized ([#1072](https://github.com/wazuh/wazuh-kibana-app/pull/1072), [#1076](https://github.com/wazuh/wazuh-kibana-app/pull/1076)).
 
-## Wazuh v3.7.1 - Kibana v6.5.1 / v6.5.2 - Revision 415
-=======
 ## Wazuh v3.7.1 - Kibana v6.5.1 / v6.5.2 / v6.5.3 - Revision 415
->>>>>>> 7d356b81
 
 ### Added
 
