# Change Log

All notable changes to the Wazuh app project will be documented in this file.

## Wazuh v4.3.5 - Kibana 7.10.2, 7.16.x, 7.17.x - Revision 4306

<<<<<<< HEAD
### Added

- Added to the interface API messages in the Ruleset test module [#4244](https://github.com/wazuh/wazuh-kibana-app/pull/4244)
=======
### Fixed

- Fixed type error when changing screen size in agents section [#4233](https://github.com/wazuh/wazuh-kibana-app/pull/4233)
- Fixed an error when generating a module report after changing the selected agent [#4240](https://github.com/wazuh/wazuh-kibana-app/pull/4240)
>>>>>>> 7536c05a

### Changed

- Changed the word Manager to Wazuh server from the phrases that appeared in "Deploy a new agent". [#4239](https://github.com/wazuh/wazuh-kibana-app/pull/4239)


## Wazuh v4.3.4 - Kibana 7.10.2, 7.16.x, 7.17.x - Revision 4305

### Added

- Added the `pending` agent status to some sections that was missing 
[#4166](https://github.com/wazuh/wazuh-kibana-app/pull/4166)
[#4188](https://github.com/wazuh/wazuh-kibana-app/pull/4188)

### Changed

- Replaced the visualization of `Status` panel in `Agents` [#4166](https://github.com/wazuh/wazuh-kibana-app/pull/4166)
- Replaced the visualization of policy in `Modules/Security configuration assessment/Inventory` [#4166](https://github.com/wazuh/wazuh-kibana-app/pull/4166)
- Consistency in the colors and labels used for the agent status [#4166](https://github.com/wazuh/wazuh-kibana-app/pull/4166) [#4199](https://github.com/wazuh/wazuh-kibana-app/issues/4199)
- Replaced how the full and partial scan dates are displayed in the `Details` panel of `Vulnerabilities/Inventory` [#4169](https://github.com/wazuh/wazuh-kibana-app/pull/4169)

### Fixed

- Fixed that the platform visualizations didn't use some definitions related to the UI on Kibana 7.10.2 [#4166](https://github.com/wazuh/wazuh-kibana-app/pull/4166)
- Fixed a toast message with a successful process appeared when removing an agent of a group in `Management/Groups` and the agent appears in the agent list after refreshing the table [#4167](https://github.com/wazuh/wazuh-kibana-app/pull/4167)
- Fixed import of an empty rule or decoder file [#4176](https://github.com/wazuh/wazuh-kibana-app/pull/4176)
- Fixed overwriting of rule and decoder imports [#4180](https://github.com/wazuh/wazuh-kibana-app/pull/4180)

## Wazuh v4.3.3 - Kibana 7.10.2, 7.16.x, 7.17.x - Revision 4304

### Fixed

- Fixed Wazuh Dashboard troubleshooting url [#4150](https://github.com/wazuh/wazuh-kibana-app/pull/4150)

## Wazuh v4.3.2 - Kibana 7.10.2 , 7.16.x, 7.17.x - Revision 4303

### Added

- Support for Wazuh 4.3.2

## Wazuh v4.2.7 - Kibana 7.10.2, 7.11.2, 7.12.1, 7.13.0, 7.13.1, 7.13.2, 7.13.3, 7.13.4, 7.14.0, 7.14.1, 7.14.2 - Revision 4208

### Added

- Support for Wazuh 4.2.7

## Wazuh v4.3.1 - Kibana 7.10.2 , 7.16.x, 7.17.x - Revision 4302

### Added

- Added PowerShell version warning to Windows agent installation wizard [#4142](https://github.com/wazuh/wazuh-kibana-app/pull/4142)
- A new workflow is added to perform backports to specific branches [#4149](https://github.com/wazuh/wazuh-kibana-app/pull/4149)

### Fixed

- Fixed the falsy values are displayed as not defined and enhanced the output of `Ruleset Test` [#4141](https://github.com/wazuh/wazuh-kibana-app/pull/4141)

## Wazuh v4.3.0 - Kibana 7.10.2, 7.16.x, 7.17.x - Revision 4301

### Added

- Support for Kibana 7.16.x
- Support for Kibana 7.17.x
- Added GitHub and Office365 modules [#3557](https://github.com/wazuh/wazuh-kibana-app/pull/3557)
- Added a new `Panel` module tab for GitHub and Office365 modules 
  [#3541](https://github.com/wazuh/wazuh-kibana-app/pull/3541) 
  [#3945](https://github.com/wazuh/wazuh-kibana-app/pull/3945)
  [#3952](https://github.com/wazuh/wazuh-kibana-app/pull/3952)
- Added ability to filter the results fo the `Network Ports` table in the `Inventory data` section [#3639](https://github.com/wazuh/wazuh-kibana-app/pull/3639)
- Added new endpoint service to collect the frontend logs into a file [#3324](https://github.com/wazuh/wazuh-kibana-app/pull/3324)
- Improved the frontend handle errors strategy: UI, Toasts, console log and log in file 
  [#3327](https://github.com/wazuh/wazuh-kibana-app/pull/3327) 
  [#3321](https://github.com/wazuh/wazuh-kibana-app/pull/3321) 
  [#3367](https://github.com/wazuh/wazuh-kibana-app/pull/3367)
  [#3373](https://github.com/wazuh/wazuh-kibana-app/pull/3373)
  [#3374](https://github.com/wazuh/wazuh-kibana-app/pull/3374) 
  [#3390](https://github.com/wazuh/wazuh-kibana-app/pull/3390)  
  [#3410](https://github.com/wazuh/wazuh-kibana-app/pull/3410) 
  [#3408](https://github.com/wazuh/wazuh-kibana-app/pull/3408) 
  [#3429](https://github.com/wazuh/wazuh-kibana-app/pull/3429) 
  [#3427](https://github.com/wazuh/wazuh-kibana-app/pull/3427) 
  [#3417](https://github.com/wazuh/wazuh-kibana-app/pull/3417) 
  [#3462](https://github.com/wazuh/wazuh-kibana-app/pull/3462) 
  [#3451](https://github.com/wazuh/wazuh-kibana-app/pull/3451) 
  [#3442](https://github.com/wazuh/wazuh-kibana-app/pull/3442)
  [#3480](https://github.com/wazuh/wazuh-kibana-app/pull/3480) 
  [#3472](https://github.com/wazuh/wazuh-kibana-app/pull/3472) 
  [#3434](https://github.com/wazuh/wazuh-kibana-app/pull/3434) 
  [#3392](https://github.com/wazuh/wazuh-kibana-app/pull/3392)
  [#3404](https://github.com/wazuh/wazuh-kibana-app/pull/3404) 
  [#3432](https://github.com/wazuh/wazuh-kibana-app/pull/3432) 
  [#3415](https://github.com/wazuh/wazuh-kibana-app/pull/3415) 
  [#3469](https://github.com/wazuh/wazuh-kibana-app/pull/3469) 
  [#3448](https://github.com/wazuh/wazuh-kibana-app/pull/3448)
  [#3465](https://github.com/wazuh/wazuh-kibana-app/pull/3465)
  [#3464](https://github.com/wazuh/wazuh-kibana-app/pull/3464)
  [#3478](https://github.com/wazuh/wazuh-kibana-app/pull/3478)
  [#4116](https://github.com/wazuh/wazuh-kibana-app/pull/4116)
- Added Intelligence tab to Mitre Att&ck module [#3368](https://github.com/wazuh/wazuh-kibana-app/pull/3368) [#3344](https://github.com/wazuh/wazuh-kibana-app/pull/3344) [#3726](https://github.com/wazuh/wazuh-kibana-app/pull/3726)
- Added sample data for office365 events [#3424](https://github.com/wazuh/wazuh-kibana-app/pull/3424)
- Created a separate component to check for sample data [#3475](https://github.com/wazuh/wazuh-kibana-app/pull/3475)
- Added a new hook for getting value suggestions [#3506](https://github.com/wazuh/wazuh-kibana-app/pull/3506)
- Added dinamic simple filters and adding simple GitHub filters fields [3531](https://github.com/wazuh/wazuh-kibana-app/pull/3531)
- Added configuration viewer for Module Office365 on Management > Configuration [#3524](https://github.com/wazuh/wazuh-kibana-app/pull/3524)
- Added base Module Panel view with Office365 setup [#3518](https://github.com/wazuh/wazuh-kibana-app/pull/3518)
- Added specifics and custom filters for Office365 search bar [#3533](https://github.com/wazuh/wazuh-kibana-app/pull/3533)
- Adding Pagination and filter to drilldown tables at Office pannel [#3544](https://github.com/wazuh/wazuh-kibana-app/pull/3544).
- Simple filters change between panel and drilldown panel [#3568](https://github.com/wazuh/wazuh-kibana-app/pull/3568).
- Added new fields in Inventory table and Flyout Details [#3525](https://github.com/wazuh/wazuh-kibana-app/pull/3525)
- Added columns selector in agents table [#3691](https://github.com/wazuh/wazuh-kibana-app/pull/3691)
- Added a new workflow for create wazuh packages [#3742](https://github.com/wazuh/wazuh-kibana-app/pull/3742)
- Run `template` and `fields` checks in the health check depends on the app configuration [#3783](https://github.com/wazuh/wazuh-kibana-app/pull/3783)
- Added a toast message when there is an error creating a new group [#3804](https://github.com/wazuh/wazuh-kibana-app/pull/3804)
- Added a step to start the agent to the deploy new Windowns agent guide [#3846](https://github.com/wazuh/wazuh-kibana-app/pull/3846)
- Added 3 new panels to `Vulnerabilities/Inventory` [#3893](https://github.com/wazuh/wazuh-kibana-app/pull/3893)
- Added new fields of `Vulnerabilities` to the details flyout [#3893](https://github.com/wazuh/wazuh-kibana-app/pull/3893) [#3908](https://github.com/wazuh/wazuh-kibana-app/pull/3908)
- Added missing fields used in visualizations to the known fiels related to alerts [#3924](https://github.com/wazuh/wazuh-kibana-app/pull/3924)
- Added troubleshooting link to "index pattern was refreshed" toast [#3946](https://github.com/wazuh/wazuh-kibana-app/pull/3946)
- Added more number options to the tables widget in Modules -> "Mitre" [#4041](https://github.com/wazuh/wazuh-kibana-app/pull/4066)
- Management -> groups -> agent: Selectors appear when there are more than 3 options [#4126](https://github.com/wazuh/wazuh-kibana-app/pull/4126)

### Changed

- Changed ossec to wazuh in sample-data [#3121](https://github.com/wazuh/wazuh-kibana-app/pull/3121)
- Changed empty fields in FIM tables and `syscheck.value_name` in discovery now show an empty tag for visual clarity [#3279](https://github.com/wazuh/wazuh-kibana-app/pull/3279)
- Adapted the Mitre tactics and techniques resources to use the API endpoints [#3346](https://github.com/wazuh/wazuh-kibana-app/pull/3346)
- Moved the filterManager subscription to the hook useFilterManager [#3517](https://github.com/wazuh/wazuh-kibana-app/pull/3517)
- Change filter from is to is one of in custom searchbar [#3529](https://github.com/wazuh/wazuh-kibana-app/pull/3529)
- Refactored as module tabs and buttons are rendered [#3494](https://github.com/wazuh/wazuh-kibana-app/pull/3494)
- Updated the deprecated and added new references authd [#3663](https://github.com/wazuh/wazuh-kibana-app/pull/3663) [#3806](https://github.com/wazuh/wazuh-kibana-app/pull/3806)
- Added time subscription to Discover component [#3549](https://github.com/wazuh/wazuh-kibana-app/pull/3549)
- Refactored as module tabs and buttons are rendered [#3494](https://github.com/wazuh/wazuh-kibana-app/pull/3494)
- Testing logs using the Ruletest Test don't display the rule information if not matching a rule. [#3446](https://github.com/wazuh/wazuh-kibana-app/pull/3446)
- Changed format permissions in FIM inventory [#3649](https://github.com/wazuh/wazuh-kibana-app/pull/3649)
- Changed of request for one that does not return data that is not necessary to optimize times. [#3686](https://github.com/wazuh/wazuh-kibana-app/pull/3686) [#3728](https://github.com/wazuh/wazuh-kibana-app/pull/3728)
- Rebranding. Replaced the brand logos, set module icons with brand colors [#3788](https://github.com/wazuh/wazuh-kibana-app/pull/3788)
- Changed user for sample data management [#3795](https://github.com/wazuh/wazuh-kibana-app/pull/3795)
- Changed agent install codeblock copy button and powershell terminal warning [#3792](https://github.com/wazuh/wazuh-kibana-app/pull/3792)
- Refactored as the plugin platform name and references is managed [#3811](https://github.com/wazuh/wazuh-kibana-app/pull/3811)
- Removed `Dashboard` tab for the `Vulnerabilities` modules [#3893](https://github.com/wazuh/wazuh-kibana-app/pull/3893)
- Display all fields in the `Table` tab when expading an alert row in the alerts tables of flyouts and the `Modules/Security Events/Dashboard` table [#3908](https://github.com/wazuh/wazuh-kibana-app/pull/3908)
- Refactored the table in `Vulnerabilities/Inventory` [#3196](https://github.com/wazuh/wazuh-kibana-app/pull/3196)
- Changed Google Groups app icons  [#3949](https://github.com/wazuh/wazuh-kibana-app/pull/3949)
- Removed sorting for `Agents` or `Configuration checksum` column in the table of `Management/Groups` due to this is not supported by the API [#3857](https://github.com/wazuh/wazuh-kibana-app/pull/3857)
- Changed messages in the agent installation guide [#4040](https://github.com/wazuh/wazuh-kibana-app/pull/4040)
- Changed the default `wazuh.statistics.shards` setting from `2` to `1` [#4055](https://github.com/wazuh/wazuh-kibana-app/pull/4055)
- Removed the migration tasks in the `.wazuh` and `.wazuh-version` indices [#4098](https://github.com/wazuh/wazuh-kibana-app/pull/4098)
- Separated the actions of viewing and editing the `agent.conf` group file [#4114](https://github.com/wazuh/wazuh-kibana-app/pull/4114)

### Fixed

- Fixed creation of log files [#3384](https://github.com/wazuh/wazuh-kibana-app/pull/3384) 
- Fixed double fetching alerts count when pinnin/unpinning the agent in Mitre Att&ck/Framework [#3484](https://github.com/wazuh/wazuh-kibana-app/pull/3484)
- Query config refactor [#3490](https://github.com/wazuh/wazuh-kibana-app/pull/3490)
- Fixed rules and decoders test flyout clickout event [#3412](https://github.com/wazuh/wazuh-kibana-app/pull/3412)
- Notify when you are registering an agent without permissions [#3430](https://github.com/wazuh/wazuh-kibana-app/pull/3430)
- Remove not used `redirectRule` query param when clicking the row table on CDB Lists/Decoders [#3438](https://github.com/wazuh/wazuh-kibana-app/pull/3438)
- Fixed the code overflows over the line numbers in the API Console editor [#3439](https://github.com/wazuh/wazuh-kibana-app/pull/3439)
- Don't open the main menu when changing the seleted API or index pattern [#3440](https://github.com/wazuh/wazuh-kibana-app/pull/3440)
- Fix error message in conf managment [#3443](https://github.com/wazuh/wazuh-kibana-app/pull/3443)
- Fix size api selector when name is too long [#3445](https://github.com/wazuh/wazuh-kibana-app/pull/3445)
- Fixed error when edit a rule or decoder [#3456](https://github.com/wazuh/wazuh-kibana-app/pull/3456)
- Fixed index pattern selector doesn't display the ignored index patterns [#3458](https://github.com/wazuh/wazuh-kibana-app/pull/3458)
- Fixed error in /Management/Configuration when cluster is disabled [#3553](https://github.com/wazuh/wazuh-kibana-app/pull/3553)
- Fix the pinned filters were removed when accessing to the `Panel` tab of a module [#3565](https://github.com/wazuh/wazuh-kibana-app/pull/3565)
- Fixed multi-select component searcher handler [#3645](https://github.com/wazuh/wazuh-kibana-app/pull/3645)
- Fixed order logs properly in Management/Logs [#3609](https://github.com/wazuh/wazuh-kibana-app/pull/3609)
- Fixed the Wazuh API requests to `GET //` [#3661](https://github.com/wazuh/wazuh-kibana-app/pull/3661)
- Fixed missing mitre tactics [#3675](https://github.com/wazuh/wazuh-kibana-app/pull/3675)
- Fix CDB list view not working with IPv6 [#3488](https://github.com/wazuh/wazuh-kibana-app/pull/3488)
- Fixed the bad requests using Console tool to `PUT /active-response` API endpoint [#3466](https://github.com/wazuh/wazuh-kibana-app/pull/3466)
- Fixed group agent management table does not update on error [#3605](https://github.com/wazuh/wazuh-kibana-app/pull/3605)
- Fixed not showing packages details in agent inventory for a freeBSD agent SO [#3651](https://github.com/wazuh/wazuh-kibana-app/pull/3651)
- Fixed wazuh token deleted twice [#3652](https://github.com/wazuh/wazuh-kibana-app/pull/3652)
- Fixed handler of error on dev-tools [#3687](https://github.com/wazuh/wazuh-kibana-app/pull/3687)
- Fixed compatibility wazuh 4.3 - kibana 7.13.4 [#3685](https://github.com/wazuh/wazuh-kibana-app/pull/3685)
- Fixed registry values without agent pinned in FIM>Events [#3689](https://github.com/wazuh/wazuh-kibana-app/pull/3689)
- Fixed breadcrumbs style compatibility for Kibana 7.14.2 [#3688](https://github.com/wazuh/wazuh-kibana-app/pull/3688)
- Fixed security alerts table when filters change [#3682](https://github.com/wazuh/wazuh-kibana-app/pull/3682)
- Fixed error that shows we're using X-Pack when we have Basic [#3692](https://github.com/wazuh/wazuh-kibana-app/pull/3692)
- Fixed blank screen in Kibana 7.10.2 [#3700](https://github.com/wazuh/wazuh-kibana-app/pull/3700)
- Fixed related decoder link undefined parameters error [#3704](https://github.com/wazuh/wazuh-kibana-app/pull/3704)
- Fixing Flyouts in Kibana 7.14.2 [#3708](https://github.com/wazuh/wazuh-kibana-app/pull/3708)
- Fixing the bug of index patterns in health-check due to bad copy of a PR [#3707](https://github.com/wazuh/wazuh-kibana-app/pull/3707)
- Fixed styles and behaviour of button filter in the flyout of `Inventory` section for `Integrity monitoring` and `Vulnerabilities` modules [#3733](https://github.com/wazuh/wazuh-kibana-app/pull/3733)
- Fixed height of `Evolution` card in the `Agents` section when has no data for the selected time range [#3733](https://github.com/wazuh/wazuh-kibana-app/pull/3733)
- Fix clearing the query filter doesn't update the data in Office 365 and GitHub Panel tab [#3722](https://github.com/wazuh/wazuh-kibana-app/pull/3722)
- Fix wrong deamons in filter list [#3710](https://github.com/wazuh/wazuh-kibana-app/pull/3710)
- Fixing bug when create filename with spaces and throws a bad error [#3724](https://github.com/wazuh/wazuh-kibana-app/pull/3724)
- Fixing bug in security User flyout nonexistant unsubmitted changes warning [#3731](https://github.com/wazuh/wazuh-kibana-app/pull/3731)
- Fixing redirect to new tab when click in a link [#3732](https://github.com/wazuh/wazuh-kibana-app/pull/3732)
- Fixed missing settings in `Management/Configuration/Global configuration/Global/Main settings` [#3737](https://github.com/wazuh/wazuh-kibana-app/pull/3737)
- Fixed `Maximum call stack size exceeded` error exporting key-value pairs of a CDB List [#3738](https://github.com/wazuh/wazuh-kibana-app/pull/3738)
- Fixed regex lookahead and lookbehind for safari [#3741](https://github.com/wazuh/wazuh-kibana-app/pull/3741)
- Fixed Vulnerabilities Inventory flyout details filters [#3744](https://github.com/wazuh/wazuh-kibana-app/pull/3744)
- Removed api selector toggle from settings menu since it performed no useful function [#3604](https://github.com/wazuh/wazuh-kibana-app/pull/3604)
- Fixed the requests get [#3661](https://github.com/wazuh/wazuh-kibana-app/pull/3661)
- Fixed Dashboard PDF report error when switching pinned agent state [#3748](https://github.com/wazuh/wazuh-kibana-app/pull/3748)
- Fixed the rendering of the command to deploy new Windows agent not working in some Kibana versions [#3753](https://github.com/wazuh/wazuh-kibana-app/pull/3753)
- Fixed action buttons overlaying to the request text in Tools/API Console [#3772](https://github.com/wazuh/wazuh-kibana-app/pull/3772)
- Fix `Rule ID` value in reporting tables related to top results [#3774](https://github.com/wazuh/wazuh-kibana-app/issues/3774)
- Fixed github/office365 multi-select filters suggested values [#3787](https://github.com/wazuh/wazuh-kibana-app/pull/3787)
- Fix updating the aggregation data of Panel section when changing the time filter [#3790](https://github.com/wazuh/wazuh-kibana-app/pull/3790)
- Removed the button to remove an agent for a group in the agents' table when it is the default group [#3804](https://github.com/wazuh/wazuh-kibana-app/pull/3804)
- Fixed internal user no longer needs permission to make x-pack detection request [#3831](https://github.com/wazuh/wazuh-kibana-app/pull/3831)
- Fixed agents details card style [#3845](https://github.com/wazuh/wazuh-kibana-app/pull/3845) [#3860](https://github.com/wazuh/wazuh-kibana-app/pull/3860)
- Fixed search bar query sanitizing in PDF report [#3861](https://github.com/wazuh/wazuh-kibana-app/pull/3861)
- Fixed routing redirection in events documents discover links [#3866](https://github.com/wazuh/wazuh-kibana-app/pull/3866)
- Fixed health-check [#3868](https://github.com/wazuh/wazuh-kibana-app/pull/3868)
- Fixed refreshing agents evolution visualization [#3894](https://github.com/wazuh/wazuh-kibana-app/pull/3894)
- Fixed an error when generating PDF reports due to Wazuh API token expiration [#3881](https://github.com/wazuh/wazuh-kibana-app/pull/3881)
- Fixed the table of Vulnerabilities/Inventory doesn't reload when changing the selected agent [#3901](https://github.com/wazuh/wazuh-kibana-app/pull/3901)
- Fixed backslash breaking exported JSON result [#3909](https://github.com/wazuh/wazuh-kibana-app/pull/3909)
- Fixed the Events view multiple "The index pattern was refreshed successfully" toast [#3937](https://github.com/wazuh/wazuh-kibana-app/pull/3937)
- Fixed a rendering problem in the map visualizations [#3942](https://github.com/wazuh/wazuh-kibana-app/pull/3942)
- Parse error when using `#` character not at the beginning of the line [#3877](https://github.com/wazuh/wazuh-kibana-app/pull/3877)
- Fixed the `rule.mitre.id` cell enhancement that doesn't support values with sub techniques [#3944](https://github.com/wazuh/wazuh-kibana-app/pull/3944)
- Fixed error not working the alerts displayed when changing the selected time in some flyouts [#3947](https://github.com/wazuh/wazuh-kibana-app/pull/3947) [#4115](https://github.com/wazuh/wazuh-kibana-app/pull/4115)
- Fixed the user can not logout when the Kibana server has a basepath configurated [#3957](https://github.com/wazuh/wazuh-kibana-app/pull/3957)
- Fixed fatal cron-job error when Wazuh API is down [#3991](https://github.com/wazuh/wazuh-kibana-app/pull/3991)
- Fixed circular re-directions when API errors are handled [#4079](https://github.com/wazuh/wazuh-kibana-app/pull/4079)
- Fixed agent breadcrumb routing minor error [#4101](https://github.com/wazuh/wazuh-kibana-app/pull/4101)
- Fixed selected text not visible in API Console [#4102](https://github.com/wazuh/wazuh-kibana-app/pull/4102)
- Fixed the 'missing parameters' error on the Manager Logs [#4110](https://github.com/wazuh/wazuh-kibana-app/pull/4110)
- Fixed undefined input reference when switching between rule set view and rule files view [#4125](https://github.com/wazuh/wazuh-kibana-app/pull/4125)
- Fixed not found FIM file toast error #4124 [#4124](https://github.com/wazuh/wazuh-kibana-app/pull/4124)
- Fixed "See full error" on error toast [#4119](https://github.com/wazuh/wazuh-kibana-app/pull/4119)
- Fixed not being able to remove custom filters. [#4112](https://github.com/wazuh/wazuh-kibana-app/pull/4112)
- Fixed spinner not showing when export button is clicked in management views [#4120](https://github.com/wazuh/wazuh-kibana-app/pull/4120)
- Correction of field and value in the section: last registered agent [#4127](https://github.com/wazuh/wazuh-kibana-app/pull/4127)
- Fixed the download agent installer command [#4132] (https://github.com/wazuh/wazuh-kibana-app/pull/4132)

## Wazuh v4.2.6 - Kibana 7.10.2, 7.11.2, 7.12.1, 7.13.0, 7.13.1, 7.13.2, 7.13.3, 7.13.4, 7.14.0, 7.14.1, 7.14.2 - Revision 4207

### Added

- Support for Kibana 7.13.4
- Support for Kibana 7.14.2
- Hide the `telemetry` banner [#3709](https://github.com/wazuh/wazuh-kibana-app/pull/3709)

### Fixed

- Fixed compatibility Wazuh 4.2 - Kibana 7.13.4 [#3653](https://github.com/wazuh/wazuh-kibana-app/pull/3653)
- Fixed interative register windows agent screen error [#3654](https://github.com/wazuh/wazuh-kibana-app/pull/3654)
- Fixed breadcrumbs style compatibility for Kibana 7.14.2 [#3668](https://github.com/wazuh/wazuh-kibana-app/pull/3668)
- Fixed Wazuh token is not removed after logout in Kibana 7.13 [#3670](https://github.com/wazuh/wazuh-kibana-app/pull/3670)
- Fixed Group Configuration and Management configuration error after trying to going back after you save [#3672](https://github.com/wazuh/wazuh-kibana-app/pull/3672)
- Fixing EuiPanels in Overview Sections and disabled text in WzMenu [#3674](https://github.com/wazuh/wazuh-kibana-app/pull/3674)
- Fixing double flyout clicking in a policy [#3676](https://github.com/wazuh/wazuh-kibana-app/pull/3676)
- Fixed error conflict setting kibana settings from the health check [#3678](https://github.com/wazuh/wazuh-kibana-app/pull/3678)
- Fixed compatibility to get the valid index patterns and refresh fields for Kibana 7.10.2-7.13.4 [3681](https://github.com/wazuh/wazuh-kibana-app/pull/3681)
- Fixed wrong redirect after login [3701](https://github.com/wazuh/wazuh-kibana-app/pull/3701)
- Fixed error getting the index pattern data when there is not `attributes.fields` in the saved object [3689](https://github.com/wazuh/wazuh-kibana-app/pull/3698)


## Wazuh v4.2.4 - Kibana 7.10.2, 7.11.2, 7.12.1 - Revision 4205

### Added

- Support for Wazuh 4.2.4

### Fixed 

- Fixed a bug where the user's auth token was not deprecated on logout [#3638](https://github.com/wazuh/wazuh-kibana-app/pull/3638)

## Wazuh v4.2.3 - Kibana 7.10.2, 7.11.2, 7.12.1 - Revision 4204

### Added

- Support for Wazuh 4.2.3

## Wazuh v4.2.2 - Kibana 7.10.2 , 7.12.1 - Revision 4203

### Added

- Wazuh help links in the Kibana help menu [#3170](https://github.com/wazuh/wazuh-kibana-app/pull/3170)
- Redirect to group details using the `group` query param in the URL [#3184](https://github.com/wazuh/wazuh-kibana-app/pull/3184)
- Configuration to disable Wazuh App access from X-Pack/ODFE role [#3222](https://github.com/wazuh/wazuh-kibana-app/pull/3222) [#3292](https://github.com/wazuh/wazuh-kibana-app/pull/3292)
- Added confirmation message when closing a form [#3221](https://github.com/wazuh/wazuh-kibana-app/pull/3221)
- Improvement to hide navbar Wazuh label. [#3240](https://github.com/wazuh/wazuh-kibana-app/pull/3240)
- Add modal creating new rule/decoder [#3274](https://github.com/wazuh/wazuh-kibana-app/pull/3274)
- New functionality to change app logos [#3503](https://github.com/wazuh/wazuh-kibana-app/pull/3503)
- Added link to the upgrade guide when the Wazuh API version and the Wazuh App version mismatch [#3592](https://github.com/wazuh/wazuh-kibana-app/pull/3592)

### Changed

- Removed module titles [#3160](https://github.com/wazuh/wazuh-kibana-app/pull/3160)
- Changed default `wazuh.monitoring.creation` app setting from `d` to `w` [#3174](https://github.com/wazuh/wazuh-kibana-app/pull/3174)
- Changed default `wazuh.monitoring.shards` app setting from `2` to `1` [#3174](https://github.com/wazuh/wazuh-kibana-app/pull/3174)
- Removed Sha1 field from registry key detail [#3189](https://github.com/wazuh/wazuh-kibana-app/pull/3189)
- Removed tooltip in last breadcrumb in header breadcrumb [3250](https://github.com/wazuh/wazuh-kibana-app/pull/3250)
- Refactored the Health check component [#3197](https://github.com/wazuh/wazuh-kibana-app/pull/3197)
- Added version in package downloaded name in agent deploy command [#3210](https://github.com/wazuh/wazuh-kibana-app/issues/3210)
- Removed restriction to allow only current active agents from vulnerability inventory [#3243](https://github.com/wazuh/wazuh-kibana-app/pull/3243)
- Move API selector and Index Pattern Selector to the header bar [#3175](https://github.com/wazuh/wazuh-kibana-app/pull/3175)
- Health check actions notifications refactored and added debug mode [#3258](https://github.com/wazuh/wazuh-kibana-app/pull/3258)
- Improved visualizations object configuration readability [#3355](https://github.com/wazuh/wazuh-kibana-app/pull/3355)
- Changed the way kibana-vis hides the visualization while loading, this should prevent errors caused by having a 0 height visualization [#3349](https://github.com/wazuh/wazuh-kibana-app/pull/3349)

### Fixed

- Fixed screen flickers in Cluster visualization [#3159](https://github.com/wazuh/wazuh-kibana-app/pull/3159)
- Fixed the broken links when using `server.basePath` Kibana setting [#3161](https://github.com/wazuh/wazuh-kibana-app/pull/3161)
- Fixed filter in reports [#3173](https://github.com/wazuh/wazuh-kibana-app/pull/3173)
- Fixed typo error in Settings/Configuration [#3234](https://github.com/wazuh/wazuh-kibana-app/pull/3234)
- Fixed fields overlap in the agent summary screen [#3217](https://github.com/wazuh/wazuh-kibana-app/pull/3217)
- Fixed Ruleset Test, each request is made in a different session instead of all in the same session [#3257](https://github.com/wazuh/wazuh-kibana-app/pull/3257)
- Fixed the `Visualize` button is not displaying when expanding a field in the Events sidebar [#3237](https://github.com/wazuh/wazuh-kibana-app/pull/3237)
- Fix modules are missing in the agent menu [#3244](https://github.com/wazuh/wazuh-kibana-app/pull/3244)
- Fix improving and removing WUI error logs [#3260](https://github.com/wazuh/wazuh-kibana-app/pull/3260)
- Fix some errors of PDF reports [#3272](https://github.com/wazuh/wazuh-kibana-app/pull/3272)
- Fix TypeError when selecting macOS agent deployment in a Safari Browser [#3289](https://github.com/wazuh/wazuh-kibana-app/pull/3289)
- Fix error in how the SCA check's checks are displayed [#3297](https://github.com/wazuh/wazuh-kibana-app/pull/3297)
- Fixed message of error when add sample data fails [#3241](https://github.com/wazuh/wazuh-kibana-app/pull/3241)
- Fixed modules are missing in the agent menu [#3244](https://github.com/wazuh/wazuh-kibana-app/pull/3244)
- Fixed Alerts Summary of modules for reports [#3303](https://github.com/wazuh/wazuh-kibana-app/pull/3303)
- Fixed dark mode visualization background in pdf reports [#3315](https://github.com/wazuh/wazuh-kibana-app/pull/3315)
- Adapt Kibana integrations to Kibana 7.11 and 7.12  [#3309](https://github.com/wazuh/wazuh-kibana-app/pull/3309)
- Fixed error agent view does not render correctly  [#3306](https://github.com/wazuh/wazuh-kibana-app/pull/3306)
- Fixed miscalculation in table column width in PDF reports  [#3326](https://github.com/wazuh/wazuh-kibana-app/pull/3326)
- Normalized visData table property for 7.12 retro-compatibility  [#3323](https://github.com/wazuh/wazuh-kibana-app/pull/3323)
- Fixed error that caused the labels in certain visualizations to overlap [#3355](https://github.com/wazuh/wazuh-kibana-app/pull/3355)
- Fixed export to csv button in dashboards tables [#3358](https://github.com/wazuh/wazuh-kibana-app/pull/3358)
- Fixed Elastic UI breaking changes in 7.12 [#3345](https://github.com/wazuh/wazuh-kibana-app/pull/3345)
- Fixed Wazuh main menu and breadcrumb render issues [#3347](https://github.com/wazuh/wazuh-kibana-app/pull/3347)
- Fixed generation of huge logs from backend errors [#3397](https://github.com/wazuh/wazuh-kibana-app/pull/3397)
- Fixed vulnerabilities flyout not showing alerts if the vulnerability had a field missing [#3593](https://github.com/wazuh/wazuh-kibana-app/pull/3593)

## Wazuh v4.2.1 - Kibana 7.10.2 , 7.11.2 - Revision 4202

### Added

- Support for Wazuh 4.2.1

## Wazuh v4.2.0 - Kibana 7.10.2 , 7.11.2 - Revision 4201

### Added

- Added `Ruleset Test` section under Tools menu, and on Edit Rules/Decoders as a tool. [#1434](https://github.com/wazuh/wazuh-kibana-app/pull/1434)
- Added page size options in Security events, explore agents table [#2925](https://github.com/wazuh/wazuh-kibana-app/pull/2925)
- Added a reminder to restart cluster or manager after import a file in Rules, Decoders or CDB Lists [#3051](https://github.com/wazuh/wazuh-kibana-app/pull/3051)
- Added Agent Stats section [#3056](https://github.com/wazuh/wazuh-kibana-app/pull/3056)
- Added `logtest` PUT example on API Console [#3061](https://github.com/wazuh/wazuh-kibana-app/pull/3061)
- Added vulnerabilities inventory that affect to an agent [#3069](https://github.com/wazuh/wazuh-kibana-app/pull/3069)
- Added retry button to check api again in health check [#3109](https://github.com/wazuh/wazuh-kibana-app/pull/3109)
- Added `wazuh-statistics` template and a new mapping for these indices [#3111](https://github.com/wazuh/wazuh-kibana-app/pull/3111)
- Added link to documentation "Checking connection with Manager" in deploy new agent [#3126](https://github.com/wazuh/wazuh-kibana-app/pull/3126)
- Fixed Agent Evolution graph showing agents from multiple APIs [#3256](https://github.com/wazuh/wazuh-kibana-app/pull/3256)
- Added Disabled index pattern checks in Health Check [#3311](https://github.com/wazuh/wazuh-kibana-app/pull/3311)

### Changed

- Moved Dev Tools inside of Tools menu as Api Console.  [#1434](https://github.com/wazuh/wazuh-kibana-app/pull/1434)
- Changed position of Top users on Integrity Monitoring Top 5 user. [#2892](https://github.com/wazuh/wazuh-kibana-app/pull/2892)
- Changed user allow_run_as way of editing. [#3080](https://github.com/wazuh/wazuh-kibana-app/pull/3080)
- Rename some ossec references to Wazuh [#3046](https://github.com/wazuh/wazuh-kibana-app/pull/3046)

### Fixed

- Filter only authorized agents in Agents stats and Visualizations [#3088](https://github.com/wazuh/wazuh-kibana-app/pull/3088)
- Fixed missing `pending` status suggestion for agents [#3095](https://github.com/wazuh/wazuh-kibana-app/pull/3095)
- Index pattern setting not used for choosing from existing patterns [#3097](https://github.com/wazuh/wazuh-kibana-app/pull/3097)
- Fixed space character missing on deployment command if UDP is configured [#3108](https://github.com/wazuh/wazuh-kibana-app/pull/3108)
- Fixed statistics visualizations when a node is selected [#3110](https://github.com/wazuh/wazuh-kibana-app/pull/3110)
- Fixed Flyout date filter also changes main date filter [#3114](https://github.com/wazuh/wazuh-kibana-app/pull/3114)
- Fixed name for "TCP sessions" visualization and average metric is now a sum [#3118](https://github.com/wazuh/wazuh-kibana-app/pull/3118)
- Filter only authorized agents in Events and Security Alerts table [#3120](https://github.com/wazuh/wazuh-kibana-app/pull/3120)
- Fixed Last keep alive label is outside the panel [#3122](https://github.com/wazuh/wazuh-kibana-app/pull/3122)
- Fixed app redirect to Settings section after the health check [#3128](https://github.com/wazuh/wazuh-kibana-app/pull/3128)
- Fixed the plugin logo path in Kibana menu when use `server.basePath` setting [#3144](https://github.com/wazuh/wazuh-kibana-app/pull/3144)
- Fixed deprecated endpoint for create agent groups [3152](https://github.com/wazuh/wazuh-kibana-app/pull/3152)
- Fixed check for TCP protocol in deploy new agent [#3163](https://github.com/wazuh/wazuh-kibana-app/pull/3163)
- Fixed RBAC issue with agent group permissions [#3181](https://github.com/wazuh/wazuh-kibana-app/pull/3181)
- Fixed change index pattern from menu doesn't work [#3187](https://github.com/wazuh/wazuh-kibana-app/pull/3187)
- Conflict with the creation of the index pattern when performing the Health Check [#3232](https://github.com/wazuh/wazuh-kibana-app/pull/3232)
- Added Disabled index pattern checks in Health Check [#3311](https://github.com/wazuh/wazuh-kibana-app/pull/3311)
- Fixed windows update section in Linux Inventory PDF [#3569](https://github.com/wazuh/wazuh-kibana-app/pull/3569)
- Improving and removing unnecessary error logs [#3574](https://github.com/wazuh/wazuh-kibana-app/pull/3574)

## Wazuh v4.1.5 - Kibana 7.10.0 , 7.10.2, 7.11.2 - Revision 4108

### Fixed

- Unable to change selected index pattern from the Wazuh menu [#3330](https://github.com/wazuh/wazuh-kibana-app/pull/3330)

## Wazuh v4.1.5 - Kibana 7.10.0 , 7.10.2, 7.11.2 - Revision 4107

### Added

- Support for Kibana 7.11.2
- Added a warning message for the `Install and enroll the agent` step of `Deploy new agent` guide [#3238](https://github.com/wazuh/wazuh-kibana-app/pull/3238)

### Fixed

- Conflict with the creation of the index pattern when performing the Health Check [#3223](https://github.com/wazuh/wazuh-kibana-app/pull/3223)
- Fixing mac os agents add command [#3207](https://github.com/wazuh/wazuh-kibana-app/pull/3207)
## Wazuh v4.1.5 - Kibana 7.10.0 , 7.10.2 - Revision 4106

- Adapt for Wazuh 4.1.5

## Wazuh v4.1.4 - Kibana 7.10.0 , 7.10.2 - Revision 4105

- Adapt for Wazuh 4.1.4

## Wazuh v4.1.3 - Kibana 7.10.0 , 7.10.2 - Revision 4104

### Added

- Creation of index pattern after the default one is changes in Settings [#2985](https://github.com/wazuh/wazuh-kibana-app/pull/2985)
- Added node name of agent list and detail [#3039](https://github.com/wazuh/wazuh-kibana-app/pull/3039)
- Added loading view while the user is logging to prevent permissions prompts [#3041](https://github.com/wazuh/wazuh-kibana-app/pull/3041)
- Added custom message for each possible run_as setup [#3048](https://github.com/wazuh/wazuh-kibana-app/pull/3048)

### Changed 

- Change all dates labels to Kibana formatting time zone [#3047](https://github.com/wazuh/wazuh-kibana-app/pull/3047)
- Improve toast message when selecting a default API [#3049](https://github.com/wazuh/wazuh-kibana-app/pull/3049)
- Improve validation and prevention for caching bundles on the client-side [#3063](https://github.com/wazuh/wazuh-kibana-app/pull/3063) [#3091](https://github.com/wazuh/wazuh-kibana-app/pull/3091)

### Fixed

- Fixed unexpected behavior in Roles mapping [#3028](https://github.com/wazuh/wazuh-kibana-app/pull/3028)
- Fixed rule filter is no applied when you click on a rule id in another module.[#3057](https://github.com/wazuh/wazuh-kibana-app/pull/3057)
- Fixed bug changing master node configuration [#3062](https://github.com/wazuh/wazuh-kibana-app/pull/3062)
- Fixed wrong variable declaration for macOS agents [#3066](https://github.com/wazuh/wazuh-kibana-app/pull/3066)
- Fixed some errors in the Events table, action buttons style, and URLs disappeared [#3086](https://github.com/wazuh/wazuh-kibana-app/pull/3086)
- Fixed Rollback of invalid rule configuration file [#3084](https://github.com/wazuh/wazuh-kibana-app/pull/3084)

## Wazuh v4.1.2 - Kibana 7.10.0 , 7.10.2 - Revision 4103

- Add `run_as` setting to example host configuration in Add new API view [#3021](https://github.com/wazuh/wazuh-kibana-app/pull/3021)
- Refactor of some prompts [#3015](https://github.com/wazuh/wazuh-kibana-app/pull/3015)

### Fixed

- Fix SCA policy detail showing name and check results about another policy [#3007](https://github.com/wazuh/wazuh-kibana-app/pull/3007)
- Fixed that alerts table is empty when switching pinned agents [#3008](https://github.com/wazuh/wazuh-kibana-app/pull/3008)
- Creating a role mapping before the existing ones are loaded, the page bursts [#3013](https://github.com/wazuh/wazuh-kibana-app/pull/3013)
- Fix pagination in SCA checks table when expand some row [#3018](https://github.com/wazuh/wazuh-kibana-app/pull/3018)
- Fix manager is shown in suggestions in Agents section [#3025](https://github.com/wazuh/wazuh-kibana-app/pull/3025)
- Fix disabled loading on inventory when request fail [#3026](https://github.com/wazuh/wazuh-kibana-app/pull/3026)
- Fix restarting selected cluster instead of all of them [#3032](https://github.com/wazuh/wazuh-kibana-app/pull/3032)
- Fix pinned agents don't trigger a new filtered query [#3035](https://github.com/wazuh/wazuh-kibana-app/pull/3035)
- Overlay Wazuh menu when Kibana menu is opened or docked [#3038](https://github.com/wazuh/wazuh-kibana-app/pull/3038)
- Fix visualizations in PDF Reports with Dark mode [#2983](https://github.com/wazuh/wazuh-kibana-app/pull/2983)

## Wazuh v4.1.1 - Kibana 7.10.0 , 7.10.2 - Revision 4102

### Added

- Prompt to show the unsupported module for the selected agent [#2959](https://github.com/wazuh/wazuh-kibana-app/pull/2959)
- Added a X-Frame-Options header to the backend responses [#2977](https://github.com/wazuh/wazuh-kibana-app/pull/2977)

### Changed

- Added toast with refresh button when new fields are loaded [#2974](https://github.com/wazuh/wazuh-kibana-app/pull/2974)
- Migrated manager and cluster files endpoints and their corresponding RBAC [#2984](https://github.com/wazuh/wazuh-kibana-app/pull/2984)

### Fixed

- Fix login error when AWS Elasticsearch and ODFE is used [#2710](https://github.com/wazuh/wazuh-kibana-app/issues/2710)
- An error message is displayed when changing a group's configuration although the user has the right permissions [#2955](https://github.com/wazuh/wazuh-kibana-app/pull/2955)
- Fix Security events table is empty when switching the pinned agents [#2956](https://github.com/wazuh/wazuh-kibana-app/pull/2956)
- Fix disabled switch visual edit button when json content is empty [#2957](https://github.com/wazuh/wazuh-kibana-app/issues/2957)
- Fixed main and `More` menus for unsupported agents [#2959](https://github.com/wazuh/wazuh-kibana-app/pull/2959)
- Fixed forcing a non numeric filter value in a number type field [#2961](https://github.com/wazuh/wazuh-kibana-app/pull/2961)
- Fixed wrong number of alerts in Security Events [#2964](https://github.com/wazuh/wazuh-kibana-app/pull/2964)
- Fixed search with strange characters of agent in Management groups [#2970](https://github.com/wazuh/wazuh-kibana-app/pull/2970)
- Fix the statusCode error message [#2971](https://github.com/wazuh/wazuh-kibana-app/pull/2971)
- Fix the SCA policy stats didn't refresh [#2973](https://github.com/wazuh/wazuh-kibana-app/pull/2973)
- Fixed loading of AWS index fields even when no AWS alerts were found [#2974](https://github.com/wazuh/wazuh-kibana-app/pull/2974)
- Fix some date fields format in FIM and SCA modules [#2975](https://github.com/wazuh/wazuh-kibana-app/pull/2975)
- Fix a non-stop error in Manage agents when the user has no permissions [#2976](https://github.com/wazuh/wazuh-kibana-app/pull/2976)
- Can't edit empty rules and decoders files that already exist in the manager [#2978](https://github.com/wazuh/wazuh-kibana-app/pull/2978)
- Support for alerts index pattern with different ID and name [#2979](https://github.com/wazuh/wazuh-kibana-app/pull/2979)
- Fix the unpin agent in the selection modal [#2980](https://github.com/wazuh/wazuh-kibana-app/pull/2980)
- Fix properly logout of Wazuh API when logging out of the application (only for OpenDistro) [#2789](https://github.com/wazuh/wazuh-kibana-app/issues/2789)
- Fixed missing `&&` from macOS agent deployment command [#2989](https://github.com/wazuh/wazuh-kibana-app/issues/2989)
- Fix prompt permissions on Framework of Mitre and Inventory of Integrity monitoring. [#2967](https://github.com/wazuh/wazuh-kibana-app/issues/2967)
- Fix properly logout of Wazuh API when logging out of the application support x-pack [#2789](https://github.com/wazuh/wazuh-kibana-app/issues/2789)

## Wazuh v4.1.0 - Kibana 7.10.0 , 7.10.2 - Revision 4101

### Added

- Check the max buckets by default in healthcheck and increase them [#2901](https://github.com/wazuh/wazuh-kibana-app/pull/2901)
- Added a prompt wraning in role mapping if run_as is false or he is not allowed to use it by API [#2876](https://github.com/wazuh/wazuh-kibana-app/pull/2876)

### Changed

- Support new fields of Windows Registry at FIM inventory panel [#2679](https://github.com/wazuh/wazuh-kibana-app/issues/2679)
- Added on FIM Inventory Windows Registry registry_key and registry_value items from syscheck [#2908](https://github.com/wazuh/wazuh-kibana-app/issues/2908)
- Uncheck agents after an action in agents groups management [#2907](https://github.com/wazuh/wazuh-kibana-app/pull/2907)
- Unsave rule files when edit or create a rule with invalid content [#2944](https://github.com/wazuh/wazuh-kibana-app/pull/2944)
- Added vulnerabilities module for macos agents [#2969](https://github.com/wazuh/wazuh-kibana-app/pull/2969)

### Fixed

- Fix server error Invalid token specified: Cannot read property 'replace' of undefined [#2899](https://github.com/wazuh/wazuh-kibana-app/issues/2899)
- Fix show empty files rules and decoders: [#2923](https://github.com/wazuh/wazuh-kibana-app/issues/2923)
- Fixed wrong hover texts in CDB lists actions [#2929](https://github.com/wazuh/wazuh-kibana-app/pull/2929)
- Fixed access to forbidden agents information when exporting agents listt [2918](https://github.com/wazuh/wazuh-kibana-app/pull/2918)
- Fix the decoder detail view is not displayed [#2888](https://github.com/wazuh/wazuh-kibana-app/issues/2888)
- Fix the complex search using the Wazuh API query filter in search bars [#2930](https://github.com/wazuh/wazuh-kibana-app/issues/2930)
- Fixed validation to check userPermissions are not ready yet [#2931](https://github.com/wazuh/wazuh-kibana-app/issues/2931)
- Fixed clear visualizations manager list when switching tabs. Fixes PDF reports filters [#2932](https://github.com/wazuh/wazuh-kibana-app/pull/2932)
- Fix Strange box shadow in Export popup panel in Managment > Groups [#2886](https://github.com/wazuh/wazuh-kibana-app/issues/2886)
- Fixed wrong command on alert when data folder does not exist [#2938](https://github.com/wazuh/wazuh-kibana-app/pull/2938)
- Fix agents table OS field sorting: Changes agents table field `os_name` to `os.name,os.version` to make it sortable. [#2939](https://github.com/wazuh/wazuh-kibana-app/pull/2939)
- Fixed diff parsed datetime between agent detail and agents table [#2940](https://github.com/wazuh/wazuh-kibana-app/pull/2940)
- Allow access to Agents section with agent:group action permission [#2933](https://github.com/wazuh/wazuh-kibana-app/issues/2933)
- Fixed filters does not work on modals with search bar [#2935](https://github.com/wazuh/wazuh-kibana-app/pull/2935)
- Fix wrong package name in deploy new agent [#2942](https://github.com/wazuh/wazuh-kibana-app/issues/2942)
- Fixed number agents not show on pie onMouseEvent [#2890](https://github.com/wazuh/wazuh-kibana-app/issues/2890)
- Fixed off Kibana Query Language in search bar of Controls/Inventory modules. [#2945](https://github.com/wazuh/wazuh-kibana-app/pull/2945)
- Fixed number of agents do not show on the pie chart tooltip in agents preview [#2890](https://github.com/wazuh/wazuh-kibana-app/issues/2890)

## Wazuh v4.0.4 - Kibana 7.10.0 , 7.10.2 - Revision 4017

### Added
- Adapt the app to the new Kibana platform [#2475](https://github.com/wazuh/wazuh-kibana-app/issues/2475)
- Wazuh data directory moved from `optimize` to `data` Kibana directory [#2591](https://github.com/wazuh/wazuh-kibana-app/issues/2591)
- Show the wui_rules belong to wazuh-wui API user [#2702](https://github.com/wazuh/wazuh-kibana-app/issues/2702)

### Fixed

- Fixed Wazuh menu and agent menu for Solaris agents [#2773](https://github.com/wazuh/wazuh-kibana-app/issues/2773) [#2725](https://github.com/wazuh/wazuh-kibana-app/issues/2725)
- Fixed wrong shards and replicas for statistics indices and also fixed wrong prefix for monitoring indices [#2732](https://github.com/wazuh/wazuh-kibana-app/issues/2732)
- Report's creation dates set to 1970-01-01T00:00:00.000Z [#2772](https://github.com/wazuh/wazuh-kibana-app/issues/2772)
- Fixed bug for missing commands in ubuntu/debian and centos [#2786](https://github.com/wazuh/wazuh-kibana-app/issues/2786)
- Fixed bug that show an hour before in /security-events/dashboard [#2785](https://github.com/wazuh/wazuh-kibana-app/issues/2785) 
- Fixed permissions to access agents [#2838](https://github.com/wazuh/wazuh-kibana-app/issues/2838)
- Fix searching in groups [#2825](https://github.com/wazuh/wazuh-kibana-app/issues/2825)
- Fix the pagination in SCA ckecks table [#2815](https://github.com/wazuh/wazuh-kibana-app/issues/2815)
- Fix the SCA table with a wrong behaviour using the refresh button [#2854](https://github.com/wazuh/wazuh-kibana-app/issues/2854)
- Fix sca permissions for agents views and dashboards [#2862](https://github.com/wazuh/wazuh-kibana-app/issues/2862)
- Solaris should not show vulnerabilities module [#2829](https://github.com/wazuh/wazuh-kibana-app/issues/2829)
- Fix the settings of statistics indices creation [#2858](https://github.com/wazuh/wazuh-kibana-app/issues/2858)
- Update agents' info in Management Status after changing cluster node selected [#2828](https://github.com/wazuh/wazuh-kibana-app/issues/2828)
- Fix error when applying filter in rules from events [#2877](https://github.com/wazuh/wazuh-kibana-app/issues/2877)

### Changed

- Replaced `wazuh` Wazuh API user by `wazuh-wui` in the default configuration [#2852](https://github.com/wazuh/wazuh-kibana-app/issues/2852)
- Add agent id to the reports name in Agent Inventory and Modules [#2817](https://github.com/wazuh/wazuh-kibana-app/issues/2817)

### Adapt for Kibana 7.10.0

- Fixed filter pinned crash returning from agents [#2864](https://github.com/wazuh/wazuh-kibana-app/issues/2864)
- Fixed style in sca and regulatory compliance tables and in wz menu [#2861](https://github.com/wazuh/wazuh-kibana-app/issues/2861)
- Fix body-payload of Sample Alerts POST endpoint [#2857](https://github.com/wazuh/wazuh-kibana-app/issues/2857)
- Fixed bug in the table on Agents->Table-> Actions->Config icon [#2853](https://github.com/wazuh/wazuh-kibana-app/issues/2853)
- Fixed tooltip in the icon of view decoder file [#2850](https://github.com/wazuh/wazuh-kibana-app/issues/2850)
- Fixed bug with agent filter when it is pinned [#2846](https://github.com/wazuh/wazuh-kibana-app/issues/2846)
- Fix discovery navigation [#2845](https://github.com/wazuh/wazuh-kibana-app/issues/2845)
- Search file editor gone [#2843](https://github.com/wazuh/wazuh-kibana-app/issues/2843)
- Fix Agent Search Bar - Regex Query Interpreter [#2834](https://github.com/wazuh/wazuh-kibana-app/issues/2834)
- Fixed accordion style breaking [#2833](https://github.com/wazuh/wazuh-kibana-app/issues/2833)
- Fix metrics are not updated after a bad request in search input [#2830](https://github.com/wazuh/wazuh-kibana-app/issues/2830)
- Fix mitre framework tab crash [#2821](https://github.com/wazuh/wazuh-kibana-app/issues/2821)
- Changed ping request to default request. Added delay and while to che… [#2820](https://github.com/wazuh/wazuh-kibana-app/issues/2820)
- Removed kibana alert for security [#2806](https://github.com/wazuh/wazuh-kibana-app/issues/2806)

## Wazuh v4.0.4 - Kibana 7.10.0 , 7.10.2 - Revision 4016

### Added

- Modified agent registration adding groups and architecture [#2666](https://github.com/wazuh/wazuh-kibana-app/issues/2666) [#2652](https://github.com/wazuh/wazuh-kibana-app/issues/2652)
- Each user can only view their own reports [#2686](https://github.com/wazuh/wazuh-kibana-app/issues/2686)

### Fixed

- Create index pattern even if there aren´t available indices [#2620](https://github.com/wazuh/wazuh-kibana-app/issues/2620)
- Top bar overlayed over expanded visualizations [#2667](https://github.com/wazuh/wazuh-kibana-app/issues/2667)
- Empty inventory data in Solaris agents [#2680](https://github.com/wazuh/wazuh-kibana-app/pull/2680)
- Wrong parameters in the dev-tools autocomplete section [#2675](https://github.com/wazuh/wazuh-kibana-app/issues/2675)
- Wrong permissions on edit CDB list [#2665](https://github.com/wazuh/wazuh-kibana-app/pull/2665)
- fix(frontend): add the metafields when refreshing the index pattern [#2681](https://github.com/wazuh/wazuh-kibana-app/pull/2681)
- Error toast is showing about Elasticsearch users for environments without security [#2713](https://github.com/wazuh/wazuh-kibana-app/issues/2713)
- Error about Handler.error in Role Mapping fixed [#2702](https://github.com/wazuh/wazuh-kibana-app/issues/2702)
- Fixed message in reserved users actions [#2702](https://github.com/wazuh/wazuh-kibana-app/issues/2702)
- Error 500 on Export formatted CDB list [#2692](https://github.com/wazuh/wazuh-kibana-app/pull/2692)
- Wui rules label should have only one tooltip [#2723](https://github.com/wazuh/wazuh-kibana-app/issues/2723)
- Move upper the Wazuh item in the Kibana menu and default index pattern [#2867](https://github.com/wazuh/wazuh-kibana-app/pull/2867)


## Wazuh v4.0.4 - Kibana v7.9.1, v7.9.3 - Revision 4015

### Added

- Support for Wazuh v4.0.4

## Wazuh v4.0.3 - Kibana v7.9.1, v7.9.2, v7.9.3 - Revision 4014

### Added

- Improved management of index-pattern fields [#2630](https://github.com/wazuh/wazuh-kibana-app/issues/2630)

### Fixed

- fix(fronted): fixed the check of API and APP version in health check [#2655](https://github.com/wazuh/wazuh-kibana-app/pull/2655)
- Replace user by username key in the monitoring logic [#2654](https://github.com/wazuh/wazuh-kibana-app/pull/2654)
- Security alerts and reporting issues when using private tenants [#2639](https://github.com/wazuh/wazuh-kibana-app/issues/2639)
- Manager restart in rule editor does not work with Wazuh cluster enabled [#2640](https://github.com/wazuh/wazuh-kibana-app/issues/2640)
- fix(frontend): Empty inventory data in Solaris agents [#2680](https://github.com/wazuh/wazuh-kibana-app/pull/2680)

## Wazuh v4.0.3 - Kibana v7.9.1, v7.9.2, v7.9.3 - Revision 4013

### Added

- Support for Wazuh v4.0.3.

## Wazuh v4.0.2 - Kibana v7.9.1, v7.9.3 - Revision 4012

### Added

- Sample data indices name should take index pattern in use [#2593](https://github.com/wazuh/wazuh-kibana-app/issues/2593) 
- Added start option to macos Agents [#2653](https://github.com/wazuh/wazuh-kibana-app/pull/2653)

### Changed

- Statistics settings do not allow to configure primary shards and replicas [#2627](https://github.com/wazuh/wazuh-kibana-app/issues/2627)

## Wazuh v4.0.2 - Kibana v7.9.1, v7.9.3 - Revision 4011

### Added

- Support for Wazuh v4.0.2.

### Fixed

- The index pattern title is overwritten with its id after refreshing its fields [#2577](https://github.com/wazuh/wazuh-kibana-app/issues/2577)
- [RBAC] Issues detected when using RBAC [#2579](https://github.com/wazuh/wazuh-kibana-app/issues/2579)

## Wazuh v4.0.1 - Kibana v7.9.1, v7.9.3 - Revision 4010

### Changed

- Alerts summary table for PDF reports on all modules [#2632](https://github.com/wazuh/wazuh-kibana-app/issues/2632)
- [4.0-7.9] Run as with no wazuh-wui API user [#2576](https://github.com/wazuh/wazuh-kibana-app/issues/2576)
- Deploy a new agent interface as default interface [#2564](https://github.com/wazuh/wazuh-kibana-app/issues/2564)
- Problem in the visualization of new reserved resources of the Wazuh API [#2643](https://github.com/wazuh/wazuh-kibana-app/issues/2643)

### Fixed

- Restore the tables in the agents' reports [#2628](https://github.com/wazuh/wazuh-kibana-app/issues/2628)
- [RBAC] Issues detected when using RBAC [#2579](https://github.com/wazuh/wazuh-kibana-app/issues/2579)
- Changes done via a worker's API are overwritten [#2626](https://github.com/wazuh/wazuh-kibana-app/issues/2626)

### Fixed

- [BUGFIX] Default user field for current platform [#2633](https://github.com/wazuh/wazuh-kibana-app/pull/2633)

## Wazuh v4.0.1 - Kibana v7.9.1, v7.9.3 - Revision 4009

### Changed

- Hide empty columns of the processes table of the MacOS agents [#2570](https://github.com/wazuh/wazuh-kibana-app/pull/2570)
- Missing step in "Deploy a new agent" view [#2623](https://github.com/wazuh/wazuh-kibana-app/issues/2623)
- Implement wazuh users' CRUD [#2598](https://github.com/wazuh/wazuh-kibana-app/pull/2598)

### Fixed

- Inconsistent data in sample data alerts [#2618](https://github.com/wazuh/wazuh-kibana-app/pull/2618)

## Wazuh v4.0.1 - Kibana v7.9.1, v7.9.3 - Revision 4008

### Fixed

- Icons not align to the right in Modules > Events [#2607](https://github.com/wazuh/wazuh-kibana-app/pull/2607)
- Statistics visualizations do not show data [#2602](https://github.com/wazuh/wazuh-kibana-app/pull/2602)
- Error on loading css files [#2599](https://github.com/wazuh/wazuh-kibana-app/pull/2599)
- Fixed search filter in search bar in Module/SCA wasn't working [#2601](https://github.com/wazuh/wazuh-kibana-app/pull/2601)

## Wazuh v4.0.0 - Kibana v7.9.1, v7.9.2, v7.9.3 - Revision 4007

### Fixed

- updated macOS package URL [#2596](https://github.com/wazuh/wazuh-kibana-app/pull/2596)
- Revert "[4.0-7.9] [BUGFIX] Removed unnecessary function call" [#2597](https://github.com/wazuh/wazuh-kibana-app/pull/2597)

## Wazuh v4.0.0 - Kibana v7.9.1, v7.9.2, v7.9.3 - Revision 4006

### Fixed

- Undefined field in event view [#2588](https://github.com/wazuh/wazuh-kibana-app/issues/2588)
- Several calls to the same stats request (esAlerts) [#2586](https://github.com/wazuh/wazuh-kibana-app/issues/2586)
- The filter options popup doesn't open on click once the filter is pinned [#2581](https://github.com/wazuh/wazuh-kibana-app/issues/2581)
- The formatedFields are missing from the index-pattern of wazuh-alerts-* [#2574](https://github.com/wazuh/wazuh-kibana-app/issues/2574)


## Wazuh v4.0.0 - Kibana v7.9.3 - Revision 4005

### Added

- Support for Kibana v7.9.3

## Wazuh v4.0.0 - Kibana v7.9.1, v7.9.2 - Revision 4002

### Added

- Support for Wazuh v4.0.0.
- Support for Kibana v7.9.1 and 7.9.2.
- Support for Open Distro 1.10.1.
- Added a RBAC security layer integrated with Open Distro and X-Pack.
- Added remoted and analysisd statistics.
- Expand supported deployment variables.
- Added new configuration view settings for GCP integration.
- Added logic to change the `metafields` configuration of Kibana [#2524](https://github.com/wazuh/wazuh-kibana-app/issues/2524)

### Changed

- Migrated the default index-pattern to `wazuh-alerts-*`.
- Removed the `known-fields` functionality.
- Security Events dashboard redesinged.
- Redesigned the app settings configuration with categories.
- Moved the wazuh-registry file to Kibana optimize folder.

### Fixed

- Format options in `wazuh-alerts` index-pattern are not overwritten now.
- Prevent blank page in detaill agent view.
- Navigable agents name in Events.
- Index pattern is not being refreshed.
- Reporting fails when agent is pinned and compliance controls are visited.
- Reload rule detail doesn't work properly with the related rules.
- Fix search bar filter in Manage agent of group [#2541](https://github.com/wazuh/wazuh-kibana-app/pull/2541)

## Wazuh v3.13.2 - Kibana v7.9.1 - Revision 887

### Added

- Support for Wazuh v3.13.2

## Wazuh v3.13.2 - Kibana v7.8.0 - Revision 887
### Added

- Support for Wazuh v3.13.2

## Wazuh v3.13.1 - Kibana v7.9.1 - Revision 886

### Added

- Support for Kibana v7.9.1

## Wazuh v3.13.1 - Kibana v7.9.0 - Revision 885

### Added

- Support for Kibana v7.9.0


## Wazuh v3.13.1 - Kibana v7.8.1 - Revision 884

### Added

- Support for Kibana v7.8.1


## Wazuh v3.13.1 - Kibana v7.8.0 - Revision 883

### Added

- Support for Wazuh v3.13.1


## Wazuh v3.13.0 - Kibana v7.8.0 - Revision 881

### Added

- Support for Kibana v7.8.0


## Wazuh v3.13.0 - Kibana v7.7.0, v7.7.1 - Revision 880

### Added

- Support for Wazuh v3.13.0
- Support for Kibana v7.7.1
- Support for Open Distro 1.8
- New navigation experience with a global menu [#1965](https://github.com/wazuh/wazuh-kibana-app/issues/1965)
- Added a Breadcrumb in Kibana top nav [#2161](https://github.com/wazuh/wazuh-kibana-app/issues/2161)
- Added a new Agents Summary Screen [#1963](https://github.com/wazuh/wazuh-kibana-app/issues/1963)
- Added a new feature to add sample data to dashboards [#2115](https://github.com/wazuh/wazuh-kibana-app/issues/2115)
- Added MITRE integration [#1877](https://github.com/wazuh/wazuh-kibana-app/issues/1877)
- Added Google Cloud Platform integration [#1873](https://github.com/wazuh/wazuh-kibana-app/issues/1873)
- Added TSC integration [#2204](https://github.com/wazuh/wazuh-kibana-app/pull/2204)
- Added a new Integrity monitoring state view for agent [#2153](https://github.com/wazuh/wazuh-kibana-app/issues/2153)
- Added a new Integrity monitoring files detail view [#2156](https://github.com/wazuh/wazuh-kibana-app/issues/2156)
- Added a new component to explore Compliance requirements [#2156](https://github.com/wazuh/wazuh-kibana-app/issues/2261)

### Changed

- Code migration to React.js
- Global review of styles
- Unified Overview and Agent dashboards into new Modules [#2110](https://github.com/wazuh/wazuh-kibana-app/issues/2110)
- Changed Vulnerabilities dashboard visualizations [#2262](https://github.com/wazuh/wazuh-kibana-app/issues/2262)

### Fixed

- Open Distro tenants have been fixed and are functional now [#1890](https://github.com/wazuh/wazuh-kibana-app/issues/1890).
- Improved navigation performance [#2200](https://github.com/wazuh/wazuh-kibana-app/issues/2200).
- Avoid creating the wazuh-monitoring index pattern if it is disabled [#2100](https://github.com/wazuh/wazuh-kibana-app/issues/2100)
- SCA checks without compliance field can't be expanded [#2264](https://github.com/wazuh/wazuh-kibana-app/issues/2264)


## Wazuh v3.12.3 - Kibana v7.7.1 - Revision 876

### Added

- Support for Kibana v7.7.1


## Wazuh v3.12.3 - Kibana v7.7.0 - Revision 875

### Added

- Support for Kibana v7.7.0


## Wazuh v3.12.3 - Kibana v6.8.8, v7.6.1, v7.6.2 - Revision 874

### Added

- Support for Wazuh v3.12.3


## Wazuh v3.12.2 - Kibana v6.8.8, v7.6.1, v7.6.2 - Revision 873

### Added

- Support for Wazuh v3.12.2


## Wazuh v3.12.1 - Kibana v6.8.8, v7.6.1, v7.6.2 - Revision 872

### Added

- Support Wazuh 3.12.1
- Added new FIM settings on configuration on demand. [#2147](https://github.com/wazuh/wazuh-kibana-app/issues/2147)

### Changed

- Updated agent's variable names in deployment guides. [#2169](https://github.com/wazuh/wazuh-kibana-app/pull/2169)

### Fixed

- Pagination is now shown in table-type visualizations. [#2180](https://github.com/wazuh/wazuh-kibana-app/issues/2180)


## Wazuh v3.12.0 - Kibana v6.8.8, v7.6.2 - Revision 871

### Added

- Support for Kibana v6.8.8 and v7.6.2

## Wazuh v3.12.0 - Kibana v6.8.7, v7.4.2, v7.6.1 - Revision 870

### Added

- Support for Wazuh v3.12.0
- Added a new setting to hide manager alerts from dashboards. [#2102](https://github.com/wazuh/wazuh-kibana-app/pull/2102)
- Added a new setting to be able to change API from the top menu. [#2143](https://github.com/wazuh/wazuh-kibana-app/issues/2143)
- Added a new setting to enable/disable the known fields health check [#2037](https://github.com/wazuh/wazuh-kibana-app/pull/2037)
- Added suport for PCI 11.2.1 and 11.2.3 rules. [#2062](https://github.com/wazuh/wazuh-kibana-app/pull/2062)

### Changed

- Restructuring of the optimize/wazuh directory. Now the Wazuh configuration file (wazuh.yml) is placed on /usr/share/kibana/optimize/wazuh/config. [#2116](https://github.com/wazuh/wazuh-kibana-app/pull/2116)
- Improve performance of Dasboards reports generation. [1802344](https://github.com/wazuh/wazuh-kibana-app/commit/18023447c6279d385df84d7f4a5663ed2167fdb5)

### Fixed

- Discover time range selector is now displayed on the Cluster section. [08901df](https://github.com/wazuh/wazuh-kibana-app/commit/08901dfcbe509f17e4fab26877c8b7dae8a66bff)
- Added the win_auth_failure rule group to Authentication failure metrics. [#2099](https://github.com/wazuh/wazuh-kibana-app/pull/2099)
- Negative values in Syscheck attributes now have their correct value in reports. [7c3e84e](https://github.com/wazuh/wazuh-kibana-app/commit/7c3e84ec8f00760b4f650cfc00a885d868123f99)


## Wazuh v3.11.4 - Kibana v7.6.1 - Revision 858

### Added

- Support for Kibana v7.6.1


## Wazuh v3.11.4 - Kibana v6.8.6, v7.4.2, v7.6.0 - Revision 857

### Added

- Support for Wazuh v3.11.4


## Wazuh v3.11.3 - Kibana v7.6.0 - Revision 856

### Added

- Support for Kibana v7.6.0


## Wazuh v3.11.3 - Kibana v7.4.2 - Revision 855

### Added

- Support for Kibana v7.4.2

## Wazuh v3.11.3 - Kibana v7.5.2 - Revision 854

### Added

- Support for Wazuh v3.11.3

### Fixed

- Windows Updates table is now displayed in the Inventory Data report [#2028](https://github.com/wazuh/wazuh-kibana-app/pull/2028)


## Wazuh v3.11.2 - Kibana v7.5.2 - Revision 853

### Added

- Support for Kibana v7.5.2


## Wazuh v3.11.2 - Kibana v6.8.6, v7.3.2, v7.5.1 - Revision 852

### Added

- Support for Wazuh v3.11.2

### Changed

- Increased list filesize limit for the CDB-list [#1993](https://github.com/wazuh/wazuh-kibana-app/pull/1993)

### Fixed

- The xml validator now correctly handles the `--` string within comments [#1980](https://github.com/wazuh/wazuh-kibana-app/pull/1980)
- The AWS map visualization wasn't been loaded until the user interacts with it [dd31bd7](https://github.com/wazuh/wazuh-kibana-app/commit/dd31bd7a155354bc50fe0af22fca878607c8936a)


## Wazuh v3.11.1 - Kibana v6.8.6, v7.3.2, v7.5.1 - Revision 581

### Added
- Support for Wazuh v3.11.1.


## Wazuh v3.11.0 - Kibana v6.8.6, v7.3.2, v7.5.1 - Revision 580

### Added

- Support for Wazuh v3.11.0.
- Support for Kibana v7.5.1.
- The API credentials configuration has been moved from the .wazuh index to a wazuh.yml configuration file. Now the configuration of the API hosts is done from the file and not from the application. [#1465](https://github.com/wazuh/wazuh-kibana-app/issues/1465) [#1771](https://github.com/wazuh/wazuh-kibana-app/issues/1771).
- Upload ruleset files using a "drag and drop" component [#1770](https://github.com/wazuh/wazuh-kibana-app/issues/1770)
- Add logs for the reporting module [#1622](https://github.com/wazuh/wazuh-kibana-app/issues/1622).
- Extended the "Add new agent" guide [#1767](https://github.com/wazuh/wazuh-kibana-app/issues/1767).
- Add new table for windows hotfixes [#1932](https://github.com/wazuh/wazuh-kibana-app/pull/1932)

### Changed

- Removed Discover from top menu [#1699](https://github.com/wazuh/wazuh-kibana-app/issues/1699).
- Hide index pattern selector in case that only one exists [#1799](https://github.com/wazuh/wazuh-kibana-app/issues/1799).
- Remove visualizations legend [#1936](https://github.com/wazuh/wazuh-kibana-app/pull/1936)
- Normalize the field whodata in the group reporting [#1921](https://github.com/wazuh/wazuh-kibana-app/pull/1921)
- A message in the configuration view is ambiguous [#1870](https://github.com/wazuh/wazuh-kibana-app/issues/1870)
- Refactor syscheck table [#1941](https://github.com/wazuh/wazuh-kibana-app/pull/1941)

### Fixed

- Empty files now throws an error [#1806](https://github.com/wazuh/wazuh-kibana-app/issues/1806).
- Arguments for wazuh api requests are now validated [#1815](https://github.com/wazuh/wazuh-kibana-app/issues/1815).
- Fixed the way to check admin mode [#1838](https://github.com/wazuh/wazuh-kibana-app/issues/1838).
- Fixed error exporting as CSV the files into a group [#1833](https://github.com/wazuh/wazuh-kibana-app/issues/1833).
- Fixed XML validator false error for `<` [1882](https://github.com/wazuh/wazuh-kibana-app/issues/1882)
- Fixed "New file" editor doesn't allow saving twice [#1896](https://github.com/wazuh/wazuh-kibana-app/issues/1896)
- Fixed decoders files [#1929](https://github.com/wazuh/wazuh-kibana-app/pull/1929)
- Fixed registration guide [#1926](https://github.com/wazuh/wazuh-kibana-app/pull/1926)
- Fixed infinite load on Ciscat views [#1920](https://github.com/wazuh/wazuh-kibana-app/pull/1920), [#1916](https://github.com/wazuh/wazuh-kibana-app/pull/1916)
- Fixed missing fields in the Visualizations [#1913](https://github.com/wazuh/wazuh-kibana-app/pull/1913)
- Fixed Amazon S3 status is wrong in configuration section [#1864](https://github.com/wazuh/wazuh-kibana-app/issues/1864)
- Fixed hidden overflow in the fim configuration [#1887](https://github.com/wazuh/wazuh-kibana-app/pull/1887)
- Fixed Logo source fail after adding server.basePath [#1871](https://github.com/wazuh/wazuh-kibana-app/issues/1871)
- Fixed the documentation broken links [#1853](https://github.com/wazuh/wazuh-kibana-app/pull/1853)

## Wazuh v3.10.2 - Kibana v7.5.1 - Revision 556

### Added

- Support for Kibana v7.5.1


## Wazuh v3.10.2 - Kibana v7.5.0 - Revision 555

### Added

- Support for Kibana v7.5.0


## Wazuh v3.10.2 - Kibana v7.4.2 - Revision 549

### Added

- Support for Kibana v7.4.2


## Wazuh v3.10.2 - Kibana v7.4.1 - Revision 548

### Added

- Support for Kibana v7.4.1


## Wazuh v3.10.2 - Kibana v7.4.0 - Revision 547

### Added

- Support for Kibana v7.4.0
- Support for Wazuh v3.10.2.


## Wazuh v3.10.2 - Kibana v7.3.2 - Revision 546

### Added

- Support for Wazuh v3.10.2.


## Wazuh v3.10.1 - Kibana v7.3.2 - Revision 545

### Added

- Support for Wazuh v3.10.1.


## Wazuh v3.10.0 - Kibana v7.3.2 - Revision 543

### Added

- Support for Wazuh v3.10.0.
- Added an interactive guide for registering agents, things are now easier for the user, guiding it through the steps needed ending in a _copy & paste_ snippet for deploying his agent [#1468](https://github.com/wazuh/wazuh-kibana-app/issues/1468).
- Added new dashboards for the recently added regulatory compliance groups into the Wazuh core. They are HIPAA and NIST-800-53 [#1468](https://github.com/wazuh/wazuh-kibana-app/issues/1448), [#1638]( https://github.com/wazuh/wazuh-kibana-app/issues/1638).
- Make the app work under a custom Kibana space [#1234](https://github.com/wazuh/wazuh-kibana-app/issues/1234), [#1450](https://github.com/wazuh/wazuh-kibana-app/issues/1450).
- Added the ability to manage the app as a native plugin when using Kibana spaces, now you can safely hide/show the app depending on the selected space [#1601](https://github.com/wazuh/wazuh-kibana-app/issues/1601).
- Adapt the app the for Kibana dark mode [#1562](https://github.com/wazuh/wazuh-kibana-app/issues/1562).
- Added an alerts summary in _Overview > FIM_ panel [#1527](https://github.com/wazuh/wazuh-kibana-app/issues/1527).
- Export all the information of a Wazuh group and its related agents in a PDF document [#1341](https://github.com/wazuh/wazuh-kibana-app/issues/1341).
- Export the configuration of a certain agent as a PDF document. Supports granularity for exporting just certain sections of the configuration [#1340](https://github.com/wazuh/wazuh-kibana-app/issues/1340).


### Changed

- Reduced _Agents preview_ load time using the new API endpoint `/summary/agents` [#1687](https://github.com/wazuh/wazuh-kibana-app/pull/1687).
- Replaced most of the _md-nav-bar_ Angular.js components with React components using EUI [#1705](https://github.com/wazuh/wazuh-kibana-app/pull/1705).
- Replaced the requirements slider component with a new styled component [#1708](https://github.com/wazuh/wazuh-kibana-app/pull/1708).
- Soft deprecated the _.wazuh-version_ internal index, now the app dumps its content if applicable to a registry file, then the app removes that index. Further versions will hard deprecate this index [#1467](https://github.com/wazuh/wazuh-kibana-app/issues/1467). 
- Visualizations now don't fetch the documents _source_, also, they now use _size: 0_ for fetching [#1663](https://github.com/wazuh/wazuh-kibana-app/issues/1663).
- The app menu is now fixed on top of the view, it's not being hidden on every state change. Also, the Wazuh logo was placed in the top bar of Kibana UI [#1502](https://github.com/wazuh/wazuh-kibana-app/issues/1502).
- Improved _getTimestamp_ method not returning a promise object because it's no longer needed [014bc3a](https://github.com/wazuh/wazuh-kibana-app/commit/014b3aba0d2e9cda0c4d521f5f16faddc434a21e). Also improved main Discover listener for Wazuh not returning a promise object [bd82823](https://github.com/wazuh/wazuh-kibana-app/commit/bd8282391a402b8c567b32739cf914a0135d74bc).
- Replaced _Requirements over time_ visualizations in both PCI DSS and GDPR dashboards [35c539](https://github.com/wazuh/wazuh-kibana-app/commit/35c539eb328b3bded94aa7608f73f9cc51c235a6).
- Do not show a toaster when a visualization field was not known yet, instead, show it just in case the internal refreshing failed [19a2e7](https://github.com/wazuh/wazuh-kibana-app/commit/19a2e71006b38f6a64d3d1eb8a20b02b415d7e07).
- Minor optimizations for server logging [eb8e000](https://github.com/wazuh/wazuh-kibana-app/commit/eb8e00057dfea2dafef56319590ff832042c402d).

### Fixed

- Alerts search bar fixed for Kibana v7.3.1, queries were not being applied as expected [#1686](https://github.com/wazuh/wazuh-kibana-app/issues/1686).
- Hide attributes field from non-Windows agents in the FIM table [#1710](https://github.com/wazuh/wazuh-kibana-app/issues/1710).
- Fixed broken view in Management > Configuration > Amazon S3 > Buckets, some information was missing [#1675](https://github.com/wazuh/wazuh-kibana-app/issues/1675).
- Keep user's filters when switching from Discover to panel [#1685](https://github.com/wazuh/wazuh-kibana-app/issues/1685).
- Reduce load time and amount of data to be fetched in _Management > Cluster monitoring_ section avoiding possible timeouts [#1663](https://github.com/wazuh/wazuh-kibana-app/issues/1663).
- Restored _Remove column_ feature in Discover tabs [#1702](https://github.com/wazuh/wazuh-kibana-app/issues/1702).
- Apps using Kibana v7.3.1 had a bug once the user goes back from _Agent > FIM > Files_ to _Agent > FIM > dashboard_, filters disappear, now it's working properly [#1700](https://github.com/wazuh/wazuh-kibana-app/issues/1700).
- Fixed visual bug in _Management > Cluster monitoring_ and a button position [1e3b748](https://github.com/wazuh/wazuh-kibana-app/commit/1e3b748f11b43b2e7956b830269b6d046d74d12c).
- The app installation date was not being updated properly, now it's fixed [#1692](https://github.com/wazuh/wazuh-kibana-app/issues/1692).
- Fixed _Network interfaces_ table in Inventory section, the table was not paginating [#1474](https://github.com/wazuh/wazuh-kibana-app/issues/1474).
- Fixed APIs passwords are now obfuscated in server responses [adc3152](https://github.com/wazuh/wazuh-kibana-app/pull/1782/commits/adc31525e26b25e4cb62d81cbae70a8430728af5).


## Wazuh v3.9.5 - Kibana v6.8.2 / Kibana v7.2.1 / Kibana v7.3.0 - Revision 531

### Added

- Support for Wazuh v3.9.5

## Wazuh v3.9.4 - Kibana v6.8.1 / Kibana v6.8.2 / Kibana v7.2.0 / Kibana v7.2.1 / Kibana v7.3.0 - Revision 528

### Added

- Support for Wazuh v3.9.4
- Allow filtering by clicking a column in rules/decoders tables [0e2ddd7](https://github.com/wazuh/wazuh-kibana-app/pull/1615/commits/0e2ddd7b73f7f7975d02e97ed86ae8a0966472b4)
- Allow open file in rules table clicking on the file column [1af929d](https://github.com/wazuh/wazuh-kibana-app/pull/1615/commits/1af929d62f450f93c6733868bcb4057e16b7e279)

### Changed

- Improved app performance [#1640](https://github.com/wazuh/wazuh-kibana-app/pull/1640).
- Remove path filter from custom rules and decoders [895792e](https://github.com/wazuh/wazuh-kibana-app/pull/1615/commits/895792e6e6d9401b3293d5e16352b9abef515096)
- Show path column in rules and decoders [6f49816](https://github.com/wazuh/wazuh-kibana-app/pull/1615/commits/6f49816c71b5999d77bf9e3838443627c9be945d)
- Removed SCA overview dashboard [94ebbff](https://github.com/wazuh/wazuh-kibana-app/pull/1615/commits/94ebbff231cbfb6d793130e0b9ea855baa755a1c)
- Disabled last custom column removal [f1ef7de](https://github.com/wazuh/wazuh-kibana-app/pull/1615/commits/f1ef7de1a34bbe53a899596002e8153b95e7dc0e)
- Agents messages across sections unification [8fd7e36](https://github.com/wazuh/wazuh-kibana-app/pull/1615/commits/8fd7e36286fa9dfd03a797499af6ffbaa90b00e1)

### Fixed

- Fix check storeded apis [d6115d6](https://github.com/wazuh/wazuh-kibana-app/pull/1615/commits/d6115d6424c78f0cde2017b432a51b77186dd95a).
- Fix pci-dss console error [297080d](https://github.com/wazuh/wazuh-kibana-app/pull/1615/commits/297080d36efaea8f99b0cafd4c48845dad20495a)
- Fix error in reportingTable [85b7266](https://github.com/wazuh/wazuh-kibana-app/pull/1615/commits/85b72662cb4db44c443ed04f7c31fba57eefccaa)
- Fix filters budgets size [c7ac86a](https://github.com/wazuh/wazuh-kibana-app/pull/1615/commits/c7ac86acb3d5afaf1cf348fab09a2b8c5778a491)
- Fix missing permalink virustotal visualization [1b57529](https://github.com/wazuh/wazuh-kibana-app/pull/1615/commits/1b57529758fccdeb3ac0840e66a8aafbe4757a96)
- Improved wz-table performance [224bd6f](https://github.com/wazuh/wazuh-kibana-app/pull/1615/commits/224bd6f31235c81ba01755c3c1e120c3f86beafd)
- Fix inconsistent data between visualizations and tables in Overview Security Events [b12c600](https://github.com/wazuh/wazuh-kibana-app/pull/1615/commits/b12c600578d80d0715507dec4624a4ebc27ea573)
- Timezone applied in cluster status [a4f620d](https://github.com/wazuh/wazuh-kibana-app/pull/1615/commits/a4f620d398f5834a6d2945af892a462425ca3bec)
- Fixed Overview Security Events report when wazuh.monitoring is disabled [1c26da0](https://github.com/wazuh/wazuh-kibana-app/pull/1615/commits/1c26da05a0b6daf727e15c13b819111aa4e4e913)
- Fixes in APIs management [2143943](https://github.com/wazuh/wazuh-kibana-app/pull/1615/commits/2143943a5049cbb59bb8d6702b5a56cbe0d27a2a)
- Prevent duplicated visualization toast errors [786faf3](https://github.com/wazuh/wazuh-kibana-app/commit/786faf3e62d2cad13f512c0f873b36eca6e9787d)
- Fix not properly updated breadcrumb in ruleset section [9645903](https://github.com/wazuh/wazuh-kibana-app/commit/96459031cd4edbe047970bf0d22d0c099771879f)
- Fix badly dimensioned table in Integrity Monitoring section [9645903](https://github.com/wazuh/wazuh-kibana-app/commit/96459031cd4edbe047970bf0d22d0c099771879f)
- Fix implicit filters can be destroyed [9cf8578](https://github.com/wazuh/wazuh-kibana-app/commit/9cf85786f504f5d67edddeea6cfbf2ab577e799b)
- Windows agent dashboard doesn't show failure logon access. [d38d088](https://github.com/wazuh/wazuh-kibana-app/commit/d38d0881ac8e4294accde83d63108337b74cdd91) 
- Number of agents is not properly updated.  [f7cbbe5](https://github.com/wazuh/wazuh-kibana-app/commit/f7cbbe54394db825827715c3ad4370ac74317108) 
- Missing scrollbar on Firefox file viewer.  [df4e8f9](https://github.com/wazuh/wazuh-kibana-app/commit/df4e8f9305b35e9ee1473bed5f5d452dd3420567) 
- Agent search filter by name, lost when refreshing. [71b5274](https://github.com/wazuh/wazuh-kibana-app/commit/71b5274ccc332d8961a158587152f7badab28a95) 
- Alerts of level 12 cannot be displayed in the Summary table. [ec0e888](https://github.com/wazuh/wazuh-kibana-app/commit/ec0e8885d9f1306523afbc87de01a31f24e36309) 
- Restored query from search bar in visualizations. [439128f](https://github.com/wazuh/wazuh-kibana-app/commit/439128f0a1f65b649a9dcb81ab5804ca20f65763) 
- Fix Kibana filters loop in Firefox. [82f0f32](https://github.com/wazuh/wazuh-kibana-app/commit/82f0f32946d844ce96a28f0185f903e8e05c5589) 

## Wazuh v3.9.3 - Kibana v6.8.1 / v7.1.1 / v7.2.0 - Revision 523

### Added

- Support for Wazuh v3.9.3
- Support for Kibana v7.2.0 [#1556](https://github.com/wazuh/wazuh-kibana-app/pull/1556).

### Changed

- New design and several UI/UX changes [#1525](https://github.com/wazuh/wazuh-kibana-app/pull/1525).
- Improved error checking + syscollector performance [94d0a83](https://github.com/wazuh/wazuh-kibana-app/commit/94d0a83e43aa1d2d84ef6f87cbb76b9aefa085b3).
- Adapt Syscollector for MacOS agents [a4bf7ef](https://github.com/wazuh/wazuh-kibana-app/commit/a4bf7efc693a99b7565b5afcaa372155f15a4db9).
- Show last scan for syscollector [73f2056](https://github.com/wazuh/wazuh-kibana-app/commit/73f2056673bb289d472663397ba7097e49b7b93b).
- Extendend information for syscollector [#1585](https://github.com/wazuh/wazuh-kibana-app/issues/1585).

### Fixed

- Corrected width for agent stats [a998955](https://github.com/wazuh/wazuh-kibana-app/commit/a99895565a8854c55932ec94cffb08e1d0aa3da1).
- Fix height for the menu directive with Dynamic height [427d0f3](https://github.com/wazuh/wazuh-kibana-app/commit/427d0f3e9fa6c34287aa9e8557da99a51e0db40f).
- Fix wazuh-db and clusterd check [cddcef6](https://github.com/wazuh/wazuh-kibana-app/commit/cddcef630c5234dd6f6a495715743dfcfd4e4001).
- Fix AlertsStats when value is "0", it was showing "-" [07a3e10](https://github.com/wazuh/wazuh-kibana-app/commit/07a3e10c7f1e626ba75a55452b6c295d11fd657d).
- Fix syscollector state value [f8d3d0e](https://github.com/wazuh/wazuh-kibana-app/commit/f8d3d0eca44e67e26f79bc574495b1f4c8f751f2).
- Fix time offset for reporting table [2ef500b](https://github.com/wazuh/wazuh-kibana-app/commit/2ef500bb112e68bd4811b8e87ce8581d7c04d20f).
- Fix call to obtain GDPR requirements for specific agent [ccda846](https://github.com/wazuh/wazuh-kibana-app/commit/ccda8464b50be05bc5b3642f25f4972c8a7a2c03).
- Restore "rule.id" as a clickable field in visualizations [#1546](https://github.com/wazuh/wazuh-kibana-app/pull/1546).
- Fix timepicker in cluster monitoring [f7533ce](https://github.com/wazuh/wazuh-kibana-app/pull/1560/commits/f7533cecb6862abfb5c1d2173ec3e70ffc59804a).
- Fix several bugs [#1569](https://github.com/wazuh/wazuh-kibana-app/pull/1569).
- Fully removed "rule.id" as URL field [#1584](https://github.com/wazuh/wazuh-kibana-app/issues/1584).
- Fix filters for dashboards [#1583](https://github.com/wazuh/wazuh-kibana-app/issues/1583).
- Fix missing dependency [#1591](https://github.com/wazuh/wazuh-kibana-app/issues/1591).

## Wazuh v3.9.2 - Kibana v7.1.1 - Revision 510

### Added

- Support for Wazuh v3.9.2

### Changed

- Avoid showing more than one toaster for the same error message [7937003](https://github.com/wazuh/wazuh-kibana-app/commit/793700382798033203091d160773363323e05bb9).
- Restored "Alerts evolution - Top 5 agents" in Overview > Security events [f9305c0](https://github.com/wazuh/wazuh-kibana-app/commit/f9305c0c6acf4a31c41b1cc9684b87f79b27524f).

### Fixed

- Fix missing parameters in Dev Tools request [#1496](https://github.com/wazuh/wazuh-kibana-app/pull/1496).
- Fix "Invalid Date" for Safari and Internet Explorer [#1505](https://github.com/wazuh/wazuh-kibana-app/pull/1505).

## Wazuh v3.9.1 - Kibana v7.1.1 - Revision 509

### Added

- Support for Kibana v7.1.1
- Added overall metrics for Agents > Overview [#1479](https://github.com/wazuh/wazuh-kibana-app/pull/1479).

### Fixed

- Fixed missing dependency for Discover [43f5dd5](https://github.com/wazuh/wazuh-kibana-app/commit/43f5dd5f64065c618ba930b2a4087f0a9e706c0e).
- Fixed visualization for Agents > Overview [#1477](https://github.com/wazuh/wazuh-kibana-app/pull/1477). 
- Fixed SCA policy checks table [#1478](https://github.com/wazuh/wazuh-kibana-app/pull/1478).

## Wazuh v3.9.1 - Kibana v7.1.0 - Revision 508

### Added

- Support for Kibana v7.1.0

## Wazuh v3.9.1 - Kibana v6.8.0 - Revision 444

### Added

- Support for Wazuh v3.9.1
- Support for Kibana v6.8.0

### Fixed

- Fixed background color for some parts of the Discover directive [2dfc763](https://github.com/wazuh/wazuh-kibana-app/commit/2dfc763bfa1093fb419f118c2938f6b348562c69).
- Fixed cut values in non-resizable tables when the value is too large [cc4828f](https://github.com/wazuh/wazuh-kibana-app/commit/cc4828fbf50d4dab3dd4bb430617c1f2b13dac6a).
- Fixed handled but not shown error messages from rule editor [0aa0e17](https://github.com/wazuh/wazuh-kibana-app/commit/0aa0e17ac8678879e5066f8d83fd46f5d8edd86a).
- Minor typos corrected [fe11fb6](https://github.com/wazuh/wazuh-kibana-app/commit/fe11fb67e752368aedc89ec844ddf729eb8ad761).
- Minor fixes in agents configuration [1bc2175](https://github.com/wazuh/wazuh-kibana-app/commit/1bc217590438573e7267687655bb5939b5bb9fde).
- Fix Management > logs viewer scrolling [f458b2e](https://github.com/wazuh/wazuh-kibana-app/commit/f458b2e3294796f9cf00482b4da27984646c6398).

### Changed

- Kibana version shown in settings is now read from our package.json [c103d3e](https://github.com/wazuh/wazuh-kibana-app/commit/c103d3e782136106736c02039d28c4567b255aaa).
- Removed an old header from Settings [0197b8b](https://github.com/wazuh/wazuh-kibana-app/commit/0197b8b1abc195f275c8cd9893df84cd5569527b).
- Improved index pattern validation fields, replaced "full_log" with "rule.id" as part of the minimum required fields [dce0595](https://github.com/wazuh/wazuh-kibana-app/commit/dce059501cbd28f1294fd761da3e015e154747bc).
- Improve dynamic height for configuration editor [c318131](https://github.com/wazuh/wazuh-kibana-app/commit/c318131dfb6b5f01752593f2aa972b98c0655610).
- Add timezone for all dates shown in the app [4b8736f](https://github.com/wazuh/wazuh-kibana-app/commit/4b8736fb4e562c78505daaee042bcd798242c3f5).

## Wazuh v3.9.0 - Kibana v6.7.0 / v6.7.1 / v6.7.2 - Revision 441

### Added

- Support for Wazuh v3.9.0
- Support for Kibana v6.7.0 / v6.7.1 / v6.7.2
- Edit master and worker configuration ([#1215](https://github.com/wazuh/wazuh-kibana-app/pull/1215)).
- Edit local rules, local decoders and CDB lists ([#1212](https://github.com/wazuh/wazuh-kibana-app/pull/1212), [#1204](https://github.com/wazuh/wazuh-kibana-app/pull/1204), [#1196](https://github.com/wazuh/wazuh-kibana-app/pull/1196), [#1233](https://github.com/wazuh/wazuh-kibana-app/pull/1233), [#1304](https://github.com/wazuh/wazuh-kibana-app/pull/1304)).
- View no local rules/decoders XML files ([#1395](https://github.com/wazuh/wazuh-kibana-app/pull/1395))
- Dev Tools additions
  - Added hotkey `[shift] + [enter]` for sending query ([#1170](https://github.com/wazuh/wazuh-kibana-app/pull/1170)).
  - Added `Export JSON` button for the Dev Tools ([#1170](https://github.com/wazuh/wazuh-kibana-app/pull/1170)).
- Added refresh button for agents preview table ([#1169](https://github.com/wazuh/wazuh-kibana-app/pull/1169)).
- Added `configuration assessment` information in "Agent > Policy monitoring" ([#1227](https://github.com/wazuh/wazuh-kibana-app/pull/1227)).
- Added agents `configuration assessment` configuration section in "Agent > Configuration" ([1257](https://github.com/wazuh/wazuh-kibana-app/pull/1257))
- Restart master and worker nodes ([#1222](https://github.com/wazuh/wazuh-kibana-app/pull/1222)).
- Restart agents ([#1229](https://github.com/wazuh/wazuh-kibana-app/pull/1229)).
- Added support for more than one Wazuh monitoring pattern ([#1243](https://github.com/wazuh/wazuh-kibana-app/pull/1243))
- Added customizable interval for Wazuh monitoring indices creation ([#1243](https://github.com/wazuh/wazuh-kibana-app/pull/1243)).
- Expand visualizations ([#1246](https://github.com/wazuh/wazuh-kibana-app/pull/1246)).
- Added a dynamic table columns selector ([#1246](https://github.com/wazuh/wazuh-kibana-app/pull/1246)).
- Added resizable columns by dragging in tables ([d2bf8ee](https://github.com/wazuh/wazuh-kibana-app/commit/d2bf8ee9681ca5d6028325e165854b49214e86a3))
- Added a cron job for fetching missing fields of all valid index patterns, also merging dynamic fields every time an index pattern is refreshed by the app ([#1276](https://github.com/wazuh/wazuh-kibana-app/pull/1276)).
- Added auto-merging dynamic fields for Wazuh monitoring index patterns ([#1300](https://github.com/wazuh/wazuh-kibana-app/pull/1300))
- New server module, it's a job queue so we can add delayed jobs to be run in background, this iteration only accepts delayed Wazuh API calls ([#1283](https://github.com/wazuh/wazuh-kibana-app/pull/1283)).
- Added new way to view logs using a logs viewer ([#1292](https://github.com/wazuh/wazuh-kibana-app/pull/1292))
- Added new directive for registering agents from the UI, including instructions on "how to" ([#1321](https://github.com/wazuh/wazuh-kibana-app/pull/1321)).
- Added some Angular charts in Agents Preview and Agents SCA sections ([#1364](https://github.com/wazuh/wazuh-kibana-app/pull/1364))
- Added Docker listener settings in configuration views ([#1365](https://github.com/wazuh/wazuh-kibana-app/pull/1365))
- Added Docker dashboards for both Agents and Overview ([#1367](https://github.com/wazuh/wazuh-kibana-app/pull/1367))
- Improved app logger with debug level ([#1373](https://github.com/wazuh/wazuh-kibana-app/pull/1373))
- Introducing React components from the EUI framework

### Changed

- Escape XML special characters ([#1159](https://github.com/wazuh/wazuh-kibana-app/pull/1159)).
- Changed empty results message for Wazuh tables ([#1165](https://github.com/wazuh/wazuh-kibana-app/pull/1165)).
- Allowing the same query multiple times on the Dev Tools ([#1174](https://github.com/wazuh/wazuh-kibana-app/pull/1174))
- Refactor JSON/XML viewer for configuration tab ([#1173](https://github.com/wazuh/wazuh-kibana-app/pull/1173), [#1148](https://github.com/wazuh/wazuh-kibana-app/pull/1148)).
- Using full height for all containers when possible ([#1224](https://github.com/wazuh/wazuh-kibana-app/pull/1224)).
- Improved the way we are handling "back button" events ([#1207](https://github.com/wazuh/wazuh-kibana-app/pull/1207)).
- Changed some visualizations for FIM, GDPR, PCI, Vulnerability and Security Events ([#1206](https://github.com/wazuh/wazuh-kibana-app/pull/1206), [#1235](https://github.com/wazuh/wazuh-kibana-app/pull/1235), [#1293](https://github.com/wazuh/wazuh-kibana-app/pull/1293)).
- New design for agent header view ([#1186](https://github.com/wazuh/wazuh-kibana-app/pull/1186)).
- Not fetching data the very first time the Dev Tools are opened ([#1185](https://github.com/wazuh/wazuh-kibana-app/pull/1185)).
- Refresh all known fields for all valid index patterns if `kbn-vis` detects a broken index pattern ([ecd7c8f](https://github.com/wazuh/wazuh-kibana-app/commit/ecd7c8f98c187a350f81261d13b0d45dcec6dc5d)).
- Truncate texts and display a tooltip when they don't fit in a table cell ([7b56a87](https://github.com/wazuh/wazuh-kibana-app/commit/7b56a873f85dcba7e6838aeb2e40d9b4cf472576))
- Updated API autocomplete for Dev Tools ([#1218](https://github.com/wazuh/wazuh-kibana-app/pull/1218))
- Updated switches design to adapt it to Kibana's design ([#1253](https://github.com/wazuh/wazuh-kibana-app/pull/1253))
- Reduced the width of some table cells with little text, to give more space to the other columns ([#1263](https://github.com/wazuh/wazuh-kibana-app/pull/1263)).
- Redesign for Management > Status daemons list ([#1284](https://github.com/wazuh/wazuh-kibana-app/pull/1284)).
- Redesign for Management > Configuration, Agent > Configuration ([#1289](https://github.com/wazuh/wazuh-kibana-app/pull/1289)).
- Replaced Management > Logs table with a log viewer component ([#1292](https://github.com/wazuh/wazuh-kibana-app/pull/1292)).
- The agents list search bar now allows to switch between AND/OR operators ([#1291](https://github.com/wazuh/wazuh-kibana-app/pull/1291)).
- Improve audit dashboards ([#1374](https://github.com/wazuh/wazuh-kibana-app/pull/1374))
- Exclude agent "000" getting the last registered and the most active agents from the Wazuh API.([#1391](https://github.com/wazuh/wazuh-kibana-app/pull/1391))
- Reviewed Osquery dashboards ([#1394](https://github.com/wazuh/wazuh-kibana-app/pull/1394))
- Memory info is now a log ([#1400](https://github.com/wazuh/wazuh-kibana-app/pull/1400))
- Error toasters time is now 30000ms, warning/info are still 6000ms ([#1420](https://github.com/wazuh/wazuh-kibana-app/pull/1420))

### Fixed

- Properly handling long messages on notifier service, until now, they were using out of the card space, also we replaced some API messages with more meaningful messages ([#1168](https://github.com/wazuh/wazuh-kibana-app/pull/1168)).
- Adapted Wazuh icon for multiple browsers where it was gone ([#1208](https://github.com/wazuh/wazuh-kibana-app/pull/1208)).
- Do not fetch data from tables twice when resize window ([#1303](https://github.com/wazuh/wazuh-kibana-app/pull/1303)).
- Agent syncrhonization status is updated as we browse the configuration section ([#1305](https://github.com/wazuh/wazuh-kibana-app/pull/1305))
- Using the browser timezone for reporting documents ([#1311](https://github.com/wazuh/wazuh-kibana-app/pull/1311)).
- Wrong behaviors in the routing system when the basePath was set ([#1342](https://github.com/wazuh/wazuh-kibana-app/pull/1342))
- Do not show pagination for one-page tables ([196c5b7](https://github.com/wazuh/wazuh-kibana-app/pull/1362/commits/196c5b717583032798da7791fa4f90ec06397f68))
- Being redirected to Overview once a Kibana restart is performed ([#1378](https://github.com/wazuh/wazuh-kibana-app/pull/1378))
- Displaying the AWS services section of the aws-s3 wodle ([#1393](https://github.com/wazuh/wazuh-kibana-app/pull/1393))
- Show email configuration on the configuration on demand ([#1401](https://github.com/wazuh/wazuh-kibana-app/issues/1401))
- Show "Follow symbolic link" field in Integrity monitoring - Monitored configuration on demand ([0c9c9da](https://github.com/wazuh/wazuh-kibana-app/pull/1414/commits/0c9c9da3b951548761cd203db5ee5baa39afe26c))

## Wazuh v3.8.2 - Kibana v6.6.0 / v6.6.1 / v6.6.2 / v6.7.0 - Revision 419

### Added

- Support for Kibana v6.6.0 / v6.6.1 / v6.6.2 / v6.7.0

### Fixed

- Fixed AWS dashboard, newer JavaScript browser engines break the view due to Angular.js ([6e882fc](https://github.com/wazuh/wazuh-kibana-app/commit/6e882fc1d7efe6059e6140ff40b8a20d9c1fa51e)).
- Fixed AWS accounts visualization, using the right field now ([6e882fc](https://github.com/wazuh/wazuh-kibana-app/commit/6e882fc1d7efe6059e6140ff40b8a20d9c1fa51e)).

## Wazuh v3.8.2 - Kibana v6.5.4 - Revision 418

### Added

- Support for Wazuh v3.8.2

### Changed

- Close configuration editor only if it was successfully updated ([bc77c35](https://github.com/wazuh/wazuh-kibana-app/commit/bc77c35d8440a656d4704451ce857c9e1d36a438)).
- Replaced FIM Vega visualization with standard visualization ([554ee1c](https://github.com/wazuh/wazuh-kibana-app/commit/554ee1c4c4d75c76d82272075acf8bb62e7f9e27)).

## Wazuh v3.8.1 - Kibana v6.5.4 - Revision 417

### Added

- Support for Wazuh v3.8.1

### Changed

- Moved monitored/ignored Windows registry entries to "FIM > Monitored" and "FIM > Ignored" to avoid user confusion ([#1176](https://github.com/wazuh/wazuh-kibana-app/pull/1176)).
- Excluding managers from wazuh-monitoring indices ([#1177](https://github.com/wazuh/wazuh-kibana-app/pull/1177)).
- Escape `&` before sending group configuration ([d3aa56f](https://github.com/wazuh/wazuh-kibana-app/commit/d3aa56fa73478c60505e500db7d3a7df263081b5)).
- Improved `autoFormat` function before rendering group configuration ([f4f8144](https://github.com/wazuh/wazuh-kibana-app/commit/f4f8144eef8b93038fc897a9f16356e71029b844)).
- Now the group configuration editor doesn't exit after sending data to the Wazuh API ([5c1a3ef](https://github.com/wazuh/wazuh-kibana-app/commit/5c1a3ef9bd710a7befbed0709c4a7cf414f44f6b)).

### Fixed

- Fixed style for the error toaster for long URLs or long paths ([11b8084](https://github.com/wazuh/wazuh-kibana-app/commit/11b8084c75bbc5da36587ff31d1bc80a55fe4dfe)).

## Wazuh v3.8.0 - Kibana v6.5.4 - Revision 416

### Added

- Added group management features such as:
  - Edit the group configuration ([#1096](https://github.com/wazuh/wazuh-kibana-app/pull/1096)).
  - Add/remove groups to/from an agent ([#1096](https://github.com/wazuh/wazuh-kibana-app/pull/1096)).
  - Add/remove agents to/from a group ([#1096](https://github.com/wazuh/wazuh-kibana-app/pull/1096)).
  - Add/remove groups ([#1152](https://github.com/wazuh/wazuh-kibana-app/pull/1152)).
- New directive for tables that don't need external data sources ([#1067](https://github.com/wazuh/wazuh-kibana-app/pull/1067)).
- New search bar directive with interactive filters and suggestions ([#1058](https://github.com/wazuh/wazuh-kibana-app/pull/1058)).
- New server route `/elastic/alerts` for fetching alerts using custom parameters([#1056](https://github.com/wazuh/wazuh-kibana-app/pull/1056)).
- New table for an agent FIM monitored files, if the agent OS platform is Windows it will show two tables: files and registry ([#1032](https://github.com/wazuh/wazuh-kibana-app/pull/1032)).
- Added description to each setting under Settings > Configuration ([#1048](https://github.com/wazuh/wazuh-kibana-app/pull/1048)).
- Added a new setting to `config.yml` related to Wazuh monitoring and its index pattern ([#1095](https://github.com/wazuh/wazuh-kibana-app/pull/1095)).
- Resizable columns by dragging in Dev-tools ([#1102](https://github.com/wazuh/wazuh-kibana-app/pull/1102)).
- New feature to be able to edit config.yml file from the Settings > Configuration section view ([#1105](https://github.com/wazuh/wazuh-kibana-app/pull/1105)).
- Added a new table (network addresses) for agent inventory tab ([#1111](https://github.com/wazuh/wazuh-kibana-app/pull/1111)).
- Added `audit_key` (Who-data Audit keys) for configuration tab ([#1123](https://github.com/wazuh/wazuh-kibana-app/pull/1123)).
- Added new known fields for Kibana index pattern ([#1150](https://github.com/wazuh/wazuh-kibana-app/pull/1150)).

### Changed

- Changed Inventory tables. Now the app looks for the OS platform and it shows different tables depending on the OS platform. In addition the process state codes has been replaced to be more meaningful ([#1059](https://github.com/wazuh/wazuh-kibana-app/pull/1059)).
- Tiny rework for the AWS tab including.
- "Report" button is hidden on Discover panel ([#1047](https://github.com/wazuh/wazuh-kibana-app/pull/1047)).
- Visualizations, filters and Discover improved ([#1083](https://github.com/wazuh/wazuh-kibana-app/pull/1083)).
- Removed `popularizeField` function until https://github.com/elastic/kibana/issues/22426 is solved in order to avoid `Unable to write index pattern!` error on Discover tab ([#1085](https://github.com/wazuh/wazuh-kibana-app/pull/1085)).
- Improved Wazuh monitoring module ([#1094](https://github.com/wazuh/wazuh-kibana-app/pull/1094)).
- Added "Registered date" and "Last keep alive" in agents table allowing you to sort by these fields ([#1102](https://github.com/wazuh/wazuh-kibana-app/pull/1102)).
- Improved code quality in sections such as Ruleset > Rule and Decoder detail view simplify conditions ([#1102](https://github.com/wazuh/wazuh-kibana-app/pull/1102)).
- Replaced reporting success message ([#1102](https://github.com/wazuh/wazuh-kibana-app/pull/1102)).
- Reduced the default number of shards and the default number of replicas for the app indices ([#1113](https://github.com/wazuh/wazuh-kibana-app/pull/1113)).
- Refreshing index pattern known fields on health check controller ([#1119](https://github.com/wazuh/wazuh-kibana-app/pull/1119)).
- Less strict memory check ([786c764](https://github.com/wazuh/wazuh-kibana-app/commit/786c7642cd88083f9a77c57ed204488ecf5b710a)).
- Checking message origin in error handler ([dfec368](https://github.com/wazuh/wazuh-kibana-app/commit/dfec368d22a148b2e4437db92d71294900241961)).
- Dev tools is now showing the response as it is, like `curl` does ([#1137](https://github.com/wazuh/wazuh-kibana-app/pull/1137)).
- Removed `unknown` as valid node name ([#1149](https://github.com/wazuh/wazuh-kibana-app/pull/1149)).
- Removed `rule.id` direct filter from the rule set tables ([#1151](https://github.com/wazuh/wazuh-kibana-app/pull/1151))

### Fixed

- Restored X-Pack security logic for the .wazuh index, now it's not bypassing the X-Pack roles ([#1081](https://github.com/wazuh/wazuh-kibana-app/pull/1081))
- Avoid fetching twice the same data ([#1072](https://github.com/wazuh/wazuh-kibana-app/pull/1072), [#1061](https://github.com/wazuh/wazuh-kibana-app/pull/1061)).
- Wazuh logo adapted to low resolutions ([#1074](https://github.com/wazuh/wazuh-kibana-app/pull/1074)).
- Hide Audit, OpenSCAP tabs for non-linux agents. Fixed empty Windows events under Configuration > Log collection section. OSQuery logo has been standardized ([#1072](https://github.com/wazuh/wazuh-kibana-app/pull/1072), [#1076](https://github.com/wazuh/wazuh-kibana-app/pull/1076)).
- Fix empty values on _Overview > Security events_ when Wazuh monitoring is disabled ([#1091](https://github.com/wazuh/wazuh-kibana-app/pull/1091)).
- Fix overlapped play button in Dev-tools when the input box has a scrollbar ([#1102](https://github.com/wazuh/wazuh-kibana-app/pull/1102)).
- Fix Dev-tools behavior when parse json invalid blocks ([#1102](https://github.com/wazuh/wazuh-kibana-app/pull/1102)).
- Fixed Management > Monitoring tab frustration adding back buttons ([#1102](https://github.com/wazuh/wazuh-kibana-app/pull/1102)).
- Fix template checking when using more than one pattern ([#1104](https://github.com/wazuh/wazuh-kibana-app/pull/1104)).
- Fix infinite loop for Wazuh monitoring when the Wazuh API is not being able to give us all the agents ([5a26916](https://github.com/wazuh/wazuh-kibana-app/commit/5a2691642b40a34783d2eafb6ee24ae78b9af21a)), ([85005a1](https://github.com/wazuh/wazuh-kibana-app/commit/85005a184d4f1c3d339b7c895b5d2469f3b45171)).
- Fix rule details for `list` and `info` parameters ([#1149](https://github.com/wazuh/wazuh-kibana-app/pull/1149)).

## Wazuh v3.7.1 / v3.7.2 - Kibana v6.5.1 / v6.5.2 / v6.5.3 / v6.5.4 - Revision 415

### Added

- Support for Elastic stack v6.5.2 / v6.5.3 / v6.5.4.
- Support for Wazuh v3.7.1 / v3.7.2.
- Dev Tools module now autocompletes API endpoints ([#1030](https://github.com/wazuh/wazuh-kibana-app/pull/1030)).

### Changed

- Increased number of rows for syscollector tables ([#1033](https://github.com/wazuh/wazuh-kibana-app/pull/1033)).
- Modularized JSON/XML viewers for the configuration section ([#982](https://github.com/wazuh/wazuh-kibana-app/pull/982)).

### Fixed

- Added missing fields for syscollector network tables ([#1036](https://github.com/wazuh/wazuh-kibana-app/pull/1036)).
- Using the right API path when downloading CSV for decoders list ([#1045](https://github.com/wazuh/wazuh-kibana-app/pull/1045)).
- Including group field when downloading CSV for agents list ([#1044](https://github.com/wazuh/wazuh-kibana-app/pull/1044)).
- Preserve active tab in configuration section when refreshing the page ([#1037](https://github.com/wazuh/wazuh-kibana-app/pull/1037)).

## Wazuh v3.7.0 - Kibana v6.5.0 / v6.5.1 - Revision 414

### Added

- Support for Elastic Stack v6.5.0 / v6.5.1.
- Agent groups bar is now visible on the agent configuration section ([#1023](https://github.com/wazuh/wazuh-kibana-app/pull/1023)).
- Added a new setting for the `config.yml` file for enable/disable administrator mode ([#1019](https://github.com/wazuh/wazuh-kibana-app/pull/1019)).
  - This allows the user to perform PUT, POST, DELETE methods in our Dev Tools.

### Changed

- Refactored most front-end controllers ([#1023](https://github.com/wazuh/wazuh-kibana-app/pull/1023)).

## Wazuh v3.7.0 - Kibana v6.4.2 / v6.4.3 - Revision 413

### Added

- Support for Wazuh v3.7.0.
- Support for Elastic Stack v6.4.2 / v6.4.3.
- Brand-new interface for _Configuration_ (on both _Management_ and _Agents_ tabs) ([#914](https://github.com/wazuh/wazuh-kibana-app/pull/914)):
  - Now you can check current and real agent and manager configuration.
  - A new interface design, with more useful information and easy to understand descriptions.
  - New and more responsive JSON/XML viewers to show the configuration in raw mode.
- Brand-new extension - Osquery ([#938](https://github.com/wazuh/wazuh-kibana-app/pull/938)):
  - A new extension, disabled by default.
  - Check alerts from Wazuh's Osquery integration.
  - Check your current Osquery wodle configuration.
  - More improvements will come for this extension in the future.
- New option for Wazuh app configuration file - _Ignore index patterns_ ([#947](https://github.com/wazuh/wazuh-kibana-app/pull/947)):
  - Now the user can specify which index patterns can't be selected on the app using the new `ip.ignore` setting on the `config.yml` file.
  - The valid format is an array of strings which represents index patterns.
  - By default, this list is empty (all index patterns will be available if they use a compatible structure).
- Added a node selector for _Management > Status_ section when Wazuh cluster is enabled ([#976](https://github.com/wazuh/wazuh-kibana-app/pull/976)).
- Added quick access to _Configuration_ or _Discover_ panels for an agent on the agents list ([#939](https://github.com/wazuh/wazuh-kibana-app/pull/939)).
- Now you can click on an agent's ID on the _Discover_ panels to open its details page on the app ([#904](https://github.com/wazuh/wazuh-kibana-app/pull/904)).
- Redesigned the _Overview > Amazon AWS_ tab, using more meaningful visualizations for a better overall view of your agents' status ([#903](https://github.com/wazuh/wazuh-kibana-app/pull/903)).
- Redesigned the _Overview/Agents > Vulnerabilities_ tab, using more meaningful visualizations for a better overall view of your agents' status ([#954](https://github.com/wazuh/wazuh-kibana-app/pull/954)).
- Now everytime the user enters the _Settings_ tab, the API connection will be automatically checked ([#971](https://github.com/wazuh/wazuh-kibana-app/pull/971)).
- Added a node selector for _Management > Logs_ section when Wazuh cluster is enabled ([#980](https://github.com/wazuh/wazuh-kibana-app/pull/980)).
- Added a group selector for _Agents_ section ([#995](https://github.com/wazuh/wazuh-kibana-app/pull/995)).

### Changed

- Interface refactoring for the _Agents > Inventory data_ tab ([#924](https://github.com/wazuh/wazuh-kibana-app/pull/924)):
  - Now the tab won't be available if your agent doesn't have Syscollector enabled, and each card will be enabled or disabled depending on the current Syscollector scans configuration.
  - This will prevent situations where the user couldn't check the inventory although there was actual scan data to show on some sections.
- Added support for new multigroups feature ([#911](https://github.com/wazuh/wazuh-kibana-app/pull/911)):
  - Now the information bars on _Agents_ will show all the groups an agent belongs to.
- Now the result pane on the _Dev tools_ tab will show the error code coming from the Wazuh API ([#909](https://github.com/wazuh/wazuh-kibana-app/pull/909)).
- Changed some visualizations titles for _Overview/Agents > OpenSCAP_ tab ([#925](https://github.com/wazuh/wazuh-kibana-app/pull/925)).
- All backend routes have been renamed ([#932](https://github.com/wazuh/wazuh-kibana-app/pull/932)).
- Several improvements for Elasticsearch tests ([#933](https://github.com/wazuh/wazuh-kibana-app/pull/933)).
- Updated some strings and descriptions on the _Settings_ tab ([#934](https://github.com/wazuh/wazuh-kibana-app/pull/934)).
- Changed the date format on _Settings > Logs_ to make it more human-readable ([#944](https://github.com/wazuh/wazuh-kibana-app/pull/944)).
- Changed some labels to remove the "MD5 sum" expression, it will use "Checksum" instead ([#945](https://github.com/wazuh/wazuh-kibana-app/pull/945)).
- Added word wrapping class to group name in _Management > Groups > Group detail_ tab ([#945](https://github.com/wazuh/wazuh-kibana-app/pull/945)).
- The `wz-table` directive has been refactored ([#953](https://github.com/wazuh/wazuh-kibana-app/pull/953)).
- The `wz-table` directive now checks if a request is aborted ([#979](https://github.com/wazuh/wazuh-kibana-app/pull/979)).
- Several performance improvements ([#985](https://github.com/wazuh/wazuh-kibana-app/pull/985), [#997](https://github.com/wazuh/wazuh-kibana-app/pull/997), [#1000](https://github.com/wazuh/wazuh-kibana-app/pull/1000)).

### Fixed

- Several known fields for _Whodata_ functionality have been fixed ([#901](https://github.com/wazuh/wazuh-kibana-app/pull/901)).
- Fixed alignment bug with the _Add a filter +_ button on _Discover_ and _Agents_ tabs ([#912](https://github.com/wazuh/wazuh-kibana-app/pull/912)).
- Fixed a bug where the `Add API` form on _Settings_ didn't appear when pressing the button after editing an existing API entry ([#944](https://github.com/wazuh/wazuh-kibana-app/pull/944)).
- Fixed a bug on _Ruleset_ tab where the "Description" column was showing `0` if the rule doesn't have any description ([#948](https://github.com/wazuh/wazuh-kibana-app/pull/948)).
- Fixed wrong alignment on related Rules/Decoders tables from _Management > Ruleset_ tab ([#971](https://github.com/wazuh/wazuh-kibana-app/pull/971)).
- Fixed a bug where sometimes the error messages appeared duplicated ([#971](https://github.com/wazuh/wazuh-kibana-app/pull/971)).

### Removed

- On the _Management > Monitoring_ tab, the `Cluster enabled but not running` message won't appear as an error anymore ([#971](https://github.com/wazuh/wazuh-kibana-app/pull/971)).

## Wazuh v3.6.1 - Kibana v6.4.1 / v6.4.2 / v6.4.3 - Revision 412

### Added

- Support for Elastic Stack v6.4.1 / v6.4.2 / v6.4.3.

## Wazuh v3.6.1 - Kibana v6.4.0 - Revision 411

### Added

- Redesigned the _Overview > Integrity monitoring_ tab, using more meaningful visualizations for a better overall view of your agents' status ([#893](https://github.com/wazuh/wazuh-kibana-app/pull/893)).
- Added a new table for the _Inventory_ tab: _Processes_ ([#895](https://github.com/wazuh/wazuh-kibana-app/pull/895)).
- Improved error handling for tables. Now the table will show an error message if it wasn't able to fetch and load data ([#896](https://github.com/wazuh/wazuh-kibana-app/pull/896)).

### Changed

- The app source code has been improved, following best practices and coding guidelines ([#892](https://github.com/wazuh/wazuh-kibana-app/pull/892)).
- Included more app tests and prettifier for better code maintainability ([#883](https://github.com/wazuh/wazuh-kibana-app/pull/883) & [#885](https://github.com/wazuh/wazuh-kibana-app/pull/885)).

### Fixed

- Fixed minor visual errors on some _GDPR_, _PCI DSS_ and _Vulnerabilities_ visualizations ([#894](https://github.com/wazuh/wazuh-kibana-app/pull/894)).

## Wazuh v3.6.1 - Kibana v6.4.0 - Revision 410

### Added

- The _Inventory_ tab has been redesigned ([#873](https://github.com/wazuh/wazuh-kibana-app/pull/873)):
  - Added new network interfaces and port tables.
  - Improved design using metric information bars and intuitive status indicators.
- Added refresh functionality to the _Settings > Logs_ tab ([#852](https://github.com/wazuh/wazuh-kibana-app/pull/852)):
  - Now everytime the user opens the tab, the logs will be reloaded.
  - A new button to force the update has been added on the top left corner of the logs table.
- Added `tags` and `recursion_level` configuration options to _Management/Agent > Configuration_ tabs ([#850](https://github.com/wazuh/wazuh-kibana-app/pull/850)).
- The _Kuery_ search syntax has been added again to the app ([#851](https://github.com/wazuh/wazuh-kibana-app/pull/851)).
- Added a first batch of [_Mocha_](https://mochajs.org/) tests and other quality of code improvements to the app ([#859](https://github.com/wazuh/wazuh-kibana-app/pull/859)).
- Now you can open specific rule details (the _Management > Ruleset_ tab) when clicking on the `rule.id` value on the _Discover_ tab ([#862](https://github.com/wazuh/wazuh-kibana-app/pull/862)).
- Now you can click on the rule ID value on the _Management > Ruleset_ tab to search for related alerts on the _Discover_ tab ([#863](https://github.com/wazuh/wazuh-kibana-app/pull/863)).

### Changed

- The index pattern known fields have been updated up to 567 ([#872](https://github.com/wazuh/wazuh-kibana-app/pull/872)).
- Now the _Inventory_ tab will always be available for all agents, and a descriptive message will appear if the agent doesn't have `syscollector` enabled ([#879](https://github.com/wazuh/wazuh-kibana-app/pull/879)).

### Fixed

- Fixed a bug where the _Inventory_ tab was unavailable if the user reloads the page while on the _Agents > Configuration_ tab ([#845](https://github.com/wazuh/wazuh-kibana-app/pull/845)).
- Fixed some _Overview > VirusTotal_ visualizations ([#846](https://github.com/wazuh/wazuh-kibana-app/pull/846)).
- Fixed a bug where the _Settings > Extensions_ tab wasn't being properly hidden when there's no API entries inserted ([#847](https://github.com/wazuh/wazuh-kibana-app/pull/847)).
- Fixed a bug where the _Current API_ indicator on the top navbar wasn't being properly updated when the user deletes all the API entries ([#848](https://github.com/wazuh/wazuh-kibana-app/pull/848)).
- Fixed a bug where the _Agents coverage_ metric were not displaying a proper value when the manager has 0 registered agents ([#849](https://github.com/wazuh/wazuh-kibana-app/pull/849)).
- Fixed a bug where the `wazuh-basic` user role was able to update API entries (it should be forbidden) ([#853](https://github.com/wazuh/wazuh-kibana-app/pull/853)).
- Fixed a bug where the visualizations had scroll bars on the PDF reports ([#870](https://github.com/wazuh/wazuh-kibana-app/pull/870)).
- Fixed a bug on the _Dev tools_ tab where the user couldn't execute the first request block if there was blank lines above it ([#871](https://github.com/wazuh/wazuh-kibana-app/pull/871)).
- Fixed a bug on pinned filters when opening tabs where the implicit filter was the same, making them stuck and unremovable from other tabs ([#878](https://github.com/wazuh/wazuh-kibana-app/pull/878)).

## Wazuh v3.6.1 - Kibana v6.4.0 - Revision 409

### Added

- Support for Wazuh v3.6.1.

### Fixed

- Fixed a bug on the _Dev tools_ tab ([b7c79f4](https://github.com/wazuh/wazuh-kibana-app/commit/b7c79f48f06cb49b12883ec9e9337da23b49976b)).

## Wazuh v3.6.1 - Kibana v6.3.2 - Revision 408

### Added

- Support for Wazuh v3.6.1.

### Fixed

- Fixed a bug on the _Dev tools_ tab ([4ca9ed5](https://github.com/wazuh/wazuh-kibana-app/commit/4ca9ed54f1b18e5d499d950e6ff0741946701988)).

## Wazuh v3.6.0 - Kibana v6.4.0 - Revision 407

### Added

- Support for Wazuh v3.6.0.

## Wazuh v3.6.0 - Kibana v6.3.2 - Revision 406

### Added

- Support for Wazuh v3.6.0.

## Wazuh v3.5.0 - Kibana v6.4.0 - Revision 405

### Added

- Support for Elastic Stack v6.4.0 ([#813](https://github.com/wazuh/wazuh-kibana-app/pull/813)).

## Wazuh v3.5.0 - Kibana v6.3.2 - Revision 404

### Added

- Added new options to `config.yml` to change shards and replicas settings for `wazuh-monitoring` indices ([#809](https://github.com/wazuh/wazuh-kibana-app/pull/809)).
- Added more error messages for `wazuhapp.log` in case of failure when performing some crucial functions ([#812](https://github.com/wazuh/wazuh-kibana-app/pull/812)).
- Now it's possible to change replicas settings for existing `.wazuh`, `.wazuh-version` and `wazuh-monitoring` indices on the `config.yml` file ([#817](https://github.com/wazuh/wazuh-kibana-app/pull/817)).

### Changed

- App frontend code refactored and restructured ([#802](https://github.com/wazuh/wazuh-kibana-app/pull/802)).
- Now the _Overview > Security events_ tab won't show anything if the only visualization with data is _Agents status_ ([#811](https://github.com/wazuh/wazuh-kibana-app/pull/811)).

### Fixed

- Fixed a bug where the RAM status message appreared twice the first time you opened the app ([#807](https://github.com/wazuh/wazuh-kibana-app/pull/807)).
- Fixed the app UI to make the app usable on Internet Explorer 11 ([#808](https://github.com/wazuh/wazuh-kibana-app/pull/808)).

## Wazuh v3.5.0 - Kibana v6.3.2 - Revision 403

### Added

- The welcome tabs on _Overview_ and _Agents_ have been updated with a new name and description for the existing sections ([#788](https://github.com/wazuh/wazuh-kibana-app/pull/788)).
- Now the app tables will auto-resize depending on the screen height ([#792](https://github.com/wazuh/wazuh-kibana-app/pull/792)).

### Changed

- Now all the app filters on several tables will present the values in alphabetical order ([#787](https://github.com/wazuh/wazuh-kibana-app/pull/787)).

### Fixed

- Fixed a bug on _Decoders_ where clicking on the decoder wouldn't open the detail view if the `Parent decoders` filter was enabled ([#782](https://github.com/wazuh/wazuh-kibana-app/pull/782)).
- Fixed a bug on _Dev tools_ when the first line on the editor pane was empty or had a comment ([#790](https://github.com/wazuh/wazuh-kibana-app/pull/790)).
- Fixed a bug where the app was throwing multiple warning messages the first time you open it ([#791](https://github.com/wazuh/wazuh-kibana-app/pull/791)).
- Fixed a bug where clicking on a different tab from _Overview_ right after inserting the API credentials for the first time would always redirect to _Overview_ ([#791](https://github.com/wazuh/wazuh-kibana-app/pull/791)).
- Fixed a bug where the user could have a browser cookie with a reference to a non-existing API entry on Elasticsearch ([#794](https://github.com/wazuh/wazuh-kibana-app/pull/794) & [#795](https://github.com/wazuh/wazuh-kibana-app/pull/795)).

### Removed

- The cluster key has been removed from the API requests to `/manager/configuration` ([#796](https://github.com/wazuh/wazuh-kibana-app/pull/796)).

## Wazuh v3.5.0 - Kibana v6.3.1/v6.3.2 - Revision 402

### Added

- Support for Wazuh v3.5.0.
- Added new fields for _Vulnerability detector_ alerts ([#752](https://github.com/wazuh/wazuh-kibana-app/pull/752)).
- Added multi table search for `wz-table` directive. Added two new log levels for _Management > Logs_ section ([#753](https://github.com/wazuh/wazuh-kibana-app/pull/753)).

## Wazuh v3.4.0 - Kibana v6.3.1/v6.3.2 - Revision 401

### Added

- Added a few new fields for Kibana due to the new Wazuh _who-data_ feature ([#763](https://github.com/wazuh/wazuh-kibana-app/pull/763)).
- Added XML/JSON viewer for each card under _Management > Configuration_ ([#764](https://github.com/wazuh/wazuh-kibana-app/pull/764)).

### Changed

- Improved error handling for Dev tools. Also removed some unused dependencies from the _Dev tools_ tab ([#760](https://github.com/wazuh/wazuh-kibana-app/pull/760)).
- Unified origin for tab descriptions. Reviewed some grammar typos ([#765](https://github.com/wazuh/wazuh-kibana-app/pull/765)).
- Refactored agents autocomplete component. Removed unused/deprecated modules ([#766](https://github.com/wazuh/wazuh-kibana-app/pull/766)).
- Simplified route resolves section ([#768](https://github.com/wazuh/wazuh-kibana-app/pull/768)).

### Fixed

- Fixed missing cluster node filter for the visualization shown when looking for specific node under _Management > Monitoring_ section ([#758](https://github.com/wazuh/wazuh-kibana-app/pull/758)).
- Fixed missing dependency injection for `wzMisc` factory ([#768](https://github.com/wazuh/wazuh-kibana-app/pull/768)).

### Removed

- Removed `angular-aria`, `angular-md5`, `ansicolors`, `js-yaml`, `querystring` and `lodash` dependencies since Kibana includes all of them. Removed some unused images ([#768](https://github.com/wazuh/wazuh-kibana-app/pull/768)).

## Wazuh v3.4.0 - Kibana v6.3.1/v6.3.2 - Revision 400

### Added

- Support for Wazuh v3.4.0.
- Support for Elastic Stack v6.3.2.
- Support for Kuery as accepted query language ([#742](https://github.com/wazuh/wazuh-kibana-app/pull/742)).
  - This feature is experimental.
- Added new _Who data_ fields from file integrity monitoring features ([#746](https://github.com/wazuh/wazuh-kibana-app/pull/746)).
- Added tab in _Settings_ section where you can see the last logs from the Wazuh app server ([#723](https://github.com/wazuh/wazuh-kibana-app/pull/723)).

### Changed

- Fully redesigned of the welcome screen along the different app sections ([#751](https://github.com/wazuh/wazuh-kibana-app/pull/751)).
- Now any agent can go to the _Inventory_ tab regardless if it's enabled or not. The content will change properly according to the agent configuration ([#744](https://github.com/wazuh/wazuh-kibana-app/pull/744)).
- Updated the `angular-material` dependency to `1.1.10` ([#743](https://github.com/wazuh/wazuh-kibana-app/pull/743)).
- Any API entry is now removable regardless if it's the only one API entry ([#740](https://github.com/wazuh/wazuh-kibana-app/pull/740)).
- Performance has been improved regarding to agents status, they are now being fetched using _distinct_ routes from the Wazuh API ([#738](https://github.com/wazuh/wazuh-kibana-app/pull/738)).
- Improved the way we are parsing some Wazuh API errors regarding to version mismatching ([#735](https://github.com/wazuh/wazuh-kibana-app/pull/735)).

### Fixed

- Fixed wrong filters being applied in _Ruleset > Rules_ and _Ruleset > Decoders_ sections when using Lucene like filters plus path filters ([#736](https://github.com/wazuh/wazuh-kibana-app/pull/736)).
- Fixed the template checking from the healthcheck, now it allows to use custom index patterns ([#739](https://github.com/wazuh/wazuh-kibana-app/pull/739)).
- Fixed infinite white screen from _Management > Monitoring_ when the Wazuh cluster is enabled but not running ([#741](https://github.com/wazuh/wazuh-kibana-app/pull/741)).

## Wazuh v3.3.0/v3.3.1 - Kibana v6.3.1 - Revision 399

### Added

- Added a new Angular.js factory to store the Wazuh app configuration values. Also, this factory is being used by the pre-routes functions (resolves); this way we are sure about having the real configuration at any time. These pre-routes functions have been improved too ([#670](https://github.com/wazuh/wazuh-kibana-app/pull/670)).
- Added extended information for reports from _Reporting_ feature ([#701](https://github.com/wazuh/wazuh-kibana-app/pull/701)).

### Changed

- Tables have been improved. Now they are truncating long fields and adding a tooltip if needed ([#671](https://github.com/wazuh/wazuh-kibana-app/pull/671)).
- Services have been improved ([#715](https://github.com/wazuh/wazuh-kibana-app/pull/715)).
- CSV formatted files have been improved. Now they are showing a more human readable column names ([#717](https://github.com/wazuh/wazuh-kibana-app/pull/717), [#726](https://github.com/wazuh/wazuh-kibana-app/pull/726)).
- Added/Modified some visualization titles ([#728](https://github.com/wazuh/wazuh-kibana-app/pull/728)).
- Improved Discover perfomance when in background mode ([#719](https://github.com/wazuh/wazuh-kibana-app/pull/719)).
- Reports from the _Reporting_ feature have been fulyl redesigned ([#701](https://github.com/wazuh/wazuh-kibana-app/pull/701)).

### Fixed

- Fixed the top menu API indicator when checking the API connection and the manager/cluster information had been changed ([#668](https://github.com/wazuh/wazuh-kibana-app/pull/668)).
- Fixed our logger module which was not writting logs the very first time Kibana is started neither after a log rotation ([#667](https://github.com/wazuh/wazuh-kibana-app/pull/667)).
- Fixed a regular expression in the server side when parsing URLs before registering a new Wazuh API ([#690](https://github.com/wazuh/wazuh-kibana-app/pull/690)).
- Fixed filters from specific visualization regarding to _File integrity_ section ([#694](https://github.com/wazuh/wazuh-kibana-app/pull/694)).
- Fixed filters parsing when generating a report because it was not parsing negated filters as expected ([#696](https://github.com/wazuh/wazuh-kibana-app/pull/696)).
- Fixed visualization counter from _OSCAP_ tab ([#722](https://github.com/wazuh/wazuh-kibana-app/pull/722)).

### Removed

- Temporary removed CSV download from agent inventory section due to Wazuh API bug ([#727](https://github.com/wazuh/wazuh-kibana-app/pull/727)).

## Wazuh v3.3.0/v3.3.1 - Kibana v6.3.0 - Revision 398

### Added

- Improvements for latest app redesign ([#652](https://github.com/wazuh/wazuh-kibana-app/pull/652)):
  - The _Welcome_ tabs have been simplified, following a more Elastic design.
  - Added again the `md-nav-bar` component with refined styles and limited to specific sections.
  - The _Settings > Welcome_ tab has been removed. You can use the nav bar to switch tabs.
  - Minor CSS adjustments and reordering.
- Small app UI improvements ([#634](https://github.com/wazuh/wazuh-kibana-app/pull/634)):
  - Added link to _Agents Preview_ on the _Agents_ tab breadcrumbs.
  - Replaced the _Generate report_ button with a smaller one.
  - Redesigned _Management > Ruleset_ `md-chips` to look similar to Kibana filter pills.
  - Added agent information bar from _Agents > General_ to _Agents > Welcome_ too.
  - Refactored flex layout on _Welcome_ tabs to fix a height visual bug.
  - Removed duplicated loading rings on the _Agents_ tab.
- Improvements for app tables ([#627](https://github.com/wazuh/wazuh-kibana-app/pull/627)):
  - Now the current page will be highlighted.
  - The gap has been fixed to the items per page value.
  - If there are no more pages for _Next_ or _Prev_ buttons, they will be hidden.
- Improvements for app health check ([#637](https://github.com/wazuh/wazuh-kibana-app/pull/637)):
  - Improved design for the view.
  - The checks have been placed on a table, showing the current status of each one.
- Changes to our reporting feature ([#639](https://github.com/wazuh/wazuh-kibana-app/pull/639)):
  - Now the generated reports will include tables for each section.
  - Added a parser for getting Elasticsearch data table responses.
  - The reporting feature is now a separated module, and the code has been refactored.
- Improvements for app tables pagination ([#646](https://github.com/wazuh/wazuh-kibana-app/pull/646)).

### Changed

- Now the `pretty` parameter on the _Dev tools_ tab will be ignored to avoid `Unexpected error` messages ([#624](https://github.com/wazuh/wazuh-kibana-app/pull/624)).
- The `pdfkit` dependency has been replaced by `pdfmake` ([#639](https://github.com/wazuh/wazuh-kibana-app/pull/639)).
- Changed some Kibana tables for performance improvements on the reporting feature ([#644](https://github.com/wazuh/wazuh-kibana-app/pull/644)).
- Changed the method to refresh the list of known fields on the index pattern ([#650](https://github.com/wazuh/wazuh-kibana-app/pull/650)):
  - Now when restarting Kibana, the app will update the fieldset preserving the custom user fields.

### Fixed

- Fixed bug on _Agents CIS-CAT_ tab who wasn't loading the appropriate visualizations ([#626](https://github.com/wazuh/wazuh-kibana-app/pull/626)).
- Fixed a bug where sometimes the index pattern could be `undefined` during the health check process, leading into a false error message when loading the app ([#640](https://github.com/wazuh/wazuh-kibana-app/pull/640)).
- Fixed several bugs on the _Settings > API_ tab when removing, adding or editing new entries.

### Removed

- Removed the app login system ([#636](https://github.com/wazuh/wazuh-kibana-app/pull/636)):
  - This feature was unstable, experimental and untested for a long time. We'll provide much better RBAC capabilities in the future.
- Removed the new Kuery language option on Discover app search bars.
  - This feature will be restored in the future, after more Elastic v6.3.0 adaptations.

## Wazuh v3.3.0/v3.3.1 - Kibana v6.3.0 - Revision 397

### Added

- Support for Elastic Stack v6.3.0 ([#579](https://github.com/wazuh/wazuh-kibana-app/pull/579) & [#612](https://github.com/wazuh/wazuh-kibana-app/pull/612) & [#615](https://github.com/wazuh/wazuh-kibana-app/pull/615)).
- Brand-new Wazuh app redesign for the _Monitoring_ tab ([#581](https://github.com/wazuh/wazuh-kibana-app/pull/581)):
  - Refactored and optimized UI for these tabs, using a breadcrumbs-based navigability.
  - Used the same guidelines from the previous redesign for _Overview_ and _Agents_ tabs.
- New tab for _Agents_ - _Inventory_ ([#582](https://github.com/wazuh/wazuh-kibana-app/pull/582)):
  - Get information about the agent host, such as installed packages, motherboard, operating system, etc.
  - This tab will appear if the agent has the [`syscollector`](https://documentation.wazuh.com/current/user-manual/reference/ossec-conf/wodle-syscollector.html) wodle enabled.
- Brand-new extension - _CIS-CAT Alerts_ ([#601](https://github.com/wazuh/wazuh-kibana-app/pull/601)):
  - A new extension, disabled by default.
  - Visualize alerts related to the CIS-CAT benchmarks on the _Overview_ and _Agents_ tabs.
  - Get information about the last performed scan and its score.
- Several improvements for the _Dev tools_ tab ([#583](https://github.com/wazuh/wazuh-kibana-app/pull/583) & [#597](https://github.com/wazuh/wazuh-kibana-app/pull/597)):
  - Now you can insert queries using inline parameters, just like in a web browser.
  - You can combine inline parameters with JSON-like parameters.
  - If you use the same parameter on both methods with different values, the inline parameter has precedence over the other one.
  - The tab icon has been changed for a more appropriate one.
  - The `Execute query` button is now always placed on the first line of the query block.
- Refactoring for all app tables ([#582](https://github.com/wazuh/wazuh-kibana-app/pull/582)):
  - Replaced the old `wz-table` directive with a new one, along with a new data factory.
  - Now the tables are built with a pagination system.
  - Much easier method for building tables for the app.
  - Performance and stability improvements when fetching API data.
  - Now you can see the total amount of items and the elapsed time.

### Changed

- Moved some logic from the _Agents preview_ tab to the server, to avoid excessive client-side workload ([#586](https://github.com/wazuh/wazuh-kibana-app/pull/586)).
- Changed the UI to use the same loading ring across all the app tabs ([#593](https://github.com/wazuh/wazuh-kibana-app/pull/593) & [#599](https://github.com/wazuh/wazuh-kibana-app/pull/599)).
- Changed the _No results_ message across all the tabs with visualizations ([#599](https://github.com/wazuh/wazuh-kibana-app/pull/599)).

### Fixed

- Fixed a bug on the _Settings/Extensions_ tab where enabling/disabling some extensions could make other ones to be disabled ([#591](https://github.com/wazuh/wazuh-kibana-app/pull/591)).

## Wazuh v3.3.0/v3.3.1 - Kibana v6.2.4 - Revision 396

### Added

- Support for Wazuh v3.3.1.
- Brand-new Wazuh app redesign for the _Settings_ tab ([#570](https://github.com/wazuh/wazuh-kibana-app/pull/570)):
  - Refactored and optimized UI for these tabs, using a breadcrumbs-based navigability.
  - Used the same guidelines from the previous redesign for _Overview_ and _Agents_ tabs.
- Refactoring for _Overview_ and _Agents_ controllers ([#564](https://github.com/wazuh/wazuh-kibana-app/pull/564)):
  - Reduced duplicated code by splitting it into separate files.
  - Code optimization for a better performance and maintainability.
  - Added new services to provide similar functionality between different app tabs.
- Added `data.vulnerability.package.condition` to the list of known fields ([#566](https://github.com/wazuh/wazuh-kibana-app/pull/566)).

### Changed

- The `wazuh-logs` and `wazuh-monitoring` folders have been moved to the Kibana's `optimize` directory in order to avoid some error messages when using the `kibana-plugin list` command ([#563](https://github.com/wazuh/wazuh-kibana-app/pull/563)).

### Fixed

- Fixed a bug on the _Settings_ tab where updating an API entry with wrong credentials would corrupt the existing one ([#558](https://github.com/wazuh/wazuh-kibana-app/pull/558)).
- Fixed a bug on the _Settings_ tab where removing an API entry while its edit form is opened would hide the `Add API` button unless the user reloads the tab ([#558](https://github.com/wazuh/wazuh-kibana-app/pull/558)).
- Fixed some Audit visualizations on the _Overview_ and _Agents_ tabs that weren't using the same search query to show the results ([#572](https://github.com/wazuh/wazuh-kibana-app/pull/572)).
- Fixed undefined variable error on the `wz-menu` directive ([#575](https://github.com/wazuh/wazuh-kibana-app/pull/575)).

## Wazuh v3.3.0 - Kibana v6.2.4 - Revision 395

### Fixed

- Fixed a bug on the _Agent Configuration_ tab where the sync status was always `NOT SYNCHRONIZED` ([#569](https://github.com/wazuh/wazuh-kibana-app/pull/569)).

## Wazuh v3.3.0 - Kibana v6.2.4 - Revision 394

### Added

- Support for Wazuh v3.3.0.
- Updated some backend API calls to include the app version in the request header ([#560](https://github.com/wazuh/wazuh-kibana-app/pull/560)).

## Wazuh v3.2.4 - Kibana v6.2.4 - Revision 393

### Added

- Brand-new Wazuh app redesign for _Overview_ and _Agents_ tabs ([#543](https://github.com/wazuh/wazuh-kibana-app/pull/543)):
  - Updated UI for these tabs using breadcrumbs.
  - New _Welcome_ screen, presenting all the tabs to the user, with useful links to our documentation.
  - Overall design improved, adjusted font sizes and reduced HTML code.
  - This base will allow the app to increase its functionality in the future.
  - Removed the `md-nav-bar` component for a better user experience on small screens.
  - Improved app performance removing some CSS effects from some components, such as buttons.
- New filter for agent version on the _Agents Preview_ tab ([#537](https://github.com/wazuh/wazuh-kibana-app/pull/537)).
- New filter for cluster node on the _Agents Preview_ tab ([#538](https://github.com/wazuh/wazuh-kibana-app/pull/538)).

### Changed

- Now the report generation process will run in a parallel mode in the foreground ([#523](https://github.com/wazuh/wazuh-kibana-app/pull/523)).
- Replaced the usage of `$rootScope` with two new factories, along with more controller improvements ([#525](https://github.com/wazuh/wazuh-kibana-app/pull/525)).
- Now the _Extensions_ tab on _Settings_ won't edit the `.wazuh` index to modify the extensions configuration for all users ([#545](https://github.com/wazuh/wazuh-kibana-app/pull/545)).
  - This allows each new user to always start with the base extensions configuration, and modify it to its needs storing the settings on a browser cookie.
- Now the GDPR requirements description on its tab won't be loaded if the Wazuh API version is not v3.2.3 or higher ([#546](https://github.com/wazuh/wazuh-kibana-app/pull/546)).

### Fixed

- Fixed a bug where the app crashes when attempting to download huge amounts of data as CSV format ([#521](https://github.com/wazuh/wazuh-kibana-app/pull/521)).
- Fixed a bug on the Timelion visualizations from _Management/Monitoring_ which were not properly filtering and showing the cluster nodes information ([#530](https://github.com/wazuh/wazuh-kibana-app/pull/530)).
- Fixed several bugs on the loading process when switching between tabs with or without visualizations in the _Overview_ and _Agents_ tab ([#531](https://github.com/wazuh/wazuh-kibana-app/pull/531) & [#533](https://github.com/wazuh/wazuh-kibana-app/pull/533)).
- Fixed a bug on the `wazuh-monitoring` index feature when using multiple inserted APIs, along with several performance improvements ([#539](https://github.com/wazuh/wazuh-kibana-app/pull/539)).
- Fixed a bug where the OS filter on the _Agents Preview_ tab would exclude the rest of filters instead of combining them ([#552](https://github.com/wazuh/wazuh-kibana-app/pull/552)).
- Fixed a bug where the Extensions settings were restored every time the user opened the _Settings_ tab or pressed the _Set default manager_ button ([#555](https://github.com/wazuh/wazuh-kibana-app/pull/555) & [#556](https://github.com/wazuh/wazuh-kibana-app/pull/556)).

## Wazuh v3.2.3/v3.2.4 - Kibana v6.2.4 - Revision 392

### Added

- Support for Wazuh v3.2.4.
- New functionality - _Reporting_ ([#510](https://github.com/wazuh/wazuh-kibana-app/pull/510)):
  - Generate PDF logs on the _Overview_ and _Agents_ tabs, with the new button next to _Panels_ and _Discover_.
  - The report will contain the current visualizations from the tab where you generated it.
  - List all your generated reports, download or deleted them at the new _Management/Reporting_ tab.
  - **Warning:** If you leave the tab while generating a report, the process will be aborted.
- Added warning/error messages about the total RAM on the server side ([#502](https://github.com/wazuh/wazuh-kibana-app/pull/502)):
  - None of this messages will prevent the user from accessing the app, it's just a recommendation.
  - If your server has less than 2GB of RAM, you'll get an error message when opening the app.
  - If your server has between 2GB and 3GB of RAM, you'll get a warning message.
  - If your server has more than 3GB of RAM, you won't get any kind of message.
- Refactoring and added loading bar to _Manager Logs_ and _Groups_ tabs ([#505](https://github.com/wazuh/wazuh-kibana-app/pull/505)).
- Added more Syscheck options to _Management/Agents_ configuration tabs ([#509](https://github.com/wazuh/wazuh-kibana-app/pull/509)).

### Fixed

- Added more fields to the `known-fields.js` file to avoid warning messages on _Discover_ when using Filebeat for alerts forwarding ([#497](https://github.com/wazuh/wazuh-kibana-app/pull/497)).
- Fixed a bug where clicking on the _Check connection_ button on the _Settings_ tab threw an error message although the API connected successfully ([#504](https://github.com/wazuh/wazuh-kibana-app/pull/504)).
- Fixed a bug where the _Agents_ tab was not properly showing the total of agents due to the new Wazuh cluster implementation ([#517](https://github.com/wazuh/wazuh-kibana-app/pull/517)).

## Wazuh v3.2.3 - Kibana v6.2.4 - Revision 391

### Added

- Support for Wazuh v3.2.3.
- Brand-new extension - _GDPR Alerts_ ([#453](https://github.com/wazuh/wazuh-kibana-app/pull/453)):
  - A new extension, enabled by default.
  - Visualize alerts related to the GDPR compliance on the _Overview_ and _Agents_ tabs.
  - The _Ruleset_ tab has been updated to include GDPR filters on the _Rules_ subtab.
- Brand-new Management tab - _Monitoring_ ([#490](https://github.com/wazuh/wazuh-kibana-app/pull/490)):
  - Visualize your Wazuh cluster, both master and clients.
    - Get the current cluster configuration.
    - Nodes listing, sorting, searching, etc.
  - Get a more in-depth cluster status thanks to the newly added [_Timelion_](https://www.elastic.co/guide/en/kibana/current/timelion.html) visualizations.
  - The Detail view gives you a summary of the node's healthcheck.
- Brand-new tab - _Dev tools_ ([#449](https://github.com/wazuh/wazuh-kibana-app/pull/449)):
  - Find it on the top navbar, next to _Discover_.
  - Execute Wazuh API requests directly from the app.
  - This tab uses your currently selected API from _Settings_.
  - You can type different API requests on the input window, select one with the cursor, and click on the Play button to execute it.
  - You can also type comments on the input window.
- More improvements for the _Manager/Ruleset_ tab ([#446](https://github.com/wazuh/wazuh-kibana-app/pull/446)):
  - A new colour palette for regex, order and rule description arguments.
  - Added return to List view on Ruleset button while on Detail view.
  - Fixed line height on all table headers.
  - Removed unused, old code from Ruleset controllers.
- Added option on `config.yml` to enable/disable the `wazuh-monitoring` index ([#441](https://github.com/wazuh/wazuh-kibana-app/pull/441)):
  - Configure the frequency time to generate new indices.
  - The default frequency time has been increased to 1 hour.
  - When disabled, useful metrics will appear on _Overview/General_ replacing the _Agent status_ visualization.
- Added CSV exporting button to the app ([#431](https://github.com/wazuh/wazuh-kibana-app/pull/431)):
  - Implemented new logic to fetch data from the Wazuh API and download it in CSV format.
  - Currently available for the _Ruleset_, _Logs_ and _Groups_ sections on the _Manager_ tab and also the _Agents_ tab.
- More refactoring to the app backend ([#439](https://github.com/wazuh/wazuh-kibana-app/pull/439)):
  - Standardized error output from the server side.
  - Drastically reduced the error management logic on the client side.
  - Applied the _Facade_ pattern when importing/exporting modules.
  - Deleted unused/deprecated/useless methods both from server and client side.
  - Some optimizations to variable type usages.
- Refactoring to Kibana filters management ([#452](https://github.com/wazuh/wazuh-kibana-app/pull/452) & [#459](https://github.com/wazuh/wazuh-kibana-app/pull/459)):
  - Added new class to build queries from the base query.
  - The filter management is being done on controllers instead of the `discover` directive.
  - Now we are emitting specific events whenever we are fetching data or communicating to the `discover` directive.
  - The number of useless requests to fetch data has been reduced.
  - The synchronization actions are working as expected regardless the amount of data and/or the number of machine resources.
  - Fixed several bugs about filter usage and transition to different app tabs.
- Added confirmation message when the user deletes an API entry on _Settings/API_ ([#428](https://github.com/wazuh/wazuh-kibana-app/pull/428)).
- Added support for filters on the _Manager/Logs_ tab when realtime is enabled ([#433](https://github.com/wazuh/wazuh-kibana-app/pull/433)).
- Added more filter options to the Detail view on _Manager/Ruleset_ ([#434](https://github.com/wazuh/wazuh-kibana-app/pull/434)).

### Changed

- Changed OSCAP visualization to avoid clipping issues with large agent names ([#429](https://github.com/wazuh/wazuh-kibana-app/pull/429)).
- Now the related Rules or Decoders sections on _Manager/Ruleset_ will remain hidden if there isn't any data to show or while it's loading ([#434](https://github.com/wazuh/wazuh-kibana-app/pull/434)).
- Added a 200ms delay when fetching iterable data from the Wazuh API ([#445](https://github.com/wazuh/wazuh-kibana-app/pull/445) & [#450](https://github.com/wazuh/wazuh-kibana-app/pull/450)).
- Fixed several bugs related to Wazuh API timeout/cancelled requests ([#445](https://github.com/wazuh/wazuh-kibana-app/pull/445)).
- Added `ENOTFOUND`, `EHOSTUNREACH`, `EINVAL`, `EAI_AGAIN` options for API URL parameter checking ([#463](https://github.com/wazuh/wazuh-kibana-app/pull/463)).
- Now the _Settings/Extensions_ subtab won't appear unless there's at least one API inserted ([#465](https://github.com/wazuh/wazuh-kibana-app/pull/465)).
- Now the index pattern selector on _Settings/Pattern_ will also refresh the known fields when changing it ([#477](https://github.com/wazuh/wazuh-kibana-app/pull/477)).
- Changed the _Manager_ tab into _Management_ ([#490](https://github.com/wazuh/wazuh-kibana-app/pull/490)).

### Fixed

- Fixed a bug where toggling extensions after deleting an API entry could lead into an error message ([#465](https://github.com/wazuh/wazuh-kibana-app/pull/465)).
- Fixed some performance bugs on the `dataHandler` service ([#442](https://github.com/wazuh/wazuh-kibana-app/pull/442) & [#486](https://github.com/wazuh/wazuh-kibana-app/pull/442)).
- Fixed a bug when loading the _Agents preview_ tab on Safari web browser ([#447](https://github.com/wazuh/wazuh-kibana-app/pull/447)).
- Fixed a bug where a new extension (enabled by default) appears disabled when updating the app ([#456](https://github.com/wazuh/wazuh-kibana-app/pull/456)).
- Fixed a bug where pressing the Enter key on the _Discover's_ tab search bar wasn't working properly ([#488](https://github.com/wazuh/wazuh-kibana-app/pull/488)).

### Removed

- Removed the `rison` dependency from the `package.json` file ([#452](https://github.com/wazuh/wazuh-kibana-app/pull/452)).
- Removed unused Elasticsearch request to avoid problems when there's no API inserted ([#460](https://github.com/wazuh/wazuh-kibana-app/pull/460)).

## Wazuh v3.2.1/v3.2.2 - Kibana v6.2.4 - Revision 390

### Added

- Support for Wazuh v3.2.2.
- Refactoring on visualizations use and management ([#397](https://github.com/wazuh/wazuh-kibana-app/pull/397)):
  - Visualizations are no longer stored on an index, they're built and loaded on demand when needed to render the interface.
  - Refactoring on the whole app source code to use the _import/export_ paradigm.
  - Removed old functions and variables from the old visualization management logic.
  - Removed cron task to clean remaining visualizations since it's no longer needed.
  - Some Kibana functions and modules have been overridden in order to make this refactoring work.
    - This change is not intrusive in any case.
- New redesign for the _Manager/Ruleset_ tab ([#420](https://github.com/wazuh/wazuh-kibana-app/pull/420)):
  - Rules and decoders list now divided into two different sections: _List view_ and _Detail view_.
  - Removed old expandable tables to move the rule/decoder information into a new space.
  - Enable different filters on the detail view for a better search on the list view.
  - New table for related rules or decoders.
  - And finally, a bunch of minor design enhancements to the whole app.
- Added a copyright notice to the whole app source code ([#395](https://github.com/wazuh/wazuh-kibana-app/pull/395)).
- Updated `.gitignore` with the _Node_ template ([#395](https://github.com/wazuh/wazuh-kibana-app/pull/395)).
- Added new module to the `package.json` file, [`rison`](https://www.npmjs.com/package/rison) ([#404](https://github.com/wazuh/wazuh-kibana-app/pull/404)).
- Added the `errorHandler` service to the blank screen scenario ([#413](https://github.com/wazuh/wazuh-kibana-app/pull/413)):
  - Now the exact error message will be shown to the user, instead of raw JSON content.
- Added new option on the `config.yml` file to disable the new X-Pack RBAC capabilities to filter index-patterns ([#417](https://github.com/wazuh/wazuh-kibana-app/pull/417)).

### Changed

- Small minor enhancements to the user interface ([#396](https://github.com/wazuh/wazuh-kibana-app/pull/396)):
  - Reduced Wazuh app logo size.
  - Changed buttons text to not use all-capitalized letters.
  - Minor typos found in the HTML/CSS code have been fixed.
- Now the app log stores the package revision ([#417](https://github.com/wazuh/wazuh-kibana-app/pull/417)).

### Fixed

- Fixed bug where the _Agents_ tab didn't preserve the filters after reloading the page ([#404](https://github.com/wazuh/wazuh-kibana-app/pull/404)).
- Fixed a bug when using X-Pack that sometimes threw an error of false _"Not enough privileges"_ scenario ([#415](https://github.com/wazuh/wazuh-kibana-app/pull/415)).
- Fixed a bug where the Kibana Discover auto-refresh functionality was still working when viewing the _Agent configuration_ tab ([#419](https://github.com/wazuh/wazuh-kibana-app/pull/419)).

## Wazuh v3.2.1 - Kibana v6.2.4 - Revision 389

### Changed

- Changed severity and verbosity to some log messages ([#412](https://github.com/wazuh/wazuh-kibana-app/pull/412)).

### Fixed

- Fixed a bug when using the X-Pack plugin without security capabilities enabled ([#403](https://github.com/wazuh/wazuh-kibana-app/pull/403)).
- Fixed a bug when the app was trying to create `wazuh-monitoring` indices without checking the existence of the proper template ([#412](https://github.com/wazuh/wazuh-kibana-app/pull/412)).

## Wazuh v3.2.1 - Kibana v6.2.4 - Revision 388

### Added

- Support for Elastic Stack v6.2.4.
- App server fully refactored ([#360](https://github.com/wazuh/wazuh-kibana-app/pull/360)):
  - Added new classes, reduced the amount of code, removed unused functions, and several optimizations.
  - Now the app follows a more ES6 code style on multiple modules.
  - _Overview/Agents_ visualizations have been ordered into separated files and folders.
  - Now the app can use the default index defined on the `/ect/kibana/kibana.yml` file.
  - Better error handling for the visualizations directive.
  - Added a cron job to delete remaining visualizations on the `.kibana` index if so.
  - Also, we've added some changes when using the X-Pack plugin:
    - Better management of users and roles in order to use the app capabilities.
    - Prevents app loading if the currently logged user has no access to any index pattern.
- Added the `errorHandler` service to the `dataHandler` factory ([#340](https://github.com/wazuh/wazuh-kibana-app/pull/340)).
- Added Syscollector section to _Manager/Agents Configuration_ tabs ([#359](https://github.com/wazuh/wazuh-kibana-app/pull/359)).
- Added `cluster.name` field to the `wazuh-monitoring` index ([#377](https://github.com/wazuh/wazuh-kibana-app/pull/377)).

### Changed

- Increased the query size when fetching the index pattern list ([#339](https://github.com/wazuh/wazuh-kibana-app/pull/339)).
- Changed active colour for all app tables ([#347](https://github.com/wazuh/wazuh-kibana-app/pull/347)).
- Changed validation regex to accept URLs with non-numeric format ([#353](https://github.com/wazuh/wazuh-kibana-app/pull/353)).
- Changed visualization removal cron task to avoid excessive log messages when there weren't removed visualizations ([#361](https://github.com/wazuh/wazuh-kibana-app/pull/361)).
- Changed filters comparison for a safer access ([#383](https://github.com/wazuh/wazuh-kibana-app/pull/383)).
- Removed some `server.log` messages to avoid performance errors ([#384](https://github.com/wazuh/wazuh-kibana-app/pull/384)).
- Changed the way of handling the index patterns list ([#360](https://github.com/wazuh/wazuh-kibana-app/pull/360)).
- Rewritten some false error-level logs to just information-level ones ([#360](https://github.com/wazuh/wazuh-kibana-app/pull/360)).
- Changed some files from JSON to CommonJS for performance improvements ([#360](https://github.com/wazuh/wazuh-kibana-app/pull/360)).
- Replaced some code on the `kibana-discover` directive with a much cleaner statement to avoid issues on the _Agents_ tab ([#394](https://github.com/wazuh/wazuh-kibana-app/pull/394)).

### Fixed

- Fixed a bug where several `agent.id` filters were created at the same time when navigating between _Agents_ and _Groups_ with different selected agents ([#342](https://github.com/wazuh/wazuh-kibana-app/pull/342)).
- Fixed logic on the index-pattern selector which wasn't showing the currently selected pattern the very first time a user opened the app ([#345](https://github.com/wazuh/wazuh-kibana-app/pull/345)).
- Fixed a bug on the `errorHandler` service who was preventing a proper output of some Elastic-related backend error messages ([#346](https://github.com/wazuh/wazuh-kibana-app/pull/346)).
- Fixed panels flickering in the _Settings_ tab ([#348](https://github.com/wazuh/wazuh-kibana-app/pull/348)).
- Fixed a bug in the shards and replicas settings when the user sets the value to zero (0) ([#358](https://github.com/wazuh/wazuh-kibana-app/pull/358)).
- Fixed several bugs related to the upgrade process from Wazuh 2.x to the new refactored server ([#363](https://github.com/wazuh/wazuh-kibana-app/pull/363)).
- Fixed a bug in _Discover/Agents VirusTotal_ tabs to avoid conflicts with the `agent.name` field ([#379](https://github.com/wazuh/wazuh-kibana-app/pull/379)).
- Fixed a bug on the implicit filter in _Discover/Agents PCI_ tabs ([#393](https://github.com/wazuh/wazuh-kibana-app/pull/393)).

### Removed

- Removed clear API password on `checkPattern` response ([#339](https://github.com/wazuh/wazuh-kibana-app/pull/339)).
- Removed old dashboard visualizations to reduce loading times ([#360](https://github.com/wazuh/wazuh-kibana-app/pull/360)).
- Removed some unused dependencies due to the server refactoring ([#360](https://github.com/wazuh/wazuh-kibana-app/pull/360)).
- Removed completely `metricService` from the app ([#389](https://github.com/wazuh/wazuh-kibana-app/pull/389)).

## Wazuh v3.2.1 - Kibana v6.2.2/v6.2.3 - Revision 387

### Added

- New logging system ([#307](https://github.com/wazuh/wazuh-kibana-app/pull/307)):
  - New module implemented to write app logs.
  - Now a trace is stored every time the app is re/started.
  - Currently, the `initialize.js` and `monitoring.js` files work with this system.
  - Note: the logs will live under `/var/log/wazuh/wazuhapp.log` on Linux systems, on Windows systems they will live under `kibana/plugins/`. It rotates the log whenever it reaches 100MB.
- Better cookies handling ([#308](https://github.com/wazuh/wazuh-kibana-app/pull/308)):
  - New field on the `.wazuh-version` index to store the last time the Kibana server was restarted.
  - This is used to check if the cookies have consistency with the current server status.
  - Now the app is clever and takes decisions depending on new consistency checks.
- New design for the _Agents/Configuration_ tab ([#310](https://github.com/wazuh/wazuh-kibana-app/pull/310)):
  - The style is the same as the _Manager/Configuration_ tab.
  - Added two more sections: CIS-CAT and Commands ([#315](https://github.com/wazuh/wazuh-kibana-app/pull/315)).
  - Added a new card that will appear when there's no group configuration at all ([#323](https://github.com/wazuh/wazuh-kibana-app/pull/323)).
- Added _"group"_ column on the agents list in _Agents_ ([#312](https://github.com/wazuh/wazuh-kibana-app/pull/312)):
  - If you click on the group, it will redirect the user to the specified group in _Manager/Groups_.
- New option for the `config.yml` file, `ip.selector` ([#313](https://github.com/wazuh/wazuh-kibana-app/pull/313)):
  - Define if the app will show or not the index pattern selector on the top navbar.
  - This setting is set to `true` by default.
- More CSS cleanup and reordering ([#315](https://github.com/wazuh/wazuh-kibana-app/pull/315)):
  - New `typography.less` file.
  - New `layout.less` file.
  - Removed `cleaned.less` file.
  - Reordering and cleaning of existing CSS files, including removal of unused classes, renaming, and more.
  - The _Settings_ tab has been refactored to correct some visual errors with some card components.
  - Small refactoring to some components from _Manager/Ruleset_ ([#323](https://github.com/wazuh/wazuh-kibana-app/pull/323)).
- New design for the top navbar ([#326](https://github.com/wazuh/wazuh-kibana-app/pull/326)):
  - Cleaned and refactored code
  - Revamped design, smaller and with minor details to follow the rest of Wazuh app guidelines.
- New design for the wz-chip component to follow the new Wazuh app guidelines ([#323](https://github.com/wazuh/wazuh-kibana-app/pull/323)).
- Added more descriptive error messages when the user inserts bad credentials on the _Add new API_ form in the _Settings_ tab ([#331](https://github.com/wazuh/wazuh-kibana-app/pull/331)).
- Added a new CSS class to truncate overflowing text on tables and metric ribbons ([#332](https://github.com/wazuh/wazuh-kibana-app/pull/332)).
- Support for Elastic Stack v6.2.2/v6.2.3.

### Changed

- Improved the initialization system ([#317](https://github.com/wazuh/wazuh-kibana-app/pull/317)):
  - Now the app will re-create the index-pattern if the user deletes the currently used by the Wazuh app.
  - The fieldset is now automatically refreshed if the app detects mismatches.
  - Now every index-pattern is dynamically formatted (for example, to enable the URLs in the _Vulnerabilities_ tab).
  - Some code refactoring for a better handling of possible use cases.
  - And the best thing, it's no longer needed to insert the sample alert!
- Improvements and changes to index-patterns ([#320](https://github.com/wazuh/wazuh-kibana-app/pull/320) & [#333](https://github.com/wazuh/wazuh-kibana-app/pull/333)):
  - Added a new route, `/get-list`, to fetch the index pattern list.
  - Removed and changed several functions for a proper management of index-patterns.
  - Improved the compatibility with user-created index-patterns, known to have unpredictable IDs.
  - Now the app properly redirects to `/blank-screen` if the length of the index patterns list is 0.
  - Ignored custom index patterns with auto-generated ID on the initialization process.
    - Now it uses the value set on the `config.yml` file.
  - If the index pattern is no longer available, the cookie will be overwritten.
- Improvements to the monitoring module ([#322](https://github.com/wazuh/wazuh-kibana-app/pull/322)):
  - Minor refactoring to the whole module.
  - Now the `wazuh-monitoring` index pattern is regenerated if it's missing.
  - And the best thing, it's no longer needed to insert the monitoring template!
- Now the app health check system only checks if the API and app have the same `major.minor` version ([#311](https://github.com/wazuh/wazuh-kibana-app/pull/311)):
  - Previously, the API and app had to be on the same `major.minor.patch` version.
- Adjusted space between title and value in some cards showing Manager or Agent configurations ([#315](https://github.com/wazuh/wazuh-kibana-app/pull/315)).
- Changed red and green colours to more saturated ones, following Kibana style ([#315](https://github.com/wazuh/wazuh-kibana-app/pull/315)).

### Fixed

- Fixed bug in Firefox browser who was not properly showing the tables with the scroll pagination functionality ([#314](https://github.com/wazuh/wazuh-kibana-app/pull/314)).
- Fixed bug where visualizations weren't being destroyed due to ongoing renderization processes ([#316](https://github.com/wazuh/wazuh-kibana-app/pull/316)).
- Fixed several UI bugs for a better consistency and usability ([#318](https://github.com/wazuh/wazuh-kibana-app/pull/318)).
- Fixed an error where the initial index-pattern was not loaded properly the very first time you enter the app ([#328](https://github.com/wazuh/wazuh-kibana-app/pull/328)).
- Fixed an error message that appeared whenever the app was not able to found the `wazuh-monitoring` index pattern ([#328](https://github.com/wazuh/wazuh-kibana-app/pull/328)).

## Wazuh v3.2.1 - Kibana v6.2.2 - Revision 386

### Added

- New design for the _Manager/Groups_ tab ([#295](https://github.com/wazuh/wazuh-kibana-app/pull/295)).
- New design for the _Manager/Configuration_ tab ([#297](https://github.com/wazuh/wazuh-kibana-app/pull/297)).
- New design of agents statistics for the _Agents_ tab ([#299](https://github.com/wazuh/wazuh-kibana-app/pull/299)).
- Added information ribbon into _Overview/Agent SCAP_ tabs ([#303](https://github.com/wazuh/wazuh-kibana-app/pull/303)).
- Added information ribbon into _Overview/Agent VirusTotal_ tabs ([#306](https://github.com/wazuh/wazuh-kibana-app/pull/306)).
- Added information ribbon into _Overview AWS_ tab ([#306](https://github.com/wazuh/wazuh-kibana-app/pull/306)).

### Changed

- Refactoring of HTML and CSS code throughout the whole Wazuh app ([#294](https://github.com/wazuh/wazuh-kibana-app/pull/294), [#302](https://github.com/wazuh/wazuh-kibana-app/pull/302) & [#305](https://github.com/wazuh/wazuh-kibana-app/pull/305)):
  - A big milestone for the project was finally achieved with this refactoring.
  - We've removed the Bootstrap dependency from the `package.json` file.
  - We've removed and merged many duplicated rules.
  - We've removed HTML and `angular-md` overriding rules. Now we have more own-made classes to avoid undesired results on the UI.
  - Also, this update brings tons of minor bugfixes related to weird HTML code.
- Wazuh app visualizations reviewed ([#301](https://github.com/wazuh/wazuh-kibana-app/pull/301)):
  - The number of used buckets has been limited since most of the table visualizations were surpassing acceptable limits.
  - Some visualizations have been checked to see if they make complete sense on what they mean to show to the user.
- Modified some app components for better follow-up of Kibana guidelines ([#290](https://github.com/wazuh/wazuh-kibana-app/pull/290) & [#297](https://github.com/wazuh/wazuh-kibana-app/pull/297)).
  - Also, some elements were modified on the _Discover_ tab in order to correct some mismatches.

### Fixed

- Adjusted information ribbon in _Agents/General_ for large OS names ([#290](https://github.com/wazuh/wazuh-kibana-app/pull/290) & [#294](https://github.com/wazuh/wazuh-kibana-app/pull/294)).
- Fixed unsafe array access on the visualization directive when going directly into _Manager/Ruleset/Decoders_ ([#293](https://github.com/wazuh/wazuh-kibana-app/pull/293)).
- Fixed a bug where navigating between agents in the _Agents_ tab was generating duplicated `agent.id` implicit filters ([#296](https://github.com/wazuh/wazuh-kibana-app/pull/296)).
- Fixed a bug where navigating between different tabs from _Overview_ or _Agents_ while being on the _Discover_ sub-tab was causing data loss in metric watchers ([#298](https://github.com/wazuh/wazuh-kibana-app/pull/298)).
- Fixed incorrect visualization of the rule level on _Manager/Ruleset/Rules_ when the rule level is zero (0) ([#298](https://github.com/wazuh/wazuh-kibana-app/pull/298)).

### Removed

- Removed almost every `md-tooltip` component from the whole app ([#305](https://github.com/wazuh/wazuh-kibana-app/pull/305)).
- Removed unused images from the `img` folder ([#305](https://github.com/wazuh/wazuh-kibana-app/pull/305)).

## Wazuh v3.2.1 - Kibana v6.2.2 - Revision 385

### Added

- Support for Wazuh v3.2.1.
- Brand-new first redesign for the app user interface ([#278](https://github.com/wazuh/wazuh-kibana-app/pull/278)):
  - This is the very first iteration of a _work-in-progress_ UX redesign for the Wazuh app.
  - The overall interface has been refreshed, removing some unnecessary colours and shadow effects.
  - The metric visualizations have been replaced by an information ribbon under the filter search bar, reducing the amount of space they occupied.
    - A new service was implemented for a proper handling of the metric visualizations watchers ([#280](https://github.com/wazuh/wazuh-kibana-app/pull/280)).
  - The rest of the app visualizations now have a new, more detailed card design.
- New shards and replicas settings to the `config.yml` file ([#277](https://github.com/wazuh/wazuh-kibana-app/pull/277)):
  - Now you can apply custom values to the shards and replicas for the `.wazuh` and `.wazuh-version` indices.
  - This feature only works before the installation process. If you modify these settings after installing the app, they won't be applied at all.

### Changed

- Now clicking again on the _Groups_ tab on _Manager_ will properly reload the tab and redirect to the beginning ([#274](https://github.com/wazuh/wazuh-kibana-app/pull/274)).
- Now the visualizations only use the `vis-id` attribute for loading them ([#275](https://github.com/wazuh/wazuh-kibana-app/pull/275)).
- The colours from the toast messages have been replaced to follow the Elastic 6 guidelines ([#286](https://github.com/wazuh/wazuh-kibana-app/pull/286)).

### Fixed

- Fixed wrong data flow on _Agents/General_ when coming from and going to the _Groups_ tab ([#273](https://github.com/wazuh/wazuh-kibana-app/pull/273)).
- Fixed sorting on tables, now they use the sorting functionality provided by the Wazuh API ([#274](https://github.com/wazuh/wazuh-kibana-app/pull/274)).
- Fixed column width issues on some tables ([#274](https://github.com/wazuh/wazuh-kibana-app/pull/274)).
- Fixed bug in the _Agent configuration_ JSON viewer who didn't properly show the full group configuration ([#276](https://github.com/wazuh/wazuh-kibana-app/pull/276)).
- Fixed excessive loading time from some Audit visualizations ([#278](https://github.com/wazuh/wazuh-kibana-app/pull/278)).
- Fixed Play/Pause button in timepicker's auto-refresh ([#281](https://github.com/wazuh/wazuh-kibana-app/pull/281)).
- Fixed unusual scenario on visualization directive where sometimes there was duplicated implicit filters when doing a search ([#283](https://github.com/wazuh/wazuh-kibana-app/pull/283)).
- Fixed some _Overview Audit_ visualizations who were not working properly ([#285](https://github.com/wazuh/wazuh-kibana-app/pull/285)).

### Removed

- Deleted the `id` attribute from all the app visualizations ([#275](https://github.com/wazuh/wazuh-kibana-app/pull/275)).

## Wazuh v3.2.0 - Kibana v6.2.2 - Revision 384

### Added

- New directives for the Wazuh app: `wz-table`, `wz-table-header` and `wz-search-bar` ([#263](https://github.com/wazuh/wazuh-kibana-app/pull/263)):
  - Maintainable and reusable components for a better-structured app.
  - Several files have been changed, renamed and moved to new folders, following _best practices_.
  - The progress bar is now within its proper directive ([#266](https://github.com/wazuh/wazuh-kibana-app/pull/266)).
  - Minor typos and refactoring changes to the new directives.
- Support for Elastic Stack v6.2.2.

### Changed

- App buttons have been refactored. Unified CSS and HTML for buttons, providing the same structure for them ([#269](https://github.com/wazuh/wazuh-kibana-app/pull/269)).
- The API list on Settings now shows the latest inserted API at the beginning of the list ([#261](https://github.com/wazuh/wazuh-kibana-app/pull/261)).
- The check for the currently applied pattern has been improved, providing clever handling of Elasticsearch errors ([#271](https://github.com/wazuh/wazuh-kibana-app/pull/271)).
- Now on _Settings_, when the Add or Edit API form is active, if you press the other button, it will make the previous one disappear, getting a clearer interface ([#9df1e31](https://github.com/wazuh/wazuh-kibana-app/commit/9df1e317903edf01c81eba068da6d20a8a1ea7c2)).

### Fixed

- Fixed visualizations directive to properly load the _Manager/Ruleset_ visualizations ([#262](https://github.com/wazuh/wazuh-kibana-app/pull/262)).
- Fixed a bug where the classic extensions were not affected by the settings of the `config.yml` file ([#266](https://github.com/wazuh/wazuh-kibana-app/pull/266)).
- Fixed minor CSS bugs from the conversion to directives to some components ([#266](https://github.com/wazuh/wazuh-kibana-app/pull/266)).
- Fixed bug in the tables directive when accessing a member it doesn't exist ([#266](https://github.com/wazuh/wazuh-kibana-app/pull/266)).
- Fixed browser console log error when clicking the Wazuh logo on the app ([#6647fbc](https://github.com/wazuh/wazuh-kibana-app/commit/6647fbc051c2bf69df7df6e247b2b2f46963f194)).

### Removed

- Removed the `kbn-dis` directive from _Manager/Ruleset_ ([#262](https://github.com/wazuh/wazuh-kibana-app/pull/262)).
- Removed the `filters.js` and `kibana_fields_file.json` files ([#263](https://github.com/wazuh/wazuh-kibana-app/pull/263)).
- Removed the `implicitFilters` service ([#270](https://github.com/wazuh/wazuh-kibana-app/pull/270)).
- Removed visualizations loading status trace from controllers and visualization directive ([#270](https://github.com/wazuh/wazuh-kibana-app/pull/270)).

## Wazuh v3.2.0 - Kibana v6.2.1 - Revision 383

### Added

- Support for Wazuh 3.2.0.
- Compatibility with Kibana 6.1.0 to Kibana 6.2.1.
- New tab for vulnerability detector alerts.

### Changed

- The app now shows the index pattern selector only if the list length is greater than 1.
  - If it's exactly 1 shows the index pattern without a selector.
- Now the index pattern selector only shows the compatible ones.
  - It's no longer possible to select the `wazuh-monitoring` index pattern.
- Updated Bootstrap to 3.3.7.
- Improved filter propagation between Discover and the visualizations.
- Replaced the login route name from /login to /wlogin to avoid conflict with X-Pack own login route.

### Fixed

- Several CSS bugfixes for better compatibility with Kibana 6.2.1.
- Some variables changed for adapting new Wazuh API requests.
- Better error handling for some Elastic-related messages.
- Fixed browser console error from top-menu directive.
- Removed undesired md-divider from Manager/Logs.
- Adjusted the width of a column in Manager/Logs to avoid overflow issues with the text.
- Fixed a wrong situation with the visualizations when we refresh the Manager/Rules tab.

### Removed

- Removed the `travis.yml` file.

## Wazuh v3.1.0 - Kibana v6.1.3 - Revision 380

### Added

- Support for Wazuh 3.1.0.
- Compatibility with Kibana 6.1.3.
- New error handler for better app errors reporting.
- A new extension for Amazon Web Services alerts.
- A new extension for VirusTotal alerts.
- New agent configuration tab:
  - Visualize the current group configuration for the currently selected agent on the app.
  - Navigate through the different tabs to see which configuration is being used.
  - Check the synchronization status for the configuration.
  - View the current group of the agent and click on it to go to the Groups tab.
- New initial health check for checking some app components.
- New YAML config file:
  - Define the initial index pattern.
  - Define specific checks for the healthcheck.
  - Define the default extensions when adding new APIs.
- New index pattern selector dropdown on the top navbar.
  - The app will reload applying the new index pattern.
- Added new icons for some sections of the app.

### Changed

- New visualizations loader, with much better performance.
- Improved reindex process for the .wazuh index when upgrading from a 2.x-5.x version.
- Adding 365 days expiring time to the cookies.
- Change default behaviour for the config file. Now everything is commented with default values.
  - You need to edit the file, remove the comment mark and apply the desired value.
- Completely redesigned the manager configuration tab.
- Completely redesigned the groups tab.
- App tables have now unified CSS classes.

### Fixed

- Play real-time button has been fixed.
- Preventing duplicate APIs from feeding the wazuh-monitoring index.
- Fixing the check manager connection button.
- Fixing the extensions settings so they are preserved over time.
- Much more error handling messages in all the tabs.
- Fixed OS filters in agents list.
- Fixed autocomplete lists in the agents, rules and decoders list so they properly scroll.
- Many styles bugfixes for the different browsers.
- Reviewed and fixed some visualizations not showing accurate information.

### Removed

- Removed index pattern configuration from the `package.json` file.
- Removed unnecessary dependencies from the `package.json` file.

## Wazuh v3.0.0 - Kibana v6.1.0 - Revision 371

### Added

- You can configure the initial index-pattern used by the plugin in the initialPattern variable of the app's package.json.
- Auto `.wazuh` reindex from Wazuh 2.x - Kibana 5.x to Wazuh 3.x - Kibana 6.x.
  - The API credentials will be automatically migrated to the new installation.
- Dynamically changed the index-pattern used by going to the Settings -> Pattern tab.
  - Wazuh alerts compatibility auto detection.
- New loader for visualizations.
- Better performance: now the tabs use the same Discover tab, only changing the current filters.
- New Groups tab.
  - Now you can check your group configuration (search its agents and configuration files).
- The Logs tab has been improved.
  - You can sort by field and the view has been improved.
- Achieved a clearer interface with implicit filters per tab showed as unremovable chips.

### Changed

- Dynamically creating .kibana index if necessary.
- Better integration with Kibana Discover.
- Visualizations loaded at initialization time.
- New sync system to wait for Elasticsearch JS.
- Decoupling selected API and pattern from backend and moved to the client side.

## Wazuh v2.1.0 - Kibana v5.6.1 - Revision 345

### Added

- Loading icon while Wazuh loads the visualizations.
- Add/Delete/Restart agents.
- OS agent filter

### Changed

- Using genericReq when possible.

## Wazuh v2.0.1 - Kibana v5.5.1 - Revision 339

### Changed

- New index in Elasticsearch to save Wazuh set up configuration
- Short URL's is now supported
- A native base path from kibana.yml is now supported

### Fixed

- Search bar across panels now support parenthesis grouping
- Several CSS fixes for IE browser<|MERGE_RESOLUTION|>--- conflicted
+++ resolved
@@ -4,16 +4,14 @@
 
 ## Wazuh v4.3.5 - Kibana 7.10.2, 7.16.x, 7.17.x - Revision 4306
 
-<<<<<<< HEAD
 ### Added
 
 - Added to the interface API messages in the Ruleset test module [#4244](https://github.com/wazuh/wazuh-kibana-app/pull/4244)
-=======
+
 ### Fixed
 
 - Fixed type error when changing screen size in agents section [#4233](https://github.com/wazuh/wazuh-kibana-app/pull/4233)
 - Fixed an error when generating a module report after changing the selected agent [#4240](https://github.com/wazuh/wazuh-kibana-app/pull/4240)
->>>>>>> 7536c05a
 
 ### Changed
 
