--- conflicted
+++ resolved
@@ -6,35 +6,18 @@
 ### Added
 
 - Refactor of some prompts [#3015](https://github.com/wazuh/wazuh-kibana-app/pull/3015)
-
-## Wazuh v4.1.1 - Kibana 7.10.0 , 7.10.2 - Revision 4103
-
-### Fixed
-
+- Add `run_as` setting to example host configuration in Add new API view [#3021](https://github.com/wazuh/wazuh-kibana-app/pull/3021)
+
+### Fixed
 
 - Creating a role mapping before the existing ones are loaded, the page bursts [#3001](https://github.com/wazuh/wazuh-kibana-app/issues/3001)
 - Fix SCA policy detail showing name and check results about another policy [#3007](https://github.com/wazuh/wazuh-kibana-app/pull/3007)
 - Fix pagination in SCA checks table when expand some row [#3018](https://github.com/wazuh/wazuh-kibana-app/pull/3018)
 - Fix manager is shown in suggestions in Agents section [#3025](https://github.com/wazuh/wazuh-kibana-app/pull/3025)
-<<<<<<< HEAD
 - Fix pinned agents don't trigger a new filtered query [#3030](https://github.com/wazuh/wazuh-kibana-app/pull/3030)
-=======
 - Fix disabled loading on inventory when request fail [#3016](https://github.com/wazuh/wazuh-kibana-app/issues/3016)
 - Fix restarting selected cluster instead of all of them [#3032](https://github.com/wazuh/wazuh-kibana-app/pull/3032)
-
-
-## Wazuh v4.1.1 - Kibana 7.10.0 , 7.10.2 - Revision 4103
-
-### Fixed
-
-- Add `run_as` setting to example host configuration in Add new API view [#3021](https://github.com/wazuh/wazuh-kibana-app/pull/3021)
-
-## Wazuh v4.1.1 - Kibana 7.10.0 , 7.10.2 - Revision 4103
-
-### Fixed
-
 - Overlay Wazuh menu when Kibana menu is opened or docked [#3038](https://github.com/wazuh/wazuh-kibana-app/pull/3038)
->>>>>>> 44dc97ee
 
 ## Wazuh v4.1.1 - Kibana 7.10.0 , 7.10.2 - Revision 4102
 
