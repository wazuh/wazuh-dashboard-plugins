--- conflicted
+++ resolved
@@ -6,18 +6,14 @@
 
 ### Fixed
 
-<<<<<<< HEAD
-=======
+
 - Creating a role mapping before the existing ones are loaded, the page bursts [#3001](https://github.com/wazuh/wazuh-kibana-app/issues/3001)
->>>>>>> 8059c645
 - Fix SCA policy detail showing name and check results about another policy [#3007](https://github.com/wazuh/wazuh-kibana-app/pull/3007)
 - Fix pagination in SCA checks table when expand some row [#3018](https://github.com/wazuh/wazuh-kibana-app/pull/3018)
 - Fix manager is shown in suggestions in Agents section [#3025](https://github.com/wazuh/wazuh-kibana-app/pull/3025)
 - Fix disabled loading on inventory when request fail [#3016](https://github.com/wazuh/wazuh-kibana-app/issues/3016)
-<<<<<<< HEAD
 - Fix restarting selected cluster instead of all of them [#3032](https://github.com/wazuh/wazuh-kibana-app/pull/3032)
-=======
->>>>>>> 8059c645
+
 
 ## Wazuh v4.1.1 - Kibana 7.10.0 , 7.10.2 - Revision 4102
 
