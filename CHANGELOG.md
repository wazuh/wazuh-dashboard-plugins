# Change Log

All notable changes to the Wazuh app project will be documented in this file.

## Wazuh v5.0.0 - OpenSearch Dashboards 3.1.0 - Revision 00

### Added

- Support for Wazuh 5.0.0
- Added sample data generators for agents monitoring and server statistics [#7597](https://github.com/wazuh/wazuh-dashboard-plugins/pull/7597)

### Changed

- Split the FIM registry inventory into 2 index patterns and change some fields in the FIM files and registries sample data [#7604](https://github.com/wazuh/wazuh-dashboard-plugins/pull/7604)

### Removed

- Removed the monitoring and statistics jobs in the backend side [#7597](https://github.com/wazuh/wazuh-dashboard-plugins/pull/7597)
- Removed the settings related to monitoring and statistics job from the configuration [#7597](https://github.com/wazuh/wazuh-dashboard-plugins/pull/7597)
- Removed prompt related to statistic job is disabled in Statistics app [#7597](https://github.com/wazuh/wazuh-dashboard-plugins/pull/7597)
<<<<<<< HEAD

### Changed

- Rework SCA modules visualizations, global detail for all agents without pinning, replaced `/sca` endpoint with `wazuh-states-sca-*` index pattern, added sample data section [#7578](https://github.com/wazuh/wazuh-dashboard-plugins/issues/7578)
- Split the FIM registry inventory into 2 index patterns and change some fields in the FIM files and registries sample data [#7604](https://github.com/wazuh/wazuh-dashboard-plugins/pull/7604)
=======
- Removed the configuration for modules that relied on the following deprecated daemons: wazuh-agentlessd, wazuh-csyslogd, wazuh-dbd, wazuh-integratord, wazuh-maild, and wazuh-reportd. [#7612](https://github.com/wazuh/wazuh-dashboard-plugins/pull/7612)
>>>>>>> 140e3cfc

## Wazuh v4.14.0 - OpenSearch Dashboards 2.19.2 - Revision 00

### Added

- Support for Wazuh 4.14.0
- Create Users & Groups inventories [#7554](https://github.com/wazuh/wazuh-dashboard-plugins/pull/7554) [#7587](https://github.com/wazuh/wazuh-dashboard-plugins/pull/7587)

### Fixed

- Fixed missing provider and queue_size fields in whodata configuration [#7596](https://github.com/wazuh/wazuh-dashboard-plugins/pull/7596)

## Wazuh v4.13.1 - OpenSearch Dashboards 2.19.2 - Revision 00

### Added

- Support for Wazuh 4.13.1

### Changed

- Improved the number of API calls to access agent's summary information [#7484](https://github.com/wazuh/wazuh-dashboard-plugins/pull/7484)

### Fixed

- Fixed some filter values could change on navigation or pin/unpin causing different searches with unexpected results [#7552](https://github.com/wazuh/wazuh-dashboard-plugins/pull/7552)
- Fixed a problem in the expanded table row that allowed to see not updated inforamtion if using the Refresh button [#7544](https://github.com/wazuh/wazuh-dashboard-plugins/pull/7544)
- Fixed a bug that caused a format issue in csv reports [#7550](https://github.com/wazuh/wazuh-dashboard-plugins/pull/7550)

## Wazuh v4.13.0 - OpenSearch Dashboards 2.19.2 - Revision 04

### Added

- Support for Wazuh 4.13.0
- Added `It Hygiene` application [#7368](https://github.com/wazuh/wazuh-dashboard-plugins/pull/7368) [#7461](https://github.com/wazuh/wazuh-dashboard-plugins/pull/7461) [#7476](https://github.com/wazuh/wazuh-dashboard-plugins/pull/7476) [#7475](https://github.com/wazuh/wazuh-dashboard-plugins/pull/7475) [#7513](https://github.com/wazuh/wazuh-dashboard-plugins/pull/7513) [#7582](https://github.com/wazuh/wazuh-dashboard-plugins/pull/7582) [#7588](https://github.com/wazuh/wazuh-dashboard-plugins/pull/7588)
- Added hardware and system information to the agent overview [#7368](https://github.com/wazuh/wazuh-dashboard-plugins/pull/7368)
- Added persistence for selected columns and page size in data grid settings [#7379](https://github.com/wazuh/wazuh-dashboard-plugins/pull/7379) [#7513](https://github.com/wazuh/wazuh-dashboard-plugins/pull/7513)
- Added the ability to manage the sample data from FIM, IT Hygiene and vulnerabilities inventories prefixes. [#7373](https://github.com/wazuh/wazuh-dashboard-plugins/pull/7373) [#7449](https://github.com/wazuh/wazuh-dashboard-plugins/pull/7449) [#7475](https://github.com/wazuh/wazuh-dashboard-plugins/pull/7475)
- Added back button to Deploy Agent page that redirects to Endpoints Summary [#7443](https://github.com/wazuh/wazuh-dashboard-plugins/pull/7443)
- Add UUID field to APIs table [#7412](https://github.com/wazuh/wazuh-dashboard-plugins/pull/7412)
- Added the ability to manage the sample data from FIM, IT Higiene and vulnerabilities inventories and new settings to define the index names prefixes. [#7373](https://github.com/wazuh/wazuh-dashboard-plugins/pull/7373) [7449](https://github.com/wazuh/wazuh-dashboard-plugins/pull/7449)
- Added back button to Deploy Agent page that redirects to Endpoints Summary [#7443](https://github.com/wazuh/wazuh-dashboard-plugins/pull/7443)

## Changed

- Moved `/elastic/samplealerts` API endpoints to `/indexer/samplealerts` [#7373](https://github.com/wazuh/wazuh-dashboard-plugins/pull/7373)
- Changed FIM inventory to display information ingested by the indexer [#7368](https://github.com/wazuh/wazuh-dashboard-plugins/pull/7368) [#7482](https://github.com/wazuh/wazuh-dashboard-plugins/pull/7482) [#7538](https://github.com/wazuh/wazuh-dashboard-plugins/pull/7538)
- Changed macOS agent startup command [#7430](https://github.com/wazuh/wazuh-dashboard-plugins/pull/7430)

### Fixed

- Fixed a problem in Vulnerabilities > Dashboard and Inventory when there are no indices matching with the index pattern [#7368](https://github.com/wazuh/wazuh-dashboard-plugins/pull/7368)
- Fixed double backslash warning on xml editor [#7425](https://github.com/wazuh/wazuh-dashboard-plugins/pull/7425)
- Fixed X-axis label in "Vulnerabilities by year of publication" visualization [#7422](https://github.com/wazuh/wazuh-dashboard-plugins/pull/7422)
- Fixed a bug in Rule details flyout, where it didn't map all the compliances [#7501](https://github.com/wazuh/wazuh-dashboard-plugins/pull/7501)
- Fixed the Windows service name in Deploy new agent [#7540](https://github.com/wazuh/wazuh-dashboard-plugins/pull/7540)

### Removed

- Removed `Inventory data` view from agent overview [#7368](https://github.com/wazuh/wazuh-dashboard-plugins/pull/7368)
- Removed `GET /api/syscollector` API endpoint [#7368](https://github.com/wazuh/wazuh-dashboard-plugins/pull/7368)
- Removed inventory data report and `POST /reports/agents/{agentID}/inventory` API endpoint [#7368](https://github.com/wazuh/wazuh-dashboard-plugins/pull/7368)
- Removed the `enrollment.password` field from the `/utils/configuration` endpoint response to prevent unauthorized agent registration by users with read-only API roles. [#7483](https://github.com/wazuh/wazuh-dashboard-plugins/pull/7483)
- Removed `vulnerability.pattern` setting [#7475](https://github.com/wazuh/wazuh-dashboard-plugins/pull/7475)

## Wazuh v4.12.0 - OpenSearch Dashboards 2.19.1 - Revision 03

### Added

- Support for Wazuh 4.12.0
- Add setting to limit the number of rows in csv reports [#7182](https://github.com/wazuh/wazuh-dashboard-plugins/pull/7182)
- Add new `vulnerability.scanner.reference` field which contains the CTI reference of the vulnerability [#7306](https://github.com/wazuh/wazuh-dashboard-plugins/pull/7306)

### Changed

- Refined queue usage visualizations in Statistics [#7192](https://github.com/wazuh/wazuh-dashboard-plugins/pull/7192)

### Fixed

- Fixed adding the same filter twice doesn't show it in the search bar [#7185](https://github.com/wazuh/wazuh-dashboard-plugins/pull/7185)
- Fixed rendering of rows in CDB list table when it starts with quotes [#7171](https://github.com/wazuh/wazuh-dashboard-plugins/issues/7171)
- Fixed width of long fields in the document detail flyout [#7206](https://github.com/wazuh/wazuh-dashboard-plugins/issues/7206)
- Fixed logging UI logs due to logger undefined property [#7267](https://github.com/wazuh/wazuh-dashboard-plugins/pull/7267)
- Fixed TOP-5-SO filter management in Endpoints > Summary [#7278](https://github.com/wazuh/wazuh-dashboard-plugins/pull/7278)
- Fixed CSV export not filtering by timerange [#7304](https://github.com/wazuh/wazuh-dashboard-plugins/pull/7304)
- Fixed agent view not showing the latest agent state [#7336](https://github.com/wazuh/wazuh-dashboard-plugins/pull/7336)
- Fixed saved queries not displaying in the search bar [#7377](https://github.com/wazuh/wazuh-dashboard-plugins/pull/7377)
- Fixed monitoring cronjob infinite retries in case of a request exception [#7401](https://github.com/wazuh/wazuh-dashboard-plugins/pull/7401)
- Fixed double scroll bar in discover [#7399](https://github.com/wazuh/wazuh-dashboard-plugins/pull/7399)

### Removed

- Removed revision number from about page [#7390](https://github.com/wazuh/wazuh-dashboard-plugins/pull/7390)

## Wazuh v4.11.2 - OpenSearch Dashboards 2.16.0 - Revision 02

### Added

- Support for Wazuh 4.11.2

### Fixed

- Fixed several broken Wazuh documentation links [#7370](https://github.com/wazuh/wazuh-dashboard-plugins/pull/7370) [#7371](https://github.com/wazuh/wazuh-dashboard-plugins/pull/7371)

## Wazuh v4.11.1 - OpenSearch Dashboards 2.16.0 - Revision 02

### Added

- Support for Wazuh 4.11.1
- Added missing fields to the default fields list of the alerts index pattern [#7318](https://github.com/wazuh/wazuh-dashboard-plugins/pull/7318)

### Fixed

- Fixed documentation links related to agent management [#7299](https://github.com/wazuh/wazuh-dashboard-plugins/pull/7299)

## Wazuh v4.11.0 - OpenSearch Dashboards 2.16.0 - Revision 03

### Added

- Support for Wazuh 4.11.0

### Changed

- Refined the layout of the agent details view [#7193](https://github.com/wazuh/wazuh-dashboard-plugins/issues/7193)
- Changed the width of the command column, relocate argvs column and change the width of the rest of the columns in the table processes. [#7195](https://github.com/wazuh/wazuh-dashboard-plugins/pull/7195)

### Fixed

- Fixed documentation URL related to the usage of authentication password in the agent deployment [#7251](https://github.com/wazuh/wazuh-dashboard-plugins/pull/7251)
- Fixed a problem with duplicated requests to get the list of valid index patterns in the menu [#7255](https://github.com/wazuh/wazuh-dashboard-plugins/pull/7255)

### Removed

- Remove unused `node_build` field in package manifest of `wazuh` plugin [#7245](https://github.com/wazuh/wazuh-dashboard-plugins/pull/7245)

## Wazuh v4.10.1 - OpenSearch Dashboards 2.16.0 - Revision 01

### Added

- Support for Wazuh 4.10.1
- Added comma separators to numbers [#7233](https://github.com/wazuh/wazuh-dashboard-plugins/pull/7233)

### Changed

- Move the ability to manage the visibility of fields in `Events` and `Vulnerability Detection` > `Inventory` tables from `Columns` button to a new `Available fields` button enhancing the performance of the view [#7226](https://github.com/wazuh/wazuh-dashboard-plugins/pull/7226)
- Change the color of `Export formatted` button of data grid tables to match the color of the rest of table buttons [#7226](https://github.com/wazuh/wazuh-dashboard-plugins/pull/7226)

## Wazuh v4.10.0 - OpenSearch Dashboards 2.16.0 - Revision 08

### Added

- Support for Wazuh 4.10.0
- Added sample data for YARA [#6964](https://github.com/wazuh/wazuh-dashboard-plugins/issues/6964)
- Added a custom filter and visualization for vulnerability.under_evaluation field [#6968](https://github.com/wazuh/wazuh-dashboard-plugins/issues/6968) [#7044](https://github.com/wazuh/wazuh-dashboard-plugins/pull/7044) [#7046](https://github.com/wazuh/wazuh-dashboard-plugins/issues/7046)
- Add vulnerabilities card to agent details page [#7058](https://github.com/wazuh/wazuh-dashboard-plugins/issues/7058)
- Added an "Agents management" menu and moved the sections: "Endpoint Groups" and "Endpoint Summary" which changed its name to "Summary".[#7112](https://github.com/wazuh/wazuh-dashboard-plugins/pull/7112)
- Added ability to filter from File Integrity Monitoring registry inventory [#7119](https://github.com/wazuh/wazuh-dashboard-plugins/pull/7119)
- Added new field columns and ability to select the visible fields in the File Integrity Monitoring Files and Registry tables [#7119](https://github.com/wazuh/wazuh-dashboard-plugins/pull/7119)
- Added filter by value to document details fields [#7081](https://github.com/wazuh/wazuh-dashboard-plugins/pull/7081)
- Added pinned agent mechanic to inventory data, stats, and configuration for consistent functionality [#7135](https://github.com/wazuh/wazuh-dashboard-plugins/pull/7135)
- Added ability to edit the `wazuh.updates.disabled` configuration setting from UI [#7156](https://github.com/wazuh/wazuh-dashboard-plugins/pull/7156)

### Changed

- Update malware detection group values in data sources [#6963](https://github.com/wazuh/wazuh-dashboard-plugins/issues/6963)
- Changed the registration id of the Settings application for compatibility with OpenSearch Dashboard 2.16.0 [#6938](https://github.com/wazuh/wazuh-dashboard-plugins/pull/6938)
- Changed Malware detection dashboard visualizations [#6964](https://github.com/wazuh/wazuh-dashboard-plugins/issues/6964)
- Changed MITRE ATT&CK overview description [#7032](https://github.com/wazuh/wazuh-dashboard-plugins/pull/7032)
- Changed the agents summary in overview with no results to an agent deployment help message. [#7041](https://github.com/wazuh/wazuh-dashboard-plugins/pull/7041)
- Changed malware feature description [#7036](https://github.com/wazuh/wazuh-dashboard-plugins/pull/7036)
- Changed the font size of the kpi subtitles and the features descriptions [#7033](https://github.com/wazuh/wazuh-dashboard-plugins/pull/7033)
- Changed the warning icon in events view to a info icon [#7057](https://github.com/wazuh/wazuh-dashboard-plugins/pull/7057)
- Changed feature container margins to ensure consistent separation and uniform design. [#7034](https://github.com/wazuh/wazuh-dashboard-plugins/pull/7034)
- Changed the initial width to the default columns on each selected field [#7059](https://github.com/wazuh/wazuh-dashboard-plugins/issues/7059)
- Changed inventory, stats and configuration page to use tabs [#7089](https://github.com/wazuh/wazuh-dashboard-plugins/pull/7089)
- Changed styles in the register agent view for consistency of styles in the views. [#7149](https://github.com/wazuh/wazuh-dashboard-plugins/pull/7149)

### Fixed

- Fixed the filter are displayed cropped on screens of 575px to 767px in vulnerability detection module [#7047](https://github.com/wazuh/wazuh-dashboard-plugins/pull/7047)
- Fixed read-only users could not access to Statistics application [#7001](https://github.com/wazuh/wazuh-dashboard-plugins/pull/7001)
- Fixed no-agent-alert spawn with selected agent in agent-welcome view [#7029](https://github.com/wazuh/wazuh-dashboard-plugins/pull/7029)
- Fixed loading state of the agents status chart in the home overview [#7120](https://github.com/wazuh/wazuh-dashboard-plugins/pull/7120)
- Fixed security policy exception when it contained deprecated actions [#7042](https://github.com/wazuh/wazuh-dashboard-plugins/pull/7042)
- Fixed border on cells in events that disappear when clicked [#7075](https://github.com/wazuh/wazuh-dashboard-plugins/pull/7075)
- Fixed export formatted csv data with special characters from tables [#7048](https://github.com/wazuh/wazuh-dashboard-plugins/pull/7048)
- Fixed column reordering feature [#7072](https://github.com/wazuh/wazuh-dashboard-plugins/pull/7072)
- Fixed filter management to prevent hiding when adding multiple filters [#7077](https://github.com/wazuh/wazuh-dashboard-plugins/pull/7077)
- Fixed the Mitre ATT&CK exception in the agent view, the redirections of ID, Tactics, Dashboard Icon and Event Icon in the drop-down menu and the card not displaying information when the flyout was opened [#7116](https://github.com/wazuh/wazuh-dashboard-plugins/pull/7116)
- Fixed the filter are displayed cropped on screens of 575px to 767px in vulnerability detection module [#7047](https://github.com/wazuh/wazuh-dashboard-plugins/pull/7047)
- Fixed ability to filter from files inventory details flyout of File Integrity Monitoring [#7119](https://github.com/wazuh/wazuh-dashboard-plugins/pull/7119) [#7163](https://github.com/wazuh/wazuh-dashboard-plugins/pull/7163)
- Fixed endpoint group module name and indexer management order [#7161](https://github.com/wazuh/wazuh-dashboard-plugins/pull/7161)
- Fixed Invalid date filter applied on FIM details flyout [#7160](https://github.com/wazuh/wazuh-dashboard-plugins/pull/7160)
- Fixed the check updates UI was displayed despite it could be configured as disabled [#7156](https://github.com/wazuh/wazuh-dashboard-plugins/pull/7156)
- Fixed filter by value in document details in safari [#7151](https://github.com/wazuh/wazuh-dashboard-plugins/pull/7151)
- Fixed error message to prevent pass no strings to the wazuh logger [#7167](https://github.com/wazuh/wazuh-dashboard-plugins/pull/7167)
- Fixed the rendering of the `data.vunerability.reference` in the table and flyout [#7177](https://github.com/wazuh/wazuh-dashboard-plugins/pull/7177)
- Fixed incorrect or empty Wazuh API version displayed after upgrade [#440](https://github.com/wazuh/wazuh-dashboard/issues/440)
- Fixed typo in flyout title for available updates [#7235](https://github.com/wazuh/wazuh-dashboard-plugins/pull/7235)

### Removed

- Removed agent RBAC filters from dashboard queries [#6945](https://github.com/wazuh/wazuh-dashboard-plugins/pull/6945)
- Removed GET /elastic/statistics API endpoint [#7001](https://github.com/wazuh/wazuh-dashboard-plugins/pull/7001)
- Removed VirusTotal application in favor of Malware Detection [#7038](https://github.com/wazuh/wazuh-dashboard-plugins/pull/7038)
- Removed processes state column in macOS agents [#7122](https://github.com/wazuh/wazuh-dashboard-plugins/pull/7122)

## Wazuh v4.9.2 - OpenSearch Dashboards 2.13.0 - Revision 01

### Added

- Support for Wazuh 4.9.2

### Fixed

- Fixed vulnerabilities inventory table scroll [#7128](https://github.com/wazuh/wazuh-dashboard-plugins/pull/7128)

## Wazuh v4.9.1 - OpenSearch Dashboards 2.13.0 - Revision 04

### Added

- Support for Wazuh 4.9.1
- Add feature to filter by field in the events table rows [#6977](https://github.com/wazuh/wazuh-dashboard-plugins/pull/6991)

### Fixed

- Fixed issue causing vulnerability dashboard to fail loading for read-only users [#6933](https://github.com/wazuh/wazuh-dashboard-plugins/pull/6993)
- Fixed the temporal directory variable on the the command to deploy a new Windows agent [#6905](https://github.com/wazuh/wazuh-dashboard-plugins/pull/6905)
- Fixed an error on the command to deploy a new macOS agent that could cause the registration password had a wrong value because a `\n` could be included [#6906](https://github.com/wazuh/wazuh-dashboard-plugins/pull/6906)
- Fixed rendering an active response as disabled when is active [#6901](https://github.com/wazuh/wazuh-dashboard-plugins/pull/6901)
- Fixed an error on Dev Tools when using payload properties as arrays [#6908](https://github.com/wazuh/wazuh-dashboard-plugins/pull/6908)
- Fixed of the font size in the table used in the events tab, in the Threat hunting dashboard tab and in the Vulnerabilities inventory tab [#6987](https://github.com/wazuh/wazuh-dashboard-plugins/pull/6987)
- Fixed missing link to Vulnerabilities detection and Office 365 in the agent menu of `Endpoints Summary` [#6983](https://github.com/wazuh/wazuh-dashboard-plugins/pull/6983)
- Fixed missing options depending on agent operating system in the agent configuration report [#6983](https://github.com/wazuh/wazuh-dashboard-plugins/pull/6983)
- Fixed an style that affected the Discover plugin [#6989](https://github.com/wazuh/wazuh-dashboard-plugins/pull/6989)
- Fixed a problem updating the API host registry in the GET /api/check-stored-api [#6995](https://github.com/wazuh/wazuh-dashboard-plugins/pull/6995)
- Fixed the `Open report` button of the toast and the `Download report` icon of the reporting table in Safari [#7019](https://github.com/wazuh/wazuh-dashboard-plugins/pull/7019)
- Fixed style when unnpinned an agent in endpoint summary section [#7015](https://github.com/wazuh/wazuh-dashboard-plugins/pull/7015)
- Fixed overflow style on a long value filter [#7021](https://github.com/wazuh/wazuh-dashboard-plugins/pull/7021)
- Fixed buttons enabled for a readonly user in `Endpoint groups` section [#7056](https://github.com/wazuh/wazuh-dashboard-plugins/pull/7056)
- Fixed the automatic page refresh in dashboards and prevent duplicate requests [#7090](https://github.com/wazuh/wazuh-dashboard-plugins/pull/7090)

### Changed

- Change the text of the query limit tooltip [#6981](https://github.com/wazuh/wazuh-dashboard-plugins/pull/6981)
- Upgraded the `axios` dependency to `1.7.4` [#6919](https://github.com/wazuh/wazuh-dashboard-plugins/pull/6919)
- Improved MITRE ATT&CK intelligence flyout details readability [#6954](https://github.com/wazuh/wazuh-dashboard-plugins/pull/6954)
- Upgraded Event-tab column selector showing first the picked columns [#6984](https://github.com/wazuh/wazuh-dashboard-plugins/pull/6984)
- Changed vulnerabilities.reference to links in Vulnerability Detection > Inventory columns [#6960](https://github.com/wazuh/wazuh-dashboard-plugins/pull/6960)
- Upgraded the `follow-redirects` dependency to `1.15.6` [#6982](https://github.com/wazuh/wazuh-dashboard-plugins/pull/6982)
- Changed many loading spinners in some views to loading search progress [#6956](https://github.com/wazuh/wazuh-dashboard-plugins/pull/6956)

### Removed

- Removed the PDF report footer year [#7023](https://github.com/wazuh/wazuh-dashboard-plugins/pull/7023)
- Removed the XML autoformat function group configuration due to performance [#6999](https://github.com/wazuh/wazuh-dashboard-plugins/pull/6999)
- Removed data grid tables from Threat hunting dashboard, GitHub panel and Office365 panel [#7086](https://github.com/wazuh/wazuh-dashboard-plugins/pull/7086)

## Wazuh v4.9.0 - OpenSearch Dashboards 2.13.0 - Revision 07

### Added

- Support for Wazuh 4.9.0
- Added AngularJS dependencies [#6145](https://github.com/wazuh/wazuh-dashboard-plugins/pull/6145)
- Improve fleet management by adding 'Edit Agent Groups' and 'Upgrade Agents' actions, as well as a filter to show only outdated agents [#6250](https://github.com/wazuh/wazuh-dashboard-plugins/pull/6250) [#6476](https://github.com/wazuh/wazuh-dashboard-plugins/pull/6476) [#6274](https://github.com/wazuh/wazuh-dashboard-plugins/pull/6274) [#6501](https://github.com/wazuh/wazuh-dashboard-plugins/pull/6501) [#6529](https://github.com/wazuh/wazuh-dashboard-plugins/pull/6529) [#6648](https://github.com/wazuh/wazuh-dashboard-plugins/pull/6648)
- Added propagation of updates from the table to dashboard visualizations in Endpoints summary [#6460](https://github.com/wazuh/wazuh-dashboard-plugins/pull/6460) [#6737](https://github.com/wazuh/wazuh-dashboard-plugins/pull/6737)
- Handle index pattern selector on new discover [#6499](https://github.com/wazuh/wazuh-dashboard-plugins/pull/6499)
- Added macOS log collector tab [#6545](https://github.com/wazuh/wazuh-dashboard-plugins/pull/6545)
- Added ability to disable the edition of configuration through API endpoints and UI [#6557](https://github.com/wazuh/wazuh-dashboard-plugins/issues/6557)
- Added journald log collector tab [#6572](https://github.com/wazuh/wazuh-dashboard-plugins/pull/6572)
- Added HAProxy helper settings to cluster configuration [#6653](https://github.com/wazuh/wazuh-dashboard-plugins/pull/6653)
- Added ability to open the report file or Reporting application from the toast message [#6558](https://github.com/wazuh/wazuh-dashboard-plugins/pull/6558)
- Added support for agents to Office 365 [#6558](https://github.com/wazuh/wazuh-dashboard-plugins/pull/6558)
- Added pinned agent data validation when rendering the Inventory data, Stats and Configuration tabs in Agent preview of Endpoints Summary [#6800](https://github.com/wazuh/wazuh-dashboard-plugins/pull/6800)
- Added wz-link component to make redirections [#6848](https://github.com/wazuh/wazuh-dashboard-plugins/pull/6848)
- Added embedded and customized `dom-to-image-more` dependency [#6902](https://github.com/wazuh/wazuh-dashboard-plugins/pull/6902)

### Changed

- Removed legacy embedded discover [#6120](https://github.com/wazuh/wazuh-dashboard-plugins/issues/6120)
- Allow editing groups for an agent from Endpoints Summary [#6250](https://github.com/wazuh/wazuh-dashboard-plugins/pull/6250)
- Changed how the configuration is managed in the backend side [#6337](https://github.com/wazuh/wazuh-dashboard-plugins/pull/6337) [#6573](https://github.com/wazuh/wazuh-dashboard-plugins/pull/6573)
- Changed the view of API is down and check connection to Server APIs application [#6337](https://github.com/wazuh/wazuh-dashboard-plugins/pull/6337)
- Changed the usage of the endpoint GET /groups/{group_id}/files/{file_name} [#6385](https://github.com/wazuh/wazuh-dashboard-plugins/pull/6385)
- Refactoring and redesign endpoints summary visualizations [#6268](https://github.com/wazuh/wazuh-dashboard-plugins/pull/6268) [#6832](https://github.com/wazuh/wazuh-dashboard-plugins/pull/6832)
- Moved AngularJS settings controller to ReactJS [#6580](https://github.com/wazuh/wazuh-dashboard-plugins/pull/6580)
- Moved AngularJS controller and view for manage groups to ReactJS [#6543](https://github.com/wazuh/wazuh-dashboard-plugins/pull/6543)
- Moved AngularJS controllers and views of Tools and Dev Tools to ReactJS [#6544](https://github.com/wazuh/wazuh-dashboard-plugins/pull/6544)
- Moved the AngularJS controller and template of blank screen to ReactJS component [#6538](https://github.com/wazuh/wazuh-dashboard-plugins/pull/6538)
- Moved AngularJS controller for management to ReactJS component [#6555](https://github.com/wazuh/wazuh-dashboard-plugins/pull/6555)
- Moved AngularJS controller for overview to ReactJS component [#6594](https://github.com/wazuh/wazuh-dashboard-plugins/pull/6594)
- Moved the registry data to in-memory cache [#6481](https://github.com/wazuh/wazuh-dashboard-plugins/pull/6481)
- Enhanced the validation for `enrollment.dns` on App Settings application [#6573](https://github.com/wazuh/wazuh-dashboard-plugins/pull/6573)
- Moved AngularJS controller for the agent view to ReactJS [#6618](https://github.com/wazuh/wazuh-dashboard-plugins/pull/6618)
- Implemented new data source feature on MITRE ATT&CK module [#6482](https://github.com/wazuh/wazuh-dashboard-plugins/pull/6482)
- Upgraded versions of `follow-redirects` and `es5-ext` [#6626](https://github.com/wazuh/wazuh-dashboard-plugins/pull/6626)
- Changed agent log collector socket API response controller component [#6660](https://github.com/wazuh/wazuh-dashboard-plugins/pull/6660)
- Improved margins and paddings in the Events, Inventory and Control tabs [#6708](https://github.com/wazuh/wazuh-dashboard-plugins/pull/6708)
- Refactored the search bar to correctly handle fixed and user-added filters [#6716](https://github.com/wazuh/wazuh-dashboard-plugins/pull/6716) [#6755](https://github.com/wazuh/wazuh-dashboard-plugins/pull/6755) [#6833](https://github.com/wazuh/wazuh-dashboard-plugins/pull/6833)
- Generate URL with predefined filters [#6745](https://github.com/wazuh/wazuh-dashboard-plugins/pull/6745)
- Migrated AngularJS routing to ReactJS [#6689](https://github.com/wazuh/wazuh-dashboard-plugins/pull/6689) [#6775](https://github.com/wazuh/wazuh-dashboard-plugins/pull/6775) [#6790](https://github.com/wazuh/wazuh-dashboard-plugins/pull/6790) [#6893](https://github.com/wazuh/wazuh-dashboard-plugins/pull/6893)
- Improvement of the filter management system by implementing new standard modules [#6534](https://github.com/wazuh/wazuh-dashboard-plugins/pull/6534) [#6772](https://github.com/wazuh/wazuh-dashboard-plugins/pull/6772) [#6873](https://github.com/wazuh/wazuh-dashboard-plugins/pull/6873)
- Changed permalink field in the Events tab table in Virustotal to show an external link [#6839](https://github.com/wazuh/wazuh-dashboard-plugins/pull/6839)
- Changed the logging system to use the provided by the platform [#6161](https://github.com/wazuh/wazuh-dashboard-plugins/pull/6161)
- Changed the internal control from Endpoint Groups to a control via url. [#6890](https://github.com/wazuh/wazuh-dashboard-plugins/pull/6890)
- Changed the internal control from MITRE ATT&CK > intelligence > Table to a control via url. [#6882](https://github.com/wazuh/wazuh-dashboard-plugins/pull/6882)
- Changed the display of rule details flyout to be based on URL [#6886](https://github.com/wazuh/wazuh-dashboard-plugins/pull/6886)
- Changed the order of columns on Vulnerabilities Detection > Events table [#6949](https://github.com/wazuh/wazuh-dashboard-plugins/pull/6949)

### Fixed

- Fixed the scripted fields disappear when the fields of the events index pattern was refreshed [#6237](https://github.com/wazuh/wazuh-dashboard-plugins/pull/6237)
- Fixed an error of malformed table row on the generation of PDF reports [#6558](https://github.com/wazuh/wazuh-dashboard-plugins/pull/6558)
- Fixed the sample alerts scripts to generate valid IP ranges and file hashes [#6667](https://github.com/wazuh/wazuh-dashboard-plugins/pull/6667)
- Fixed cronjob max seconds interval validation [#6730](https://github.com/wazuh/wazuh-dashboard-plugins/pull/6730)
- Fixed styles in small height viewports [#6747](https://github.com/wazuh/wazuh-dashboard-plugins/pull/6747)
- Fixed behavior in Configuration Assessment when changing API [#6770](https://github.com/wazuh/wazuh-dashboard-plugins/pull/6770)
- Fixed the fixed maximum width of the clear session button in the ruleset test view [#6871](https://github.com/wazuh/wazuh-dashboard-plugins/pull/6871)
- Fixed the width of the "last modified" column of the table in Windows Registry [#6876](https://github.com/wazuh/wazuh-dashboard-plugins/pull/6876)
- Fixed redirection to FIM > Inventory > Files from FIM > Inventory > Windows Registry when switching to non-Windows agent. [#6880](https://github.com/wazuh/wazuh-dashboard-plugins/pull/6880)

### Removed

- Removed some branding references across the application. [#6155](https://github.com/wazuh/wazuh-dashboard-plugins/pull/6155)
- Removed API endpoint GET /api/timestamp [#6481](https://github.com/wazuh/wazuh-dashboard-plugins/pull/6481)
- Removed API endpoint PUT /api/update-hostname/{id} [#6481](https://github.com/wazuh/wazuh-dashboard-plugins/pull/6481)
- Removed API endpoint DELETE /hosts/remove-orphan-entries [#6481](https://github.com/wazuh/wazuh-dashboard-plugins/pull/6481)
- Removed AngularJS component `click-action` [#6613](https://github.com/wazuh/wazuh-dashboard-plugins/pull/6613)
- Removed AngularJS service `config-handler` [#6631](https://github.com/wazuh/wazuh-dashboard-plugins/pull/6631)
- Removed legacy discover references and methods [#6646](https://github.com/wazuh/wazuh-dashboard-plugins/pull/6646)
- Removed custom EuiSuggestItem component in favor of OUI's native component [#6714](https://github.com/wazuh/wazuh-dashboard-plugins/pull/6714)
- Removed API endpoint unused endpoints from creation of old visualizations: GET /elastic/visualizations/{tab}/{pattern} and GET /elastic/visualizations/{tab}/{pattern} [#6782](https://github.com/wazuh/wazuh-dashboard-plugins/pull/6782)
- Removed `logs.level` setting [#6161](https://github.com/wazuh/wazuh-dashboard-plugins/pull/6161)
- Removed the usage of `wazuhapp-plain.log`, `wazuhapp.log`, `wazuh-ui-plain.log` and `wazuh-ui.log` files [#6161](https://github.com/wazuh/wazuh-dashboard-plugins/pull/6161)
- Removed the `App logs` application [#6161](https://github.com/wazuh/wazuh-dashboard-plugins/pull/6161)
- Removed API endpoint GET /utils/logs/ui [#6161](https://github.com/wazuh/wazuh-dashboard-plugins/pull/6161)
- Removed API endpoint GET /utils/logs [#6161](https://github.com/wazuh/wazuh-dashboard-plugins/pull/6161)
- Removed embedded `dom-to-image` dependency [#6902](https://github.com/wazuh/wazuh-dashboard-plugins/pull/6902)

## Wazuh v4.8.2 - OpenSearch Dashboards 2.10.0 - Revision 01

### Added

- Support for Wazuh 4.8.2

## Wazuh v4.8.1 - OpenSearch Dashboards 2.10.0 - Revision 04

### Added

- Support for Wazuh 4.8.1

### Fixed

- Removed the unexpected `delay` parameter on the server API requests [#6778](https://github.com/wazuh/wazuh-dashboard-plugins/pull/6778)
- Fixed home KPI links with custom or index pattern whose title is different to the id [#6777](https://github.com/wazuh/wazuh-dashboard-plugins/pull/6777)
- Fixed colors related to vulnerability severity levels on Vulnerability Detection dashboard [#6793](https://github.com/wazuh/wazuh-dashboard-plugins/pull/6793)
- Fixed pinned agent error in vulnerabilities events tab [#6827](https://github.com/wazuh/wazuh-dashboard-plugins/pull/6827)

## Wazuh v4.8.0 - OpenSearch Dashboards 2.10.0 - Revision 12

### Added

- Support for Wazuh 4.8.0
- Added the ability to check if there are available updates from the UI. [#6093](https://github.com/wazuh/wazuh-dashboard-plugins/pull/6093) [#6256](https://github.com/wazuh/wazuh-dashboard-plugins/pull/6256) [#6328](https://github.com/wazuh/wazuh-dashboard-plugins/pull/6328)
- Added remember server address check [#5791](https://github.com/wazuh/wazuh-dashboard-plugins/pull/5791)
- Added the ssl_agent_ca configuration to the SSL Settings form [#6083](https://github.com/wazuh/wazuh-dashboard-plugins/pull/6083)
- Added global vulnerabilities dashboards [#5896](https://github.com/wazuh/wazuh-dashboard-plugins/pull/5896)
- Added an agent selector to the agent view [#5840](https://github.com/wazuh/wazuh-dashboard-plugins/pull/5840)
- Added information icon with tooltip on the most active agent in the endpoint summary view [#6364](https://github.com/wazuh/wazuh-dashboard-plugins/pull/6364) [#6421](https://github.com/wazuh/wazuh-dashboard-plugins/pull/6421)
- Added a dash with a tooltip in the server APIs table when the run as is disabled [#6354](https://github.com/wazuh/wazuh-dashboard-plugins/pull/6354)

### Changed

- Moved the plugin menu to platform applications into the side menu [#5840](https://github.com/wazuh/wazuh-dashboard-plugins/pull/5840) [#6226](https://github.com/wazuh/wazuh-dashboard-plugins/pull/6226) [#6244](https://github.com/wazuh/wazuh-dashboard-plugins/pull/6244) [#6423](https://github.com/wazuh/wazuh-dashboard-plugins/pull/6423) [#6510](https://github.com/wazuh/wazuh-dashboard-plugins/pull/6510) [#6591](https://github.com/wazuh/wazuh-dashboard-plugins/pull/6591)
- Changed dashboards visualizations definitions. [#6035](https://github.com/wazuh/wazuh-dashboard-plugins/pull/6035) [#6632](https://github.com/wazuh/wazuh-dashboard-plugins/pull/6632) [#6690](https://github.com/wazuh/wazuh-dashboard-plugins/pull/6690)
- Change the display order of tabs in all modules. [#6067](https://github.com/wazuh/wazuh-dashboard-plugins/pull/6067)
- Upgraded the `axios` dependency to `1.6.1` [#6114](https://github.com/wazuh/wazuh-dashboard-plugins/pull/6114)
- Changed the API configuration title in the Server APIs section. [#6373](https://github.com/wazuh/wazuh-dashboard-plugins/pull/6373)
- Changed overview home top KPIs. [#6379](https://github.com/wazuh/wazuh-dashboard-plugins/pull/6379) [#6408](https://github.com/wazuh/wazuh-dashboard-plugins/pull/6408) [#6569](https://github.com/wazuh/wazuh-dashboard-plugins/pull/6569)
- Updated the PDF report year number. [#6492](https://github.com/wazuh/wazuh-dashboard-plugins/pull/6492)
- Changed overview home font size [#6627](https://github.com/wazuh/wazuh-dashboard-plugins/pull/6627)
- Changed endpoints summary KPIs, index pattern and APIs selects font sizes [#6702](https://github.com/wazuh/wazuh-dashboard-plugins/pull/6702)

### Fixed

- Fixed a problem with the agent menu header when the side menu is docked [#5840](https://github.com/wazuh/wazuh-dashboard-plugins/pull/5840)
- Fixed how the query filters apply on the Security Alerts table [#6102](https://github.com/wazuh/wazuh-dashboard-plugins/pull/6102)
- Fixed exception in agent view when an agent doesn't have policies [#6177](https://github.com/wazuh/wazuh-dashboard-plugins/pull/6177)
- Fixed exception in Inventory when agents don't have OS information [#6177](https://github.com/wazuh/wazuh-dashboard-plugins/pull/6177)
- Fixed pinned agent state in URL [#6177](https://github.com/wazuh/wazuh-dashboard-plugins/pull/6177)
- Fixed invalid date format in about and agent views [#6234](https://github.com/wazuh/wazuh-dashboard-plugins/pull/6234)
- Fixed script to install agents on macOS when you have password to deploy [#6305](https://github.com/wazuh/wazuh-dashboard-plugins/pull/6305)
- Fixed a problem with the address validation on Deploy New Agent [#6327](https://github.com/wazuh/wazuh-dashboard-plugins/pull/6327)
- Fixed a typo in an abbreviation for Fully Qualified Domain Name [#6333](https://github.com/wazuh/wazuh-dashboard-plugins/pull/6333)
- Fixed server statistics when cluster mode is disabled [#6352](https://github.com/wazuh/wazuh-dashboard-plugins/pull/6352)
- Fixed wrong value at server stat Archives queue usage [#6342](https://github.com/wazuh/wazuh-dashboard-plugins/pull/6342)
- Fixed the help menu, to be consistent and avoid duplication [#6374](https://github.com/wazuh/wazuh-dashboard-plugins/pull/6374)
- Fixed the axis label visual bug from dashboards [#6378](https://github.com/wazuh/wazuh-dashboard-plugins/pull/6378)
- Fixed a error pop-up spawn in MITRE ATT&CK [#6431](https://github.com/wazuh/wazuh-dashboard-plugins/pull/6431)
- Fixed minor style issues [#6484](https://github.com/wazuh/wazuh-dashboard-plugins/pull/6484) [#6489](https://github.com/wazuh/wazuh-dashboard-plugins/pull/6489) [#6587](https://github.com/wazuh/wazuh-dashboard-plugins/pull/6587) [#6868](https://github.com/wazuh/wazuh-dashboard-plugins/pull/6868)
- Fixed "View alerts of this Rule" link [#6553](https://github.com/wazuh/wazuh-dashboard-plugins/pull/6553)
- Fixed disconnected agent configuration error [#6587](https://github.com/wazuh/wazuh-dashboard-plugins/pull/6617)

### Removed

- Removed the `disabled_roles` and `customization.logo.sidebar` settings [#5840](https://github.com/wazuh/wazuh-dashboard-plugins/pull/5840)
- Removed the ability to configure the visibility of modules and removed `extensions.*` settings [#5840](https://github.com/wazuh/wazuh-dashboard-plugins/pull/5840)
- Removed the implicit filter of WQL language of the search bar UI [#6174](https://github.com/wazuh/wazuh-dashboard-plugins/pull/6174)
- Removed notice of old Discover deprecation [#6341](https://github.com/wazuh/wazuh-dashboard-plugins/pull/6341)
- Removed compilation date field from the app [#6366](https://github.com/wazuh/wazuh-dashboard-plugins/pull/6366)
- Removed WAZUH_REGISTRATION_SERVER from Windows agent deployment command [#6361](https://github.com/wazuh/wazuh-dashboard-plugins/pull/6361)

## Wazuh v4.7.5 - OpenSearch Dashboards 2.8.0 - Revision 02

### Added

- Support for Wazuh 4.7.5
- Added sanitization to custom branding SVG files [#6687](https://github.com/wazuh/wazuh-dashboard-plugins/pull/6687)

### Fixed

- Fixed a missing space in the macOS register agent command when a password is required [#6718](https://github.com/wazuh/wazuh-dashboard-plugins/pull/6718)

## Wazuh v4.7.4 - OpenSearch Dashboards 2.8.0 - Revision 02

### Added

- Support for Wazuh 4.7.4

## Wazuh v4.7.3 - OpenSearch Dashboards 2.8.0 - Revision 02

### Added

- Support for Wazuh 4.7.3

### Fixed

- Fixed CDB List import file feature [#6458](https://github.com/wazuh/wazuh-dashboard-plugins/pull/6458)

## Wazuh v4.7.2 - OpenSearch Dashboards 2.8.0 - Revision 02

### Added

- Support for Wazuh 4.7.2
- Added contextual information in the register agent commands [#6208](https://github.com/wazuh/wazuh-dashboard-plugins/pull/6208)
- Added host name and board serial information to Agents > Inventory data [#6191](https://github.com/wazuh/wazuh-dashboard-plugins/pull/6191)

### Fixed

- Fixed Agents preview page load when there are no registered agents [#6185](https://github.com/wazuh/wazuh-dashboard-plugins/pull/6185)
- Fixed the endpoint to get Wazuh server auth configuration [#6206](https://github.com/wazuh/wazuh-dashboard-plugins/pull/6206) [#6213](https://github.com/wazuh/wazuh-dashboard-plugins/pull/6213)
- Fixed error navigating back to agent in some scenarios [#6224](https://github.com/wazuh/wazuh-dashboard-plugins/pull/6224)

## Wazuh v4.7.1 - OpenSearch Dashboards 2.8.0 - Revision 03

### Added

- Support for Wazuh 4.7.1

### Fixed

- Fixed problem when using non latin characters in the username [#6076](https://github.com/wazuh/wazuh-dashboard-plugins/pull/6076)
- Fixed UI crash on retrieving log collection configuration for macos agent. [#6104](https://github.com/wazuh/wazuh-dashboard-plugins/pull/6104)
- Fixed incorrect validation of the agent name on the Deploy new agent window [#6105](https://github.com/wazuh/wazuh-dashboard-plugins/pull/6105)
- Fixed missing columns in the agents table of Groups [#6184](https://github.com/wazuh/wazuh-dashboard-plugins/pull/6184)

## Wazuh v4.7.0 - OpenSearch Dashboards 2.8.0 - Revision 04

### Added

- Support for Wazuh 4.7.0
- Added `status detail` column in the agents table. [#5680](https://github.com/wazuh/wazuh-dashboard-plugins/pull/5680)
- Added agent register wizard handle properly special characters in password [#5738](https://github.com/wazuh/wazuh-dashboard-plugins/pull/5738)

### Changed

- Changed Network ports table columns for Linux agents. [#5636](https://github.com/wazuh/wazuh-dashboard-plugins/pull/5636)
- Updated development dependencies (`@typescript-eslint/eslint-plugin, @typescript-eslint/parser, eslint, swagger-client`)[#5748](https://github.com/wazuh/wazuh-dashboard-plugins/pull/5748)
- Changed timelion type displays in the management > statistics section to line type displays. [5707](https://github.com/wazuh/wazuh-dashboard-plugins/pull/5707)

### Fixed

- Fixed problem with new or missing columns in agent table. [#5591](https://github.com/wazuh/wazuh-dashboard-plugins/pull/5591)
- Fixed the color of the agent name in the groups section in dark mode. [#5676](https://github.com/wazuh/wazuh-dashboard-plugins/pull/5676) [#6018](https://github.com/wazuh/wazuh-dashboard-plugins/pull/6018)
- Fixed the propagation event so that the flyout data, in the decoders, does not change when the button is pressed. [#5597](https://github.com/wazuh/wazuh-dashboard-plugins/pull/5597)
- Fixed the tooltips of the tables in the security section, and unnecessary requests are removed. [#5631](https://github.com/wazuh/wazuh-dashboard-plugins/pull/5631)

### Removed

- Removed views in JSON and XML formats from management settings. [#5747](https://github.com/wazuh/wazuh-dashboard-plugins/pull/5747)

## Wazuh v4.6.0 - OpenSearch Dashboards 2.8.0 - Revision 03

### Added

- Added rel="noopener noreferrer" in documentation links. [#5197](https://github.com/wazuh/wazuh-dashboard-plugins/pull/5197) [#5274](https://github.com/wazuh/wazuh-dashboard-plugins/pull/5274) [#5298](https://github.com/wazuh/wazuh-dashboard-plugins/pull/5298) [#5409](https://github.com/wazuh/wazuh-dashboard-plugins/pull/5409)
- Added `ignore` and `restrict` options to Syslog configuration. [#5203](https://github.com/wazuh/wazuh-dashboard-plugins/pull/5203)
- Added the `extensions.github` and `extensions.office` settings to the default configuration file [#5376](https://github.com/wazuh/wazuh-dashboard-plugins/pull/5376)
- Added new global error treatment (client-side) [#4163](https://github.com/wazuh/wazuh-dashboard-plugins/pull/4163)
- Added new CLI to generate API data from specification file [#5519](https://github.com/wazuh/wazuh-dashboard-plugins/pull/5519)
- Added specific RBAC permissions to Security section [#5551](https://github.com/wazuh/wazuh-dashboard-plugins/pull/5551)
- Added Refresh and Export formatted button to panels in Agents > Inventory data [#5443](https://github.com/wazuh/wazuh-dashboard-plugins/pull/5443)
- Added Refresh and Export formatted buttons to Management > Cluster > Nodes [#5491](https://github.com/wazuh/wazuh-dashboard-plugins/pull/5491)

### Changed

- Changed of regular expression in RBAC. [#5201](https://github.com/wazuh/wazuh-dashboard-plugins/pull/5201)
- Migrate the timeFilter, metaFields, maxBuckets health checks inside the pattern check. [#5384](https://github.com/wazuh/wazuh-dashboard-plugins/pull/5384)
- Changed the query to search for an agent in `management/configuration`. [#5485](https://github.com/wazuh/wazuh-dashboard-plugins/pull/5485)
- Changed the search bar in management/log to the one used in the rest of the app. [#5476](https://github.com/wazuh/wazuh-dashboard-plugins/pull/5476)
- Changed the design of the wizard to add agents. [#5457](https://github.com/wazuh/wazuh-dashboard-plugins/pull/5457)
- Changed the search bar in Management (Rules, Decoders, CDB List, Groups, Cluster > Nodes) and Modules (Vulnerabilities > Inventory, Security Configuration Assessment > Inventory > {Policy ID} > Checks, MITRE ATT&CK > Intelligence > {Resource}, Integrity monitoring > Inventory > Files, Integrity monitoring > Inventory > Registry), Agent Inventory data, Explore agent modal, Agents [#5363](https://github.com/wazuh/wazuh-dashboard-plugins/pull/5363) [#5442](https://github.com/wazuh/wazuh-dashboard-plugins/pull/5442) [#5443](https://github.com/wazuh/wazuh-dashboard-plugins/pull/5443) [#5444](https://github.com/wazuh/wazuh-dashboard-plugins/pull/5444) [#5445](https://github.com/wazuh/wazuh-dashboard-plugins/pull/5445) [#5447](https://github.com/wazuh/wazuh-dashboard-plugins/pull/5447) [#5452](https://github.com/wazuh/wazuh-dashboard-plugins/pull/5452) [#5491](https://github.com/wazuh/wazuh-dashboard-plugins/pull/5491) [#5785](https://github.com/wazuh/wazuh-dashboard-plugins/pull/5785) [#5813](https://github.com/wazuh/wazuh-dashboard-plugins/pull/5813)

### Fixed

- Fixed trailing hyphen character for OS value in the list of agents [#4828](https://github.com/wazuh/wazuh-dashboard-plugins/pull/4828)
- Fixed several typos in the code, by @jctello [#4911](https://github.com/wazuh/wazuh-dashboard-plugins/pull/4911)
- Fixed the display of more than one protocol in the Global configuration section [#4917](https://github.com/wazuh/wazuh-dashboard-plugins/pull/4917)
- Handling endpoint response was done when there is no data to show [#4918](https://github.com/wazuh/wazuh-dashboard-plugins/pull/4918)
- Fixed references to Elasticsearch in Wazuh-stack plugin [4894](https://github.com/wazuh/wazuh-dashboard-plugins/pull/4894)
- Fixed the 2 errors that appeared in console in Settings>Configuration section. [#5135](https://github.com/wazuh/wazuh-dashboard-plugins/pull/5135)
- Fixed the GitHub and Office 365 module visibility configuration for each API host was not kept when changing/upgrading the plugin [#5376](https://github.com/wazuh/wazuh-dashboard-plugins/pull/5376)
- Fixed the GitHub and Office 365 modules appear in the main menu when they were not configured [#5376](https://github.com/wazuh/wazuh-dashboard-plugins/pull/5376)
- Fixed TypeError in FIM Inventory using new error handler [#5364](https://github.com/wazuh/wazuh-dashboard-plugins/pull/5364)
- Fixed error when using invalid group configuration [#5423](https://github.com/wazuh/wazuh-dashboard-plugins/pull/5423)
- Fixed repeated requests in inventory data and configurations of an agent. [#5460](https://github.com/wazuh/wazuh-dashboard-plugins/pull/5460)
- Fixed repeated requests in the group table when adding a group or refreshing the table [#5465](https://github.com/wazuh/wazuh-dashboard-plugins/pull/5465)
- Fixed an error in the request body suggestions of API Console [#5521](https://github.com/wazuh/wazuh-dashboard-plugins/pull/5521)
- Fixed some errors related to relative dirname of rule and decoder files [#5734](https://github.com/wazuh/wazuh-dashboard-plugins/pull/5734)
- Fixed package URLs in aarch64 commands [#5879](https://github.com/wazuh/wazuh-dashboard-plugins/pull/5879)
- Fixed install macOS agent commands [5888](https://github.com/wazuh/wazuh-dashboard-plugins/pull/5888)

### Removed

- Removed deprecated request and code in agent's view [#5451](https://github.com/wazuh/wazuh-dashboard-plugins/pull/5451)
- Removed unnecessary dashboard queries caused by the deploy agent view. [#5453](https://github.com/wazuh/wazuh-dashboard-plugins/pull/5453)
- Removed repeated and unnecessary requests in security section. [#5500](https://github.com/wazuh/wazuh-dashboard-plugins/pull/5500)
- Removed scripts to generate API data from live Wazuh manager [#5519](https://github.com/wazuh/wazuh-dashboard-plugins/pull/5519)
- Removed pretty parameter from cron job requests. [#5532](https://github.com/wazuh/wazuh-dashboard-plugins/pull/5532)
- Removed unnecessary requests in `Management/Status` section. [#5528](https://github.com/wazuh/wazuh-dashboard-plugins/pull/5528)
- Removed obsolete code that caused duplicate requests to the api in `Management`. [#5485](https://github.com/wazuh/wazuh-dashboard-plugins/pull/5485)
- Removed unused embedded jquery-ui [#5592](https://github.com/wazuh/wazuh-dashboard-plugins/pull/5592)

## Wazuh v4.5.4 - OpenSearch Dashboards 2.6.0 - Revision 01

### Added

- Support for Wazuh 4.5.4

## Wazuh v4.5.3 - OpenSearch Dashboards 2.6.0 - Revision 02

### Added

- Support for Wazuh 4.5.3

### Changed

- Changed the command to install the agent on SUSE uses zypper [#5925](https://github.com/wazuh/wazuh-dashboard-plugins/pull/5925)

## Wazuh v4.5.2 - OpenSearch Dashboards 2.6.0 - Revision 02

### Added

- Support for Wazuh 4.5.2

### Fixed

- Fixed an error with the commands in the Deploy new agent section for Oracle Linux 6+ agents [#5764](https://github.com/wazuh/wazuh-dashboard-plugins/pull/5764)
- Fixed broken documentation links in `Management/Configuration` section [#5796](https://github.com/wazuh/wazuh-dashboard-plugins/pull/5796)

## Wazuh v4.5.1 - OpenSearch Dashboards 2.6.0 - Revision 03

### Added

- Add Apple Silicon architecture button to the register Agent wizard [#5478](https://github.com/wazuh/wazuh-dashboard-plugins/pull/5478)

### Fixed

- Fixed the rendering of tables that contains IPs and agent overview [#5471](https://github.com/wazuh/wazuh-dashboard-plugins/pull/5471)
- Fixed the agents active coverage stat as NaN in Details panel of Agents section [#5490](https://github.com/wazuh/wazuh-dashboard-plugins/pull/5490)
- Fixed a broken documentation link to agent labels [#5687](https://github.com/wazuh/wazuh-dashboard-plugins/pull/5687)
- Fixed the PDF report filters applied to tables [#5714](https://github.com/wazuh/wazuh-dashboard-plugins/pull/5714)
- Fixed outdated year in the PDF report footer [#5766](https://github.com/wazuh/wazuh-dashboard-plugins/pull/5766)

### Removed

- Removed the agent name in the agent info ribbon [#5497](https://github.com/wazuh/wazuh-dashboard-plugins/pull/5497)

### Changed

- Changed method to perform redirection on agent table buttons [#5539](https://github.com/wazuh/wazuh-dashboard-plugins/pull/5539)
- Changed windows agent service name in the deploy agent wizard [#5538](https://github.com/wazuh/wazuh-dashboard-plugins/pull/5538)
- Changed the requests to get the agent labels for the managers [#5687](https://github.com/wazuh/wazuh-dashboard-plugins/pull/5687)

## Wazuh v4.5.0 - OpenSearch Dashboards 2.6.0 - Revision 01

### Added

- Support for Wazuh 4.5.0

## Wazuh v4.4.5 - OpenSearch Dashboards 2.6.0 - Revision 02

### Added

- Support for Wazuh 4.4.5

## Wazuh v4.4.4 - OpenSearch Dashboards 2.6.0 - Revision 01

### Added

- Support for Wazuh 4.4.4

### Changed

- Changed the title and added a warning in the step 3 of the deploy new agent section. [#5416](https://github.com/wazuh/wazuh-dashboard-plugins/pull/5416)

## Wazuh v4.4.3 - OpenSearch Dashboards 2.6.0 - Revision 01

### Added

- Support for Wazuh 4.4.3

### Fixed

- Fixed command to install the macOS agent on the agent wizard [#5481](https://github.com/wazuh/wazuh-dashboard-plugins/pull/5481) [#5484](https://github.com/wazuh/wazuh-dashboard-plugins/pull/5484)
- Fixed command to start the macOS agent on the agent wizard [#5470](https://github.com/wazuh/wazuh-dashboard-plugins/pull/5470)

## Wazuh v4.4.2 - OpenSearch Dashboards 2.6.0 - Revision 01

### Added

- Support for Wazuh 4.4.2

### Fixed

- Fixed a problem in the backend service to get the plugin configuration [#5428](https://github.com/wazuh/wazuh-dashboard-plugins/pull/5428) [#5432](https://github.com/wazuh/wazuh-dashboard-plugins/pull/5432)

## Wazuh v4.4.1 - OpenSearch Dashboards 2.6.0 - Revision 01

### Fixed

- Fixed the search in the agent inventory data tables [#5196](https://github.com/wazuh/wazuh-dashboard-plugins/pull/5196)
- Fixed `Top 5 users` table overflow in `FIM::Dashboard` [#5334](https://github.com/wazuh/wazuh-dashboard-plugins/pull/5334)
- Fixed a visual error in the 'About' section. [#5337](https://github.com/wazuh/wazuh-dashboard-plugins/pull/5337)
- Fixed the `Anomaly and malware detection` link. [#5329](https://github.com/wazuh/wazuh-dashboard-plugins/pull/5329)
- Fixed the problem that did not allow closing the time picker when the button was clicked again in `Agents` and `Management/Statistics`. [#5341](https://github.com/wazuh/wazuh-dashboard-plugins/pull/5341)

## Wazuh v4.4.0 - OpenSearch Dashboards 2.4.0 - Revision 06

### Added

- Added the option to sort by the agent's count in the group table. [#4323](https://github.com/wazuh/wazuh-dashboard-plugins/pull/4323)
- Added agent synchronization status in the agent module. [#3874](https://github.com/wazuh/wazuh-dashboard-plugins/pull/3874) [#5143](https://github.com/wazuh/wazuh-dashboard-plugins/pull/5143) [#5177](https://github.com/wazuh/wazuh-dashboard-plugins/pull/5177)
- Added the ability to set the agent name in the installation command. [#4739](https://github.com/wazuh/wazuh-dashboard-plugins/pull/4739)
- Added validation to the plugin's settings [#4503](https://github.com/wazuh/wazuh-dashboard-plugins/pull/4503) [#4785](https://github.com/wazuh/wazuh-dashboard-plugins/pull/4785)
- Added new settings to customize the header and footer on the PDF reports [#4505](https://github.com/wazuh/wazuh-dashboard-plugins/pull/4505) [#4798](https://github.com/wazuh/wazuh-dashboard-plugins/pull/4798) [#4805](https://github.com/wazuh/wazuh-dashboard-plugins/pull/4805)
- Added a new setting to enable or disable the customization [#4507](https://github.com/wazuh/wazuh-dashboard-plugins/pull/4507)
- Added the ability to upload an image for the `customization.logo.*` settings in `Settings/Configuration` [#4504](https://github.com/wazuh/wazuh-dashboard-plugins/pull/4504)
- Added macOS support to the 'Deploy new agent' section [#4867](https://github.com/wazuh/wazuh-dashboard-plugins/pull/4867)
- Added PowerPC architecture support for redhat7, in the 'Deploy new agent' section. [#4833](https://github.com/wazuh/wazuh-dashboard-plugins/pull/4833)
- Added a centralized service to handle the requests [#4831](https://github.com/wazuh/wazuh-dashboard-plugins/pull/4831)
- Added data-test-subj property to the create-policy component [#4873](https://github.com/wazuh/wazuh-dashboard-plugins/pull/4873)
- Added a link for additional steps to enroll agents on Alpine Linux in the 'Deploy new agent' section. [#4933](https://github.com/wazuh/wazuh-dashboard-plugins/pull/4933)
- Added extra steps message and new command for Windows XP and Windows Server 2008, added alpine agent with all its steps. [#4933](https://github.com/wazuh/wazuh-dashboard-plugins/pull/4933)
- Added file saving conditions in File Editor [#4970](https://github.com/wazuh/wazuh-dashboard-plugins/pull/4970)
- Added character validation to avoid invalid agent names in the 'Deploy new agent' section. [#5021](https://github.com/wazuh/wazuh-dashboard-plugins/pull/5021) [#5028](https://github.com/wazuh/wazuh-dashboard-plugins/pull/5028)
- Added default selected options in the 'Deploy new agent' section [#5063](https://github.com/wazuh/wazuh-dashboard-plugins/pull/5063)
- Added suggestions for cluster's node and protocol to use for agent enrollment in the 'Deploy new agent' section. [#4776](https://github.com/wazuh/wazuh-dashboard-plugins/pull/4776) [#4954](https://github.com/wazuh/wazuh-dashboard-plugins/pull/4954) [#5166](https://github.com/wazuh/wazuh-dashboard-plugins/pull/5166)
- Redesign the SCA table of the agent's dashboard [#4512](https://github.com/wazuh/wazuh-dashboard-plugins/pull/4512)

### Changed

- Changed the HTTP verb from `GET` to `POST` in the requests to log in to the Wazuh API [#4103](https://github.com/wazuh/wazuh-dashboard-plugins/pull/4103)
- Changed the endpoint that updates the plugin configuration to support updating multiple settings at once. [#4501](https://github.com/wazuh/wazuh-dashboard-plugins/pull/4501)
- Improved alerts summary performance [#4376](https://github.com/wazuh/wazuh-dashboard-plugins/pull/4376) [#5071](https://github.com/wazuh/wazuh-dashboard-plugins/pull/5071) [#5131](https://github.com/wazuh/wazuh-dashboard-plugins/pull/5131)
- Improved the setting's description for the plugin displayed in the UI and the configuration file. [#4501](https://github.com/wazuh/wazuh-dashboard-plugins/pull/4501)
- Improved `Agents Overview` performance [#4363](https://github.com/wazuh/wazuh-dashboard-plugins/pull/4363) [#5076](https://github.com/wazuh/wazuh-dashboard-plugins/pull/5076)
- Improved the message displayed when there is a versions mismatch between the Wazuh API and the Wazuh app [#4529](https://github.com/wazuh/wazuh-dashboard-plugins/pull/4529) [#4964](https://github.com/wazuh/wazuh-dashboard-plugins/pull/4964)
- Updated operating systems' information in the 'Deploy new agent' section. [#4851](https://github.com/wazuh/wazuh-dashboard-plugins/pull/4851)
- Updated and unified the fetching and rendering of the SCA checks results due to changes in the Wazuh API [#5031](https://github.com/wazuh/wazuh-dashboard-plugins/pull/5031)
- Updated the `Agent details` component to the changes in the Wazuh API response. [#3874](https://github.com/wazuh/wazuh-dashboard-plugins/pull/3874)
- Updated the `Last vulnerability scan` component to the changes in the Wazuh API response [#4975](https://github.com/wazuh/wazuh-dashboard-plugins/pull/4975)
- Updated the `winston` dependency to `3.5.1` [#4985](https://github.com/wazuh/wazuh-dashboard-plugins/pull/4985)
- Updated the `mocha` dependency to `10.1.0` [#5062](https://github.com/wazuh/wazuh-dashboard-plugins/pull/5062)
- Updated the `pdfmake` dependency to `0.2.7` [#5062](https://github.com/wazuh/wazuh-dashboard-plugins/pull/5062)
- The button to export the app logs is now disabled when there are no results, instead of showing an error toast [#4992](https://github.com/wazuh/wazuh-dashboard-plugins/pull/4992)
- Independently load each dashboard from the `Agents Overview` page [#4363](https://github.com/wazuh/wazuh-dashboard-plugins/pull/4363)

### Fixed

- Fixed nested fields filtering in dashboards tables and KPIs [#4425](https://github.com/wazuh/wazuh-dashboard-plugins/pull/4425)
- Fixed nested field rendering in security alerts table details [#4428](https://github.com/wazuh/wazuh-dashboard-plugins/pull/4428)
- Fixed a bug where the Wazuh logo was used instead of the custom one [#4539](https://github.com/wazuh/wazuh-dashboard-plugins/pull/4539)
- Fixed rendering problems of the `Agent Overview` section in low resolutions [#4516](https://github.com/wazuh/wazuh-dashboard-plugins/pull/4516)
- Fixed issue when logging out from Wazuh when SAML is enabled [#4595](https://github.com/wazuh/wazuh-dashboard-plugins/issues/4595)
- Fixed server errors with code 500 when the Wazuh API is not reachable / up. [#4710](https://github.com/wazuh/wazuh-dashboard-plugins/pull/4710) [#4728](https://github.com/wazuh/wazuh-dashboard-plugins/pull/4728) [#4971](https://github.com/wazuh/wazuh-dashboard-plugins/pull/4971)
- Fixed pagination to SCA table [#4653](https://github.com/wazuh/wazuh-dashboard-plugins/issues/4653) [#5010](https://github.com/wazuh/wazuh-dashboard-plugins/pull/5010)
- Fixed `WAZUH_PROTOCOL` suggestion in the 'Deploy new agent' section. [#4849](https://github.com/wazuh/wazuh-dashboard-plugins/pull/4849)
- Fixed agent deployment instructions for HP-UX and Solaris. [#4943](https://github.com/wazuh/wazuh-dashboard-plugins/pull/4943)
- Fixed a bug that caused the flyouts to close when clicking inside them [#4638](https://github.com/wazuh/wazuh-dashboard-plugins/pull/4638) [#5046](https://github.com/wazuh/wazuh-dashboard-plugins/pull/5046)
- Fixed the manager option in the 'Deploy new agent' section [#4981](https://github.com/wazuh/wazuh-dashboard-plugins/pull/4981)
- Fixed Inventory checks table filters by stats [#4999](https://github.com/wazuh/wazuh-dashboard-plugins/pull/4999) [#5031](https://github.com/wazuh/wazuh-dashboard-plugins/pull/5031)
- Fixed commands in the 'Deploy new agent' section (most of the commands are missing '-1') [#4962](https://github.com/wazuh/wazuh-dashboard-plugins/pull/4962)
- Fixed agent installation command for macOS in the 'Deploy new agent' section. [#4968](https://github.com/wazuh/wazuh-dashboard-plugins/pull/4968)
- Fixed agent evolution chart [#4942](https://github.com/wazuh/wazuh-dashboard-plugins/pull/4942)
- Fixed Solaris command [#5035](https://github.com/wazuh/wazuh-dashboard-plugins/pull/5035)
- Fixed commands: AIX, OpenSUSE, Alpine, Suse11, Fedora, HP, Oracle Linux 5, Amazon Linux 2, CentOS5. Changed the word 'or higher' in buttons to '+'. Fixed validations for HP, Solaris and Alpine. [#5045](https://github.com/wazuh/wazuh-dashboard-plugins/pull/5045)
- Fixed error in GitHub module PDF report. [#5069](https://github.com/wazuh/wazuh-dashboard-plugins/pull/5069)
- Fixed password input in 'Deploy new agent' section [#5098](https://github.com/wazuh/wazuh-dashboard-plugins/pull/5098)
- Fixed error when clicking on the selectors of agents in the group agents management [#5094](https://github.com/wazuh/wazuh-dashboard-plugins/pull/5094)
- Fixed menu content panel is displayed in the wrong place. [5092](https://github.com/wazuh/wazuh-dashboard-plugins/pull/5092)
- Fixed greyed and disabled menu section names [#5101](https://github.com/wazuh/wazuh-dashboard-plugins/pull/5101)
- Fixed misspelling in the NIST module [#5107](https://github.com/wazuh/wazuh-dashboard-plugins/pull/5107)
- Fixed Statistic cronjob bulk document insert [#5150](https://github.com/wazuh/wazuh-dashboard-plugins/pull/5150)
- Fixed the style of the buttons showing more event information in the event view table. [#5137](https://github.com/wazuh/wazuh-dashboard-plugins/pull/5137)
- Fixed Inventory module for Solaris agents [#5144](https://github.com/wazuh/wazuh-dashboard-plugins/pull/5144)
- Fixed the module information button in Office 365 and GitHub Panel tab to open the nav drawer. [#5167](https://github.com/wazuh/wazuh-dashboard-plugins/pull/5167)
- Fixed a UI crash due to `external_references` field could be missing in some vulnerability data [#5200](https://github.com/wazuh/wazuh-dashboard-plugins/pull/5200)
- Fixed Wazuh main menu not displayed when navigation menu is locked [#5273](https://github.com/wazuh/wazuh-dashboard-plugins/pull/5273)
- Fixed 'Deploy new agent' section which used wrong secure connection property [#5285](https://github.com/wazuh/wazuh-dashboard-plugins/pull/5285) [#5295](https://github.com/wazuh/wazuh-dashboard-plugins/pull/5295)
- Fixed events view when search bar language is `lucene` [#5286](https://github.com/wazuh/wazuh-dashboard-plugins/pull/5286)
- Disabled unmapped fields filter in `Security Events` alerts table [#4929](https://github.com/wazuh/wazuh-dashboard-plugins/pull/4929)
- Raspbian OS, Ubuntu, Amazon Linux and Amazon Linux 2 commands in the 'Deploy new agent' section now change when a different architecture is selected [#4876](https://github.com/wazuh/wazuh-dashboard-plugins/pull/4876) [#4880](https://github.com/wazuh/wazuh-dashboard-plugins/pull/4880)

### Removed

- Removed custom styles for Kibana 7.9.0 [#4491](https://github.com/wazuh/wazuh-dashboard-plugins/pull/4491)
- Removed the `angular-chart.js` dependency [#4985](https://github.com/wazuh/wazuh-dashboard-plugins/pull/4985)
- Removed the `pug-loader` dependency [#5062](https://github.com/wazuh/wazuh-dashboard-plugins/pull/5062) [#5089](https://github.com/wazuh/wazuh-dashboard-plugins/pull/5089)

## Wazuh v4.3.11 - OpenSearch Dashboards 1.2.0 - Revision 4312

### Added

- Support for Wazuh 4.3.11

## Wazuh v4.3.10 - OpenSearch Dashboards 1.2.0 - Revision 4311

### Fixed

- Fixed issue when logging out from Wazuh when SAML is enabled [#4815](https://github.com/wazuh/wazuh-dashboard-plugins/issues/4815)

## Wazuh v4.3.9 - OpenSearch Dashboards 1.2.0 - Revision 4310

### Added

- Support for Wazuh 4.3.9

## Wazuh v4.3.8 - OpenSearch Dashboards 1.2.0 - Revision 4309

### Added

- Support for Wazuh 4.3.8

## Wazuh v4.3.7 - OpenSearch Dashboards 1.2.0 - Revision 4308

### Fixed

- Wazuh.yml review: fixed link to web documentation, improved in-file documentation and fixed some grammatical errors. [#4378](https://github.com/wazuh/wazuh-dashboard-plugins/pull/4378) [#4399](https://github.com/wazuh/wazuh-dashboard-plugins/pull/4399)
- Fixed an error during the generation of a group's report, if the request to the Wazuh API fails [#4350](https://github.com/wazuh/wazuh-dashboard-plugins/pull/4350)
- Fixed a problem with the group's report, when the group has no agents [#4350](https://github.com/wazuh/wazuh-dashboard-plugins/pull/4350)
- Fixed path in logo customization section [#4352](https://github.com/wazuh/wazuh-dashboard-plugins/pull/4352)
- Fixed a TypeError in Firefox. Change the Get request that was made with a Kibana core.http.get(/api/check-wazuh) resource to the WzRequest.genericReq resource and it no longer fails, also add a test capture to public/plugin.ts that wraps the request and in case of failure, the error is detected when the browser does not work with the V8 engine. [#4362](https://github.com/wazuh/wazuh-dashboard-plugins/pull/4362)
- Fixed an error of an undefined username hash related to reporting when using Kibana with X-Pack and security was disabled [#4358](https://github.com/wazuh/wazuh-dashboard-plugins/pull/4358)
- Fixed persistence of the plugin registry file between updates [#4359](https://github.com/wazuh/wazuh-dashboard-plugins/pull/4359)
- Fixed searchbar error on SCA Inventory table [#4367](https://github.com/wazuh/wazuh-dashboard-plugins/pull/4367)
- Fixed a routes loop when reinstalling Wazuh indexer [#4373](https://github.com/wazuh/wazuh-dashboard-plugins/pull/4373)

### Removed

- Removed the use of `manager_host` field related to agent information of Wazuh API responses, which is obsolete [#4350](https://github.com/wazuh/wazuh-dashboard-plugins/pull/4350)

## Wazuh v4.3.6 - OpenSearch Dashboards 1.2.0 - Revision 4307

### Fixed

- Fixed the search bar component to properly distinguish conjuntion operators (AND, OR) [#4326](https://github.com/wazuh/wazuh-dashboard-plugins/pull/4326)
- Fixed documentation link titles to match the documentation sections to redirect to [#4301](https://github.com/wazuh/wazuh-dashboard-plugins/pull/4301)
- Fixed missing documentation references to the Agent's overview, Agent's Integrity monitoring, and Agent's Inventory data sections, when the agent has never connected. [#4301](https://github.com/wazuh/wazuh-dashboard-plugins/pull/4301)
- The references to the documentation site now links to the appropriate version [#4301](https://github.com/wazuh/wazuh-dashboard-plugins/pull/4301)
- Fixed missing documentation link in the Docker Listener module [#4301](https://github.com/wazuh/wazuh-dashboard-plugins/pull/4301)
- Fixed broken links to the documentation site [#4301](https://github.com/wazuh/wazuh-dashboard-plugins/pull/4301)
- Fix Rules, Decoders and CDB lists uploaders to show errors appropriately [#4307](https://github.com/wazuh/wazuh-dashboard-plugins/pull/4307)
- Sanitize report's inputs and usernames [#4330](https://github.com/wazuh/wazuh-dashboard-plugins/pull/4330)

## Wazuh v4.3.5 - OpenSearch Dashboards 1.2.0 - Revision 4306

### Added

- Added to the interface API messages in the Ruleset test module [#4244](https://github.com/wazuh/wazuh-dashboard-plugins/pull/4244)
- Added authorization prompt in Mitre > Intelligence [#4261](https://github.com/wazuh/wazuh-dashboard-plugins/pull/4261)
- Added a more descriptive message when there is an error related to the user permissions when getting the list of index patterns in a route resolver [#4280](https://github.com/wazuh/wazuh-dashboard-plugins/pull/4280)

### Changed

- Changed the reference from Manager to Wazuh server in the guide to deploy a new agent [#4239](https://github.com/wazuh/wazuh-dashboard-plugins/pull/4239)
- Removed the filtered tags because they were not supported by the API endpoint [#4267](https://github.com/wazuh/wazuh-dashboard-plugins/pull/4267)
- Changed styles in visualizations. [#4254](https://github.com/wazuh/wazuh-dashboard-plugins/pull/4254)

### Fixed

- Fixed type error when changing screen size in agents section [#4233](https://github.com/wazuh/wazuh-dashboard-plugins/pull/4233)
- Removed a logged error that appeared when the `statistics` tasks tried to create an index with the same name, causing the second task to fail on the creation of the index because it already exists [#4235](https://github.com/wazuh/wazuh-dashboard-plugins/pull/4235)
- Fixed a UI crash due to a query with syntax errors in `Modules/Security events` [#4237](https://github.com/wazuh/wazuh-dashboard-plugins/pull/4237)
- Fixed an error when generating a module report after changing the selected agent [#4240](https://github.com/wazuh/wazuh-dashboard-plugins/pull/4240)
- Fixed an unhandled error when a Wazuh API request failed in the dev tools [#4266](https://github.com/wazuh/wazuh-dashboard-plugins/pull/4266)
- Fixed an error related to `API not available` when saving the manager configuration and restarting the manager from `Management/Configuration/Edit configuration` on manager mode [#4264](https://github.com/wazuh/wazuh-dashboard-plugins/pull/4264)
- Fixed a UI problem that required scrolling to see the logs in Management/Logs and Settings/Logs [#4253](https://github.com/wazuh/wazuh-dashboard-plugins/pull/4253)

## Wazuh v4.3.4 - OpenSearch Dashboards 1.2.0 - Revision 4305

### Added

- Added the `pending` agent status to some sections that was missing
  [#4166](https://github.com/wazuh/wazuh-dashboard-plugins/pull/4166)
  [#4188](https://github.com/wazuh/wazuh-dashboard-plugins/pull/4188)

### Changed

- Replaced the visualization of `Status` panel in `Agents` [#4166](https://github.com/wazuh/wazuh-dashboard-plugins/pull/4166)
- Replaced the visualization of policy in `Modules/Security configuration assessment/Inventory` [#4166](https://github.com/wazuh/wazuh-dashboard-plugins/pull/4166)
- Consistency in the colors and labels used for the agent status [#4166](https://github.com/wazuh/wazuh-dashboard-plugins/pull/4166) [#4199](https://github.com/wazuh/wazuh-dashboard-plugins/issues/4199)
- Replaced how the full and partial scan dates are displayed in the `Details` panel of `Vulnerabilities/Inventory` [#4169](https://github.com/wazuh/wazuh-dashboard-plugins/pull/4169)

### Fixed

- Fixed that the platform visualizations didn't use some definitions related to the UI on Kibana 7.10.2 [#4166](https://github.com/wazuh/wazuh-dashboard-plugins/pull/4166)
- Fixed a toast message with a successful process appeared when removing an agent of a group in `Management/Groups` and the agent appears in the agent list after refreshing the table [#4167](https://github.com/wazuh/wazuh-dashboard-plugins/pull/4167)
- Fixed import of an empty rule or decoder file [#4176](https://github.com/wazuh/wazuh-dashboard-plugins/pull/4176)
- Fixed overwriting of rule and decoder imports [#4180](https://github.com/wazuh/wazuh-dashboard-plugins/pull/4180)

## Wazuh v4.3.3 - OpenSearch Dashboards 1.2.0 - Revision 4304

### Fixed

- Fixed Wazuh Dashboard troubleshooting url [#4151](https://github.com/wazuh/wazuh-dashboard-plugins/pull/4151)

## Wazuh v4.3.2 - OpenSearch Dashboards 1.2.0 - Revision 4303

### Added

- Support for Wazuh 4.3.2

## Wazuh v4.3.1 - OpenSearch Dashboards 1.2.0 - Revision 4302

### Added

- Added PowerShell version warning to Windows agent installation wizard [#4142](https://github.com/wazuh/wazuh-dashboard-plugins/pull/4142)
- A new workflow is added to perform backports to specific branches [#4149](https://github.com/wazuh/wazuh-dashboard-plugins/pull/4149)

### Fixed

- Fixed the falsy values are displayed as not defined and enhanced the output of `Ruleset Test` [#4141](https://github.com/wazuh/wazuh-dashboard-plugins/pull/4141)

## Wazuh v4.3.0 - OpenSearch Dashboards 1.2.0 - Revision 4301

### Added

- Support for OpenSearch Dashboards 1.2.0
- Added GitHub and Office365 modules [#3557](https://github.com/wazuh/wazuh-dashboard-plugins/pull/3557)
- Added a new `Panel` module tab for GitHub and Office365 modules
  [#3541](https://github.com/wazuh/wazuh-dashboard-plugins/pull/3541)
  [#3945](https://github.com/wazuh/wazuh-dashboard-plugins/pull/3945)
  [#3952](https://github.com/wazuh/wazuh-dashboard-plugins/pull/3952)
- Added ability to filter the results fo the `Network Ports` table in the `Inventory data` section [#3639](https://github.com/wazuh/wazuh-dashboard-plugins/pull/3639)
- Added new endpoint service to collect the frontend logs into a file [#3324](https://github.com/wazuh/wazuh-dashboard-plugins/pull/3324)
- Improved the frontend handle errors strategy: UI, Toasts, console log and log in file
  [#3327](https://github.com/wazuh/wazuh-dashboard-plugins/pull/3327)
  [#3321](https://github.com/wazuh/wazuh-dashboard-plugins/pull/3321)
  [#3367](https://github.com/wazuh/wazuh-dashboard-plugins/pull/3367)
  [#3373](https://github.com/wazuh/wazuh-dashboard-plugins/pull/3373)
  [#3374](https://github.com/wazuh/wazuh-dashboard-plugins/pull/3374)
  [#3390](https://github.com/wazuh/wazuh-dashboard-plugins/pull/3390)
  [#3410](https://github.com/wazuh/wazuh-dashboard-plugins/pull/3410)
  [#3408](https://github.com/wazuh/wazuh-dashboard-plugins/pull/3408)
  [#3429](https://github.com/wazuh/wazuh-dashboard-plugins/pull/3429)
  [#3427](https://github.com/wazuh/wazuh-dashboard-plugins/pull/3427)
  [#3417](https://github.com/wazuh/wazuh-dashboard-plugins/pull/3417)
  [#3462](https://github.com/wazuh/wazuh-dashboard-plugins/pull/3462)
  [#3451](https://github.com/wazuh/wazuh-dashboard-plugins/pull/3451)
  [#3442](https://github.com/wazuh/wazuh-dashboard-plugins/pull/3442)
  [#3480](https://github.com/wazuh/wazuh-dashboard-plugins/pull/3480)
  [#3472](https://github.com/wazuh/wazuh-dashboard-plugins/pull/3472)
  [#3434](https://github.com/wazuh/wazuh-dashboard-plugins/pull/3434)
  [#3392](https://github.com/wazuh/wazuh-dashboard-plugins/pull/3392)
  [#3404](https://github.com/wazuh/wazuh-dashboard-plugins/pull/3404)
  [#3432](https://github.com/wazuh/wazuh-dashboard-plugins/pull/3432)
  [#3415](https://github.com/wazuh/wazuh-dashboard-plugins/pull/3415)
  [#3469](https://github.com/wazuh/wazuh-dashboard-plugins/pull/3469)
  [#3448](https://github.com/wazuh/wazuh-dashboard-plugins/pull/3448)
  [#3465](https://github.com/wazuh/wazuh-dashboard-plugins/pull/3465)
  [#3464](https://github.com/wazuh/wazuh-dashboard-plugins/pull/3464)
  [#3478](https://github.com/wazuh/wazuh-dashboard-plugins/pull/3478)
  [#4116](https://github.com/wazuh/wazuh-dashboard-plugins/pull/4116)
- Added Intelligence tab to Mitre Att&ck module [#3368](https://github.com/wazuh/wazuh-dashboard-plugins/pull/3368) [#3344](https://github.com/wazuh/wazuh-dashboard-plugins/pull/3344) [#3726](https://github.com/wazuh/wazuh-dashboard-plugins/pull/3726)
- Added sample data for office365 events [#3424](https://github.com/wazuh/wazuh-dashboard-plugins/pull/3424)
- Created a separate component to check for sample data [#3475](https://github.com/wazuh/wazuh-dashboard-plugins/pull/3475)
- Added a new hook for getting value suggestions [#3506](https://github.com/wazuh/wazuh-dashboard-plugins/pull/3506)
- Added dinamic simple filters and adding simple GitHub filters fields [3531](https://github.com/wazuh/wazuh-dashboard-plugins/pull/3531)
- Added configuration viewer for Module Office365 on Management > Configuration [#3524](https://github.com/wazuh/wazuh-dashboard-plugins/pull/3524)
- Added base Module Panel view with Office365 setup [#3518](https://github.com/wazuh/wazuh-dashboard-plugins/pull/3518)
- Added specifics and custom filters for Office365 search bar [#3533](https://github.com/wazuh/wazuh-dashboard-plugins/pull/3533)
- Adding Pagination and filter to drilldown tables at Office pannel [#3544](https://github.com/wazuh/wazuh-dashboard-plugins/pull/3544).
- Simple filters change between panel and drilldown panel [#3568](https://github.com/wazuh/wazuh-dashboard-plugins/pull/3568).
- Added new fields in Inventory table and Flyout Details [#3525](https://github.com/wazuh/wazuh-dashboard-plugins/pull/3525)
- Added columns selector in agents table [#3691](https://github.com/wazuh/wazuh-dashboard-plugins/pull/3691)
- Added a new workflow for create wazuh packages [#3742](https://github.com/wazuh/wazuh-dashboard-plugins/pull/3742)
- Run `template` and `fields` checks in the health check depends on the app configuration [#3783](https://github.com/wazuh/wazuh-dashboard-plugins/pull/3783)
- Added a toast message when there is an error creating a new group [#3804](https://github.com/wazuh/wazuh-dashboard-plugins/pull/3804)
- Added a step to start the agent to the deploy new Windowns agent guide [#3846](https://github.com/wazuh/wazuh-dashboard-plugins/pull/3846)
- Added agents windows events config tab [#3905](https://github.com/wazuh/wazuh-dashboard-plugins/pull/3905)
- Added 3 new panels to `Vulnerabilities/Inventory` [#3893](https://github.com/wazuh/wazuh-dashboard-plugins/pull/3893)
- Added new fields of `Vulnerabilities` to the details flyout [#3893](https://github.com/wazuh/wazuh-dashboard-plugins/pull/3893) [#3908](https://github.com/wazuh/wazuh-dashboard-plugins/pull/3908)
- Added missing fields used in visualizations to the known fiels related to alerts [#3924](https://github.com/wazuh/wazuh-dashboard-plugins/pull/3924)
- Added troubleshooting link to "index pattern was refreshed" toast [#3946](https://github.com/wazuh/wazuh-dashboard-plugins/pull/3946)
- Added more number options to the tables widget in Modules -> "Mitre" [#4041](https://github.com/wazuh/wazuh-dashboard-plugins/pull/4066)
- Management -> groups -> agent: Selectors appear when there are more than 3 options [#4126](https://github.com/wazuh/wazuh-dashboard-plugins/pull/4126)

### Changed

- Changed ossec to wazuh in sample-data [#3121](https://github.com/wazuh/wazuh-dashboard-plugins/pull/3121)
- Changed empty fields in FIM tables and `syscheck.value_name` in discovery now show an empty tag for visual clarity [#3279](https://github.com/wazuh/wazuh-dashboard-plugins/pull/3279)
- Adapted the Mitre tactics and techniques resources to use the API endpoints [#3346](https://github.com/wazuh/wazuh-dashboard-plugins/pull/3346)
- Moved the filterManager subscription to the hook useFilterManager [#3517](https://github.com/wazuh/wazuh-dashboard-plugins/pull/3517)
- Change filter from is to is one of in custom searchbar [#3529](https://github.com/wazuh/wazuh-dashboard-plugins/pull/3529)
- Refactored as module tabs and buttons are rendered [#3494](https://github.com/wazuh/wazuh-dashboard-plugins/pull/3494)
- Updated the deprecated and added new references authd [#3663](https://github.com/wazuh/wazuh-dashboard-plugins/pull/3663) [#3806](https://github.com/wazuh/wazuh-dashboard-plugins/pull/3806)
- Added time subscription to Discover component [#3549](https://github.com/wazuh/wazuh-dashboard-plugins/pull/3549)
- Refactored as module tabs and buttons are rendered [#3494](https://github.com/wazuh/wazuh-dashboard-plugins/pull/3494)
- Testing logs using the Ruletest Test don't display the rule information if not matching a rule. [#3446](https://github.com/wazuh/wazuh-dashboard-plugins/pull/3446)
- Changed format permissions in FIM inventory [#3649](https://github.com/wazuh/wazuh-dashboard-plugins/pull/3649)
- Changed of request for one that does not return data that is not necessary to optimize times. [#3686](https://github.com/wazuh/wazuh-dashboard-plugins/pull/3686) [#3728](https://github.com/wazuh/wazuh-dashboard-plugins/pull/3728)
- Rebranding. Replaced the brand logos, set module icons with brand colors [#3788](https://github.com/wazuh/wazuh-dashboard-plugins/pull/3788)
- Changed user for sample data management [#3795](https://github.com/wazuh/wazuh-dashboard-plugins/pull/3795)
- Changed agent install codeblock copy button and powershell terminal warning [#3792](https://github.com/wazuh/wazuh-dashboard-plugins/pull/3792)
- Refactored as the plugin platform name and references is managed [#3811](https://github.com/wazuh/wazuh-dashboard-plugins/pull/3811)
- Removed `Dashboard` tab for the `Vulnerabilities` modules [#3893](https://github.com/wazuh/wazuh-dashboard-plugins/pull/3893)
- Display all fields in the `Table` tab when expading an alert row in the alerts tables of flyouts and the `Modules/Security Events/Dashboard` table [#3908](https://github.com/wazuh/wazuh-dashboard-plugins/pull/3908)
- Refactored the table in `Vulnerabilities/Inventory` [#3196](https://github.com/wazuh/wazuh-dashboard-plugins/pull/3196)
- Changed Google Groups app icons [#3949](https://github.com/wazuh/wazuh-dashboard-plugins/pull/3949)
- Removed sorting for `Agents` or `Configuration checksum` column in the table of `Management/Groups` due to this is not supported by the API [#3857](https://github.com/wazuh/wazuh-dashboard-plugins/pull/3857)
- Changed messages in the agent installation guide [#4040](https://github.com/wazuh/wazuh-dashboard-plugins/pull/4040)
- Changed the default `wazuh.statistics.shards` setting from `2` to `1` [#4055](https://github.com/wazuh/wazuh-dashboard-plugins/pull/4055)
- Removed the migration tasks in the `.wazuh` and `.wazuh-version` indices [#4098](https://github.com/wazuh/wazuh-dashboard-plugins/pull/4098)
- Separated the actions of viewing and editing the `agent.conf` group file [#4114](https://github.com/wazuh/wazuh-dashboard-plugins/pull/4114)

### Fixed

- Fixed creation of log files [#3384](https://github.com/wazuh/wazuh-dashboard-plugins/pull/3384)
- Fixed double fetching alerts count when pinnin/unpinning the agent in Mitre Att&ck/Framework [#3484](https://github.com/wazuh/wazuh-dashboard-plugins/pull/3484)
- Query config refactor [#3490](https://github.com/wazuh/wazuh-dashboard-plugins/pull/3490)
- Fixed rules and decoders test flyout clickout event [#3412](https://github.com/wazuh/wazuh-dashboard-plugins/pull/3412)
- Notify when you are registering an agent without permissions [#3430](https://github.com/wazuh/wazuh-dashboard-plugins/pull/3430)
- Remove not used `redirectRule` query param when clicking the row table on CDB Lists/Decoders [#3438](https://github.com/wazuh/wazuh-dashboard-plugins/pull/3438)
- Fixed the code overflows over the line numbers in the API Console editor [#3439](https://github.com/wazuh/wazuh-dashboard-plugins/pull/3439)
- Don't open the main menu when changing the seleted API or index pattern [#3440](https://github.com/wazuh/wazuh-dashboard-plugins/pull/3440)
- Fix error message in conf managment [#3443](https://github.com/wazuh/wazuh-dashboard-plugins/pull/3443)
- Fix size api selector when name is too long [#3445](https://github.com/wazuh/wazuh-dashboard-plugins/pull/3445)
- Fixed error when edit a rule or decoder [#3456](https://github.com/wazuh/wazuh-dashboard-plugins/pull/3456)
- Fixed index pattern selector doesn't display the ignored index patterns [#3458](https://github.com/wazuh/wazuh-dashboard-plugins/pull/3458)
- Fixed error in /Management/Configuration when cluster is disabled [#3553](https://github.com/wazuh/wazuh-dashboard-plugins/pull/3553)
- Fix the pinned filters were removed when accessing to the `Panel` tab of a module [#3565](https://github.com/wazuh/wazuh-dashboard-plugins/pull/3565)
- Fixed multi-select component searcher handler [#3645](https://github.com/wazuh/wazuh-dashboard-plugins/pull/3645)
- Fixed order logs properly in Management/Logs [#3609](https://github.com/wazuh/wazuh-dashboard-plugins/pull/3609)
- Fixed the Wazuh API requests to `GET //` [#3661](https://github.com/wazuh/wazuh-dashboard-plugins/pull/3661)
- Fixed missing mitre tactics [#3675](https://github.com/wazuh/wazuh-dashboard-plugins/pull/3675)
- Fix CDB list view not working with IPv6 [#3488](https://github.com/wazuh/wazuh-dashboard-plugins/pull/3488)
- Fixed the bad requests using Console tool to `PUT /active-response` API endpoint [#3466](https://github.com/wazuh/wazuh-dashboard-plugins/pull/3466)
- Fixed group agent management table does not update on error [#3605](https://github.com/wazuh/wazuh-dashboard-plugins/pull/3605)
- Fixed not showing packages details in agent inventory for a freeBSD agent SO [#3651](https://github.com/wazuh/wazuh-dashboard-plugins/pull/3651)
- Fixed wazuh token deleted twice [#3652](https://github.com/wazuh/wazuh-dashboard-plugins/pull/3652)
- Fixed handler of error on dev-tools [#3687](https://github.com/wazuh/wazuh-dashboard-plugins/pull/3687)
- Fixed compatibility wazuh 4.3 - kibana 7.13.4 [#3685](https://github.com/wazuh/wazuh-dashboard-plugins/pull/3685)
- Fixed registry values without agent pinned in FIM>Events [#3689](https://github.com/wazuh/wazuh-dashboard-plugins/pull/3689)
- Fixed breadcrumbs style compatibility for Kibana 7.14.2 [#3688](https://github.com/wazuh/wazuh-dashboard-plugins/pull/3688)
- Fixed security alerts table when filters change [#3682](https://github.com/wazuh/wazuh-dashboard-plugins/pull/3682)
- Fixed error that shows we're using X-Pack when we have Basic [#3692](https://github.com/wazuh/wazuh-dashboard-plugins/pull/3692)
- Fixed blank screen in Kibana 7.10.2 [#3700](https://github.com/wazuh/wazuh-dashboard-plugins/pull/3700)
- Fixed related decoder link undefined parameters error [#3704](https://github.com/wazuh/wazuh-dashboard-plugins/pull/3704)
- Fixing Flyouts in Kibana 7.14.2 [#3708](https://github.com/wazuh/wazuh-dashboard-plugins/pull/3708)
- Fixing the bug of index patterns in health-check due to bad copy of a PR [#3707](https://github.com/wazuh/wazuh-dashboard-plugins/pull/3707)
- Fixed styles and behaviour of button filter in the flyout of `Inventory` section for `Integrity monitoring` and `Vulnerabilities` modules [#3733](https://github.com/wazuh/wazuh-dashboard-plugins/pull/3733)
- Fixed height of `Evolution` card in the `Agents` section when has no data for the selected time range [#3733](https://github.com/wazuh/wazuh-dashboard-plugins/pull/3733)
- Fix clearing the query filter doesn't update the data in Office 365 and GitHub Panel tab [#3722](https://github.com/wazuh/wazuh-dashboard-plugins/pull/3722)
- Fix wrong deamons in filter list [#3710](https://github.com/wazuh/wazuh-dashboard-plugins/pull/3710)
- Fixing bug when create filename with spaces and throws a bad error [#3724](https://github.com/wazuh/wazuh-dashboard-plugins/pull/3724)
- Fixing bug in security User flyout nonexistant unsubmitted changes warning [#3731](https://github.com/wazuh/wazuh-dashboard-plugins/pull/3731)
- Fixing redirect to new tab when click in a link [#3732](https://github.com/wazuh/wazuh-dashboard-plugins/pull/3732)
- Fixed missing settings in `Management/Configuration/Global configuration/Global/Main settings` [#3737](https://github.com/wazuh/wazuh-dashboard-plugins/pull/3737)
- Fixed `Maximum call stack size exceeded` error exporting key-value pairs of a CDB List [#3738](https://github.com/wazuh/wazuh-dashboard-plugins/pull/3738)
- Fixed regex lookahead and lookbehind for safari [#3741](https://github.com/wazuh/wazuh-dashboard-plugins/pull/3741)
- Fixed Vulnerabilities Inventory flyout details filters [#3744](https://github.com/wazuh/wazuh-dashboard-plugins/pull/3744)
- Removed api selector toggle from settings menu since it performed no useful function [#3604](https://github.com/wazuh/wazuh-dashboard-plugins/pull/3604)
- Fixed the requests get [#3661](https://github.com/wazuh/wazuh-dashboard-plugins/pull/3661)
- Fixed Dashboard PDF report error when switching pinned agent state [#3748](https://github.com/wazuh/wazuh-dashboard-plugins/pull/3748)
- Fixed the rendering of the command to deploy new Windows agent not working in some Kibana versions [#3753](https://github.com/wazuh/wazuh-dashboard-plugins/pull/3753)
- Fixed action buttons overlaying to the request text in Tools/API Console [#3772](https://github.com/wazuh/wazuh-dashboard-plugins/pull/3772)
- Fix `Rule ID` value in reporting tables related to top results [#3774](https://github.com/wazuh/wazuh-dashboard-plugins/issues/3774)
- Fixed github/office365 multi-select filters suggested values [#3787](https://github.com/wazuh/wazuh-dashboard-plugins/pull/3787)
- Fix updating the aggregation data of Panel section when changing the time filter [#3790](https://github.com/wazuh/wazuh-dashboard-plugins/pull/3790)
- Removed the button to remove an agent for a group in the agents' table when it is the default group [#3804](https://github.com/wazuh/wazuh-dashboard-plugins/pull/3804)
- Fixed internal user no longer needs permission to make x-pack detection request [#3831](https://github.com/wazuh/wazuh-dashboard-plugins/pull/3831)
- Fixed agents details card style [#3845](https://github.com/wazuh/wazuh-dashboard-plugins/pull/3845) [#3860](https://github.com/wazuh/wazuh-dashboard-plugins/pull/3860)
- Fixed search bar query sanitizing in PDF report [#3861](https://github.com/wazuh/wazuh-dashboard-plugins/pull/3861)
- Fixed routing redirection in events documents discover links [#3866](https://github.com/wazuh/wazuh-dashboard-plugins/pull/3866)
- Fixed health-check [#3868](https://github.com/wazuh/wazuh-dashboard-plugins/pull/3868)
- Fixed refreshing agents evolution visualization [#3894](https://github.com/wazuh/wazuh-dashboard-plugins/pull/3894)
- Fixed an error when generating PDF reports due to Wazuh API token expiration [#3881](https://github.com/wazuh/wazuh-dashboard-plugins/pull/3881)
- Fixed the table of Vulnerabilities/Inventory doesn't reload when changing the selected agent [#3901](https://github.com/wazuh/wazuh-dashboard-plugins/pull/3901)
- Fixed backslash breaking exported JSON result [#3909](https://github.com/wazuh/wazuh-dashboard-plugins/pull/3909)
- Fixed the Events view multiple "The index pattern was refreshed successfully" toast [#3937](https://github.com/wazuh/wazuh-dashboard-plugins/pull/3937)
- Fixed a rendering problem in the map visualizations [#3942](https://github.com/wazuh/wazuh-dashboard-plugins/pull/3942)
- Parse error when using `#` character not at the beginning of the line [#3877](https://github.com/wazuh/wazuh-dashboard-plugins/pull/3877)
- Fixed the `rule.mitre.id` cell enhancement that doesn't support values with sub techniques [#3944](https://github.com/wazuh/wazuh-dashboard-plugins/pull/3944)
- Fixed error not working the alerts displayed when changing the selected time in some flyouts [#3947](https://github.com/wazuh/wazuh-dashboard-plugins/pull/3947) [#4115](https://github.com/wazuh/wazuh-dashboard-plugins/pull/4115)
- Fixed the user can not logout when the Kibana server has a basepath configurated [#3957](https://github.com/wazuh/wazuh-dashboard-plugins/pull/3957)
- Fixed fatal cron-job error when Wazuh API is down [#3991](https://github.com/wazuh/wazuh-dashboard-plugins/pull/3991)
- Fixed circular re-directions when API errors are handled [#4079](https://github.com/wazuh/wazuh-dashboard-plugins/pull/4079)
- Fixed agent breadcrumb routing minor error [#4101](https://github.com/wazuh/wazuh-dashboard-plugins/pull/4101)
- Fixed selected text not visible in API Console [#4102](https://github.com/wazuh/wazuh-dashboard-plugins/pull/4102)
- Fixed the 'missing parameters' error on the Manager Logs [#4110](https://github.com/wazuh/wazuh-dashboard-plugins/pull/4110)
- Fixed undefined input reference when switching between rule set view and rule files view [#4125](https://github.com/wazuh/wazuh-dashboard-plugins/pull/4125)
- Fixed not found FIM file toast error #4124 [#4124](https://github.com/wazuh/wazuh-dashboard-plugins/pull/4124)
- Fixed "See full error" on error toast [#4119](https://github.com/wazuh/wazuh-dashboard-plugins/pull/4119)
- Fixed not being able to remove custom filters. [#4112](https://github.com/wazuh/wazuh-dashboard-plugins/pull/4112)
- Fixed spinner not showing when export button is clicked in management views [#4120](https://github.com/wazuh/wazuh-dashboard-plugins/pull/4120)
- Correction of field and value in the section: last registered agent [#4127](https://github.com/wazuh/wazuh-dashboard-plugins/pull/4127)
- Fixed the download agent installer command [#4132] (https://github.com/wazuh/wazuh-dashboard-plugins/pull/4132)

## Wazuh v4.2.6 - Kibana 7.10.2, 7.11.2, 7.12.1, 7.13.0, 7.13.1, 7.13.2, 7.13.3, 7.13.4, 7.14.0, 7.14.1, 7.14.2 - Revision 4207

### Added

- Support for Kibana 7.13.4
- Support for Kibana 7.14.2
- Hide the `telemetry` banner [#3709](https://github.com/wazuh/wazuh-dashboard-plugins/pull/3709)

### Fixed

- Fixed compatibility Wazuh 4.2 - Kibana 7.13.4 [#3653](https://github.com/wazuh/wazuh-dashboard-plugins/pull/3653)
- Fixed interative register windows agent screen error [#3654](https://github.com/wazuh/wazuh-dashboard-plugins/pull/3654)
- Fixed breadcrumbs style compatibility for Kibana 7.14.2 [#3668](https://github.com/wazuh/wazuh-dashboard-plugins/pull/3668)
- Fixed Wazuh token is not removed after logout in Kibana 7.13 [#3670](https://github.com/wazuh/wazuh-dashboard-plugins/pull/3670)
- Fixed Group Configuration and Management configuration error after trying to going back after you save [#3672](https://github.com/wazuh/wazuh-dashboard-plugins/pull/3672)
- Fixing EuiPanels in Overview Sections and disabled text in WzMenu [#3674](https://github.com/wazuh/wazuh-dashboard-plugins/pull/3674)
- Fixing double flyout clicking in a policy [#3676](https://github.com/wazuh/wazuh-dashboard-plugins/pull/3676)
- Fixed error conflict setting kibana settings from the health check [#3678](https://github.com/wazuh/wazuh-dashboard-plugins/pull/3678)
- Fixed compatibility to get the valid index patterns and refresh fields for Kibana 7.10.2-7.13.4 [3681](https://github.com/wazuh/wazuh-dashboard-plugins/pull/3681)
- Fixed wrong redirect after login [3701](https://github.com/wazuh/wazuh-dashboard-plugins/pull/3701)
- Fixed error getting the index pattern data when there is not `attributes.fields` in the saved object [3689](https://github.com/wazuh/wazuh-dashboard-plugins/pull/3698)

## Wazuh v4.2.4 - Kibana 7.10.2, 7.11.2, 7.12.1 - Revision 4205

### Added

- Support for Wazuh 4.2.4

### Fixed

- Fixed a bug where the user's auth token was not deprecated on logout [#3638](https://github.com/wazuh/wazuh-dashboard-plugins/pull/3638)

## Wazuh v4.2.3 - Kibana 7.10.2, 7.11.2, 7.12.1 - Revision 4204

### Added

- Support for Wazuh 4.2.3

## Wazuh v4.2.2 - Kibana 7.10.2 , 7.12.1 - Revision 4203

### Added

- Wazuh help links in the Kibana help menu [#3170](https://github.com/wazuh/wazuh-dashboard-plugins/pull/3170)
- Redirect to group details using the `group` query param in the URL [#3184](https://github.com/wazuh/wazuh-dashboard-plugins/pull/3184)
- Configuration to disable Wazuh App access from X-Pack/ODFE role [#3222](https://github.com/wazuh/wazuh-dashboard-plugins/pull/3222) [#3292](https://github.com/wazuh/wazuh-dashboard-plugins/pull/3292)
- Added confirmation message when closing a form [#3221](https://github.com/wazuh/wazuh-dashboard-plugins/pull/3221)
- Improvement to hide navbar Wazuh label. [#3240](https://github.com/wazuh/wazuh-dashboard-plugins/pull/3240)
- Add modal creating new rule/decoder [#3274](https://github.com/wazuh/wazuh-dashboard-plugins/pull/3274)
- New functionality to change app logos [#3503](https://github.com/wazuh/wazuh-dashboard-plugins/pull/3503)
- Added link to the upgrade guide when the Wazuh API version and the Wazuh App version mismatch [#3592](https://github.com/wazuh/wazuh-dashboard-plugins/pull/3592)

### Changed

- Removed module titles [#3160](https://github.com/wazuh/wazuh-dashboard-plugins/pull/3160)
- Changed default `wazuh.monitoring.creation` app setting from `d` to `w` [#3174](https://github.com/wazuh/wazuh-dashboard-plugins/pull/3174)
- Changed default `wazuh.monitoring.shards` app setting from `2` to `1` [#3174](https://github.com/wazuh/wazuh-dashboard-plugins/pull/3174)
- Removed Sha1 field from registry key detail [#3189](https://github.com/wazuh/wazuh-dashboard-plugins/pull/3189)
- Removed tooltip in last breadcrumb in header breadcrumb [3250](https://github.com/wazuh/wazuh-dashboard-plugins/pull/3250)
- Refactored the Health check component [#3197](https://github.com/wazuh/wazuh-dashboard-plugins/pull/3197)
- Added version in package downloaded name in agent deploy command [#3210](https://github.com/wazuh/wazuh-dashboard-plugins/issues/3210)
- Removed restriction to allow only current active agents from vulnerability inventory [#3243](https://github.com/wazuh/wazuh-dashboard-plugins/pull/3243)
- Move API selector and Index Pattern Selector to the header bar [#3175](https://github.com/wazuh/wazuh-dashboard-plugins/pull/3175)
- Health check actions notifications refactored and added debug mode [#3258](https://github.com/wazuh/wazuh-dashboard-plugins/pull/3258)
- Improved visualizations object configuration readability [#3355](https://github.com/wazuh/wazuh-dashboard-plugins/pull/3355)
- Changed the way kibana-vis hides the visualization while loading, this should prevent errors caused by having a 0 height visualization [#3349](https://github.com/wazuh/wazuh-dashboard-plugins/pull/3349)

### Fixed

- Fixed screen flickers in Cluster visualization [#3159](https://github.com/wazuh/wazuh-dashboard-plugins/pull/3159)
- Fixed the broken links when using `server.basePath` Kibana setting [#3161](https://github.com/wazuh/wazuh-dashboard-plugins/pull/3161)
- Fixed filter in reports [#3173](https://github.com/wazuh/wazuh-dashboard-plugins/pull/3173)
- Fixed typo error in Settings/Configuration [#3234](https://github.com/wazuh/wazuh-dashboard-plugins/pull/3234)
- Fixed fields overlap in the agent summary screen [#3217](https://github.com/wazuh/wazuh-dashboard-plugins/pull/3217)
- Fixed Ruleset Test, each request is made in a different session instead of all in the same session [#3257](https://github.com/wazuh/wazuh-dashboard-plugins/pull/3257)
- Fixed the `Visualize` button is not displaying when expanding a field in the Events sidebar [#3237](https://github.com/wazuh/wazuh-dashboard-plugins/pull/3237)
- Fix modules are missing in the agent menu [#3244](https://github.com/wazuh/wazuh-dashboard-plugins/pull/3244)
- Fix improving and removing WUI error logs [#3260](https://github.com/wazuh/wazuh-dashboard-plugins/pull/3260)
- Fix some errors of PDF reports [#3272](https://github.com/wazuh/wazuh-dashboard-plugins/pull/3272)
- Fix TypeError when selecting macOS agent deployment in a Safari Browser [#3289](https://github.com/wazuh/wazuh-dashboard-plugins/pull/3289)
- Fix error in how the SCA check's checks are displayed [#3297](https://github.com/wazuh/wazuh-dashboard-plugins/pull/3297)
- Fixed message of error when add sample data fails [#3241](https://github.com/wazuh/wazuh-dashboard-plugins/pull/3241)
- Fixed modules are missing in the agent menu [#3244](https://github.com/wazuh/wazuh-dashboard-plugins/pull/3244)
- Fixed Alerts Summary of modules for reports [#3303](https://github.com/wazuh/wazuh-dashboard-plugins/pull/3303)
- Fixed dark mode visualization background in pdf reports [#3315](https://github.com/wazuh/wazuh-dashboard-plugins/pull/3315)
- Adapt Kibana integrations to Kibana 7.11 and 7.12 [#3309](https://github.com/wazuh/wazuh-dashboard-plugins/pull/3309)
- Fixed error agent view does not render correctly [#3306](https://github.com/wazuh/wazuh-dashboard-plugins/pull/3306)
- Fixed miscalculation in table column width in PDF reports [#3326](https://github.com/wazuh/wazuh-dashboard-plugins/pull/3326)
- Normalized visData table property for 7.12 retro-compatibility [#3323](https://github.com/wazuh/wazuh-dashboard-plugins/pull/3323)
- Fixed error that caused the labels in certain visualizations to overlap [#3355](https://github.com/wazuh/wazuh-dashboard-plugins/pull/3355)
- Fixed export to csv button in dashboards tables [#3358](https://github.com/wazuh/wazuh-dashboard-plugins/pull/3358)
- Fixed Elastic UI breaking changes in 7.12 [#3345](https://github.com/wazuh/wazuh-dashboard-plugins/pull/3345)
- Fixed Wazuh main menu and breadcrumb render issues [#3347](https://github.com/wazuh/wazuh-dashboard-plugins/pull/3347)
- Fixed generation of huge logs from backend errors [#3397](https://github.com/wazuh/wazuh-dashboard-plugins/pull/3397)
- Fixed vulnerabilities flyout not showing alerts if the vulnerability had a field missing [#3593](https://github.com/wazuh/wazuh-dashboard-plugins/pull/3593)

## Wazuh v4.2.1 - Kibana 7.10.2 , 7.11.2 - Revision 4202

### Added

- Support for Wazuh 4.2.1

## Wazuh v4.2.0 - Kibana 7.10.2 , 7.11.2 - Revision 4201

### Added

- Added `Ruleset Test` section under Tools menu, and on Edit Rules/Decoders as a tool. [#1434](https://github.com/wazuh/wazuh-dashboard-plugins/pull/1434)
- Added page size options in Security events, explore agents table [#2925](https://github.com/wazuh/wazuh-dashboard-plugins/pull/2925)
- Added a reminder to restart cluster or manager after import a file in Rules, Decoders or CDB Lists [#3051](https://github.com/wazuh/wazuh-dashboard-plugins/pull/3051)
- Added Agent Stats section [#3056](https://github.com/wazuh/wazuh-dashboard-plugins/pull/3056)
- Added `logtest` PUT example on API Console [#3061](https://github.com/wazuh/wazuh-dashboard-plugins/pull/3061)
- Added vulnerabilities inventory that affect to an agent [#3069](https://github.com/wazuh/wazuh-dashboard-plugins/pull/3069)
- Added retry button to check api again in health check [#3109](https://github.com/wazuh/wazuh-dashboard-plugins/pull/3109)
- Added `wazuh-statistics` template and a new mapping for these indices [#3111](https://github.com/wazuh/wazuh-dashboard-plugins/pull/3111)
- Added link to documentation "Checking connection with Manager" in deploy new agent [#3126](https://github.com/wazuh/wazuh-dashboard-plugins/pull/3126)
- Fixed Agent Evolution graph showing agents from multiple APIs [#3256](https://github.com/wazuh/wazuh-dashboard-plugins/pull/3256)
- Added Disabled index pattern checks in Health Check [#3311](https://github.com/wazuh/wazuh-dashboard-plugins/pull/3311)

### Changed

- Moved Dev Tools inside of Tools menu as Api Console. [#1434](https://github.com/wazuh/wazuh-dashboard-plugins/pull/1434)
- Changed position of Top users on Integrity Monitoring Top 5 user. [#2892](https://github.com/wazuh/wazuh-dashboard-plugins/pull/2892)
- Changed user allow_run_as way of editing. [#3080](https://github.com/wazuh/wazuh-dashboard-plugins/pull/3080)
- Rename some ossec references to Wazuh [#3046](https://github.com/wazuh/wazuh-dashboard-plugins/pull/3046)

### Fixed

- Filter only authorized agents in Agents stats and Visualizations [#3088](https://github.com/wazuh/wazuh-dashboard-plugins/pull/3088)
- Fixed missing `pending` status suggestion for agents [#3095](https://github.com/wazuh/wazuh-dashboard-plugins/pull/3095)
- Index pattern setting not used for choosing from existing patterns [#3097](https://github.com/wazuh/wazuh-dashboard-plugins/pull/3097)
- Fixed space character missing on deployment command if UDP is configured [#3108](https://github.com/wazuh/wazuh-dashboard-plugins/pull/3108)
- Fixed statistics visualizations when a node is selected [#3110](https://github.com/wazuh/wazuh-dashboard-plugins/pull/3110)
- Fixed Flyout date filter also changes main date filter [#3114](https://github.com/wazuh/wazuh-dashboard-plugins/pull/3114)
- Fixed name for "TCP sessions" visualization and average metric is now a sum [#3118](https://github.com/wazuh/wazuh-dashboard-plugins/pull/3118)
- Filter only authorized agents in Events and Security Alerts table [#3120](https://github.com/wazuh/wazuh-dashboard-plugins/pull/3120)
- Fixed Last keep alive label is outside the panel [#3122](https://github.com/wazuh/wazuh-dashboard-plugins/pull/3122)
- Fixed app redirect to Settings section after the health check [#3128](https://github.com/wazuh/wazuh-dashboard-plugins/pull/3128)
- Fixed the plugin logo path in Kibana menu when use `server.basePath` setting [#3144](https://github.com/wazuh/wazuh-dashboard-plugins/pull/3144)
- Fixed deprecated endpoint for create agent groups [3152](https://github.com/wazuh/wazuh-dashboard-plugins/pull/3152)
- Fixed check for TCP protocol in deploy new agent [#3163](https://github.com/wazuh/wazuh-dashboard-plugins/pull/3163)
- Fixed RBAC issue with agent group permissions [#3181](https://github.com/wazuh/wazuh-dashboard-plugins/pull/3181)
- Fixed change index pattern from menu doesn't work [#3187](https://github.com/wazuh/wazuh-dashboard-plugins/pull/3187)
- Conflict with the creation of the index pattern when performing the Health Check [#3232](https://github.com/wazuh/wazuh-dashboard-plugins/pull/3232)
- Added Disabled index pattern checks in Health Check [#3311](https://github.com/wazuh/wazuh-dashboard-plugins/pull/3311)
- Fixed windows update section in Linux Inventory PDF [#3569](https://github.com/wazuh/wazuh-dashboard-plugins/pull/3569)
- Improving and removing unnecessary error logs [#3574](https://github.com/wazuh/wazuh-dashboard-plugins/pull/3574)

## Wazuh v4.1.5 - Kibana 7.10.0 , 7.10.2, 7.11.2 - Revision 4108

### Fixed

- Unable to change selected index pattern from the Wazuh menu [#3330](https://github.com/wazuh/wazuh-dashboard-plugins/pull/3330)

## Wazuh v4.1.5 - Kibana 7.10.0 , 7.10.2, 7.11.2 - Revision 4107

### Added

- Support for Kibana 7.11.2
- Added a warning message for the `Install and enroll the agent` step of `Deploy new agent` guide [#3238](https://github.com/wazuh/wazuh-dashboard-plugins/pull/3238)

### Fixed

- Conflict with the creation of the index pattern when performing the Health Check [#3223](https://github.com/wazuh/wazuh-dashboard-plugins/pull/3223)
- Fixing mac os agents add command [#3207](https://github.com/wazuh/wazuh-dashboard-plugins/pull/3207)

## Wazuh v4.1.5 - Kibana 7.10.0 , 7.10.2 - Revision 4106

- Adapt for Wazuh 4.1.5

## Wazuh v4.1.4 - Kibana 7.10.0 , 7.10.2 - Revision 4105

- Adapt for Wazuh 4.1.4

## Wazuh v4.1.3 - Kibana 7.10.0 , 7.10.2 - Revision 4104

### Added

- Creation of index pattern after the default one is changes in Settings [#2985](https://github.com/wazuh/wazuh-dashboard-plugins/pull/2985)
- Added node name of agent list and detail [#3039](https://github.com/wazuh/wazuh-dashboard-plugins/pull/3039)
- Added loading view while the user is logging to prevent permissions prompts [#3041](https://github.com/wazuh/wazuh-dashboard-plugins/pull/3041)
- Added custom message for each possible run_as setup [#3048](https://github.com/wazuh/wazuh-dashboard-plugins/pull/3048)

### Changed

- Change all dates labels to Kibana formatting time zone [#3047](https://github.com/wazuh/wazuh-dashboard-plugins/pull/3047)
- Improve toast message when selecting a default API [#3049](https://github.com/wazuh/wazuh-dashboard-plugins/pull/3049)
- Improve validation and prevention for caching bundles on the client-side [#3063](https://github.com/wazuh/wazuh-dashboard-plugins/pull/3063) [#3091](https://github.com/wazuh/wazuh-dashboard-plugins/pull/3091)

### Fixed

- Fixed unexpected behavior in Roles mapping [#3028](https://github.com/wazuh/wazuh-dashboard-plugins/pull/3028)
- Fixed rule filter is no applied when you click on a rule id in another module.[#3057](https://github.com/wazuh/wazuh-dashboard-plugins/pull/3057)
- Fixed bug changing master node configuration [#3062](https://github.com/wazuh/wazuh-dashboard-plugins/pull/3062)
- Fixed wrong variable declaration for macOS agents [#3066](https://github.com/wazuh/wazuh-dashboard-plugins/pull/3066)
- Fixed some errors in the Events table, action buttons style, and URLs disappeared [#3086](https://github.com/wazuh/wazuh-dashboard-plugins/pull/3086)
- Fixed Rollback of invalid rule configuration file [#3084](https://github.com/wazuh/wazuh-dashboard-plugins/pull/3084)

## Wazuh v4.1.2 - Kibana 7.10.0 , 7.10.2 - Revision 4103

- Add `run_as` setting to example host configuration in Add new API view [#3021](https://github.com/wazuh/wazuh-dashboard-plugins/pull/3021)
- Refactor of some prompts [#3015](https://github.com/wazuh/wazuh-dashboard-plugins/pull/3015)

### Fixed

- Fix SCA policy detail showing name and check results about another policy [#3007](https://github.com/wazuh/wazuh-dashboard-plugins/pull/3007)
- Fixed that alerts table is empty when switching pinned agents [#3008](https://github.com/wazuh/wazuh-dashboard-plugins/pull/3008)
- Creating a role mapping before the existing ones are loaded, the page bursts [#3013](https://github.com/wazuh/wazuh-dashboard-plugins/pull/3013)
- Fix pagination in SCA checks table when expand some row [#3018](https://github.com/wazuh/wazuh-dashboard-plugins/pull/3018)
- Fix manager is shown in suggestions in Agents section [#3025](https://github.com/wazuh/wazuh-dashboard-plugins/pull/3025)
- Fix disabled loading on inventory when request fail [#3026](https://github.com/wazuh/wazuh-dashboard-plugins/pull/3026)
- Fix restarting selected cluster instead of all of them [#3032](https://github.com/wazuh/wazuh-dashboard-plugins/pull/3032)
- Fix pinned agents don't trigger a new filtered query [#3035](https://github.com/wazuh/wazuh-dashboard-plugins/pull/3035)
- Overlay Wazuh menu when Kibana menu is opened or docked [#3038](https://github.com/wazuh/wazuh-dashboard-plugins/pull/3038)
- Fix visualizations in PDF Reports with Dark mode [#2983](https://github.com/wazuh/wazuh-dashboard-plugins/pull/2983)

## Wazuh v4.1.1 - Kibana 7.10.0 , 7.10.2 - Revision 4102

### Added

- Prompt to show the unsupported module for the selected agent [#2959](https://github.com/wazuh/wazuh-dashboard-plugins/pull/2959)
- Added a X-Frame-Options header to the backend responses [#2977](https://github.com/wazuh/wazuh-dashboard-plugins/pull/2977)

### Changed

- Added toast with refresh button when new fields are loaded [#2974](https://github.com/wazuh/wazuh-dashboard-plugins/pull/2974)
- Migrated manager and cluster files endpoints and their corresponding RBAC [#2984](https://github.com/wazuh/wazuh-dashboard-plugins/pull/2984)

### Fixed

- Fix login error when AWS Elasticsearch and ODFE is used [#2710](https://github.com/wazuh/wazuh-dashboard-plugins/issues/2710)
- An error message is displayed when changing a group's configuration although the user has the right permissions [#2955](https://github.com/wazuh/wazuh-dashboard-plugins/pull/2955)
- Fix Security events table is empty when switching the pinned agents [#2956](https://github.com/wazuh/wazuh-dashboard-plugins/pull/2956)
- Fix disabled switch visual edit button when json content is empty [#2957](https://github.com/wazuh/wazuh-dashboard-plugins/issues/2957)
- Fixed main and `More` menus for unsupported agents [#2959](https://github.com/wazuh/wazuh-dashboard-plugins/pull/2959)
- Fixed forcing a non numeric filter value in a number type field [#2961](https://github.com/wazuh/wazuh-dashboard-plugins/pull/2961)
- Fixed wrong number of alerts in Security Events [#2964](https://github.com/wazuh/wazuh-dashboard-plugins/pull/2964)
- Fixed search with strange characters of agent in Management groups [#2970](https://github.com/wazuh/wazuh-dashboard-plugins/pull/2970)
- Fix the statusCode error message [#2971](https://github.com/wazuh/wazuh-dashboard-plugins/pull/2971)
- Fix the SCA policy stats didn't refresh [#2973](https://github.com/wazuh/wazuh-dashboard-plugins/pull/2973)
- Fixed loading of AWS index fields even when no AWS alerts were found [#2974](https://github.com/wazuh/wazuh-dashboard-plugins/pull/2974)
- Fix some date fields format in FIM and SCA modules [#2975](https://github.com/wazuh/wazuh-dashboard-plugins/pull/2975)
- Fix a non-stop error in Manage agents when the user has no permissions [#2976](https://github.com/wazuh/wazuh-dashboard-plugins/pull/2976)
- Can't edit empty rules and decoders files that already exist in the manager [#2978](https://github.com/wazuh/wazuh-dashboard-plugins/pull/2978)
- Support for alerts index pattern with different ID and name [#2979](https://github.com/wazuh/wazuh-dashboard-plugins/pull/2979)
- Fix the unpin agent in the selection modal [#2980](https://github.com/wazuh/wazuh-dashboard-plugins/pull/2980)
- Fix properly logout of Wazuh API when logging out of the application (only for OpenDistro) [#2789](https://github.com/wazuh/wazuh-dashboard-plugins/issues/2789)
- Fixed missing `&&` from macOS agent deployment command [#2989](https://github.com/wazuh/wazuh-dashboard-plugins/issues/2989)
- Fix prompt permissions on Framework of Mitre and Inventory of Integrity monitoring. [#2967](https://github.com/wazuh/wazuh-dashboard-plugins/issues/2967)
- Fix properly logout of Wazuh API when logging out of the application support x-pack [#2789](https://github.com/wazuh/wazuh-dashboard-plugins/issues/2789)

## Wazuh v4.1.0 - Kibana 7.10.0 , 7.10.2 - Revision 4101

### Added

- Check the max buckets by default in healthcheck and increase them [#2901](https://github.com/wazuh/wazuh-dashboard-plugins/pull/2901)
- Added a prompt wraning in role mapping if run_as is false or he is not allowed to use it by API [#2876](https://github.com/wazuh/wazuh-dashboard-plugins/pull/2876)

### Changed

- Support new fields of Windows Registry at FIM inventory panel [#2679](https://github.com/wazuh/wazuh-dashboard-plugins/issues/2679)
- Added on FIM Inventory Windows Registry registry_key and registry_value items from syscheck [#2908](https://github.com/wazuh/wazuh-dashboard-plugins/issues/2908)
- Uncheck agents after an action in agents groups management [#2907](https://github.com/wazuh/wazuh-dashboard-plugins/pull/2907)
- Unsave rule files when edit or create a rule with invalid content [#2944](https://github.com/wazuh/wazuh-dashboard-plugins/pull/2944)
- Added vulnerabilities module for macos agents [#2969](https://github.com/wazuh/wazuh-dashboard-plugins/pull/2969)

### Fixed

- Fix server error Invalid token specified: Cannot read property 'replace' of undefined [#2899](https://github.com/wazuh/wazuh-dashboard-plugins/issues/2899)
- Fix show empty files rules and decoders: [#2923](https://github.com/wazuh/wazuh-dashboard-plugins/issues/2923)
- Fixed wrong hover texts in CDB lists actions [#2929](https://github.com/wazuh/wazuh-dashboard-plugins/pull/2929)
- Fixed access to forbidden agents information when exporting agents listt [2918](https://github.com/wazuh/wazuh-dashboard-plugins/pull/2918)
- Fix the decoder detail view is not displayed [#2888](https://github.com/wazuh/wazuh-dashboard-plugins/issues/2888)
- Fix the complex search using the Wazuh API query filter in search bars [#2930](https://github.com/wazuh/wazuh-dashboard-plugins/issues/2930)
- Fixed validation to check userPermissions are not ready yet [#2931](https://github.com/wazuh/wazuh-dashboard-plugins/issues/2931)
- Fixed clear visualizations manager list when switching tabs. Fixes PDF reports filters [#2932](https://github.com/wazuh/wazuh-dashboard-plugins/pull/2932)
- Fix Strange box shadow in Export popup panel in Managment > Groups [#2886](https://github.com/wazuh/wazuh-dashboard-plugins/issues/2886)
- Fixed wrong command on alert when data folder does not exist [#2938](https://github.com/wazuh/wazuh-dashboard-plugins/pull/2938)
- Fix agents table OS field sorting: Changes agents table field `os_name` to `os.name,os.version` to make it sortable. [#2939](https://github.com/wazuh/wazuh-dashboard-plugins/pull/2939)
- Fixed diff parsed datetime between agent detail and agents table [#2940](https://github.com/wazuh/wazuh-dashboard-plugins/pull/2940)
- Allow access to Agents section with agent:group action permission [#2933](https://github.com/wazuh/wazuh-dashboard-plugins/issues/2933)
- Fixed filters does not work on modals with search bar [#2935](https://github.com/wazuh/wazuh-dashboard-plugins/pull/2935)
- Fix wrong package name in deploy new agent [#2942](https://github.com/wazuh/wazuh-dashboard-plugins/issues/2942)
- Fixed number agents not show on pie onMouseEvent [#2890](https://github.com/wazuh/wazuh-dashboard-plugins/issues/2890)
- Fixed off Kibana Query Language in search bar of Controls/Inventory modules. [#2945](https://github.com/wazuh/wazuh-dashboard-plugins/pull/2945)
- Fixed number of agents do not show on the pie chart tooltip in agents preview [#2890](https://github.com/wazuh/wazuh-dashboard-plugins/issues/2890)

## Wazuh v4.0.4 - Kibana 7.10.0 , 7.10.2 - Revision 4017

### Added

- Adapt the app to the new Kibana platform [#2475](https://github.com/wazuh/wazuh-dashboard-plugins/issues/2475)
- Wazuh data directory moved from `optimize` to `data` Kibana directory [#2591](https://github.com/wazuh/wazuh-dashboard-plugins/issues/2591)
- Show the wui_rules belong to wazuh-wui API user [#2702](https://github.com/wazuh/wazuh-dashboard-plugins/issues/2702)

### Fixed

- Fixed Wazuh menu and agent menu for Solaris agents [#2773](https://github.com/wazuh/wazuh-dashboard-plugins/issues/2773) [#2725](https://github.com/wazuh/wazuh-dashboard-plugins/issues/2725)
- Fixed wrong shards and replicas for statistics indices and also fixed wrong prefix for monitoring indices [#2732](https://github.com/wazuh/wazuh-dashboard-plugins/issues/2732)
- Report's creation dates set to 1970-01-01T00:00:00.000Z [#2772](https://github.com/wazuh/wazuh-dashboard-plugins/issues/2772)
- Fixed bug for missing commands in ubuntu/debian and centos [#2786](https://github.com/wazuh/wazuh-dashboard-plugins/issues/2786)
- Fixed bug that show an hour before in /security-events/dashboard [#2785](https://github.com/wazuh/wazuh-dashboard-plugins/issues/2785)
- Fixed permissions to access agents [#2838](https://github.com/wazuh/wazuh-dashboard-plugins/issues/2838)
- Fix searching in groups [#2825](https://github.com/wazuh/wazuh-dashboard-plugins/issues/2825)
- Fix the pagination in SCA ckecks table [#2815](https://github.com/wazuh/wazuh-dashboard-plugins/issues/2815)
- Fix the SCA table with a wrong behaviour using the refresh button [#2854](https://github.com/wazuh/wazuh-dashboard-plugins/issues/2854)
- Fix sca permissions for agents views and dashboards [#2862](https://github.com/wazuh/wazuh-dashboard-plugins/issues/2862)
- Solaris should not show vulnerabilities module [#2829](https://github.com/wazuh/wazuh-dashboard-plugins/issues/2829)
- Fix the settings of statistics indices creation [#2858](https://github.com/wazuh/wazuh-dashboard-plugins/issues/2858)
- Update agents' info in Management Status after changing cluster node selected [#2828](https://github.com/wazuh/wazuh-dashboard-plugins/issues/2828)
- Fix error when applying filter in rules from events [#2877](https://github.com/wazuh/wazuh-dashboard-plugins/issues/2877)

### Changed

- Replaced `wazuh` Wazuh API user by `wazuh-wui` in the default configuration [#2852](https://github.com/wazuh/wazuh-dashboard-plugins/issues/2852)
- Add agent id to the reports name in Agent Inventory and Modules [#2817](https://github.com/wazuh/wazuh-dashboard-plugins/issues/2817)

### Adapt for Kibana 7.10.0

- Fixed filter pinned crash returning from agents [#2864](https://github.com/wazuh/wazuh-dashboard-plugins/issues/2864)
- Fixed style in sca and regulatory compliance tables and in wz menu [#2861](https://github.com/wazuh/wazuh-dashboard-plugins/issues/2861)
- Fix body-payload of Sample Alerts POST endpoint [#2857](https://github.com/wazuh/wazuh-dashboard-plugins/issues/2857)
- Fixed bug in the table on Agents->Table-> Actions->Config icon [#2853](https://github.com/wazuh/wazuh-dashboard-plugins/issues/2853)
- Fixed tooltip in the icon of view decoder file [#2850](https://github.com/wazuh/wazuh-dashboard-plugins/issues/2850)
- Fixed bug with agent filter when it is pinned [#2846](https://github.com/wazuh/wazuh-dashboard-plugins/issues/2846)
- Fix discovery navigation [#2845](https://github.com/wazuh/wazuh-dashboard-plugins/issues/2845)
- Search file editor gone [#2843](https://github.com/wazuh/wazuh-dashboard-plugins/issues/2843)
- Fix Agent Search Bar - Regex Query Interpreter [#2834](https://github.com/wazuh/wazuh-dashboard-plugins/issues/2834)
- Fixed accordion style breaking [#2833](https://github.com/wazuh/wazuh-dashboard-plugins/issues/2833)
- Fix metrics are not updated after a bad request in search input [#2830](https://github.com/wazuh/wazuh-dashboard-plugins/issues/2830)
- Fix mitre framework tab crash [#2821](https://github.com/wazuh/wazuh-dashboard-plugins/issues/2821)
- Changed ping request to default request. Added delay and while to che… [#2820](https://github.com/wazuh/wazuh-dashboard-plugins/issues/2820)
- Removed kibana alert for security [#2806](https://github.com/wazuh/wazuh-dashboard-plugins/issues/2806)

## Wazuh v4.0.4 - Kibana 7.10.0 , 7.10.2 - Revision 4016

### Added

- Modified agent registration adding groups and architecture [#2666](https://github.com/wazuh/wazuh-dashboard-plugins/issues/2666) [#2652](https://github.com/wazuh/wazuh-dashboard-plugins/issues/2652)
- Each user can only view their own reports [#2686](https://github.com/wazuh/wazuh-dashboard-plugins/issues/2686)

### Fixed

- Create index pattern even if there aren´t available indices [#2620](https://github.com/wazuh/wazuh-dashboard-plugins/issues/2620)
- Top bar overlayed over expanded visualizations [#2667](https://github.com/wazuh/wazuh-dashboard-plugins/issues/2667)
- Empty inventory data in Solaris agents [#2680](https://github.com/wazuh/wazuh-dashboard-plugins/pull/2680)
- Wrong parameters in the dev-tools autocomplete section [#2675](https://github.com/wazuh/wazuh-dashboard-plugins/issues/2675)
- Wrong permissions on edit CDB list [#2665](https://github.com/wazuh/wazuh-dashboard-plugins/pull/2665)
- fix(frontend): add the metafields when refreshing the index pattern [#2681](https://github.com/wazuh/wazuh-dashboard-plugins/pull/2681)
- Error toast is showing about Elasticsearch users for environments without security [#2713](https://github.com/wazuh/wazuh-dashboard-plugins/issues/2713)
- Error about Handler.error in Role Mapping fixed [#2702](https://github.com/wazuh/wazuh-dashboard-plugins/issues/2702)
- Fixed message in reserved users actions [#2702](https://github.com/wazuh/wazuh-dashboard-plugins/issues/2702)
- Error 500 on Export formatted CDB list [#2692](https://github.com/wazuh/wazuh-dashboard-plugins/pull/2692)
- Wui rules label should have only one tooltip [#2723](https://github.com/wazuh/wazuh-dashboard-plugins/issues/2723)
- Move upper the Wazuh item in the Kibana menu and default index pattern [#2867](https://github.com/wazuh/wazuh-dashboard-plugins/pull/2867)

## Wazuh v4.0.4 - Kibana v7.9.1, v7.9.3 - Revision 4015

### Added

- Support for Wazuh v4.0.4

## Wazuh v4.0.3 - Kibana v7.9.1, v7.9.2, v7.9.3 - Revision 4014

### Added

- Improved management of index-pattern fields [#2630](https://github.com/wazuh/wazuh-dashboard-plugins/issues/2630)

### Fixed

- fix(fronted): fixed the check of API and APP version in health check [#2655](https://github.com/wazuh/wazuh-dashboard-plugins/pull/2655)
- Replace user by username key in the monitoring logic [#2654](https://github.com/wazuh/wazuh-dashboard-plugins/pull/2654)
- Security alerts and reporting issues when using private tenants [#2639](https://github.com/wazuh/wazuh-dashboard-plugins/issues/2639)
- Manager restart in rule editor does not work with Wazuh cluster enabled [#2640](https://github.com/wazuh/wazuh-dashboard-plugins/issues/2640)
- fix(frontend): Empty inventory data in Solaris agents [#2680](https://github.com/wazuh/wazuh-dashboard-plugins/pull/2680)

## Wazuh v4.0.3 - Kibana v7.9.1, v7.9.2, v7.9.3 - Revision 4013

### Added

- Support for Wazuh v4.0.3.

## Wazuh v4.0.2 - Kibana v7.9.1, v7.9.3 - Revision 4012

### Added

- Sample data indices name should take index pattern in use [#2593](https://github.com/wazuh/wazuh-dashboard-plugins/issues/2593)
- Added start option to macos Agents [#2653](https://github.com/wazuh/wazuh-dashboard-plugins/pull/2653)

### Changed

- Statistics settings do not allow to configure primary shards and replicas [#2627](https://github.com/wazuh/wazuh-dashboard-plugins/issues/2627)

## Wazuh v4.0.2 - Kibana v7.9.1, v7.9.3 - Revision 4011

### Added

- Support for Wazuh v4.0.2.

### Fixed

- The index pattern title is overwritten with its id after refreshing its fields [#2577](https://github.com/wazuh/wazuh-dashboard-plugins/issues/2577)
- [RBAC] Issues detected when using RBAC [#2579](https://github.com/wazuh/wazuh-dashboard-plugins/issues/2579)

## Wazuh v4.0.1 - Kibana v7.9.1, v7.9.3 - Revision 4010

### Changed

- Alerts summary table for PDF reports on all modules [#2632](https://github.com/wazuh/wazuh-dashboard-plugins/issues/2632)
- [4.0-7.9] Run as with no wazuh-wui API user [#2576](https://github.com/wazuh/wazuh-dashboard-plugins/issues/2576)
- Deploy a new agent interface as default interface [#2564](https://github.com/wazuh/wazuh-dashboard-plugins/issues/2564)
- Problem in the visualization of new reserved resources of the Wazuh API [#2643](https://github.com/wazuh/wazuh-dashboard-plugins/issues/2643)

### Fixed

- Restore the tables in the agents' reports [#2628](https://github.com/wazuh/wazuh-dashboard-plugins/issues/2628)
- [RBAC] Issues detected when using RBAC [#2579](https://github.com/wazuh/wazuh-dashboard-plugins/issues/2579)
- Changes done via a worker's API are overwritten [#2626](https://github.com/wazuh/wazuh-dashboard-plugins/issues/2626)

### Fixed

- [BUGFIX] Default user field for current platform [#2633](https://github.com/wazuh/wazuh-dashboard-plugins/pull/2633)

## Wazuh v4.0.1 - Kibana v7.9.1, v7.9.3 - Revision 4009

### Changed

- Hide empty columns of the processes table of the MacOS agents [#2570](https://github.com/wazuh/wazuh-dashboard-plugins/pull/2570)
- Missing step in "Deploy a new agent" view [#2623](https://github.com/wazuh/wazuh-dashboard-plugins/issues/2623)
- Implement wazuh users' CRUD [#2598](https://github.com/wazuh/wazuh-dashboard-plugins/pull/2598)

### Fixed

- Inconsistent data in sample data alerts [#2618](https://github.com/wazuh/wazuh-dashboard-plugins/pull/2618)

## Wazuh v4.0.1 - Kibana v7.9.1, v7.9.3 - Revision 4008

### Fixed

- Icons not align to the right in Modules > Events [#2607](https://github.com/wazuh/wazuh-dashboard-plugins/pull/2607)
- Statistics visualizations do not show data [#2602](https://github.com/wazuh/wazuh-dashboard-plugins/pull/2602)
- Error on loading css files [#2599](https://github.com/wazuh/wazuh-dashboard-plugins/pull/2599)
- Fixed search filter in search bar in Module/SCA wasn't working [#2601](https://github.com/wazuh/wazuh-dashboard-plugins/pull/2601)

## Wazuh v4.0.0 - Kibana v7.9.1, v7.9.2, v7.9.3 - Revision 4007

### Fixed

- updated macOS package URL [#2596](https://github.com/wazuh/wazuh-dashboard-plugins/pull/2596)
- Revert "[4.0-7.9] [BUGFIX] Removed unnecessary function call" [#2597](https://github.com/wazuh/wazuh-dashboard-plugins/pull/2597)

## Wazuh v4.0.0 - Kibana v7.9.1, v7.9.2, v7.9.3 - Revision 4006

### Fixed

- Undefined field in event view [#2588](https://github.com/wazuh/wazuh-dashboard-plugins/issues/2588)
- Several calls to the same stats request (esAlerts) [#2586](https://github.com/wazuh/wazuh-dashboard-plugins/issues/2586)
- The filter options popup doesn't open on click once the filter is pinned [#2581](https://github.com/wazuh/wazuh-dashboard-plugins/issues/2581)
- The formatedFields are missing from the index-pattern of wazuh-alerts-\* [#2574](https://github.com/wazuh/wazuh-dashboard-plugins/issues/2574)

## Wazuh v4.0.0 - Kibana v7.9.3 - Revision 4005

### Added

- Support for Kibana v7.9.3

## Wazuh v4.0.0 - Kibana v7.9.1, v7.9.2 - Revision 4002

### Added

- Support for Wazuh v4.0.0.
- Support for Kibana v7.9.1 and 7.9.2.
- Support for Open Distro 1.10.1.
- Added a RBAC security layer integrated with Open Distro and X-Pack.
- Added remoted and analysisd statistics.
- Expand supported deployment variables.
- Added new configuration view settings for GCP integration.
- Added logic to change the `metafields` configuration of Kibana [#2524](https://github.com/wazuh/wazuh-dashboard-plugins/issues/2524)

### Changed

- Migrated the default index-pattern to `wazuh-alerts-*`.
- Removed the `known-fields` functionality.
- Security Events dashboard redesinged.
- Redesigned the app settings configuration with categories.
- Moved the wazuh-registry file to Kibana optimize folder.

### Fixed

- Format options in `wazuh-alerts` index-pattern are not overwritten now.
- Prevent blank page in detaill agent view.
- Navigable agents name in Events.
- Index pattern is not being refreshed.
- Reporting fails when agent is pinned and compliance controls are visited.
- Reload rule detail doesn't work properly with the related rules.
- Fix search bar filter in Manage agent of group [#2541](https://github.com/wazuh/wazuh-dashboard-plugins/pull/2541)

# Wazuh v3.13.6 - Kibana v7.9.2 - Revision 890

### Added

- Support for Wazuh v3.13.6

## Wazuh v3.13.5 - Kibana 7.9.2 - Revision 889

- Sanitize report's inputs and usernames [#4336](https://github.com/wazuh/wazuh-dashboard-plugins/pull/4336)

## Wazuh v3.13.2 - Kibana v7.9.1 - Revision 887

### Added

- Support for Wazuh v3.13.2

## Wazuh v3.13.2 - Kibana v7.8.0 - Revision 887

### Added

- Support for Wazuh v3.13.2

## Wazuh v3.13.1 - Kibana v7.9.1 - Revision 886

### Added

- Support for Kibana v7.9.1

## Wazuh v3.13.1 - Kibana v7.9.0 - Revision 885

### Added

- Support for Kibana v7.9.0

## Wazuh v3.13.1 - Kibana v7.8.1 - Revision 884

### Added

- Support for Kibana v7.8.1

## Wazuh v3.13.1 - Kibana v7.8.0 - Revision 883

### Added

- Support for Wazuh v3.13.1

## Wazuh v3.13.0 - Kibana v7.8.0 - Revision 881

### Added

- Support for Kibana v7.8.0

## Wazuh v3.13.0 - Kibana v7.7.0, v7.7.1 - Revision 880

### Added

- Support for Wazuh v3.13.0
- Support for Kibana v7.7.1
- Support for Open Distro 1.8
- New navigation experience with a global menu [#1965](https://github.com/wazuh/wazuh-dashboard-plugins/issues/1965)
- Added a Breadcrumb in Kibana top nav [#2161](https://github.com/wazuh/wazuh-dashboard-plugins/issues/2161)
- Added a new Agents Summary Screen [#1963](https://github.com/wazuh/wazuh-dashboard-plugins/issues/1963)
- Added a new feature to add sample data to dashboards [#2115](https://github.com/wazuh/wazuh-dashboard-plugins/issues/2115)
- Added MITRE integration [#1877](https://github.com/wazuh/wazuh-dashboard-plugins/issues/1877)
- Added Google Cloud Platform integration [#1873](https://github.com/wazuh/wazuh-dashboard-plugins/issues/1873)
- Added TSC integration [#2204](https://github.com/wazuh/wazuh-dashboard-plugins/pull/2204)
- Added a new Integrity monitoring state view for agent [#2153](https://github.com/wazuh/wazuh-dashboard-plugins/issues/2153)
- Added a new Integrity monitoring files detail view [#2156](https://github.com/wazuh/wazuh-dashboard-plugins/issues/2156)
- Added a new component to explore Compliance requirements [#2156](https://github.com/wazuh/wazuh-dashboard-plugins/issues/2261)

### Changed

- Code migration to React.js
- Global review of styles
- Unified Overview and Agent dashboards into new Modules [#2110](https://github.com/wazuh/wazuh-dashboard-plugins/issues/2110)
- Changed Vulnerabilities dashboard visualizations [#2262](https://github.com/wazuh/wazuh-dashboard-plugins/issues/2262)

### Fixed

- Open Distro tenants have been fixed and are functional now [#1890](https://github.com/wazuh/wazuh-dashboard-plugins/issues/1890).
- Improved navigation performance [#2200](https://github.com/wazuh/wazuh-dashboard-plugins/issues/2200).
- Avoid creating the wazuh-monitoring index pattern if it is disabled [#2100](https://github.com/wazuh/wazuh-dashboard-plugins/issues/2100)
- SCA checks without compliance field can't be expanded [#2264](https://github.com/wazuh/wazuh-dashboard-plugins/issues/2264)

## Wazuh v3.12.3 - Kibana v7.7.1 - Revision 876

### Added

- Support for Kibana v7.7.1

## Wazuh v3.12.3 - Kibana v7.7.0 - Revision 875

### Added

- Support for Kibana v7.7.0

## Wazuh v3.12.3 - Kibana v6.8.8, v7.6.1, v7.6.2 - Revision 874

### Added

- Support for Wazuh v3.12.3

## Wazuh v3.12.2 - Kibana v6.8.8, v7.6.1, v7.6.2 - Revision 873

### Added

- Support for Wazuh v3.12.2

## Wazuh v3.12.1 - Kibana v6.8.8, v7.6.1, v7.6.2 - Revision 872

### Added

- Support Wazuh 3.12.1
- Added new FIM settings on configuration on demand. [#2147](https://github.com/wazuh/wazuh-dashboard-plugins/issues/2147)

### Changed

- Updated agent's variable names in deployment guides. [#2169](https://github.com/wazuh/wazuh-dashboard-plugins/pull/2169)

### Fixed

- Pagination is now shown in table-type visualizations. [#2180](https://github.com/wazuh/wazuh-dashboard-plugins/issues/2180)

## Wazuh v3.12.0 - Kibana v6.8.8, v7.6.2 - Revision 871

### Added

- Support for Kibana v6.8.8 and v7.6.2

## Wazuh v3.12.0 - Kibana v6.8.7, v7.4.2, v7.6.1 - Revision 870

### Added

- Support for Wazuh v3.12.0
- Added a new setting to hide manager alerts from dashboards. [#2102](https://github.com/wazuh/wazuh-dashboard-plugins/pull/2102)
- Added a new setting to be able to change API from the top menu. [#2143](https://github.com/wazuh/wazuh-dashboard-plugins/issues/2143)
- Added a new setting to enable/disable the known fields health check [#2037](https://github.com/wazuh/wazuh-dashboard-plugins/pull/2037)
- Added suport for PCI 11.2.1 and 11.2.3 rules. [#2062](https://github.com/wazuh/wazuh-dashboard-plugins/pull/2062)

### Changed

- Restructuring of the optimize/wazuh directory. Now the Wazuh configuration file (wazuh.yml) is placed on /usr/share/kibana/optimize/wazuh/config. [#2116](https://github.com/wazuh/wazuh-dashboard-plugins/pull/2116)
- Improve performance of Dasboards reports generation. [1802344](https://github.com/wazuh/wazuh-dashboard-plugins/commit/18023447c6279d385df84d7f4a5663ed2167fdb5)

### Fixed

- Discover time range selector is now displayed on the Cluster section. [08901df](https://github.com/wazuh/wazuh-dashboard-plugins/commit/08901dfcbe509f17e4fab26877c8b7dae8a66bff)
- Added the win_auth_failure rule group to Authentication failure metrics. [#2099](https://github.com/wazuh/wazuh-dashboard-plugins/pull/2099)
- Negative values in Syscheck attributes now have their correct value in reports. [7c3e84e](https://github.com/wazuh/wazuh-dashboard-plugins/commit/7c3e84ec8f00760b4f650cfc00a885d868123f99)

## Wazuh v3.11.4 - Kibana v7.6.1 - Revision 858

### Added

- Support for Kibana v7.6.1

## Wazuh v3.11.4 - Kibana v6.8.6, v7.4.2, v7.6.0 - Revision 857

### Added

- Support for Wazuh v3.11.4

## Wazuh v3.11.3 - Kibana v7.6.0 - Revision 856

### Added

- Support for Kibana v7.6.0

## Wazuh v3.11.3 - Kibana v7.4.2 - Revision 855

### Added

- Support for Kibana v7.4.2

## Wazuh v3.11.3 - Kibana v7.5.2 - Revision 854

### Added

- Support for Wazuh v3.11.3

### Fixed

- Windows Updates table is now displayed in the Inventory Data report [#2028](https://github.com/wazuh/wazuh-dashboard-plugins/pull/2028)

## Wazuh v3.11.2 - Kibana v7.5.2 - Revision 853

### Added

- Support for Kibana v7.5.2

## Wazuh v3.11.2 - Kibana v6.8.6, v7.3.2, v7.5.1 - Revision 852

### Added

- Support for Wazuh v3.11.2

### Changed

- Increased list filesize limit for the CDB-list [#1993](https://github.com/wazuh/wazuh-dashboard-plugins/pull/1993)

### Fixed

- The xml validator now correctly handles the `--` string within comments [#1980](https://github.com/wazuh/wazuh-dashboard-plugins/pull/1980)
- The AWS map visualization wasn't been loaded until the user interacts with it [dd31bd7](https://github.com/wazuh/wazuh-dashboard-plugins/commit/dd31bd7a155354bc50fe0af22fca878607c8936a)

## Wazuh v3.11.1 - Kibana v6.8.6, v7.3.2, v7.5.1 - Revision 581

### Added

- Support for Wazuh v3.11.1.

## Wazuh v3.11.0 - Kibana v6.8.6, v7.3.2, v7.5.1 - Revision 580

### Added

- Support for Wazuh v3.11.0.
- Support for Kibana v7.5.1.
- The API credentials configuration has been moved from the .wazuh index to a wazuh.yml configuration file. Now the configuration of the API hosts is done from the file and not from the application. [#1465](https://github.com/wazuh/wazuh-dashboard-plugins/issues/1465) [#1771](https://github.com/wazuh/wazuh-dashboard-plugins/issues/1771).
- Upload ruleset files using a "drag and drop" component [#1770](https://github.com/wazuh/wazuh-dashboard-plugins/issues/1770)
- Add logs for the reporting module [#1622](https://github.com/wazuh/wazuh-dashboard-plugins/issues/1622).
- Extended the "Add new agent" guide [#1767](https://github.com/wazuh/wazuh-dashboard-plugins/issues/1767).
- Add new table for windows hotfixes [#1932](https://github.com/wazuh/wazuh-dashboard-plugins/pull/1932)

### Changed

- Removed Discover from top menu [#1699](https://github.com/wazuh/wazuh-dashboard-plugins/issues/1699).
- Hide index pattern selector in case that only one exists [#1799](https://github.com/wazuh/wazuh-dashboard-plugins/issues/1799).
- Remove visualizations legend [#1936](https://github.com/wazuh/wazuh-dashboard-plugins/pull/1936)
- Normalize the field whodata in the group reporting [#1921](https://github.com/wazuh/wazuh-dashboard-plugins/pull/1921)
- A message in the configuration view is ambiguous [#1870](https://github.com/wazuh/wazuh-dashboard-plugins/issues/1870)
- Refactor syscheck table [#1941](https://github.com/wazuh/wazuh-dashboard-plugins/pull/1941)

### Fixed

- Empty files now throws an error [#1806](https://github.com/wazuh/wazuh-dashboard-plugins/issues/1806).
- Arguments for wazuh api requests are now validated [#1815](https://github.com/wazuh/wazuh-dashboard-plugins/issues/1815).
- Fixed the way to check admin mode [#1838](https://github.com/wazuh/wazuh-dashboard-plugins/issues/1838).
- Fixed error exporting as CSV the files into a group [#1833](https://github.com/wazuh/wazuh-dashboard-plugins/issues/1833).
- Fixed XML validator false error for `<` [1882](https://github.com/wazuh/wazuh-dashboard-plugins/issues/1882)
- Fixed "New file" editor doesn't allow saving twice [#1896](https://github.com/wazuh/wazuh-dashboard-plugins/issues/1896)
- Fixed decoders files [#1929](https://github.com/wazuh/wazuh-dashboard-plugins/pull/1929)
- Fixed registration guide [#1926](https://github.com/wazuh/wazuh-dashboard-plugins/pull/1926)
- Fixed infinite load on Ciscat views [#1920](https://github.com/wazuh/wazuh-dashboard-plugins/pull/1920), [#1916](https://github.com/wazuh/wazuh-dashboard-plugins/pull/1916)
- Fixed missing fields in the Visualizations [#1913](https://github.com/wazuh/wazuh-dashboard-plugins/pull/1913)
- Fixed Amazon S3 status is wrong in configuration section [#1864](https://github.com/wazuh/wazuh-dashboard-plugins/issues/1864)
- Fixed hidden overflow in the fim configuration [#1887](https://github.com/wazuh/wazuh-dashboard-plugins/pull/1887)
- Fixed Logo source fail after adding server.basePath [#1871](https://github.com/wazuh/wazuh-dashboard-plugins/issues/1871)
- Fixed the documentation broken links [#1853](https://github.com/wazuh/wazuh-dashboard-plugins/pull/1853)

## Wazuh v3.10.2 - Kibana v7.5.1 - Revision 556

### Added

- Support for Kibana v7.5.1

## Wazuh v3.10.2 - Kibana v7.5.0 - Revision 555

### Added

- Support for Kibana v7.5.0

## Wazuh v3.10.2 - Kibana v7.4.2 - Revision 549

### Added

- Support for Kibana v7.4.2

## Wazuh v3.10.2 - Kibana v7.4.1 - Revision 548

### Added

- Support for Kibana v7.4.1

## Wazuh v3.10.2 - Kibana v7.4.0 - Revision 547

### Added

- Support for Kibana v7.4.0
- Support for Wazuh v3.10.2.

## Wazuh v3.10.2 - Kibana v7.3.2 - Revision 546

### Added

- Support for Wazuh v3.10.2.

## Wazuh v3.10.1 - Kibana v7.3.2 - Revision 545

### Added

- Support for Wazuh v3.10.1.

## Wazuh v3.10.0 - Kibana v7.3.2 - Revision 543

### Added

- Support for Wazuh v3.10.0.
- Added an interactive guide for registering agents, things are now easier for the user, guiding it through the steps needed ending in a _copy & paste_ snippet for deploying his agent [#1468](https://github.com/wazuh/wazuh-dashboard-plugins/issues/1468).
- Added new dashboards for the recently added regulatory compliance groups into the Wazuh core. They are HIPAA and NIST-800-53 [#1468](https://github.com/wazuh/wazuh-dashboard-plugins/issues/1448), [#1638](https://github.com/wazuh/wazuh-dashboard-plugins/issues/1638).
- Make the app work under a custom Kibana space [#1234](https://github.com/wazuh/wazuh-dashboard-plugins/issues/1234), [#1450](https://github.com/wazuh/wazuh-dashboard-plugins/issues/1450).
- Added the ability to manage the app as a native plugin when using Kibana spaces, now you can safely hide/show the app depending on the selected space [#1601](https://github.com/wazuh/wazuh-dashboard-plugins/issues/1601).
- Adapt the app the for Kibana dark mode [#1562](https://github.com/wazuh/wazuh-dashboard-plugins/issues/1562).
- Added an alerts summary in _Overview > FIM_ panel [#1527](https://github.com/wazuh/wazuh-dashboard-plugins/issues/1527).
- Export all the information of a Wazuh group and its related agents in a PDF document [#1341](https://github.com/wazuh/wazuh-dashboard-plugins/issues/1341).
- Export the configuration of a certain agent as a PDF document. Supports granularity for exporting just certain sections of the configuration [#1340](https://github.com/wazuh/wazuh-dashboard-plugins/issues/1340).

### Changed

- Reduced _Agents preview_ load time using the new API endpoint `/summary/agents` [#1687](https://github.com/wazuh/wazuh-dashboard-plugins/pull/1687).
- Replaced most of the _md-nav-bar_ Angular.js components with React components using EUI [#1705](https://github.com/wazuh/wazuh-dashboard-plugins/pull/1705).
- Replaced the requirements slider component with a new styled component [#1708](https://github.com/wazuh/wazuh-dashboard-plugins/pull/1708).
- Soft deprecated the _.wazuh-version_ internal index, now the app dumps its content if applicable to a registry file, then the app removes that index. Further versions will hard deprecate this index [#1467](https://github.com/wazuh/wazuh-dashboard-plugins/issues/1467).
- Visualizations now don't fetch the documents _source_, also, they now use _size: 0_ for fetching [#1663](https://github.com/wazuh/wazuh-dashboard-plugins/issues/1663).
- The app menu is now fixed on top of the view, it's not being hidden on every state change. Also, the Wazuh logo was placed in the top bar of Kibana UI [#1502](https://github.com/wazuh/wazuh-dashboard-plugins/issues/1502).
- Improved _getTimestamp_ method not returning a promise object because it's no longer needed [014bc3a](https://github.com/wazuh/wazuh-dashboard-plugins/commit/014b3aba0d2e9cda0c4d521f5f16faddc434a21e). Also improved main Discover listener for Wazuh not returning a promise object [bd82823](https://github.com/wazuh/wazuh-dashboard-plugins/commit/bd8282391a402b8c567b32739cf914a0135d74bc).
- Replaced _Requirements over time_ visualizations in both PCI DSS and GDPR dashboards [35c539](https://github.com/wazuh/wazuh-dashboard-plugins/commit/35c539eb328b3bded94aa7608f73f9cc51c235a6).
- Do not show a toaster when a visualization field was not known yet, instead, show it just in case the internal refreshing failed [19a2e7](https://github.com/wazuh/wazuh-dashboard-plugins/commit/19a2e71006b38f6a64d3d1eb8a20b02b415d7e07).
- Minor optimizations for server logging [eb8e000](https://github.com/wazuh/wazuh-dashboard-plugins/commit/eb8e00057dfea2dafef56319590ff832042c402d).

### Fixed

- Alerts search bar fixed for Kibana v7.3.1, queries were not being applied as expected [#1686](https://github.com/wazuh/wazuh-dashboard-plugins/issues/1686).
- Hide attributes field from non-Windows agents in the FIM table [#1710](https://github.com/wazuh/wazuh-dashboard-plugins/issues/1710).
- Fixed broken view in Management > Configuration > Amazon S3 > Buckets, some information was missing [#1675](https://github.com/wazuh/wazuh-dashboard-plugins/issues/1675).
- Keep user's filters when switching from Discover to panel [#1685](https://github.com/wazuh/wazuh-dashboard-plugins/issues/1685).
- Reduce load time and amount of data to be fetched in _Management > Cluster monitoring_ section avoiding possible timeouts [#1663](https://github.com/wazuh/wazuh-dashboard-plugins/issues/1663).
- Restored _Remove column_ feature in Discover tabs [#1702](https://github.com/wazuh/wazuh-dashboard-plugins/issues/1702).
- Apps using Kibana v7.3.1 had a bug once the user goes back from _Agent > FIM > Files_ to _Agent > FIM > dashboard_, filters disappear, now it's working properly [#1700](https://github.com/wazuh/wazuh-dashboard-plugins/issues/1700).
- Fixed visual bug in _Management > Cluster monitoring_ and a button position [1e3b748](https://github.com/wazuh/wazuh-dashboard-plugins/commit/1e3b748f11b43b2e7956b830269b6d046d74d12c).
- The app installation date was not being updated properly, now it's fixed [#1692](https://github.com/wazuh/wazuh-dashboard-plugins/issues/1692).
- Fixed _Network interfaces_ table in Inventory section, the table was not paginating [#1474](https://github.com/wazuh/wazuh-dashboard-plugins/issues/1474).
- Fixed APIs passwords are now obfuscated in server responses [adc3152](https://github.com/wazuh/wazuh-dashboard-plugins/pull/1782/commits/adc31525e26b25e4cb62d81cbae70a8430728af5).

## Wazuh v3.9.5 - Kibana v6.8.2 / Kibana v7.2.1 / Kibana v7.3.0 - Revision 531

### Added

- Support for Wazuh v3.9.5

## Wazuh v3.9.4 - Kibana v6.8.1 / Kibana v6.8.2 / Kibana v7.2.0 / Kibana v7.2.1 / Kibana v7.3.0 - Revision 528

### Added

- Support for Wazuh v3.9.4
- Allow filtering by clicking a column in rules/decoders tables [0e2ddd7](https://github.com/wazuh/wazuh-dashboard-plugins/pull/1615/commits/0e2ddd7b73f7f7975d02e97ed86ae8a0966472b4)
- Allow open file in rules table clicking on the file column [1af929d](https://github.com/wazuh/wazuh-dashboard-plugins/pull/1615/commits/1af929d62f450f93c6733868bcb4057e16b7e279)

### Changed

- Improved app performance [#1640](https://github.com/wazuh/wazuh-dashboard-plugins/pull/1640).
- Remove path filter from custom rules and decoders [895792e](https://github.com/wazuh/wazuh-dashboard-plugins/pull/1615/commits/895792e6e6d9401b3293d5e16352b9abef515096)
- Show path column in rules and decoders [6f49816](https://github.com/wazuh/wazuh-dashboard-plugins/pull/1615/commits/6f49816c71b5999d77bf9e3838443627c9be945d)
- Removed SCA overview dashboard [94ebbff](https://github.com/wazuh/wazuh-dashboard-plugins/pull/1615/commits/94ebbff231cbfb6d793130e0b9ea855baa755a1c)
- Disabled last custom column removal [f1ef7de](https://github.com/wazuh/wazuh-dashboard-plugins/pull/1615/commits/f1ef7de1a34bbe53a899596002e8153b95e7dc0e)
- Agents messages across sections unification [8fd7e36](https://github.com/wazuh/wazuh-dashboard-plugins/pull/1615/commits/8fd7e36286fa9dfd03a797499af6ffbaa90b00e1)

### Fixed

- Fix check storeded apis [d6115d6](https://github.com/wazuh/wazuh-dashboard-plugins/pull/1615/commits/d6115d6424c78f0cde2017b432a51b77186dd95a).
- Fix pci-dss console error [297080d](https://github.com/wazuh/wazuh-dashboard-plugins/pull/1615/commits/297080d36efaea8f99b0cafd4c48845dad20495a)
- Fix error in reportingTable [85b7266](https://github.com/wazuh/wazuh-dashboard-plugins/pull/1615/commits/85b72662cb4db44c443ed04f7c31fba57eefccaa)
- Fix filters budgets size [c7ac86a](https://github.com/wazuh/wazuh-dashboard-plugins/pull/1615/commits/c7ac86acb3d5afaf1cf348fab09a2b8c5778a491)
- Fix missing permalink virustotal visualization [1b57529](https://github.com/wazuh/wazuh-dashboard-plugins/pull/1615/commits/1b57529758fccdeb3ac0840e66a8aafbe4757a96)
- Improved wz-table performance [224bd6f](https://github.com/wazuh/wazuh-dashboard-plugins/pull/1615/commits/224bd6f31235c81ba01755c3c1e120c3f86beafd)
- Fix inconsistent data between visualizations and tables in Overview Security Events [b12c600](https://github.com/wazuh/wazuh-dashboard-plugins/pull/1615/commits/b12c600578d80d0715507dec4624a4ebc27ea573)
- Timezone applied in cluster status [a4f620d](https://github.com/wazuh/wazuh-dashboard-plugins/pull/1615/commits/a4f620d398f5834a6d2945af892a462425ca3bec)
- Fixed Overview Security Events report when wazuh.monitoring is disabled [1c26da0](https://github.com/wazuh/wazuh-dashboard-plugins/pull/1615/commits/1c26da05a0b6daf727e15c13b819111aa4e4e913)
- Fixes in APIs management [2143943](https://github.com/wazuh/wazuh-dashboard-plugins/pull/1615/commits/2143943a5049cbb59bb8d6702b5a56cbe0d27a2a)
- Prevent duplicated visualization toast errors [786faf3](https://github.com/wazuh/wazuh-dashboard-plugins/commit/786faf3e62d2cad13f512c0f873b36eca6e9787d)
- Fix not properly updated breadcrumb in ruleset section [9645903](https://github.com/wazuh/wazuh-dashboard-plugins/commit/96459031cd4edbe047970bf0d22d0c099771879f)
- Fix badly dimensioned table in Integrity Monitoring section [9645903](https://github.com/wazuh/wazuh-dashboard-plugins/commit/96459031cd4edbe047970bf0d22d0c099771879f)
- Fix implicit filters can be destroyed [9cf8578](https://github.com/wazuh/wazuh-dashboard-plugins/commit/9cf85786f504f5d67edddeea6cfbf2ab577e799b)
- Windows agent dashboard doesn't show failure logon access. [d38d088](https://github.com/wazuh/wazuh-dashboard-plugins/commit/d38d0881ac8e4294accde83d63108337b74cdd91)
- Number of agents is not properly updated. [f7cbbe5](https://github.com/wazuh/wazuh-dashboard-plugins/commit/f7cbbe54394db825827715c3ad4370ac74317108)
- Missing scrollbar on Firefox file viewer. [df4e8f9](https://github.com/wazuh/wazuh-dashboard-plugins/commit/df4e8f9305b35e9ee1473bed5f5d452dd3420567)
- Agent search filter by name, lost when refreshing. [71b5274](https://github.com/wazuh/wazuh-dashboard-plugins/commit/71b5274ccc332d8961a158587152f7badab28a95)
- Alerts of level 12 cannot be displayed in the Summary table. [ec0e888](https://github.com/wazuh/wazuh-dashboard-plugins/commit/ec0e8885d9f1306523afbc87de01a31f24e36309)
- Restored query from search bar in visualizations. [439128f](https://github.com/wazuh/wazuh-dashboard-plugins/commit/439128f0a1f65b649a9dcb81ab5804ca20f65763)
- Fix Kibana filters loop in Firefox. [82f0f32](https://github.com/wazuh/wazuh-dashboard-plugins/commit/82f0f32946d844ce96a28f0185f903e8e05c5589)

## Wazuh v3.9.3 - Kibana v6.8.1 / v7.1.1 / v7.2.0 - Revision 523

### Added

- Support for Wazuh v3.9.3
- Support for Kibana v7.2.0 [#1556](https://github.com/wazuh/wazuh-dashboard-plugins/pull/1556).

### Changed

- New design and several UI/UX changes [#1525](https://github.com/wazuh/wazuh-dashboard-plugins/pull/1525).
- Improved error checking + syscollector performance [94d0a83](https://github.com/wazuh/wazuh-dashboard-plugins/commit/94d0a83e43aa1d2d84ef6f87cbb76b9aefa085b3).
- Adapt Syscollector for MacOS agents [a4bf7ef](https://github.com/wazuh/wazuh-dashboard-plugins/commit/a4bf7efc693a99b7565b5afcaa372155f15a4db9).
- Show last scan for syscollector [73f2056](https://github.com/wazuh/wazuh-dashboard-plugins/commit/73f2056673bb289d472663397ba7097e49b7b93b).
- Extendend information for syscollector [#1585](https://github.com/wazuh/wazuh-dashboard-plugins/issues/1585).

### Fixed

- Corrected width for agent stats [a998955](https://github.com/wazuh/wazuh-dashboard-plugins/commit/a99895565a8854c55932ec94cffb08e1d0aa3da1).
- Fix height for the menu directive with Dynamic height [427d0f3](https://github.com/wazuh/wazuh-dashboard-plugins/commit/427d0f3e9fa6c34287aa9e8557da99a51e0db40f).
- Fix wazuh-db and clusterd check [cddcef6](https://github.com/wazuh/wazuh-dashboard-plugins/commit/cddcef630c5234dd6f6a495715743dfcfd4e4001).
- Fix AlertsStats when value is "0", it was showing "-" [07a3e10](https://github.com/wazuh/wazuh-dashboard-plugins/commit/07a3e10c7f1e626ba75a55452b6c295d11fd657d).
- Fix syscollector state value [f8d3d0e](https://github.com/wazuh/wazuh-dashboard-plugins/commit/f8d3d0eca44e67e26f79bc574495b1f4c8f751f2).
- Fix time offset for reporting table [2ef500b](https://github.com/wazuh/wazuh-dashboard-plugins/commit/2ef500bb112e68bd4811b8e87ce8581d7c04d20f).
- Fix call to obtain GDPR requirements for specific agent [ccda846](https://github.com/wazuh/wazuh-dashboard-plugins/commit/ccda8464b50be05bc5b3642f25f4972c8a7a2c03).
- Restore "rule.id" as a clickable field in visualizations [#1546](https://github.com/wazuh/wazuh-dashboard-plugins/pull/1546).
- Fix timepicker in cluster monitoring [f7533ce](https://github.com/wazuh/wazuh-dashboard-plugins/pull/1560/commits/f7533cecb6862abfb5c1d2173ec3e70ffc59804a).
- Fix several bugs [#1569](https://github.com/wazuh/wazuh-dashboard-plugins/pull/1569).
- Fully removed "rule.id" as URL field [#1584](https://github.com/wazuh/wazuh-dashboard-plugins/issues/1584).
- Fix filters for dashboards [#1583](https://github.com/wazuh/wazuh-dashboard-plugins/issues/1583).
- Fix missing dependency [#1591](https://github.com/wazuh/wazuh-dashboard-plugins/issues/1591).

## Wazuh v3.9.2 - Kibana v7.1.1 - Revision 510

### Added

- Support for Wazuh v3.9.2

### Changed

- Avoid showing more than one toaster for the same error message [7937003](https://github.com/wazuh/wazuh-dashboard-plugins/commit/793700382798033203091d160773363323e05bb9).
- Restored "Alerts evolution - Top 5 agents" in Overview > Security events [f9305c0](https://github.com/wazuh/wazuh-dashboard-plugins/commit/f9305c0c6acf4a31c41b1cc9684b87f79b27524f).

### Fixed

- Fix missing parameters in Dev Tools request [#1496](https://github.com/wazuh/wazuh-dashboard-plugins/pull/1496).
- Fix "Invalid Date" for Safari and Internet Explorer [#1505](https://github.com/wazuh/wazuh-dashboard-plugins/pull/1505).

## Wazuh v3.9.1 - Kibana v7.1.1 - Revision 509

### Added

- Support for Kibana v7.1.1
- Added overall metrics for Agents > Overview [#1479](https://github.com/wazuh/wazuh-dashboard-plugins/pull/1479).

### Fixed

- Fixed missing dependency for Discover [43f5dd5](https://github.com/wazuh/wazuh-dashboard-plugins/commit/43f5dd5f64065c618ba930b2a4087f0a9e706c0e).
- Fixed visualization for Agents > Overview [#1477](https://github.com/wazuh/wazuh-dashboard-plugins/pull/1477).
- Fixed SCA policy checks table [#1478](https://github.com/wazuh/wazuh-dashboard-plugins/pull/1478).

## Wazuh v3.9.1 - Kibana v7.1.0 - Revision 508

### Added

- Support for Kibana v7.1.0

## Wazuh v3.9.1 - Kibana v6.8.0 - Revision 444

### Added

- Support for Wazuh v3.9.1
- Support for Kibana v6.8.0

### Fixed

- Fixed background color for some parts of the Discover directive [2dfc763](https://github.com/wazuh/wazuh-dashboard-plugins/commit/2dfc763bfa1093fb419f118c2938f6b348562c69).
- Fixed cut values in non-resizable tables when the value is too large [cc4828f](https://github.com/wazuh/wazuh-dashboard-plugins/commit/cc4828fbf50d4dab3dd4bb430617c1f2b13dac6a).
- Fixed handled but not shown error messages from rule editor [0aa0e17](https://github.com/wazuh/wazuh-dashboard-plugins/commit/0aa0e17ac8678879e5066f8d83fd46f5d8edd86a).
- Minor typos corrected [fe11fb6](https://github.com/wazuh/wazuh-dashboard-plugins/commit/fe11fb67e752368aedc89ec844ddf729eb8ad761).
- Minor fixes in agents configuration [1bc2175](https://github.com/wazuh/wazuh-dashboard-plugins/commit/1bc217590438573e7267687655bb5939b5bb9fde).
- Fix Management > logs viewer scrolling [f458b2e](https://github.com/wazuh/wazuh-dashboard-plugins/commit/f458b2e3294796f9cf00482b4da27984646c6398).

### Changed

- Kibana version shown in settings is now read from our package.json [c103d3e](https://github.com/wazuh/wazuh-dashboard-plugins/commit/c103d3e782136106736c02039d28c4567b255aaa).
- Removed an old header from Settings [0197b8b](https://github.com/wazuh/wazuh-dashboard-plugins/commit/0197b8b1abc195f275c8cd9893df84cd5569527b).
- Improved index pattern validation fields, replaced "full_log" with "rule.id" as part of the minimum required fields [dce0595](https://github.com/wazuh/wazuh-dashboard-plugins/commit/dce059501cbd28f1294fd761da3e015e154747bc).
- Improve dynamic height for configuration editor [c318131](https://github.com/wazuh/wazuh-dashboard-plugins/commit/c318131dfb6b5f01752593f2aa972b98c0655610).
- Add timezone for all dates shown in the app [4b8736f](https://github.com/wazuh/wazuh-dashboard-plugins/commit/4b8736fb4e562c78505daaee042bcd798242c3f5).

## Wazuh v3.9.0 - Kibana v6.7.0 / v6.7.1 / v6.7.2 - Revision 441

### Added

- Support for Wazuh v3.9.0
- Support for Kibana v6.7.0 / v6.7.1 / v6.7.2
- Edit master and worker configuration ([#1215](https://github.com/wazuh/wazuh-dashboard-plugins/pull/1215)).
- Edit local rules, local decoders and CDB lists ([#1212](https://github.com/wazuh/wazuh-dashboard-plugins/pull/1212), [#1204](https://github.com/wazuh/wazuh-dashboard-plugins/pull/1204), [#1196](https://github.com/wazuh/wazuh-dashboard-plugins/pull/1196), [#1233](https://github.com/wazuh/wazuh-dashboard-plugins/pull/1233), [#1304](https://github.com/wazuh/wazuh-dashboard-plugins/pull/1304)).
- View no local rules/decoders XML files ([#1395](https://github.com/wazuh/wazuh-dashboard-plugins/pull/1395))
- Dev Tools additions
  - Added hotkey `[shift] + [enter]` for sending query ([#1170](https://github.com/wazuh/wazuh-dashboard-plugins/pull/1170)).
  - Added `Export JSON` button for the Dev Tools ([#1170](https://github.com/wazuh/wazuh-dashboard-plugins/pull/1170)).
- Added refresh button for agents preview table ([#1169](https://github.com/wazuh/wazuh-dashboard-plugins/pull/1169)).
- Added `configuration assessment` information in "Agent > Policy monitoring" ([#1227](https://github.com/wazuh/wazuh-dashboard-plugins/pull/1227)).
- Added agents `configuration assessment` configuration section in "Agent > Configuration" ([1257](https://github.com/wazuh/wazuh-dashboard-plugins/pull/1257))
- Restart master and worker nodes ([#1222](https://github.com/wazuh/wazuh-dashboard-plugins/pull/1222)).
- Restart agents ([#1229](https://github.com/wazuh/wazuh-dashboard-plugins/pull/1229)).
- Added support for more than one Wazuh monitoring pattern ([#1243](https://github.com/wazuh/wazuh-dashboard-plugins/pull/1243))
- Added customizable interval for Wazuh monitoring indices creation ([#1243](https://github.com/wazuh/wazuh-dashboard-plugins/pull/1243)).
- Expand visualizations ([#1246](https://github.com/wazuh/wazuh-dashboard-plugins/pull/1246)).
- Added a dynamic table columns selector ([#1246](https://github.com/wazuh/wazuh-dashboard-plugins/pull/1246)).
- Added resizable columns by dragging in tables ([d2bf8ee](https://github.com/wazuh/wazuh-dashboard-plugins/commit/d2bf8ee9681ca5d6028325e165854b49214e86a3))
- Added a cron job for fetching missing fields of all valid index patterns, also merging dynamic fields every time an index pattern is refreshed by the app ([#1276](https://github.com/wazuh/wazuh-dashboard-plugins/pull/1276)).
- Added auto-merging dynamic fields for Wazuh monitoring index patterns ([#1300](https://github.com/wazuh/wazuh-dashboard-plugins/pull/1300))
- New server module, it's a job queue so we can add delayed jobs to be run in background, this iteration only accepts delayed Wazuh API calls ([#1283](https://github.com/wazuh/wazuh-dashboard-plugins/pull/1283)).
- Added new way to view logs using a logs viewer ([#1292](https://github.com/wazuh/wazuh-dashboard-plugins/pull/1292))
- Added new directive for registering agents from the UI, including instructions on "how to" ([#1321](https://github.com/wazuh/wazuh-dashboard-plugins/pull/1321)).
- Added some Angular charts in Agents Preview and Agents SCA sections ([#1364](https://github.com/wazuh/wazuh-dashboard-plugins/pull/1364))
- Added Docker listener settings in configuration views ([#1365](https://github.com/wazuh/wazuh-dashboard-plugins/pull/1365))
- Added Docker dashboards for both Agents and Overview ([#1367](https://github.com/wazuh/wazuh-dashboard-plugins/pull/1367))
- Improved app logger with debug level ([#1373](https://github.com/wazuh/wazuh-dashboard-plugins/pull/1373))
- Introducing React components from the EUI framework

### Changed

- Escape XML special characters ([#1159](https://github.com/wazuh/wazuh-dashboard-plugins/pull/1159)).
- Changed empty results message for Wazuh tables ([#1165](https://github.com/wazuh/wazuh-dashboard-plugins/pull/1165)).
- Allowing the same query multiple times on the Dev Tools ([#1174](https://github.com/wazuh/wazuh-dashboard-plugins/pull/1174))
- Refactor JSON/XML viewer for configuration tab ([#1173](https://github.com/wazuh/wazuh-dashboard-plugins/pull/1173), [#1148](https://github.com/wazuh/wazuh-dashboard-plugins/pull/1148)).
- Using full height for all containers when possible ([#1224](https://github.com/wazuh/wazuh-dashboard-plugins/pull/1224)).
- Improved the way we are handling "back button" events ([#1207](https://github.com/wazuh/wazuh-dashboard-plugins/pull/1207)).
- Changed some visualizations for FIM, GDPR, PCI, Vulnerability and Security Events ([#1206](https://github.com/wazuh/wazuh-dashboard-plugins/pull/1206), [#1235](https://github.com/wazuh/wazuh-dashboard-plugins/pull/1235), [#1293](https://github.com/wazuh/wazuh-dashboard-plugins/pull/1293)).
- New design for agent header view ([#1186](https://github.com/wazuh/wazuh-dashboard-plugins/pull/1186)).
- Not fetching data the very first time the Dev Tools are opened ([#1185](https://github.com/wazuh/wazuh-dashboard-plugins/pull/1185)).
- Refresh all known fields for all valid index patterns if `kbn-vis` detects a broken index pattern ([ecd7c8f](https://github.com/wazuh/wazuh-dashboard-plugins/commit/ecd7c8f98c187a350f81261d13b0d45dcec6dc5d)).
- Truncate texts and display a tooltip when they don't fit in a table cell ([7b56a87](https://github.com/wazuh/wazuh-dashboard-plugins/commit/7b56a873f85dcba7e6838aeb2e40d9b4cf472576))
- Updated API autocomplete for Dev Tools ([#1218](https://github.com/wazuh/wazuh-dashboard-plugins/pull/1218))
- Updated switches design to adapt it to Kibana's design ([#1253](https://github.com/wazuh/wazuh-dashboard-plugins/pull/1253))
- Reduced the width of some table cells with little text, to give more space to the other columns ([#1263](https://github.com/wazuh/wazuh-dashboard-plugins/pull/1263)).
- Redesign for Management > Status daemons list ([#1284](https://github.com/wazuh/wazuh-dashboard-plugins/pull/1284)).
- Redesign for Management > Configuration, Agent > Configuration ([#1289](https://github.com/wazuh/wazuh-dashboard-plugins/pull/1289)).
- Replaced Management > Logs table with a log viewer component ([#1292](https://github.com/wazuh/wazuh-dashboard-plugins/pull/1292)).
- The agents list search bar now allows to switch between AND/OR operators ([#1291](https://github.com/wazuh/wazuh-dashboard-plugins/pull/1291)).
- Improve audit dashboards ([#1374](https://github.com/wazuh/wazuh-dashboard-plugins/pull/1374))
- Exclude agent "000" getting the last registered and the most active agents from the Wazuh API.([#1391](https://github.com/wazuh/wazuh-dashboard-plugins/pull/1391))
- Reviewed Osquery dashboards ([#1394](https://github.com/wazuh/wazuh-dashboard-plugins/pull/1394))
- Memory info is now a log ([#1400](https://github.com/wazuh/wazuh-dashboard-plugins/pull/1400))
- Error toasters time is now 30000ms, warning/info are still 6000ms ([#1420](https://github.com/wazuh/wazuh-dashboard-plugins/pull/1420))

### Fixed

- Properly handling long messages on notifier service, until now, they were using out of the card space, also we replaced some API messages with more meaningful messages ([#1168](https://github.com/wazuh/wazuh-dashboard-plugins/pull/1168)).
- Adapted Wazuh icon for multiple browsers where it was gone ([#1208](https://github.com/wazuh/wazuh-dashboard-plugins/pull/1208)).
- Do not fetch data from tables twice when resize window ([#1303](https://github.com/wazuh/wazuh-dashboard-plugins/pull/1303)).
- Agent syncrhonization status is updated as we browse the configuration section ([#1305](https://github.com/wazuh/wazuh-dashboard-plugins/pull/1305))
- Using the browser timezone for reporting documents ([#1311](https://github.com/wazuh/wazuh-dashboard-plugins/pull/1311)).
- Wrong behaviors in the routing system when the basePath was set ([#1342](https://github.com/wazuh/wazuh-dashboard-plugins/pull/1342))
- Do not show pagination for one-page tables ([196c5b7](https://github.com/wazuh/wazuh-dashboard-plugins/pull/1362/commits/196c5b717583032798da7791fa4f90ec06397f68))
- Being redirected to Overview once a Kibana restart is performed ([#1378](https://github.com/wazuh/wazuh-dashboard-plugins/pull/1378))
- Displaying the AWS services section of the aws-s3 wodle ([#1393](https://github.com/wazuh/wazuh-dashboard-plugins/pull/1393))
- Show email configuration on the configuration on demand ([#1401](https://github.com/wazuh/wazuh-dashboard-plugins/issues/1401))
- Show "Follow symbolic link" field in Integrity monitoring - Monitored configuration on demand ([0c9c9da](https://github.com/wazuh/wazuh-dashboard-plugins/pull/1414/commits/0c9c9da3b951548761cd203db5ee5baa39afe26c))

## Wazuh v3.8.2 - Kibana v6.6.0 / v6.6.1 / v6.6.2 / v6.7.0 - Revision 419

### Added

- Support for Kibana v6.6.0 / v6.6.1 / v6.6.2 / v6.7.0

### Fixed

- Fixed AWS dashboard, newer JavaScript browser engines break the view due to Angular.js ([6e882fc](https://github.com/wazuh/wazuh-dashboard-plugins/commit/6e882fc1d7efe6059e6140ff40b8a20d9c1fa51e)).
- Fixed AWS accounts visualization, using the right field now ([6e882fc](https://github.com/wazuh/wazuh-dashboard-plugins/commit/6e882fc1d7efe6059e6140ff40b8a20d9c1fa51e)).

## Wazuh v3.8.2 - Kibana v6.5.4 - Revision 418

### Added

- Support for Wazuh v3.8.2

### Changed

- Close configuration editor only if it was successfully updated ([bc77c35](https://github.com/wazuh/wazuh-dashboard-plugins/commit/bc77c35d8440a656d4704451ce857c9e1d36a438)).
- Replaced FIM Vega visualization with standard visualization ([554ee1c](https://github.com/wazuh/wazuh-dashboard-plugins/commit/554ee1c4c4d75c76d82272075acf8bb62e7f9e27)).

## Wazuh v3.8.1 - Kibana v6.5.4 - Revision 417

### Added

- Support for Wazuh v3.8.1

### Changed

- Moved monitored/ignored Windows registry entries to "FIM > Monitored" and "FIM > Ignored" to avoid user confusion ([#1176](https://github.com/wazuh/wazuh-dashboard-plugins/pull/1176)).
- Excluding managers from wazuh-monitoring indices ([#1177](https://github.com/wazuh/wazuh-dashboard-plugins/pull/1177)).
- Escape `&` before sending group configuration ([d3aa56f](https://github.com/wazuh/wazuh-dashboard-plugins/commit/d3aa56fa73478c60505e500db7d3a7df263081b5)).
- Improved `autoFormat` function before rendering group configuration ([f4f8144](https://github.com/wazuh/wazuh-dashboard-plugins/commit/f4f8144eef8b93038fc897a9f16356e71029b844)).
- Now the group configuration editor doesn't exit after sending data to the Wazuh API ([5c1a3ef](https://github.com/wazuh/wazuh-dashboard-plugins/commit/5c1a3ef9bd710a7befbed0709c4a7cf414f44f6b)).

### Fixed

- Fixed style for the error toaster for long URLs or long paths ([11b8084](https://github.com/wazuh/wazuh-dashboard-plugins/commit/11b8084c75bbc5da36587ff31d1bc80a55fe4dfe)).

## Wazuh v3.8.0 - Kibana v6.5.4 - Revision 416

### Added

- Added group management features such as:
  - Edit the group configuration ([#1096](https://github.com/wazuh/wazuh-dashboard-plugins/pull/1096)).
  - Add/remove groups to/from an agent ([#1096](https://github.com/wazuh/wazuh-dashboard-plugins/pull/1096)).
  - Add/remove agents to/from a group ([#1096](https://github.com/wazuh/wazuh-dashboard-plugins/pull/1096)).
  - Add/remove groups ([#1152](https://github.com/wazuh/wazuh-dashboard-plugins/pull/1152)).
- New directive for tables that don't need external data sources ([#1067](https://github.com/wazuh/wazuh-dashboard-plugins/pull/1067)).
- New search bar directive with interactive filters and suggestions ([#1058](https://github.com/wazuh/wazuh-dashboard-plugins/pull/1058)).
- New server route `/elastic/alerts` for fetching alerts using custom parameters([#1056](https://github.com/wazuh/wazuh-dashboard-plugins/pull/1056)).
- New table for an agent FIM monitored files, if the agent OS platform is Windows it will show two tables: files and registry ([#1032](https://github.com/wazuh/wazuh-dashboard-plugins/pull/1032)).
- Added description to each setting under Settings > Configuration ([#1048](https://github.com/wazuh/wazuh-dashboard-plugins/pull/1048)).
- Added a new setting to `config.yml` related to Wazuh monitoring and its index pattern ([#1095](https://github.com/wazuh/wazuh-dashboard-plugins/pull/1095)).
- Resizable columns by dragging in Dev-tools ([#1102](https://github.com/wazuh/wazuh-dashboard-plugins/pull/1102)).
- New feature to be able to edit config.yml file from the Settings > Configuration section view ([#1105](https://github.com/wazuh/wazuh-dashboard-plugins/pull/1105)).
- Added a new table (network addresses) for agent inventory tab ([#1111](https://github.com/wazuh/wazuh-dashboard-plugins/pull/1111)).
- Added `audit_key` (Who-data Audit keys) for configuration tab ([#1123](https://github.com/wazuh/wazuh-dashboard-plugins/pull/1123)).
- Added new known fields for Kibana index pattern ([#1150](https://github.com/wazuh/wazuh-dashboard-plugins/pull/1150)).

### Changed

- Changed Inventory tables. Now the app looks for the OS platform and it shows different tables depending on the OS platform. In addition the process state codes has been replaced to be more meaningful ([#1059](https://github.com/wazuh/wazuh-dashboard-plugins/pull/1059)).
- Tiny rework for the AWS tab including.
- "Report" button is hidden on Discover panel ([#1047](https://github.com/wazuh/wazuh-dashboard-plugins/pull/1047)).
- Visualizations, filters and Discover improved ([#1083](https://github.com/wazuh/wazuh-dashboard-plugins/pull/1083)).
- Removed `popularizeField` function until https://github.com/elastic/kibana/issues/22426 is solved in order to avoid `Unable to write index pattern!` error on Discover tab ([#1085](https://github.com/wazuh/wazuh-dashboard-plugins/pull/1085)).
- Improved Wazuh monitoring module ([#1094](https://github.com/wazuh/wazuh-dashboard-plugins/pull/1094)).
- Added "Registered date" and "Last keep alive" in agents table allowing you to sort by these fields ([#1102](https://github.com/wazuh/wazuh-dashboard-plugins/pull/1102)).
- Improved code quality in sections such as Ruleset > Rule and Decoder detail view simplify conditions ([#1102](https://github.com/wazuh/wazuh-dashboard-plugins/pull/1102)).
- Replaced reporting success message ([#1102](https://github.com/wazuh/wazuh-dashboard-plugins/pull/1102)).
- Reduced the default number of shards and the default number of replicas for the app indices ([#1113](https://github.com/wazuh/wazuh-dashboard-plugins/pull/1113)).
- Refreshing index pattern known fields on health check controller ([#1119](https://github.com/wazuh/wazuh-dashboard-plugins/pull/1119)).
- Less strict memory check ([786c764](https://github.com/wazuh/wazuh-dashboard-plugins/commit/786c7642cd88083f9a77c57ed204488ecf5b710a)).
- Checking message origin in error handler ([dfec368](https://github.com/wazuh/wazuh-dashboard-plugins/commit/dfec368d22a148b2e4437db92d71294900241961)).
- Dev tools is now showing the response as it is, like `curl` does ([#1137](https://github.com/wazuh/wazuh-dashboard-plugins/pull/1137)).
- Removed `unknown` as valid node name ([#1149](https://github.com/wazuh/wazuh-dashboard-plugins/pull/1149)).
- Removed `rule.id` direct filter from the rule set tables ([#1151](https://github.com/wazuh/wazuh-dashboard-plugins/pull/1151))

### Fixed

- Restored X-Pack security logic for the .wazuh index, now it's not bypassing the X-Pack roles ([#1081](https://github.com/wazuh/wazuh-dashboard-plugins/pull/1081))
- Avoid fetching twice the same data ([#1072](https://github.com/wazuh/wazuh-dashboard-plugins/pull/1072), [#1061](https://github.com/wazuh/wazuh-dashboard-plugins/pull/1061)).
- Wazuh logo adapted to low resolutions ([#1074](https://github.com/wazuh/wazuh-dashboard-plugins/pull/1074)).
- Hide Audit, OpenSCAP tabs for non-linux agents. Fixed empty Windows events under Configuration > Log collection section. OSQuery logo has been standardized ([#1072](https://github.com/wazuh/wazuh-dashboard-plugins/pull/1072), [#1076](https://github.com/wazuh/wazuh-dashboard-plugins/pull/1076)).
- Fix empty values on _Overview > Security events_ when Wazuh monitoring is disabled ([#1091](https://github.com/wazuh/wazuh-dashboard-plugins/pull/1091)).
- Fix overlapped play button in Dev-tools when the input box has a scrollbar ([#1102](https://github.com/wazuh/wazuh-dashboard-plugins/pull/1102)).
- Fix Dev-tools behavior when parse json invalid blocks ([#1102](https://github.com/wazuh/wazuh-dashboard-plugins/pull/1102)).
- Fixed Management > Monitoring tab frustration adding back buttons ([#1102](https://github.com/wazuh/wazuh-dashboard-plugins/pull/1102)).
- Fix template checking when using more than one pattern ([#1104](https://github.com/wazuh/wazuh-dashboard-plugins/pull/1104)).
- Fix infinite loop for Wazuh monitoring when the Wazuh API is not being able to give us all the agents ([5a26916](https://github.com/wazuh/wazuh-dashboard-plugins/commit/5a2691642b40a34783d2eafb6ee24ae78b9af21a)), ([85005a1](https://github.com/wazuh/wazuh-dashboard-plugins/commit/85005a184d4f1c3d339b7c895b5d2469f3b45171)).
- Fix rule details for `list` and `info` parameters ([#1149](https://github.com/wazuh/wazuh-dashboard-plugins/pull/1149)).

## Wazuh v3.7.1 / v3.7.2 - Kibana v6.5.1 / v6.5.2 / v6.5.3 / v6.5.4 - Revision 415

### Added

- Support for Elastic stack v6.5.2 / v6.5.3 / v6.5.4.
- Support for Wazuh v3.7.1 / v3.7.2.
- Dev Tools module now autocompletes API endpoints ([#1030](https://github.com/wazuh/wazuh-dashboard-plugins/pull/1030)).

### Changed

- Increased number of rows for syscollector tables ([#1033](https://github.com/wazuh/wazuh-dashboard-plugins/pull/1033)).
- Modularized JSON/XML viewers for the configuration section ([#982](https://github.com/wazuh/wazuh-dashboard-plugins/pull/982)).

### Fixed

- Added missing fields for syscollector network tables ([#1036](https://github.com/wazuh/wazuh-dashboard-plugins/pull/1036)).
- Using the right API path when downloading CSV for decoders list ([#1045](https://github.com/wazuh/wazuh-dashboard-plugins/pull/1045)).
- Including group field when downloading CSV for agents list ([#1044](https://github.com/wazuh/wazuh-dashboard-plugins/pull/1044)).
- Preserve active tab in configuration section when refreshing the page ([#1037](https://github.com/wazuh/wazuh-dashboard-plugins/pull/1037)).

## Wazuh v3.7.0 - Kibana v6.5.0 / v6.5.1 - Revision 414

### Added

- Support for Elastic Stack v6.5.0 / v6.5.1.
- Agent groups bar is now visible on the agent configuration section ([#1023](https://github.com/wazuh/wazuh-dashboard-plugins/pull/1023)).
- Added a new setting for the `config.yml` file for enable/disable administrator mode ([#1019](https://github.com/wazuh/wazuh-dashboard-plugins/pull/1019)).
  - This allows the user to perform PUT, POST, DELETE methods in our Dev Tools.

### Changed

- Refactored most front-end controllers ([#1023](https://github.com/wazuh/wazuh-dashboard-plugins/pull/1023)).

## Wazuh v3.7.0 - Kibana v6.4.2 / v6.4.3 - Revision 413

### Added

- Support for Wazuh v3.7.0.
- Support for Elastic Stack v6.4.2 / v6.4.3.
- Brand-new interface for _Configuration_ (on both _Management_ and _Agents_ tabs) ([#914](https://github.com/wazuh/wazuh-dashboard-plugins/pull/914)):
  - Now you can check current and real agent and manager configuration.
  - A new interface design, with more useful information and easy to understand descriptions.
  - New and more responsive JSON/XML viewers to show the configuration in raw mode.
- Brand-new extension - Osquery ([#938](https://github.com/wazuh/wazuh-dashboard-plugins/pull/938)):
  - A new extension, disabled by default.
  - Check alerts from Wazuh's Osquery integration.
  - Check your current Osquery wodle configuration.
  - More improvements will come for this extension in the future.
- New option for Wazuh app configuration file - _Ignore index patterns_ ([#947](https://github.com/wazuh/wazuh-dashboard-plugins/pull/947)):
  - Now the user can specify which index patterns can't be selected on the app using the new `ip.ignore` setting on the `config.yml` file.
  - The valid format is an array of strings which represents index patterns.
  - By default, this list is empty (all index patterns will be available if they use a compatible structure).
- Added a node selector for _Management > Status_ section when Wazuh cluster is enabled ([#976](https://github.com/wazuh/wazuh-dashboard-plugins/pull/976)).
- Added quick access to _Configuration_ or _Discover_ panels for an agent on the agents list ([#939](https://github.com/wazuh/wazuh-dashboard-plugins/pull/939)).
- Now you can click on an agent's ID on the _Discover_ panels to open its details page on the app ([#904](https://github.com/wazuh/wazuh-dashboard-plugins/pull/904)).
- Redesigned the _Overview > Amazon AWS_ tab, using more meaningful visualizations for a better overall view of your agents' status ([#903](https://github.com/wazuh/wazuh-dashboard-plugins/pull/903)).
- Redesigned the _Overview/Agents > Vulnerabilities_ tab, using more meaningful visualizations for a better overall view of your agents' status ([#954](https://github.com/wazuh/wazuh-dashboard-plugins/pull/954)).
- Now everytime the user enters the _Settings_ tab, the API connection will be automatically checked ([#971](https://github.com/wazuh/wazuh-dashboard-plugins/pull/971)).
- Added a node selector for _Management > Logs_ section when Wazuh cluster is enabled ([#980](https://github.com/wazuh/wazuh-dashboard-plugins/pull/980)).
- Added a group selector for _Agents_ section ([#995](https://github.com/wazuh/wazuh-dashboard-plugins/pull/995)).

### Changed

- Interface refactoring for the _Agents > Inventory data_ tab ([#924](https://github.com/wazuh/wazuh-dashboard-plugins/pull/924)):
  - Now the tab won't be available if your agent doesn't have Syscollector enabled, and each card will be enabled or disabled depending on the current Syscollector scans configuration.
  - This will prevent situations where the user couldn't check the inventory although there was actual scan data to show on some sections.
- Added support for new multigroups feature ([#911](https://github.com/wazuh/wazuh-dashboard-plugins/pull/911)):
  - Now the information bars on _Agents_ will show all the groups an agent belongs to.
- Now the result pane on the _Dev tools_ tab will show the error code coming from the Wazuh API ([#909](https://github.com/wazuh/wazuh-dashboard-plugins/pull/909)).
- Changed some visualizations titles for _Overview/Agents > OpenSCAP_ tab ([#925](https://github.com/wazuh/wazuh-dashboard-plugins/pull/925)).
- All backend routes have been renamed ([#932](https://github.com/wazuh/wazuh-dashboard-plugins/pull/932)).
- Several improvements for Elasticsearch tests ([#933](https://github.com/wazuh/wazuh-dashboard-plugins/pull/933)).
- Updated some strings and descriptions on the _Settings_ tab ([#934](https://github.com/wazuh/wazuh-dashboard-plugins/pull/934)).
- Changed the date format on _Settings > Logs_ to make it more human-readable ([#944](https://github.com/wazuh/wazuh-dashboard-plugins/pull/944)).
- Changed some labels to remove the "MD5 sum" expression, it will use "Checksum" instead ([#945](https://github.com/wazuh/wazuh-dashboard-plugins/pull/945)).
- Added word wrapping class to group name in _Management > Groups > Group detail_ tab ([#945](https://github.com/wazuh/wazuh-dashboard-plugins/pull/945)).
- The `wz-table` directive has been refactored ([#953](https://github.com/wazuh/wazuh-dashboard-plugins/pull/953)).
- The `wz-table` directive now checks if a request is aborted ([#979](https://github.com/wazuh/wazuh-dashboard-plugins/pull/979)).
- Several performance improvements ([#985](https://github.com/wazuh/wazuh-dashboard-plugins/pull/985), [#997](https://github.com/wazuh/wazuh-dashboard-plugins/pull/997), [#1000](https://github.com/wazuh/wazuh-dashboard-plugins/pull/1000)).

### Fixed

- Several known fields for _Whodata_ functionality have been fixed ([#901](https://github.com/wazuh/wazuh-dashboard-plugins/pull/901)).
- Fixed alignment bug with the _Add a filter +_ button on _Discover_ and _Agents_ tabs ([#912](https://github.com/wazuh/wazuh-dashboard-plugins/pull/912)).
- Fixed a bug where the `Add API` form on _Settings_ didn't appear when pressing the button after editing an existing API entry ([#944](https://github.com/wazuh/wazuh-dashboard-plugins/pull/944)).
- Fixed a bug on _Ruleset_ tab where the "Description" column was showing `0` if the rule doesn't have any description ([#948](https://github.com/wazuh/wazuh-dashboard-plugins/pull/948)).
- Fixed wrong alignment on related Rules/Decoders tables from _Management > Ruleset_ tab ([#971](https://github.com/wazuh/wazuh-dashboard-plugins/pull/971)).
- Fixed a bug where sometimes the error messages appeared duplicated ([#971](https://github.com/wazuh/wazuh-dashboard-plugins/pull/971)).

### Removed

- On the _Management > Monitoring_ tab, the `Cluster enabled but not running` message won't appear as an error anymore ([#971](https://github.com/wazuh/wazuh-dashboard-plugins/pull/971)).

## Wazuh v3.6.1 - Kibana v6.4.1 / v6.4.2 / v6.4.3 - Revision 412

### Added

- Support for Elastic Stack v6.4.1 / v6.4.2 / v6.4.3.

## Wazuh v3.6.1 - Kibana v6.4.0 - Revision 411

### Added

- Redesigned the _Overview > Integrity monitoring_ tab, using more meaningful visualizations for a better overall view of your agents' status ([#893](https://github.com/wazuh/wazuh-dashboard-plugins/pull/893)).
- Added a new table for the _Inventory_ tab: _Processes_ ([#895](https://github.com/wazuh/wazuh-dashboard-plugins/pull/895)).
- Improved error handling for tables. Now the table will show an error message if it wasn't able to fetch and load data ([#896](https://github.com/wazuh/wazuh-dashboard-plugins/pull/896)).

### Changed

- The app source code has been improved, following best practices and coding guidelines ([#892](https://github.com/wazuh/wazuh-dashboard-plugins/pull/892)).
- Included more app tests and prettifier for better code maintainability ([#883](https://github.com/wazuh/wazuh-dashboard-plugins/pull/883) & [#885](https://github.com/wazuh/wazuh-dashboard-plugins/pull/885)).

### Fixed

- Fixed minor visual errors on some _GDPR_, _PCI DSS_ and _Vulnerabilities_ visualizations ([#894](https://github.com/wazuh/wazuh-dashboard-plugins/pull/894)).

## Wazuh v3.6.1 - Kibana v6.4.0 - Revision 410

### Added

- The _Inventory_ tab has been redesigned ([#873](https://github.com/wazuh/wazuh-dashboard-plugins/pull/873)):
  - Added new network interfaces and port tables.
  - Improved design using metric information bars and intuitive status indicators.
- Added refresh functionality to the _Settings > Logs_ tab ([#852](https://github.com/wazuh/wazuh-dashboard-plugins/pull/852)):
  - Now everytime the user opens the tab, the logs will be reloaded.
  - A new button to force the update has been added on the top left corner of the logs table.
- Added `tags` and `recursion_level` configuration options to _Management/Agent > Configuration_ tabs ([#850](https://github.com/wazuh/wazuh-dashboard-plugins/pull/850)).
- The _Kuery_ search syntax has been added again to the app ([#851](https://github.com/wazuh/wazuh-dashboard-plugins/pull/851)).
- Added a first batch of [_Mocha_](https://mochajs.org/) tests and other quality of code improvements to the app ([#859](https://github.com/wazuh/wazuh-dashboard-plugins/pull/859)).
- Now you can open specific rule details (the _Management > Ruleset_ tab) when clicking on the `rule.id` value on the _Discover_ tab ([#862](https://github.com/wazuh/wazuh-dashboard-plugins/pull/862)).
- Now you can click on the rule ID value on the _Management > Ruleset_ tab to search for related alerts on the _Discover_ tab ([#863](https://github.com/wazuh/wazuh-dashboard-plugins/pull/863)).

### Changed

- The index pattern known fields have been updated up to 567 ([#872](https://github.com/wazuh/wazuh-dashboard-plugins/pull/872)).
- Now the _Inventory_ tab will always be available for all agents, and a descriptive message will appear if the agent doesn't have `syscollector` enabled ([#879](https://github.com/wazuh/wazuh-dashboard-plugins/pull/879)).

### Fixed

- Fixed a bug where the _Inventory_ tab was unavailable if the user reloads the page while on the _Agents > Configuration_ tab ([#845](https://github.com/wazuh/wazuh-dashboard-plugins/pull/845)).
- Fixed some _Overview > VirusTotal_ visualizations ([#846](https://github.com/wazuh/wazuh-dashboard-plugins/pull/846)).
- Fixed a bug where the _Settings > Extensions_ tab wasn't being properly hidden when there's no API entries inserted ([#847](https://github.com/wazuh/wazuh-dashboard-plugins/pull/847)).
- Fixed a bug where the _Current API_ indicator on the top navbar wasn't being properly updated when the user deletes all the API entries ([#848](https://github.com/wazuh/wazuh-dashboard-plugins/pull/848)).
- Fixed a bug where the _Agents coverage_ metric were not displaying a proper value when the manager has 0 registered agents ([#849](https://github.com/wazuh/wazuh-dashboard-plugins/pull/849)).
- Fixed a bug where the `wazuh-basic` user role was able to update API entries (it should be forbidden) ([#853](https://github.com/wazuh/wazuh-dashboard-plugins/pull/853)).
- Fixed a bug where the visualizations had scroll bars on the PDF reports ([#870](https://github.com/wazuh/wazuh-dashboard-plugins/pull/870)).
- Fixed a bug on the _Dev tools_ tab where the user couldn't execute the first request block if there was blank lines above it ([#871](https://github.com/wazuh/wazuh-dashboard-plugins/pull/871)).
- Fixed a bug on pinned filters when opening tabs where the implicit filter was the same, making them stuck and unremovable from other tabs ([#878](https://github.com/wazuh/wazuh-dashboard-plugins/pull/878)).

## Wazuh v3.6.1 - Kibana v6.4.0 - Revision 409

### Added

- Support for Wazuh v3.6.1.

### Fixed

- Fixed a bug on the _Dev tools_ tab ([b7c79f4](https://github.com/wazuh/wazuh-dashboard-plugins/commit/b7c79f48f06cb49b12883ec9e9337da23b49976b)).

## Wazuh v3.6.1 - Kibana v6.3.2 - Revision 408

### Added

- Support for Wazuh v3.6.1.

### Fixed

- Fixed a bug on the _Dev tools_ tab ([4ca9ed5](https://github.com/wazuh/wazuh-dashboard-plugins/commit/4ca9ed54f1b18e5d499d950e6ff0741946701988)).

## Wazuh v3.6.0 - Kibana v6.4.0 - Revision 407

### Added

- Support for Wazuh v3.6.0.

## Wazuh v3.6.0 - Kibana v6.3.2 - Revision 406

### Added

- Support for Wazuh v3.6.0.

## Wazuh v3.5.0 - Kibana v6.4.0 - Revision 405

### Added

- Support for Elastic Stack v6.4.0 ([#813](https://github.com/wazuh/wazuh-dashboard-plugins/pull/813)).

## Wazuh v3.5.0 - Kibana v6.3.2 - Revision 404

### Added

- Added new options to `config.yml` to change shards and replicas settings for `wazuh-monitoring` indices ([#809](https://github.com/wazuh/wazuh-dashboard-plugins/pull/809)).
- Added more error messages for `wazuhapp.log` in case of failure when performing some crucial functions ([#812](https://github.com/wazuh/wazuh-dashboard-plugins/pull/812)).
- Now it's possible to change replicas settings for existing `.wazuh`, `.wazuh-version` and `wazuh-monitoring` indices on the `config.yml` file ([#817](https://github.com/wazuh/wazuh-dashboard-plugins/pull/817)).

### Changed

- App frontend code refactored and restructured ([#802](https://github.com/wazuh/wazuh-dashboard-plugins/pull/802)).
- Now the _Overview > Security events_ tab won't show anything if the only visualization with data is _Agents status_ ([#811](https://github.com/wazuh/wazuh-dashboard-plugins/pull/811)).

### Fixed

- Fixed a bug where the RAM status message appreared twice the first time you opened the app ([#807](https://github.com/wazuh/wazuh-dashboard-plugins/pull/807)).
- Fixed the app UI to make the app usable on Internet Explorer 11 ([#808](https://github.com/wazuh/wazuh-dashboard-plugins/pull/808)).

## Wazuh v3.5.0 - Kibana v6.3.2 - Revision 403

### Added

- The welcome tabs on _Overview_ and _Agents_ have been updated with a new name and description for the existing sections ([#788](https://github.com/wazuh/wazuh-dashboard-plugins/pull/788)).
- Now the app tables will auto-resize depending on the screen height ([#792](https://github.com/wazuh/wazuh-dashboard-plugins/pull/792)).

### Changed

- Now all the app filters on several tables will present the values in alphabetical order ([#787](https://github.com/wazuh/wazuh-dashboard-plugins/pull/787)).

### Fixed

- Fixed a bug on _Decoders_ where clicking on the decoder wouldn't open the detail view if the `Parent decoders` filter was enabled ([#782](https://github.com/wazuh/wazuh-dashboard-plugins/pull/782)).
- Fixed a bug on _Dev tools_ when the first line on the editor pane was empty or had a comment ([#790](https://github.com/wazuh/wazuh-dashboard-plugins/pull/790)).
- Fixed a bug where the app was throwing multiple warning messages the first time you open it ([#791](https://github.com/wazuh/wazuh-dashboard-plugins/pull/791)).
- Fixed a bug where clicking on a different tab from _Overview_ right after inserting the API credentials for the first time would always redirect to _Overview_ ([#791](https://github.com/wazuh/wazuh-dashboard-plugins/pull/791)).
- Fixed a bug where the user could have a browser cookie with a reference to a non-existing API entry on Elasticsearch ([#794](https://github.com/wazuh/wazuh-dashboard-plugins/pull/794) & [#795](https://github.com/wazuh/wazuh-dashboard-plugins/pull/795)).

### Removed

- The cluster key has been removed from the API requests to `/manager/configuration` ([#796](https://github.com/wazuh/wazuh-dashboard-plugins/pull/796)).

## Wazuh v3.5.0 - Kibana v6.3.1/v6.3.2 - Revision 402

### Added

- Support for Wazuh v3.5.0.
- Added new fields for _Vulnerability detector_ alerts ([#752](https://github.com/wazuh/wazuh-dashboard-plugins/pull/752)).
- Added multi table search for `wz-table` directive. Added two new log levels for _Management > Logs_ section ([#753](https://github.com/wazuh/wazuh-dashboard-plugins/pull/753)).

## Wazuh v3.4.0 - Kibana v6.3.1/v6.3.2 - Revision 401

### Added

- Added a few new fields for Kibana due to the new Wazuh _who-data_ feature ([#763](https://github.com/wazuh/wazuh-dashboard-plugins/pull/763)).
- Added XML/JSON viewer for each card under _Management > Configuration_ ([#764](https://github.com/wazuh/wazuh-dashboard-plugins/pull/764)).

### Changed

- Improved error handling for Dev tools. Also removed some unused dependencies from the _Dev tools_ tab ([#760](https://github.com/wazuh/wazuh-dashboard-plugins/pull/760)).
- Unified origin for tab descriptions. Reviewed some grammar typos ([#765](https://github.com/wazuh/wazuh-dashboard-plugins/pull/765)).
- Refactored agents autocomplete component. Removed unused/deprecated modules ([#766](https://github.com/wazuh/wazuh-dashboard-plugins/pull/766)).
- Simplified route resolves section ([#768](https://github.com/wazuh/wazuh-dashboard-plugins/pull/768)).

### Fixed

- Fixed missing cluster node filter for the visualization shown when looking for specific node under _Management > Monitoring_ section ([#758](https://github.com/wazuh/wazuh-dashboard-plugins/pull/758)).
- Fixed missing dependency injection for `wzMisc` factory ([#768](https://github.com/wazuh/wazuh-dashboard-plugins/pull/768)).

### Removed

- Removed `angular-aria`, `angular-md5`, `ansicolors`, `js-yaml`, `querystring` and `lodash` dependencies since Kibana includes all of them. Removed some unused images ([#768](https://github.com/wazuh/wazuh-dashboard-plugins/pull/768)).

## Wazuh v3.4.0 - Kibana v6.3.1/v6.3.2 - Revision 400

### Added

- Support for Wazuh v3.4.0.
- Support for Elastic Stack v6.3.2.
- Support for Kuery as accepted query language ([#742](https://github.com/wazuh/wazuh-dashboard-plugins/pull/742)).
  - This feature is experimental.
- Added new _Who data_ fields from file integrity monitoring features ([#746](https://github.com/wazuh/wazuh-dashboard-plugins/pull/746)).
- Added tab in _Settings_ section where you can see the last logs from the Wazuh app server ([#723](https://github.com/wazuh/wazuh-dashboard-plugins/pull/723)).

### Changed

- Fully redesigned of the welcome screen along the different app sections ([#751](https://github.com/wazuh/wazuh-dashboard-plugins/pull/751)).
- Now any agent can go to the _Inventory_ tab regardless if it's enabled or not. The content will change properly according to the agent configuration ([#744](https://github.com/wazuh/wazuh-dashboard-plugins/pull/744)).
- Updated the `angular-material` dependency to `1.1.10` ([#743](https://github.com/wazuh/wazuh-dashboard-plugins/pull/743)).
- Any API entry is now removable regardless if it's the only one API entry ([#740](https://github.com/wazuh/wazuh-dashboard-plugins/pull/740)).
- Performance has been improved regarding to agents status, they are now being fetched using _distinct_ routes from the Wazuh API ([#738](https://github.com/wazuh/wazuh-dashboard-plugins/pull/738)).
- Improved the way we are parsing some Wazuh API errors regarding to version mismatching ([#735](https://github.com/wazuh/wazuh-dashboard-plugins/pull/735)).

### Fixed

- Fixed wrong filters being applied in _Ruleset > Rules_ and _Ruleset > Decoders_ sections when using Lucene like filters plus path filters ([#736](https://github.com/wazuh/wazuh-dashboard-plugins/pull/736)).
- Fixed the template checking from the healthcheck, now it allows to use custom index patterns ([#739](https://github.com/wazuh/wazuh-dashboard-plugins/pull/739)).
- Fixed infinite white screen from _Management > Monitoring_ when the Wazuh cluster is enabled but not running ([#741](https://github.com/wazuh/wazuh-dashboard-plugins/pull/741)).

## Wazuh v3.3.0/v3.3.1 - Kibana v6.3.1 - Revision 399

### Added

- Added a new Angular.js factory to store the Wazuh app configuration values. Also, this factory is being used by the pre-routes functions (resolves); this way we are sure about having the real configuration at any time. These pre-routes functions have been improved too ([#670](https://github.com/wazuh/wazuh-dashboard-plugins/pull/670)).
- Added extended information for reports from _Reporting_ feature ([#701](https://github.com/wazuh/wazuh-dashboard-plugins/pull/701)).

### Changed

- Tables have been improved. Now they are truncating long fields and adding a tooltip if needed ([#671](https://github.com/wazuh/wazuh-dashboard-plugins/pull/671)).
- Services have been improved ([#715](https://github.com/wazuh/wazuh-dashboard-plugins/pull/715)).
- CSV formatted files have been improved. Now they are showing a more human readable column names ([#717](https://github.com/wazuh/wazuh-dashboard-plugins/pull/717), [#726](https://github.com/wazuh/wazuh-dashboard-plugins/pull/726)).
- Added/Modified some visualization titles ([#728](https://github.com/wazuh/wazuh-dashboard-plugins/pull/728)).
- Improved Discover perfomance when in background mode ([#719](https://github.com/wazuh/wazuh-dashboard-plugins/pull/719)).
- Reports from the _Reporting_ feature have been fulyl redesigned ([#701](https://github.com/wazuh/wazuh-dashboard-plugins/pull/701)).

### Fixed

- Fixed the top menu API indicator when checking the API connection and the manager/cluster information had been changed ([#668](https://github.com/wazuh/wazuh-dashboard-plugins/pull/668)).
- Fixed our logger module which was not writting logs the very first time Kibana is started neither after a log rotation ([#667](https://github.com/wazuh/wazuh-dashboard-plugins/pull/667)).
- Fixed a regular expression in the server side when parsing URLs before registering a new Wazuh API ([#690](https://github.com/wazuh/wazuh-dashboard-plugins/pull/690)).
- Fixed filters from specific visualization regarding to _File integrity_ section ([#694](https://github.com/wazuh/wazuh-dashboard-plugins/pull/694)).
- Fixed filters parsing when generating a report because it was not parsing negated filters as expected ([#696](https://github.com/wazuh/wazuh-dashboard-plugins/pull/696)).
- Fixed visualization counter from _OSCAP_ tab ([#722](https://github.com/wazuh/wazuh-dashboard-plugins/pull/722)).

### Removed

- Temporary removed CSV download from agent inventory section due to Wazuh API bug ([#727](https://github.com/wazuh/wazuh-dashboard-plugins/pull/727)).

## Wazuh v3.3.0/v3.3.1 - Kibana v6.3.0 - Revision 398

### Added

- Improvements for latest app redesign ([#652](https://github.com/wazuh/wazuh-dashboard-plugins/pull/652)):
  - The _Welcome_ tabs have been simplified, following a more Elastic design.
  - Added again the `md-nav-bar` component with refined styles and limited to specific sections.
  - The _Settings > Welcome_ tab has been removed. You can use the nav bar to switch tabs.
  - Minor CSS adjustments and reordering.
- Small app UI improvements ([#634](https://github.com/wazuh/wazuh-dashboard-plugins/pull/634)):
  - Added link to _Agents Preview_ on the _Agents_ tab breadcrumbs.
  - Replaced the _Generate report_ button with a smaller one.
  - Redesigned _Management > Ruleset_ `md-chips` to look similar to Kibana filter pills.
  - Added agent information bar from _Agents > General_ to _Agents > Welcome_ too.
  - Refactored flex layout on _Welcome_ tabs to fix a height visual bug.
  - Removed duplicated loading rings on the _Agents_ tab.
- Improvements for app tables ([#627](https://github.com/wazuh/wazuh-dashboard-plugins/pull/627)):
  - Now the current page will be highlighted.
  - The gap has been fixed to the items per page value.
  - If there are no more pages for _Next_ or _Prev_ buttons, they will be hidden.
- Improvements for app health check ([#637](https://github.com/wazuh/wazuh-dashboard-plugins/pull/637)):
  - Improved design for the view.
  - The checks have been placed on a table, showing the current status of each one.
- Changes to our reporting feature ([#639](https://github.com/wazuh/wazuh-dashboard-plugins/pull/639)):
  - Now the generated reports will include tables for each section.
  - Added a parser for getting Elasticsearch data table responses.
  - The reporting feature is now a separated module, and the code has been refactored.
- Improvements for app tables pagination ([#646](https://github.com/wazuh/wazuh-dashboard-plugins/pull/646)).

### Changed

- Now the `pretty` parameter on the _Dev tools_ tab will be ignored to avoid `Unexpected error` messages ([#624](https://github.com/wazuh/wazuh-dashboard-plugins/pull/624)).
- The `pdfkit` dependency has been replaced by `pdfmake` ([#639](https://github.com/wazuh/wazuh-dashboard-plugins/pull/639)).
- Changed some Kibana tables for performance improvements on the reporting feature ([#644](https://github.com/wazuh/wazuh-dashboard-plugins/pull/644)).
- Changed the method to refresh the list of known fields on the index pattern ([#650](https://github.com/wazuh/wazuh-dashboard-plugins/pull/650)):
  - Now when restarting Kibana, the app will update the fieldset preserving the custom user fields.

### Fixed

- Fixed bug on _Agents CIS-CAT_ tab who wasn't loading the appropriate visualizations ([#626](https://github.com/wazuh/wazuh-dashboard-plugins/pull/626)).
- Fixed a bug where sometimes the index pattern could be `undefined` during the health check process, leading into a false error message when loading the app ([#640](https://github.com/wazuh/wazuh-dashboard-plugins/pull/640)).
- Fixed several bugs on the _Settings > API_ tab when removing, adding or editing new entries.

### Removed

- Removed the app login system ([#636](https://github.com/wazuh/wazuh-dashboard-plugins/pull/636)):
  - This feature was unstable, experimental and untested for a long time. We'll provide much better RBAC capabilities in the future.
- Removed the new Kuery language option on Discover app search bars.
  - This feature will be restored in the future, after more Elastic v6.3.0 adaptations.

## Wazuh v3.3.0/v3.3.1 - Kibana v6.3.0 - Revision 397

### Added

- Support for Elastic Stack v6.3.0 ([#579](https://github.com/wazuh/wazuh-dashboard-plugins/pull/579) & [#612](https://github.com/wazuh/wazuh-dashboard-plugins/pull/612) & [#615](https://github.com/wazuh/wazuh-dashboard-plugins/pull/615)).
- Brand-new Wazuh app redesign for the _Monitoring_ tab ([#581](https://github.com/wazuh/wazuh-dashboard-plugins/pull/581)):
  - Refactored and optimized UI for these tabs, using a breadcrumbs-based navigability.
  - Used the same guidelines from the previous redesign for _Overview_ and _Agents_ tabs.
- New tab for _Agents_ - _Inventory_ ([#582](https://github.com/wazuh/wazuh-dashboard-plugins/pull/582)):
  - Get information about the agent host, such as installed packages, motherboard, operating system, etc.
  - This tab will appear if the agent has the [`syscollector`](https://documentation.wazuh.com/current/user-manual/reference/ossec-conf/wodle-syscollector.html) wodle enabled.
- Brand-new extension - _CIS-CAT Alerts_ ([#601](https://github.com/wazuh/wazuh-dashboard-plugins/pull/601)):
  - A new extension, disabled by default.
  - Visualize alerts related to the CIS-CAT benchmarks on the _Overview_ and _Agents_ tabs.
  - Get information about the last performed scan and its score.
- Several improvements for the _Dev tools_ tab ([#583](https://github.com/wazuh/wazuh-dashboard-plugins/pull/583) & [#597](https://github.com/wazuh/wazuh-dashboard-plugins/pull/597)):
  - Now you can insert queries using inline parameters, just like in a web browser.
  - You can combine inline parameters with JSON-like parameters.
  - If you use the same parameter on both methods with different values, the inline parameter has precedence over the other one.
  - The tab icon has been changed for a more appropriate one.
  - The `Execute query` button is now always placed on the first line of the query block.
- Refactoring for all app tables ([#582](https://github.com/wazuh/wazuh-dashboard-plugins/pull/582)):
  - Replaced the old `wz-table` directive with a new one, along with a new data factory.
  - Now the tables are built with a pagination system.
  - Much easier method for building tables for the app.
  - Performance and stability improvements when fetching API data.
  - Now you can see the total amount of items and the elapsed time.

### Changed

- Moved some logic from the _Agents preview_ tab to the server, to avoid excessive client-side workload ([#586](https://github.com/wazuh/wazuh-dashboard-plugins/pull/586)).
- Changed the UI to use the same loading ring across all the app tabs ([#593](https://github.com/wazuh/wazuh-dashboard-plugins/pull/593) & [#599](https://github.com/wazuh/wazuh-dashboard-plugins/pull/599)).
- Changed the _No results_ message across all the tabs with visualizations ([#599](https://github.com/wazuh/wazuh-dashboard-plugins/pull/599)).

### Fixed

- Fixed a bug on the _Settings/Extensions_ tab where enabling/disabling some extensions could make other ones to be disabled ([#591](https://github.com/wazuh/wazuh-dashboard-plugins/pull/591)).

## Wazuh v3.3.0/v3.3.1 - Kibana v6.2.4 - Revision 396

### Added

- Support for Wazuh v3.3.1.
- Brand-new Wazuh app redesign for the _Settings_ tab ([#570](https://github.com/wazuh/wazuh-dashboard-plugins/pull/570)):
  - Refactored and optimized UI for these tabs, using a breadcrumbs-based navigability.
  - Used the same guidelines from the previous redesign for _Overview_ and _Agents_ tabs.
- Refactoring for _Overview_ and _Agents_ controllers ([#564](https://github.com/wazuh/wazuh-dashboard-plugins/pull/564)):
  - Reduced duplicated code by splitting it into separate files.
  - Code optimization for a better performance and maintainability.
  - Added new services to provide similar functionality between different app tabs.
- Added `data.vulnerability.package.condition` to the list of known fields ([#566](https://github.com/wazuh/wazuh-dashboard-plugins/pull/566)).

### Changed

- The `wazuh-logs` and `wazuh-monitoring` folders have been moved to the Kibana's `optimize` directory in order to avoid some error messages when using the `kibana-plugin list` command ([#563](https://github.com/wazuh/wazuh-dashboard-plugins/pull/563)).

### Fixed

- Fixed a bug on the _Settings_ tab where updating an API entry with wrong credentials would corrupt the existing one ([#558](https://github.com/wazuh/wazuh-dashboard-plugins/pull/558)).
- Fixed a bug on the _Settings_ tab where removing an API entry while its edit form is opened would hide the `Add API` button unless the user reloads the tab ([#558](https://github.com/wazuh/wazuh-dashboard-plugins/pull/558)).
- Fixed some Audit visualizations on the _Overview_ and _Agents_ tabs that weren't using the same search query to show the results ([#572](https://github.com/wazuh/wazuh-dashboard-plugins/pull/572)).
- Fixed undefined variable error on the `wz-menu` directive ([#575](https://github.com/wazuh/wazuh-dashboard-plugins/pull/575)).

## Wazuh v3.3.0 - Kibana v6.2.4 - Revision 395

### Fixed

- Fixed a bug on the _Agent Configuration_ tab where the sync status was always `NOT SYNCHRONIZED` ([#569](https://github.com/wazuh/wazuh-dashboard-plugins/pull/569)).

## Wazuh v3.3.0 - Kibana v6.2.4 - Revision 394

### Added

- Support for Wazuh v3.3.0.
- Updated some backend API calls to include the app version in the request header ([#560](https://github.com/wazuh/wazuh-dashboard-plugins/pull/560)).

## Wazuh v3.2.4 - Kibana v6.2.4 - Revision 393

### Added

- Brand-new Wazuh app redesign for _Overview_ and _Agents_ tabs ([#543](https://github.com/wazuh/wazuh-dashboard-plugins/pull/543)):
  - Updated UI for these tabs using breadcrumbs.
  - New _Welcome_ screen, presenting all the tabs to the user, with useful links to our documentation.
  - Overall design improved, adjusted font sizes and reduced HTML code.
  - This base will allow the app to increase its functionality in the future.
  - Removed the `md-nav-bar` component for a better user experience on small screens.
  - Improved app performance removing some CSS effects from some components, such as buttons.
- New filter for agent version on the _Agents Preview_ tab ([#537](https://github.com/wazuh/wazuh-dashboard-plugins/pull/537)).
- New filter for cluster node on the _Agents Preview_ tab ([#538](https://github.com/wazuh/wazuh-dashboard-plugins/pull/538)).

### Changed

- Now the report generation process will run in a parallel mode in the foreground ([#523](https://github.com/wazuh/wazuh-dashboard-plugins/pull/523)).
- Replaced the usage of `$rootScope` with two new factories, along with more controller improvements ([#525](https://github.com/wazuh/wazuh-dashboard-plugins/pull/525)).
- Now the _Extensions_ tab on _Settings_ won't edit the `.wazuh` index to modify the extensions configuration for all users ([#545](https://github.com/wazuh/wazuh-dashboard-plugins/pull/545)).
  - This allows each new user to always start with the base extensions configuration, and modify it to its needs storing the settings on a browser cookie.
- Now the GDPR requirements description on its tab won't be loaded if the Wazuh API version is not v3.2.3 or higher ([#546](https://github.com/wazuh/wazuh-dashboard-plugins/pull/546)).

### Fixed

- Fixed a bug where the app crashes when attempting to download huge amounts of data as CSV format ([#521](https://github.com/wazuh/wazuh-dashboard-plugins/pull/521)).
- Fixed a bug on the Timelion visualizations from _Management/Monitoring_ which were not properly filtering and showing the cluster nodes information ([#530](https://github.com/wazuh/wazuh-dashboard-plugins/pull/530)).
- Fixed several bugs on the loading process when switching between tabs with or without visualizations in the _Overview_ and _Agents_ tab ([#531](https://github.com/wazuh/wazuh-dashboard-plugins/pull/531) & [#533](https://github.com/wazuh/wazuh-dashboard-plugins/pull/533)).
- Fixed a bug on the `wazuh-monitoring` index feature when using multiple inserted APIs, along with several performance improvements ([#539](https://github.com/wazuh/wazuh-dashboard-plugins/pull/539)).
- Fixed a bug where the OS filter on the _Agents Preview_ tab would exclude the rest of filters instead of combining them ([#552](https://github.com/wazuh/wazuh-dashboard-plugins/pull/552)).
- Fixed a bug where the Extensions settings were restored every time the user opened the _Settings_ tab or pressed the _Set default manager_ button ([#555](https://github.com/wazuh/wazuh-dashboard-plugins/pull/555) & [#556](https://github.com/wazuh/wazuh-dashboard-plugins/pull/556)).

## Wazuh v3.2.3/v3.2.4 - Kibana v6.2.4 - Revision 392

### Added

- Support for Wazuh v3.2.4.
- New functionality - _Reporting_ ([#510](https://github.com/wazuh/wazuh-dashboard-plugins/pull/510)):
  - Generate PDF logs on the _Overview_ and _Agents_ tabs, with the new button next to _Panels_ and _Discover_.
  - The report will contain the current visualizations from the tab where you generated it.
  - List all your generated reports, download or deleted them at the new _Management/Reporting_ tab.
  - **Warning:** If you leave the tab while generating a report, the process will be aborted.
- Added warning/error messages about the total RAM on the server side ([#502](https://github.com/wazuh/wazuh-dashboard-plugins/pull/502)):
  - None of this messages will prevent the user from accessing the app, it's just a recommendation.
  - If your server has less than 2GB of RAM, you'll get an error message when opening the app.
  - If your server has between 2GB and 3GB of RAM, you'll get a warning message.
  - If your server has more than 3GB of RAM, you won't get any kind of message.
- Refactoring and added loading bar to _Manager Logs_ and _Groups_ tabs ([#505](https://github.com/wazuh/wazuh-dashboard-plugins/pull/505)).
- Added more Syscheck options to _Management/Agents_ configuration tabs ([#509](https://github.com/wazuh/wazuh-dashboard-plugins/pull/509)).

### Fixed

- Added more fields to the `known-fields.js` file to avoid warning messages on _Discover_ when using Filebeat for alerts forwarding ([#497](https://github.com/wazuh/wazuh-dashboard-plugins/pull/497)).
- Fixed a bug where clicking on the _Check connection_ button on the _Settings_ tab threw an error message although the API connected successfully ([#504](https://github.com/wazuh/wazuh-dashboard-plugins/pull/504)).
- Fixed a bug where the _Agents_ tab was not properly showing the total of agents due to the new Wazuh cluster implementation ([#517](https://github.com/wazuh/wazuh-dashboard-plugins/pull/517)).

## Wazuh v3.2.3 - Kibana v6.2.4 - Revision 391

### Added

- Support for Wazuh v3.2.3.
- Brand-new extension - _GDPR Alerts_ ([#453](https://github.com/wazuh/wazuh-dashboard-plugins/pull/453)):
  - A new extension, enabled by default.
  - Visualize alerts related to the GDPR compliance on the _Overview_ and _Agents_ tabs.
  - The _Ruleset_ tab has been updated to include GDPR filters on the _Rules_ subtab.
- Brand-new Management tab - _Monitoring_ ([#490](https://github.com/wazuh/wazuh-dashboard-plugins/pull/490)):
  - Visualize your Wazuh cluster, both master and clients.
    - Get the current cluster configuration.
    - Nodes listing, sorting, searching, etc.
  - Get a more in-depth cluster status thanks to the newly added [_Timelion_](https://www.elastic.co/guide/en/kibana/current/timelion.html) visualizations.
  - The Detail view gives you a summary of the node's healthcheck.
- Brand-new tab - _Dev tools_ ([#449](https://github.com/wazuh/wazuh-dashboard-plugins/pull/449)):
  - Find it on the top navbar, next to _Discover_.
  - Execute Wazuh API requests directly from the app.
  - This tab uses your currently selected API from _Settings_.
  - You can type different API requests on the input window, select one with the cursor, and click on the Play button to execute it.
  - You can also type comments on the input window.
- More improvements for the _Manager/Ruleset_ tab ([#446](https://github.com/wazuh/wazuh-dashboard-plugins/pull/446)):
  - A new colour palette for regex, order and rule description arguments.
  - Added return to List view on Ruleset button while on Detail view.
  - Fixed line height on all table headers.
  - Removed unused, old code from Ruleset controllers.
- Added option on `config.yml` to enable/disable the `wazuh-monitoring` index ([#441](https://github.com/wazuh/wazuh-dashboard-plugins/pull/441)):
  - Configure the frequency time to generate new indices.
  - The default frequency time has been increased to 1 hour.
  - When disabled, useful metrics will appear on _Overview/General_ replacing the _Agent status_ visualization.
- Added CSV exporting button to the app ([#431](https://github.com/wazuh/wazuh-dashboard-plugins/pull/431)):
  - Implemented new logic to fetch data from the Wazuh API and download it in CSV format.
  - Currently available for the _Ruleset_, _Logs_ and _Groups_ sections on the _Manager_ tab and also the _Agents_ tab.
- More refactoring to the app backend ([#439](https://github.com/wazuh/wazuh-dashboard-plugins/pull/439)):
  - Standardized error output from the server side.
  - Drastically reduced the error management logic on the client side.
  - Applied the _Facade_ pattern when importing/exporting modules.
  - Deleted unused/deprecated/useless methods both from server and client side.
  - Some optimizations to variable type usages.
- Refactoring to Kibana filters management ([#452](https://github.com/wazuh/wazuh-dashboard-plugins/pull/452) & [#459](https://github.com/wazuh/wazuh-dashboard-plugins/pull/459)):
  - Added new class to build queries from the base query.
  - The filter management is being done on controllers instead of the `discover` directive.
  - Now we are emitting specific events whenever we are fetching data or communicating to the `discover` directive.
  - The number of useless requests to fetch data has been reduced.
  - The synchronization actions are working as expected regardless the amount of data and/or the number of machine resources.
  - Fixed several bugs about filter usage and transition to different app tabs.
- Added confirmation message when the user deletes an API entry on _Settings/API_ ([#428](https://github.com/wazuh/wazuh-dashboard-plugins/pull/428)).
- Added support for filters on the _Manager/Logs_ tab when realtime is enabled ([#433](https://github.com/wazuh/wazuh-dashboard-plugins/pull/433)).
- Added more filter options to the Detail view on _Manager/Ruleset_ ([#434](https://github.com/wazuh/wazuh-dashboard-plugins/pull/434)).

### Changed

- Changed OSCAP visualization to avoid clipping issues with large agent names ([#429](https://github.com/wazuh/wazuh-dashboard-plugins/pull/429)).
- Now the related Rules or Decoders sections on _Manager/Ruleset_ will remain hidden if there isn't any data to show or while it's loading ([#434](https://github.com/wazuh/wazuh-dashboard-plugins/pull/434)).
- Added a 200ms delay when fetching iterable data from the Wazuh API ([#445](https://github.com/wazuh/wazuh-dashboard-plugins/pull/445) & [#450](https://github.com/wazuh/wazuh-dashboard-plugins/pull/450)).
- Fixed several bugs related to Wazuh API timeout/cancelled requests ([#445](https://github.com/wazuh/wazuh-dashboard-plugins/pull/445)).
- Added `ENOTFOUND`, `EHOSTUNREACH`, `EINVAL`, `EAI_AGAIN` options for API URL parameter checking ([#463](https://github.com/wazuh/wazuh-dashboard-plugins/pull/463)).
- Now the _Settings/Extensions_ subtab won't appear unless there's at least one API inserted ([#465](https://github.com/wazuh/wazuh-dashboard-plugins/pull/465)).
- Now the index pattern selector on _Settings/Pattern_ will also refresh the known fields when changing it ([#477](https://github.com/wazuh/wazuh-dashboard-plugins/pull/477)).
- Changed the _Manager_ tab into _Management_ ([#490](https://github.com/wazuh/wazuh-dashboard-plugins/pull/490)).

### Fixed

- Fixed a bug where toggling extensions after deleting an API entry could lead into an error message ([#465](https://github.com/wazuh/wazuh-dashboard-plugins/pull/465)).
- Fixed some performance bugs on the `dataHandler` service ([#442](https://github.com/wazuh/wazuh-dashboard-plugins/pull/442) & [#486](https://github.com/wazuh/wazuh-dashboard-plugins/pull/442)).
- Fixed a bug when loading the _Agents preview_ tab on Safari web browser ([#447](https://github.com/wazuh/wazuh-dashboard-plugins/pull/447)).
- Fixed a bug where a new extension (enabled by default) appears disabled when updating the app ([#456](https://github.com/wazuh/wazuh-dashboard-plugins/pull/456)).
- Fixed a bug where pressing the Enter key on the _Discover's_ tab search bar wasn't working properly ([#488](https://github.com/wazuh/wazuh-dashboard-plugins/pull/488)).

### Removed

- Removed the `rison` dependency from the `package.json` file ([#452](https://github.com/wazuh/wazuh-dashboard-plugins/pull/452)).
- Removed unused Elasticsearch request to avoid problems when there's no API inserted ([#460](https://github.com/wazuh/wazuh-dashboard-plugins/pull/460)).

## Wazuh v3.2.1/v3.2.2 - Kibana v6.2.4 - Revision 390

### Added

- Support for Wazuh v3.2.2.
- Refactoring on visualizations use and management ([#397](https://github.com/wazuh/wazuh-dashboard-plugins/pull/397)):
  - Visualizations are no longer stored on an index, they're built and loaded on demand when needed to render the interface.
  - Refactoring on the whole app source code to use the _import/export_ paradigm.
  - Removed old functions and variables from the old visualization management logic.
  - Removed cron task to clean remaining visualizations since it's no longer needed.
  - Some Kibana functions and modules have been overridden in order to make this refactoring work.
    - This change is not intrusive in any case.
- New redesign for the _Manager/Ruleset_ tab ([#420](https://github.com/wazuh/wazuh-dashboard-plugins/pull/420)):
  - Rules and decoders list now divided into two different sections: _List view_ and _Detail view_.
  - Removed old expandable tables to move the rule/decoder information into a new space.
  - Enable different filters on the detail view for a better search on the list view.
  - New table for related rules or decoders.
  - And finally, a bunch of minor design enhancements to the whole app.
- Added a copyright notice to the whole app source code ([#395](https://github.com/wazuh/wazuh-dashboard-plugins/pull/395)).
- Updated `.gitignore` with the _Node_ template ([#395](https://github.com/wazuh/wazuh-dashboard-plugins/pull/395)).
- Added new module to the `package.json` file, [`rison`](https://www.npmjs.com/package/rison) ([#404](https://github.com/wazuh/wazuh-dashboard-plugins/pull/404)).
- Added the `errorHandler` service to the blank screen scenario ([#413](https://github.com/wazuh/wazuh-dashboard-plugins/pull/413)):
  - Now the exact error message will be shown to the user, instead of raw JSON content.
- Added new option on the `config.yml` file to disable the new X-Pack RBAC capabilities to filter index-patterns ([#417](https://github.com/wazuh/wazuh-dashboard-plugins/pull/417)).

### Changed

- Small minor enhancements to the user interface ([#396](https://github.com/wazuh/wazuh-dashboard-plugins/pull/396)):
  - Reduced Wazuh app logo size.
  - Changed buttons text to not use all-capitalized letters.
  - Minor typos found in the HTML/CSS code have been fixed.
- Now the app log stores the package revision ([#417](https://github.com/wazuh/wazuh-dashboard-plugins/pull/417)).

### Fixed

- Fixed bug where the _Agents_ tab didn't preserve the filters after reloading the page ([#404](https://github.com/wazuh/wazuh-dashboard-plugins/pull/404)).
- Fixed a bug when using X-Pack that sometimes threw an error of false _"Not enough privileges"_ scenario ([#415](https://github.com/wazuh/wazuh-dashboard-plugins/pull/415)).
- Fixed a bug where the Kibana Discover auto-refresh functionality was still working when viewing the _Agent configuration_ tab ([#419](https://github.com/wazuh/wazuh-dashboard-plugins/pull/419)).

## Wazuh v3.2.1 - Kibana v6.2.4 - Revision 389

### Changed

- Changed severity and verbosity to some log messages ([#412](https://github.com/wazuh/wazuh-dashboard-plugins/pull/412)).

### Fixed

- Fixed a bug when using the X-Pack plugin without security capabilities enabled ([#403](https://github.com/wazuh/wazuh-dashboard-plugins/pull/403)).
- Fixed a bug when the app was trying to create `wazuh-monitoring` indices without checking the existence of the proper template ([#412](https://github.com/wazuh/wazuh-dashboard-plugins/pull/412)).

## Wazuh v3.2.1 - Kibana v6.2.4 - Revision 388

### Added

- Support for Elastic Stack v6.2.4.
- App server fully refactored ([#360](https://github.com/wazuh/wazuh-dashboard-plugins/pull/360)):
  - Added new classes, reduced the amount of code, removed unused functions, and several optimizations.
  - Now the app follows a more ES6 code style on multiple modules.
  - _Overview/Agents_ visualizations have been ordered into separated files and folders.
  - Now the app can use the default index defined on the `/ect/kibana/kibana.yml` file.
  - Better error handling for the visualizations directive.
  - Added a cron job to delete remaining visualizations on the `.kibana` index if so.
  - Also, we've added some changes when using the X-Pack plugin:
    - Better management of users and roles in order to use the app capabilities.
    - Prevents app loading if the currently logged user has no access to any index pattern.
- Added the `errorHandler` service to the `dataHandler` factory ([#340](https://github.com/wazuh/wazuh-dashboard-plugins/pull/340)).
- Added Syscollector section to _Manager/Agents Configuration_ tabs ([#359](https://github.com/wazuh/wazuh-dashboard-plugins/pull/359)).
- Added `cluster.name` field to the `wazuh-monitoring` index ([#377](https://github.com/wazuh/wazuh-dashboard-plugins/pull/377)).

### Changed

- Increased the query size when fetching the index pattern list ([#339](https://github.com/wazuh/wazuh-dashboard-plugins/pull/339)).
- Changed active colour for all app tables ([#347](https://github.com/wazuh/wazuh-dashboard-plugins/pull/347)).
- Changed validation regex to accept URLs with non-numeric format ([#353](https://github.com/wazuh/wazuh-dashboard-plugins/pull/353)).
- Changed visualization removal cron task to avoid excessive log messages when there weren't removed visualizations ([#361](https://github.com/wazuh/wazuh-dashboard-plugins/pull/361)).
- Changed filters comparison for a safer access ([#383](https://github.com/wazuh/wazuh-dashboard-plugins/pull/383)).
- Removed some `server.log` messages to avoid performance errors ([#384](https://github.com/wazuh/wazuh-dashboard-plugins/pull/384)).
- Changed the way of handling the index patterns list ([#360](https://github.com/wazuh/wazuh-dashboard-plugins/pull/360)).
- Rewritten some false error-level logs to just information-level ones ([#360](https://github.com/wazuh/wazuh-dashboard-plugins/pull/360)).
- Changed some files from JSON to CommonJS for performance improvements ([#360](https://github.com/wazuh/wazuh-dashboard-plugins/pull/360)).
- Replaced some code on the `kibana-discover` directive with a much cleaner statement to avoid issues on the _Agents_ tab ([#394](https://github.com/wazuh/wazuh-dashboard-plugins/pull/394)).

### Fixed

- Fixed a bug where several `agent.id` filters were created at the same time when navigating between _Agents_ and _Groups_ with different selected agents ([#342](https://github.com/wazuh/wazuh-dashboard-plugins/pull/342)).
- Fixed logic on the index-pattern selector which wasn't showing the currently selected pattern the very first time a user opened the app ([#345](https://github.com/wazuh/wazuh-dashboard-plugins/pull/345)).
- Fixed a bug on the `errorHandler` service who was preventing a proper output of some Elastic-related backend error messages ([#346](https://github.com/wazuh/wazuh-dashboard-plugins/pull/346)).
- Fixed panels flickering in the _Settings_ tab ([#348](https://github.com/wazuh/wazuh-dashboard-plugins/pull/348)).
- Fixed a bug in the shards and replicas settings when the user sets the value to zero (0) ([#358](https://github.com/wazuh/wazuh-dashboard-plugins/pull/358)).
- Fixed several bugs related to the upgrade process from Wazuh 2.x to the new refactored server ([#363](https://github.com/wazuh/wazuh-dashboard-plugins/pull/363)).
- Fixed a bug in _Discover/Agents VirusTotal_ tabs to avoid conflicts with the `agent.name` field ([#379](https://github.com/wazuh/wazuh-dashboard-plugins/pull/379)).
- Fixed a bug on the implicit filter in _Discover/Agents PCI_ tabs ([#393](https://github.com/wazuh/wazuh-dashboard-plugins/pull/393)).

### Removed

- Removed clear API password on `checkPattern` response ([#339](https://github.com/wazuh/wazuh-dashboard-plugins/pull/339)).
- Removed old dashboard visualizations to reduce loading times ([#360](https://github.com/wazuh/wazuh-dashboard-plugins/pull/360)).
- Removed some unused dependencies due to the server refactoring ([#360](https://github.com/wazuh/wazuh-dashboard-plugins/pull/360)).
- Removed completely `metricService` from the app ([#389](https://github.com/wazuh/wazuh-dashboard-plugins/pull/389)).

## Wazuh v3.2.1 - Kibana v6.2.2/v6.2.3 - Revision 387

### Added

- New logging system ([#307](https://github.com/wazuh/wazuh-dashboard-plugins/pull/307)):
  - New module implemented to write app logs.
  - Now a trace is stored every time the app is re/started.
  - Currently, the `initialize.js` and `monitoring.js` files work with this system.
  - Note: the logs will live under `/var/log/wazuh/wazuhapp.log` on Linux systems, on Windows systems they will live under `kibana/plugins/`. It rotates the log whenever it reaches 100MB.
- Better cookies handling ([#308](https://github.com/wazuh/wazuh-dashboard-plugins/pull/308)):
  - New field on the `.wazuh-version` index to store the last time the Kibana server was restarted.
  - This is used to check if the cookies have consistency with the current server status.
  - Now the app is clever and takes decisions depending on new consistency checks.
- New design for the _Agents/Configuration_ tab ([#310](https://github.com/wazuh/wazuh-dashboard-plugins/pull/310)):
  - The style is the same as the _Manager/Configuration_ tab.
  - Added two more sections: CIS-CAT and Commands ([#315](https://github.com/wazuh/wazuh-dashboard-plugins/pull/315)).
  - Added a new card that will appear when there's no group configuration at all ([#323](https://github.com/wazuh/wazuh-dashboard-plugins/pull/323)).
- Added _"group"_ column on the agents list in _Agents_ ([#312](https://github.com/wazuh/wazuh-dashboard-plugins/pull/312)):
  - If you click on the group, it will redirect the user to the specified group in _Manager/Groups_.
- New option for the `config.yml` file, `ip.selector` ([#313](https://github.com/wazuh/wazuh-dashboard-plugins/pull/313)):
  - Define if the app will show or not the index pattern selector on the top navbar.
  - This setting is set to `true` by default.
- More CSS cleanup and reordering ([#315](https://github.com/wazuh/wazuh-dashboard-plugins/pull/315)):
  - New `typography.less` file.
  - New `layout.less` file.
  - Removed `cleaned.less` file.
  - Reordering and cleaning of existing CSS files, including removal of unused classes, renaming, and more.
  - The _Settings_ tab has been refactored to correct some visual errors with some card components.
  - Small refactoring to some components from _Manager/Ruleset_ ([#323](https://github.com/wazuh/wazuh-dashboard-plugins/pull/323)).
- New design for the top navbar ([#326](https://github.com/wazuh/wazuh-dashboard-plugins/pull/326)):
  - Cleaned and refactored code
  - Revamped design, smaller and with minor details to follow the rest of Wazuh app guidelines.
- New design for the wz-chip component to follow the new Wazuh app guidelines ([#323](https://github.com/wazuh/wazuh-dashboard-plugins/pull/323)).
- Added more descriptive error messages when the user inserts bad credentials on the _Add new API_ form in the _Settings_ tab ([#331](https://github.com/wazuh/wazuh-dashboard-plugins/pull/331)).
- Added a new CSS class to truncate overflowing text on tables and metric ribbons ([#332](https://github.com/wazuh/wazuh-dashboard-plugins/pull/332)).
- Support for Elastic Stack v6.2.2/v6.2.3.

### Changed

- Improved the initialization system ([#317](https://github.com/wazuh/wazuh-dashboard-plugins/pull/317)):
  - Now the app will re-create the index-pattern if the user deletes the currently used by the Wazuh app.
  - The fieldset is now automatically refreshed if the app detects mismatches.
  - Now every index-pattern is dynamically formatted (for example, to enable the URLs in the _Vulnerabilities_ tab).
  - Some code refactoring for a better handling of possible use cases.
  - And the best thing, it's no longer needed to insert the sample alert!
- Improvements and changes to index-patterns ([#320](https://github.com/wazuh/wazuh-dashboard-plugins/pull/320) & [#333](https://github.com/wazuh/wazuh-dashboard-plugins/pull/333)):
  - Added a new route, `/get-list`, to fetch the index pattern list.
  - Removed and changed several functions for a proper management of index-patterns.
  - Improved the compatibility with user-created index-patterns, known to have unpredictable IDs.
  - Now the app properly redirects to `/blank-screen` if the length of the index patterns list is 0.
  - Ignored custom index patterns with auto-generated ID on the initialization process.
    - Now it uses the value set on the `config.yml` file.
  - If the index pattern is no longer available, the cookie will be overwritten.
- Improvements to the monitoring module ([#322](https://github.com/wazuh/wazuh-dashboard-plugins/pull/322)):
  - Minor refactoring to the whole module.
  - Now the `wazuh-monitoring` index pattern is regenerated if it's missing.
  - And the best thing, it's no longer needed to insert the monitoring template!
- Now the app health check system only checks if the API and app have the same `major.minor` version ([#311](https://github.com/wazuh/wazuh-dashboard-plugins/pull/311)):
  - Previously, the API and app had to be on the same `major.minor.patch` version.
- Adjusted space between title and value in some cards showing Manager or Agent configurations ([#315](https://github.com/wazuh/wazuh-dashboard-plugins/pull/315)).
- Changed red and green colours to more saturated ones, following Kibana style ([#315](https://github.com/wazuh/wazuh-dashboard-plugins/pull/315)).

### Fixed

- Fixed bug in Firefox browser who was not properly showing the tables with the scroll pagination functionality ([#314](https://github.com/wazuh/wazuh-dashboard-plugins/pull/314)).
- Fixed bug where visualizations weren't being destroyed due to ongoing renderization processes ([#316](https://github.com/wazuh/wazuh-dashboard-plugins/pull/316)).
- Fixed several UI bugs for a better consistency and usability ([#318](https://github.com/wazuh/wazuh-dashboard-plugins/pull/318)).
- Fixed an error where the initial index-pattern was not loaded properly the very first time you enter the app ([#328](https://github.com/wazuh/wazuh-dashboard-plugins/pull/328)).
- Fixed an error message that appeared whenever the app was not able to found the `wazuh-monitoring` index pattern ([#328](https://github.com/wazuh/wazuh-dashboard-plugins/pull/328)).

## Wazuh v3.2.1 - Kibana v6.2.2 - Revision 386

### Added

- New design for the _Manager/Groups_ tab ([#295](https://github.com/wazuh/wazuh-dashboard-plugins/pull/295)).
- New design for the _Manager/Configuration_ tab ([#297](https://github.com/wazuh/wazuh-dashboard-plugins/pull/297)).
- New design of agents statistics for the _Agents_ tab ([#299](https://github.com/wazuh/wazuh-dashboard-plugins/pull/299)).
- Added information ribbon into _Overview/Agent SCAP_ tabs ([#303](https://github.com/wazuh/wazuh-dashboard-plugins/pull/303)).
- Added information ribbon into _Overview/Agent VirusTotal_ tabs ([#306](https://github.com/wazuh/wazuh-dashboard-plugins/pull/306)).
- Added information ribbon into _Overview AWS_ tab ([#306](https://github.com/wazuh/wazuh-dashboard-plugins/pull/306)).

### Changed

- Refactoring of HTML and CSS code throughout the whole Wazuh app ([#294](https://github.com/wazuh/wazuh-dashboard-plugins/pull/294), [#302](https://github.com/wazuh/wazuh-dashboard-plugins/pull/302) & [#305](https://github.com/wazuh/wazuh-dashboard-plugins/pull/305)):
  - A big milestone for the project was finally achieved with this refactoring.
  - We've removed the Bootstrap dependency from the `package.json` file.
  - We've removed and merged many duplicated rules.
  - We've removed HTML and `angular-md` overriding rules. Now we have more own-made classes to avoid undesired results on the UI.
  - Also, this update brings tons of minor bugfixes related to weird HTML code.
- Wazuh app visualizations reviewed ([#301](https://github.com/wazuh/wazuh-dashboard-plugins/pull/301)):
  - The number of used buckets has been limited since most of the table visualizations were surpassing acceptable limits.
  - Some visualizations have been checked to see if they make complete sense on what they mean to show to the user.
- Modified some app components for better follow-up of Kibana guidelines ([#290](https://github.com/wazuh/wazuh-dashboard-plugins/pull/290) & [#297](https://github.com/wazuh/wazuh-dashboard-plugins/pull/297)).
  - Also, some elements were modified on the _Discover_ tab in order to correct some mismatches.

### Fixed

- Adjusted information ribbon in _Agents/General_ for large OS names ([#290](https://github.com/wazuh/wazuh-dashboard-plugins/pull/290) & [#294](https://github.com/wazuh/wazuh-dashboard-plugins/pull/294)).
- Fixed unsafe array access on the visualization directive when going directly into _Manager/Ruleset/Decoders_ ([#293](https://github.com/wazuh/wazuh-dashboard-plugins/pull/293)).
- Fixed a bug where navigating between agents in the _Agents_ tab was generating duplicated `agent.id` implicit filters ([#296](https://github.com/wazuh/wazuh-dashboard-plugins/pull/296)).
- Fixed a bug where navigating between different tabs from _Overview_ or _Agents_ while being on the _Discover_ sub-tab was causing data loss in metric watchers ([#298](https://github.com/wazuh/wazuh-dashboard-plugins/pull/298)).
- Fixed incorrect visualization of the rule level on _Manager/Ruleset/Rules_ when the rule level is zero (0) ([#298](https://github.com/wazuh/wazuh-dashboard-plugins/pull/298)).

### Removed

- Removed almost every `md-tooltip` component from the whole app ([#305](https://github.com/wazuh/wazuh-dashboard-plugins/pull/305)).
- Removed unused images from the `img` folder ([#305](https://github.com/wazuh/wazuh-dashboard-plugins/pull/305)).

## Wazuh v3.2.1 - Kibana v6.2.2 - Revision 385

### Added

- Support for Wazuh v3.2.1.
- Brand-new first redesign for the app user interface ([#278](https://github.com/wazuh/wazuh-dashboard-plugins/pull/278)):
  - This is the very first iteration of a _work-in-progress_ UX redesign for the Wazuh app.
  - The overall interface has been refreshed, removing some unnecessary colours and shadow effects.
  - The metric visualizations have been replaced by an information ribbon under the filter search bar, reducing the amount of space they occupied.
    - A new service was implemented for a proper handling of the metric visualizations watchers ([#280](https://github.com/wazuh/wazuh-dashboard-plugins/pull/280)).
  - The rest of the app visualizations now have a new, more detailed card design.
- New shards and replicas settings to the `config.yml` file ([#277](https://github.com/wazuh/wazuh-dashboard-plugins/pull/277)):
  - Now you can apply custom values to the shards and replicas for the `.wazuh` and `.wazuh-version` indices.
  - This feature only works before the installation process. If you modify these settings after installing the app, they won't be applied at all.

### Changed

- Now clicking again on the _Groups_ tab on _Manager_ will properly reload the tab and redirect to the beginning ([#274](https://github.com/wazuh/wazuh-dashboard-plugins/pull/274)).
- Now the visualizations only use the `vis-id` attribute for loading them ([#275](https://github.com/wazuh/wazuh-dashboard-plugins/pull/275)).
- The colours from the toast messages have been replaced to follow the Elastic 6 guidelines ([#286](https://github.com/wazuh/wazuh-dashboard-plugins/pull/286)).

### Fixed

- Fixed wrong data flow on _Agents/General_ when coming from and going to the _Groups_ tab ([#273](https://github.com/wazuh/wazuh-dashboard-plugins/pull/273)).
- Fixed sorting on tables, now they use the sorting functionality provided by the Wazuh API ([#274](https://github.com/wazuh/wazuh-dashboard-plugins/pull/274)).
- Fixed column width issues on some tables ([#274](https://github.com/wazuh/wazuh-dashboard-plugins/pull/274)).
- Fixed bug in the _Agent configuration_ JSON viewer who didn't properly show the full group configuration ([#276](https://github.com/wazuh/wazuh-dashboard-plugins/pull/276)).
- Fixed excessive loading time from some Audit visualizations ([#278](https://github.com/wazuh/wazuh-dashboard-plugins/pull/278)).
- Fixed Play/Pause button in timepicker's auto-refresh ([#281](https://github.com/wazuh/wazuh-dashboard-plugins/pull/281)).
- Fixed unusual scenario on visualization directive where sometimes there was duplicated implicit filters when doing a search ([#283](https://github.com/wazuh/wazuh-dashboard-plugins/pull/283)).
- Fixed some _Overview Audit_ visualizations who were not working properly ([#285](https://github.com/wazuh/wazuh-dashboard-plugins/pull/285)).

### Removed

- Deleted the `id` attribute from all the app visualizations ([#275](https://github.com/wazuh/wazuh-dashboard-plugins/pull/275)).

## Wazuh v3.2.0 - Kibana v6.2.2 - Revision 384

### Added

- New directives for the Wazuh app: `wz-table`, `wz-table-header` and `wz-search-bar` ([#263](https://github.com/wazuh/wazuh-dashboard-plugins/pull/263)):
  - Maintainable and reusable components for a better-structured app.
  - Several files have been changed, renamed and moved to new folders, following _best practices_.
  - The progress bar is now within its proper directive ([#266](https://github.com/wazuh/wazuh-dashboard-plugins/pull/266)).
  - Minor typos and refactoring changes to the new directives.
- Support for Elastic Stack v6.2.2.

### Changed

- App buttons have been refactored. Unified CSS and HTML for buttons, providing the same structure for them ([#269](https://github.com/wazuh/wazuh-dashboard-plugins/pull/269)).
- The API list on Settings now shows the latest inserted API at the beginning of the list ([#261](https://github.com/wazuh/wazuh-dashboard-plugins/pull/261)).
- The check for the currently applied pattern has been improved, providing clever handling of Elasticsearch errors ([#271](https://github.com/wazuh/wazuh-dashboard-plugins/pull/271)).
- Now on _Settings_, when the Add or Edit API form is active, if you press the other button, it will make the previous one disappear, getting a clearer interface ([#9df1e31](https://github.com/wazuh/wazuh-dashboard-plugins/commit/9df1e317903edf01c81eba068da6d20a8a1ea7c2)).

### Fixed

- Fixed visualizations directive to properly load the _Manager/Ruleset_ visualizations ([#262](https://github.com/wazuh/wazuh-dashboard-plugins/pull/262)).
- Fixed a bug where the classic extensions were not affected by the settings of the `config.yml` file ([#266](https://github.com/wazuh/wazuh-dashboard-plugins/pull/266)).
- Fixed minor CSS bugs from the conversion to directives to some components ([#266](https://github.com/wazuh/wazuh-dashboard-plugins/pull/266)).
- Fixed bug in the tables directive when accessing a member it doesn't exist ([#266](https://github.com/wazuh/wazuh-dashboard-plugins/pull/266)).
- Fixed browser console log error when clicking the Wazuh logo on the app ([#6647fbc](https://github.com/wazuh/wazuh-dashboard-plugins/commit/6647fbc051c2bf69df7df6e247b2b2f46963f194)).

### Removed

- Removed the `kbn-dis` directive from _Manager/Ruleset_ ([#262](https://github.com/wazuh/wazuh-dashboard-plugins/pull/262)).
- Removed the `filters.js` and `kibana_fields_file.json` files ([#263](https://github.com/wazuh/wazuh-dashboard-plugins/pull/263)).
- Removed the `implicitFilters` service ([#270](https://github.com/wazuh/wazuh-dashboard-plugins/pull/270)).
- Removed visualizations loading status trace from controllers and visualization directive ([#270](https://github.com/wazuh/wazuh-dashboard-plugins/pull/270)).

## Wazuh v3.2.0 - Kibana v6.2.1 - Revision 383

### Added

- Support for Wazuh 3.2.0.
- Compatibility with Kibana 6.1.0 to Kibana 6.2.1.
- New tab for vulnerability detector alerts.

### Changed

- The app now shows the index pattern selector only if the list length is greater than 1.
  - If it's exactly 1 shows the index pattern without a selector.
- Now the index pattern selector only shows the compatible ones.
  - It's no longer possible to select the `wazuh-monitoring` index pattern.
- Updated Bootstrap to 3.3.7.
- Improved filter propagation between Discover and the visualizations.
- Replaced the login route name from /login to /wlogin to avoid conflict with X-Pack own login route.

### Fixed

- Several CSS bugfixes for better compatibility with Kibana 6.2.1.
- Some variables changed for adapting new Wazuh API requests.
- Better error handling for some Elastic-related messages.
- Fixed browser console error from top-menu directive.
- Removed undesired md-divider from Manager/Logs.
- Adjusted the width of a column in Manager/Logs to avoid overflow issues with the text.
- Fixed a wrong situation with the visualizations when we refresh the Manager/Rules tab.

### Removed

- Removed the `travis.yml` file.

## Wazuh v3.1.0 - Kibana v6.1.3 - Revision 380

### Added

- Support for Wazuh 3.1.0.
- Compatibility with Kibana 6.1.3.
- New error handler for better app errors reporting.
- A new extension for Amazon Web Services alerts.
- A new extension for VirusTotal alerts.
- New agent configuration tab:
  - Visualize the current group configuration for the currently selected agent on the app.
  - Navigate through the different tabs to see which configuration is being used.
  - Check the synchronization status for the configuration.
  - View the current group of the agent and click on it to go to the Groups tab.
- New initial health check for checking some app components.
- New YAML config file:
  - Define the initial index pattern.
  - Define specific checks for the healthcheck.
  - Define the default extensions when adding new APIs.
- New index pattern selector dropdown on the top navbar.
  - The app will reload applying the new index pattern.
- Added new icons for some sections of the app.

### Changed

- New visualizations loader, with much better performance.
- Improved reindex process for the .wazuh index when upgrading from a 2.x-5.x version.
- Adding 365 days expiring time to the cookies.
- Change default behaviour for the config file. Now everything is commented with default values.
  - You need to edit the file, remove the comment mark and apply the desired value.
- Completely redesigned the manager configuration tab.
- Completely redesigned the groups tab.
- App tables have now unified CSS classes.

### Fixed

- Play real-time button has been fixed.
- Preventing duplicate APIs from feeding the wazuh-monitoring index.
- Fixing the check manager connection button.
- Fixing the extensions settings so they are preserved over time.
- Much more error handling messages in all the tabs.
- Fixed OS filters in agents list.
- Fixed autocomplete lists in the agents, rules and decoders list so they properly scroll.
- Many styles bugfixes for the different browsers.
- Reviewed and fixed some visualizations not showing accurate information.

### Removed

- Removed index pattern configuration from the `package.json` file.
- Removed unnecessary dependencies from the `package.json` file.

## Wazuh v3.0.0 - Kibana v6.1.0 - Revision 371

### Added

- You can configure the initial index-pattern used by the plugin in the initialPattern variable of the app's package.json.
- Auto `.wazuh` reindex from Wazuh 2.x - Kibana 5.x to Wazuh 3.x - Kibana 6.x.
  - The API credentials will be automatically migrated to the new installation.
- Dynamically changed the index-pattern used by going to the Settings -> Pattern tab.
  - Wazuh alerts compatibility auto detection.
- New loader for visualizations.
- Better performance: now the tabs use the same Discover tab, only changing the current filters.
- New Groups tab.
  - Now you can check your group configuration (search its agents and configuration files).
- The Logs tab has been improved.
  - You can sort by field and the view has been improved.
- Achieved a clearer interface with implicit filters per tab showed as unremovable chips.

### Changed

- Dynamically creating .kibana index if necessary.
- Better integration with Kibana Discover.
- Visualizations loaded at initialization time.
- New sync system to wait for Elasticsearch JS.
- Decoupling selected API and pattern from backend and moved to the client side.

## Wazuh v2.1.0 - Kibana v5.6.1 - Revision 345

### Added

- Loading icon while Wazuh loads the visualizations.
- Add/Delete/Restart agents.
- OS agent filter

### Changed

- Using genericReq when possible.

## Wazuh v2.0.1 - Kibana v5.5.1 - Revision 339

### Changed

- New index in Elasticsearch to save Wazuh set up configuration
- Short URL's is now supported
- A native base path from kibana.yml is now supported

### Fixed

- Search bar across panels now support parenthesis grouping
- Several CSS fixes for IE browser<|MERGE_RESOLUTION|>--- conflicted
+++ resolved
@@ -18,15 +18,12 @@
 - Removed the monitoring and statistics jobs in the backend side [#7597](https://github.com/wazuh/wazuh-dashboard-plugins/pull/7597)
 - Removed the settings related to monitoring and statistics job from the configuration [#7597](https://github.com/wazuh/wazuh-dashboard-plugins/pull/7597)
 - Removed prompt related to statistic job is disabled in Statistics app [#7597](https://github.com/wazuh/wazuh-dashboard-plugins/pull/7597)
-<<<<<<< HEAD
 
 ### Changed
 
 - Rework SCA modules visualizations, global detail for all agents without pinning, replaced `/sca` endpoint with `wazuh-states-sca-*` index pattern, added sample data section [#7578](https://github.com/wazuh/wazuh-dashboard-plugins/issues/7578)
 - Split the FIM registry inventory into 2 index patterns and change some fields in the FIM files and registries sample data [#7604](https://github.com/wazuh/wazuh-dashboard-plugins/pull/7604)
-=======
 - Removed the configuration for modules that relied on the following deprecated daemons: wazuh-agentlessd, wazuh-csyslogd, wazuh-dbd, wazuh-integratord, wazuh-maild, and wazuh-reportd. [#7612](https://github.com/wazuh/wazuh-dashboard-plugins/pull/7612)
->>>>>>> 140e3cfc
 
 ## Wazuh v4.14.0 - OpenSearch Dashboards 2.19.2 - Revision 00
 
