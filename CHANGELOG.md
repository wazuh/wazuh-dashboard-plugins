# Change Log

All notable changes to the Wazuh app project will be documented in this file.

## Wazuh v4.4.0 - Kibana 7.10.2, 7.16.x, 7.17.x - Revision 4400

### Added

- Added the option to sort by the agents count in the group table. [#4323](https://github.com/wazuh/wazuh-kibana-app/pull/4323)
- Added agent synchronization status in the agent module. [#3874](https://github.com/wazuh/wazuh-kibana-app/pull/3874)

### Changed

- Changed the HTTP verb from `GET` to `POST` in the requests to login to the Wazuh API [#4103](https://github.com/wazuh/wazuh-kibana-app/pull/4103)
<<<<<<< HEAD
- Updated and added operating systems, versions, architectures commands of Install and enroll the agent and
commands of Start the agent in the deploy new agent section [#4458](https://github.com/wazuh/wazuh-kibana-app/pull/4458)
=======
- Endpoint `/agents/summary/status` response was adapted. [#3874](https://github.com/wazuh/wazuh-kibana-app/pull/3874)
>>>>>>> c518ebeb

## Wazuh v4.3.7 - Kibana 7.10.2, 7.16.x, 7.17.x - Revision 4308

### Fixed

- Wazuh.yml review: fixed link to web documentation, improved in-file documentation and fixed some grammatical errors. [#4378](https://github.com/wazuh/wazuh-kibana-app/pull/4378) [#4399](https://github.com/wazuh/wazuh-kibana-app/pull/4399) 
- Fixed an error during the generation of a group's report, if the request to the Wazuh API fails [#4350](https://github.com/wazuh/wazuh-kibana-app/pull/4350)
- Fixed a problem with the group's report, when the group has no agents [#4350](https://github.com/wazuh/wazuh-kibana-app/pull/4350)
- Fixed path in logo customization section [#4352](https://github.com/wazuh/wazuh-kibana-app/pull/4352)
- Fixed a TypeError in Firefox. Change the Get request that was made with a Kibana core.http.get(/api/check-wazuh) resource to the WzRequest.genericReq resource and it no longer fails, also add a test capture to public/plugin.ts that wraps the request and in case of failure, the error is detected when the browser does not work with the V8 engine. [#4362](https://github.com/wazuh/wazuh-kibana-app/pull/4362)
- Fixed an error of an undefined username hash related to reporting when using Kibana with X-Pack and security was disabled [#4358](https://github.com/wazuh/wazuh-kibana-app/pull/4358)
- Fixed persistence of the plugin registry file between updates [#4359](https://github.com/wazuh/wazuh-kibana-app/pull/4359)
- Fixed searchbar error on SCA Inventory table [#4367](https://github.com/wazuh/wazuh-kibana-app/pull/4367)
- Fixed a routes loop when reinstalling Wazuh indexer [#4373](https://github.com/wazuh/wazuh-kibana-app/pull/4373)

# Removed

- Removed the use of `manager_host` field related to agent information of Wazuh API responses, which is obsolete [#4350](https://github.com/wazuh/wazuh-kibana-app/pull/4350)

## Wazuh v4.3.6 - Kibana 7.10.2, 7.16.x, 7.17.x - Revision 4307

### Fixed

- Fixed the search bar component to properly distinguish conjuntion operators (AND, OR) [#4326](https://github.com/wazuh/wazuh-kibana-app/pull/4326)
- Fixed documentation link titles to match the documentation sections to redirect to [#4301](https://github.com/wazuh/wazuh-kibana-app/pull/4301)
- Fixed missing documentation references to the Agent's overview, Agent's Integrity monitoring, and Agent's Inventory data sections, when the agent has never connected. [#4301](https://github.com/wazuh/wazuh-kibana-app/pull/4301)
- The references to the documentation site now links to the appropriate version [#4301](https://github.com/wazuh/wazuh-kibana-app/pull/4301)
- Fixed missing documentation link in the Docker Listener module [#4301](https://github.com/wazuh/wazuh-kibana-app/pull/4301)
- Fixed broken links to the documentation site [#4301](https://github.com/wazuh/wazuh-kibana-app/pull/4301)
- Fix Rules, Decoders and CDB lists uploaders to show errors appropriately [#4307](https://github.com/wazuh/wazuh-kibana-app/pull/4307)
- Sanitize report's inputs and usernames [#4330](https://github.com/wazuh/wazuh-kibana-app/pull/4330)

## Wazuh v4.3.5 - Kibana 7.10.2, 7.16.x, 7.17.x - Revision 4306

### Added

- Added to the interface API messages in the Ruleset test module [#4244](https://github.com/wazuh/wazuh-kibana-app/pull/4244)
- Added authorization prompt in Mitre > Intelligence [#4261](https://github.com/wazuh/wazuh-kibana-app/pull/4261)
- Added a more descriptive message when there is an error related to the user permissions when getting the list of index patterns in a route resolver [#4280](https://github.com/wazuh/wazuh-kibana-app/pull/4280)

### Changed

- Changed the reference from Manager to Wazuh server in the guide to deploy a new agent [#4239](https://github.com/wazuh/wazuh-kibana-app/pull/4239)
- Removed the filtered tags because they were not supported by the API endpoint [#4267](https://github.com/wazuh/wazuh-kibana-app/pull/4267)
- Changed styles in visualizations. [#4254](https://github.com/wazuh/wazuh-kibana-app/pull/4254)

### Fixed

- Fixed type error when changing screen size in agents section [#4233](https://github.com/wazuh/wazuh-kibana-app/pull/4233)
- Removed a logged error that appeared when the `statistics` tasks tried to create an index with the same name, causing the second task to fail on the creation of the index because it already exists [#4235](https://github.com/wazuh/wazuh-kibana-app/pull/4235)
- Fixed a UI crash due to a query with syntax errors in `Modules/Security events` [#4237](https://github.com/wazuh/wazuh-kibana-app/pull/4237)
- Fixed an error when generating a module report after changing the selected agent [#4240](https://github.com/wazuh/wazuh-kibana-app/pull/4240)
- Fixed an unhandled error when a Wazuh API request failed in the dev tools [#4266](https://github.com/wazuh/wazuh-kibana-app/pull/4266)
- Fixed an error related to `API not available` when saving the manager configuration and restarting the manager from `Management/Configuration/Edit configuration` on manager mode [#4264](https://github.com/wazuh/wazuh-kibana-app/pull/4264)
- Fixed a UI problem that required scrolling to see the logs in Management/Logs and Settings/Logs [#4253](https://github.com/wazuh/wazuh-kibana-app/pull/4253)

## Wazuh v4.3.4 - Kibana 7.10.2, 7.16.x, 7.17.x - Revision 4305

### Added

- Added the `pending` agent status to some sections that was missing
  [#4166](https://github.com/wazuh/wazuh-kibana-app/pull/4166)
  [#4188](https://github.com/wazuh/wazuh-kibana-app/pull/4188)

### Changed

- Replaced the visualization of `Status` panel in `Agents` [#4166](https://github.com/wazuh/wazuh-kibana-app/pull/4166)
- Replaced the visualization of policy in `Modules/Security configuration assessment/Inventory` [#4166](https://github.com/wazuh/wazuh-kibana-app/pull/4166)
- Consistency in the colors and labels used for the agent status [#4166](https://github.com/wazuh/wazuh-kibana-app/pull/4166) [#4199](https://github.com/wazuh/wazuh-kibana-app/issues/4199)
- Replaced how the full and partial scan dates are displayed in the `Details` panel of `Vulnerabilities/Inventory` [#4169](https://github.com/wazuh/wazuh-kibana-app/pull/4169)

### Fixed

- Fixed that the platform visualizations didn't use some definitions related to the UI on Kibana 7.10.2 [#4166](https://github.com/wazuh/wazuh-kibana-app/pull/4166)
- Fixed a toast message with a successful process appeared when removing an agent of a group in `Management/Groups` and the agent appears in the agent list after refreshing the table [#4167](https://github.com/wazuh/wazuh-kibana-app/pull/4167)
- Fixed import of an empty rule or decoder file [#4176](https://github.com/wazuh/wazuh-kibana-app/pull/4176)
- Fixed overwriting of rule and decoder imports [#4180](https://github.com/wazuh/wazuh-kibana-app/pull/4180)

## Wazuh v4.3.3 - Kibana 7.10.2, 7.16.x, 7.17.x - Revision 4304

### Fixed

- Fixed Wazuh Dashboard troubleshooting url [#4150](https://github.com/wazuh/wazuh-kibana-app/pull/4150)

## Wazuh v4.3.2 - Kibana 7.10.2 , 7.16.x, 7.17.x - Revision 4303

### Added

- Support for Wazuh 4.3.2

## Wazuh v4.2.7 - Kibana 7.10.2, 7.11.2, 7.12.1, 7.13.0, 7.13.1, 7.13.2, 7.13.3, 7.13.4, 7.14.0, 7.14.1, 7.14.2 - Revision 4208

### Added

- Support for Wazuh 4.2.7

## Wazuh v4.3.1 - Kibana 7.10.2 , 7.16.x, 7.17.x - Revision 4302

### Added

- Added PowerShell version warning to Windows agent installation wizard [#4142](https://github.com/wazuh/wazuh-kibana-app/pull/4142)
- A new workflow is added to perform backports to specific branches [#4149](https://github.com/wazuh/wazuh-kibana-app/pull/4149)

### Fixed

- Fixed the falsy values are displayed as not defined and enhanced the output of `Ruleset Test` [#4141](https://github.com/wazuh/wazuh-kibana-app/pull/4141)

## Wazuh v4.3.0 - Kibana 7.10.2, 7.16.x, 7.17.x - Revision 4301

### Added

- Support for Kibana 7.16.x
- Support for Kibana 7.17.x
- Added GitHub and Office365 modules [#3557](https://github.com/wazuh/wazuh-kibana-app/pull/3557)
- Added a new `Panel` module tab for GitHub and Office365 modules
  [#3541](https://github.com/wazuh/wazuh-kibana-app/pull/3541)
  [#3945](https://github.com/wazuh/wazuh-kibana-app/pull/3945)
  [#3952](https://github.com/wazuh/wazuh-kibana-app/pull/3952)
- Added ability to filter the results fo the `Network Ports` table in the `Inventory data` section [#3639](https://github.com/wazuh/wazuh-kibana-app/pull/3639)
- Added new endpoint service to collect the frontend logs into a file [#3324](https://github.com/wazuh/wazuh-kibana-app/pull/3324)
- Improved the frontend handle errors strategy: UI, Toasts, console log and log in file
  [#3327](https://github.com/wazuh/wazuh-kibana-app/pull/3327)
  [#3321](https://github.com/wazuh/wazuh-kibana-app/pull/3321)
  [#3367](https://github.com/wazuh/wazuh-kibana-app/pull/3367)
  [#3373](https://github.com/wazuh/wazuh-kibana-app/pull/3373)
  [#3374](https://github.com/wazuh/wazuh-kibana-app/pull/3374)
  [#3390](https://github.com/wazuh/wazuh-kibana-app/pull/3390)  
  [#3410](https://github.com/wazuh/wazuh-kibana-app/pull/3410)
  [#3408](https://github.com/wazuh/wazuh-kibana-app/pull/3408)
  [#3429](https://github.com/wazuh/wazuh-kibana-app/pull/3429)
  [#3427](https://github.com/wazuh/wazuh-kibana-app/pull/3427)
  [#3417](https://github.com/wazuh/wazuh-kibana-app/pull/3417)
  [#3462](https://github.com/wazuh/wazuh-kibana-app/pull/3462)
  [#3451](https://github.com/wazuh/wazuh-kibana-app/pull/3451)
  [#3442](https://github.com/wazuh/wazuh-kibana-app/pull/3442)
  [#3480](https://github.com/wazuh/wazuh-kibana-app/pull/3480)
  [#3472](https://github.com/wazuh/wazuh-kibana-app/pull/3472)
  [#3434](https://github.com/wazuh/wazuh-kibana-app/pull/3434)
  [#3392](https://github.com/wazuh/wazuh-kibana-app/pull/3392)
  [#3404](https://github.com/wazuh/wazuh-kibana-app/pull/3404)
  [#3432](https://github.com/wazuh/wazuh-kibana-app/pull/3432)
  [#3415](https://github.com/wazuh/wazuh-kibana-app/pull/3415)
  [#3469](https://github.com/wazuh/wazuh-kibana-app/pull/3469)
  [#3448](https://github.com/wazuh/wazuh-kibana-app/pull/3448)
  [#3465](https://github.com/wazuh/wazuh-kibana-app/pull/3465)
  [#3464](https://github.com/wazuh/wazuh-kibana-app/pull/3464)
  [#3478](https://github.com/wazuh/wazuh-kibana-app/pull/3478)
  [#4116](https://github.com/wazuh/wazuh-kibana-app/pull/4116)
- Added Intelligence tab to Mitre Att&ck module [#3368](https://github.com/wazuh/wazuh-kibana-app/pull/3368) [#3344](https://github.com/wazuh/wazuh-kibana-app/pull/3344) [#3726](https://github.com/wazuh/wazuh-kibana-app/pull/3726)
- Added sample data for office365 events [#3424](https://github.com/wazuh/wazuh-kibana-app/pull/3424)
- Created a separate component to check for sample data [#3475](https://github.com/wazuh/wazuh-kibana-app/pull/3475)
- Added a new hook for getting value suggestions [#3506](https://github.com/wazuh/wazuh-kibana-app/pull/3506)
- Added dinamic simple filters and adding simple GitHub filters fields [3531](https://github.com/wazuh/wazuh-kibana-app/pull/3531)
- Added configuration viewer for Module Office365 on Management > Configuration [#3524](https://github.com/wazuh/wazuh-kibana-app/pull/3524)
- Added base Module Panel view with Office365 setup [#3518](https://github.com/wazuh/wazuh-kibana-app/pull/3518)
- Added specifics and custom filters for Office365 search bar [#3533](https://github.com/wazuh/wazuh-kibana-app/pull/3533)
- Adding Pagination and filter to drilldown tables at Office pannel [#3544](https://github.com/wazuh/wazuh-kibana-app/pull/3544).
- Simple filters change between panel and drilldown panel [#3568](https://github.com/wazuh/wazuh-kibana-app/pull/3568).
- Added new fields in Inventory table and Flyout Details [#3525](https://github.com/wazuh/wazuh-kibana-app/pull/3525)
- Added columns selector in agents table [#3691](https://github.com/wazuh/wazuh-kibana-app/pull/3691)
- Added a new workflow for create wazuh packages [#3742](https://github.com/wazuh/wazuh-kibana-app/pull/3742)
- Run `template` and `fields` checks in the health check depends on the app configuration [#3783](https://github.com/wazuh/wazuh-kibana-app/pull/3783)
- Added a toast message when there is an error creating a new group [#3804](https://github.com/wazuh/wazuh-kibana-app/pull/3804)
- Added a step to start the agent to the deploy new Windowns agent guide [#3846](https://github.com/wazuh/wazuh-kibana-app/pull/3846)
- Added agents windows events config tab [#3905](https://github.com/wazuh/wazuh-kibana-app/pull/3905)
- Added 3 new panels to `Vulnerabilities/Inventory` [#3893](https://github.com/wazuh/wazuh-kibana-app/pull/3893)
- Added new fields of `Vulnerabilities` to the details flyout [#3893](https://github.com/wazuh/wazuh-kibana-app/pull/3893) [#3908](https://github.com/wazuh/wazuh-kibana-app/pull/3908)
- Added missing fields used in visualizations to the known fiels related to alerts [#3924](https://github.com/wazuh/wazuh-kibana-app/pull/3924)
- Added troubleshooting link to "index pattern was refreshed" toast [#3946](https://github.com/wazuh/wazuh-kibana-app/pull/3946)
- Added more number options to the tables widget in Modules -> "Mitre" [#4041](https://github.com/wazuh/wazuh-kibana-app/pull/4066)
- Management -> groups -> agent: Selectors appear when there are more than 3 options [#4126](https://github.com/wazuh/wazuh-kibana-app/pull/4126)

### Changed

- Changed ossec to wazuh in sample-data [#3121](https://github.com/wazuh/wazuh-kibana-app/pull/3121)
- Changed empty fields in FIM tables and `syscheck.value_name` in discovery now show an empty tag for visual clarity [#3279](https://github.com/wazuh/wazuh-kibana-app/pull/3279)
- Adapted the Mitre tactics and techniques resources to use the API endpoints [#3346](https://github.com/wazuh/wazuh-kibana-app/pull/3346)
- Moved the filterManager subscription to the hook useFilterManager [#3517](https://github.com/wazuh/wazuh-kibana-app/pull/3517)
- Change filter from is to is one of in custom searchbar [#3529](https://github.com/wazuh/wazuh-kibana-app/pull/3529)
- Refactored as module tabs and buttons are rendered [#3494](https://github.com/wazuh/wazuh-kibana-app/pull/3494)
- Updated the deprecated and added new references authd [#3663](https://github.com/wazuh/wazuh-kibana-app/pull/3663) [#3806](https://github.com/wazuh/wazuh-kibana-app/pull/3806)
- Added time subscription to Discover component [#3549](https://github.com/wazuh/wazuh-kibana-app/pull/3549)
- Refactored as module tabs and buttons are rendered [#3494](https://github.com/wazuh/wazuh-kibana-app/pull/3494)
- Testing logs using the Ruletest Test don't display the rule information if not matching a rule. [#3446](https://github.com/wazuh/wazuh-kibana-app/pull/3446)
- Changed format permissions in FIM inventory [#3649](https://github.com/wazuh/wazuh-kibana-app/pull/3649)
- Changed of request for one that does not return data that is not necessary to optimize times. [#3686](https://github.com/wazuh/wazuh-kibana-app/pull/3686) [#3728](https://github.com/wazuh/wazuh-kibana-app/pull/3728)
- Rebranding. Replaced the brand logos, set module icons with brand colors [#3788](https://github.com/wazuh/wazuh-kibana-app/pull/3788)
- Changed user for sample data management [#3795](https://github.com/wazuh/wazuh-kibana-app/pull/3795)
- Changed agent install codeblock copy button and powershell terminal warning [#3792](https://github.com/wazuh/wazuh-kibana-app/pull/3792)
- Refactored as the plugin platform name and references is managed [#3811](https://github.com/wazuh/wazuh-kibana-app/pull/3811)
- Removed `Dashboard` tab for the `Vulnerabilities` modules [#3893](https://github.com/wazuh/wazuh-kibana-app/pull/3893)
- Display all fields in the `Table` tab when expading an alert row in the alerts tables of flyouts and the `Modules/Security Events/Dashboard` table [#3908](https://github.com/wazuh/wazuh-kibana-app/pull/3908)
- Refactored the table in `Vulnerabilities/Inventory` [#3196](https://github.com/wazuh/wazuh-kibana-app/pull/3196)
- Changed Google Groups app icons [#3949](https://github.com/wazuh/wazuh-kibana-app/pull/3949)
- Removed sorting for `Agents` or `Configuration checksum` column in the table of `Management/Groups` due to this is not supported by the API [#3857](https://github.com/wazuh/wazuh-kibana-app/pull/3857)
- Changed messages in the agent installation guide [#4040](https://github.com/wazuh/wazuh-kibana-app/pull/4040)
- Changed the default `wazuh.statistics.shards` setting from `2` to `1` [#4055](https://github.com/wazuh/wazuh-kibana-app/pull/4055)
- Removed the migration tasks in the `.wazuh` and `.wazuh-version` indices [#4098](https://github.com/wazuh/wazuh-kibana-app/pull/4098)
- Separated the actions of viewing and editing the `agent.conf` group file [#4114](https://github.com/wazuh/wazuh-kibana-app/pull/4114)

### Fixed

- Fixed creation of log files [#3384](https://github.com/wazuh/wazuh-kibana-app/pull/3384)
- Fixed double fetching alerts count when pinnin/unpinning the agent in Mitre Att&ck/Framework [#3484](https://github.com/wazuh/wazuh-kibana-app/pull/3484)
- Query config refactor [#3490](https://github.com/wazuh/wazuh-kibana-app/pull/3490)
- Fixed rules and decoders test flyout clickout event [#3412](https://github.com/wazuh/wazuh-kibana-app/pull/3412)
- Notify when you are registering an agent without permissions [#3430](https://github.com/wazuh/wazuh-kibana-app/pull/3430)
- Remove not used `redirectRule` query param when clicking the row table on CDB Lists/Decoders [#3438](https://github.com/wazuh/wazuh-kibana-app/pull/3438)
- Fixed the code overflows over the line numbers in the API Console editor [#3439](https://github.com/wazuh/wazuh-kibana-app/pull/3439)
- Don't open the main menu when changing the seleted API or index pattern [#3440](https://github.com/wazuh/wazuh-kibana-app/pull/3440)
- Fix error message in conf managment [#3443](https://github.com/wazuh/wazuh-kibana-app/pull/3443)
- Fix size api selector when name is too long [#3445](https://github.com/wazuh/wazuh-kibana-app/pull/3445)
- Fixed error when edit a rule or decoder [#3456](https://github.com/wazuh/wazuh-kibana-app/pull/3456)
- Fixed index pattern selector doesn't display the ignored index patterns [#3458](https://github.com/wazuh/wazuh-kibana-app/pull/3458)
- Fixed error in /Management/Configuration when cluster is disabled [#3553](https://github.com/wazuh/wazuh-kibana-app/pull/3553)
- Fix the pinned filters were removed when accessing to the `Panel` tab of a module [#3565](https://github.com/wazuh/wazuh-kibana-app/pull/3565)
- Fixed multi-select component searcher handler [#3645](https://github.com/wazuh/wazuh-kibana-app/pull/3645)
- Fixed order logs properly in Management/Logs [#3609](https://github.com/wazuh/wazuh-kibana-app/pull/3609)
- Fixed the Wazuh API requests to `GET //` [#3661](https://github.com/wazuh/wazuh-kibana-app/pull/3661)
- Fixed missing mitre tactics [#3675](https://github.com/wazuh/wazuh-kibana-app/pull/3675)
- Fix CDB list view not working with IPv6 [#3488](https://github.com/wazuh/wazuh-kibana-app/pull/3488)
- Fixed the bad requests using Console tool to `PUT /active-response` API endpoint [#3466](https://github.com/wazuh/wazuh-kibana-app/pull/3466)
- Fixed group agent management table does not update on error [#3605](https://github.com/wazuh/wazuh-kibana-app/pull/3605)
- Fixed not showing packages details in agent inventory for a freeBSD agent SO [#3651](https://github.com/wazuh/wazuh-kibana-app/pull/3651)
- Fixed wazuh token deleted twice [#3652](https://github.com/wazuh/wazuh-kibana-app/pull/3652)
- Fixed handler of error on dev-tools [#3687](https://github.com/wazuh/wazuh-kibana-app/pull/3687)
- Fixed compatibility wazuh 4.3 - kibana 7.13.4 [#3685](https://github.com/wazuh/wazuh-kibana-app/pull/3685)
- Fixed registry values without agent pinned in FIM>Events [#3689](https://github.com/wazuh/wazuh-kibana-app/pull/3689)
- Fixed breadcrumbs style compatibility for Kibana 7.14.2 [#3688](https://github.com/wazuh/wazuh-kibana-app/pull/3688)
- Fixed security alerts table when filters change [#3682](https://github.com/wazuh/wazuh-kibana-app/pull/3682)
- Fixed error that shows we're using X-Pack when we have Basic [#3692](https://github.com/wazuh/wazuh-kibana-app/pull/3692)
- Fixed blank screen in Kibana 7.10.2 [#3700](https://github.com/wazuh/wazuh-kibana-app/pull/3700)
- Fixed related decoder link undefined parameters error [#3704](https://github.com/wazuh/wazuh-kibana-app/pull/3704)
- Fixing Flyouts in Kibana 7.14.2 [#3708](https://github.com/wazuh/wazuh-kibana-app/pull/3708)
- Fixing the bug of index patterns in health-check due to bad copy of a PR [#3707](https://github.com/wazuh/wazuh-kibana-app/pull/3707)
- Fixed styles and behaviour of button filter in the flyout of `Inventory` section for `Integrity monitoring` and `Vulnerabilities` modules [#3733](https://github.com/wazuh/wazuh-kibana-app/pull/3733)
- Fixed height of `Evolution` card in the `Agents` section when has no data for the selected time range [#3733](https://github.com/wazuh/wazuh-kibana-app/pull/3733)
- Fix clearing the query filter doesn't update the data in Office 365 and GitHub Panel tab [#3722](https://github.com/wazuh/wazuh-kibana-app/pull/3722)
- Fix wrong deamons in filter list [#3710](https://github.com/wazuh/wazuh-kibana-app/pull/3710)
- Fixing bug when create filename with spaces and throws a bad error [#3724](https://github.com/wazuh/wazuh-kibana-app/pull/3724)
- Fixing bug in security User flyout nonexistant unsubmitted changes warning [#3731](https://github.com/wazuh/wazuh-kibana-app/pull/3731)
- Fixing redirect to new tab when click in a link [#3732](https://github.com/wazuh/wazuh-kibana-app/pull/3732)
- Fixed missing settings in `Management/Configuration/Global configuration/Global/Main settings` [#3737](https://github.com/wazuh/wazuh-kibana-app/pull/3737)
- Fixed `Maximum call stack size exceeded` error exporting key-value pairs of a CDB List [#3738](https://github.com/wazuh/wazuh-kibana-app/pull/3738)
- Fixed regex lookahead and lookbehind for safari [#3741](https://github.com/wazuh/wazuh-kibana-app/pull/3741)
- Fixed Vulnerabilities Inventory flyout details filters [#3744](https://github.com/wazuh/wazuh-kibana-app/pull/3744)
- Removed api selector toggle from settings menu since it performed no useful function [#3604](https://github.com/wazuh/wazuh-kibana-app/pull/3604)
- Fixed the requests get [#3661](https://github.com/wazuh/wazuh-kibana-app/pull/3661)
- Fixed Dashboard PDF report error when switching pinned agent state [#3748](https://github.com/wazuh/wazuh-kibana-app/pull/3748)
- Fixed the rendering of the command to deploy new Windows agent not working in some Kibana versions [#3753](https://github.com/wazuh/wazuh-kibana-app/pull/3753)
- Fixed action buttons overlaying to the request text in Tools/API Console [#3772](https://github.com/wazuh/wazuh-kibana-app/pull/3772)
- Fix `Rule ID` value in reporting tables related to top results [#3774](https://github.com/wazuh/wazuh-kibana-app/issues/3774)
- Fixed github/office365 multi-select filters suggested values [#3787](https://github.com/wazuh/wazuh-kibana-app/pull/3787)
- Fix updating the aggregation data of Panel section when changing the time filter [#3790](https://github.com/wazuh/wazuh-kibana-app/pull/3790)
- Removed the button to remove an agent for a group in the agents' table when it is the default group [#3804](https://github.com/wazuh/wazuh-kibana-app/pull/3804)
- Fixed internal user no longer needs permission to make x-pack detection request [#3831](https://github.com/wazuh/wazuh-kibana-app/pull/3831)
- Fixed agents details card style [#3845](https://github.com/wazuh/wazuh-kibana-app/pull/3845) [#3860](https://github.com/wazuh/wazuh-kibana-app/pull/3860)
- Fixed search bar query sanitizing in PDF report [#3861](https://github.com/wazuh/wazuh-kibana-app/pull/3861)
- Fixed routing redirection in events documents discover links [#3866](https://github.com/wazuh/wazuh-kibana-app/pull/3866)
- Fixed health-check [#3868](https://github.com/wazuh/wazuh-kibana-app/pull/3868)
- Fixed refreshing agents evolution visualization [#3894](https://github.com/wazuh/wazuh-kibana-app/pull/3894)
- Fixed an error when generating PDF reports due to Wazuh API token expiration [#3881](https://github.com/wazuh/wazuh-kibana-app/pull/3881)
- Fixed the table of Vulnerabilities/Inventory doesn't reload when changing the selected agent [#3901](https://github.com/wazuh/wazuh-kibana-app/pull/3901)
- Fixed backslash breaking exported JSON result [#3909](https://github.com/wazuh/wazuh-kibana-app/pull/3909)
- Fixed the Events view multiple "The index pattern was refreshed successfully" toast [#3937](https://github.com/wazuh/wazuh-kibana-app/pull/3937)
- Fixed a rendering problem in the map visualizations [#3942](https://github.com/wazuh/wazuh-kibana-app/pull/3942)
- Parse error when using `#` character not at the beginning of the line [#3877](https://github.com/wazuh/wazuh-kibana-app/pull/3877)
- Fixed the `rule.mitre.id` cell enhancement that doesn't support values with sub techniques [#3944](https://github.com/wazuh/wazuh-kibana-app/pull/3944)
- Fixed error not working the alerts displayed when changing the selected time in some flyouts [#3947](https://github.com/wazuh/wazuh-kibana-app/pull/3947) [#4115](https://github.com/wazuh/wazuh-kibana-app/pull/4115)
- Fixed the user can not logout when the Kibana server has a basepath configurated [#3957](https://github.com/wazuh/wazuh-kibana-app/pull/3957)
- Fixed fatal cron-job error when Wazuh API is down [#3991](https://github.com/wazuh/wazuh-kibana-app/pull/3991)
- Fixed circular re-directions when API errors are handled [#4079](https://github.com/wazuh/wazuh-kibana-app/pull/4079)
- Fixed agent breadcrumb routing minor error [#4101](https://github.com/wazuh/wazuh-kibana-app/pull/4101)
- Fixed selected text not visible in API Console [#4102](https://github.com/wazuh/wazuh-kibana-app/pull/4102)
- Fixed the 'missing parameters' error on the Manager Logs [#4110](https://github.com/wazuh/wazuh-kibana-app/pull/4110)
- Fixed undefined input reference when switching between rule set view and rule files view [#4125](https://github.com/wazuh/wazuh-kibana-app/pull/4125)
- Fixed not found FIM file toast error #4124 [#4124](https://github.com/wazuh/wazuh-kibana-app/pull/4124)
- Fixed "See full error" on error toast [#4119](https://github.com/wazuh/wazuh-kibana-app/pull/4119)
- Fixed not being able to remove custom filters. [#4112](https://github.com/wazuh/wazuh-kibana-app/pull/4112)
- Fixed spinner not showing when export button is clicked in management views [#4120](https://github.com/wazuh/wazuh-kibana-app/pull/4120)
- Correction of field and value in the section: last registered agent [#4127](https://github.com/wazuh/wazuh-kibana-app/pull/4127)
- Fixed the download agent installer command [#4132] (https://github.com/wazuh/wazuh-kibana-app/pull/4132)

## Wazuh v4.2.6 - Kibana 7.10.2, 7.11.2, 7.12.1, 7.13.0, 7.13.1, 7.13.2, 7.13.3, 7.13.4, 7.14.0, 7.14.1, 7.14.2 - Revision 4207

### Added

- Support for Kibana 7.13.4
- Support for Kibana 7.14.2
- Hide the `telemetry` banner [#3709](https://github.com/wazuh/wazuh-kibana-app/pull/3709)

### Fixed

- Fixed compatibility Wazuh 4.2 - Kibana 7.13.4 [#3653](https://github.com/wazuh/wazuh-kibana-app/pull/3653)
- Fixed interative register windows agent screen error [#3654](https://github.com/wazuh/wazuh-kibana-app/pull/3654)
- Fixed breadcrumbs style compatibility for Kibana 7.14.2 [#3668](https://github.com/wazuh/wazuh-kibana-app/pull/3668)
- Fixed Wazuh token is not removed after logout in Kibana 7.13 [#3670](https://github.com/wazuh/wazuh-kibana-app/pull/3670)
- Fixed Group Configuration and Management configuration error after trying to going back after you save [#3672](https://github.com/wazuh/wazuh-kibana-app/pull/3672)
- Fixing EuiPanels in Overview Sections and disabled text in WzMenu [#3674](https://github.com/wazuh/wazuh-kibana-app/pull/3674)
- Fixing double flyout clicking in a policy [#3676](https://github.com/wazuh/wazuh-kibana-app/pull/3676)
- Fixed error conflict setting kibana settings from the health check [#3678](https://github.com/wazuh/wazuh-kibana-app/pull/3678)
- Fixed compatibility to get the valid index patterns and refresh fields for Kibana 7.10.2-7.13.4 [3681](https://github.com/wazuh/wazuh-kibana-app/pull/3681)
- Fixed wrong redirect after login [3701](https://github.com/wazuh/wazuh-kibana-app/pull/3701)
- Fixed error getting the index pattern data when there is not `attributes.fields` in the saved object [3689](https://github.com/wazuh/wazuh-kibana-app/pull/3698)

## Wazuh v4.2.4 - Kibana 7.10.2, 7.11.2, 7.12.1 - Revision 4205

### Added

- Support for Wazuh 4.2.4

### Fixed

- Fixed a bug where the user's auth token was not deprecated on logout [#3638](https://github.com/wazuh/wazuh-kibana-app/pull/3638)

## Wazuh v4.2.3 - Kibana 7.10.2, 7.11.2, 7.12.1 - Revision 4204

### Added

- Support for Wazuh 4.2.3

## Wazuh v4.2.2 - Kibana 7.10.2 , 7.12.1 - Revision 4203

### Added

- Wazuh help links in the Kibana help menu [#3170](https://github.com/wazuh/wazuh-kibana-app/pull/3170)
- Redirect to group details using the `group` query param in the URL [#3184](https://github.com/wazuh/wazuh-kibana-app/pull/3184)
- Configuration to disable Wazuh App access from X-Pack/ODFE role [#3222](https://github.com/wazuh/wazuh-kibana-app/pull/3222) [#3292](https://github.com/wazuh/wazuh-kibana-app/pull/3292)
- Added confirmation message when closing a form [#3221](https://github.com/wazuh/wazuh-kibana-app/pull/3221)
- Improvement to hide navbar Wazuh label. [#3240](https://github.com/wazuh/wazuh-kibana-app/pull/3240)
- Add modal creating new rule/decoder [#3274](https://github.com/wazuh/wazuh-kibana-app/pull/3274)
- New functionality to change app logos [#3503](https://github.com/wazuh/wazuh-kibana-app/pull/3503)
- Added link to the upgrade guide when the Wazuh API version and the Wazuh App version mismatch [#3592](https://github.com/wazuh/wazuh-kibana-app/pull/3592)

### Changed

- Removed module titles [#3160](https://github.com/wazuh/wazuh-kibana-app/pull/3160)
- Changed default `wazuh.monitoring.creation` app setting from `d` to `w` [#3174](https://github.com/wazuh/wazuh-kibana-app/pull/3174)
- Changed default `wazuh.monitoring.shards` app setting from `2` to `1` [#3174](https://github.com/wazuh/wazuh-kibana-app/pull/3174)
- Removed Sha1 field from registry key detail [#3189](https://github.com/wazuh/wazuh-kibana-app/pull/3189)
- Removed tooltip in last breadcrumb in header breadcrumb [3250](https://github.com/wazuh/wazuh-kibana-app/pull/3250)
- Refactored the Health check component [#3197](https://github.com/wazuh/wazuh-kibana-app/pull/3197)
- Added version in package downloaded name in agent deploy command [#3210](https://github.com/wazuh/wazuh-kibana-app/issues/3210)
- Removed restriction to allow only current active agents from vulnerability inventory [#3243](https://github.com/wazuh/wazuh-kibana-app/pull/3243)
- Move API selector and Index Pattern Selector to the header bar [#3175](https://github.com/wazuh/wazuh-kibana-app/pull/3175)
- Health check actions notifications refactored and added debug mode [#3258](https://github.com/wazuh/wazuh-kibana-app/pull/3258)
- Improved visualizations object configuration readability [#3355](https://github.com/wazuh/wazuh-kibana-app/pull/3355)
- Changed the way kibana-vis hides the visualization while loading, this should prevent errors caused by having a 0 height visualization [#3349](https://github.com/wazuh/wazuh-kibana-app/pull/3349)

### Fixed

- Fixed screen flickers in Cluster visualization [#3159](https://github.com/wazuh/wazuh-kibana-app/pull/3159)
- Fixed the broken links when using `server.basePath` Kibana setting [#3161](https://github.com/wazuh/wazuh-kibana-app/pull/3161)
- Fixed filter in reports [#3173](https://github.com/wazuh/wazuh-kibana-app/pull/3173)
- Fixed typo error in Settings/Configuration [#3234](https://github.com/wazuh/wazuh-kibana-app/pull/3234)
- Fixed fields overlap in the agent summary screen [#3217](https://github.com/wazuh/wazuh-kibana-app/pull/3217)
- Fixed Ruleset Test, each request is made in a different session instead of all in the same session [#3257](https://github.com/wazuh/wazuh-kibana-app/pull/3257)
- Fixed the `Visualize` button is not displaying when expanding a field in the Events sidebar [#3237](https://github.com/wazuh/wazuh-kibana-app/pull/3237)
- Fix modules are missing in the agent menu [#3244](https://github.com/wazuh/wazuh-kibana-app/pull/3244)
- Fix improving and removing WUI error logs [#3260](https://github.com/wazuh/wazuh-kibana-app/pull/3260)
- Fix some errors of PDF reports [#3272](https://github.com/wazuh/wazuh-kibana-app/pull/3272)
- Fix TypeError when selecting macOS agent deployment in a Safari Browser [#3289](https://github.com/wazuh/wazuh-kibana-app/pull/3289)
- Fix error in how the SCA check's checks are displayed [#3297](https://github.com/wazuh/wazuh-kibana-app/pull/3297)
- Fixed message of error when add sample data fails [#3241](https://github.com/wazuh/wazuh-kibana-app/pull/3241)
- Fixed modules are missing in the agent menu [#3244](https://github.com/wazuh/wazuh-kibana-app/pull/3244)
- Fixed Alerts Summary of modules for reports [#3303](https://github.com/wazuh/wazuh-kibana-app/pull/3303)
- Fixed dark mode visualization background in pdf reports [#3315](https://github.com/wazuh/wazuh-kibana-app/pull/3315)
- Adapt Kibana integrations to Kibana 7.11 and 7.12 [#3309](https://github.com/wazuh/wazuh-kibana-app/pull/3309)
- Fixed error agent view does not render correctly [#3306](https://github.com/wazuh/wazuh-kibana-app/pull/3306)
- Fixed miscalculation in table column width in PDF reports [#3326](https://github.com/wazuh/wazuh-kibana-app/pull/3326)
- Normalized visData table property for 7.12 retro-compatibility [#3323](https://github.com/wazuh/wazuh-kibana-app/pull/3323)
- Fixed error that caused the labels in certain visualizations to overlap [#3355](https://github.com/wazuh/wazuh-kibana-app/pull/3355)
- Fixed export to csv button in dashboards tables [#3358](https://github.com/wazuh/wazuh-kibana-app/pull/3358)
- Fixed Elastic UI breaking changes in 7.12 [#3345](https://github.com/wazuh/wazuh-kibana-app/pull/3345)
- Fixed Wazuh main menu and breadcrumb render issues [#3347](https://github.com/wazuh/wazuh-kibana-app/pull/3347)
- Fixed generation of huge logs from backend errors [#3397](https://github.com/wazuh/wazuh-kibana-app/pull/3397)
- Fixed vulnerabilities flyout not showing alerts if the vulnerability had a field missing [#3593](https://github.com/wazuh/wazuh-kibana-app/pull/3593)

## Wazuh v4.2.1 - Kibana 7.10.2 , 7.11.2 - Revision 4202

### Added

- Support for Wazuh 4.2.1

## Wazuh v4.2.0 - Kibana 7.10.2 , 7.11.2 - Revision 4201

### Added

- Added `Ruleset Test` section under Tools menu, and on Edit Rules/Decoders as a tool. [#1434](https://github.com/wazuh/wazuh-kibana-app/pull/1434)
- Added page size options in Security events, explore agents table [#2925](https://github.com/wazuh/wazuh-kibana-app/pull/2925)
- Added a reminder to restart cluster or manager after import a file in Rules, Decoders or CDB Lists [#3051](https://github.com/wazuh/wazuh-kibana-app/pull/3051)
- Added Agent Stats section [#3056](https://github.com/wazuh/wazuh-kibana-app/pull/3056)
- Added `logtest` PUT example on API Console [#3061](https://github.com/wazuh/wazuh-kibana-app/pull/3061)
- Added vulnerabilities inventory that affect to an agent [#3069](https://github.com/wazuh/wazuh-kibana-app/pull/3069)
- Added retry button to check api again in health check [#3109](https://github.com/wazuh/wazuh-kibana-app/pull/3109)
- Added `wazuh-statistics` template and a new mapping for these indices [#3111](https://github.com/wazuh/wazuh-kibana-app/pull/3111)
- Added link to documentation "Checking connection with Manager" in deploy new agent [#3126](https://github.com/wazuh/wazuh-kibana-app/pull/3126)
- Fixed Agent Evolution graph showing agents from multiple APIs [#3256](https://github.com/wazuh/wazuh-kibana-app/pull/3256)
- Added Disabled index pattern checks in Health Check [#3311](https://github.com/wazuh/wazuh-kibana-app/pull/3311)

### Changed

- Moved Dev Tools inside of Tools menu as Api Console. [#1434](https://github.com/wazuh/wazuh-kibana-app/pull/1434)
- Changed position of Top users on Integrity Monitoring Top 5 user. [#2892](https://github.com/wazuh/wazuh-kibana-app/pull/2892)
- Changed user allow_run_as way of editing. [#3080](https://github.com/wazuh/wazuh-kibana-app/pull/3080)
- Rename some ossec references to Wazuh [#3046](https://github.com/wazuh/wazuh-kibana-app/pull/3046)

### Fixed

- Filter only authorized agents in Agents stats and Visualizations [#3088](https://github.com/wazuh/wazuh-kibana-app/pull/3088)
- Fixed missing `pending` status suggestion for agents [#3095](https://github.com/wazuh/wazuh-kibana-app/pull/3095)
- Index pattern setting not used for choosing from existing patterns [#3097](https://github.com/wazuh/wazuh-kibana-app/pull/3097)
- Fixed space character missing on deployment command if UDP is configured [#3108](https://github.com/wazuh/wazuh-kibana-app/pull/3108)
- Fixed statistics visualizations when a node is selected [#3110](https://github.com/wazuh/wazuh-kibana-app/pull/3110)
- Fixed Flyout date filter also changes main date filter [#3114](https://github.com/wazuh/wazuh-kibana-app/pull/3114)
- Fixed name for "TCP sessions" visualization and average metric is now a sum [#3118](https://github.com/wazuh/wazuh-kibana-app/pull/3118)
- Filter only authorized agents in Events and Security Alerts table [#3120](https://github.com/wazuh/wazuh-kibana-app/pull/3120)
- Fixed Last keep alive label is outside the panel [#3122](https://github.com/wazuh/wazuh-kibana-app/pull/3122)
- Fixed app redirect to Settings section after the health check [#3128](https://github.com/wazuh/wazuh-kibana-app/pull/3128)
- Fixed the plugin logo path in Kibana menu when use `server.basePath` setting [#3144](https://github.com/wazuh/wazuh-kibana-app/pull/3144)
- Fixed deprecated endpoint for create agent groups [3152](https://github.com/wazuh/wazuh-kibana-app/pull/3152)
- Fixed check for TCP protocol in deploy new agent [#3163](https://github.com/wazuh/wazuh-kibana-app/pull/3163)
- Fixed RBAC issue with agent group permissions [#3181](https://github.com/wazuh/wazuh-kibana-app/pull/3181)
- Fixed change index pattern from menu doesn't work [#3187](https://github.com/wazuh/wazuh-kibana-app/pull/3187)
- Conflict with the creation of the index pattern when performing the Health Check [#3232](https://github.com/wazuh/wazuh-kibana-app/pull/3232)
- Added Disabled index pattern checks in Health Check [#3311](https://github.com/wazuh/wazuh-kibana-app/pull/3311)
- Fixed windows update section in Linux Inventory PDF [#3569](https://github.com/wazuh/wazuh-kibana-app/pull/3569)
- Improving and removing unnecessary error logs [#3574](https://github.com/wazuh/wazuh-kibana-app/pull/3574)

## Wazuh v4.1.5 - Kibana 7.10.0 , 7.10.2, 7.11.2 - Revision 4108

### Fixed

- Unable to change selected index pattern from the Wazuh menu [#3330](https://github.com/wazuh/wazuh-kibana-app/pull/3330)

## Wazuh v4.1.5 - Kibana 7.10.0 , 7.10.2, 7.11.2 - Revision 4107

### Added

- Support for Kibana 7.11.2
- Added a warning message for the `Install and enroll the agent` step of `Deploy new agent` guide [#3238](https://github.com/wazuh/wazuh-kibana-app/pull/3238)

### Fixed

- Conflict with the creation of the index pattern when performing the Health Check [#3223](https://github.com/wazuh/wazuh-kibana-app/pull/3223)
- Fixing mac os agents add command [#3207](https://github.com/wazuh/wazuh-kibana-app/pull/3207)

## Wazuh v4.1.5 - Kibana 7.10.0 , 7.10.2 - Revision 4106

- Adapt for Wazuh 4.1.5

## Wazuh v4.1.4 - Kibana 7.10.0 , 7.10.2 - Revision 4105

- Adapt for Wazuh 4.1.4

## Wazuh v4.1.3 - Kibana 7.10.0 , 7.10.2 - Revision 4104

### Added

- Creation of index pattern after the default one is changes in Settings [#2985](https://github.com/wazuh/wazuh-kibana-app/pull/2985)
- Added node name of agent list and detail [#3039](https://github.com/wazuh/wazuh-kibana-app/pull/3039)
- Added loading view while the user is logging to prevent permissions prompts [#3041](https://github.com/wazuh/wazuh-kibana-app/pull/3041)
- Added custom message for each possible run_as setup [#3048](https://github.com/wazuh/wazuh-kibana-app/pull/3048)

### Changed

- Change all dates labels to Kibana formatting time zone [#3047](https://github.com/wazuh/wazuh-kibana-app/pull/3047)
- Improve toast message when selecting a default API [#3049](https://github.com/wazuh/wazuh-kibana-app/pull/3049)
- Improve validation and prevention for caching bundles on the client-side [#3063](https://github.com/wazuh/wazuh-kibana-app/pull/3063) [#3091](https://github.com/wazuh/wazuh-kibana-app/pull/3091)

### Fixed

- Fixed unexpected behavior in Roles mapping [#3028](https://github.com/wazuh/wazuh-kibana-app/pull/3028)
- Fixed rule filter is no applied when you click on a rule id in another module.[#3057](https://github.com/wazuh/wazuh-kibana-app/pull/3057)
- Fixed bug changing master node configuration [#3062](https://github.com/wazuh/wazuh-kibana-app/pull/3062)
- Fixed wrong variable declaration for macOS agents [#3066](https://github.com/wazuh/wazuh-kibana-app/pull/3066)
- Fixed some errors in the Events table, action buttons style, and URLs disappeared [#3086](https://github.com/wazuh/wazuh-kibana-app/pull/3086)
- Fixed Rollback of invalid rule configuration file [#3084](https://github.com/wazuh/wazuh-kibana-app/pull/3084)

## Wazuh v4.1.2 - Kibana 7.10.0 , 7.10.2 - Revision 4103

- Add `run_as` setting to example host configuration in Add new API view [#3021](https://github.com/wazuh/wazuh-kibana-app/pull/3021)
- Refactor of some prompts [#3015](https://github.com/wazuh/wazuh-kibana-app/pull/3015)

### Fixed

- Fix SCA policy detail showing name and check results about another policy [#3007](https://github.com/wazuh/wazuh-kibana-app/pull/3007)
- Fixed that alerts table is empty when switching pinned agents [#3008](https://github.com/wazuh/wazuh-kibana-app/pull/3008)
- Creating a role mapping before the existing ones are loaded, the page bursts [#3013](https://github.com/wazuh/wazuh-kibana-app/pull/3013)
- Fix pagination in SCA checks table when expand some row [#3018](https://github.com/wazuh/wazuh-kibana-app/pull/3018)
- Fix manager is shown in suggestions in Agents section [#3025](https://github.com/wazuh/wazuh-kibana-app/pull/3025)
- Fix disabled loading on inventory when request fail [#3026](https://github.com/wazuh/wazuh-kibana-app/pull/3026)
- Fix restarting selected cluster instead of all of them [#3032](https://github.com/wazuh/wazuh-kibana-app/pull/3032)
- Fix pinned agents don't trigger a new filtered query [#3035](https://github.com/wazuh/wazuh-kibana-app/pull/3035)
- Overlay Wazuh menu when Kibana menu is opened or docked [#3038](https://github.com/wazuh/wazuh-kibana-app/pull/3038)
- Fix visualizations in PDF Reports with Dark mode [#2983](https://github.com/wazuh/wazuh-kibana-app/pull/2983)

## Wazuh v4.1.1 - Kibana 7.10.0 , 7.10.2 - Revision 4102

### Added

- Prompt to show the unsupported module for the selected agent [#2959](https://github.com/wazuh/wazuh-kibana-app/pull/2959)
- Added a X-Frame-Options header to the backend responses [#2977](https://github.com/wazuh/wazuh-kibana-app/pull/2977)

### Changed

- Added toast with refresh button when new fields are loaded [#2974](https://github.com/wazuh/wazuh-kibana-app/pull/2974)
- Migrated manager and cluster files endpoints and their corresponding RBAC [#2984](https://github.com/wazuh/wazuh-kibana-app/pull/2984)

### Fixed

- Fix login error when AWS Elasticsearch and ODFE is used [#2710](https://github.com/wazuh/wazuh-kibana-app/issues/2710)
- An error message is displayed when changing a group's configuration although the user has the right permissions [#2955](https://github.com/wazuh/wazuh-kibana-app/pull/2955)
- Fix Security events table is empty when switching the pinned agents [#2956](https://github.com/wazuh/wazuh-kibana-app/pull/2956)
- Fix disabled switch visual edit button when json content is empty [#2957](https://github.com/wazuh/wazuh-kibana-app/issues/2957)
- Fixed main and `More` menus for unsupported agents [#2959](https://github.com/wazuh/wazuh-kibana-app/pull/2959)
- Fixed forcing a non numeric filter value in a number type field [#2961](https://github.com/wazuh/wazuh-kibana-app/pull/2961)
- Fixed wrong number of alerts in Security Events [#2964](https://github.com/wazuh/wazuh-kibana-app/pull/2964)
- Fixed search with strange characters of agent in Management groups [#2970](https://github.com/wazuh/wazuh-kibana-app/pull/2970)
- Fix the statusCode error message [#2971](https://github.com/wazuh/wazuh-kibana-app/pull/2971)
- Fix the SCA policy stats didn't refresh [#2973](https://github.com/wazuh/wazuh-kibana-app/pull/2973)
- Fixed loading of AWS index fields even when no AWS alerts were found [#2974](https://github.com/wazuh/wazuh-kibana-app/pull/2974)
- Fix some date fields format in FIM and SCA modules [#2975](https://github.com/wazuh/wazuh-kibana-app/pull/2975)
- Fix a non-stop error in Manage agents when the user has no permissions [#2976](https://github.com/wazuh/wazuh-kibana-app/pull/2976)
- Can't edit empty rules and decoders files that already exist in the manager [#2978](https://github.com/wazuh/wazuh-kibana-app/pull/2978)
- Support for alerts index pattern with different ID and name [#2979](https://github.com/wazuh/wazuh-kibana-app/pull/2979)
- Fix the unpin agent in the selection modal [#2980](https://github.com/wazuh/wazuh-kibana-app/pull/2980)
- Fix properly logout of Wazuh API when logging out of the application (only for OpenDistro) [#2789](https://github.com/wazuh/wazuh-kibana-app/issues/2789)
- Fixed missing `&&` from macOS agent deployment command [#2989](https://github.com/wazuh/wazuh-kibana-app/issues/2989)
- Fix prompt permissions on Framework of Mitre and Inventory of Integrity monitoring. [#2967](https://github.com/wazuh/wazuh-kibana-app/issues/2967)
- Fix properly logout of Wazuh API when logging out of the application support x-pack [#2789](https://github.com/wazuh/wazuh-kibana-app/issues/2789)

## Wazuh v4.1.0 - Kibana 7.10.0 , 7.10.2 - Revision 4101

### Added

- Check the max buckets by default in healthcheck and increase them [#2901](https://github.com/wazuh/wazuh-kibana-app/pull/2901)
- Added a prompt wraning in role mapping if run_as is false or he is not allowed to use it by API [#2876](https://github.com/wazuh/wazuh-kibana-app/pull/2876)

### Changed

- Support new fields of Windows Registry at FIM inventory panel [#2679](https://github.com/wazuh/wazuh-kibana-app/issues/2679)
- Added on FIM Inventory Windows Registry registry_key and registry_value items from syscheck [#2908](https://github.com/wazuh/wazuh-kibana-app/issues/2908)
- Uncheck agents after an action in agents groups management [#2907](https://github.com/wazuh/wazuh-kibana-app/pull/2907)
- Unsave rule files when edit or create a rule with invalid content [#2944](https://github.com/wazuh/wazuh-kibana-app/pull/2944)
- Added vulnerabilities module for macos agents [#2969](https://github.com/wazuh/wazuh-kibana-app/pull/2969)

### Fixed

- Fix server error Invalid token specified: Cannot read property 'replace' of undefined [#2899](https://github.com/wazuh/wazuh-kibana-app/issues/2899)
- Fix show empty files rules and decoders: [#2923](https://github.com/wazuh/wazuh-kibana-app/issues/2923)
- Fixed wrong hover texts in CDB lists actions [#2929](https://github.com/wazuh/wazuh-kibana-app/pull/2929)
- Fixed access to forbidden agents information when exporting agents listt [2918](https://github.com/wazuh/wazuh-kibana-app/pull/2918)
- Fix the decoder detail view is not displayed [#2888](https://github.com/wazuh/wazuh-kibana-app/issues/2888)
- Fix the complex search using the Wazuh API query filter in search bars [#2930](https://github.com/wazuh/wazuh-kibana-app/issues/2930)
- Fixed validation to check userPermissions are not ready yet [#2931](https://github.com/wazuh/wazuh-kibana-app/issues/2931)
- Fixed clear visualizations manager list when switching tabs. Fixes PDF reports filters [#2932](https://github.com/wazuh/wazuh-kibana-app/pull/2932)
- Fix Strange box shadow in Export popup panel in Managment > Groups [#2886](https://github.com/wazuh/wazuh-kibana-app/issues/2886)
- Fixed wrong command on alert when data folder does not exist [#2938](https://github.com/wazuh/wazuh-kibana-app/pull/2938)
- Fix agents table OS field sorting: Changes agents table field `os_name` to `os.name,os.version` to make it sortable. [#2939](https://github.com/wazuh/wazuh-kibana-app/pull/2939)
- Fixed diff parsed datetime between agent detail and agents table [#2940](https://github.com/wazuh/wazuh-kibana-app/pull/2940)
- Allow access to Agents section with agent:group action permission [#2933](https://github.com/wazuh/wazuh-kibana-app/issues/2933)
- Fixed filters does not work on modals with search bar [#2935](https://github.com/wazuh/wazuh-kibana-app/pull/2935)
- Fix wrong package name in deploy new agent [#2942](https://github.com/wazuh/wazuh-kibana-app/issues/2942)
- Fixed number agents not show on pie onMouseEvent [#2890](https://github.com/wazuh/wazuh-kibana-app/issues/2890)
- Fixed off Kibana Query Language in search bar of Controls/Inventory modules. [#2945](https://github.com/wazuh/wazuh-kibana-app/pull/2945)
- Fixed number of agents do not show on the pie chart tooltip in agents preview [#2890](https://github.com/wazuh/wazuh-kibana-app/issues/2890)

## Wazuh v4.0.4 - Kibana 7.10.0 , 7.10.2 - Revision 4017

### Added

- Adapt the app to the new Kibana platform [#2475](https://github.com/wazuh/wazuh-kibana-app/issues/2475)
- Wazuh data directory moved from `optimize` to `data` Kibana directory [#2591](https://github.com/wazuh/wazuh-kibana-app/issues/2591)
- Show the wui_rules belong to wazuh-wui API user [#2702](https://github.com/wazuh/wazuh-kibana-app/issues/2702)

### Fixed

- Fixed Wazuh menu and agent menu for Solaris agents [#2773](https://github.com/wazuh/wazuh-kibana-app/issues/2773) [#2725](https://github.com/wazuh/wazuh-kibana-app/issues/2725)
- Fixed wrong shards and replicas for statistics indices and also fixed wrong prefix for monitoring indices [#2732](https://github.com/wazuh/wazuh-kibana-app/issues/2732)
- Report's creation dates set to 1970-01-01T00:00:00.000Z [#2772](https://github.com/wazuh/wazuh-kibana-app/issues/2772)
- Fixed bug for missing commands in ubuntu/debian and centos [#2786](https://github.com/wazuh/wazuh-kibana-app/issues/2786)
- Fixed bug that show an hour before in /security-events/dashboard [#2785](https://github.com/wazuh/wazuh-kibana-app/issues/2785)
- Fixed permissions to access agents [#2838](https://github.com/wazuh/wazuh-kibana-app/issues/2838)
- Fix searching in groups [#2825](https://github.com/wazuh/wazuh-kibana-app/issues/2825)
- Fix the pagination in SCA ckecks table [#2815](https://github.com/wazuh/wazuh-kibana-app/issues/2815)
- Fix the SCA table with a wrong behaviour using the refresh button [#2854](https://github.com/wazuh/wazuh-kibana-app/issues/2854)
- Fix sca permissions for agents views and dashboards [#2862](https://github.com/wazuh/wazuh-kibana-app/issues/2862)
- Solaris should not show vulnerabilities module [#2829](https://github.com/wazuh/wazuh-kibana-app/issues/2829)
- Fix the settings of statistics indices creation [#2858](https://github.com/wazuh/wazuh-kibana-app/issues/2858)
- Update agents' info in Management Status after changing cluster node selected [#2828](https://github.com/wazuh/wazuh-kibana-app/issues/2828)
- Fix error when applying filter in rules from events [#2877](https://github.com/wazuh/wazuh-kibana-app/issues/2877)

### Changed

- Replaced `wazuh` Wazuh API user by `wazuh-wui` in the default configuration [#2852](https://github.com/wazuh/wazuh-kibana-app/issues/2852)
- Add agent id to the reports name in Agent Inventory and Modules [#2817](https://github.com/wazuh/wazuh-kibana-app/issues/2817)

### Adapt for Kibana 7.10.0

- Fixed filter pinned crash returning from agents [#2864](https://github.com/wazuh/wazuh-kibana-app/issues/2864)
- Fixed style in sca and regulatory compliance tables and in wz menu [#2861](https://github.com/wazuh/wazuh-kibana-app/issues/2861)
- Fix body-payload of Sample Alerts POST endpoint [#2857](https://github.com/wazuh/wazuh-kibana-app/issues/2857)
- Fixed bug in the table on Agents->Table-> Actions->Config icon [#2853](https://github.com/wazuh/wazuh-kibana-app/issues/2853)
- Fixed tooltip in the icon of view decoder file [#2850](https://github.com/wazuh/wazuh-kibana-app/issues/2850)
- Fixed bug with agent filter when it is pinned [#2846](https://github.com/wazuh/wazuh-kibana-app/issues/2846)
- Fix discovery navigation [#2845](https://github.com/wazuh/wazuh-kibana-app/issues/2845)
- Search file editor gone [#2843](https://github.com/wazuh/wazuh-kibana-app/issues/2843)
- Fix Agent Search Bar - Regex Query Interpreter [#2834](https://github.com/wazuh/wazuh-kibana-app/issues/2834)
- Fixed accordion style breaking [#2833](https://github.com/wazuh/wazuh-kibana-app/issues/2833)
- Fix metrics are not updated after a bad request in search input [#2830](https://github.com/wazuh/wazuh-kibana-app/issues/2830)
- Fix mitre framework tab crash [#2821](https://github.com/wazuh/wazuh-kibana-app/issues/2821)
- Changed ping request to default request. Added delay and while to che… [#2820](https://github.com/wazuh/wazuh-kibana-app/issues/2820)
- Removed kibana alert for security [#2806](https://github.com/wazuh/wazuh-kibana-app/issues/2806)

## Wazuh v4.0.4 - Kibana 7.10.0 , 7.10.2 - Revision 4016

### Added

- Modified agent registration adding groups and architecture [#2666](https://github.com/wazuh/wazuh-kibana-app/issues/2666) [#2652](https://github.com/wazuh/wazuh-kibana-app/issues/2652)
- Each user can only view their own reports [#2686](https://github.com/wazuh/wazuh-kibana-app/issues/2686)

### Fixed

- Create index pattern even if there aren´t available indices [#2620](https://github.com/wazuh/wazuh-kibana-app/issues/2620)
- Top bar overlayed over expanded visualizations [#2667](https://github.com/wazuh/wazuh-kibana-app/issues/2667)
- Empty inventory data in Solaris agents [#2680](https://github.com/wazuh/wazuh-kibana-app/pull/2680)
- Wrong parameters in the dev-tools autocomplete section [#2675](https://github.com/wazuh/wazuh-kibana-app/issues/2675)
- Wrong permissions on edit CDB list [#2665](https://github.com/wazuh/wazuh-kibana-app/pull/2665)
- fix(frontend): add the metafields when refreshing the index pattern [#2681](https://github.com/wazuh/wazuh-kibana-app/pull/2681)
- Error toast is showing about Elasticsearch users for environments without security [#2713](https://github.com/wazuh/wazuh-kibana-app/issues/2713)
- Error about Handler.error in Role Mapping fixed [#2702](https://github.com/wazuh/wazuh-kibana-app/issues/2702)
- Fixed message in reserved users actions [#2702](https://github.com/wazuh/wazuh-kibana-app/issues/2702)
- Error 500 on Export formatted CDB list [#2692](https://github.com/wazuh/wazuh-kibana-app/pull/2692)
- Wui rules label should have only one tooltip [#2723](https://github.com/wazuh/wazuh-kibana-app/issues/2723)
- Move upper the Wazuh item in the Kibana menu and default index pattern [#2867](https://github.com/wazuh/wazuh-kibana-app/pull/2867)

## Wazuh v4.0.4 - Kibana v7.9.1, v7.9.3 - Revision 4015

### Added

- Support for Wazuh v4.0.4

## Wazuh v4.0.3 - Kibana v7.9.1, v7.9.2, v7.9.3 - Revision 4014

### Added

- Improved management of index-pattern fields [#2630](https://github.com/wazuh/wazuh-kibana-app/issues/2630)

### Fixed

- fix(fronted): fixed the check of API and APP version in health check [#2655](https://github.com/wazuh/wazuh-kibana-app/pull/2655)
- Replace user by username key in the monitoring logic [#2654](https://github.com/wazuh/wazuh-kibana-app/pull/2654)
- Security alerts and reporting issues when using private tenants [#2639](https://github.com/wazuh/wazuh-kibana-app/issues/2639)
- Manager restart in rule editor does not work with Wazuh cluster enabled [#2640](https://github.com/wazuh/wazuh-kibana-app/issues/2640)
- fix(frontend): Empty inventory data in Solaris agents [#2680](https://github.com/wazuh/wazuh-kibana-app/pull/2680)

## Wazuh v4.0.3 - Kibana v7.9.1, v7.9.2, v7.9.3 - Revision 4013

### Added

- Support for Wazuh v4.0.3.

## Wazuh v4.0.2 - Kibana v7.9.1, v7.9.3 - Revision 4012

### Added

- Sample data indices name should take index pattern in use [#2593](https://github.com/wazuh/wazuh-kibana-app/issues/2593)
- Added start option to macos Agents [#2653](https://github.com/wazuh/wazuh-kibana-app/pull/2653)

### Changed

- Statistics settings do not allow to configure primary shards and replicas [#2627](https://github.com/wazuh/wazuh-kibana-app/issues/2627)

## Wazuh v4.0.2 - Kibana v7.9.1, v7.9.3 - Revision 4011

### Added

- Support for Wazuh v4.0.2.

### Fixed

- The index pattern title is overwritten with its id after refreshing its fields [#2577](https://github.com/wazuh/wazuh-kibana-app/issues/2577)
- [RBAC] Issues detected when using RBAC [#2579](https://github.com/wazuh/wazuh-kibana-app/issues/2579)

## Wazuh v4.0.1 - Kibana v7.9.1, v7.9.3 - Revision 4010

### Changed

- Alerts summary table for PDF reports on all modules [#2632](https://github.com/wazuh/wazuh-kibana-app/issues/2632)
- [4.0-7.9] Run as with no wazuh-wui API user [#2576](https://github.com/wazuh/wazuh-kibana-app/issues/2576)
- Deploy a new agent interface as default interface [#2564](https://github.com/wazuh/wazuh-kibana-app/issues/2564)
- Problem in the visualization of new reserved resources of the Wazuh API [#2643](https://github.com/wazuh/wazuh-kibana-app/issues/2643)

### Fixed

- Restore the tables in the agents' reports [#2628](https://github.com/wazuh/wazuh-kibana-app/issues/2628)
- [RBAC] Issues detected when using RBAC [#2579](https://github.com/wazuh/wazuh-kibana-app/issues/2579)
- Changes done via a worker's API are overwritten [#2626](https://github.com/wazuh/wazuh-kibana-app/issues/2626)

### Fixed

- [BUGFIX] Default user field for current platform [#2633](https://github.com/wazuh/wazuh-kibana-app/pull/2633)

## Wazuh v4.0.1 - Kibana v7.9.1, v7.9.3 - Revision 4009

### Changed

- Hide empty columns of the processes table of the MacOS agents [#2570](https://github.com/wazuh/wazuh-kibana-app/pull/2570)
- Missing step in "Deploy a new agent" view [#2623](https://github.com/wazuh/wazuh-kibana-app/issues/2623)
- Implement wazuh users' CRUD [#2598](https://github.com/wazuh/wazuh-kibana-app/pull/2598)

### Fixed

- Inconsistent data in sample data alerts [#2618](https://github.com/wazuh/wazuh-kibana-app/pull/2618)

## Wazuh v4.0.1 - Kibana v7.9.1, v7.9.3 - Revision 4008

### Fixed

- Icons not align to the right in Modules > Events [#2607](https://github.com/wazuh/wazuh-kibana-app/pull/2607)
- Statistics visualizations do not show data [#2602](https://github.com/wazuh/wazuh-kibana-app/pull/2602)
- Error on loading css files [#2599](https://github.com/wazuh/wazuh-kibana-app/pull/2599)
- Fixed search filter in search bar in Module/SCA wasn't working [#2601](https://github.com/wazuh/wazuh-kibana-app/pull/2601)

## Wazuh v4.0.0 - Kibana v7.9.1, v7.9.2, v7.9.3 - Revision 4007

### Fixed

- updated macOS package URL [#2596](https://github.com/wazuh/wazuh-kibana-app/pull/2596)
- Revert "[4.0-7.9] [BUGFIX] Removed unnecessary function call" [#2597](https://github.com/wazuh/wazuh-kibana-app/pull/2597)

## Wazuh v4.0.0 - Kibana v7.9.1, v7.9.2, v7.9.3 - Revision 4006

### Fixed

- Undefined field in event view [#2588](https://github.com/wazuh/wazuh-kibana-app/issues/2588)
- Several calls to the same stats request (esAlerts) [#2586](https://github.com/wazuh/wazuh-kibana-app/issues/2586)
- The filter options popup doesn't open on click once the filter is pinned [#2581](https://github.com/wazuh/wazuh-kibana-app/issues/2581)
- The formatedFields are missing from the index-pattern of wazuh-alerts-\* [#2574](https://github.com/wazuh/wazuh-kibana-app/issues/2574)

## Wazuh v4.0.0 - Kibana v7.9.3 - Revision 4005

### Added

- Support for Kibana v7.9.3

## Wazuh v4.0.0 - Kibana v7.9.1, v7.9.2 - Revision 4002

### Added

- Support for Wazuh v4.0.0.
- Support for Kibana v7.9.1 and 7.9.2.
- Support for Open Distro 1.10.1.
- Added a RBAC security layer integrated with Open Distro and X-Pack.
- Added remoted and analysisd statistics.
- Expand supported deployment variables.
- Added new configuration view settings for GCP integration.
- Added logic to change the `metafields` configuration of Kibana [#2524](https://github.com/wazuh/wazuh-kibana-app/issues/2524)

### Changed

- Migrated the default index-pattern to `wazuh-alerts-*`.
- Removed the `known-fields` functionality.
- Security Events dashboard redesinged.
- Redesigned the app settings configuration with categories.
- Moved the wazuh-registry file to Kibana optimize folder.

### Fixed

- Format options in `wazuh-alerts` index-pattern are not overwritten now.
- Prevent blank page in detaill agent view.
- Navigable agents name in Events.
- Index pattern is not being refreshed.
- Reporting fails when agent is pinned and compliance controls are visited.
- Reload rule detail doesn't work properly with the related rules.
- Fix search bar filter in Manage agent of group [#2541](https://github.com/wazuh/wazuh-kibana-app/pull/2541)

## Wazuh v3.13.2 - Kibana v7.9.1 - Revision 887

### Added

- Support for Wazuh v3.13.2

## Wazuh v3.13.2 - Kibana v7.8.0 - Revision 887

### Added

- Support for Wazuh v3.13.2

## Wazuh v3.13.1 - Kibana v7.9.1 - Revision 886

### Added

- Support for Kibana v7.9.1

## Wazuh v3.13.1 - Kibana v7.9.0 - Revision 885

### Added

- Support for Kibana v7.9.0

## Wazuh v3.13.1 - Kibana v7.8.1 - Revision 884

### Added

- Support for Kibana v7.8.1

## Wazuh v3.13.1 - Kibana v7.8.0 - Revision 883

### Added

- Support for Wazuh v3.13.1

## Wazuh v3.13.0 - Kibana v7.8.0 - Revision 881

### Added

- Support for Kibana v7.8.0

## Wazuh v3.13.0 - Kibana v7.7.0, v7.7.1 - Revision 880

### Added

- Support for Wazuh v3.13.0
- Support for Kibana v7.7.1
- Support for Open Distro 1.8
- New navigation experience with a global menu [#1965](https://github.com/wazuh/wazuh-kibana-app/issues/1965)
- Added a Breadcrumb in Kibana top nav [#2161](https://github.com/wazuh/wazuh-kibana-app/issues/2161)
- Added a new Agents Summary Screen [#1963](https://github.com/wazuh/wazuh-kibana-app/issues/1963)
- Added a new feature to add sample data to dashboards [#2115](https://github.com/wazuh/wazuh-kibana-app/issues/2115)
- Added MITRE integration [#1877](https://github.com/wazuh/wazuh-kibana-app/issues/1877)
- Added Google Cloud Platform integration [#1873](https://github.com/wazuh/wazuh-kibana-app/issues/1873)
- Added TSC integration [#2204](https://github.com/wazuh/wazuh-kibana-app/pull/2204)
- Added a new Integrity monitoring state view for agent [#2153](https://github.com/wazuh/wazuh-kibana-app/issues/2153)
- Added a new Integrity monitoring files detail view [#2156](https://github.com/wazuh/wazuh-kibana-app/issues/2156)
- Added a new component to explore Compliance requirements [#2156](https://github.com/wazuh/wazuh-kibana-app/issues/2261)

### Changed

- Code migration to React.js
- Global review of styles
- Unified Overview and Agent dashboards into new Modules [#2110](https://github.com/wazuh/wazuh-kibana-app/issues/2110)
- Changed Vulnerabilities dashboard visualizations [#2262](https://github.com/wazuh/wazuh-kibana-app/issues/2262)

### Fixed

- Open Distro tenants have been fixed and are functional now [#1890](https://github.com/wazuh/wazuh-kibana-app/issues/1890).
- Improved navigation performance [#2200](https://github.com/wazuh/wazuh-kibana-app/issues/2200).
- Avoid creating the wazuh-monitoring index pattern if it is disabled [#2100](https://github.com/wazuh/wazuh-kibana-app/issues/2100)
- SCA checks without compliance field can't be expanded [#2264](https://github.com/wazuh/wazuh-kibana-app/issues/2264)

## Wazuh v3.12.3 - Kibana v7.7.1 - Revision 876

### Added

- Support for Kibana v7.7.1

## Wazuh v3.12.3 - Kibana v7.7.0 - Revision 875

### Added

- Support for Kibana v7.7.0

## Wazuh v3.12.3 - Kibana v6.8.8, v7.6.1, v7.6.2 - Revision 874

### Added

- Support for Wazuh v3.12.3

## Wazuh v3.12.2 - Kibana v6.8.8, v7.6.1, v7.6.2 - Revision 873

### Added

- Support for Wazuh v3.12.2

## Wazuh v3.12.1 - Kibana v6.8.8, v7.6.1, v7.6.2 - Revision 872

### Added

- Support Wazuh 3.12.1
- Added new FIM settings on configuration on demand. [#2147](https://github.com/wazuh/wazuh-kibana-app/issues/2147)

### Changed

- Updated agent's variable names in deployment guides. [#2169](https://github.com/wazuh/wazuh-kibana-app/pull/2169)

### Fixed

- Pagination is now shown in table-type visualizations. [#2180](https://github.com/wazuh/wazuh-kibana-app/issues/2180)

## Wazuh v3.12.0 - Kibana v6.8.8, v7.6.2 - Revision 871

### Added

- Support for Kibana v6.8.8 and v7.6.2

## Wazuh v3.12.0 - Kibana v6.8.7, v7.4.2, v7.6.1 - Revision 870

### Added

- Support for Wazuh v3.12.0
- Added a new setting to hide manager alerts from dashboards. [#2102](https://github.com/wazuh/wazuh-kibana-app/pull/2102)
- Added a new setting to be able to change API from the top menu. [#2143](https://github.com/wazuh/wazuh-kibana-app/issues/2143)
- Added a new setting to enable/disable the known fields health check [#2037](https://github.com/wazuh/wazuh-kibana-app/pull/2037)
- Added suport for PCI 11.2.1 and 11.2.3 rules. [#2062](https://github.com/wazuh/wazuh-kibana-app/pull/2062)

### Changed

- Restructuring of the optimize/wazuh directory. Now the Wazuh configuration file (wazuh.yml) is placed on /usr/share/kibana/optimize/wazuh/config. [#2116](https://github.com/wazuh/wazuh-kibana-app/pull/2116)
- Improve performance of Dasboards reports generation. [1802344](https://github.com/wazuh/wazuh-kibana-app/commit/18023447c6279d385df84d7f4a5663ed2167fdb5)

### Fixed

- Discover time range selector is now displayed on the Cluster section. [08901df](https://github.com/wazuh/wazuh-kibana-app/commit/08901dfcbe509f17e4fab26877c8b7dae8a66bff)
- Added the win_auth_failure rule group to Authentication failure metrics. [#2099](https://github.com/wazuh/wazuh-kibana-app/pull/2099)
- Negative values in Syscheck attributes now have their correct value in reports. [7c3e84e](https://github.com/wazuh/wazuh-kibana-app/commit/7c3e84ec8f00760b4f650cfc00a885d868123f99)

## Wazuh v3.11.4 - Kibana v7.6.1 - Revision 858

### Added

- Support for Kibana v7.6.1

## Wazuh v3.11.4 - Kibana v6.8.6, v7.4.2, v7.6.0 - Revision 857

### Added

- Support for Wazuh v3.11.4

## Wazuh v3.11.3 - Kibana v7.6.0 - Revision 856

### Added

- Support for Kibana v7.6.0

## Wazuh v3.11.3 - Kibana v7.4.2 - Revision 855

### Added

- Support for Kibana v7.4.2

## Wazuh v3.11.3 - Kibana v7.5.2 - Revision 854

### Added

- Support for Wazuh v3.11.3

### Fixed

- Windows Updates table is now displayed in the Inventory Data report [#2028](https://github.com/wazuh/wazuh-kibana-app/pull/2028)

## Wazuh v3.11.2 - Kibana v7.5.2 - Revision 853

### Added

- Support for Kibana v7.5.2

## Wazuh v3.11.2 - Kibana v6.8.6, v7.3.2, v7.5.1 - Revision 852

### Added

- Support for Wazuh v3.11.2

### Changed

- Increased list filesize limit for the CDB-list [#1993](https://github.com/wazuh/wazuh-kibana-app/pull/1993)

### Fixed

- The xml validator now correctly handles the `--` string within comments [#1980](https://github.com/wazuh/wazuh-kibana-app/pull/1980)
- The AWS map visualization wasn't been loaded until the user interacts with it [dd31bd7](https://github.com/wazuh/wazuh-kibana-app/commit/dd31bd7a155354bc50fe0af22fca878607c8936a)

## Wazuh v3.11.1 - Kibana v6.8.6, v7.3.2, v7.5.1 - Revision 581

### Added

- Support for Wazuh v3.11.1.

## Wazuh v3.11.0 - Kibana v6.8.6, v7.3.2, v7.5.1 - Revision 580

### Added

- Support for Wazuh v3.11.0.
- Support for Kibana v7.5.1.
- The API credentials configuration has been moved from the .wazuh index to a wazuh.yml configuration file. Now the configuration of the API hosts is done from the file and not from the application. [#1465](https://github.com/wazuh/wazuh-kibana-app/issues/1465) [#1771](https://github.com/wazuh/wazuh-kibana-app/issues/1771).
- Upload ruleset files using a "drag and drop" component [#1770](https://github.com/wazuh/wazuh-kibana-app/issues/1770)
- Add logs for the reporting module [#1622](https://github.com/wazuh/wazuh-kibana-app/issues/1622).
- Extended the "Add new agent" guide [#1767](https://github.com/wazuh/wazuh-kibana-app/issues/1767).
- Add new table for windows hotfixes [#1932](https://github.com/wazuh/wazuh-kibana-app/pull/1932)

### Changed

- Removed Discover from top menu [#1699](https://github.com/wazuh/wazuh-kibana-app/issues/1699).
- Hide index pattern selector in case that only one exists [#1799](https://github.com/wazuh/wazuh-kibana-app/issues/1799).
- Remove visualizations legend [#1936](https://github.com/wazuh/wazuh-kibana-app/pull/1936)
- Normalize the field whodata in the group reporting [#1921](https://github.com/wazuh/wazuh-kibana-app/pull/1921)
- A message in the configuration view is ambiguous [#1870](https://github.com/wazuh/wazuh-kibana-app/issues/1870)
- Refactor syscheck table [#1941](https://github.com/wazuh/wazuh-kibana-app/pull/1941)

### Fixed

- Empty files now throws an error [#1806](https://github.com/wazuh/wazuh-kibana-app/issues/1806).
- Arguments for wazuh api requests are now validated [#1815](https://github.com/wazuh/wazuh-kibana-app/issues/1815).
- Fixed the way to check admin mode [#1838](https://github.com/wazuh/wazuh-kibana-app/issues/1838).
- Fixed error exporting as CSV the files into a group [#1833](https://github.com/wazuh/wazuh-kibana-app/issues/1833).
- Fixed XML validator false error for `<` [1882](https://github.com/wazuh/wazuh-kibana-app/issues/1882)
- Fixed "New file" editor doesn't allow saving twice [#1896](https://github.com/wazuh/wazuh-kibana-app/issues/1896)
- Fixed decoders files [#1929](https://github.com/wazuh/wazuh-kibana-app/pull/1929)
- Fixed registration guide [#1926](https://github.com/wazuh/wazuh-kibana-app/pull/1926)
- Fixed infinite load on Ciscat views [#1920](https://github.com/wazuh/wazuh-kibana-app/pull/1920), [#1916](https://github.com/wazuh/wazuh-kibana-app/pull/1916)
- Fixed missing fields in the Visualizations [#1913](https://github.com/wazuh/wazuh-kibana-app/pull/1913)
- Fixed Amazon S3 status is wrong in configuration section [#1864](https://github.com/wazuh/wazuh-kibana-app/issues/1864)
- Fixed hidden overflow in the fim configuration [#1887](https://github.com/wazuh/wazuh-kibana-app/pull/1887)
- Fixed Logo source fail after adding server.basePath [#1871](https://github.com/wazuh/wazuh-kibana-app/issues/1871)
- Fixed the documentation broken links [#1853](https://github.com/wazuh/wazuh-kibana-app/pull/1853)

## Wazuh v3.10.2 - Kibana v7.5.1 - Revision 556

### Added

- Support for Kibana v7.5.1

## Wazuh v3.10.2 - Kibana v7.5.0 - Revision 555

### Added

- Support for Kibana v7.5.0

## Wazuh v3.10.2 - Kibana v7.4.2 - Revision 549

### Added

- Support for Kibana v7.4.2

## Wazuh v3.10.2 - Kibana v7.4.1 - Revision 548

### Added

- Support for Kibana v7.4.1

## Wazuh v3.10.2 - Kibana v7.4.0 - Revision 547

### Added

- Support for Kibana v7.4.0
- Support for Wazuh v3.10.2.

## Wazuh v3.10.2 - Kibana v7.3.2 - Revision 546

### Added

- Support for Wazuh v3.10.2.

## Wazuh v3.10.1 - Kibana v7.3.2 - Revision 545

### Added

- Support for Wazuh v3.10.1.

## Wazuh v3.10.0 - Kibana v7.3.2 - Revision 543

### Added

- Support for Wazuh v3.10.0.
- Added an interactive guide for registering agents, things are now easier for the user, guiding it through the steps needed ending in a _copy & paste_ snippet for deploying his agent [#1468](https://github.com/wazuh/wazuh-kibana-app/issues/1468).
- Added new dashboards for the recently added regulatory compliance groups into the Wazuh core. They are HIPAA and NIST-800-53 [#1468](https://github.com/wazuh/wazuh-kibana-app/issues/1448), [#1638](https://github.com/wazuh/wazuh-kibana-app/issues/1638).
- Make the app work under a custom Kibana space [#1234](https://github.com/wazuh/wazuh-kibana-app/issues/1234), [#1450](https://github.com/wazuh/wazuh-kibana-app/issues/1450).
- Added the ability to manage the app as a native plugin when using Kibana spaces, now you can safely hide/show the app depending on the selected space [#1601](https://github.com/wazuh/wazuh-kibana-app/issues/1601).
- Adapt the app the for Kibana dark mode [#1562](https://github.com/wazuh/wazuh-kibana-app/issues/1562).
- Added an alerts summary in _Overview > FIM_ panel [#1527](https://github.com/wazuh/wazuh-kibana-app/issues/1527).
- Export all the information of a Wazuh group and its related agents in a PDF document [#1341](https://github.com/wazuh/wazuh-kibana-app/issues/1341).
- Export the configuration of a certain agent as a PDF document. Supports granularity for exporting just certain sections of the configuration [#1340](https://github.com/wazuh/wazuh-kibana-app/issues/1340).

### Changed

- Reduced _Agents preview_ load time using the new API endpoint `/summary/agents` [#1687](https://github.com/wazuh/wazuh-kibana-app/pull/1687).
- Replaced most of the _md-nav-bar_ Angular.js components with React components using EUI [#1705](https://github.com/wazuh/wazuh-kibana-app/pull/1705).
- Replaced the requirements slider component with a new styled component [#1708](https://github.com/wazuh/wazuh-kibana-app/pull/1708).
- Soft deprecated the _.wazuh-version_ internal index, now the app dumps its content if applicable to a registry file, then the app removes that index. Further versions will hard deprecate this index [#1467](https://github.com/wazuh/wazuh-kibana-app/issues/1467).
- Visualizations now don't fetch the documents _source_, also, they now use _size: 0_ for fetching [#1663](https://github.com/wazuh/wazuh-kibana-app/issues/1663).
- The app menu is now fixed on top of the view, it's not being hidden on every state change. Also, the Wazuh logo was placed in the top bar of Kibana UI [#1502](https://github.com/wazuh/wazuh-kibana-app/issues/1502).
- Improved _getTimestamp_ method not returning a promise object because it's no longer needed [014bc3a](https://github.com/wazuh/wazuh-kibana-app/commit/014b3aba0d2e9cda0c4d521f5f16faddc434a21e). Also improved main Discover listener for Wazuh not returning a promise object [bd82823](https://github.com/wazuh/wazuh-kibana-app/commit/bd8282391a402b8c567b32739cf914a0135d74bc).
- Replaced _Requirements over time_ visualizations in both PCI DSS and GDPR dashboards [35c539](https://github.com/wazuh/wazuh-kibana-app/commit/35c539eb328b3bded94aa7608f73f9cc51c235a6).
- Do not show a toaster when a visualization field was not known yet, instead, show it just in case the internal refreshing failed [19a2e7](https://github.com/wazuh/wazuh-kibana-app/commit/19a2e71006b38f6a64d3d1eb8a20b02b415d7e07).
- Minor optimizations for server logging [eb8e000](https://github.com/wazuh/wazuh-kibana-app/commit/eb8e00057dfea2dafef56319590ff832042c402d).

### Fixed

- Alerts search bar fixed for Kibana v7.3.1, queries were not being applied as expected [#1686](https://github.com/wazuh/wazuh-kibana-app/issues/1686).
- Hide attributes field from non-Windows agents in the FIM table [#1710](https://github.com/wazuh/wazuh-kibana-app/issues/1710).
- Fixed broken view in Management > Configuration > Amazon S3 > Buckets, some information was missing [#1675](https://github.com/wazuh/wazuh-kibana-app/issues/1675).
- Keep user's filters when switching from Discover to panel [#1685](https://github.com/wazuh/wazuh-kibana-app/issues/1685).
- Reduce load time and amount of data to be fetched in _Management > Cluster monitoring_ section avoiding possible timeouts [#1663](https://github.com/wazuh/wazuh-kibana-app/issues/1663).
- Restored _Remove column_ feature in Discover tabs [#1702](https://github.com/wazuh/wazuh-kibana-app/issues/1702).
- Apps using Kibana v7.3.1 had a bug once the user goes back from _Agent > FIM > Files_ to _Agent > FIM > dashboard_, filters disappear, now it's working properly [#1700](https://github.com/wazuh/wazuh-kibana-app/issues/1700).
- Fixed visual bug in _Management > Cluster monitoring_ and a button position [1e3b748](https://github.com/wazuh/wazuh-kibana-app/commit/1e3b748f11b43b2e7956b830269b6d046d74d12c).
- The app installation date was not being updated properly, now it's fixed [#1692](https://github.com/wazuh/wazuh-kibana-app/issues/1692).
- Fixed _Network interfaces_ table in Inventory section, the table was not paginating [#1474](https://github.com/wazuh/wazuh-kibana-app/issues/1474).
- Fixed APIs passwords are now obfuscated in server responses [adc3152](https://github.com/wazuh/wazuh-kibana-app/pull/1782/commits/adc31525e26b25e4cb62d81cbae70a8430728af5).

## Wazuh v3.9.5 - Kibana v6.8.2 / Kibana v7.2.1 / Kibana v7.3.0 - Revision 531

### Added

- Support for Wazuh v3.9.5

## Wazuh v3.9.4 - Kibana v6.8.1 / Kibana v6.8.2 / Kibana v7.2.0 / Kibana v7.2.1 / Kibana v7.3.0 - Revision 528

### Added

- Support for Wazuh v3.9.4
- Allow filtering by clicking a column in rules/decoders tables [0e2ddd7](https://github.com/wazuh/wazuh-kibana-app/pull/1615/commits/0e2ddd7b73f7f7975d02e97ed86ae8a0966472b4)
- Allow open file in rules table clicking on the file column [1af929d](https://github.com/wazuh/wazuh-kibana-app/pull/1615/commits/1af929d62f450f93c6733868bcb4057e16b7e279)

### Changed

- Improved app performance [#1640](https://github.com/wazuh/wazuh-kibana-app/pull/1640).
- Remove path filter from custom rules and decoders [895792e](https://github.com/wazuh/wazuh-kibana-app/pull/1615/commits/895792e6e6d9401b3293d5e16352b9abef515096)
- Show path column in rules and decoders [6f49816](https://github.com/wazuh/wazuh-kibana-app/pull/1615/commits/6f49816c71b5999d77bf9e3838443627c9be945d)
- Removed SCA overview dashboard [94ebbff](https://github.com/wazuh/wazuh-kibana-app/pull/1615/commits/94ebbff231cbfb6d793130e0b9ea855baa755a1c)
- Disabled last custom column removal [f1ef7de](https://github.com/wazuh/wazuh-kibana-app/pull/1615/commits/f1ef7de1a34bbe53a899596002e8153b95e7dc0e)
- Agents messages across sections unification [8fd7e36](https://github.com/wazuh/wazuh-kibana-app/pull/1615/commits/8fd7e36286fa9dfd03a797499af6ffbaa90b00e1)

### Fixed

- Fix check storeded apis [d6115d6](https://github.com/wazuh/wazuh-kibana-app/pull/1615/commits/d6115d6424c78f0cde2017b432a51b77186dd95a).
- Fix pci-dss console error [297080d](https://github.com/wazuh/wazuh-kibana-app/pull/1615/commits/297080d36efaea8f99b0cafd4c48845dad20495a)
- Fix error in reportingTable [85b7266](https://github.com/wazuh/wazuh-kibana-app/pull/1615/commits/85b72662cb4db44c443ed04f7c31fba57eefccaa)
- Fix filters budgets size [c7ac86a](https://github.com/wazuh/wazuh-kibana-app/pull/1615/commits/c7ac86acb3d5afaf1cf348fab09a2b8c5778a491)
- Fix missing permalink virustotal visualization [1b57529](https://github.com/wazuh/wazuh-kibana-app/pull/1615/commits/1b57529758fccdeb3ac0840e66a8aafbe4757a96)
- Improved wz-table performance [224bd6f](https://github.com/wazuh/wazuh-kibana-app/pull/1615/commits/224bd6f31235c81ba01755c3c1e120c3f86beafd)
- Fix inconsistent data between visualizations and tables in Overview Security Events [b12c600](https://github.com/wazuh/wazuh-kibana-app/pull/1615/commits/b12c600578d80d0715507dec4624a4ebc27ea573)
- Timezone applied in cluster status [a4f620d](https://github.com/wazuh/wazuh-kibana-app/pull/1615/commits/a4f620d398f5834a6d2945af892a462425ca3bec)
- Fixed Overview Security Events report when wazuh.monitoring is disabled [1c26da0](https://github.com/wazuh/wazuh-kibana-app/pull/1615/commits/1c26da05a0b6daf727e15c13b819111aa4e4e913)
- Fixes in APIs management [2143943](https://github.com/wazuh/wazuh-kibana-app/pull/1615/commits/2143943a5049cbb59bb8d6702b5a56cbe0d27a2a)
- Prevent duplicated visualization toast errors [786faf3](https://github.com/wazuh/wazuh-kibana-app/commit/786faf3e62d2cad13f512c0f873b36eca6e9787d)
- Fix not properly updated breadcrumb in ruleset section [9645903](https://github.com/wazuh/wazuh-kibana-app/commit/96459031cd4edbe047970bf0d22d0c099771879f)
- Fix badly dimensioned table in Integrity Monitoring section [9645903](https://github.com/wazuh/wazuh-kibana-app/commit/96459031cd4edbe047970bf0d22d0c099771879f)
- Fix implicit filters can be destroyed [9cf8578](https://github.com/wazuh/wazuh-kibana-app/commit/9cf85786f504f5d67edddeea6cfbf2ab577e799b)
- Windows agent dashboard doesn't show failure logon access. [d38d088](https://github.com/wazuh/wazuh-kibana-app/commit/d38d0881ac8e4294accde83d63108337b74cdd91)
- Number of agents is not properly updated. [f7cbbe5](https://github.com/wazuh/wazuh-kibana-app/commit/f7cbbe54394db825827715c3ad4370ac74317108)
- Missing scrollbar on Firefox file viewer. [df4e8f9](https://github.com/wazuh/wazuh-kibana-app/commit/df4e8f9305b35e9ee1473bed5f5d452dd3420567)
- Agent search filter by name, lost when refreshing. [71b5274](https://github.com/wazuh/wazuh-kibana-app/commit/71b5274ccc332d8961a158587152f7badab28a95)
- Alerts of level 12 cannot be displayed in the Summary table. [ec0e888](https://github.com/wazuh/wazuh-kibana-app/commit/ec0e8885d9f1306523afbc87de01a31f24e36309)
- Restored query from search bar in visualizations. [439128f](https://github.com/wazuh/wazuh-kibana-app/commit/439128f0a1f65b649a9dcb81ab5804ca20f65763)
- Fix Kibana filters loop in Firefox. [82f0f32](https://github.com/wazuh/wazuh-kibana-app/commit/82f0f32946d844ce96a28f0185f903e8e05c5589)

## Wazuh v3.9.3 - Kibana v6.8.1 / v7.1.1 / v7.2.0 - Revision 523

### Added

- Support for Wazuh v3.9.3
- Support for Kibana v7.2.0 [#1556](https://github.com/wazuh/wazuh-kibana-app/pull/1556).

### Changed

- New design and several UI/UX changes [#1525](https://github.com/wazuh/wazuh-kibana-app/pull/1525).
- Improved error checking + syscollector performance [94d0a83](https://github.com/wazuh/wazuh-kibana-app/commit/94d0a83e43aa1d2d84ef6f87cbb76b9aefa085b3).
- Adapt Syscollector for MacOS agents [a4bf7ef](https://github.com/wazuh/wazuh-kibana-app/commit/a4bf7efc693a99b7565b5afcaa372155f15a4db9).
- Show last scan for syscollector [73f2056](https://github.com/wazuh/wazuh-kibana-app/commit/73f2056673bb289d472663397ba7097e49b7b93b).
- Extendend information for syscollector [#1585](https://github.com/wazuh/wazuh-kibana-app/issues/1585).

### Fixed

- Corrected width for agent stats [a998955](https://github.com/wazuh/wazuh-kibana-app/commit/a99895565a8854c55932ec94cffb08e1d0aa3da1).
- Fix height for the menu directive with Dynamic height [427d0f3](https://github.com/wazuh/wazuh-kibana-app/commit/427d0f3e9fa6c34287aa9e8557da99a51e0db40f).
- Fix wazuh-db and clusterd check [cddcef6](https://github.com/wazuh/wazuh-kibana-app/commit/cddcef630c5234dd6f6a495715743dfcfd4e4001).
- Fix AlertsStats when value is "0", it was showing "-" [07a3e10](https://github.com/wazuh/wazuh-kibana-app/commit/07a3e10c7f1e626ba75a55452b6c295d11fd657d).
- Fix syscollector state value [f8d3d0e](https://github.com/wazuh/wazuh-kibana-app/commit/f8d3d0eca44e67e26f79bc574495b1f4c8f751f2).
- Fix time offset for reporting table [2ef500b](https://github.com/wazuh/wazuh-kibana-app/commit/2ef500bb112e68bd4811b8e87ce8581d7c04d20f).
- Fix call to obtain GDPR requirements for specific agent [ccda846](https://github.com/wazuh/wazuh-kibana-app/commit/ccda8464b50be05bc5b3642f25f4972c8a7a2c03).
- Restore "rule.id" as a clickable field in visualizations [#1546](https://github.com/wazuh/wazuh-kibana-app/pull/1546).
- Fix timepicker in cluster monitoring [f7533ce](https://github.com/wazuh/wazuh-kibana-app/pull/1560/commits/f7533cecb6862abfb5c1d2173ec3e70ffc59804a).
- Fix several bugs [#1569](https://github.com/wazuh/wazuh-kibana-app/pull/1569).
- Fully removed "rule.id" as URL field [#1584](https://github.com/wazuh/wazuh-kibana-app/issues/1584).
- Fix filters for dashboards [#1583](https://github.com/wazuh/wazuh-kibana-app/issues/1583).
- Fix missing dependency [#1591](https://github.com/wazuh/wazuh-kibana-app/issues/1591).

## Wazuh v3.9.2 - Kibana v7.1.1 - Revision 510

### Added

- Support for Wazuh v3.9.2

### Changed

- Avoid showing more than one toaster for the same error message [7937003](https://github.com/wazuh/wazuh-kibana-app/commit/793700382798033203091d160773363323e05bb9).
- Restored "Alerts evolution - Top 5 agents" in Overview > Security events [f9305c0](https://github.com/wazuh/wazuh-kibana-app/commit/f9305c0c6acf4a31c41b1cc9684b87f79b27524f).

### Fixed

- Fix missing parameters in Dev Tools request [#1496](https://github.com/wazuh/wazuh-kibana-app/pull/1496).
- Fix "Invalid Date" for Safari and Internet Explorer [#1505](https://github.com/wazuh/wazuh-kibana-app/pull/1505).

## Wazuh v3.9.1 - Kibana v7.1.1 - Revision 509

### Added

- Support for Kibana v7.1.1
- Added overall metrics for Agents > Overview [#1479](https://github.com/wazuh/wazuh-kibana-app/pull/1479).

### Fixed

- Fixed missing dependency for Discover [43f5dd5](https://github.com/wazuh/wazuh-kibana-app/commit/43f5dd5f64065c618ba930b2a4087f0a9e706c0e).
- Fixed visualization for Agents > Overview [#1477](https://github.com/wazuh/wazuh-kibana-app/pull/1477).
- Fixed SCA policy checks table [#1478](https://github.com/wazuh/wazuh-kibana-app/pull/1478).

## Wazuh v3.9.1 - Kibana v7.1.0 - Revision 508

### Added

- Support for Kibana v7.1.0

## Wazuh v3.9.1 - Kibana v6.8.0 - Revision 444

### Added

- Support for Wazuh v3.9.1
- Support for Kibana v6.8.0

### Fixed

- Fixed background color for some parts of the Discover directive [2dfc763](https://github.com/wazuh/wazuh-kibana-app/commit/2dfc763bfa1093fb419f118c2938f6b348562c69).
- Fixed cut values in non-resizable tables when the value is too large [cc4828f](https://github.com/wazuh/wazuh-kibana-app/commit/cc4828fbf50d4dab3dd4bb430617c1f2b13dac6a).
- Fixed handled but not shown error messages from rule editor [0aa0e17](https://github.com/wazuh/wazuh-kibana-app/commit/0aa0e17ac8678879e5066f8d83fd46f5d8edd86a).
- Minor typos corrected [fe11fb6](https://github.com/wazuh/wazuh-kibana-app/commit/fe11fb67e752368aedc89ec844ddf729eb8ad761).
- Minor fixes in agents configuration [1bc2175](https://github.com/wazuh/wazuh-kibana-app/commit/1bc217590438573e7267687655bb5939b5bb9fde).
- Fix Management > logs viewer scrolling [f458b2e](https://github.com/wazuh/wazuh-kibana-app/commit/f458b2e3294796f9cf00482b4da27984646c6398).

### Changed

- Kibana version shown in settings is now read from our package.json [c103d3e](https://github.com/wazuh/wazuh-kibana-app/commit/c103d3e782136106736c02039d28c4567b255aaa).
- Removed an old header from Settings [0197b8b](https://github.com/wazuh/wazuh-kibana-app/commit/0197b8b1abc195f275c8cd9893df84cd5569527b).
- Improved index pattern validation fields, replaced "full_log" with "rule.id" as part of the minimum required fields [dce0595](https://github.com/wazuh/wazuh-kibana-app/commit/dce059501cbd28f1294fd761da3e015e154747bc).
- Improve dynamic height for configuration editor [c318131](https://github.com/wazuh/wazuh-kibana-app/commit/c318131dfb6b5f01752593f2aa972b98c0655610).
- Add timezone for all dates shown in the app [4b8736f](https://github.com/wazuh/wazuh-kibana-app/commit/4b8736fb4e562c78505daaee042bcd798242c3f5).

## Wazuh v3.9.0 - Kibana v6.7.0 / v6.7.1 / v6.7.2 - Revision 441

### Added

- Support for Wazuh v3.9.0
- Support for Kibana v6.7.0 / v6.7.1 / v6.7.2
- Edit master and worker configuration ([#1215](https://github.com/wazuh/wazuh-kibana-app/pull/1215)).
- Edit local rules, local decoders and CDB lists ([#1212](https://github.com/wazuh/wazuh-kibana-app/pull/1212), [#1204](https://github.com/wazuh/wazuh-kibana-app/pull/1204), [#1196](https://github.com/wazuh/wazuh-kibana-app/pull/1196), [#1233](https://github.com/wazuh/wazuh-kibana-app/pull/1233), [#1304](https://github.com/wazuh/wazuh-kibana-app/pull/1304)).
- View no local rules/decoders XML files ([#1395](https://github.com/wazuh/wazuh-kibana-app/pull/1395))
- Dev Tools additions
  - Added hotkey `[shift] + [enter]` for sending query ([#1170](https://github.com/wazuh/wazuh-kibana-app/pull/1170)).
  - Added `Export JSON` button for the Dev Tools ([#1170](https://github.com/wazuh/wazuh-kibana-app/pull/1170)).
- Added refresh button for agents preview table ([#1169](https://github.com/wazuh/wazuh-kibana-app/pull/1169)).
- Added `configuration assessment` information in "Agent > Policy monitoring" ([#1227](https://github.com/wazuh/wazuh-kibana-app/pull/1227)).
- Added agents `configuration assessment` configuration section in "Agent > Configuration" ([1257](https://github.com/wazuh/wazuh-kibana-app/pull/1257))
- Restart master and worker nodes ([#1222](https://github.com/wazuh/wazuh-kibana-app/pull/1222)).
- Restart agents ([#1229](https://github.com/wazuh/wazuh-kibana-app/pull/1229)).
- Added support for more than one Wazuh monitoring pattern ([#1243](https://github.com/wazuh/wazuh-kibana-app/pull/1243))
- Added customizable interval for Wazuh monitoring indices creation ([#1243](https://github.com/wazuh/wazuh-kibana-app/pull/1243)).
- Expand visualizations ([#1246](https://github.com/wazuh/wazuh-kibana-app/pull/1246)).
- Added a dynamic table columns selector ([#1246](https://github.com/wazuh/wazuh-kibana-app/pull/1246)).
- Added resizable columns by dragging in tables ([d2bf8ee](https://github.com/wazuh/wazuh-kibana-app/commit/d2bf8ee9681ca5d6028325e165854b49214e86a3))
- Added a cron job for fetching missing fields of all valid index patterns, also merging dynamic fields every time an index pattern is refreshed by the app ([#1276](https://github.com/wazuh/wazuh-kibana-app/pull/1276)).
- Added auto-merging dynamic fields for Wazuh monitoring index patterns ([#1300](https://github.com/wazuh/wazuh-kibana-app/pull/1300))
- New server module, it's a job queue so we can add delayed jobs to be run in background, this iteration only accepts delayed Wazuh API calls ([#1283](https://github.com/wazuh/wazuh-kibana-app/pull/1283)).
- Added new way to view logs using a logs viewer ([#1292](https://github.com/wazuh/wazuh-kibana-app/pull/1292))
- Added new directive for registering agents from the UI, including instructions on "how to" ([#1321](https://github.com/wazuh/wazuh-kibana-app/pull/1321)).
- Added some Angular charts in Agents Preview and Agents SCA sections ([#1364](https://github.com/wazuh/wazuh-kibana-app/pull/1364))
- Added Docker listener settings in configuration views ([#1365](https://github.com/wazuh/wazuh-kibana-app/pull/1365))
- Added Docker dashboards for both Agents and Overview ([#1367](https://github.com/wazuh/wazuh-kibana-app/pull/1367))
- Improved app logger with debug level ([#1373](https://github.com/wazuh/wazuh-kibana-app/pull/1373))
- Introducing React components from the EUI framework

### Changed

- Escape XML special characters ([#1159](https://github.com/wazuh/wazuh-kibana-app/pull/1159)).
- Changed empty results message for Wazuh tables ([#1165](https://github.com/wazuh/wazuh-kibana-app/pull/1165)).
- Allowing the same query multiple times on the Dev Tools ([#1174](https://github.com/wazuh/wazuh-kibana-app/pull/1174))
- Refactor JSON/XML viewer for configuration tab ([#1173](https://github.com/wazuh/wazuh-kibana-app/pull/1173), [#1148](https://github.com/wazuh/wazuh-kibana-app/pull/1148)).
- Using full height for all containers when possible ([#1224](https://github.com/wazuh/wazuh-kibana-app/pull/1224)).
- Improved the way we are handling "back button" events ([#1207](https://github.com/wazuh/wazuh-kibana-app/pull/1207)).
- Changed some visualizations for FIM, GDPR, PCI, Vulnerability and Security Events ([#1206](https://github.com/wazuh/wazuh-kibana-app/pull/1206), [#1235](https://github.com/wazuh/wazuh-kibana-app/pull/1235), [#1293](https://github.com/wazuh/wazuh-kibana-app/pull/1293)).
- New design for agent header view ([#1186](https://github.com/wazuh/wazuh-kibana-app/pull/1186)).
- Not fetching data the very first time the Dev Tools are opened ([#1185](https://github.com/wazuh/wazuh-kibana-app/pull/1185)).
- Refresh all known fields for all valid index patterns if `kbn-vis` detects a broken index pattern ([ecd7c8f](https://github.com/wazuh/wazuh-kibana-app/commit/ecd7c8f98c187a350f81261d13b0d45dcec6dc5d)).
- Truncate texts and display a tooltip when they don't fit in a table cell ([7b56a87](https://github.com/wazuh/wazuh-kibana-app/commit/7b56a873f85dcba7e6838aeb2e40d9b4cf472576))
- Updated API autocomplete for Dev Tools ([#1218](https://github.com/wazuh/wazuh-kibana-app/pull/1218))
- Updated switches design to adapt it to Kibana's design ([#1253](https://github.com/wazuh/wazuh-kibana-app/pull/1253))
- Reduced the width of some table cells with little text, to give more space to the other columns ([#1263](https://github.com/wazuh/wazuh-kibana-app/pull/1263)).
- Redesign for Management > Status daemons list ([#1284](https://github.com/wazuh/wazuh-kibana-app/pull/1284)).
- Redesign for Management > Configuration, Agent > Configuration ([#1289](https://github.com/wazuh/wazuh-kibana-app/pull/1289)).
- Replaced Management > Logs table with a log viewer component ([#1292](https://github.com/wazuh/wazuh-kibana-app/pull/1292)).
- The agents list search bar now allows to switch between AND/OR operators ([#1291](https://github.com/wazuh/wazuh-kibana-app/pull/1291)).
- Improve audit dashboards ([#1374](https://github.com/wazuh/wazuh-kibana-app/pull/1374))
- Exclude agent "000" getting the last registered and the most active agents from the Wazuh API.([#1391](https://github.com/wazuh/wazuh-kibana-app/pull/1391))
- Reviewed Osquery dashboards ([#1394](https://github.com/wazuh/wazuh-kibana-app/pull/1394))
- Memory info is now a log ([#1400](https://github.com/wazuh/wazuh-kibana-app/pull/1400))
- Error toasters time is now 30000ms, warning/info are still 6000ms ([#1420](https://github.com/wazuh/wazuh-kibana-app/pull/1420))

### Fixed

- Properly handling long messages on notifier service, until now, they were using out of the card space, also we replaced some API messages with more meaningful messages ([#1168](https://github.com/wazuh/wazuh-kibana-app/pull/1168)).
- Adapted Wazuh icon for multiple browsers where it was gone ([#1208](https://github.com/wazuh/wazuh-kibana-app/pull/1208)).
- Do not fetch data from tables twice when resize window ([#1303](https://github.com/wazuh/wazuh-kibana-app/pull/1303)).
- Agent syncrhonization status is updated as we browse the configuration section ([#1305](https://github.com/wazuh/wazuh-kibana-app/pull/1305))
- Using the browser timezone for reporting documents ([#1311](https://github.com/wazuh/wazuh-kibana-app/pull/1311)).
- Wrong behaviors in the routing system when the basePath was set ([#1342](https://github.com/wazuh/wazuh-kibana-app/pull/1342))
- Do not show pagination for one-page tables ([196c5b7](https://github.com/wazuh/wazuh-kibana-app/pull/1362/commits/196c5b717583032798da7791fa4f90ec06397f68))
- Being redirected to Overview once a Kibana restart is performed ([#1378](https://github.com/wazuh/wazuh-kibana-app/pull/1378))
- Displaying the AWS services section of the aws-s3 wodle ([#1393](https://github.com/wazuh/wazuh-kibana-app/pull/1393))
- Show email configuration on the configuration on demand ([#1401](https://github.com/wazuh/wazuh-kibana-app/issues/1401))
- Show "Follow symbolic link" field in Integrity monitoring - Monitored configuration on demand ([0c9c9da](https://github.com/wazuh/wazuh-kibana-app/pull/1414/commits/0c9c9da3b951548761cd203db5ee5baa39afe26c))

## Wazuh v3.8.2 - Kibana v6.6.0 / v6.6.1 / v6.6.2 / v6.7.0 - Revision 419

### Added

- Support for Kibana v6.6.0 / v6.6.1 / v6.6.2 / v6.7.0

### Fixed

- Fixed AWS dashboard, newer JavaScript browser engines break the view due to Angular.js ([6e882fc](https://github.com/wazuh/wazuh-kibana-app/commit/6e882fc1d7efe6059e6140ff40b8a20d9c1fa51e)).
- Fixed AWS accounts visualization, using the right field now ([6e882fc](https://github.com/wazuh/wazuh-kibana-app/commit/6e882fc1d7efe6059e6140ff40b8a20d9c1fa51e)).

## Wazuh v3.8.2 - Kibana v6.5.4 - Revision 418

### Added

- Support for Wazuh v3.8.2

### Changed

- Close configuration editor only if it was successfully updated ([bc77c35](https://github.com/wazuh/wazuh-kibana-app/commit/bc77c35d8440a656d4704451ce857c9e1d36a438)).
- Replaced FIM Vega visualization with standard visualization ([554ee1c](https://github.com/wazuh/wazuh-kibana-app/commit/554ee1c4c4d75c76d82272075acf8bb62e7f9e27)).

## Wazuh v3.8.1 - Kibana v6.5.4 - Revision 417

### Added

- Support for Wazuh v3.8.1

### Changed

- Moved monitored/ignored Windows registry entries to "FIM > Monitored" and "FIM > Ignored" to avoid user confusion ([#1176](https://github.com/wazuh/wazuh-kibana-app/pull/1176)).
- Excluding managers from wazuh-monitoring indices ([#1177](https://github.com/wazuh/wazuh-kibana-app/pull/1177)).
- Escape `&` before sending group configuration ([d3aa56f](https://github.com/wazuh/wazuh-kibana-app/commit/d3aa56fa73478c60505e500db7d3a7df263081b5)).
- Improved `autoFormat` function before rendering group configuration ([f4f8144](https://github.com/wazuh/wazuh-kibana-app/commit/f4f8144eef8b93038fc897a9f16356e71029b844)).
- Now the group configuration editor doesn't exit after sending data to the Wazuh API ([5c1a3ef](https://github.com/wazuh/wazuh-kibana-app/commit/5c1a3ef9bd710a7befbed0709c4a7cf414f44f6b)).

### Fixed

- Fixed style for the error toaster for long URLs or long paths ([11b8084](https://github.com/wazuh/wazuh-kibana-app/commit/11b8084c75bbc5da36587ff31d1bc80a55fe4dfe)).

## Wazuh v3.8.0 - Kibana v6.5.4 - Revision 416

### Added

- Added group management features such as:
  - Edit the group configuration ([#1096](https://github.com/wazuh/wazuh-kibana-app/pull/1096)).
  - Add/remove groups to/from an agent ([#1096](https://github.com/wazuh/wazuh-kibana-app/pull/1096)).
  - Add/remove agents to/from a group ([#1096](https://github.com/wazuh/wazuh-kibana-app/pull/1096)).
  - Add/remove groups ([#1152](https://github.com/wazuh/wazuh-kibana-app/pull/1152)).
- New directive for tables that don't need external data sources ([#1067](https://github.com/wazuh/wazuh-kibana-app/pull/1067)).
- New search bar directive with interactive filters and suggestions ([#1058](https://github.com/wazuh/wazuh-kibana-app/pull/1058)).
- New server route `/elastic/alerts` for fetching alerts using custom parameters([#1056](https://github.com/wazuh/wazuh-kibana-app/pull/1056)).
- New table for an agent FIM monitored files, if the agent OS platform is Windows it will show two tables: files and registry ([#1032](https://github.com/wazuh/wazuh-kibana-app/pull/1032)).
- Added description to each setting under Settings > Configuration ([#1048](https://github.com/wazuh/wazuh-kibana-app/pull/1048)).
- Added a new setting to `config.yml` related to Wazuh monitoring and its index pattern ([#1095](https://github.com/wazuh/wazuh-kibana-app/pull/1095)).
- Resizable columns by dragging in Dev-tools ([#1102](https://github.com/wazuh/wazuh-kibana-app/pull/1102)).
- New feature to be able to edit config.yml file from the Settings > Configuration section view ([#1105](https://github.com/wazuh/wazuh-kibana-app/pull/1105)).
- Added a new table (network addresses) for agent inventory tab ([#1111](https://github.com/wazuh/wazuh-kibana-app/pull/1111)).
- Added `audit_key` (Who-data Audit keys) for configuration tab ([#1123](https://github.com/wazuh/wazuh-kibana-app/pull/1123)).
- Added new known fields for Kibana index pattern ([#1150](https://github.com/wazuh/wazuh-kibana-app/pull/1150)).

### Changed

- Changed Inventory tables. Now the app looks for the OS platform and it shows different tables depending on the OS platform. In addition the process state codes has been replaced to be more meaningful ([#1059](https://github.com/wazuh/wazuh-kibana-app/pull/1059)).
- Tiny rework for the AWS tab including.
- "Report" button is hidden on Discover panel ([#1047](https://github.com/wazuh/wazuh-kibana-app/pull/1047)).
- Visualizations, filters and Discover improved ([#1083](https://github.com/wazuh/wazuh-kibana-app/pull/1083)).
- Removed `popularizeField` function until https://github.com/elastic/kibana/issues/22426 is solved in order to avoid `Unable to write index pattern!` error on Discover tab ([#1085](https://github.com/wazuh/wazuh-kibana-app/pull/1085)).
- Improved Wazuh monitoring module ([#1094](https://github.com/wazuh/wazuh-kibana-app/pull/1094)).
- Added "Registered date" and "Last keep alive" in agents table allowing you to sort by these fields ([#1102](https://github.com/wazuh/wazuh-kibana-app/pull/1102)).
- Improved code quality in sections such as Ruleset > Rule and Decoder detail view simplify conditions ([#1102](https://github.com/wazuh/wazuh-kibana-app/pull/1102)).
- Replaced reporting success message ([#1102](https://github.com/wazuh/wazuh-kibana-app/pull/1102)).
- Reduced the default number of shards and the default number of replicas for the app indices ([#1113](https://github.com/wazuh/wazuh-kibana-app/pull/1113)).
- Refreshing index pattern known fields on health check controller ([#1119](https://github.com/wazuh/wazuh-kibana-app/pull/1119)).
- Less strict memory check ([786c764](https://github.com/wazuh/wazuh-kibana-app/commit/786c7642cd88083f9a77c57ed204488ecf5b710a)).
- Checking message origin in error handler ([dfec368](https://github.com/wazuh/wazuh-kibana-app/commit/dfec368d22a148b2e4437db92d71294900241961)).
- Dev tools is now showing the response as it is, like `curl` does ([#1137](https://github.com/wazuh/wazuh-kibana-app/pull/1137)).
- Removed `unknown` as valid node name ([#1149](https://github.com/wazuh/wazuh-kibana-app/pull/1149)).
- Removed `rule.id` direct filter from the rule set tables ([#1151](https://github.com/wazuh/wazuh-kibana-app/pull/1151))

### Fixed

- Restored X-Pack security logic for the .wazuh index, now it's not bypassing the X-Pack roles ([#1081](https://github.com/wazuh/wazuh-kibana-app/pull/1081))
- Avoid fetching twice the same data ([#1072](https://github.com/wazuh/wazuh-kibana-app/pull/1072), [#1061](https://github.com/wazuh/wazuh-kibana-app/pull/1061)).
- Wazuh logo adapted to low resolutions ([#1074](https://github.com/wazuh/wazuh-kibana-app/pull/1074)).
- Hide Audit, OpenSCAP tabs for non-linux agents. Fixed empty Windows events under Configuration > Log collection section. OSQuery logo has been standardized ([#1072](https://github.com/wazuh/wazuh-kibana-app/pull/1072), [#1076](https://github.com/wazuh/wazuh-kibana-app/pull/1076)).
- Fix empty values on _Overview > Security events_ when Wazuh monitoring is disabled ([#1091](https://github.com/wazuh/wazuh-kibana-app/pull/1091)).
- Fix overlapped play button in Dev-tools when the input box has a scrollbar ([#1102](https://github.com/wazuh/wazuh-kibana-app/pull/1102)).
- Fix Dev-tools behavior when parse json invalid blocks ([#1102](https://github.com/wazuh/wazuh-kibana-app/pull/1102)).
- Fixed Management > Monitoring tab frustration adding back buttons ([#1102](https://github.com/wazuh/wazuh-kibana-app/pull/1102)).
- Fix template checking when using more than one pattern ([#1104](https://github.com/wazuh/wazuh-kibana-app/pull/1104)).
- Fix infinite loop for Wazuh monitoring when the Wazuh API is not being able to give us all the agents ([5a26916](https://github.com/wazuh/wazuh-kibana-app/commit/5a2691642b40a34783d2eafb6ee24ae78b9af21a)), ([85005a1](https://github.com/wazuh/wazuh-kibana-app/commit/85005a184d4f1c3d339b7c895b5d2469f3b45171)).
- Fix rule details for `list` and `info` parameters ([#1149](https://github.com/wazuh/wazuh-kibana-app/pull/1149)).

## Wazuh v3.7.1 / v3.7.2 - Kibana v6.5.1 / v6.5.2 / v6.5.3 / v6.5.4 - Revision 415

### Added

- Support for Elastic stack v6.5.2 / v6.5.3 / v6.5.4.
- Support for Wazuh v3.7.1 / v3.7.2.
- Dev Tools module now autocompletes API endpoints ([#1030](https://github.com/wazuh/wazuh-kibana-app/pull/1030)).

### Changed

- Increased number of rows for syscollector tables ([#1033](https://github.com/wazuh/wazuh-kibana-app/pull/1033)).
- Modularized JSON/XML viewers for the configuration section ([#982](https://github.com/wazuh/wazuh-kibana-app/pull/982)).

### Fixed

- Added missing fields for syscollector network tables ([#1036](https://github.com/wazuh/wazuh-kibana-app/pull/1036)).
- Using the right API path when downloading CSV for decoders list ([#1045](https://github.com/wazuh/wazuh-kibana-app/pull/1045)).
- Including group field when downloading CSV for agents list ([#1044](https://github.com/wazuh/wazuh-kibana-app/pull/1044)).
- Preserve active tab in configuration section when refreshing the page ([#1037](https://github.com/wazuh/wazuh-kibana-app/pull/1037)).

## Wazuh v3.7.0 - Kibana v6.5.0 / v6.5.1 - Revision 414

### Added

- Support for Elastic Stack v6.5.0 / v6.5.1.
- Agent groups bar is now visible on the agent configuration section ([#1023](https://github.com/wazuh/wazuh-kibana-app/pull/1023)).
- Added a new setting for the `config.yml` file for enable/disable administrator mode ([#1019](https://github.com/wazuh/wazuh-kibana-app/pull/1019)).
  - This allows the user to perform PUT, POST, DELETE methods in our Dev Tools.

### Changed

- Refactored most front-end controllers ([#1023](https://github.com/wazuh/wazuh-kibana-app/pull/1023)).

## Wazuh v3.7.0 - Kibana v6.4.2 / v6.4.3 - Revision 413

### Added

- Support for Wazuh v3.7.0.
- Support for Elastic Stack v6.4.2 / v6.4.3.
- Brand-new interface for _Configuration_ (on both _Management_ and _Agents_ tabs) ([#914](https://github.com/wazuh/wazuh-kibana-app/pull/914)):
  - Now you can check current and real agent and manager configuration.
  - A new interface design, with more useful information and easy to understand descriptions.
  - New and more responsive JSON/XML viewers to show the configuration in raw mode.
- Brand-new extension - Osquery ([#938](https://github.com/wazuh/wazuh-kibana-app/pull/938)):
  - A new extension, disabled by default.
  - Check alerts from Wazuh's Osquery integration.
  - Check your current Osquery wodle configuration.
  - More improvements will come for this extension in the future.
- New option for Wazuh app configuration file - _Ignore index patterns_ ([#947](https://github.com/wazuh/wazuh-kibana-app/pull/947)):
  - Now the user can specify which index patterns can't be selected on the app using the new `ip.ignore` setting on the `config.yml` file.
  - The valid format is an array of strings which represents index patterns.
  - By default, this list is empty (all index patterns will be available if they use a compatible structure).
- Added a node selector for _Management > Status_ section when Wazuh cluster is enabled ([#976](https://github.com/wazuh/wazuh-kibana-app/pull/976)).
- Added quick access to _Configuration_ or _Discover_ panels for an agent on the agents list ([#939](https://github.com/wazuh/wazuh-kibana-app/pull/939)).
- Now you can click on an agent's ID on the _Discover_ panels to open its details page on the app ([#904](https://github.com/wazuh/wazuh-kibana-app/pull/904)).
- Redesigned the _Overview > Amazon AWS_ tab, using more meaningful visualizations for a better overall view of your agents' status ([#903](https://github.com/wazuh/wazuh-kibana-app/pull/903)).
- Redesigned the _Overview/Agents > Vulnerabilities_ tab, using more meaningful visualizations for a better overall view of your agents' status ([#954](https://github.com/wazuh/wazuh-kibana-app/pull/954)).
- Now everytime the user enters the _Settings_ tab, the API connection will be automatically checked ([#971](https://github.com/wazuh/wazuh-kibana-app/pull/971)).
- Added a node selector for _Management > Logs_ section when Wazuh cluster is enabled ([#980](https://github.com/wazuh/wazuh-kibana-app/pull/980)).
- Added a group selector for _Agents_ section ([#995](https://github.com/wazuh/wazuh-kibana-app/pull/995)).

### Changed

- Interface refactoring for the _Agents > Inventory data_ tab ([#924](https://github.com/wazuh/wazuh-kibana-app/pull/924)):
  - Now the tab won't be available if your agent doesn't have Syscollector enabled, and each card will be enabled or disabled depending on the current Syscollector scans configuration.
  - This will prevent situations where the user couldn't check the inventory although there was actual scan data to show on some sections.
- Added support for new multigroups feature ([#911](https://github.com/wazuh/wazuh-kibana-app/pull/911)):
  - Now the information bars on _Agents_ will show all the groups an agent belongs to.
- Now the result pane on the _Dev tools_ tab will show the error code coming from the Wazuh API ([#909](https://github.com/wazuh/wazuh-kibana-app/pull/909)).
- Changed some visualizations titles for _Overview/Agents > OpenSCAP_ tab ([#925](https://github.com/wazuh/wazuh-kibana-app/pull/925)).
- All backend routes have been renamed ([#932](https://github.com/wazuh/wazuh-kibana-app/pull/932)).
- Several improvements for Elasticsearch tests ([#933](https://github.com/wazuh/wazuh-kibana-app/pull/933)).
- Updated some strings and descriptions on the _Settings_ tab ([#934](https://github.com/wazuh/wazuh-kibana-app/pull/934)).
- Changed the date format on _Settings > Logs_ to make it more human-readable ([#944](https://github.com/wazuh/wazuh-kibana-app/pull/944)).
- Changed some labels to remove the "MD5 sum" expression, it will use "Checksum" instead ([#945](https://github.com/wazuh/wazuh-kibana-app/pull/945)).
- Added word wrapping class to group name in _Management > Groups > Group detail_ tab ([#945](https://github.com/wazuh/wazuh-kibana-app/pull/945)).
- The `wz-table` directive has been refactored ([#953](https://github.com/wazuh/wazuh-kibana-app/pull/953)).
- The `wz-table` directive now checks if a request is aborted ([#979](https://github.com/wazuh/wazuh-kibana-app/pull/979)).
- Several performance improvements ([#985](https://github.com/wazuh/wazuh-kibana-app/pull/985), [#997](https://github.com/wazuh/wazuh-kibana-app/pull/997), [#1000](https://github.com/wazuh/wazuh-kibana-app/pull/1000)).

### Fixed

- Several known fields for _Whodata_ functionality have been fixed ([#901](https://github.com/wazuh/wazuh-kibana-app/pull/901)).
- Fixed alignment bug with the _Add a filter +_ button on _Discover_ and _Agents_ tabs ([#912](https://github.com/wazuh/wazuh-kibana-app/pull/912)).
- Fixed a bug where the `Add API` form on _Settings_ didn't appear when pressing the button after editing an existing API entry ([#944](https://github.com/wazuh/wazuh-kibana-app/pull/944)).
- Fixed a bug on _Ruleset_ tab where the "Description" column was showing `0` if the rule doesn't have any description ([#948](https://github.com/wazuh/wazuh-kibana-app/pull/948)).
- Fixed wrong alignment on related Rules/Decoders tables from _Management > Ruleset_ tab ([#971](https://github.com/wazuh/wazuh-kibana-app/pull/971)).
- Fixed a bug where sometimes the error messages appeared duplicated ([#971](https://github.com/wazuh/wazuh-kibana-app/pull/971)).

### Removed

- On the _Management > Monitoring_ tab, the `Cluster enabled but not running` message won't appear as an error anymore ([#971](https://github.com/wazuh/wazuh-kibana-app/pull/971)).

## Wazuh v3.6.1 - Kibana v6.4.1 / v6.4.2 / v6.4.3 - Revision 412

### Added

- Support for Elastic Stack v6.4.1 / v6.4.2 / v6.4.3.

## Wazuh v3.6.1 - Kibana v6.4.0 - Revision 411

### Added

- Redesigned the _Overview > Integrity monitoring_ tab, using more meaningful visualizations for a better overall view of your agents' status ([#893](https://github.com/wazuh/wazuh-kibana-app/pull/893)).
- Added a new table for the _Inventory_ tab: _Processes_ ([#895](https://github.com/wazuh/wazuh-kibana-app/pull/895)).
- Improved error handling for tables. Now the table will show an error message if it wasn't able to fetch and load data ([#896](https://github.com/wazuh/wazuh-kibana-app/pull/896)).

### Changed

- The app source code has been improved, following best practices and coding guidelines ([#892](https://github.com/wazuh/wazuh-kibana-app/pull/892)).
- Included more app tests and prettifier for better code maintainability ([#883](https://github.com/wazuh/wazuh-kibana-app/pull/883) & [#885](https://github.com/wazuh/wazuh-kibana-app/pull/885)).

### Fixed

- Fixed minor visual errors on some _GDPR_, _PCI DSS_ and _Vulnerabilities_ visualizations ([#894](https://github.com/wazuh/wazuh-kibana-app/pull/894)).

## Wazuh v3.6.1 - Kibana v6.4.0 - Revision 410

### Added

- The _Inventory_ tab has been redesigned ([#873](https://github.com/wazuh/wazuh-kibana-app/pull/873)):
  - Added new network interfaces and port tables.
  - Improved design using metric information bars and intuitive status indicators.
- Added refresh functionality to the _Settings > Logs_ tab ([#852](https://github.com/wazuh/wazuh-kibana-app/pull/852)):
  - Now everytime the user opens the tab, the logs will be reloaded.
  - A new button to force the update has been added on the top left corner of the logs table.
- Added `tags` and `recursion_level` configuration options to _Management/Agent > Configuration_ tabs ([#850](https://github.com/wazuh/wazuh-kibana-app/pull/850)).
- The _Kuery_ search syntax has been added again to the app ([#851](https://github.com/wazuh/wazuh-kibana-app/pull/851)).
- Added a first batch of [_Mocha_](https://mochajs.org/) tests and other quality of code improvements to the app ([#859](https://github.com/wazuh/wazuh-kibana-app/pull/859)).
- Now you can open specific rule details (the _Management > Ruleset_ tab) when clicking on the `rule.id` value on the _Discover_ tab ([#862](https://github.com/wazuh/wazuh-kibana-app/pull/862)).
- Now you can click on the rule ID value on the _Management > Ruleset_ tab to search for related alerts on the _Discover_ tab ([#863](https://github.com/wazuh/wazuh-kibana-app/pull/863)).

### Changed

- The index pattern known fields have been updated up to 567 ([#872](https://github.com/wazuh/wazuh-kibana-app/pull/872)).
- Now the _Inventory_ tab will always be available for all agents, and a descriptive message will appear if the agent doesn't have `syscollector` enabled ([#879](https://github.com/wazuh/wazuh-kibana-app/pull/879)).

### Fixed

- Fixed a bug where the _Inventory_ tab was unavailable if the user reloads the page while on the _Agents > Configuration_ tab ([#845](https://github.com/wazuh/wazuh-kibana-app/pull/845)).
- Fixed some _Overview > VirusTotal_ visualizations ([#846](https://github.com/wazuh/wazuh-kibana-app/pull/846)).
- Fixed a bug where the _Settings > Extensions_ tab wasn't being properly hidden when there's no API entries inserted ([#847](https://github.com/wazuh/wazuh-kibana-app/pull/847)).
- Fixed a bug where the _Current API_ indicator on the top navbar wasn't being properly updated when the user deletes all the API entries ([#848](https://github.com/wazuh/wazuh-kibana-app/pull/848)).
- Fixed a bug where the _Agents coverage_ metric were not displaying a proper value when the manager has 0 registered agents ([#849](https://github.com/wazuh/wazuh-kibana-app/pull/849)).
- Fixed a bug where the `wazuh-basic` user role was able to update API entries (it should be forbidden) ([#853](https://github.com/wazuh/wazuh-kibana-app/pull/853)).
- Fixed a bug where the visualizations had scroll bars on the PDF reports ([#870](https://github.com/wazuh/wazuh-kibana-app/pull/870)).
- Fixed a bug on the _Dev tools_ tab where the user couldn't execute the first request block if there was blank lines above it ([#871](https://github.com/wazuh/wazuh-kibana-app/pull/871)).
- Fixed a bug on pinned filters when opening tabs where the implicit filter was the same, making them stuck and unremovable from other tabs ([#878](https://github.com/wazuh/wazuh-kibana-app/pull/878)).

## Wazuh v3.6.1 - Kibana v6.4.0 - Revision 409

### Added

- Support for Wazuh v3.6.1.

### Fixed

- Fixed a bug on the _Dev tools_ tab ([b7c79f4](https://github.com/wazuh/wazuh-kibana-app/commit/b7c79f48f06cb49b12883ec9e9337da23b49976b)).

## Wazuh v3.6.1 - Kibana v6.3.2 - Revision 408

### Added

- Support for Wazuh v3.6.1.

### Fixed

- Fixed a bug on the _Dev tools_ tab ([4ca9ed5](https://github.com/wazuh/wazuh-kibana-app/commit/4ca9ed54f1b18e5d499d950e6ff0741946701988)).

## Wazuh v3.6.0 - Kibana v6.4.0 - Revision 407

### Added

- Support for Wazuh v3.6.0.

## Wazuh v3.6.0 - Kibana v6.3.2 - Revision 406

### Added

- Support for Wazuh v3.6.0.

## Wazuh v3.5.0 - Kibana v6.4.0 - Revision 405

### Added

- Support for Elastic Stack v6.4.0 ([#813](https://github.com/wazuh/wazuh-kibana-app/pull/813)).

## Wazuh v3.5.0 - Kibana v6.3.2 - Revision 404

### Added

- Added new options to `config.yml` to change shards and replicas settings for `wazuh-monitoring` indices ([#809](https://github.com/wazuh/wazuh-kibana-app/pull/809)).
- Added more error messages for `wazuhapp.log` in case of failure when performing some crucial functions ([#812](https://github.com/wazuh/wazuh-kibana-app/pull/812)).
- Now it's possible to change replicas settings for existing `.wazuh`, `.wazuh-version` and `wazuh-monitoring` indices on the `config.yml` file ([#817](https://github.com/wazuh/wazuh-kibana-app/pull/817)).

### Changed

- App frontend code refactored and restructured ([#802](https://github.com/wazuh/wazuh-kibana-app/pull/802)).
- Now the _Overview > Security events_ tab won't show anything if the only visualization with data is _Agents status_ ([#811](https://github.com/wazuh/wazuh-kibana-app/pull/811)).

### Fixed

- Fixed a bug where the RAM status message appreared twice the first time you opened the app ([#807](https://github.com/wazuh/wazuh-kibana-app/pull/807)).
- Fixed the app UI to make the app usable on Internet Explorer 11 ([#808](https://github.com/wazuh/wazuh-kibana-app/pull/808)).

## Wazuh v3.5.0 - Kibana v6.3.2 - Revision 403

### Added

- The welcome tabs on _Overview_ and _Agents_ have been updated with a new name and description for the existing sections ([#788](https://github.com/wazuh/wazuh-kibana-app/pull/788)).
- Now the app tables will auto-resize depending on the screen height ([#792](https://github.com/wazuh/wazuh-kibana-app/pull/792)).

### Changed

- Now all the app filters on several tables will present the values in alphabetical order ([#787](https://github.com/wazuh/wazuh-kibana-app/pull/787)).

### Fixed

- Fixed a bug on _Decoders_ where clicking on the decoder wouldn't open the detail view if the `Parent decoders` filter was enabled ([#782](https://github.com/wazuh/wazuh-kibana-app/pull/782)).
- Fixed a bug on _Dev tools_ when the first line on the editor pane was empty or had a comment ([#790](https://github.com/wazuh/wazuh-kibana-app/pull/790)).
- Fixed a bug where the app was throwing multiple warning messages the first time you open it ([#791](https://github.com/wazuh/wazuh-kibana-app/pull/791)).
- Fixed a bug where clicking on a different tab from _Overview_ right after inserting the API credentials for the first time would always redirect to _Overview_ ([#791](https://github.com/wazuh/wazuh-kibana-app/pull/791)).
- Fixed a bug where the user could have a browser cookie with a reference to a non-existing API entry on Elasticsearch ([#794](https://github.com/wazuh/wazuh-kibana-app/pull/794) & [#795](https://github.com/wazuh/wazuh-kibana-app/pull/795)).

### Removed

- The cluster key has been removed from the API requests to `/manager/configuration` ([#796](https://github.com/wazuh/wazuh-kibana-app/pull/796)).

## Wazuh v3.5.0 - Kibana v6.3.1/v6.3.2 - Revision 402

### Added

- Support for Wazuh v3.5.0.
- Added new fields for _Vulnerability detector_ alerts ([#752](https://github.com/wazuh/wazuh-kibana-app/pull/752)).
- Added multi table search for `wz-table` directive. Added two new log levels for _Management > Logs_ section ([#753](https://github.com/wazuh/wazuh-kibana-app/pull/753)).

## Wazuh v3.4.0 - Kibana v6.3.1/v6.3.2 - Revision 401

### Added

- Added a few new fields for Kibana due to the new Wazuh _who-data_ feature ([#763](https://github.com/wazuh/wazuh-kibana-app/pull/763)).
- Added XML/JSON viewer for each card under _Management > Configuration_ ([#764](https://github.com/wazuh/wazuh-kibana-app/pull/764)).

### Changed

- Improved error handling for Dev tools. Also removed some unused dependencies from the _Dev tools_ tab ([#760](https://github.com/wazuh/wazuh-kibana-app/pull/760)).
- Unified origin for tab descriptions. Reviewed some grammar typos ([#765](https://github.com/wazuh/wazuh-kibana-app/pull/765)).
- Refactored agents autocomplete component. Removed unused/deprecated modules ([#766](https://github.com/wazuh/wazuh-kibana-app/pull/766)).
- Simplified route resolves section ([#768](https://github.com/wazuh/wazuh-kibana-app/pull/768)).

### Fixed

- Fixed missing cluster node filter for the visualization shown when looking for specific node under _Management > Monitoring_ section ([#758](https://github.com/wazuh/wazuh-kibana-app/pull/758)).
- Fixed missing dependency injection for `wzMisc` factory ([#768](https://github.com/wazuh/wazuh-kibana-app/pull/768)).

### Removed

- Removed `angular-aria`, `angular-md5`, `ansicolors`, `js-yaml`, `querystring` and `lodash` dependencies since Kibana includes all of them. Removed some unused images ([#768](https://github.com/wazuh/wazuh-kibana-app/pull/768)).

## Wazuh v3.4.0 - Kibana v6.3.1/v6.3.2 - Revision 400

### Added

- Support for Wazuh v3.4.0.
- Support for Elastic Stack v6.3.2.
- Support for Kuery as accepted query language ([#742](https://github.com/wazuh/wazuh-kibana-app/pull/742)).
  - This feature is experimental.
- Added new _Who data_ fields from file integrity monitoring features ([#746](https://github.com/wazuh/wazuh-kibana-app/pull/746)).
- Added tab in _Settings_ section where you can see the last logs from the Wazuh app server ([#723](https://github.com/wazuh/wazuh-kibana-app/pull/723)).

### Changed

- Fully redesigned of the welcome screen along the different app sections ([#751](https://github.com/wazuh/wazuh-kibana-app/pull/751)).
- Now any agent can go to the _Inventory_ tab regardless if it's enabled or not. The content will change properly according to the agent configuration ([#744](https://github.com/wazuh/wazuh-kibana-app/pull/744)).
- Updated the `angular-material` dependency to `1.1.10` ([#743](https://github.com/wazuh/wazuh-kibana-app/pull/743)).
- Any API entry is now removable regardless if it's the only one API entry ([#740](https://github.com/wazuh/wazuh-kibana-app/pull/740)).
- Performance has been improved regarding to agents status, they are now being fetched using _distinct_ routes from the Wazuh API ([#738](https://github.com/wazuh/wazuh-kibana-app/pull/738)).
- Improved the way we are parsing some Wazuh API errors regarding to version mismatching ([#735](https://github.com/wazuh/wazuh-kibana-app/pull/735)).

### Fixed

- Fixed wrong filters being applied in _Ruleset > Rules_ and _Ruleset > Decoders_ sections when using Lucene like filters plus path filters ([#736](https://github.com/wazuh/wazuh-kibana-app/pull/736)).
- Fixed the template checking from the healthcheck, now it allows to use custom index patterns ([#739](https://github.com/wazuh/wazuh-kibana-app/pull/739)).
- Fixed infinite white screen from _Management > Monitoring_ when the Wazuh cluster is enabled but not running ([#741](https://github.com/wazuh/wazuh-kibana-app/pull/741)).

## Wazuh v3.3.0/v3.3.1 - Kibana v6.3.1 - Revision 399

### Added

- Added a new Angular.js factory to store the Wazuh app configuration values. Also, this factory is being used by the pre-routes functions (resolves); this way we are sure about having the real configuration at any time. These pre-routes functions have been improved too ([#670](https://github.com/wazuh/wazuh-kibana-app/pull/670)).
- Added extended information for reports from _Reporting_ feature ([#701](https://github.com/wazuh/wazuh-kibana-app/pull/701)).

### Changed

- Tables have been improved. Now they are truncating long fields and adding a tooltip if needed ([#671](https://github.com/wazuh/wazuh-kibana-app/pull/671)).
- Services have been improved ([#715](https://github.com/wazuh/wazuh-kibana-app/pull/715)).
- CSV formatted files have been improved. Now they are showing a more human readable column names ([#717](https://github.com/wazuh/wazuh-kibana-app/pull/717), [#726](https://github.com/wazuh/wazuh-kibana-app/pull/726)).
- Added/Modified some visualization titles ([#728](https://github.com/wazuh/wazuh-kibana-app/pull/728)).
- Improved Discover perfomance when in background mode ([#719](https://github.com/wazuh/wazuh-kibana-app/pull/719)).
- Reports from the _Reporting_ feature have been fulyl redesigned ([#701](https://github.com/wazuh/wazuh-kibana-app/pull/701)).

### Fixed

- Fixed the top menu API indicator when checking the API connection and the manager/cluster information had been changed ([#668](https://github.com/wazuh/wazuh-kibana-app/pull/668)).
- Fixed our logger module which was not writting logs the very first time Kibana is started neither after a log rotation ([#667](https://github.com/wazuh/wazuh-kibana-app/pull/667)).
- Fixed a regular expression in the server side when parsing URLs before registering a new Wazuh API ([#690](https://github.com/wazuh/wazuh-kibana-app/pull/690)).
- Fixed filters from specific visualization regarding to _File integrity_ section ([#694](https://github.com/wazuh/wazuh-kibana-app/pull/694)).
- Fixed filters parsing when generating a report because it was not parsing negated filters as expected ([#696](https://github.com/wazuh/wazuh-kibana-app/pull/696)).
- Fixed visualization counter from _OSCAP_ tab ([#722](https://github.com/wazuh/wazuh-kibana-app/pull/722)).

### Removed

- Temporary removed CSV download from agent inventory section due to Wazuh API bug ([#727](https://github.com/wazuh/wazuh-kibana-app/pull/727)).

## Wazuh v3.3.0/v3.3.1 - Kibana v6.3.0 - Revision 398

### Added

- Improvements for latest app redesign ([#652](https://github.com/wazuh/wazuh-kibana-app/pull/652)):
  - The _Welcome_ tabs have been simplified, following a more Elastic design.
  - Added again the `md-nav-bar` component with refined styles and limited to specific sections.
  - The _Settings > Welcome_ tab has been removed. You can use the nav bar to switch tabs.
  - Minor CSS adjustments and reordering.
- Small app UI improvements ([#634](https://github.com/wazuh/wazuh-kibana-app/pull/634)):
  - Added link to _Agents Preview_ on the _Agents_ tab breadcrumbs.
  - Replaced the _Generate report_ button with a smaller one.
  - Redesigned _Management > Ruleset_ `md-chips` to look similar to Kibana filter pills.
  - Added agent information bar from _Agents > General_ to _Agents > Welcome_ too.
  - Refactored flex layout on _Welcome_ tabs to fix a height visual bug.
  - Removed duplicated loading rings on the _Agents_ tab.
- Improvements for app tables ([#627](https://github.com/wazuh/wazuh-kibana-app/pull/627)):
  - Now the current page will be highlighted.
  - The gap has been fixed to the items per page value.
  - If there are no more pages for _Next_ or _Prev_ buttons, they will be hidden.
- Improvements for app health check ([#637](https://github.com/wazuh/wazuh-kibana-app/pull/637)):
  - Improved design for the view.
  - The checks have been placed on a table, showing the current status of each one.
- Changes to our reporting feature ([#639](https://github.com/wazuh/wazuh-kibana-app/pull/639)):
  - Now the generated reports will include tables for each section.
  - Added a parser for getting Elasticsearch data table responses.
  - The reporting feature is now a separated module, and the code has been refactored.
- Improvements for app tables pagination ([#646](https://github.com/wazuh/wazuh-kibana-app/pull/646)).

### Changed

- Now the `pretty` parameter on the _Dev tools_ tab will be ignored to avoid `Unexpected error` messages ([#624](https://github.com/wazuh/wazuh-kibana-app/pull/624)).
- The `pdfkit` dependency has been replaced by `pdfmake` ([#639](https://github.com/wazuh/wazuh-kibana-app/pull/639)).
- Changed some Kibana tables for performance improvements on the reporting feature ([#644](https://github.com/wazuh/wazuh-kibana-app/pull/644)).
- Changed the method to refresh the list of known fields on the index pattern ([#650](https://github.com/wazuh/wazuh-kibana-app/pull/650)):
  - Now when restarting Kibana, the app will update the fieldset preserving the custom user fields.

### Fixed

- Fixed bug on _Agents CIS-CAT_ tab who wasn't loading the appropriate visualizations ([#626](https://github.com/wazuh/wazuh-kibana-app/pull/626)).
- Fixed a bug where sometimes the index pattern could be `undefined` during the health check process, leading into a false error message when loading the app ([#640](https://github.com/wazuh/wazuh-kibana-app/pull/640)).
- Fixed several bugs on the _Settings > API_ tab when removing, adding or editing new entries.

### Removed

- Removed the app login system ([#636](https://github.com/wazuh/wazuh-kibana-app/pull/636)):
  - This feature was unstable, experimental and untested for a long time. We'll provide much better RBAC capabilities in the future.
- Removed the new Kuery language option on Discover app search bars.
  - This feature will be restored in the future, after more Elastic v6.3.0 adaptations.

## Wazuh v3.3.0/v3.3.1 - Kibana v6.3.0 - Revision 397

### Added

- Support for Elastic Stack v6.3.0 ([#579](https://github.com/wazuh/wazuh-kibana-app/pull/579) & [#612](https://github.com/wazuh/wazuh-kibana-app/pull/612) & [#615](https://github.com/wazuh/wazuh-kibana-app/pull/615)).
- Brand-new Wazuh app redesign for the _Monitoring_ tab ([#581](https://github.com/wazuh/wazuh-kibana-app/pull/581)):
  - Refactored and optimized UI for these tabs, using a breadcrumbs-based navigability.
  - Used the same guidelines from the previous redesign for _Overview_ and _Agents_ tabs.
- New tab for _Agents_ - _Inventory_ ([#582](https://github.com/wazuh/wazuh-kibana-app/pull/582)):
  - Get information about the agent host, such as installed packages, motherboard, operating system, etc.
  - This tab will appear if the agent has the [`syscollector`](https://documentation.wazuh.com/current/user-manual/reference/ossec-conf/wodle-syscollector.html) wodle enabled.
- Brand-new extension - _CIS-CAT Alerts_ ([#601](https://github.com/wazuh/wazuh-kibana-app/pull/601)):
  - A new extension, disabled by default.
  - Visualize alerts related to the CIS-CAT benchmarks on the _Overview_ and _Agents_ tabs.
  - Get information about the last performed scan and its score.
- Several improvements for the _Dev tools_ tab ([#583](https://github.com/wazuh/wazuh-kibana-app/pull/583) & [#597](https://github.com/wazuh/wazuh-kibana-app/pull/597)):
  - Now you can insert queries using inline parameters, just like in a web browser.
  - You can combine inline parameters with JSON-like parameters.
  - If you use the same parameter on both methods with different values, the inline parameter has precedence over the other one.
  - The tab icon has been changed for a more appropriate one.
  - The `Execute query` button is now always placed on the first line of the query block.
- Refactoring for all app tables ([#582](https://github.com/wazuh/wazuh-kibana-app/pull/582)):
  - Replaced the old `wz-table` directive with a new one, along with a new data factory.
  - Now the tables are built with a pagination system.
  - Much easier method for building tables for the app.
  - Performance and stability improvements when fetching API data.
  - Now you can see the total amount of items and the elapsed time.

### Changed

- Moved some logic from the _Agents preview_ tab to the server, to avoid excessive client-side workload ([#586](https://github.com/wazuh/wazuh-kibana-app/pull/586)).
- Changed the UI to use the same loading ring across all the app tabs ([#593](https://github.com/wazuh/wazuh-kibana-app/pull/593) & [#599](https://github.com/wazuh/wazuh-kibana-app/pull/599)).
- Changed the _No results_ message across all the tabs with visualizations ([#599](https://github.com/wazuh/wazuh-kibana-app/pull/599)).

### Fixed

- Fixed a bug on the _Settings/Extensions_ tab where enabling/disabling some extensions could make other ones to be disabled ([#591](https://github.com/wazuh/wazuh-kibana-app/pull/591)).

## Wazuh v3.3.0/v3.3.1 - Kibana v6.2.4 - Revision 396

### Added

- Support for Wazuh v3.3.1.
- Brand-new Wazuh app redesign for the _Settings_ tab ([#570](https://github.com/wazuh/wazuh-kibana-app/pull/570)):
  - Refactored and optimized UI for these tabs, using a breadcrumbs-based navigability.
  - Used the same guidelines from the previous redesign for _Overview_ and _Agents_ tabs.
- Refactoring for _Overview_ and _Agents_ controllers ([#564](https://github.com/wazuh/wazuh-kibana-app/pull/564)):
  - Reduced duplicated code by splitting it into separate files.
  - Code optimization for a better performance and maintainability.
  - Added new services to provide similar functionality between different app tabs.
- Added `data.vulnerability.package.condition` to the list of known fields ([#566](https://github.com/wazuh/wazuh-kibana-app/pull/566)).

### Changed

- The `wazuh-logs` and `wazuh-monitoring` folders have been moved to the Kibana's `optimize` directory in order to avoid some error messages when using the `kibana-plugin list` command ([#563](https://github.com/wazuh/wazuh-kibana-app/pull/563)).

### Fixed

- Fixed a bug on the _Settings_ tab where updating an API entry with wrong credentials would corrupt the existing one ([#558](https://github.com/wazuh/wazuh-kibana-app/pull/558)).
- Fixed a bug on the _Settings_ tab where removing an API entry while its edit form is opened would hide the `Add API` button unless the user reloads the tab ([#558](https://github.com/wazuh/wazuh-kibana-app/pull/558)).
- Fixed some Audit visualizations on the _Overview_ and _Agents_ tabs that weren't using the same search query to show the results ([#572](https://github.com/wazuh/wazuh-kibana-app/pull/572)).
- Fixed undefined variable error on the `wz-menu` directive ([#575](https://github.com/wazuh/wazuh-kibana-app/pull/575)).

## Wazuh v3.3.0 - Kibana v6.2.4 - Revision 395

### Fixed

- Fixed a bug on the _Agent Configuration_ tab where the sync status was always `NOT SYNCHRONIZED` ([#569](https://github.com/wazuh/wazuh-kibana-app/pull/569)).

## Wazuh v3.3.0 - Kibana v6.2.4 - Revision 394

### Added

- Support for Wazuh v3.3.0.
- Updated some backend API calls to include the app version in the request header ([#560](https://github.com/wazuh/wazuh-kibana-app/pull/560)).

## Wazuh v3.2.4 - Kibana v6.2.4 - Revision 393

### Added

- Brand-new Wazuh app redesign for _Overview_ and _Agents_ tabs ([#543](https://github.com/wazuh/wazuh-kibana-app/pull/543)):
  - Updated UI for these tabs using breadcrumbs.
  - New _Welcome_ screen, presenting all the tabs to the user, with useful links to our documentation.
  - Overall design improved, adjusted font sizes and reduced HTML code.
  - This base will allow the app to increase its functionality in the future.
  - Removed the `md-nav-bar` component for a better user experience on small screens.
  - Improved app performance removing some CSS effects from some components, such as buttons.
- New filter for agent version on the _Agents Preview_ tab ([#537](https://github.com/wazuh/wazuh-kibana-app/pull/537)).
- New filter for cluster node on the _Agents Preview_ tab ([#538](https://github.com/wazuh/wazuh-kibana-app/pull/538)).

### Changed

- Now the report generation process will run in a parallel mode in the foreground ([#523](https://github.com/wazuh/wazuh-kibana-app/pull/523)).
- Replaced the usage of `$rootScope` with two new factories, along with more controller improvements ([#525](https://github.com/wazuh/wazuh-kibana-app/pull/525)).
- Now the _Extensions_ tab on _Settings_ won't edit the `.wazuh` index to modify the extensions configuration for all users ([#545](https://github.com/wazuh/wazuh-kibana-app/pull/545)).
  - This allows each new user to always start with the base extensions configuration, and modify it to its needs storing the settings on a browser cookie.
- Now the GDPR requirements description on its tab won't be loaded if the Wazuh API version is not v3.2.3 or higher ([#546](https://github.com/wazuh/wazuh-kibana-app/pull/546)).

### Fixed

- Fixed a bug where the app crashes when attempting to download huge amounts of data as CSV format ([#521](https://github.com/wazuh/wazuh-kibana-app/pull/521)).
- Fixed a bug on the Timelion visualizations from _Management/Monitoring_ which were not properly filtering and showing the cluster nodes information ([#530](https://github.com/wazuh/wazuh-kibana-app/pull/530)).
- Fixed several bugs on the loading process when switching between tabs with or without visualizations in the _Overview_ and _Agents_ tab ([#531](https://github.com/wazuh/wazuh-kibana-app/pull/531) & [#533](https://github.com/wazuh/wazuh-kibana-app/pull/533)).
- Fixed a bug on the `wazuh-monitoring` index feature when using multiple inserted APIs, along with several performance improvements ([#539](https://github.com/wazuh/wazuh-kibana-app/pull/539)).
- Fixed a bug where the OS filter on the _Agents Preview_ tab would exclude the rest of filters instead of combining them ([#552](https://github.com/wazuh/wazuh-kibana-app/pull/552)).
- Fixed a bug where the Extensions settings were restored every time the user opened the _Settings_ tab or pressed the _Set default manager_ button ([#555](https://github.com/wazuh/wazuh-kibana-app/pull/555) & [#556](https://github.com/wazuh/wazuh-kibana-app/pull/556)).

## Wazuh v3.2.3/v3.2.4 - Kibana v6.2.4 - Revision 392

### Added

- Support for Wazuh v3.2.4.
- New functionality - _Reporting_ ([#510](https://github.com/wazuh/wazuh-kibana-app/pull/510)):
  - Generate PDF logs on the _Overview_ and _Agents_ tabs, with the new button next to _Panels_ and _Discover_.
  - The report will contain the current visualizations from the tab where you generated it.
  - List all your generated reports, download or deleted them at the new _Management/Reporting_ tab.
  - **Warning:** If you leave the tab while generating a report, the process will be aborted.
- Added warning/error messages about the total RAM on the server side ([#502](https://github.com/wazuh/wazuh-kibana-app/pull/502)):
  - None of this messages will prevent the user from accessing the app, it's just a recommendation.
  - If your server has less than 2GB of RAM, you'll get an error message when opening the app.
  - If your server has between 2GB and 3GB of RAM, you'll get a warning message.
  - If your server has more than 3GB of RAM, you won't get any kind of message.
- Refactoring and added loading bar to _Manager Logs_ and _Groups_ tabs ([#505](https://github.com/wazuh/wazuh-kibana-app/pull/505)).
- Added more Syscheck options to _Management/Agents_ configuration tabs ([#509](https://github.com/wazuh/wazuh-kibana-app/pull/509)).

### Fixed

- Added more fields to the `known-fields.js` file to avoid warning messages on _Discover_ when using Filebeat for alerts forwarding ([#497](https://github.com/wazuh/wazuh-kibana-app/pull/497)).
- Fixed a bug where clicking on the _Check connection_ button on the _Settings_ tab threw an error message although the API connected successfully ([#504](https://github.com/wazuh/wazuh-kibana-app/pull/504)).
- Fixed a bug where the _Agents_ tab was not properly showing the total of agents due to the new Wazuh cluster implementation ([#517](https://github.com/wazuh/wazuh-kibana-app/pull/517)).

## Wazuh v3.2.3 - Kibana v6.2.4 - Revision 391

### Added

- Support for Wazuh v3.2.3.
- Brand-new extension - _GDPR Alerts_ ([#453](https://github.com/wazuh/wazuh-kibana-app/pull/453)):
  - A new extension, enabled by default.
  - Visualize alerts related to the GDPR compliance on the _Overview_ and _Agents_ tabs.
  - The _Ruleset_ tab has been updated to include GDPR filters on the _Rules_ subtab.
- Brand-new Management tab - _Monitoring_ ([#490](https://github.com/wazuh/wazuh-kibana-app/pull/490)):
  - Visualize your Wazuh cluster, both master and clients.
    - Get the current cluster configuration.
    - Nodes listing, sorting, searching, etc.
  - Get a more in-depth cluster status thanks to the newly added [_Timelion_](https://www.elastic.co/guide/en/kibana/current/timelion.html) visualizations.
  - The Detail view gives you a summary of the node's healthcheck.
- Brand-new tab - _Dev tools_ ([#449](https://github.com/wazuh/wazuh-kibana-app/pull/449)):
  - Find it on the top navbar, next to _Discover_.
  - Execute Wazuh API requests directly from the app.
  - This tab uses your currently selected API from _Settings_.
  - You can type different API requests on the input window, select one with the cursor, and click on the Play button to execute it.
  - You can also type comments on the input window.
- More improvements for the _Manager/Ruleset_ tab ([#446](https://github.com/wazuh/wazuh-kibana-app/pull/446)):
  - A new colour palette for regex, order and rule description arguments.
  - Added return to List view on Ruleset button while on Detail view.
  - Fixed line height on all table headers.
  - Removed unused, old code from Ruleset controllers.
- Added option on `config.yml` to enable/disable the `wazuh-monitoring` index ([#441](https://github.com/wazuh/wazuh-kibana-app/pull/441)):
  - Configure the frequency time to generate new indices.
  - The default frequency time has been increased to 1 hour.
  - When disabled, useful metrics will appear on _Overview/General_ replacing the _Agent status_ visualization.
- Added CSV exporting button to the app ([#431](https://github.com/wazuh/wazuh-kibana-app/pull/431)):
  - Implemented new logic to fetch data from the Wazuh API and download it in CSV format.
  - Currently available for the _Ruleset_, _Logs_ and _Groups_ sections on the _Manager_ tab and also the _Agents_ tab.
- More refactoring to the app backend ([#439](https://github.com/wazuh/wazuh-kibana-app/pull/439)):
  - Standardized error output from the server side.
  - Drastically reduced the error management logic on the client side.
  - Applied the _Facade_ pattern when importing/exporting modules.
  - Deleted unused/deprecated/useless methods both from server and client side.
  - Some optimizations to variable type usages.
- Refactoring to Kibana filters management ([#452](https://github.com/wazuh/wazuh-kibana-app/pull/452) & [#459](https://github.com/wazuh/wazuh-kibana-app/pull/459)):
  - Added new class to build queries from the base query.
  - The filter management is being done on controllers instead of the `discover` directive.
  - Now we are emitting specific events whenever we are fetching data or communicating to the `discover` directive.
  - The number of useless requests to fetch data has been reduced.
  - The synchronization actions are working as expected regardless the amount of data and/or the number of machine resources.
  - Fixed several bugs about filter usage and transition to different app tabs.
- Added confirmation message when the user deletes an API entry on _Settings/API_ ([#428](https://github.com/wazuh/wazuh-kibana-app/pull/428)).
- Added support for filters on the _Manager/Logs_ tab when realtime is enabled ([#433](https://github.com/wazuh/wazuh-kibana-app/pull/433)).
- Added more filter options to the Detail view on _Manager/Ruleset_ ([#434](https://github.com/wazuh/wazuh-kibana-app/pull/434)).

### Changed

- Changed OSCAP visualization to avoid clipping issues with large agent names ([#429](https://github.com/wazuh/wazuh-kibana-app/pull/429)).
- Now the related Rules or Decoders sections on _Manager/Ruleset_ will remain hidden if there isn't any data to show or while it's loading ([#434](https://github.com/wazuh/wazuh-kibana-app/pull/434)).
- Added a 200ms delay when fetching iterable data from the Wazuh API ([#445](https://github.com/wazuh/wazuh-kibana-app/pull/445) & [#450](https://github.com/wazuh/wazuh-kibana-app/pull/450)).
- Fixed several bugs related to Wazuh API timeout/cancelled requests ([#445](https://github.com/wazuh/wazuh-kibana-app/pull/445)).
- Added `ENOTFOUND`, `EHOSTUNREACH`, `EINVAL`, `EAI_AGAIN` options for API URL parameter checking ([#463](https://github.com/wazuh/wazuh-kibana-app/pull/463)).
- Now the _Settings/Extensions_ subtab won't appear unless there's at least one API inserted ([#465](https://github.com/wazuh/wazuh-kibana-app/pull/465)).
- Now the index pattern selector on _Settings/Pattern_ will also refresh the known fields when changing it ([#477](https://github.com/wazuh/wazuh-kibana-app/pull/477)).
- Changed the _Manager_ tab into _Management_ ([#490](https://github.com/wazuh/wazuh-kibana-app/pull/490)).

### Fixed

- Fixed a bug where toggling extensions after deleting an API entry could lead into an error message ([#465](https://github.com/wazuh/wazuh-kibana-app/pull/465)).
- Fixed some performance bugs on the `dataHandler` service ([#442](https://github.com/wazuh/wazuh-kibana-app/pull/442) & [#486](https://github.com/wazuh/wazuh-kibana-app/pull/442)).
- Fixed a bug when loading the _Agents preview_ tab on Safari web browser ([#447](https://github.com/wazuh/wazuh-kibana-app/pull/447)).
- Fixed a bug where a new extension (enabled by default) appears disabled when updating the app ([#456](https://github.com/wazuh/wazuh-kibana-app/pull/456)).
- Fixed a bug where pressing the Enter key on the _Discover's_ tab search bar wasn't working properly ([#488](https://github.com/wazuh/wazuh-kibana-app/pull/488)).

### Removed

- Removed the `rison` dependency from the `package.json` file ([#452](https://github.com/wazuh/wazuh-kibana-app/pull/452)).
- Removed unused Elasticsearch request to avoid problems when there's no API inserted ([#460](https://github.com/wazuh/wazuh-kibana-app/pull/460)).

## Wazuh v3.2.1/v3.2.2 - Kibana v6.2.4 - Revision 390

### Added

- Support for Wazuh v3.2.2.
- Refactoring on visualizations use and management ([#397](https://github.com/wazuh/wazuh-kibana-app/pull/397)):
  - Visualizations are no longer stored on an index, they're built and loaded on demand when needed to render the interface.
  - Refactoring on the whole app source code to use the _import/export_ paradigm.
  - Removed old functions and variables from the old visualization management logic.
  - Removed cron task to clean remaining visualizations since it's no longer needed.
  - Some Kibana functions and modules have been overridden in order to make this refactoring work.
    - This change is not intrusive in any case.
- New redesign for the _Manager/Ruleset_ tab ([#420](https://github.com/wazuh/wazuh-kibana-app/pull/420)):
  - Rules and decoders list now divided into two different sections: _List view_ and _Detail view_.
  - Removed old expandable tables to move the rule/decoder information into a new space.
  - Enable different filters on the detail view for a better search on the list view.
  - New table for related rules or decoders.
  - And finally, a bunch of minor design enhancements to the whole app.
- Added a copyright notice to the whole app source code ([#395](https://github.com/wazuh/wazuh-kibana-app/pull/395)).
- Updated `.gitignore` with the _Node_ template ([#395](https://github.com/wazuh/wazuh-kibana-app/pull/395)).
- Added new module to the `package.json` file, [`rison`](https://www.npmjs.com/package/rison) ([#404](https://github.com/wazuh/wazuh-kibana-app/pull/404)).
- Added the `errorHandler` service to the blank screen scenario ([#413](https://github.com/wazuh/wazuh-kibana-app/pull/413)):
  - Now the exact error message will be shown to the user, instead of raw JSON content.
- Added new option on the `config.yml` file to disable the new X-Pack RBAC capabilities to filter index-patterns ([#417](https://github.com/wazuh/wazuh-kibana-app/pull/417)).

### Changed

- Small minor enhancements to the user interface ([#396](https://github.com/wazuh/wazuh-kibana-app/pull/396)):
  - Reduced Wazuh app logo size.
  - Changed buttons text to not use all-capitalized letters.
  - Minor typos found in the HTML/CSS code have been fixed.
- Now the app log stores the package revision ([#417](https://github.com/wazuh/wazuh-kibana-app/pull/417)).

### Fixed

- Fixed bug where the _Agents_ tab didn't preserve the filters after reloading the page ([#404](https://github.com/wazuh/wazuh-kibana-app/pull/404)).
- Fixed a bug when using X-Pack that sometimes threw an error of false _"Not enough privileges"_ scenario ([#415](https://github.com/wazuh/wazuh-kibana-app/pull/415)).
- Fixed a bug where the Kibana Discover auto-refresh functionality was still working when viewing the _Agent configuration_ tab ([#419](https://github.com/wazuh/wazuh-kibana-app/pull/419)).

## Wazuh v3.2.1 - Kibana v6.2.4 - Revision 389

### Changed

- Changed severity and verbosity to some log messages ([#412](https://github.com/wazuh/wazuh-kibana-app/pull/412)).

### Fixed

- Fixed a bug when using the X-Pack plugin without security capabilities enabled ([#403](https://github.com/wazuh/wazuh-kibana-app/pull/403)).
- Fixed a bug when the app was trying to create `wazuh-monitoring` indices without checking the existence of the proper template ([#412](https://github.com/wazuh/wazuh-kibana-app/pull/412)).

## Wazuh v3.2.1 - Kibana v6.2.4 - Revision 388

### Added

- Support for Elastic Stack v6.2.4.
- App server fully refactored ([#360](https://github.com/wazuh/wazuh-kibana-app/pull/360)):
  - Added new classes, reduced the amount of code, removed unused functions, and several optimizations.
  - Now the app follows a more ES6 code style on multiple modules.
  - _Overview/Agents_ visualizations have been ordered into separated files and folders.
  - Now the app can use the default index defined on the `/ect/kibana/kibana.yml` file.
  - Better error handling for the visualizations directive.
  - Added a cron job to delete remaining visualizations on the `.kibana` index if so.
  - Also, we've added some changes when using the X-Pack plugin:
    - Better management of users and roles in order to use the app capabilities.
    - Prevents app loading if the currently logged user has no access to any index pattern.
- Added the `errorHandler` service to the `dataHandler` factory ([#340](https://github.com/wazuh/wazuh-kibana-app/pull/340)).
- Added Syscollector section to _Manager/Agents Configuration_ tabs ([#359](https://github.com/wazuh/wazuh-kibana-app/pull/359)).
- Added `cluster.name` field to the `wazuh-monitoring` index ([#377](https://github.com/wazuh/wazuh-kibana-app/pull/377)).

### Changed

- Increased the query size when fetching the index pattern list ([#339](https://github.com/wazuh/wazuh-kibana-app/pull/339)).
- Changed active colour for all app tables ([#347](https://github.com/wazuh/wazuh-kibana-app/pull/347)).
- Changed validation regex to accept URLs with non-numeric format ([#353](https://github.com/wazuh/wazuh-kibana-app/pull/353)).
- Changed visualization removal cron task to avoid excessive log messages when there weren't removed visualizations ([#361](https://github.com/wazuh/wazuh-kibana-app/pull/361)).
- Changed filters comparison for a safer access ([#383](https://github.com/wazuh/wazuh-kibana-app/pull/383)).
- Removed some `server.log` messages to avoid performance errors ([#384](https://github.com/wazuh/wazuh-kibana-app/pull/384)).
- Changed the way of handling the index patterns list ([#360](https://github.com/wazuh/wazuh-kibana-app/pull/360)).
- Rewritten some false error-level logs to just information-level ones ([#360](https://github.com/wazuh/wazuh-kibana-app/pull/360)).
- Changed some files from JSON to CommonJS for performance improvements ([#360](https://github.com/wazuh/wazuh-kibana-app/pull/360)).
- Replaced some code on the `kibana-discover` directive with a much cleaner statement to avoid issues on the _Agents_ tab ([#394](https://github.com/wazuh/wazuh-kibana-app/pull/394)).

### Fixed

- Fixed a bug where several `agent.id` filters were created at the same time when navigating between _Agents_ and _Groups_ with different selected agents ([#342](https://github.com/wazuh/wazuh-kibana-app/pull/342)).
- Fixed logic on the index-pattern selector which wasn't showing the currently selected pattern the very first time a user opened the app ([#345](https://github.com/wazuh/wazuh-kibana-app/pull/345)).
- Fixed a bug on the `errorHandler` service who was preventing a proper output of some Elastic-related backend error messages ([#346](https://github.com/wazuh/wazuh-kibana-app/pull/346)).
- Fixed panels flickering in the _Settings_ tab ([#348](https://github.com/wazuh/wazuh-kibana-app/pull/348)).
- Fixed a bug in the shards and replicas settings when the user sets the value to zero (0) ([#358](https://github.com/wazuh/wazuh-kibana-app/pull/358)).
- Fixed several bugs related to the upgrade process from Wazuh 2.x to the new refactored server ([#363](https://github.com/wazuh/wazuh-kibana-app/pull/363)).
- Fixed a bug in _Discover/Agents VirusTotal_ tabs to avoid conflicts with the `agent.name` field ([#379](https://github.com/wazuh/wazuh-kibana-app/pull/379)).
- Fixed a bug on the implicit filter in _Discover/Agents PCI_ tabs ([#393](https://github.com/wazuh/wazuh-kibana-app/pull/393)).

### Removed

- Removed clear API password on `checkPattern` response ([#339](https://github.com/wazuh/wazuh-kibana-app/pull/339)).
- Removed old dashboard visualizations to reduce loading times ([#360](https://github.com/wazuh/wazuh-kibana-app/pull/360)).
- Removed some unused dependencies due to the server refactoring ([#360](https://github.com/wazuh/wazuh-kibana-app/pull/360)).
- Removed completely `metricService` from the app ([#389](https://github.com/wazuh/wazuh-kibana-app/pull/389)).

## Wazuh v3.2.1 - Kibana v6.2.2/v6.2.3 - Revision 387

### Added

- New logging system ([#307](https://github.com/wazuh/wazuh-kibana-app/pull/307)):
  - New module implemented to write app logs.
  - Now a trace is stored every time the app is re/started.
  - Currently, the `initialize.js` and `monitoring.js` files work with this system.
  - Note: the logs will live under `/var/log/wazuh/wazuhapp.log` on Linux systems, on Windows systems they will live under `kibana/plugins/`. It rotates the log whenever it reaches 100MB.
- Better cookies handling ([#308](https://github.com/wazuh/wazuh-kibana-app/pull/308)):
  - New field on the `.wazuh-version` index to store the last time the Kibana server was restarted.
  - This is used to check if the cookies have consistency with the current server status.
  - Now the app is clever and takes decisions depending on new consistency checks.
- New design for the _Agents/Configuration_ tab ([#310](https://github.com/wazuh/wazuh-kibana-app/pull/310)):
  - The style is the same as the _Manager/Configuration_ tab.
  - Added two more sections: CIS-CAT and Commands ([#315](https://github.com/wazuh/wazuh-kibana-app/pull/315)).
  - Added a new card that will appear when there's no group configuration at all ([#323](https://github.com/wazuh/wazuh-kibana-app/pull/323)).
- Added _"group"_ column on the agents list in _Agents_ ([#312](https://github.com/wazuh/wazuh-kibana-app/pull/312)):
  - If you click on the group, it will redirect the user to the specified group in _Manager/Groups_.
- New option for the `config.yml` file, `ip.selector` ([#313](https://github.com/wazuh/wazuh-kibana-app/pull/313)):
  - Define if the app will show or not the index pattern selector on the top navbar.
  - This setting is set to `true` by default.
- More CSS cleanup and reordering ([#315](https://github.com/wazuh/wazuh-kibana-app/pull/315)):
  - New `typography.less` file.
  - New `layout.less` file.
  - Removed `cleaned.less` file.
  - Reordering and cleaning of existing CSS files, including removal of unused classes, renaming, and more.
  - The _Settings_ tab has been refactored to correct some visual errors with some card components.
  - Small refactoring to some components from _Manager/Ruleset_ ([#323](https://github.com/wazuh/wazuh-kibana-app/pull/323)).
- New design for the top navbar ([#326](https://github.com/wazuh/wazuh-kibana-app/pull/326)):
  - Cleaned and refactored code
  - Revamped design, smaller and with minor details to follow the rest of Wazuh app guidelines.
- New design for the wz-chip component to follow the new Wazuh app guidelines ([#323](https://github.com/wazuh/wazuh-kibana-app/pull/323)).
- Added more descriptive error messages when the user inserts bad credentials on the _Add new API_ form in the _Settings_ tab ([#331](https://github.com/wazuh/wazuh-kibana-app/pull/331)).
- Added a new CSS class to truncate overflowing text on tables and metric ribbons ([#332](https://github.com/wazuh/wazuh-kibana-app/pull/332)).
- Support for Elastic Stack v6.2.2/v6.2.3.

### Changed

- Improved the initialization system ([#317](https://github.com/wazuh/wazuh-kibana-app/pull/317)):
  - Now the app will re-create the index-pattern if the user deletes the currently used by the Wazuh app.
  - The fieldset is now automatically refreshed if the app detects mismatches.
  - Now every index-pattern is dynamically formatted (for example, to enable the URLs in the _Vulnerabilities_ tab).
  - Some code refactoring for a better handling of possible use cases.
  - And the best thing, it's no longer needed to insert the sample alert!
- Improvements and changes to index-patterns ([#320](https://github.com/wazuh/wazuh-kibana-app/pull/320) & [#333](https://github.com/wazuh/wazuh-kibana-app/pull/333)):
  - Added a new route, `/get-list`, to fetch the index pattern list.
  - Removed and changed several functions for a proper management of index-patterns.
  - Improved the compatibility with user-created index-patterns, known to have unpredictable IDs.
  - Now the app properly redirects to `/blank-screen` if the length of the index patterns list is 0.
  - Ignored custom index patterns with auto-generated ID on the initialization process.
    - Now it uses the value set on the `config.yml` file.
  - If the index pattern is no longer available, the cookie will be overwritten.
- Improvements to the monitoring module ([#322](https://github.com/wazuh/wazuh-kibana-app/pull/322)):
  - Minor refactoring to the whole module.
  - Now the `wazuh-monitoring` index pattern is regenerated if it's missing.
  - And the best thing, it's no longer needed to insert the monitoring template!
- Now the app health check system only checks if the API and app have the same `major.minor` version ([#311](https://github.com/wazuh/wazuh-kibana-app/pull/311)):
  - Previously, the API and app had to be on the same `major.minor.patch` version.
- Adjusted space between title and value in some cards showing Manager or Agent configurations ([#315](https://github.com/wazuh/wazuh-kibana-app/pull/315)).
- Changed red and green colours to more saturated ones, following Kibana style ([#315](https://github.com/wazuh/wazuh-kibana-app/pull/315)).

### Fixed

- Fixed bug in Firefox browser who was not properly showing the tables with the scroll pagination functionality ([#314](https://github.com/wazuh/wazuh-kibana-app/pull/314)).
- Fixed bug where visualizations weren't being destroyed due to ongoing renderization processes ([#316](https://github.com/wazuh/wazuh-kibana-app/pull/316)).
- Fixed several UI bugs for a better consistency and usability ([#318](https://github.com/wazuh/wazuh-kibana-app/pull/318)).
- Fixed an error where the initial index-pattern was not loaded properly the very first time you enter the app ([#328](https://github.com/wazuh/wazuh-kibana-app/pull/328)).
- Fixed an error message that appeared whenever the app was not able to found the `wazuh-monitoring` index pattern ([#328](https://github.com/wazuh/wazuh-kibana-app/pull/328)).

## Wazuh v3.2.1 - Kibana v6.2.2 - Revision 386

### Added

- New design for the _Manager/Groups_ tab ([#295](https://github.com/wazuh/wazuh-kibana-app/pull/295)).
- New design for the _Manager/Configuration_ tab ([#297](https://github.com/wazuh/wazuh-kibana-app/pull/297)).
- New design of agents statistics for the _Agents_ tab ([#299](https://github.com/wazuh/wazuh-kibana-app/pull/299)).
- Added information ribbon into _Overview/Agent SCAP_ tabs ([#303](https://github.com/wazuh/wazuh-kibana-app/pull/303)).
- Added information ribbon into _Overview/Agent VirusTotal_ tabs ([#306](https://github.com/wazuh/wazuh-kibana-app/pull/306)).
- Added information ribbon into _Overview AWS_ tab ([#306](https://github.com/wazuh/wazuh-kibana-app/pull/306)).

### Changed

- Refactoring of HTML and CSS code throughout the whole Wazuh app ([#294](https://github.com/wazuh/wazuh-kibana-app/pull/294), [#302](https://github.com/wazuh/wazuh-kibana-app/pull/302) & [#305](https://github.com/wazuh/wazuh-kibana-app/pull/305)):
  - A big milestone for the project was finally achieved with this refactoring.
  - We've removed the Bootstrap dependency from the `package.json` file.
  - We've removed and merged many duplicated rules.
  - We've removed HTML and `angular-md` overriding rules. Now we have more own-made classes to avoid undesired results on the UI.
  - Also, this update brings tons of minor bugfixes related to weird HTML code.
- Wazuh app visualizations reviewed ([#301](https://github.com/wazuh/wazuh-kibana-app/pull/301)):
  - The number of used buckets has been limited since most of the table visualizations were surpassing acceptable limits.
  - Some visualizations have been checked to see if they make complete sense on what they mean to show to the user.
- Modified some app components for better follow-up of Kibana guidelines ([#290](https://github.com/wazuh/wazuh-kibana-app/pull/290) & [#297](https://github.com/wazuh/wazuh-kibana-app/pull/297)).
  - Also, some elements were modified on the _Discover_ tab in order to correct some mismatches.

### Fixed

- Adjusted information ribbon in _Agents/General_ for large OS names ([#290](https://github.com/wazuh/wazuh-kibana-app/pull/290) & [#294](https://github.com/wazuh/wazuh-kibana-app/pull/294)).
- Fixed unsafe array access on the visualization directive when going directly into _Manager/Ruleset/Decoders_ ([#293](https://github.com/wazuh/wazuh-kibana-app/pull/293)).
- Fixed a bug where navigating between agents in the _Agents_ tab was generating duplicated `agent.id` implicit filters ([#296](https://github.com/wazuh/wazuh-kibana-app/pull/296)).
- Fixed a bug where navigating between different tabs from _Overview_ or _Agents_ while being on the _Discover_ sub-tab was causing data loss in metric watchers ([#298](https://github.com/wazuh/wazuh-kibana-app/pull/298)).
- Fixed incorrect visualization of the rule level on _Manager/Ruleset/Rules_ when the rule level is zero (0) ([#298](https://github.com/wazuh/wazuh-kibana-app/pull/298)).

### Removed

- Removed almost every `md-tooltip` component from the whole app ([#305](https://github.com/wazuh/wazuh-kibana-app/pull/305)).
- Removed unused images from the `img` folder ([#305](https://github.com/wazuh/wazuh-kibana-app/pull/305)).

## Wazuh v3.2.1 - Kibana v6.2.2 - Revision 385

### Added

- Support for Wazuh v3.2.1.
- Brand-new first redesign for the app user interface ([#278](https://github.com/wazuh/wazuh-kibana-app/pull/278)):
  - This is the very first iteration of a _work-in-progress_ UX redesign for the Wazuh app.
  - The overall interface has been refreshed, removing some unnecessary colours and shadow effects.
  - The metric visualizations have been replaced by an information ribbon under the filter search bar, reducing the amount of space they occupied.
    - A new service was implemented for a proper handling of the metric visualizations watchers ([#280](https://github.com/wazuh/wazuh-kibana-app/pull/280)).
  - The rest of the app visualizations now have a new, more detailed card design.
- New shards and replicas settings to the `config.yml` file ([#277](https://github.com/wazuh/wazuh-kibana-app/pull/277)):
  - Now you can apply custom values to the shards and replicas for the `.wazuh` and `.wazuh-version` indices.
  - This feature only works before the installation process. If you modify these settings after installing the app, they won't be applied at all.

### Changed

- Now clicking again on the _Groups_ tab on _Manager_ will properly reload the tab and redirect to the beginning ([#274](https://github.com/wazuh/wazuh-kibana-app/pull/274)).
- Now the visualizations only use the `vis-id` attribute for loading them ([#275](https://github.com/wazuh/wazuh-kibana-app/pull/275)).
- The colours from the toast messages have been replaced to follow the Elastic 6 guidelines ([#286](https://github.com/wazuh/wazuh-kibana-app/pull/286)).

### Fixed

- Fixed wrong data flow on _Agents/General_ when coming from and going to the _Groups_ tab ([#273](https://github.com/wazuh/wazuh-kibana-app/pull/273)).
- Fixed sorting on tables, now they use the sorting functionality provided by the Wazuh API ([#274](https://github.com/wazuh/wazuh-kibana-app/pull/274)).
- Fixed column width issues on some tables ([#274](https://github.com/wazuh/wazuh-kibana-app/pull/274)).
- Fixed bug in the _Agent configuration_ JSON viewer who didn't properly show the full group configuration ([#276](https://github.com/wazuh/wazuh-kibana-app/pull/276)).
- Fixed excessive loading time from some Audit visualizations ([#278](https://github.com/wazuh/wazuh-kibana-app/pull/278)).
- Fixed Play/Pause button in timepicker's auto-refresh ([#281](https://github.com/wazuh/wazuh-kibana-app/pull/281)).
- Fixed unusual scenario on visualization directive where sometimes there was duplicated implicit filters when doing a search ([#283](https://github.com/wazuh/wazuh-kibana-app/pull/283)).
- Fixed some _Overview Audit_ visualizations who were not working properly ([#285](https://github.com/wazuh/wazuh-kibana-app/pull/285)).

### Removed

- Deleted the `id` attribute from all the app visualizations ([#275](https://github.com/wazuh/wazuh-kibana-app/pull/275)).

## Wazuh v3.2.0 - Kibana v6.2.2 - Revision 384

### Added

- New directives for the Wazuh app: `wz-table`, `wz-table-header` and `wz-search-bar` ([#263](https://github.com/wazuh/wazuh-kibana-app/pull/263)):
  - Maintainable and reusable components for a better-structured app.
  - Several files have been changed, renamed and moved to new folders, following _best practices_.
  - The progress bar is now within its proper directive ([#266](https://github.com/wazuh/wazuh-kibana-app/pull/266)).
  - Minor typos and refactoring changes to the new directives.
- Support for Elastic Stack v6.2.2.

### Changed

- App buttons have been refactored. Unified CSS and HTML for buttons, providing the same structure for them ([#269](https://github.com/wazuh/wazuh-kibana-app/pull/269)).
- The API list on Settings now shows the latest inserted API at the beginning of the list ([#261](https://github.com/wazuh/wazuh-kibana-app/pull/261)).
- The check for the currently applied pattern has been improved, providing clever handling of Elasticsearch errors ([#271](https://github.com/wazuh/wazuh-kibana-app/pull/271)).
- Now on _Settings_, when the Add or Edit API form is active, if you press the other button, it will make the previous one disappear, getting a clearer interface ([#9df1e31](https://github.com/wazuh/wazuh-kibana-app/commit/9df1e317903edf01c81eba068da6d20a8a1ea7c2)).

### Fixed

- Fixed visualizations directive to properly load the _Manager/Ruleset_ visualizations ([#262](https://github.com/wazuh/wazuh-kibana-app/pull/262)).
- Fixed a bug where the classic extensions were not affected by the settings of the `config.yml` file ([#266](https://github.com/wazuh/wazuh-kibana-app/pull/266)).
- Fixed minor CSS bugs from the conversion to directives to some components ([#266](https://github.com/wazuh/wazuh-kibana-app/pull/266)).
- Fixed bug in the tables directive when accessing a member it doesn't exist ([#266](https://github.com/wazuh/wazuh-kibana-app/pull/266)).
- Fixed browser console log error when clicking the Wazuh logo on the app ([#6647fbc](https://github.com/wazuh/wazuh-kibana-app/commit/6647fbc051c2bf69df7df6e247b2b2f46963f194)).

### Removed

- Removed the `kbn-dis` directive from _Manager/Ruleset_ ([#262](https://github.com/wazuh/wazuh-kibana-app/pull/262)).
- Removed the `filters.js` and `kibana_fields_file.json` files ([#263](https://github.com/wazuh/wazuh-kibana-app/pull/263)).
- Removed the `implicitFilters` service ([#270](https://github.com/wazuh/wazuh-kibana-app/pull/270)).
- Removed visualizations loading status trace from controllers and visualization directive ([#270](https://github.com/wazuh/wazuh-kibana-app/pull/270)).

## Wazuh v3.2.0 - Kibana v6.2.1 - Revision 383

### Added

- Support for Wazuh 3.2.0.
- Compatibility with Kibana 6.1.0 to Kibana 6.2.1.
- New tab for vulnerability detector alerts.

### Changed

- The app now shows the index pattern selector only if the list length is greater than 1.
  - If it's exactly 1 shows the index pattern without a selector.
- Now the index pattern selector only shows the compatible ones.
  - It's no longer possible to select the `wazuh-monitoring` index pattern.
- Updated Bootstrap to 3.3.7.
- Improved filter propagation between Discover and the visualizations.
- Replaced the login route name from /login to /wlogin to avoid conflict with X-Pack own login route.

### Fixed

- Several CSS bugfixes for better compatibility with Kibana 6.2.1.
- Some variables changed for adapting new Wazuh API requests.
- Better error handling for some Elastic-related messages.
- Fixed browser console error from top-menu directive.
- Removed undesired md-divider from Manager/Logs.
- Adjusted the width of a column in Manager/Logs to avoid overflow issues with the text.
- Fixed a wrong situation with the visualizations when we refresh the Manager/Rules tab.

### Removed

- Removed the `travis.yml` file.

## Wazuh v3.1.0 - Kibana v6.1.3 - Revision 380

### Added

- Support for Wazuh 3.1.0.
- Compatibility with Kibana 6.1.3.
- New error handler for better app errors reporting.
- A new extension for Amazon Web Services alerts.
- A new extension for VirusTotal alerts.
- New agent configuration tab:
  - Visualize the current group configuration for the currently selected agent on the app.
  - Navigate through the different tabs to see which configuration is being used.
  - Check the synchronization status for the configuration.
  - View the current group of the agent and click on it to go to the Groups tab.
- New initial health check for checking some app components.
- New YAML config file:
  - Define the initial index pattern.
  - Define specific checks for the healthcheck.
  - Define the default extensions when adding new APIs.
- New index pattern selector dropdown on the top navbar.
  - The app will reload applying the new index pattern.
- Added new icons for some sections of the app.

### Changed

- New visualizations loader, with much better performance.
- Improved reindex process for the .wazuh index when upgrading from a 2.x-5.x version.
- Adding 365 days expiring time to the cookies.
- Change default behaviour for the config file. Now everything is commented with default values.
  - You need to edit the file, remove the comment mark and apply the desired value.
- Completely redesigned the manager configuration tab.
- Completely redesigned the groups tab.
- App tables have now unified CSS classes.

### Fixed

- Play real-time button has been fixed.
- Preventing duplicate APIs from feeding the wazuh-monitoring index.
- Fixing the check manager connection button.
- Fixing the extensions settings so they are preserved over time.
- Much more error handling messages in all the tabs.
- Fixed OS filters in agents list.
- Fixed autocomplete lists in the agents, rules and decoders list so they properly scroll.
- Many styles bugfixes for the different browsers.
- Reviewed and fixed some visualizations not showing accurate information.

### Removed

- Removed index pattern configuration from the `package.json` file.
- Removed unnecessary dependencies from the `package.json` file.

## Wazuh v3.0.0 - Kibana v6.1.0 - Revision 371

### Added

- You can configure the initial index-pattern used by the plugin in the initialPattern variable of the app's package.json.
- Auto `.wazuh` reindex from Wazuh 2.x - Kibana 5.x to Wazuh 3.x - Kibana 6.x.
  - The API credentials will be automatically migrated to the new installation.
- Dynamically changed the index-pattern used by going to the Settings -> Pattern tab.
  - Wazuh alerts compatibility auto detection.
- New loader for visualizations.
- Better performance: now the tabs use the same Discover tab, only changing the current filters.
- New Groups tab.
  - Now you can check your group configuration (search its agents and configuration files).
- The Logs tab has been improved.
  - You can sort by field and the view has been improved.
- Achieved a clearer interface with implicit filters per tab showed as unremovable chips.

### Changed

- Dynamically creating .kibana index if necessary.
- Better integration with Kibana Discover.
- Visualizations loaded at initialization time.
- New sync system to wait for Elasticsearch JS.
- Decoupling selected API and pattern from backend and moved to the client side.

## Wazuh v2.1.0 - Kibana v5.6.1 - Revision 345

### Added

- Loading icon while Wazuh loads the visualizations.
- Add/Delete/Restart agents.
- OS agent filter

### Changed

- Using genericReq when possible.

## Wazuh v2.0.1 - Kibana v5.5.1 - Revision 339

### Changed

- New index in Elasticsearch to save Wazuh set up configuration
- Short URL's is now supported
- A native base path from kibana.yml is now supported

### Fixed

- Search bar across panels now support parenthesis grouping
- Several CSS fixes for IE browser<|MERGE_RESOLUTION|>--- conflicted
+++ resolved
@@ -12,13 +12,9 @@
 ### Changed
 
 - Changed the HTTP verb from `GET` to `POST` in the requests to login to the Wazuh API [#4103](https://github.com/wazuh/wazuh-kibana-app/pull/4103)
-<<<<<<< HEAD
+- Endpoint `/agents/summary/status` response was adapted. [#3874](https://github.com/wazuh/wazuh-kibana-app/pull/3874)
 - Updated and added operating systems, versions, architectures commands of Install and enroll the agent and
 commands of Start the agent in the deploy new agent section [#4458](https://github.com/wazuh/wazuh-kibana-app/pull/4458)
-=======
-- Endpoint `/agents/summary/status` response was adapted. [#3874](https://github.com/wazuh/wazuh-kibana-app/pull/3874)
->>>>>>> c518ebeb
-
 ## Wazuh v4.3.7 - Kibana 7.10.2, 7.16.x, 7.17.x - Revision 4308
 
 ### Fixed
