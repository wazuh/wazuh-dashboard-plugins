# Change Log

All notable changes to the Wazuh app project will be documented in this file.

## Wazuh v4.3.0 - Kibana 7.10.2 , 7.11.2, 7.13.4, 7.14.2 - Revision 4301

### Added

- Added ability to filter the results fo the `Network Ports` table in the `Inventory data` section [#3639](https://github.com/wazuh/wazuh-kibana-app/pull/3639)
- Added new endpoint service to collect the frontend logs into a file [#3324](https://github.com/wazuh/wazuh-kibana-app/pull/3324)
- Improved the frontend handle errors strategy: UI, Toasts, console log and log in file 
  [#3327](https://github.com/wazuh/wazuh-kibana-app/pull/3327) 
  [#3321](https://github.com/wazuh/wazuh-kibana-app/pull/3321) 
  [#3367](https://github.com/wazuh/wazuh-kibana-app/pull/3367)
  [#3373](https://github.com/wazuh/wazuh-kibana-app/pull/3373)
  [#3374](https://github.com/wazuh/wazuh-kibana-app/pull/3374) 
  [#3390](https://github.com/wazuh/wazuh-kibana-app/pull/3390)  
  [#3410](https://github.com/wazuh/wazuh-kibana-app/pull/3410) 
  [#3408](https://github.com/wazuh/wazuh-kibana-app/pull/3408) 
  [#3429](https://github.com/wazuh/wazuh-kibana-app/pull/3429) 
  [#3427](https://github.com/wazuh/wazuh-kibana-app/pull/3427) 
  [#3417](https://github.com/wazuh/wazuh-kibana-app/pull/3417) 
  [#3462](https://github.com/wazuh/wazuh-kibana-app/pull/3462) 
  [#3451](https://github.com/wazuh/wazuh-kibana-app/pull/3451) 
  [#3442](https://github.com/wazuh/wazuh-kibana-app/pull/3442)
  [#3480](https://github.com/wazuh/wazuh-kibana-app/pull/3480) 
  [#3472](https://github.com/wazuh/wazuh-kibana-app/pull/3472) 
  [#3434](https://github.com/wazuh/wazuh-kibana-app/pull/3434) 
  [#3392](https://github.com/wazuh/wazuh-kibana-app/pull/3392)
  [#3404](https://github.com/wazuh/wazuh-kibana-app/pull/3404) 
  [#3432](https://github.com/wazuh/wazuh-kibana-app/pull/3432) 
  [#3415](https://github.com/wazuh/wazuh-kibana-app/pull/3415) 
  [#3469](https://github.com/wazuh/wazuh-kibana-app/pull/3469) 
  [#3448](https://github.com/wazuh/wazuh-kibana-app/pull/3448)
  [#3465](https://github.com/wazuh/wazuh-kibana-app/pull/3465)
  [#3464](https://github.com/wazuh/wazuh-kibana-app/pull/3464)
  [#3478](https://github.com/wazuh/wazuh-kibana-app/pull/3478)
- Added fields status and type in vulnerabilities table [#3196](https://github.com/wazuh/wazuh-kibana-app/pull/3196)
- Added Intelligence tab to Mitre Att&ck module [#3368](https://github.com/wazuh/wazuh-kibana-app/pull/3368) [#3344](https://github.com/wazuh/wazuh-kibana-app/pull/3344)
- Added sample data for office365 events [#3424](https://github.com/wazuh/wazuh-kibana-app/pull/3424)
- Created a separate component to check for sample data [#3475](https://github.com/wazuh/wazuh-kibana-app/pull/3475)
- Added a new hook for getting value suggestions [#3506](https://github.com/wazuh/wazuh-kibana-app/pull/3506)
- Added dinamic simple filters and adding simple GitHub filters fields [3531](https://github.com/wazuh/wazuh-kibana-app/pull/3531)
- Added configuration viewer for Module Office365 on Management > Configuration [#3524](https://github.com/wazuh/wazuh-kibana-app/pull/3524)
- Added base Module Panel view with Office365 setup [#3518](https://github.com/wazuh/wazuh-kibana-app/pull/3518)
- Added specifics and custom filters for Office365 search bar [#3533](https://github.com/wazuh/wazuh-kibana-app/pull/3533)
- Adding Pagination and filter to drilldown tables at Office pannel [#3544](https://github.com/wazuh/wazuh-kibana-app/pull/3544).
- Simple filters change between panel and drilldown panel [#3568](https://github.com/wazuh/wazuh-kibana-app/pull/3568).
- Added new fields in Inventory table and Flyout Details [#3525](https://github.com/wazuh/wazuh-kibana-app/pull/3525)
- Added columns selector in agents table [#3691](https://github.com/wazuh/wazuh-kibana-app/pull/3691)

### Changed

- Changed ossec to wazuh in sample-data [#3121](https://github.com/wazuh/wazuh-kibana-app/pull/3121)
- Changed empty fields in FIM tables and `syscheck.value_name` in discovery now show an empty tag for visual clarity [#3279](https://github.com/wazuh/wazuh-kibana-app/pull/3279)
- Adapted the Mitre tactics and techniques resources to use the API endpoints [#3346](https://github.com/wazuh/wazuh-kibana-app/pull/3346)
- Moved the filterManager subscription to the hook useFilterManager [#3517](https://github.com/wazuh/wazuh-kibana-app/pull/3517)
- Change filter from is to is one of in custom searchbar [#3529](https://github.com/wazuh/wazuh-kibana-app/pull/3529)
- Refactored as module tabs and buttons are rendered [#3494](https://github.com/wazuh/wazuh-kibana-app/pull/3494)
- Updated depracated and new references authd [#3663](https://github.com/wazuh/wazuh-kibana-app/pull/3663)
- Added time subscription to Discover component [#3549](https://github.com/wazuh/wazuh-kibana-app/pull/3549)
- Refactored as module tabs and buttons are rendered [#3494](https://github.com/wazuh/wazuh-kibana-app/pull/3494)
- Testing logs using the Ruletest Test don't display the rule information if not matching a rule. [#3446](https://github.com/wazuh/wazuh-kibana-app/pull/3446)
- Changed format permissions in FIM inventory [#3649](https://github.com/wazuh/wazuh-kibana-app/pull/3649)
- Changed of request for one that does not return data that is not necessary to optimize times. [#3686](https://github.com/wazuh/wazuh-kibana-app/pull/3686)

### Fixed

- Fixed creation of log files [#3384](https://github.com/wazuh/wazuh-kibana-app/pull/3384) 
- Fixed double fetching alerts count when pinnin/unpinning the agent in Mitre Att&ck/Framework [#3484](https://github.com/wazuh/wazuh-kibana-app/pull/3484)
- Query config refactor [#3490](https://github.com/wazuh/wazuh-kibana-app/pull/3490)
- Fixed rules and decoders test flyout clickout event [#3412](https://github.com/wazuh/wazuh-kibana-app/pull/3412)
- Notify when you are registering an agent without permissions [#3430](https://github.com/wazuh/wazuh-kibana-app/pull/3430)
- Remove not used `redirectRule` query param when clicking the row table on CDB Lists/Decoders [#3438](https://github.com/wazuh/wazuh-kibana-app/pull/3438)
- Fixed the code overflows over the line numbers in the API Console editor [#3439](https://github.com/wazuh/wazuh-kibana-app/pull/3439)
- Don't open the main menu when changing the seleted API or index pattern [#3440](https://github.com/wazuh/wazuh-kibana-app/pull/3440)
- Fix error message in conf managment [#3443](https://github.com/wazuh/wazuh-kibana-app/pull/3443)
- Fix size api selector when name is too long [#3445](https://github.com/wazuh/wazuh-kibana-app/pull/3445)
- Fixed error when edit a rule or decoder [#3456](https://github.com/wazuh/wazuh-kibana-app/pull/3456)
- Fixed index pattern selector doesn't display the ignored index patterns [#3458](https://github.com/wazuh/wazuh-kibana-app/pull/3458)
- Fixed error in /Management/Configuration when cluster is disabled [#3553](https://github.com/wazuh/wazuh-kibana-app/pull/3553)
- Fix the pinned filters were removed when accessing to the `Panel` tab of a module [#3565](https://github.com/wazuh/wazuh-kibana-app/pull/3565)
- Fixed multi-select component searcher handler [#3645](https://github.com/wazuh/wazuh-kibana-app/pull/3645)
- Fixed order logs properly in Management/Logs [#3609](https://github.com/wazuh/wazuh-kibana-app/pull/3609)
- Fixed the Wazuh API requests to `GET //` [#3661](https://github.com/wazuh/wazuh-kibana-app/pull/3661)
- Fixed missing mitre tactics [#3675](https://github.com/wazuh/wazuh-kibana-app/pull/3675)
- Fix CDB list view not working with IPv6 [#3488](https://github.com/wazuh/wazuh-kibana-app/pull/3488)
- Fixed the bad requests using Console tool to `PUT /active-response` API endpoint [#3466](https://github.com/wazuh/wazuh-kibana-app/pull/3466)
- Fixed group agent management table does not update on error [#3605](https://github.com/wazuh/wazuh-kibana-app/pull/3605)
- Fixed not showing packages details in agent inventory for a freeBSD agent SO [#3651](https://github.com/wazuh/wazuh-kibana-app/pull/3651)
- Fixed wazuh token deleted twice [#3652](https://github.com/wazuh/wazuh-kibana-app/pull/3652)
- Fixed handler of error on dev-tools [#3687](https://github.com/wazuh/wazuh-kibana-app/pull/3687)
- Fixed compatibility wazuh 4.3 - kibana 7.13.4 [#3685](https://github.com/wazuh/wazuh-kibana-app/pull/3685)
- Fixed registry values without agent pinned in FIM>Events [#3689](https://github.com/wazuh/wazuh-kibana-app/pull/3689)
- Fixed breadcrumbs style compatibility for Kibana 7.14.2 [#3688](https://github.com/wazuh/wazuh-kibana-app/pull/3688)
- Fixed security alerts table when filters change [#3682](https://github.com/wazuh/wazuh-kibana-app/pull/3682)
- Fixed error that shows we're using X-Pack when we have Basic [#3692](https://github.com/wazuh/wazuh-kibana-app/pull/3692)
- Fixed blank screen in Kibana 7.10.2 [#3700](https://github.com/wazuh/wazuh-kibana-app/pull/3700)
- Fixed related decoder link undefined parameters error [#3704](https://github.com/wazuh/wazuh-kibana-app/pull/3704)
- Fixing the bug of index patterns in health-check due to bad copy of a PR [#3707](https://github.com/wazuh/wazuh-kibana-app/pull/3707)
<<<<<<< HEAD
- Fixing bug when create filename with spaces and throws a bad error [#3724] (https://github.com/wazuh/wazuh-kibana-app/pull/3724)
- Fixing redirect to new tab when click in a link [#3732](https://github.com/wazuh/wazuh-kibana-app/pull/3732) 
=======
- Fix wrong deamons in filter list [#3710](https://github.com/wazuh/wazuh-kibana-app/pull/3710)
- Fixing bug when create filename with spaces and throws a bad error [#3724](https://github.com/wazuh/wazuh-kibana-app/pull/3724) 
>>>>>>> 30cc0348

## Wazuh v4.2.4 - Kibana 7.10.2 , 7.12.1, 7.13.4, 7.14.2 - Revision 4206

### Added

- Support for Kibana 7.13.4
- Support for Kibana 7.14.2

### Fixed

- Fixed compatibility Wazuh 4.2 - Kibana 7.13.4 [#3653](https://github.com/wazuh/wazuh-kibana-app/pull/3653)
- Fixed interative register windows agent screen error [#3654](https://github.com/wazuh/wazuh-kibana-app/pull/3654)
- Fixed breadcrumbs style compatibility for Kibana 7.14.2 [#3668](https://github.com/wazuh/wazuh-kibana-app/pull/3668)
- Fixed Wazuh token is not removed after logout in Kibana 7.13 [#3670](https://github.com/wazuh/wazuh-kibana-app/pull/3670)
- Fixed Group Configuration and Management configuration error after trying to going back after you save [#3672](https://github.com/wazuh/wazuh-kibana-app/pull/3672)
- Fixing EuiPanels in Overview Sections and disabled text in WzMenu [#3674](https://github.com/wazuh/wazuh-kibana-app/pull/3674)
- Fixing double flyout clicking in a policy [#3676](https://github.com/wazuh/wazuh-kibana-app/pull/3676)
- Fixed error conflict setting kibana settings from the health check [#3678](https://github.com/wazuh/wazuh-kibana-app/pull/3678)
- Fixed compatibility to get the valid index patterns and refresh fields for Kibana 7.10.2-7.13.4 [3681](https://github.com/wazuh/wazuh-kibana-app/pull/3681)


## Wazuh v4.2.4 - Kibana 7.10.2, 7.11.2, 7.12.1 - Revision 4205

### Added

- Support for Wazuh 4.2.4

### Fixed 

- Fixed a bug where the user's auth token was not deprecated on logout [#3638](https://github.com/wazuh/wazuh-kibana-app/pull/3638)

## Wazuh v4.2.3 - Kibana 7.10.2, 7.11.2, 7.12.1 - Revision 4204

### Added

- Support for Wazuh 4.2.3

## Wazuh v4.2.2 - Kibana 7.10.2 , 7.12.1 - Revision 4203

### Added

- Wazuh help links in the Kibana help menu [#3170](https://github.com/wazuh/wazuh-kibana-app/pull/3170)
- Redirect to group details using the `group` query param in the URL [#3184](https://github.com/wazuh/wazuh-kibana-app/pull/3184)
- Configuration to disable Wazuh App access from X-Pack/ODFE role [#3222](https://github.com/wazuh/wazuh-kibana-app/pull/3222) [#3292](https://github.com/wazuh/wazuh-kibana-app/pull/3292)
- Added confirmation message when closing a form [#3221](https://github.com/wazuh/wazuh-kibana-app/pull/3221)
- Improvement to hide navbar Wazuh label. [#3240](https://github.com/wazuh/wazuh-kibana-app/pull/3240)
- Add modal creating new rule/decoder [#3274](https://github.com/wazuh/wazuh-kibana-app/pull/3274)
- New functionality to change app logos [#3503](https://github.com/wazuh/wazuh-kibana-app/pull/3503)
- Added link to the upgrade guide when the Wazuh API version and the Wazuh App version mismatch [#3592](https://github.com/wazuh/wazuh-kibana-app/pull/3592)

### Changed

- Removed module titles [#3160](https://github.com/wazuh/wazuh-kibana-app/pull/3160)
- Changed default `wazuh.monitoring.creation` app setting from `d` to `w` [#3174](https://github.com/wazuh/wazuh-kibana-app/pull/3174)
- Changed default `wazuh.monitoring.shards` app setting from `2` to `1` [#3174](https://github.com/wazuh/wazuh-kibana-app/pull/3174)
- Removed Sha1 field from registry key detail [#3189](https://github.com/wazuh/wazuh-kibana-app/pull/3189)
- Removed tooltip in last breadcrumb in header breadcrumb [3250](https://github.com/wazuh/wazuh-kibana-app/pull/3250)
- Refactored the Health check component [#3197](https://github.com/wazuh/wazuh-kibana-app/pull/3197)
- Added version in package downloaded name in agent deploy command [#3210](https://github.com/wazuh/wazuh-kibana-app/issues/3210)
- Removed restriction to allow only current active agents from vulnerability inventory [#3243](https://github.com/wazuh/wazuh-kibana-app/pull/3243)
- Move API selector and Index Pattern Selector to the header bar [#3175](https://github.com/wazuh/wazuh-kibana-app/pull/3175)
- Health check actions notifications refactored and added debug mode [#3258](https://github.com/wazuh/wazuh-kibana-app/pull/3258)
- Improved visualizations object configuration readability [#3355](https://github.com/wazuh/wazuh-kibana-app/pull/3355)
- Changed the way kibana-vis hides the visualization while loading, this should prevent errors caused by having a 0 height visualization [#3349](https://github.com/wazuh/wazuh-kibana-app/pull/3349)

### Fixed

- Fixed screen flickers in Cluster visualization [#3159](https://github.com/wazuh/wazuh-kibana-app/pull/3159)
- Fixed the broken links when using `server.basePath` Kibana setting [#3161](https://github.com/wazuh/wazuh-kibana-app/pull/3161)
- Fixed filter in reports [#3173](https://github.com/wazuh/wazuh-kibana-app/pull/3173)
- Fixed typo error in Settings/Configuration [#3234](https://github.com/wazuh/wazuh-kibana-app/pull/3234)
- Fixed fields overlap in the agent summary screen [#3217](https://github.com/wazuh/wazuh-kibana-app/pull/3217)
- Fixed Ruleset Test, each request is made in a different session instead of all in the same session [#3257](https://github.com/wazuh/wazuh-kibana-app/pull/3257)
- Fixed the `Visualize` button is not displaying when expanding a field in the Events sidebar [#3237](https://github.com/wazuh/wazuh-kibana-app/pull/3237)
- Fix modules are missing in the agent menu [#3244](https://github.com/wazuh/wazuh-kibana-app/pull/3244)
- Fix improving and removing WUI error logs [#3260](https://github.com/wazuh/wazuh-kibana-app/pull/3260)
- Fix some errors of PDF reports [#3272](https://github.com/wazuh/wazuh-kibana-app/pull/3272)
- Fix TypeError when selecting macOS agent deployment in a Safari Browser [#3289](https://github.com/wazuh/wazuh-kibana-app/pull/3289)
- Fix error in how the SCA check's checks are displayed [#3297](https://github.com/wazuh/wazuh-kibana-app/pull/3297)
- Fixed message of error when add sample data fails [#3241](https://github.com/wazuh/wazuh-kibana-app/pull/3241)
- Fixed modules are missing in the agent menu [#3244](https://github.com/wazuh/wazuh-kibana-app/pull/3244)
- Fixed Alerts Summary of modules for reports [#3303](https://github.com/wazuh/wazuh-kibana-app/pull/3303)
- Fixed dark mode visualization background in pdf reports [#3315](https://github.com/wazuh/wazuh-kibana-app/pull/3315)
- Adapt Kibana integrations to Kibana 7.11 and 7.12  [#3309](https://github.com/wazuh/wazuh-kibana-app/pull/3309)
- Fixed error agent view does not render correctly  [#3306](https://github.com/wazuh/wazuh-kibana-app/pull/3306)
- Fixed miscalculation in table column width in PDF reports  [#3326](https://github.com/wazuh/wazuh-kibana-app/pull/3326)
- Normalized visData table property for 7.12 retro-compatibility  [#3323](https://github.com/wazuh/wazuh-kibana-app/pull/3323)
- Fixed error that caused the labels in certain visualizations to overlap [#3355](https://github.com/wazuh/wazuh-kibana-app/pull/3355)
- Fixed export to csv button in dashboards tables [#3358](https://github.com/wazuh/wazuh-kibana-app/pull/3358)
- Fixed Elastic UI breaking changes in 7.12 [#3345](https://github.com/wazuh/wazuh-kibana-app/pull/3345)
- Fixed Wazuh main menu and breadcrumb render issues [#3347](https://github.com/wazuh/wazuh-kibana-app/pull/3347)
- Fixed generation of huge logs from backend errors [#3397](https://github.com/wazuh/wazuh-kibana-app/pull/3397)
- Fixed vulnerabilities flyout not showing alerts if the vulnerability had a field missing [#3593](https://github.com/wazuh/wazuh-kibana-app/pull/3593)
- Removed api selector toggle from settings menu since it performed no useful function [#3604](https://github.com/wazuh/wazuh-kibana-app/pull/3604)

## Wazuh v4.2.1 - Kibana 7.10.2 , 7.11.2 - Revision 4202

### Added

- Support for Wazuh 4.2.1

## Wazuh v4.2.0 - Kibana 7.10.2 , 7.11.2 - Revision 4201

### Added

- Added `Ruleset Test` section under Tools menu, and on Edit Rules/Decoders as a tool. [#1434](https://github.com/wazuh/wazuh-kibana-app/pull/1434)
- Added page size options in Security events, explore agents table [#2925](https://github.com/wazuh/wazuh-kibana-app/pull/2925)
- Added a reminder to restart cluster or manager after import a file in Rules, Decoders or CDB Lists [#3051](https://github.com/wazuh/wazuh-kibana-app/pull/3051)
- Added Agent Stats section [#3056](https://github.com/wazuh/wazuh-kibana-app/pull/3056)
- Added `logtest` PUT example on API Console [#3061](https://github.com/wazuh/wazuh-kibana-app/pull/3061)
- Added vulnerabilities inventory that affect to an agent [#3069](https://github.com/wazuh/wazuh-kibana-app/pull/3069)
- Added retry button to check api again in health check [#3109](https://github.com/wazuh/wazuh-kibana-app/pull/3109)
- Added `wazuh-statistics` template and a new mapping for these indices [#3111](https://github.com/wazuh/wazuh-kibana-app/pull/3111)
- Added link to documentation "Checking connection with Manager" in deploy new agent [#3126](https://github.com/wazuh/wazuh-kibana-app/pull/3126)
- Fixed Agent Evolution graph showing agents from multiple APIs [#3256](https://github.com/wazuh/wazuh-kibana-app/pull/3256)
- Added Disabled index pattern checks in Health Check [#3311](https://github.com/wazuh/wazuh-kibana-app/pull/3311)

### Changed

- Moved Dev Tools inside of Tools menu as Api Console.  [#1434](https://github.com/wazuh/wazuh-kibana-app/pull/1434)
- Changed position of Top users on Integrity Monitoring Top 5 user. [#2892](https://github.com/wazuh/wazuh-kibana-app/pull/2892)
- Changed user allow_run_as way of editing. [#3080](https://github.com/wazuh/wazuh-kibana-app/pull/3080)
- Rename some ossec references to Wazuh [#3046](https://github.com/wazuh/wazuh-kibana-app/pull/3046)

### Fixed

- Filter only authorized agents in Agents stats and Visualizations [#3088](https://github.com/wazuh/wazuh-kibana-app/pull/3088)
- Fixed missing `pending` status suggestion for agents [#3095](https://github.com/wazuh/wazuh-kibana-app/pull/3095)
- Index pattern setting not used for choosing from existing patterns [#3097](https://github.com/wazuh/wazuh-kibana-app/pull/3097)
- Fixed space character missing on deployment command if UDP is configured [#3108](https://github.com/wazuh/wazuh-kibana-app/pull/3108)
- Fixed statistics visualizations when a node is selected [#3110](https://github.com/wazuh/wazuh-kibana-app/pull/3110)
- Fixed Flyout date filter also changes main date filter [#3114](https://github.com/wazuh/wazuh-kibana-app/pull/3114)
- Fixed name for "TCP sessions" visualization and average metric is now a sum [#3118](https://github.com/wazuh/wazuh-kibana-app/pull/3118)
- Filter only authorized agents in Events and Security Alerts table [#3120](https://github.com/wazuh/wazuh-kibana-app/pull/3120)
- Fixed Last keep alive label is outside the panel [#3122](https://github.com/wazuh/wazuh-kibana-app/pull/3122)
- Fixed app redirect to Settings section after the health check [#3128](https://github.com/wazuh/wazuh-kibana-app/pull/3128)
- Fixed the plugin logo path in Kibana menu when use `server.basePath` setting [#3144](https://github.com/wazuh/wazuh-kibana-app/pull/3144)
- Fixed deprecated endpoint for create agent groups [3152](https://github.com/wazuh/wazuh-kibana-app/pull/3152)
- Fixed check for TCP protocol in deploy new agent [#3163](https://github.com/wazuh/wazuh-kibana-app/pull/3163)
- Fixed RBAC issue with agent group permissions [#3181](https://github.com/wazuh/wazuh-kibana-app/pull/3181)
- Fixed change index pattern from menu doesn't work [#3187](https://github.com/wazuh/wazuh-kibana-app/pull/3187)
- Conflict with the creation of the index pattern when performing the Health Check [#3232](https://github.com/wazuh/wazuh-kibana-app/pull/3232)
- Added Disabled index pattern checks in Health Check [#3311](https://github.com/wazuh/wazuh-kibana-app/pull/3311)
- Fixed windows update section in Linux Inventory PDF [#3569](https://github.com/wazuh/wazuh-kibana-app/pull/3569)
- Improving and removing unnecessary error logs [#3574](https://github.com/wazuh/wazuh-kibana-app/pull/3574)

## Wazuh v4.1.5 - Kibana 7.10.0 , 7.10.2, 7.11.2 - Revision 4108

### Fixed

- Unable to change selected index pattern from the Wazuh menu [#3330](https://github.com/wazuh/wazuh-kibana-app/pull/3330)

## Wazuh v4.1.5 - Kibana 7.10.0 , 7.10.2, 7.11.2 - Revision 4107

### Added

- Support for Kibana 7.11.2
- Added a warning message for the `Install and enroll the agent` step of `Deploy new agent` guide [#3238](https://github.com/wazuh/wazuh-kibana-app/pull/3238)

### Fixed

- Conflict with the creation of the index pattern when performing the Health Check [#3223](https://github.com/wazuh/wazuh-kibana-app/pull/3223)
- Fixing mac os agents add command [#3207](https://github.com/wazuh/wazuh-kibana-app/pull/3207)
## Wazuh v4.1.5 - Kibana 7.10.0 , 7.10.2 - Revision 4106

- Adapt for Wazuh 4.1.5

## Wazuh v4.1.4 - Kibana 7.10.0 , 7.10.2 - Revision 4105

- Adapt for Wazuh 4.1.4

## Wazuh v4.1.3 - Kibana 7.10.0 , 7.10.2 - Revision 4104

### Added

- Creation of index pattern after the default one is changes in Settings [#2985](https://github.com/wazuh/wazuh-kibana-app/pull/2985)
- Added node name of agent list and detail [#3039](https://github.com/wazuh/wazuh-kibana-app/pull/3039)
- Added loading view while the user is logging to prevent permissions prompts [#3041](https://github.com/wazuh/wazuh-kibana-app/pull/3041)
- Added custom message for each possible run_as setup [#3048](https://github.com/wazuh/wazuh-kibana-app/pull/3048)

### Changed 

- Change all dates labels to Kibana formatting time zone [#3047](https://github.com/wazuh/wazuh-kibana-app/pull/3047)
- Improve toast message when selecting a default API [#3049](https://github.com/wazuh/wazuh-kibana-app/pull/3049)
- Improve validation and prevention for caching bundles on the client-side [#3063](https://github.com/wazuh/wazuh-kibana-app/pull/3063) [#3091](https://github.com/wazuh/wazuh-kibana-app/pull/3091)

### Fixed

- Fixed unexpected behavior in Roles mapping [#3028](https://github.com/wazuh/wazuh-kibana-app/pull/3028)
- Fixed rule filter is no applied when you click on a rule id in another module.[#3057](https://github.com/wazuh/wazuh-kibana-app/pull/3057)
- Fixed bug changing master node configuration [#3062](https://github.com/wazuh/wazuh-kibana-app/pull/3062)
- Fixed wrong variable declaration for macOS agents [#3066](https://github.com/wazuh/wazuh-kibana-app/pull/3066)
- Fixed some errors in the Events table, action buttons style, and URLs disappeared [#3086](https://github.com/wazuh/wazuh-kibana-app/pull/3086)
- Fixed Rollback of invalid rule configuration file [#3084](https://github.com/wazuh/wazuh-kibana-app/pull/3084)

## Wazuh v4.1.2 - Kibana 7.10.0 , 7.10.2 - Revision 4103

- Add `run_as` setting to example host configuration in Add new API view [#3021](https://github.com/wazuh/wazuh-kibana-app/pull/3021)
- Refactor of some prompts [#3015](https://github.com/wazuh/wazuh-kibana-app/pull/3015)

### Fixed

- Fix SCA policy detail showing name and check results about another policy [#3007](https://github.com/wazuh/wazuh-kibana-app/pull/3007)
- Fixed that alerts table is empty when switching pinned agents [#3008](https://github.com/wazuh/wazuh-kibana-app/pull/3008)
- Creating a role mapping before the existing ones are loaded, the page bursts [#3013](https://github.com/wazuh/wazuh-kibana-app/pull/3013)
- Fix pagination in SCA checks table when expand some row [#3018](https://github.com/wazuh/wazuh-kibana-app/pull/3018)
- Fix manager is shown in suggestions in Agents section [#3025](https://github.com/wazuh/wazuh-kibana-app/pull/3025)
- Fix disabled loading on inventory when request fail [#3026](https://github.com/wazuh/wazuh-kibana-app/pull/3026)
- Fix restarting selected cluster instead of all of them [#3032](https://github.com/wazuh/wazuh-kibana-app/pull/3032)
- Fix pinned agents don't trigger a new filtered query [#3035](https://github.com/wazuh/wazuh-kibana-app/pull/3035)
- Overlay Wazuh menu when Kibana menu is opened or docked [#3038](https://github.com/wazuh/wazuh-kibana-app/pull/3038)
- Fix visualizations in PDF Reports with Dark mode [#2983](https://github.com/wazuh/wazuh-kibana-app/pull/2983)

## Wazuh v4.1.1 - Kibana 7.10.0 , 7.10.2 - Revision 4102

### Added

- Prompt to show the unsupported module for the selected agent [#2959](https://github.com/wazuh/wazuh-kibana-app/pull/2959)
- Added a X-Frame-Options header to the backend responses [#2977](https://github.com/wazuh/wazuh-kibana-app/pull/2977)

### Changed

- Added toast with refresh button when new fields are loaded [#2974](https://github.com/wazuh/wazuh-kibana-app/pull/2974)
- Migrated manager and cluster files endpoints and their corresponding RBAC [#2984](https://github.com/wazuh/wazuh-kibana-app/pull/2984)

### Fixed

- Fix login error when AWS Elasticsearch and ODFE is used [#2710](https://github.com/wazuh/wazuh-kibana-app/issues/2710)
- An error message is displayed when changing a group's configuration although the user has the right permissions [#2955](https://github.com/wazuh/wazuh-kibana-app/pull/2955)
- Fix Security events table is empty when switching the pinned agents [#2956](https://github.com/wazuh/wazuh-kibana-app/pull/2956)
- Fix disabled switch visual edit button when json content is empty [#2957](https://github.com/wazuh/wazuh-kibana-app/issues/2957)
- Fixed main and `More` menus for unsupported agents [#2959](https://github.com/wazuh/wazuh-kibana-app/pull/2959)
- Fixed forcing a non numeric filter value in a number type field [#2961](https://github.com/wazuh/wazuh-kibana-app/pull/2961)
- Fixed wrong number of alerts in Security Events [#2964](https://github.com/wazuh/wazuh-kibana-app/pull/2964)
- Fixed search with strange characters of agent in Management groups [#2970](https://github.com/wazuh/wazuh-kibana-app/pull/2970)
- Fix the statusCode error message [#2971](https://github.com/wazuh/wazuh-kibana-app/pull/2971)
- Fix the SCA policy stats didn't refresh [#2973](https://github.com/wazuh/wazuh-kibana-app/pull/2973)
- Fixed loading of AWS index fields even when no AWS alerts were found [#2974](https://github.com/wazuh/wazuh-kibana-app/pull/2974)
- Fix some date fields format in FIM and SCA modules [#2975](https://github.com/wazuh/wazuh-kibana-app/pull/2975)
- Fix a non-stop error in Manage agents when the user has no permissions [#2976](https://github.com/wazuh/wazuh-kibana-app/pull/2976)
- Can't edit empty rules and decoders files that already exist in the manager [#2978](https://github.com/wazuh/wazuh-kibana-app/pull/2978)
- Support for alerts index pattern with different ID and name [#2979](https://github.com/wazuh/wazuh-kibana-app/pull/2979)
- Fix the unpin agent in the selection modal [#2980](https://github.com/wazuh/wazuh-kibana-app/pull/2980)
- Fix properly logout of Wazuh API when logging out of the application (only for OpenDistro) [#2789](https://github.com/wazuh/wazuh-kibana-app/issues/2789)
- Fixed missing `&&` from macOS agent deployment command [#2989](https://github.com/wazuh/wazuh-kibana-app/issues/2989)
- Fix prompt permissions on Framework of Mitre and Inventory of Integrity monitoring. [#2967](https://github.com/wazuh/wazuh-kibana-app/issues/2967)
- Fix properly logout of Wazuh API when logging out of the application support x-pack [#2789](https://github.com/wazuh/wazuh-kibana-app/issues/2789)

## Wazuh v4.1.0 - Kibana 7.10.0 , 7.10.2 - Revision 4101

### Added

- Check the max buckets by default in healthcheck and increase them [#2901](https://github.com/wazuh/wazuh-kibana-app/pull/2901)
- Added a prompt wraning in role mapping if run_as is false or he is not allowed to use it by API [#2876](https://github.com/wazuh/wazuh-kibana-app/pull/2876)

### Changed

- Support new fields of Windows Registry at FIM inventory panel [#2679](https://github.com/wazuh/wazuh-kibana-app/issues/2679)
- Added on FIM Inventory Windows Registry registry_key and registry_value items from syscheck [#2908](https://github.com/wazuh/wazuh-kibana-app/issues/2908)
- Uncheck agents after an action in agents groups management [#2907](https://github.com/wazuh/wazuh-kibana-app/pull/2907)
- Unsave rule files when edit or create a rule with invalid content [#2944](https://github.com/wazuh/wazuh-kibana-app/pull/2944)
- Added vulnerabilities module for macos agents [#2969](https://github.com/wazuh/wazuh-kibana-app/pull/2969)

### Fixed

- Fix server error Invalid token specified: Cannot read property 'replace' of undefined [#2899](https://github.com/wazuh/wazuh-kibana-app/issues/2899)
- Fix show empty files rules and decoders: [#2923](https://github.com/wazuh/wazuh-kibana-app/issues/2923)
- Fixed wrong hover texts in CDB lists actions [#2929](https://github.com/wazuh/wazuh-kibana-app/pull/2929)
- Fixed access to forbidden agents information when exporting agents listt [2918](https://github.com/wazuh/wazuh-kibana-app/pull/2918)
- Fix the decoder detail view is not displayed [#2888](https://github.com/wazuh/wazuh-kibana-app/issues/2888)
- Fix the complex search using the Wazuh API query filter in search bars [#2930](https://github.com/wazuh/wazuh-kibana-app/issues/2930)
- Fixed validation to check userPermissions are not ready yet [#2931](https://github.com/wazuh/wazuh-kibana-app/issues/2931)
- Fixed clear visualizations manager list when switching tabs. Fixes PDF reports filters [#2932](https://github.com/wazuh/wazuh-kibana-app/pull/2932)
- Fix Strange box shadow in Export popup panel in Managment > Groups [#2886](https://github.com/wazuh/wazuh-kibana-app/issues/2886)
- Fixed wrong command on alert when data folder does not exist [#2938](https://github.com/wazuh/wazuh-kibana-app/pull/2938)
- Fix agents table OS field sorting: Changes agents table field `os_name` to `os.name,os.version` to make it sortable. [#2939](https://github.com/wazuh/wazuh-kibana-app/pull/2939)
- Fixed diff parsed datetime between agent detail and agents table [#2940](https://github.com/wazuh/wazuh-kibana-app/pull/2940)
- Allow access to Agents section with agent:group action permission [#2933](https://github.com/wazuh/wazuh-kibana-app/issues/2933)
- Fixed filters does not work on modals with search bar [#2935](https://github.com/wazuh/wazuh-kibana-app/pull/2935)
- Fix wrong package name in deploy new agent [#2942](https://github.com/wazuh/wazuh-kibana-app/issues/2942)
- Fixed number agents not show on pie onMouseEvent [#2890](https://github.com/wazuh/wazuh-kibana-app/issues/2890)
- Fixed off Kibana Query Language in search bar of Controls/Inventory modules. [#2945](https://github.com/wazuh/wazuh-kibana-app/pull/2945)
- Fixed number of agents do not show on the pie chart tooltip in agents preview [#2890](https://github.com/wazuh/wazuh-kibana-app/issues/2890)

## Wazuh v4.0.4 - Kibana 7.10.0 , 7.10.2 - Revision 4017

### Added
- Adapt the app to the new Kibana platform [#2475](https://github.com/wazuh/wazuh-kibana-app/issues/2475)
- Wazuh data directory moved from `optimize` to `data` Kibana directory [#2591](https://github.com/wazuh/wazuh-kibana-app/issues/2591)
- Show the wui_rules belong to wazuh-wui API user [#2702](https://github.com/wazuh/wazuh-kibana-app/issues/2702)

### Fixed

- Fixed Wazuh menu and agent menu for Solaris agents [#2773](https://github.com/wazuh/wazuh-kibana-app/issues/2773) [#2725](https://github.com/wazuh/wazuh-kibana-app/issues/2725)
- Fixed wrong shards and replicas for statistics indices and also fixed wrong prefix for monitoring indices [#2732](https://github.com/wazuh/wazuh-kibana-app/issues/2732)
- Report's creation dates set to 1970-01-01T00:00:00.000Z [#2772](https://github.com/wazuh/wazuh-kibana-app/issues/2772)
- Fixed bug for missing commands in ubuntu/debian and centos [#2786](https://github.com/wazuh/wazuh-kibana-app/issues/2786)
- Fixed bug that show an hour before in /security-events/dashboard [#2785](https://github.com/wazuh/wazuh-kibana-app/issues/2785) 
- Fixed permissions to access agents [#2838](https://github.com/wazuh/wazuh-kibana-app/issues/2838)
- Fix searching in groups [#2825](https://github.com/wazuh/wazuh-kibana-app/issues/2825)
- Fix the pagination in SCA ckecks table [#2815](https://github.com/wazuh/wazuh-kibana-app/issues/2815)
- Fix the SCA table with a wrong behaviour using the refresh button [#2854](https://github.com/wazuh/wazuh-kibana-app/issues/2854)
- Fix sca permissions for agents views and dashboards [#2862](https://github.com/wazuh/wazuh-kibana-app/issues/2862)
- Solaris should not show vulnerabilities module [#2829](https://github.com/wazuh/wazuh-kibana-app/issues/2829)
- Fix the settings of statistics indices creation [#2858](https://github.com/wazuh/wazuh-kibana-app/issues/2858)
- Update agents' info in Management Status after changing cluster node selected [#2828](https://github.com/wazuh/wazuh-kibana-app/issues/2828)
- Fix error when applying filter in rules from events [#2877](https://github.com/wazuh/wazuh-kibana-app/issues/2877)

### Changed

- Replaced `wazuh` Wazuh API user by `wazuh-wui` in the default configuration [#2852](https://github.com/wazuh/wazuh-kibana-app/issues/2852)
- Add agent id to the reports name in Agent Inventory and Modules [#2817](https://github.com/wazuh/wazuh-kibana-app/issues/2817)

### Adapt for Kibana 7.10.0

- Fixed filter pinned crash returning from agents [#2864](https://github.com/wazuh/wazuh-kibana-app/issues/2864)
- Fixed style in sca and regulatory compliance tables and in wz menu [#2861](https://github.com/wazuh/wazuh-kibana-app/issues/2861)
- Fix body-payload of Sample Alerts POST endpoint [#2857](https://github.com/wazuh/wazuh-kibana-app/issues/2857)
- Fixed bug in the table on Agents->Table-> Actions->Config icon [#2853](https://github.com/wazuh/wazuh-kibana-app/issues/2853)
- Fixed tooltip in the icon of view decoder file [#2850](https://github.com/wazuh/wazuh-kibana-app/issues/2850)
- Fixed bug with agent filter when it is pinned [#2846](https://github.com/wazuh/wazuh-kibana-app/issues/2846)
- Fix discovery navigation [#2845](https://github.com/wazuh/wazuh-kibana-app/issues/2845)
- Search file editor gone [#2843](https://github.com/wazuh/wazuh-kibana-app/issues/2843)
- Fix Agent Search Bar - Regex Query Interpreter [#2834](https://github.com/wazuh/wazuh-kibana-app/issues/2834)
- Fixed accordion style breaking [#2833](https://github.com/wazuh/wazuh-kibana-app/issues/2833)
- Fix metrics are not updated after a bad request in search input [#2830](https://github.com/wazuh/wazuh-kibana-app/issues/2830)
- Fix mitre framework tab crash [#2821](https://github.com/wazuh/wazuh-kibana-app/issues/2821)
- Changed ping request to default request. Added delay and while to che… [#2820](https://github.com/wazuh/wazuh-kibana-app/issues/2820)
- Removed kibana alert for security [#2806](https://github.com/wazuh/wazuh-kibana-app/issues/2806)

## Wazuh v4.0.4 - Kibana 7.10.0 , 7.10.2 - Revision 4016

### Added

- Modified agent registration adding groups and architecture [#2666](https://github.com/wazuh/wazuh-kibana-app/issues/2666) [#2652](https://github.com/wazuh/wazuh-kibana-app/issues/2652)
- Each user can only view their own reports [#2686](https://github.com/wazuh/wazuh-kibana-app/issues/2686)

### Fixed

- Create index pattern even if there aren´t available indices [#2620](https://github.com/wazuh/wazuh-kibana-app/issues/2620)
- Top bar overlayed over expanded visualizations [#2667](https://github.com/wazuh/wazuh-kibana-app/issues/2667)
- Empty inventory data in Solaris agents [#2680](https://github.com/wazuh/wazuh-kibana-app/pull/2680)
- Wrong parameters in the dev-tools autocomplete section [#2675](https://github.com/wazuh/wazuh-kibana-app/issues/2675)
- Wrong permissions on edit CDB list [#2665](https://github.com/wazuh/wazuh-kibana-app/pull/2665)
- fix(frontend): add the metafields when refreshing the index pattern [#2681](https://github.com/wazuh/wazuh-kibana-app/pull/2681)
- Error toast is showing about Elasticsearch users for environments without security [#2713](https://github.com/wazuh/wazuh-kibana-app/issues/2713)
- Error about Handler.error in Role Mapping fixed [#2702](https://github.com/wazuh/wazuh-kibana-app/issues/2702)
- Fixed message in reserved users actions [#2702](https://github.com/wazuh/wazuh-kibana-app/issues/2702)
- Error 500 on Export formatted CDB list [#2692](https://github.com/wazuh/wazuh-kibana-app/pull/2692)
- Wui rules label should have only one tooltip [#2723](https://github.com/wazuh/wazuh-kibana-app/issues/2723)
- Move upper the Wazuh item in the Kibana menu and default index pattern [#2867](https://github.com/wazuh/wazuh-kibana-app/pull/2867)


## Wazuh v4.0.4 - Kibana v7.9.1, v7.9.3 - Revision 4015

### Added

- Support for Wazuh v4.0.4

## Wazuh v4.0.3 - Kibana v7.9.1, v7.9.2, v7.9.3 - Revision 4014

### Added

- Improved management of index-pattern fields [#2630](https://github.com/wazuh/wazuh-kibana-app/issues/2630)

### Fixed

- fix(fronted): fixed the check of API and APP version in health check [#2655](https://github.com/wazuh/wazuh-kibana-app/pull/2655)
- Replace user by username key in the monitoring logic [#2654](https://github.com/wazuh/wazuh-kibana-app/pull/2654)
- Security alerts and reporting issues when using private tenants [#2639](https://github.com/wazuh/wazuh-kibana-app/issues/2639)
- Manager restart in rule editor does not work with Wazuh cluster enabled [#2640](https://github.com/wazuh/wazuh-kibana-app/issues/2640)
- fix(frontend): Empty inventory data in Solaris agents [#2680](https://github.com/wazuh/wazuh-kibana-app/pull/2680)

## Wazuh v4.0.3 - Kibana v7.9.1, v7.9.2, v7.9.3 - Revision 4013

### Added

- Support for Wazuh v4.0.3.

## Wazuh v4.0.2 - Kibana v7.9.1, v7.9.3 - Revision 4012

### Added

- Sample data indices name should take index pattern in use [#2593](https://github.com/wazuh/wazuh-kibana-app/issues/2593) 
- Added start option to macos Agents [#2653](https://github.com/wazuh/wazuh-kibana-app/pull/2653)

### Changed

- Statistics settings do not allow to configure primary shards and replicas [#2627](https://github.com/wazuh/wazuh-kibana-app/issues/2627)

## Wazuh v4.0.2 - Kibana v7.9.1, v7.9.3 - Revision 4011

### Added

- Support for Wazuh v4.0.2.

### Fixed

- The index pattern title is overwritten with its id after refreshing its fields [#2577](https://github.com/wazuh/wazuh-kibana-app/issues/2577)
- [RBAC] Issues detected when using RBAC [#2579](https://github.com/wazuh/wazuh-kibana-app/issues/2579)

## Wazuh v4.0.1 - Kibana v7.9.1, v7.9.3 - Revision 4010

### Changed

- Alerts summary table for PDF reports on all modules [#2632](https://github.com/wazuh/wazuh-kibana-app/issues/2632)
- [4.0-7.9] Run as with no wazuh-wui API user [#2576](https://github.com/wazuh/wazuh-kibana-app/issues/2576)
- Deploy a new agent interface as default interface [#2564](https://github.com/wazuh/wazuh-kibana-app/issues/2564)
- Problem in the visualization of new reserved resources of the Wazuh API [#2643](https://github.com/wazuh/wazuh-kibana-app/issues/2643)

### Fixed

- Restore the tables in the agents' reports [#2628](https://github.com/wazuh/wazuh-kibana-app/issues/2628)
- [RBAC] Issues detected when using RBAC [#2579](https://github.com/wazuh/wazuh-kibana-app/issues/2579)
- Changes done via a worker's API are overwritten [#2626](https://github.com/wazuh/wazuh-kibana-app/issues/2626)

### Fixed

- [BUGFIX] Default user field for current platform [#2633](https://github.com/wazuh/wazuh-kibana-app/pull/2633)

## Wazuh v4.0.1 - Kibana v7.9.1, v7.9.3 - Revision 4009

### Changed

- Hide empty columns of the processes table of the MacOS agents [#2570](https://github.com/wazuh/wazuh-kibana-app/pull/2570)
- Missing step in "Deploy a new agent" view [#2623](https://github.com/wazuh/wazuh-kibana-app/issues/2623)
- Implement wazuh users' CRUD [#2598](https://github.com/wazuh/wazuh-kibana-app/pull/2598)

### Fixed

- Inconsistent data in sample data alerts [#2618](https://github.com/wazuh/wazuh-kibana-app/pull/2618)

## Wazuh v4.0.1 - Kibana v7.9.1, v7.9.3 - Revision 4008

### Fixed

- Icons not align to the right in Modules > Events [#2607](https://github.com/wazuh/wazuh-kibana-app/pull/2607)
- Statistics visualizations do not show data [#2602](https://github.com/wazuh/wazuh-kibana-app/pull/2602)
- Error on loading css files [#2599](https://github.com/wazuh/wazuh-kibana-app/pull/2599)
- Fixed search filter in search bar in Module/SCA wasn't working [#2601](https://github.com/wazuh/wazuh-kibana-app/pull/2601)

## Wazuh v4.0.0 - Kibana v7.9.1, v7.9.2, v7.9.3 - Revision 4007

### Fixed

- updated macOS package URL [#2596](https://github.com/wazuh/wazuh-kibana-app/pull/2596)
- Revert "[4.0-7.9] [BUGFIX] Removed unnecessary function call" [#2597](https://github.com/wazuh/wazuh-kibana-app/pull/2597)

## Wazuh v4.0.0 - Kibana v7.9.1, v7.9.2, v7.9.3 - Revision 4006

### Fixed

- Undefined field in event view [#2588](https://github.com/wazuh/wazuh-kibana-app/issues/2588)
- Several calls to the same stats request (esAlerts) [#2586](https://github.com/wazuh/wazuh-kibana-app/issues/2586)
- The filter options popup doesn't open on click once the filter is pinned [#2581](https://github.com/wazuh/wazuh-kibana-app/issues/2581)
- The formatedFields are missing from the index-pattern of wazuh-alerts-* [#2574](https://github.com/wazuh/wazuh-kibana-app/issues/2574)


## Wazuh v4.0.0 - Kibana v7.9.3 - Revision 4005

### Added

- Support for Kibana v7.9.3

## Wazuh v4.0.0 - Kibana v7.9.1, v7.9.2 - Revision 4002

### Added

- Support for Wazuh v4.0.0.
- Support for Kibana v7.9.1 and 7.9.2.
- Support for Open Distro 1.10.1.
- Added a RBAC security layer integrated with Open Distro and X-Pack.
- Added remoted and analysisd statistics.
- Expand supported deployment variables.
- Added new configuration view settings for GCP integration.
- Added logic to change the `metafields` configuration of Kibana [#2524](https://github.com/wazuh/wazuh-kibana-app/issues/2524)

### Changed

- Migrated the default index-pattern to `wazuh-alerts-*`.
- Removed the `known-fields` functionality.
- Security Events dashboard redesinged.
- Redesigned the app settings configuration with categories.
- Moved the wazuh-registry file to Kibana optimize folder.

### Fixed

- Format options in `wazuh-alerts` index-pattern are not overwritten now.
- Prevent blank page in detaill agent view.
- Navigable agents name in Events.
- Index pattern is not being refreshed.
- Reporting fails when agent is pinned and compliance controls are visited.
- Reload rule detail doesn't work properly with the related rules.
- Fix search bar filter in Manage agent of group [#2541](https://github.com/wazuh/wazuh-kibana-app/pull/2541)

## Wazuh v3.13.2 - Kibana v7.9.1 - Revision 887

### Added

- Support for Wazuh v3.13.2

## Wazuh v3.13.2 - Kibana v7.8.0 - Revision 887
### Added

- Support for Wazuh v3.13.2

## Wazuh v3.13.1 - Kibana v7.9.1 - Revision 886

### Added

- Support for Kibana v7.9.1

## Wazuh v3.13.1 - Kibana v7.9.0 - Revision 885

### Added

- Support for Kibana v7.9.0


## Wazuh v3.13.1 - Kibana v7.8.1 - Revision 884

### Added

- Support for Kibana v7.8.1


## Wazuh v3.13.1 - Kibana v7.8.0 - Revision 883

### Added

- Support for Wazuh v3.13.1


## Wazuh v3.13.0 - Kibana v7.8.0 - Revision 881

### Added

- Support for Kibana v7.8.0


## Wazuh v3.13.0 - Kibana v7.7.0, v7.7.1 - Revision 880

### Added

- Support for Wazuh v3.13.0
- Support for Kibana v7.7.1
- Support for Open Distro 1.8
- New navigation experience with a global menu [#1965](https://github.com/wazuh/wazuh-kibana-app/issues/1965)
- Added a Breadcrumb in Kibana top nav [#2161](https://github.com/wazuh/wazuh-kibana-app/issues/2161)
- Added a new Agents Summary Screen [#1963](https://github.com/wazuh/wazuh-kibana-app/issues/1963)
- Added a new feature to add sample data to dashboards [#2115](https://github.com/wazuh/wazuh-kibana-app/issues/2115)
- Added MITRE integration [#1877](https://github.com/wazuh/wazuh-kibana-app/issues/1877)
- Added Google Cloud Platform integration [#1873](https://github.com/wazuh/wazuh-kibana-app/issues/1873)
- Added TSC integration [#2204](https://github.com/wazuh/wazuh-kibana-app/pull/2204)
- Added a new Integrity monitoring state view for agent [#2153](https://github.com/wazuh/wazuh-kibana-app/issues/2153)
- Added a new Integrity monitoring files detail view [#2156](https://github.com/wazuh/wazuh-kibana-app/issues/2156)
- Added a new component to explore Compliance requirements [#2156](https://github.com/wazuh/wazuh-kibana-app/issues/2261)

### Changed

- Code migration to React.js
- Global review of styles
- Unified Overview and Agent dashboards into new Modules [#2110](https://github.com/wazuh/wazuh-kibana-app/issues/2110)
- Changed Vulnerabilities dashboard visualizations [#2262](https://github.com/wazuh/wazuh-kibana-app/issues/2262)

### Fixed

- Open Distro tenants have been fixed and are functional now [#1890](https://github.com/wazuh/wazuh-kibana-app/issues/1890).
- Improved navigation performance [#2200](https://github.com/wazuh/wazuh-kibana-app/issues/2200).
- Avoid creating the wazuh-monitoring index pattern if it is disabled [#2100](https://github.com/wazuh/wazuh-kibana-app/issues/2100)
- SCA checks without compliance field can't be expanded [#2264](https://github.com/wazuh/wazuh-kibana-app/issues/2264)


## Wazuh v3.12.3 - Kibana v7.7.1 - Revision 876

### Added

- Support for Kibana v7.7.1


## Wazuh v3.12.3 - Kibana v7.7.0 - Revision 875

### Added

- Support for Kibana v7.7.0


## Wazuh v3.12.3 - Kibana v6.8.8, v7.6.1, v7.6.2 - Revision 874

### Added

- Support for Wazuh v3.12.3


## Wazuh v3.12.2 - Kibana v6.8.8, v7.6.1, v7.6.2 - Revision 873

### Added

- Support for Wazuh v3.12.2


## Wazuh v3.12.1 - Kibana v6.8.8, v7.6.1, v7.6.2 - Revision 872

### Added

- Support Wazuh 3.12.1
- Added new FIM settings on configuration on demand. [#2147](https://github.com/wazuh/wazuh-kibana-app/issues/2147)

### Changed

- Updated agent's variable names in deployment guides. [#2169](https://github.com/wazuh/wazuh-kibana-app/pull/2169)

### Fixed

- Pagination is now shown in table-type visualizations. [#2180](https://github.com/wazuh/wazuh-kibana-app/issues/2180)


## Wazuh v3.12.0 - Kibana v6.8.8, v7.6.2 - Revision 871

### Added

- Support for Kibana v6.8.8 and v7.6.2

## Wazuh v3.12.0 - Kibana v6.8.7, v7.4.2, v7.6.1 - Revision 870

### Added

- Support for Wazuh v3.12.0
- Added a new setting to hide manager alerts from dashboards. [#2102](https://github.com/wazuh/wazuh-kibana-app/pull/2102)
- Added a new setting to be able to change API from the top menu. [#2143](https://github.com/wazuh/wazuh-kibana-app/issues/2143)
- Added a new setting to enable/disable the known fields health check [#2037](https://github.com/wazuh/wazuh-kibana-app/pull/2037)
- Added suport for PCI 11.2.1 and 11.2.3 rules. [#2062](https://github.com/wazuh/wazuh-kibana-app/pull/2062)

### Changed

- Restructuring of the optimize/wazuh directory. Now the Wazuh configuration file (wazuh.yml) is placed on /usr/share/kibana/optimize/wazuh/config. [#2116](https://github.com/wazuh/wazuh-kibana-app/pull/2116)
- Improve performance of Dasboards reports generation. [1802344](https://github.com/wazuh/wazuh-kibana-app/commit/18023447c6279d385df84d7f4a5663ed2167fdb5)

### Fixed

- Discover time range selector is now displayed on the Cluster section. [08901df](https://github.com/wazuh/wazuh-kibana-app/commit/08901dfcbe509f17e4fab26877c8b7dae8a66bff)
- Added the win_auth_failure rule group to Authentication failure metrics. [#2099](https://github.com/wazuh/wazuh-kibana-app/pull/2099)
- Negative values in Syscheck attributes now have their correct value in reports. [7c3e84e](https://github.com/wazuh/wazuh-kibana-app/commit/7c3e84ec8f00760b4f650cfc00a885d868123f99)


## Wazuh v3.11.4 - Kibana v7.6.1 - Revision 858

### Added

- Support for Kibana v7.6.1


## Wazuh v3.11.4 - Kibana v6.8.6, v7.4.2, v7.6.0 - Revision 857

### Added

- Support for Wazuh v3.11.4


## Wazuh v3.11.3 - Kibana v7.6.0 - Revision 856

### Added

- Support for Kibana v7.6.0


## Wazuh v3.11.3 - Kibana v7.4.2 - Revision 855

### Added

- Support for Kibana v7.4.2

## Wazuh v3.11.3 - Kibana v7.5.2 - Revision 854

### Added

- Support for Wazuh v3.11.3

### Fixed

- Windows Updates table is now displayed in the Inventory Data report [#2028](https://github.com/wazuh/wazuh-kibana-app/pull/2028)


## Wazuh v3.11.2 - Kibana v7.5.2 - Revision 853

### Added

- Support for Kibana v7.5.2


## Wazuh v3.11.2 - Kibana v6.8.6, v7.3.2, v7.5.1 - Revision 852

### Added

- Support for Wazuh v3.11.2

### Changed

- Increased list filesize limit for the CDB-list [#1993](https://github.com/wazuh/wazuh-kibana-app/pull/1993)

### Fixed

- The xml validator now correctly handles the `--` string within comments [#1980](https://github.com/wazuh/wazuh-kibana-app/pull/1980)
- The AWS map visualization wasn't been loaded until the user interacts with it [dd31bd7](https://github.com/wazuh/wazuh-kibana-app/commit/dd31bd7a155354bc50fe0af22fca878607c8936a)


## Wazuh v3.11.1 - Kibana v6.8.6, v7.3.2, v7.5.1 - Revision 581

### Added
- Support for Wazuh v3.11.1.


## Wazuh v3.11.0 - Kibana v6.8.6, v7.3.2, v7.5.1 - Revision 580

### Added

- Support for Wazuh v3.11.0.
- Support for Kibana v7.5.1.
- The API credentials configuration has been moved from the .wazuh index to a wazuh.yml configuration file. Now the configuration of the API hosts is done from the file and not from the application. [#1465](https://github.com/wazuh/wazuh-kibana-app/issues/1465) [#1771](https://github.com/wazuh/wazuh-kibana-app/issues/1771).
- Upload ruleset files using a "drag and drop" component [#1770](https://github.com/wazuh/wazuh-kibana-app/issues/1770)
- Add logs for the reporting module [#1622](https://github.com/wazuh/wazuh-kibana-app/issues/1622).
- Extended the "Add new agent" guide [#1767](https://github.com/wazuh/wazuh-kibana-app/issues/1767).
- Add new table for windows hotfixes [#1932](https://github.com/wazuh/wazuh-kibana-app/pull/1932)

### Changed

- Removed Discover from top menu [#1699](https://github.com/wazuh/wazuh-kibana-app/issues/1699).
- Hide index pattern selector in case that only one exists [#1799](https://github.com/wazuh/wazuh-kibana-app/issues/1799).
- Remove visualizations legend [#1936](https://github.com/wazuh/wazuh-kibana-app/pull/1936)
- Normalize the field whodata in the group reporting [#1921](https://github.com/wazuh/wazuh-kibana-app/pull/1921)
- A message in the configuration view is ambiguous [#1870](https://github.com/wazuh/wazuh-kibana-app/issues/1870)
- Refactor syscheck table [#1941](https://github.com/wazuh/wazuh-kibana-app/pull/1941)

### Fixed

- Empty files now throws an error [#1806](https://github.com/wazuh/wazuh-kibana-app/issues/1806).
- Arguments for wazuh api requests are now validated [#1815](https://github.com/wazuh/wazuh-kibana-app/issues/1815).
- Fixed the way to check admin mode [#1838](https://github.com/wazuh/wazuh-kibana-app/issues/1838).
- Fixed error exporting as CSV the files into a group [#1833](https://github.com/wazuh/wazuh-kibana-app/issues/1833).
- Fixed XML validator false error for `<` [1882](https://github.com/wazuh/wazuh-kibana-app/issues/1882)
- Fixed "New file" editor doesn't allow saving twice [#1896](https://github.com/wazuh/wazuh-kibana-app/issues/1896)
- Fixed decoders files [#1929](https://github.com/wazuh/wazuh-kibana-app/pull/1929)
- Fixed registration guide [#1926](https://github.com/wazuh/wazuh-kibana-app/pull/1926)
- Fixed infinite load on Ciscat views [#1920](https://github.com/wazuh/wazuh-kibana-app/pull/1920), [#1916](https://github.com/wazuh/wazuh-kibana-app/pull/1916)
- Fixed missing fields in the Visualizations [#1913](https://github.com/wazuh/wazuh-kibana-app/pull/1913)
- Fixed Amazon S3 status is wrong in configuration section [#1864](https://github.com/wazuh/wazuh-kibana-app/issues/1864)
- Fixed hidden overflow in the fim configuration [#1887](https://github.com/wazuh/wazuh-kibana-app/pull/1887)
- Fixed Logo source fail after adding server.basePath [#1871](https://github.com/wazuh/wazuh-kibana-app/issues/1871)
- Fixed the documentation broken links [#1853](https://github.com/wazuh/wazuh-kibana-app/pull/1853)

## Wazuh v3.10.2 - Kibana v7.5.1 - Revision 556

### Added

- Support for Kibana v7.5.1


## Wazuh v3.10.2 - Kibana v7.5.0 - Revision 555

### Added

- Support for Kibana v7.5.0


## Wazuh v3.10.2 - Kibana v7.4.2 - Revision 549

### Added

- Support for Kibana v7.4.2


## Wazuh v3.10.2 - Kibana v7.4.1 - Revision 548

### Added

- Support for Kibana v7.4.1


## Wazuh v3.10.2 - Kibana v7.4.0 - Revision 547

### Added

- Support for Kibana v7.4.0
- Support for Wazuh v3.10.2.


## Wazuh v3.10.2 - Kibana v7.3.2 - Revision 546

### Added

- Support for Wazuh v3.10.2.


## Wazuh v3.10.1 - Kibana v7.3.2 - Revision 545

### Added

- Support for Wazuh v3.10.1.


## Wazuh v3.10.0 - Kibana v7.3.2 - Revision 543

### Added

- Support for Wazuh v3.10.0.
- Added an interactive guide for registering agents, things are now easier for the user, guiding it through the steps needed ending in a _copy & paste_ snippet for deploying his agent [#1468](https://github.com/wazuh/wazuh-kibana-app/issues/1468).
- Added new dashboards for the recently added regulatory compliance groups into the Wazuh core. They are HIPAA and NIST-800-53 [#1468](https://github.com/wazuh/wazuh-kibana-app/issues/1448), [#1638]( https://github.com/wazuh/wazuh-kibana-app/issues/1638).
- Make the app work under a custom Kibana space [#1234](https://github.com/wazuh/wazuh-kibana-app/issues/1234), [#1450](https://github.com/wazuh/wazuh-kibana-app/issues/1450).
- Added the ability to manage the app as a native plugin when using Kibana spaces, now you can safely hide/show the app depending on the selected space [#1601](https://github.com/wazuh/wazuh-kibana-app/issues/1601).
- Adapt the app the for Kibana dark mode [#1562](https://github.com/wazuh/wazuh-kibana-app/issues/1562).
- Added an alerts summary in _Overview > FIM_ panel [#1527](https://github.com/wazuh/wazuh-kibana-app/issues/1527).
- Export all the information of a Wazuh group and its related agents in a PDF document [#1341](https://github.com/wazuh/wazuh-kibana-app/issues/1341).
- Export the configuration of a certain agent as a PDF document. Supports granularity for exporting just certain sections of the configuration [#1340](https://github.com/wazuh/wazuh-kibana-app/issues/1340).


### Changed

- Reduced _Agents preview_ load time using the new API endpoint `/summary/agents` [#1687](https://github.com/wazuh/wazuh-kibana-app/pull/1687).
- Replaced most of the _md-nav-bar_ Angular.js components with React components using EUI [#1705](https://github.com/wazuh/wazuh-kibana-app/pull/1705).
- Replaced the requirements slider component with a new styled component [#1708](https://github.com/wazuh/wazuh-kibana-app/pull/1708).
- Soft deprecated the _.wazuh-version_ internal index, now the app dumps its content if applicable to a registry file, then the app removes that index. Further versions will hard deprecate this index [#1467](https://github.com/wazuh/wazuh-kibana-app/issues/1467). 
- Visualizations now don't fetch the documents _source_, also, they now use _size: 0_ for fetching [#1663](https://github.com/wazuh/wazuh-kibana-app/issues/1663).
- The app menu is now fixed on top of the view, it's not being hidden on every state change. Also, the Wazuh logo was placed in the top bar of Kibana UI [#1502](https://github.com/wazuh/wazuh-kibana-app/issues/1502).
- Improved _getTimestamp_ method not returning a promise object because it's no longer needed [014bc3a](https://github.com/wazuh/wazuh-kibana-app/commit/014b3aba0d2e9cda0c4d521f5f16faddc434a21e). Also improved main Discover listener for Wazuh not returning a promise object [bd82823](https://github.com/wazuh/wazuh-kibana-app/commit/bd8282391a402b8c567b32739cf914a0135d74bc).
- Replaced _Requirements over time_ visualizations in both PCI DSS and GDPR dashboards [35c539](https://github.com/wazuh/wazuh-kibana-app/commit/35c539eb328b3bded94aa7608f73f9cc51c235a6).
- Do not show a toaster when a visualization field was not known yet, instead, show it just in case the internal refreshing failed [19a2e7](https://github.com/wazuh/wazuh-kibana-app/commit/19a2e71006b38f6a64d3d1eb8a20b02b415d7e07).
- Minor optimizations for server logging [eb8e000](https://github.com/wazuh/wazuh-kibana-app/commit/eb8e00057dfea2dafef56319590ff832042c402d).

### Fixed

- Alerts search bar fixed for Kibana v7.3.1, queries were not being applied as expected [#1686](https://github.com/wazuh/wazuh-kibana-app/issues/1686).
- Hide attributes field from non-Windows agents in the FIM table [#1710](https://github.com/wazuh/wazuh-kibana-app/issues/1710).
- Fixed broken view in Management > Configuration > Amazon S3 > Buckets, some information was missing [#1675](https://github.com/wazuh/wazuh-kibana-app/issues/1675).
- Keep user's filters when switching from Discover to panel [#1685](https://github.com/wazuh/wazuh-kibana-app/issues/1685).
- Reduce load time and amount of data to be fetched in _Management > Cluster monitoring_ section avoiding possible timeouts [#1663](https://github.com/wazuh/wazuh-kibana-app/issues/1663).
- Restored _Remove column_ feature in Discover tabs [#1702](https://github.com/wazuh/wazuh-kibana-app/issues/1702).
- Apps using Kibana v7.3.1 had a bug once the user goes back from _Agent > FIM > Files_ to _Agent > FIM > dashboard_, filters disappear, now it's working properly [#1700](https://github.com/wazuh/wazuh-kibana-app/issues/1700).
- Fixed visual bug in _Management > Cluster monitoring_ and a button position [1e3b748](https://github.com/wazuh/wazuh-kibana-app/commit/1e3b748f11b43b2e7956b830269b6d046d74d12c).
- The app installation date was not being updated properly, now it's fixed [#1692](https://github.com/wazuh/wazuh-kibana-app/issues/1692).
- Fixed _Network interfaces_ table in Inventory section, the table was not paginating [#1474](https://github.com/wazuh/wazuh-kibana-app/issues/1474).
- Fixed APIs passwords are now obfuscated in server responses [adc3152](https://github.com/wazuh/wazuh-kibana-app/pull/1782/commits/adc31525e26b25e4cb62d81cbae70a8430728af5).


## Wazuh v3.9.5 - Kibana v6.8.2 / Kibana v7.2.1 / Kibana v7.3.0 - Revision 531

### Added

- Support for Wazuh v3.9.5

## Wazuh v3.9.4 - Kibana v6.8.1 / Kibana v6.8.2 / Kibana v7.2.0 / Kibana v7.2.1 / Kibana v7.3.0 - Revision 528

### Added

- Support for Wazuh v3.9.4
- Allow filtering by clicking a column in rules/decoders tables [0e2ddd7](https://github.com/wazuh/wazuh-kibana-app/pull/1615/commits/0e2ddd7b73f7f7975d02e97ed86ae8a0966472b4)
- Allow open file in rules table clicking on the file column [1af929d](https://github.com/wazuh/wazuh-kibana-app/pull/1615/commits/1af929d62f450f93c6733868bcb4057e16b7e279)

### Changed

- Improved app performance [#1640](https://github.com/wazuh/wazuh-kibana-app/pull/1640).
- Remove path filter from custom rules and decoders [895792e](https://github.com/wazuh/wazuh-kibana-app/pull/1615/commits/895792e6e6d9401b3293d5e16352b9abef515096)
- Show path column in rules and decoders [6f49816](https://github.com/wazuh/wazuh-kibana-app/pull/1615/commits/6f49816c71b5999d77bf9e3838443627c9be945d)
- Removed SCA overview dashboard [94ebbff](https://github.com/wazuh/wazuh-kibana-app/pull/1615/commits/94ebbff231cbfb6d793130e0b9ea855baa755a1c)
- Disabled last custom column removal [f1ef7de](https://github.com/wazuh/wazuh-kibana-app/pull/1615/commits/f1ef7de1a34bbe53a899596002e8153b95e7dc0e)
- Agents messages across sections unification [8fd7e36](https://github.com/wazuh/wazuh-kibana-app/pull/1615/commits/8fd7e36286fa9dfd03a797499af6ffbaa90b00e1)

### Fixed

- Fix check storeded apis [d6115d6](https://github.com/wazuh/wazuh-kibana-app/pull/1615/commits/d6115d6424c78f0cde2017b432a51b77186dd95a).
- Fix pci-dss console error [297080d](https://github.com/wazuh/wazuh-kibana-app/pull/1615/commits/297080d36efaea8f99b0cafd4c48845dad20495a)
- Fix error in reportingTable [85b7266](https://github.com/wazuh/wazuh-kibana-app/pull/1615/commits/85b72662cb4db44c443ed04f7c31fba57eefccaa)
- Fix filters budgets size [c7ac86a](https://github.com/wazuh/wazuh-kibana-app/pull/1615/commits/c7ac86acb3d5afaf1cf348fab09a2b8c5778a491)
- Fix missing permalink virustotal visualization [1b57529](https://github.com/wazuh/wazuh-kibana-app/pull/1615/commits/1b57529758fccdeb3ac0840e66a8aafbe4757a96)
- Improved wz-table performance [224bd6f](https://github.com/wazuh/wazuh-kibana-app/pull/1615/commits/224bd6f31235c81ba01755c3c1e120c3f86beafd)
- Fix inconsistent data between visualizations and tables in Overview Security Events [b12c600](https://github.com/wazuh/wazuh-kibana-app/pull/1615/commits/b12c600578d80d0715507dec4624a4ebc27ea573)
- Timezone applied in cluster status [a4f620d](https://github.com/wazuh/wazuh-kibana-app/pull/1615/commits/a4f620d398f5834a6d2945af892a462425ca3bec)
- Fixed Overview Security Events report when wazuh.monitoring is disabled [1c26da0](https://github.com/wazuh/wazuh-kibana-app/pull/1615/commits/1c26da05a0b6daf727e15c13b819111aa4e4e913)
- Fixes in APIs management [2143943](https://github.com/wazuh/wazuh-kibana-app/pull/1615/commits/2143943a5049cbb59bb8d6702b5a56cbe0d27a2a)
- Prevent duplicated visualization toast errors [786faf3](https://github.com/wazuh/wazuh-kibana-app/commit/786faf3e62d2cad13f512c0f873b36eca6e9787d)
- Fix not properly updated breadcrumb in ruleset section [9645903](https://github.com/wazuh/wazuh-kibana-app/commit/96459031cd4edbe047970bf0d22d0c099771879f)
- Fix badly dimensioned table in Integrity Monitoring section [9645903](https://github.com/wazuh/wazuh-kibana-app/commit/96459031cd4edbe047970bf0d22d0c099771879f)
- Fix implicit filters can be destroyed [9cf8578](https://github.com/wazuh/wazuh-kibana-app/commit/9cf85786f504f5d67edddeea6cfbf2ab577e799b)
- Windows agent dashboard doesn't show failure logon access. [d38d088](https://github.com/wazuh/wazuh-kibana-app/commit/d38d0881ac8e4294accde83d63108337b74cdd91) 
- Number of agents is not properly updated.  [f7cbbe5](https://github.com/wazuh/wazuh-kibana-app/commit/f7cbbe54394db825827715c3ad4370ac74317108) 
- Missing scrollbar on Firefox file viewer.  [df4e8f9](https://github.com/wazuh/wazuh-kibana-app/commit/df4e8f9305b35e9ee1473bed5f5d452dd3420567) 
- Agent search filter by name, lost when refreshing. [71b5274](https://github.com/wazuh/wazuh-kibana-app/commit/71b5274ccc332d8961a158587152f7badab28a95) 
- Alerts of level 12 cannot be displayed in the Summary table. [ec0e888](https://github.com/wazuh/wazuh-kibana-app/commit/ec0e8885d9f1306523afbc87de01a31f24e36309) 
- Restored query from search bar in visualizations. [439128f](https://github.com/wazuh/wazuh-kibana-app/commit/439128f0a1f65b649a9dcb81ab5804ca20f65763) 
- Fix Kibana filters loop in Firefox. [82f0f32](https://github.com/wazuh/wazuh-kibana-app/commit/82f0f32946d844ce96a28f0185f903e8e05c5589) 

## Wazuh v3.9.3 - Kibana v6.8.1 / v7.1.1 / v7.2.0 - Revision 523

### Added

- Support for Wazuh v3.9.3
- Support for Kibana v7.2.0 [#1556](https://github.com/wazuh/wazuh-kibana-app/pull/1556).

### Changed

- New design and several UI/UX changes [#1525](https://github.com/wazuh/wazuh-kibana-app/pull/1525).
- Improved error checking + syscollector performance [94d0a83](https://github.com/wazuh/wazuh-kibana-app/commit/94d0a83e43aa1d2d84ef6f87cbb76b9aefa085b3).
- Adapt Syscollector for MacOS agents [a4bf7ef](https://github.com/wazuh/wazuh-kibana-app/commit/a4bf7efc693a99b7565b5afcaa372155f15a4db9).
- Show last scan for syscollector [73f2056](https://github.com/wazuh/wazuh-kibana-app/commit/73f2056673bb289d472663397ba7097e49b7b93b).
- Extendend information for syscollector [#1585](https://github.com/wazuh/wazuh-kibana-app/issues/1585).

### Fixed

- Corrected width for agent stats [a998955](https://github.com/wazuh/wazuh-kibana-app/commit/a99895565a8854c55932ec94cffb08e1d0aa3da1).
- Fix height for the menu directive with Dynamic height [427d0f3](https://github.com/wazuh/wazuh-kibana-app/commit/427d0f3e9fa6c34287aa9e8557da99a51e0db40f).
- Fix wazuh-db and clusterd check [cddcef6](https://github.com/wazuh/wazuh-kibana-app/commit/cddcef630c5234dd6f6a495715743dfcfd4e4001).
- Fix AlertsStats when value is "0", it was showing "-" [07a3e10](https://github.com/wazuh/wazuh-kibana-app/commit/07a3e10c7f1e626ba75a55452b6c295d11fd657d).
- Fix syscollector state value [f8d3d0e](https://github.com/wazuh/wazuh-kibana-app/commit/f8d3d0eca44e67e26f79bc574495b1f4c8f751f2).
- Fix time offset for reporting table [2ef500b](https://github.com/wazuh/wazuh-kibana-app/commit/2ef500bb112e68bd4811b8e87ce8581d7c04d20f).
- Fix call to obtain GDPR requirements for specific agent [ccda846](https://github.com/wazuh/wazuh-kibana-app/commit/ccda8464b50be05bc5b3642f25f4972c8a7a2c03).
- Restore "rule.id" as a clickable field in visualizations [#1546](https://github.com/wazuh/wazuh-kibana-app/pull/1546).
- Fix timepicker in cluster monitoring [f7533ce](https://github.com/wazuh/wazuh-kibana-app/pull/1560/commits/f7533cecb6862abfb5c1d2173ec3e70ffc59804a).
- Fix several bugs [#1569](https://github.com/wazuh/wazuh-kibana-app/pull/1569).
- Fully removed "rule.id" as URL field [#1584](https://github.com/wazuh/wazuh-kibana-app/issues/1584).
- Fix filters for dashboards [#1583](https://github.com/wazuh/wazuh-kibana-app/issues/1583).
- Fix missing dependency [#1591](https://github.com/wazuh/wazuh-kibana-app/issues/1591).

## Wazuh v3.9.2 - Kibana v7.1.1 - Revision 510

### Added

- Support for Wazuh v3.9.2

### Changed

- Avoid showing more than one toaster for the same error message [7937003](https://github.com/wazuh/wazuh-kibana-app/commit/793700382798033203091d160773363323e05bb9).
- Restored "Alerts evolution - Top 5 agents" in Overview > Security events [f9305c0](https://github.com/wazuh/wazuh-kibana-app/commit/f9305c0c6acf4a31c41b1cc9684b87f79b27524f).

### Fixed

- Fix missing parameters in Dev Tools request [#1496](https://github.com/wazuh/wazuh-kibana-app/pull/1496).
- Fix "Invalid Date" for Safari and Internet Explorer [#1505](https://github.com/wazuh/wazuh-kibana-app/pull/1505).

## Wazuh v3.9.1 - Kibana v7.1.1 - Revision 509

### Added

- Support for Kibana v7.1.1
- Added overall metrics for Agents > Overview [#1479](https://github.com/wazuh/wazuh-kibana-app/pull/1479).

### Fixed

- Fixed missing dependency for Discover [43f5dd5](https://github.com/wazuh/wazuh-kibana-app/commit/43f5dd5f64065c618ba930b2a4087f0a9e706c0e).
- Fixed visualization for Agents > Overview [#1477](https://github.com/wazuh/wazuh-kibana-app/pull/1477). 
- Fixed SCA policy checks table [#1478](https://github.com/wazuh/wazuh-kibana-app/pull/1478).

## Wazuh v3.9.1 - Kibana v7.1.0 - Revision 508

### Added

- Support for Kibana v7.1.0

## Wazuh v3.9.1 - Kibana v6.8.0 - Revision 444

### Added

- Support for Wazuh v3.9.1
- Support for Kibana v6.8.0

### Fixed

- Fixed background color for some parts of the Discover directive [2dfc763](https://github.com/wazuh/wazuh-kibana-app/commit/2dfc763bfa1093fb419f118c2938f6b348562c69).
- Fixed cut values in non-resizable tables when the value is too large [cc4828f](https://github.com/wazuh/wazuh-kibana-app/commit/cc4828fbf50d4dab3dd4bb430617c1f2b13dac6a).
- Fixed handled but not shown error messages from rule editor [0aa0e17](https://github.com/wazuh/wazuh-kibana-app/commit/0aa0e17ac8678879e5066f8d83fd46f5d8edd86a).
- Minor typos corrected [fe11fb6](https://github.com/wazuh/wazuh-kibana-app/commit/fe11fb67e752368aedc89ec844ddf729eb8ad761).
- Minor fixes in agents configuration [1bc2175](https://github.com/wazuh/wazuh-kibana-app/commit/1bc217590438573e7267687655bb5939b5bb9fde).
- Fix Management > logs viewer scrolling [f458b2e](https://github.com/wazuh/wazuh-kibana-app/commit/f458b2e3294796f9cf00482b4da27984646c6398).

### Changed

- Kibana version shown in settings is now read from our package.json [c103d3e](https://github.com/wazuh/wazuh-kibana-app/commit/c103d3e782136106736c02039d28c4567b255aaa).
- Removed an old header from Settings [0197b8b](https://github.com/wazuh/wazuh-kibana-app/commit/0197b8b1abc195f275c8cd9893df84cd5569527b).
- Improved index pattern validation fields, replaced "full_log" with "rule.id" as part of the minimum required fields [dce0595](https://github.com/wazuh/wazuh-kibana-app/commit/dce059501cbd28f1294fd761da3e015e154747bc).
- Improve dynamic height for configuration editor [c318131](https://github.com/wazuh/wazuh-kibana-app/commit/c318131dfb6b5f01752593f2aa972b98c0655610).
- Add timezone for all dates shown in the app [4b8736f](https://github.com/wazuh/wazuh-kibana-app/commit/4b8736fb4e562c78505daaee042bcd798242c3f5).

## Wazuh v3.9.0 - Kibana v6.7.0 / v6.7.1 / v6.7.2 - Revision 441

### Added

- Support for Wazuh v3.9.0
- Support for Kibana v6.7.0 / v6.7.1 / v6.7.2
- Edit master and worker configuration ([#1215](https://github.com/wazuh/wazuh-kibana-app/pull/1215)).
- Edit local rules, local decoders and CDB lists ([#1212](https://github.com/wazuh/wazuh-kibana-app/pull/1212), [#1204](https://github.com/wazuh/wazuh-kibana-app/pull/1204), [#1196](https://github.com/wazuh/wazuh-kibana-app/pull/1196), [#1233](https://github.com/wazuh/wazuh-kibana-app/pull/1233), [#1304](https://github.com/wazuh/wazuh-kibana-app/pull/1304)).
- View no local rules/decoders XML files ([#1395](https://github.com/wazuh/wazuh-kibana-app/pull/1395))
- Dev Tools additions
  - Added hotkey `[shift] + [enter]` for sending query ([#1170](https://github.com/wazuh/wazuh-kibana-app/pull/1170)).
  - Added `Export JSON` button for the Dev Tools ([#1170](https://github.com/wazuh/wazuh-kibana-app/pull/1170)).
- Added refresh button for agents preview table ([#1169](https://github.com/wazuh/wazuh-kibana-app/pull/1169)).
- Added `configuration assessment` information in "Agent > Policy monitoring" ([#1227](https://github.com/wazuh/wazuh-kibana-app/pull/1227)).
- Added agents `configuration assessment` configuration section in "Agent > Configuration" ([1257](https://github.com/wazuh/wazuh-kibana-app/pull/1257))
- Restart master and worker nodes ([#1222](https://github.com/wazuh/wazuh-kibana-app/pull/1222)).
- Restart agents ([#1229](https://github.com/wazuh/wazuh-kibana-app/pull/1229)).
- Added support for more than one Wazuh monitoring pattern ([#1243](https://github.com/wazuh/wazuh-kibana-app/pull/1243))
- Added customizable interval for Wazuh monitoring indices creation ([#1243](https://github.com/wazuh/wazuh-kibana-app/pull/1243)).
- Expand visualizations ([#1246](https://github.com/wazuh/wazuh-kibana-app/pull/1246)).
- Added a dynamic table columns selector ([#1246](https://github.com/wazuh/wazuh-kibana-app/pull/1246)).
- Added resizable columns by dragging in tables ([d2bf8ee](https://github.com/wazuh/wazuh-kibana-app/commit/d2bf8ee9681ca5d6028325e165854b49214e86a3))
- Added a cron job for fetching missing fields of all valid index patterns, also merging dynamic fields every time an index pattern is refreshed by the app ([#1276](https://github.com/wazuh/wazuh-kibana-app/pull/1276)).
- Added auto-merging dynamic fields for Wazuh monitoring index patterns ([#1300](https://github.com/wazuh/wazuh-kibana-app/pull/1300))
- New server module, it's a job queue so we can add delayed jobs to be run in background, this iteration only accepts delayed Wazuh API calls ([#1283](https://github.com/wazuh/wazuh-kibana-app/pull/1283)).
- Added new way to view logs using a logs viewer ([#1292](https://github.com/wazuh/wazuh-kibana-app/pull/1292))
- Added new directive for registering agents from the UI, including instructions on "how to" ([#1321](https://github.com/wazuh/wazuh-kibana-app/pull/1321)).
- Added some Angular charts in Agents Preview and Agents SCA sections ([#1364](https://github.com/wazuh/wazuh-kibana-app/pull/1364))
- Added Docker listener settings in configuration views ([#1365](https://github.com/wazuh/wazuh-kibana-app/pull/1365))
- Added Docker dashboards for both Agents and Overview ([#1367](https://github.com/wazuh/wazuh-kibana-app/pull/1367))
- Improved app logger with debug level ([#1373](https://github.com/wazuh/wazuh-kibana-app/pull/1373))
- Introducing React components from the EUI framework

### Changed

- Escape XML special characters ([#1159](https://github.com/wazuh/wazuh-kibana-app/pull/1159)).
- Changed empty results message for Wazuh tables ([#1165](https://github.com/wazuh/wazuh-kibana-app/pull/1165)).
- Allowing the same query multiple times on the Dev Tools ([#1174](https://github.com/wazuh/wazuh-kibana-app/pull/1174))
- Refactor JSON/XML viewer for configuration tab ([#1173](https://github.com/wazuh/wazuh-kibana-app/pull/1173), [#1148](https://github.com/wazuh/wazuh-kibana-app/pull/1148)).
- Using full height for all containers when possible ([#1224](https://github.com/wazuh/wazuh-kibana-app/pull/1224)).
- Improved the way we are handling "back button" events ([#1207](https://github.com/wazuh/wazuh-kibana-app/pull/1207)).
- Changed some visualizations for FIM, GDPR, PCI, Vulnerability and Security Events ([#1206](https://github.com/wazuh/wazuh-kibana-app/pull/1206), [#1235](https://github.com/wazuh/wazuh-kibana-app/pull/1235), [#1293](https://github.com/wazuh/wazuh-kibana-app/pull/1293)).
- New design for agent header view ([#1186](https://github.com/wazuh/wazuh-kibana-app/pull/1186)).
- Not fetching data the very first time the Dev Tools are opened ([#1185](https://github.com/wazuh/wazuh-kibana-app/pull/1185)).
- Refresh all known fields for all valid index patterns if `kbn-vis` detects a broken index pattern ([ecd7c8f](https://github.com/wazuh/wazuh-kibana-app/commit/ecd7c8f98c187a350f81261d13b0d45dcec6dc5d)).
- Truncate texts and display a tooltip when they don't fit in a table cell ([7b56a87](https://github.com/wazuh/wazuh-kibana-app/commit/7b56a873f85dcba7e6838aeb2e40d9b4cf472576))
- Updated API autocomplete for Dev Tools ([#1218](https://github.com/wazuh/wazuh-kibana-app/pull/1218))
- Updated switches design to adapt it to Kibana's design ([#1253](https://github.com/wazuh/wazuh-kibana-app/pull/1253))
- Reduced the width of some table cells with little text, to give more space to the other columns ([#1263](https://github.com/wazuh/wazuh-kibana-app/pull/1263)).
- Redesign for Management > Status daemons list ([#1284](https://github.com/wazuh/wazuh-kibana-app/pull/1284)).
- Redesign for Management > Configuration, Agent > Configuration ([#1289](https://github.com/wazuh/wazuh-kibana-app/pull/1289)).
- Replaced Management > Logs table with a log viewer component ([#1292](https://github.com/wazuh/wazuh-kibana-app/pull/1292)).
- The agents list search bar now allows to switch between AND/OR operators ([#1291](https://github.com/wazuh/wazuh-kibana-app/pull/1291)).
- Improve audit dashboards ([#1374](https://github.com/wazuh/wazuh-kibana-app/pull/1374))
- Exclude agent "000" getting the last registered and the most active agents from the Wazuh API.([#1391](https://github.com/wazuh/wazuh-kibana-app/pull/1391))
- Reviewed Osquery dashboards ([#1394](https://github.com/wazuh/wazuh-kibana-app/pull/1394))
- Memory info is now a log ([#1400](https://github.com/wazuh/wazuh-kibana-app/pull/1400))
- Error toasters time is now 30000ms, warning/info are still 6000ms ([#1420](https://github.com/wazuh/wazuh-kibana-app/pull/1420))

### Fixed

- Properly handling long messages on notifier service, until now, they were using out of the card space, also we replaced some API messages with more meaningful messages ([#1168](https://github.com/wazuh/wazuh-kibana-app/pull/1168)).
- Adapted Wazuh icon for multiple browsers where it was gone ([#1208](https://github.com/wazuh/wazuh-kibana-app/pull/1208)).
- Do not fetch data from tables twice when resize window ([#1303](https://github.com/wazuh/wazuh-kibana-app/pull/1303)).
- Agent syncrhonization status is updated as we browse the configuration section ([#1305](https://github.com/wazuh/wazuh-kibana-app/pull/1305))
- Using the browser timezone for reporting documents ([#1311](https://github.com/wazuh/wazuh-kibana-app/pull/1311)).
- Wrong behaviors in the routing system when the basePath was set ([#1342](https://github.com/wazuh/wazuh-kibana-app/pull/1342))
- Do not show pagination for one-page tables ([196c5b7](https://github.com/wazuh/wazuh-kibana-app/pull/1362/commits/196c5b717583032798da7791fa4f90ec06397f68))
- Being redirected to Overview once a Kibana restart is performed ([#1378](https://github.com/wazuh/wazuh-kibana-app/pull/1378))
- Displaying the AWS services section of the aws-s3 wodle ([#1393](https://github.com/wazuh/wazuh-kibana-app/pull/1393))
- Show email configuration on the configuration on demand ([#1401](https://github.com/wazuh/wazuh-kibana-app/issues/1401))
- Show "Follow symbolic link" field in Integrity monitoring - Monitored configuration on demand ([0c9c9da](https://github.com/wazuh/wazuh-kibana-app/pull/1414/commits/0c9c9da3b951548761cd203db5ee5baa39afe26c))

## Wazuh v3.8.2 - Kibana v6.6.0 / v6.6.1 / v6.6.2 / v6.7.0 - Revision 419

### Added

- Support for Kibana v6.6.0 / v6.6.1 / v6.6.2 / v6.7.0

### Fixed

- Fixed AWS dashboard, newer JavaScript browser engines break the view due to Angular.js ([6e882fc](https://github.com/wazuh/wazuh-kibana-app/commit/6e882fc1d7efe6059e6140ff40b8a20d9c1fa51e)).
- Fixed AWS accounts visualization, using the right field now ([6e882fc](https://github.com/wazuh/wazuh-kibana-app/commit/6e882fc1d7efe6059e6140ff40b8a20d9c1fa51e)).

## Wazuh v3.8.2 - Kibana v6.5.4 - Revision 418

### Added

- Support for Wazuh v3.8.2

### Changed

- Close configuration editor only if it was successfully updated ([bc77c35](https://github.com/wazuh/wazuh-kibana-app/commit/bc77c35d8440a656d4704451ce857c9e1d36a438)).
- Replaced FIM Vega visualization with standard visualization ([554ee1c](https://github.com/wazuh/wazuh-kibana-app/commit/554ee1c4c4d75c76d82272075acf8bb62e7f9e27)).

## Wazuh v3.8.1 - Kibana v6.5.4 - Revision 417

### Added

- Support for Wazuh v3.8.1

### Changed

- Moved monitored/ignored Windows registry entries to "FIM > Monitored" and "FIM > Ignored" to avoid user confusion ([#1176](https://github.com/wazuh/wazuh-kibana-app/pull/1176)).
- Excluding managers from wazuh-monitoring indices ([#1177](https://github.com/wazuh/wazuh-kibana-app/pull/1177)).
- Escape `&` before sending group configuration ([d3aa56f](https://github.com/wazuh/wazuh-kibana-app/commit/d3aa56fa73478c60505e500db7d3a7df263081b5)).
- Improved `autoFormat` function before rendering group configuration ([f4f8144](https://github.com/wazuh/wazuh-kibana-app/commit/f4f8144eef8b93038fc897a9f16356e71029b844)).
- Now the group configuration editor doesn't exit after sending data to the Wazuh API ([5c1a3ef](https://github.com/wazuh/wazuh-kibana-app/commit/5c1a3ef9bd710a7befbed0709c4a7cf414f44f6b)).

### Fixed

- Fixed style for the error toaster for long URLs or long paths ([11b8084](https://github.com/wazuh/wazuh-kibana-app/commit/11b8084c75bbc5da36587ff31d1bc80a55fe4dfe)).

## Wazuh v3.8.0 - Kibana v6.5.4 - Revision 416

### Added

- Added group management features such as:
  - Edit the group configuration ([#1096](https://github.com/wazuh/wazuh-kibana-app/pull/1096)).
  - Add/remove groups to/from an agent ([#1096](https://github.com/wazuh/wazuh-kibana-app/pull/1096)).
  - Add/remove agents to/from a group ([#1096](https://github.com/wazuh/wazuh-kibana-app/pull/1096)).
  - Add/remove groups ([#1152](https://github.com/wazuh/wazuh-kibana-app/pull/1152)).
- New directive for tables that don't need external data sources ([#1067](https://github.com/wazuh/wazuh-kibana-app/pull/1067)).
- New search bar directive with interactive filters and suggestions ([#1058](https://github.com/wazuh/wazuh-kibana-app/pull/1058)).
- New server route `/elastic/alerts` for fetching alerts using custom parameters([#1056](https://github.com/wazuh/wazuh-kibana-app/pull/1056)).
- New table for an agent FIM monitored files, if the agent OS platform is Windows it will show two tables: files and registry ([#1032](https://github.com/wazuh/wazuh-kibana-app/pull/1032)).
- Added description to each setting under Settings > Configuration ([#1048](https://github.com/wazuh/wazuh-kibana-app/pull/1048)).
- Added a new setting to `config.yml` related to Wazuh monitoring and its index pattern ([#1095](https://github.com/wazuh/wazuh-kibana-app/pull/1095)).
- Resizable columns by dragging in Dev-tools ([#1102](https://github.com/wazuh/wazuh-kibana-app/pull/1102)).
- New feature to be able to edit config.yml file from the Settings > Configuration section view ([#1105](https://github.com/wazuh/wazuh-kibana-app/pull/1105)).
- Added a new table (network addresses) for agent inventory tab ([#1111](https://github.com/wazuh/wazuh-kibana-app/pull/1111)).
- Added `audit_key` (Who-data Audit keys) for configuration tab ([#1123](https://github.com/wazuh/wazuh-kibana-app/pull/1123)).
- Added new known fields for Kibana index pattern ([#1150](https://github.com/wazuh/wazuh-kibana-app/pull/1150)).

### Changed

- Changed Inventory tables. Now the app looks for the OS platform and it shows different tables depending on the OS platform. In addition the process state codes has been replaced to be more meaningful ([#1059](https://github.com/wazuh/wazuh-kibana-app/pull/1059)).
- Tiny rework for the AWS tab including.
- "Report" button is hidden on Discover panel ([#1047](https://github.com/wazuh/wazuh-kibana-app/pull/1047)).
- Visualizations, filters and Discover improved ([#1083](https://github.com/wazuh/wazuh-kibana-app/pull/1083)).
- Removed `popularizeField` function until https://github.com/elastic/kibana/issues/22426 is solved in order to avoid `Unable to write index pattern!` error on Discover tab ([#1085](https://github.com/wazuh/wazuh-kibana-app/pull/1085)).
- Improved Wazuh monitoring module ([#1094](https://github.com/wazuh/wazuh-kibana-app/pull/1094)).
- Added "Registered date" and "Last keep alive" in agents table allowing you to sort by these fields ([#1102](https://github.com/wazuh/wazuh-kibana-app/pull/1102)).
- Improved code quality in sections such as Ruleset > Rule and Decoder detail view simplify conditions ([#1102](https://github.com/wazuh/wazuh-kibana-app/pull/1102)).
- Replaced reporting success message ([#1102](https://github.com/wazuh/wazuh-kibana-app/pull/1102)).
- Reduced the default number of shards and the default number of replicas for the app indices ([#1113](https://github.com/wazuh/wazuh-kibana-app/pull/1113)).
- Refreshing index pattern known fields on health check controller ([#1119](https://github.com/wazuh/wazuh-kibana-app/pull/1119)).
- Less strict memory check ([786c764](https://github.com/wazuh/wazuh-kibana-app/commit/786c7642cd88083f9a77c57ed204488ecf5b710a)).
- Checking message origin in error handler ([dfec368](https://github.com/wazuh/wazuh-kibana-app/commit/dfec368d22a148b2e4437db92d71294900241961)).
- Dev tools is now showing the response as it is, like `curl` does ([#1137](https://github.com/wazuh/wazuh-kibana-app/pull/1137)).
- Removed `unknown` as valid node name ([#1149](https://github.com/wazuh/wazuh-kibana-app/pull/1149)).
- Removed `rule.id` direct filter from the rule set tables ([#1151](https://github.com/wazuh/wazuh-kibana-app/pull/1151))

### Fixed

- Restored X-Pack security logic for the .wazuh index, now it's not bypassing the X-Pack roles ([#1081](https://github.com/wazuh/wazuh-kibana-app/pull/1081))
- Avoid fetching twice the same data ([#1072](https://github.com/wazuh/wazuh-kibana-app/pull/1072), [#1061](https://github.com/wazuh/wazuh-kibana-app/pull/1061)).
- Wazuh logo adapted to low resolutions ([#1074](https://github.com/wazuh/wazuh-kibana-app/pull/1074)).
- Hide Audit, OpenSCAP tabs for non-linux agents. Fixed empty Windows events under Configuration > Log collection section. OSQuery logo has been standardized ([#1072](https://github.com/wazuh/wazuh-kibana-app/pull/1072), [#1076](https://github.com/wazuh/wazuh-kibana-app/pull/1076)).
- Fix empty values on _Overview > Security events_ when Wazuh monitoring is disabled ([#1091](https://github.com/wazuh/wazuh-kibana-app/pull/1091)).
- Fix overlapped play button in Dev-tools when the input box has a scrollbar ([#1102](https://github.com/wazuh/wazuh-kibana-app/pull/1102)).
- Fix Dev-tools behavior when parse json invalid blocks ([#1102](https://github.com/wazuh/wazuh-kibana-app/pull/1102)).
- Fixed Management > Monitoring tab frustration adding back buttons ([#1102](https://github.com/wazuh/wazuh-kibana-app/pull/1102)).
- Fix template checking when using more than one pattern ([#1104](https://github.com/wazuh/wazuh-kibana-app/pull/1104)).
- Fix infinite loop for Wazuh monitoring when the Wazuh API is not being able to give us all the agents ([5a26916](https://github.com/wazuh/wazuh-kibana-app/commit/5a2691642b40a34783d2eafb6ee24ae78b9af21a)), ([85005a1](https://github.com/wazuh/wazuh-kibana-app/commit/85005a184d4f1c3d339b7c895b5d2469f3b45171)).
- Fix rule details for `list` and `info` parameters ([#1149](https://github.com/wazuh/wazuh-kibana-app/pull/1149)).

## Wazuh v3.7.1 / v3.7.2 - Kibana v6.5.1 / v6.5.2 / v6.5.3 / v6.5.4 - Revision 415

### Added

- Support for Elastic stack v6.5.2 / v6.5.3 / v6.5.4.
- Support for Wazuh v3.7.1 / v3.7.2.
- Dev Tools module now autocompletes API endpoints ([#1030](https://github.com/wazuh/wazuh-kibana-app/pull/1030)).

### Changed

- Increased number of rows for syscollector tables ([#1033](https://github.com/wazuh/wazuh-kibana-app/pull/1033)).
- Modularized JSON/XML viewers for the configuration section ([#982](https://github.com/wazuh/wazuh-kibana-app/pull/982)).

### Fixed

- Added missing fields for syscollector network tables ([#1036](https://github.com/wazuh/wazuh-kibana-app/pull/1036)).
- Using the right API path when downloading CSV for decoders list ([#1045](https://github.com/wazuh/wazuh-kibana-app/pull/1045)).
- Including group field when downloading CSV for agents list ([#1044](https://github.com/wazuh/wazuh-kibana-app/pull/1044)).
- Preserve active tab in configuration section when refreshing the page ([#1037](https://github.com/wazuh/wazuh-kibana-app/pull/1037)).

## Wazuh v3.7.0 - Kibana v6.5.0 / v6.5.1 - Revision 414

### Added

- Support for Elastic Stack v6.5.0 / v6.5.1.
- Agent groups bar is now visible on the agent configuration section ([#1023](https://github.com/wazuh/wazuh-kibana-app/pull/1023)).
- Added a new setting for the `config.yml` file for enable/disable administrator mode ([#1019](https://github.com/wazuh/wazuh-kibana-app/pull/1019)).
  - This allows the user to perform PUT, POST, DELETE methods in our Dev Tools.

### Changed

- Refactored most front-end controllers ([#1023](https://github.com/wazuh/wazuh-kibana-app/pull/1023)).

## Wazuh v3.7.0 - Kibana v6.4.2 / v6.4.3 - Revision 413

### Added

- Support for Wazuh v3.7.0.
- Support for Elastic Stack v6.4.2 / v6.4.3.
- Brand-new interface for _Configuration_ (on both _Management_ and _Agents_ tabs) ([#914](https://github.com/wazuh/wazuh-kibana-app/pull/914)):
  - Now you can check current and real agent and manager configuration.
  - A new interface design, with more useful information and easy to understand descriptions.
  - New and more responsive JSON/XML viewers to show the configuration in raw mode.
- Brand-new extension - Osquery ([#938](https://github.com/wazuh/wazuh-kibana-app/pull/938)):
  - A new extension, disabled by default.
  - Check alerts from Wazuh's Osquery integration.
  - Check your current Osquery wodle configuration.
  - More improvements will come for this extension in the future.
- New option for Wazuh app configuration file - _Ignore index patterns_ ([#947](https://github.com/wazuh/wazuh-kibana-app/pull/947)):
  - Now the user can specify which index patterns can't be selected on the app using the new `ip.ignore` setting on the `config.yml` file.
  - The valid format is an array of strings which represents index patterns.
  - By default, this list is empty (all index patterns will be available if they use a compatible structure).
- Added a node selector for _Management > Status_ section when Wazuh cluster is enabled ([#976](https://github.com/wazuh/wazuh-kibana-app/pull/976)).
- Added quick access to _Configuration_ or _Discover_ panels for an agent on the agents list ([#939](https://github.com/wazuh/wazuh-kibana-app/pull/939)).
- Now you can click on an agent's ID on the _Discover_ panels to open its details page on the app ([#904](https://github.com/wazuh/wazuh-kibana-app/pull/904)).
- Redesigned the _Overview > Amazon AWS_ tab, using more meaningful visualizations for a better overall view of your agents' status ([#903](https://github.com/wazuh/wazuh-kibana-app/pull/903)).
- Redesigned the _Overview/Agents > Vulnerabilities_ tab, using more meaningful visualizations for a better overall view of your agents' status ([#954](https://github.com/wazuh/wazuh-kibana-app/pull/954)).
- Now everytime the user enters the _Settings_ tab, the API connection will be automatically checked ([#971](https://github.com/wazuh/wazuh-kibana-app/pull/971)).
- Added a node selector for _Management > Logs_ section when Wazuh cluster is enabled ([#980](https://github.com/wazuh/wazuh-kibana-app/pull/980)).
- Added a group selector for _Agents_ section ([#995](https://github.com/wazuh/wazuh-kibana-app/pull/995)).

### Changed

- Interface refactoring for the _Agents > Inventory data_ tab ([#924](https://github.com/wazuh/wazuh-kibana-app/pull/924)):
  - Now the tab won't be available if your agent doesn't have Syscollector enabled, and each card will be enabled or disabled depending on the current Syscollector scans configuration.
  - This will prevent situations where the user couldn't check the inventory although there was actual scan data to show on some sections.
- Added support for new multigroups feature ([#911](https://github.com/wazuh/wazuh-kibana-app/pull/911)):
  - Now the information bars on _Agents_ will show all the groups an agent belongs to.
- Now the result pane on the _Dev tools_ tab will show the error code coming from the Wazuh API ([#909](https://github.com/wazuh/wazuh-kibana-app/pull/909)).
- Changed some visualizations titles for _Overview/Agents > OpenSCAP_ tab ([#925](https://github.com/wazuh/wazuh-kibana-app/pull/925)).
- All backend routes have been renamed ([#932](https://github.com/wazuh/wazuh-kibana-app/pull/932)).
- Several improvements for Elasticsearch tests ([#933](https://github.com/wazuh/wazuh-kibana-app/pull/933)).
- Updated some strings and descriptions on the _Settings_ tab ([#934](https://github.com/wazuh/wazuh-kibana-app/pull/934)).
- Changed the date format on _Settings > Logs_ to make it more human-readable ([#944](https://github.com/wazuh/wazuh-kibana-app/pull/944)).
- Changed some labels to remove the "MD5 sum" expression, it will use "Checksum" instead ([#945](https://github.com/wazuh/wazuh-kibana-app/pull/945)).
- Added word wrapping class to group name in _Management > Groups > Group detail_ tab ([#945](https://github.com/wazuh/wazuh-kibana-app/pull/945)).
- The `wz-table` directive has been refactored ([#953](https://github.com/wazuh/wazuh-kibana-app/pull/953)).
- The `wz-table` directive now checks if a request is aborted ([#979](https://github.com/wazuh/wazuh-kibana-app/pull/979)).
- Several performance improvements ([#985](https://github.com/wazuh/wazuh-kibana-app/pull/985), [#997](https://github.com/wazuh/wazuh-kibana-app/pull/997), [#1000](https://github.com/wazuh/wazuh-kibana-app/pull/1000)).

### Fixed

- Several known fields for _Whodata_ functionality have been fixed ([#901](https://github.com/wazuh/wazuh-kibana-app/pull/901)).
- Fixed alignment bug with the _Add a filter +_ button on _Discover_ and _Agents_ tabs ([#912](https://github.com/wazuh/wazuh-kibana-app/pull/912)).
- Fixed a bug where the `Add API` form on _Settings_ didn't appear when pressing the button after editing an existing API entry ([#944](https://github.com/wazuh/wazuh-kibana-app/pull/944)).
- Fixed a bug on _Ruleset_ tab where the "Description" column was showing `0` if the rule doesn't have any description ([#948](https://github.com/wazuh/wazuh-kibana-app/pull/948)).
- Fixed wrong alignment on related Rules/Decoders tables from _Management > Ruleset_ tab ([#971](https://github.com/wazuh/wazuh-kibana-app/pull/971)).
- Fixed a bug where sometimes the error messages appeared duplicated ([#971](https://github.com/wazuh/wazuh-kibana-app/pull/971)).

### Removed

- On the _Management > Monitoring_ tab, the `Cluster enabled but not running` message won't appear as an error anymore ([#971](https://github.com/wazuh/wazuh-kibana-app/pull/971)).

## Wazuh v3.6.1 - Kibana v6.4.1 / v6.4.2 / v6.4.3 - Revision 412

### Added

- Support for Elastic Stack v6.4.1 / v6.4.2 / v6.4.3.

## Wazuh v3.6.1 - Kibana v6.4.0 - Revision 411

### Added

- Redesigned the _Overview > Integrity monitoring_ tab, using more meaningful visualizations for a better overall view of your agents' status ([#893](https://github.com/wazuh/wazuh-kibana-app/pull/893)).
- Added a new table for the _Inventory_ tab: _Processes_ ([#895](https://github.com/wazuh/wazuh-kibana-app/pull/895)).
- Improved error handling for tables. Now the table will show an error message if it wasn't able to fetch and load data ([#896](https://github.com/wazuh/wazuh-kibana-app/pull/896)).

### Changed

- The app source code has been improved, following best practices and coding guidelines ([#892](https://github.com/wazuh/wazuh-kibana-app/pull/892)).
- Included more app tests and prettifier for better code maintainability ([#883](https://github.com/wazuh/wazuh-kibana-app/pull/883) & [#885](https://github.com/wazuh/wazuh-kibana-app/pull/885)).

### Fixed

- Fixed minor visual errors on some _GDPR_, _PCI DSS_ and _Vulnerabilities_ visualizations ([#894](https://github.com/wazuh/wazuh-kibana-app/pull/894)).

## Wazuh v3.6.1 - Kibana v6.4.0 - Revision 410

### Added

- The _Inventory_ tab has been redesigned ([#873](https://github.com/wazuh/wazuh-kibana-app/pull/873)):
  - Added new network interfaces and port tables.
  - Improved design using metric information bars and intuitive status indicators.
- Added refresh functionality to the _Settings > Logs_ tab ([#852](https://github.com/wazuh/wazuh-kibana-app/pull/852)):
  - Now everytime the user opens the tab, the logs will be reloaded.
  - A new button to force the update has been added on the top left corner of the logs table.
- Added `tags` and `recursion_level` configuration options to _Management/Agent > Configuration_ tabs ([#850](https://github.com/wazuh/wazuh-kibana-app/pull/850)).
- The _Kuery_ search syntax has been added again to the app ([#851](https://github.com/wazuh/wazuh-kibana-app/pull/851)).
- Added a first batch of [_Mocha_](https://mochajs.org/) tests and other quality of code improvements to the app ([#859](https://github.com/wazuh/wazuh-kibana-app/pull/859)).
- Now you can open specific rule details (the _Management > Ruleset_ tab) when clicking on the `rule.id` value on the _Discover_ tab ([#862](https://github.com/wazuh/wazuh-kibana-app/pull/862)).
- Now you can click on the rule ID value on the _Management > Ruleset_ tab to search for related alerts on the _Discover_ tab ([#863](https://github.com/wazuh/wazuh-kibana-app/pull/863)).

### Changed

- The index pattern known fields have been updated up to 567 ([#872](https://github.com/wazuh/wazuh-kibana-app/pull/872)).
- Now the _Inventory_ tab will always be available for all agents, and a descriptive message will appear if the agent doesn't have `syscollector` enabled ([#879](https://github.com/wazuh/wazuh-kibana-app/pull/879)).

### Fixed

- Fixed a bug where the _Inventory_ tab was unavailable if the user reloads the page while on the _Agents > Configuration_ tab ([#845](https://github.com/wazuh/wazuh-kibana-app/pull/845)).
- Fixed some _Overview > VirusTotal_ visualizations ([#846](https://github.com/wazuh/wazuh-kibana-app/pull/846)).
- Fixed a bug where the _Settings > Extensions_ tab wasn't being properly hidden when there's no API entries inserted ([#847](https://github.com/wazuh/wazuh-kibana-app/pull/847)).
- Fixed a bug where the _Current API_ indicator on the top navbar wasn't being properly updated when the user deletes all the API entries ([#848](https://github.com/wazuh/wazuh-kibana-app/pull/848)).
- Fixed a bug where the _Agents coverage_ metric were not displaying a proper value when the manager has 0 registered agents ([#849](https://github.com/wazuh/wazuh-kibana-app/pull/849)).
- Fixed a bug where the `wazuh-basic` user role was able to update API entries (it should be forbidden) ([#853](https://github.com/wazuh/wazuh-kibana-app/pull/853)).
- Fixed a bug where the visualizations had scroll bars on the PDF reports ([#870](https://github.com/wazuh/wazuh-kibana-app/pull/870)).
- Fixed a bug on the _Dev tools_ tab where the user couldn't execute the first request block if there was blank lines above it ([#871](https://github.com/wazuh/wazuh-kibana-app/pull/871)).
- Fixed a bug on pinned filters when opening tabs where the implicit filter was the same, making them stuck and unremovable from other tabs ([#878](https://github.com/wazuh/wazuh-kibana-app/pull/878)).

## Wazuh v3.6.1 - Kibana v6.4.0 - Revision 409

### Added

- Support for Wazuh v3.6.1.

### Fixed

- Fixed a bug on the _Dev tools_ tab ([b7c79f4](https://github.com/wazuh/wazuh-kibana-app/commit/b7c79f48f06cb49b12883ec9e9337da23b49976b)).

## Wazuh v3.6.1 - Kibana v6.3.2 - Revision 408

### Added

- Support for Wazuh v3.6.1.

### Fixed

- Fixed a bug on the _Dev tools_ tab ([4ca9ed5](https://github.com/wazuh/wazuh-kibana-app/commit/4ca9ed54f1b18e5d499d950e6ff0741946701988)).

## Wazuh v3.6.0 - Kibana v6.4.0 - Revision 407

### Added

- Support for Wazuh v3.6.0.

## Wazuh v3.6.0 - Kibana v6.3.2 - Revision 406

### Added

- Support for Wazuh v3.6.0.

## Wazuh v3.5.0 - Kibana v6.4.0 - Revision 405

### Added

- Support for Elastic Stack v6.4.0 ([#813](https://github.com/wazuh/wazuh-kibana-app/pull/813)).

## Wazuh v3.5.0 - Kibana v6.3.2 - Revision 404

### Added

- Added new options to `config.yml` to change shards and replicas settings for `wazuh-monitoring` indices ([#809](https://github.com/wazuh/wazuh-kibana-app/pull/809)).
- Added more error messages for `wazuhapp.log` in case of failure when performing some crucial functions ([#812](https://github.com/wazuh/wazuh-kibana-app/pull/812)).
- Now it's possible to change replicas settings for existing `.wazuh`, `.wazuh-version` and `wazuh-monitoring` indices on the `config.yml` file ([#817](https://github.com/wazuh/wazuh-kibana-app/pull/817)).

### Changed

- App frontend code refactored and restructured ([#802](https://github.com/wazuh/wazuh-kibana-app/pull/802)).
- Now the _Overview > Security events_ tab won't show anything if the only visualization with data is _Agents status_ ([#811](https://github.com/wazuh/wazuh-kibana-app/pull/811)).

### Fixed

- Fixed a bug where the RAM status message appreared twice the first time you opened the app ([#807](https://github.com/wazuh/wazuh-kibana-app/pull/807)).
- Fixed the app UI to make the app usable on Internet Explorer 11 ([#808](https://github.com/wazuh/wazuh-kibana-app/pull/808)).

## Wazuh v3.5.0 - Kibana v6.3.2 - Revision 403

### Added

- The welcome tabs on _Overview_ and _Agents_ have been updated with a new name and description for the existing sections ([#788](https://github.com/wazuh/wazuh-kibana-app/pull/788)).
- Now the app tables will auto-resize depending on the screen height ([#792](https://github.com/wazuh/wazuh-kibana-app/pull/792)).

### Changed

- Now all the app filters on several tables will present the values in alphabetical order ([#787](https://github.com/wazuh/wazuh-kibana-app/pull/787)).

### Fixed

- Fixed a bug on _Decoders_ where clicking on the decoder wouldn't open the detail view if the `Parent decoders` filter was enabled ([#782](https://github.com/wazuh/wazuh-kibana-app/pull/782)).
- Fixed a bug on _Dev tools_ when the first line on the editor pane was empty or had a comment ([#790](https://github.com/wazuh/wazuh-kibana-app/pull/790)).
- Fixed a bug where the app was throwing multiple warning messages the first time you open it ([#791](https://github.com/wazuh/wazuh-kibana-app/pull/791)).
- Fixed a bug where clicking on a different tab from _Overview_ right after inserting the API credentials for the first time would always redirect to _Overview_ ([#791](https://github.com/wazuh/wazuh-kibana-app/pull/791)).
- Fixed a bug where the user could have a browser cookie with a reference to a non-existing API entry on Elasticsearch ([#794](https://github.com/wazuh/wazuh-kibana-app/pull/794) & [#795](https://github.com/wazuh/wazuh-kibana-app/pull/795)).

### Removed

- The cluster key has been removed from the API requests to `/manager/configuration` ([#796](https://github.com/wazuh/wazuh-kibana-app/pull/796)).

## Wazuh v3.5.0 - Kibana v6.3.1/v6.3.2 - Revision 402

### Added

- Support for Wazuh v3.5.0.
- Added new fields for _Vulnerability detector_ alerts ([#752](https://github.com/wazuh/wazuh-kibana-app/pull/752)).
- Added multi table search for `wz-table` directive. Added two new log levels for _Management > Logs_ section ([#753](https://github.com/wazuh/wazuh-kibana-app/pull/753)).

## Wazuh v3.4.0 - Kibana v6.3.1/v6.3.2 - Revision 401

### Added

- Added a few new fields for Kibana due to the new Wazuh _who-data_ feature ([#763](https://github.com/wazuh/wazuh-kibana-app/pull/763)).
- Added XML/JSON viewer for each card under _Management > Configuration_ ([#764](https://github.com/wazuh/wazuh-kibana-app/pull/764)).

### Changed

- Improved error handling for Dev tools. Also removed some unused dependencies from the _Dev tools_ tab ([#760](https://github.com/wazuh/wazuh-kibana-app/pull/760)).
- Unified origin for tab descriptions. Reviewed some grammar typos ([#765](https://github.com/wazuh/wazuh-kibana-app/pull/765)).
- Refactored agents autocomplete component. Removed unused/deprecated modules ([#766](https://github.com/wazuh/wazuh-kibana-app/pull/766)).
- Simplified route resolves section ([#768](https://github.com/wazuh/wazuh-kibana-app/pull/768)).

### Fixed

- Fixed missing cluster node filter for the visualization shown when looking for specific node under _Management > Monitoring_ section ([#758](https://github.com/wazuh/wazuh-kibana-app/pull/758)).
- Fixed missing dependency injection for `wzMisc` factory ([#768](https://github.com/wazuh/wazuh-kibana-app/pull/768)).

### Removed

- Removed `angular-aria`, `angular-md5`, `ansicolors`, `js-yaml`, `querystring` and `lodash` dependencies since Kibana includes all of them. Removed some unused images ([#768](https://github.com/wazuh/wazuh-kibana-app/pull/768)).

## Wazuh v3.4.0 - Kibana v6.3.1/v6.3.2 - Revision 400

### Added

- Support for Wazuh v3.4.0.
- Support for Elastic Stack v6.3.2.
- Support for Kuery as accepted query language ([#742](https://github.com/wazuh/wazuh-kibana-app/pull/742)).
  - This feature is experimental.
- Added new _Who data_ fields from file integrity monitoring features ([#746](https://github.com/wazuh/wazuh-kibana-app/pull/746)).
- Added tab in _Settings_ section where you can see the last logs from the Wazuh app server ([#723](https://github.com/wazuh/wazuh-kibana-app/pull/723)).

### Changed

- Fully redesigned of the welcome screen along the different app sections ([#751](https://github.com/wazuh/wazuh-kibana-app/pull/751)).
- Now any agent can go to the _Inventory_ tab regardless if it's enabled or not. The content will change properly according to the agent configuration ([#744](https://github.com/wazuh/wazuh-kibana-app/pull/744)).
- Updated the `angular-material` dependency to `1.1.10` ([#743](https://github.com/wazuh/wazuh-kibana-app/pull/743)).
- Any API entry is now removable regardless if it's the only one API entry ([#740](https://github.com/wazuh/wazuh-kibana-app/pull/740)).
- Performance has been improved regarding to agents status, they are now being fetched using _distinct_ routes from the Wazuh API ([#738](https://github.com/wazuh/wazuh-kibana-app/pull/738)).
- Improved the way we are parsing some Wazuh API errors regarding to version mismatching ([#735](https://github.com/wazuh/wazuh-kibana-app/pull/735)).

### Fixed

- Fixed wrong filters being applied in _Ruleset > Rules_ and _Ruleset > Decoders_ sections when using Lucene like filters plus path filters ([#736](https://github.com/wazuh/wazuh-kibana-app/pull/736)).
- Fixed the template checking from the healthcheck, now it allows to use custom index patterns ([#739](https://github.com/wazuh/wazuh-kibana-app/pull/739)).
- Fixed infinite white screen from _Management > Monitoring_ when the Wazuh cluster is enabled but not running ([#741](https://github.com/wazuh/wazuh-kibana-app/pull/741)).

## Wazuh v3.3.0/v3.3.1 - Kibana v6.3.1 - Revision 399

### Added

- Added a new Angular.js factory to store the Wazuh app configuration values. Also, this factory is being used by the pre-routes functions (resolves); this way we are sure about having the real configuration at any time. These pre-routes functions have been improved too ([#670](https://github.com/wazuh/wazuh-kibana-app/pull/670)).
- Added extended information for reports from _Reporting_ feature ([#701](https://github.com/wazuh/wazuh-kibana-app/pull/701)).

### Changed

- Tables have been improved. Now they are truncating long fields and adding a tooltip if needed ([#671](https://github.com/wazuh/wazuh-kibana-app/pull/671)).
- Services have been improved ([#715](https://github.com/wazuh/wazuh-kibana-app/pull/715)).
- CSV formatted files have been improved. Now they are showing a more human readable column names ([#717](https://github.com/wazuh/wazuh-kibana-app/pull/717), [#726](https://github.com/wazuh/wazuh-kibana-app/pull/726)).
- Added/Modified some visualization titles ([#728](https://github.com/wazuh/wazuh-kibana-app/pull/728)).
- Improved Discover perfomance when in background mode ([#719](https://github.com/wazuh/wazuh-kibana-app/pull/719)).
- Reports from the _Reporting_ feature have been fulyl redesigned ([#701](https://github.com/wazuh/wazuh-kibana-app/pull/701)).

### Fixed

- Fixed the top menu API indicator when checking the API connection and the manager/cluster information had been changed ([#668](https://github.com/wazuh/wazuh-kibana-app/pull/668)).
- Fixed our logger module which was not writting logs the very first time Kibana is started neither after a log rotation ([#667](https://github.com/wazuh/wazuh-kibana-app/pull/667)).
- Fixed a regular expression in the server side when parsing URLs before registering a new Wazuh API ([#690](https://github.com/wazuh/wazuh-kibana-app/pull/690)).
- Fixed filters from specific visualization regarding to _File integrity_ section ([#694](https://github.com/wazuh/wazuh-kibana-app/pull/694)).
- Fixed filters parsing when generating a report because it was not parsing negated filters as expected ([#696](https://github.com/wazuh/wazuh-kibana-app/pull/696)).
- Fixed visualization counter from _OSCAP_ tab ([#722](https://github.com/wazuh/wazuh-kibana-app/pull/722)).

### Removed

- Temporary removed CSV download from agent inventory section due to Wazuh API bug ([#727](https://github.com/wazuh/wazuh-kibana-app/pull/727)).

## Wazuh v3.3.0/v3.3.1 - Kibana v6.3.0 - Revision 398

### Added

- Improvements for latest app redesign ([#652](https://github.com/wazuh/wazuh-kibana-app/pull/652)):
  - The _Welcome_ tabs have been simplified, following a more Elastic design.
  - Added again the `md-nav-bar` component with refined styles and limited to specific sections.
  - The _Settings > Welcome_ tab has been removed. You can use the nav bar to switch tabs.
  - Minor CSS adjustments and reordering.
- Small app UI improvements ([#634](https://github.com/wazuh/wazuh-kibana-app/pull/634)):
  - Added link to _Agents Preview_ on the _Agents_ tab breadcrumbs.
  - Replaced the _Generate report_ button with a smaller one.
  - Redesigned _Management > Ruleset_ `md-chips` to look similar to Kibana filter pills.
  - Added agent information bar from _Agents > General_ to _Agents > Welcome_ too.
  - Refactored flex layout on _Welcome_ tabs to fix a height visual bug.
  - Removed duplicated loading rings on the _Agents_ tab.
- Improvements for app tables ([#627](https://github.com/wazuh/wazuh-kibana-app/pull/627)):
  - Now the current page will be highlighted.
  - The gap has been fixed to the items per page value.
  - If there are no more pages for _Next_ or _Prev_ buttons, they will be hidden.
- Improvements for app health check ([#637](https://github.com/wazuh/wazuh-kibana-app/pull/637)):
  - Improved design for the view.
  - The checks have been placed on a table, showing the current status of each one.
- Changes to our reporting feature ([#639](https://github.com/wazuh/wazuh-kibana-app/pull/639)):
  - Now the generated reports will include tables for each section.
  - Added a parser for getting Elasticsearch data table responses.
  - The reporting feature is now a separated module, and the code has been refactored.
- Improvements for app tables pagination ([#646](https://github.com/wazuh/wazuh-kibana-app/pull/646)).

### Changed

- Now the `pretty` parameter on the _Dev tools_ tab will be ignored to avoid `Unexpected error` messages ([#624](https://github.com/wazuh/wazuh-kibana-app/pull/624)).
- The `pdfkit` dependency has been replaced by `pdfmake` ([#639](https://github.com/wazuh/wazuh-kibana-app/pull/639)).
- Changed some Kibana tables for performance improvements on the reporting feature ([#644](https://github.com/wazuh/wazuh-kibana-app/pull/644)).
- Changed the method to refresh the list of known fields on the index pattern ([#650](https://github.com/wazuh/wazuh-kibana-app/pull/650)):
  - Now when restarting Kibana, the app will update the fieldset preserving the custom user fields.

### Fixed

- Fixed bug on _Agents CIS-CAT_ tab who wasn't loading the appropriate visualizations ([#626](https://github.com/wazuh/wazuh-kibana-app/pull/626)).
- Fixed a bug where sometimes the index pattern could be `undefined` during the health check process, leading into a false error message when loading the app ([#640](https://github.com/wazuh/wazuh-kibana-app/pull/640)).
- Fixed several bugs on the _Settings > API_ tab when removing, adding or editing new entries.

### Removed

- Removed the app login system ([#636](https://github.com/wazuh/wazuh-kibana-app/pull/636)):
  - This feature was unstable, experimental and untested for a long time. We'll provide much better RBAC capabilities in the future.
- Removed the new Kuery language option on Discover app search bars.
  - This feature will be restored in the future, after more Elastic v6.3.0 adaptations.

## Wazuh v3.3.0/v3.3.1 - Kibana v6.3.0 - Revision 397

### Added

- Support for Elastic Stack v6.3.0 ([#579](https://github.com/wazuh/wazuh-kibana-app/pull/579) & [#612](https://github.com/wazuh/wazuh-kibana-app/pull/612) & [#615](https://github.com/wazuh/wazuh-kibana-app/pull/615)).
- Brand-new Wazuh app redesign for the _Monitoring_ tab ([#581](https://github.com/wazuh/wazuh-kibana-app/pull/581)):
  - Refactored and optimized UI for these tabs, using a breadcrumbs-based navigability.
  - Used the same guidelines from the previous redesign for _Overview_ and _Agents_ tabs.
- New tab for _Agents_ - _Inventory_ ([#582](https://github.com/wazuh/wazuh-kibana-app/pull/582)):
  - Get information about the agent host, such as installed packages, motherboard, operating system, etc.
  - This tab will appear if the agent has the [`syscollector`](https://documentation.wazuh.com/current/user-manual/reference/ossec-conf/wodle-syscollector.html) wodle enabled.
- Brand-new extension - _CIS-CAT Alerts_ ([#601](https://github.com/wazuh/wazuh-kibana-app/pull/601)):
  - A new extension, disabled by default.
  - Visualize alerts related to the CIS-CAT benchmarks on the _Overview_ and _Agents_ tabs.
  - Get information about the last performed scan and its score.
- Several improvements for the _Dev tools_ tab ([#583](https://github.com/wazuh/wazuh-kibana-app/pull/583) & [#597](https://github.com/wazuh/wazuh-kibana-app/pull/597)):
  - Now you can insert queries using inline parameters, just like in a web browser.
  - You can combine inline parameters with JSON-like parameters.
  - If you use the same parameter on both methods with different values, the inline parameter has precedence over the other one.
  - The tab icon has been changed for a more appropriate one.
  - The `Execute query` button is now always placed on the first line of the query block.
- Refactoring for all app tables ([#582](https://github.com/wazuh/wazuh-kibana-app/pull/582)):
  - Replaced the old `wz-table` directive with a new one, along with a new data factory.
  - Now the tables are built with a pagination system.
  - Much easier method for building tables for the app.
  - Performance and stability improvements when fetching API data.
  - Now you can see the total amount of items and the elapsed time.

### Changed

- Moved some logic from the _Agents preview_ tab to the server, to avoid excessive client-side workload ([#586](https://github.com/wazuh/wazuh-kibana-app/pull/586)).
- Changed the UI to use the same loading ring across all the app tabs ([#593](https://github.com/wazuh/wazuh-kibana-app/pull/593) & [#599](https://github.com/wazuh/wazuh-kibana-app/pull/599)).
- Changed the _No results_ message across all the tabs with visualizations ([#599](https://github.com/wazuh/wazuh-kibana-app/pull/599)).

### Fixed

- Fixed a bug on the _Settings/Extensions_ tab where enabling/disabling some extensions could make other ones to be disabled ([#591](https://github.com/wazuh/wazuh-kibana-app/pull/591)).

## Wazuh v3.3.0/v3.3.1 - Kibana v6.2.4 - Revision 396

### Added

- Support for Wazuh v3.3.1.
- Brand-new Wazuh app redesign for the _Settings_ tab ([#570](https://github.com/wazuh/wazuh-kibana-app/pull/570)):
  - Refactored and optimized UI for these tabs, using a breadcrumbs-based navigability.
  - Used the same guidelines from the previous redesign for _Overview_ and _Agents_ tabs.
- Refactoring for _Overview_ and _Agents_ controllers ([#564](https://github.com/wazuh/wazuh-kibana-app/pull/564)):
  - Reduced duplicated code by splitting it into separate files.
  - Code optimization for a better performance and maintainability.
  - Added new services to provide similar functionality between different app tabs.
- Added `data.vulnerability.package.condition` to the list of known fields ([#566](https://github.com/wazuh/wazuh-kibana-app/pull/566)).

### Changed

- The `wazuh-logs` and `wazuh-monitoring` folders have been moved to the Kibana's `optimize` directory in order to avoid some error messages when using the `kibana-plugin list` command ([#563](https://github.com/wazuh/wazuh-kibana-app/pull/563)).

### Fixed

- Fixed a bug on the _Settings_ tab where updating an API entry with wrong credentials would corrupt the existing one ([#558](https://github.com/wazuh/wazuh-kibana-app/pull/558)).
- Fixed a bug on the _Settings_ tab where removing an API entry while its edit form is opened would hide the `Add API` button unless the user reloads the tab ([#558](https://github.com/wazuh/wazuh-kibana-app/pull/558)).
- Fixed some Audit visualizations on the _Overview_ and _Agents_ tabs that weren't using the same search query to show the results ([#572](https://github.com/wazuh/wazuh-kibana-app/pull/572)).
- Fixed undefined variable error on the `wz-menu` directive ([#575](https://github.com/wazuh/wazuh-kibana-app/pull/575)).

## Wazuh v3.3.0 - Kibana v6.2.4 - Revision 395

### Fixed

- Fixed a bug on the _Agent Configuration_ tab where the sync status was always `NOT SYNCHRONIZED` ([#569](https://github.com/wazuh/wazuh-kibana-app/pull/569)).

## Wazuh v3.3.0 - Kibana v6.2.4 - Revision 394

### Added

- Support for Wazuh v3.3.0.
- Updated some backend API calls to include the app version in the request header ([#560](https://github.com/wazuh/wazuh-kibana-app/pull/560)).

## Wazuh v3.2.4 - Kibana v6.2.4 - Revision 393

### Added

- Brand-new Wazuh app redesign for _Overview_ and _Agents_ tabs ([#543](https://github.com/wazuh/wazuh-kibana-app/pull/543)):
  - Updated UI for these tabs using breadcrumbs.
  - New _Welcome_ screen, presenting all the tabs to the user, with useful links to our documentation.
  - Overall design improved, adjusted font sizes and reduced HTML code.
  - This base will allow the app to increase its functionality in the future.
  - Removed the `md-nav-bar` component for a better user experience on small screens.
  - Improved app performance removing some CSS effects from some components, such as buttons.
- New filter for agent version on the _Agents Preview_ tab ([#537](https://github.com/wazuh/wazuh-kibana-app/pull/537)).
- New filter for cluster node on the _Agents Preview_ tab ([#538](https://github.com/wazuh/wazuh-kibana-app/pull/538)).

### Changed

- Now the report generation process will run in a parallel mode in the foreground ([#523](https://github.com/wazuh/wazuh-kibana-app/pull/523)).
- Replaced the usage of `$rootScope` with two new factories, along with more controller improvements ([#525](https://github.com/wazuh/wazuh-kibana-app/pull/525)).
- Now the _Extensions_ tab on _Settings_ won't edit the `.wazuh` index to modify the extensions configuration for all users ([#545](https://github.com/wazuh/wazuh-kibana-app/pull/545)).
  - This allows each new user to always start with the base extensions configuration, and modify it to its needs storing the settings on a browser cookie.
- Now the GDPR requirements description on its tab won't be loaded if the Wazuh API version is not v3.2.3 or higher ([#546](https://github.com/wazuh/wazuh-kibana-app/pull/546)).

### Fixed

- Fixed a bug where the app crashes when attempting to download huge amounts of data as CSV format ([#521](https://github.com/wazuh/wazuh-kibana-app/pull/521)).
- Fixed a bug on the Timelion visualizations from _Management/Monitoring_ which were not properly filtering and showing the cluster nodes information ([#530](https://github.com/wazuh/wazuh-kibana-app/pull/530)).
- Fixed several bugs on the loading process when switching between tabs with or without visualizations in the _Overview_ and _Agents_ tab ([#531](https://github.com/wazuh/wazuh-kibana-app/pull/531) & [#533](https://github.com/wazuh/wazuh-kibana-app/pull/533)).
- Fixed a bug on the `wazuh-monitoring` index feature when using multiple inserted APIs, along with several performance improvements ([#539](https://github.com/wazuh/wazuh-kibana-app/pull/539)).
- Fixed a bug where the OS filter on the _Agents Preview_ tab would exclude the rest of filters instead of combining them ([#552](https://github.com/wazuh/wazuh-kibana-app/pull/552)).
- Fixed a bug where the Extensions settings were restored every time the user opened the _Settings_ tab or pressed the _Set default manager_ button ([#555](https://github.com/wazuh/wazuh-kibana-app/pull/555) & [#556](https://github.com/wazuh/wazuh-kibana-app/pull/556)).

## Wazuh v3.2.3/v3.2.4 - Kibana v6.2.4 - Revision 392

### Added

- Support for Wazuh v3.2.4.
- New functionality - _Reporting_ ([#510](https://github.com/wazuh/wazuh-kibana-app/pull/510)):
  - Generate PDF logs on the _Overview_ and _Agents_ tabs, with the new button next to _Panels_ and _Discover_.
  - The report will contain the current visualizations from the tab where you generated it.
  - List all your generated reports, download or deleted them at the new _Management/Reporting_ tab.
  - **Warning:** If you leave the tab while generating a report, the process will be aborted.
- Added warning/error messages about the total RAM on the server side ([#502](https://github.com/wazuh/wazuh-kibana-app/pull/502)):
  - None of this messages will prevent the user from accessing the app, it's just a recommendation.
  - If your server has less than 2GB of RAM, you'll get an error message when opening the app.
  - If your server has between 2GB and 3GB of RAM, you'll get a warning message.
  - If your server has more than 3GB of RAM, you won't get any kind of message.
- Refactoring and added loading bar to _Manager Logs_ and _Groups_ tabs ([#505](https://github.com/wazuh/wazuh-kibana-app/pull/505)).
- Added more Syscheck options to _Management/Agents_ configuration tabs ([#509](https://github.com/wazuh/wazuh-kibana-app/pull/509)).

### Fixed

- Added more fields to the `known-fields.js` file to avoid warning messages on _Discover_ when using Filebeat for alerts forwarding ([#497](https://github.com/wazuh/wazuh-kibana-app/pull/497)).
- Fixed a bug where clicking on the _Check connection_ button on the _Settings_ tab threw an error message although the API connected successfully ([#504](https://github.com/wazuh/wazuh-kibana-app/pull/504)).
- Fixed a bug where the _Agents_ tab was not properly showing the total of agents due to the new Wazuh cluster implementation ([#517](https://github.com/wazuh/wazuh-kibana-app/pull/517)).

## Wazuh v3.2.3 - Kibana v6.2.4 - Revision 391

### Added

- Support for Wazuh v3.2.3.
- Brand-new extension - _GDPR Alerts_ ([#453](https://github.com/wazuh/wazuh-kibana-app/pull/453)):
  - A new extension, enabled by default.
  - Visualize alerts related to the GDPR compliance on the _Overview_ and _Agents_ tabs.
  - The _Ruleset_ tab has been updated to include GDPR filters on the _Rules_ subtab.
- Brand-new Management tab - _Monitoring_ ([#490](https://github.com/wazuh/wazuh-kibana-app/pull/490)):
  - Visualize your Wazuh cluster, both master and clients.
    - Get the current cluster configuration.
    - Nodes listing, sorting, searching, etc.
  - Get a more in-depth cluster status thanks to the newly added [_Timelion_](https://www.elastic.co/guide/en/kibana/current/timelion.html) visualizations.
  - The Detail view gives you a summary of the node's healthcheck.
- Brand-new tab - _Dev tools_ ([#449](https://github.com/wazuh/wazuh-kibana-app/pull/449)):
  - Find it on the top navbar, next to _Discover_.
  - Execute Wazuh API requests directly from the app.
  - This tab uses your currently selected API from _Settings_.
  - You can type different API requests on the input window, select one with the cursor, and click on the Play button to execute it.
  - You can also type comments on the input window.
- More improvements for the _Manager/Ruleset_ tab ([#446](https://github.com/wazuh/wazuh-kibana-app/pull/446)):
  - A new colour palette for regex, order and rule description arguments.
  - Added return to List view on Ruleset button while on Detail view.
  - Fixed line height on all table headers.
  - Removed unused, old code from Ruleset controllers.
- Added option on `config.yml` to enable/disable the `wazuh-monitoring` index ([#441](https://github.com/wazuh/wazuh-kibana-app/pull/441)):
  - Configure the frequency time to generate new indices.
  - The default frequency time has been increased to 1 hour.
  - When disabled, useful metrics will appear on _Overview/General_ replacing the _Agent status_ visualization.
- Added CSV exporting button to the app ([#431](https://github.com/wazuh/wazuh-kibana-app/pull/431)):
  - Implemented new logic to fetch data from the Wazuh API and download it in CSV format.
  - Currently available for the _Ruleset_, _Logs_ and _Groups_ sections on the _Manager_ tab and also the _Agents_ tab.
- More refactoring to the app backend ([#439](https://github.com/wazuh/wazuh-kibana-app/pull/439)):
  - Standardized error output from the server side.
  - Drastically reduced the error management logic on the client side.
  - Applied the _Facade_ pattern when importing/exporting modules.
  - Deleted unused/deprecated/useless methods both from server and client side.
  - Some optimizations to variable type usages.
- Refactoring to Kibana filters management ([#452](https://github.com/wazuh/wazuh-kibana-app/pull/452) & [#459](https://github.com/wazuh/wazuh-kibana-app/pull/459)):
  - Added new class to build queries from the base query.
  - The filter management is being done on controllers instead of the `discover` directive.
  - Now we are emitting specific events whenever we are fetching data or communicating to the `discover` directive.
  - The number of useless requests to fetch data has been reduced.
  - The synchronization actions are working as expected regardless the amount of data and/or the number of machine resources.
  - Fixed several bugs about filter usage and transition to different app tabs.
- Added confirmation message when the user deletes an API entry on _Settings/API_ ([#428](https://github.com/wazuh/wazuh-kibana-app/pull/428)).
- Added support for filters on the _Manager/Logs_ tab when realtime is enabled ([#433](https://github.com/wazuh/wazuh-kibana-app/pull/433)).
- Added more filter options to the Detail view on _Manager/Ruleset_ ([#434](https://github.com/wazuh/wazuh-kibana-app/pull/434)).

### Changed

- Changed OSCAP visualization to avoid clipping issues with large agent names ([#429](https://github.com/wazuh/wazuh-kibana-app/pull/429)).
- Now the related Rules or Decoders sections on _Manager/Ruleset_ will remain hidden if there isn't any data to show or while it's loading ([#434](https://github.com/wazuh/wazuh-kibana-app/pull/434)).
- Added a 200ms delay when fetching iterable data from the Wazuh API ([#445](https://github.com/wazuh/wazuh-kibana-app/pull/445) & [#450](https://github.com/wazuh/wazuh-kibana-app/pull/450)).
- Fixed several bugs related to Wazuh API timeout/cancelled requests ([#445](https://github.com/wazuh/wazuh-kibana-app/pull/445)).
- Added `ENOTFOUND`, `EHOSTUNREACH`, `EINVAL`, `EAI_AGAIN` options for API URL parameter checking ([#463](https://github.com/wazuh/wazuh-kibana-app/pull/463)).
- Now the _Settings/Extensions_ subtab won't appear unless there's at least one API inserted ([#465](https://github.com/wazuh/wazuh-kibana-app/pull/465)).
- Now the index pattern selector on _Settings/Pattern_ will also refresh the known fields when changing it ([#477](https://github.com/wazuh/wazuh-kibana-app/pull/477)).
- Changed the _Manager_ tab into _Management_ ([#490](https://github.com/wazuh/wazuh-kibana-app/pull/490)).

### Fixed

- Fixed a bug where toggling extensions after deleting an API entry could lead into an error message ([#465](https://github.com/wazuh/wazuh-kibana-app/pull/465)).
- Fixed some performance bugs on the `dataHandler` service ([#442](https://github.com/wazuh/wazuh-kibana-app/pull/442) & [#486](https://github.com/wazuh/wazuh-kibana-app/pull/442)).
- Fixed a bug when loading the _Agents preview_ tab on Safari web browser ([#447](https://github.com/wazuh/wazuh-kibana-app/pull/447)).
- Fixed a bug where a new extension (enabled by default) appears disabled when updating the app ([#456](https://github.com/wazuh/wazuh-kibana-app/pull/456)).
- Fixed a bug where pressing the Enter key on the _Discover's_ tab search bar wasn't working properly ([#488](https://github.com/wazuh/wazuh-kibana-app/pull/488)).

### Removed

- Removed the `rison` dependency from the `package.json` file ([#452](https://github.com/wazuh/wazuh-kibana-app/pull/452)).
- Removed unused Elasticsearch request to avoid problems when there's no API inserted ([#460](https://github.com/wazuh/wazuh-kibana-app/pull/460)).

## Wazuh v3.2.1/v3.2.2 - Kibana v6.2.4 - Revision 390

### Added

- Support for Wazuh v3.2.2.
- Refactoring on visualizations use and management ([#397](https://github.com/wazuh/wazuh-kibana-app/pull/397)):
  - Visualizations are no longer stored on an index, they're built and loaded on demand when needed to render the interface.
  - Refactoring on the whole app source code to use the _import/export_ paradigm.
  - Removed old functions and variables from the old visualization management logic.
  - Removed cron task to clean remaining visualizations since it's no longer needed.
  - Some Kibana functions and modules have been overridden in order to make this refactoring work.
    - This change is not intrusive in any case.
- New redesign for the _Manager/Ruleset_ tab ([#420](https://github.com/wazuh/wazuh-kibana-app/pull/420)):
  - Rules and decoders list now divided into two different sections: _List view_ and _Detail view_.
  - Removed old expandable tables to move the rule/decoder information into a new space.
  - Enable different filters on the detail view for a better search on the list view.
  - New table for related rules or decoders.
  - And finally, a bunch of minor design enhancements to the whole app.
- Added a copyright notice to the whole app source code ([#395](https://github.com/wazuh/wazuh-kibana-app/pull/395)).
- Updated `.gitignore` with the _Node_ template ([#395](https://github.com/wazuh/wazuh-kibana-app/pull/395)).
- Added new module to the `package.json` file, [`rison`](https://www.npmjs.com/package/rison) ([#404](https://github.com/wazuh/wazuh-kibana-app/pull/404)).
- Added the `errorHandler` service to the blank screen scenario ([#413](https://github.com/wazuh/wazuh-kibana-app/pull/413)):
  - Now the exact error message will be shown to the user, instead of raw JSON content.
- Added new option on the `config.yml` file to disable the new X-Pack RBAC capabilities to filter index-patterns ([#417](https://github.com/wazuh/wazuh-kibana-app/pull/417)).

### Changed

- Small minor enhancements to the user interface ([#396](https://github.com/wazuh/wazuh-kibana-app/pull/396)):
  - Reduced Wazuh app logo size.
  - Changed buttons text to not use all-capitalized letters.
  - Minor typos found in the HTML/CSS code have been fixed.
- Now the app log stores the package revision ([#417](https://github.com/wazuh/wazuh-kibana-app/pull/417)).

### Fixed

- Fixed bug where the _Agents_ tab didn't preserve the filters after reloading the page ([#404](https://github.com/wazuh/wazuh-kibana-app/pull/404)).
- Fixed a bug when using X-Pack that sometimes threw an error of false _"Not enough privileges"_ scenario ([#415](https://github.com/wazuh/wazuh-kibana-app/pull/415)).
- Fixed a bug where the Kibana Discover auto-refresh functionality was still working when viewing the _Agent configuration_ tab ([#419](https://github.com/wazuh/wazuh-kibana-app/pull/419)).

## Wazuh v3.2.1 - Kibana v6.2.4 - Revision 389

### Changed

- Changed severity and verbosity to some log messages ([#412](https://github.com/wazuh/wazuh-kibana-app/pull/412)).

### Fixed

- Fixed a bug when using the X-Pack plugin without security capabilities enabled ([#403](https://github.com/wazuh/wazuh-kibana-app/pull/403)).
- Fixed a bug when the app was trying to create `wazuh-monitoring` indices without checking the existence of the proper template ([#412](https://github.com/wazuh/wazuh-kibana-app/pull/412)).

## Wazuh v3.2.1 - Kibana v6.2.4 - Revision 388

### Added

- Support for Elastic Stack v6.2.4.
- App server fully refactored ([#360](https://github.com/wazuh/wazuh-kibana-app/pull/360)):
  - Added new classes, reduced the amount of code, removed unused functions, and several optimizations.
  - Now the app follows a more ES6 code style on multiple modules.
  - _Overview/Agents_ visualizations have been ordered into separated files and folders.
  - Now the app can use the default index defined on the `/ect/kibana/kibana.yml` file.
  - Better error handling for the visualizations directive.
  - Added a cron job to delete remaining visualizations on the `.kibana` index if so.
  - Also, we've added some changes when using the X-Pack plugin:
    - Better management of users and roles in order to use the app capabilities.
    - Prevents app loading if the currently logged user has no access to any index pattern.
- Added the `errorHandler` service to the `dataHandler` factory ([#340](https://github.com/wazuh/wazuh-kibana-app/pull/340)).
- Added Syscollector section to _Manager/Agents Configuration_ tabs ([#359](https://github.com/wazuh/wazuh-kibana-app/pull/359)).
- Added `cluster.name` field to the `wazuh-monitoring` index ([#377](https://github.com/wazuh/wazuh-kibana-app/pull/377)).

### Changed

- Increased the query size when fetching the index pattern list ([#339](https://github.com/wazuh/wazuh-kibana-app/pull/339)).
- Changed active colour for all app tables ([#347](https://github.com/wazuh/wazuh-kibana-app/pull/347)).
- Changed validation regex to accept URLs with non-numeric format ([#353](https://github.com/wazuh/wazuh-kibana-app/pull/353)).
- Changed visualization removal cron task to avoid excessive log messages when there weren't removed visualizations ([#361](https://github.com/wazuh/wazuh-kibana-app/pull/361)).
- Changed filters comparison for a safer access ([#383](https://github.com/wazuh/wazuh-kibana-app/pull/383)).
- Removed some `server.log` messages to avoid performance errors ([#384](https://github.com/wazuh/wazuh-kibana-app/pull/384)).
- Changed the way of handling the index patterns list ([#360](https://github.com/wazuh/wazuh-kibana-app/pull/360)).
- Rewritten some false error-level logs to just information-level ones ([#360](https://github.com/wazuh/wazuh-kibana-app/pull/360)).
- Changed some files from JSON to CommonJS for performance improvements ([#360](https://github.com/wazuh/wazuh-kibana-app/pull/360)).
- Replaced some code on the `kibana-discover` directive with a much cleaner statement to avoid issues on the _Agents_ tab ([#394](https://github.com/wazuh/wazuh-kibana-app/pull/394)).

### Fixed

- Fixed a bug where several `agent.id` filters were created at the same time when navigating between _Agents_ and _Groups_ with different selected agents ([#342](https://github.com/wazuh/wazuh-kibana-app/pull/342)).
- Fixed logic on the index-pattern selector which wasn't showing the currently selected pattern the very first time a user opened the app ([#345](https://github.com/wazuh/wazuh-kibana-app/pull/345)).
- Fixed a bug on the `errorHandler` service who was preventing a proper output of some Elastic-related backend error messages ([#346](https://github.com/wazuh/wazuh-kibana-app/pull/346)).
- Fixed panels flickering in the _Settings_ tab ([#348](https://github.com/wazuh/wazuh-kibana-app/pull/348)).
- Fixed a bug in the shards and replicas settings when the user sets the value to zero (0) ([#358](https://github.com/wazuh/wazuh-kibana-app/pull/358)).
- Fixed several bugs related to the upgrade process from Wazuh 2.x to the new refactored server ([#363](https://github.com/wazuh/wazuh-kibana-app/pull/363)).
- Fixed a bug in _Discover/Agents VirusTotal_ tabs to avoid conflicts with the `agent.name` field ([#379](https://github.com/wazuh/wazuh-kibana-app/pull/379)).
- Fixed a bug on the implicit filter in _Discover/Agents PCI_ tabs ([#393](https://github.com/wazuh/wazuh-kibana-app/pull/393)).

### Removed

- Removed clear API password on `checkPattern` response ([#339](https://github.com/wazuh/wazuh-kibana-app/pull/339)).
- Removed old dashboard visualizations to reduce loading times ([#360](https://github.com/wazuh/wazuh-kibana-app/pull/360)).
- Removed some unused dependencies due to the server refactoring ([#360](https://github.com/wazuh/wazuh-kibana-app/pull/360)).
- Removed completely `metricService` from the app ([#389](https://github.com/wazuh/wazuh-kibana-app/pull/389)).

## Wazuh v3.2.1 - Kibana v6.2.2/v6.2.3 - Revision 387

### Added

- New logging system ([#307](https://github.com/wazuh/wazuh-kibana-app/pull/307)):
  - New module implemented to write app logs.
  - Now a trace is stored every time the app is re/started.
  - Currently, the `initialize.js` and `monitoring.js` files work with this system.
  - Note: the logs will live under `/var/log/wazuh/wazuhapp.log` on Linux systems, on Windows systems they will live under `kibana/plugins/`. It rotates the log whenever it reaches 100MB.
- Better cookies handling ([#308](https://github.com/wazuh/wazuh-kibana-app/pull/308)):
  - New field on the `.wazuh-version` index to store the last time the Kibana server was restarted.
  - This is used to check if the cookies have consistency with the current server status.
  - Now the app is clever and takes decisions depending on new consistency checks.
- New design for the _Agents/Configuration_ tab ([#310](https://github.com/wazuh/wazuh-kibana-app/pull/310)):
  - The style is the same as the _Manager/Configuration_ tab.
  - Added two more sections: CIS-CAT and Commands ([#315](https://github.com/wazuh/wazuh-kibana-app/pull/315)).
  - Added a new card that will appear when there's no group configuration at all ([#323](https://github.com/wazuh/wazuh-kibana-app/pull/323)).
- Added _"group"_ column on the agents list in _Agents_ ([#312](https://github.com/wazuh/wazuh-kibana-app/pull/312)):
  - If you click on the group, it will redirect the user to the specified group in _Manager/Groups_.
- New option for the `config.yml` file, `ip.selector` ([#313](https://github.com/wazuh/wazuh-kibana-app/pull/313)):
  - Define if the app will show or not the index pattern selector on the top navbar.
  - This setting is set to `true` by default.
- More CSS cleanup and reordering ([#315](https://github.com/wazuh/wazuh-kibana-app/pull/315)):
  - New `typography.less` file.
  - New `layout.less` file.
  - Removed `cleaned.less` file.
  - Reordering and cleaning of existing CSS files, including removal of unused classes, renaming, and more.
  - The _Settings_ tab has been refactored to correct some visual errors with some card components.
  - Small refactoring to some components from _Manager/Ruleset_ ([#323](https://github.com/wazuh/wazuh-kibana-app/pull/323)).
- New design for the top navbar ([#326](https://github.com/wazuh/wazuh-kibana-app/pull/326)):
  - Cleaned and refactored code
  - Revamped design, smaller and with minor details to follow the rest of Wazuh app guidelines.
- New design for the wz-chip component to follow the new Wazuh app guidelines ([#323](https://github.com/wazuh/wazuh-kibana-app/pull/323)).
- Added more descriptive error messages when the user inserts bad credentials on the _Add new API_ form in the _Settings_ tab ([#331](https://github.com/wazuh/wazuh-kibana-app/pull/331)).
- Added a new CSS class to truncate overflowing text on tables and metric ribbons ([#332](https://github.com/wazuh/wazuh-kibana-app/pull/332)).
- Support for Elastic Stack v6.2.2/v6.2.3.

### Changed

- Improved the initialization system ([#317](https://github.com/wazuh/wazuh-kibana-app/pull/317)):
  - Now the app will re-create the index-pattern if the user deletes the currently used by the Wazuh app.
  - The fieldset is now automatically refreshed if the app detects mismatches.
  - Now every index-pattern is dynamically formatted (for example, to enable the URLs in the _Vulnerabilities_ tab).
  - Some code refactoring for a better handling of possible use cases.
  - And the best thing, it's no longer needed to insert the sample alert!
- Improvements and changes to index-patterns ([#320](https://github.com/wazuh/wazuh-kibana-app/pull/320) & [#333](https://github.com/wazuh/wazuh-kibana-app/pull/333)):
  - Added a new route, `/get-list`, to fetch the index pattern list.
  - Removed and changed several functions for a proper management of index-patterns.
  - Improved the compatibility with user-created index-patterns, known to have unpredictable IDs.
  - Now the app properly redirects to `/blank-screen` if the length of the index patterns list is 0.
  - Ignored custom index patterns with auto-generated ID on the initialization process.
    - Now it uses the value set on the `config.yml` file.
  - If the index pattern is no longer available, the cookie will be overwritten.
- Improvements to the monitoring module ([#322](https://github.com/wazuh/wazuh-kibana-app/pull/322)):
  - Minor refactoring to the whole module.
  - Now the `wazuh-monitoring` index pattern is regenerated if it's missing.
  - And the best thing, it's no longer needed to insert the monitoring template!
- Now the app health check system only checks if the API and app have the same `major.minor` version ([#311](https://github.com/wazuh/wazuh-kibana-app/pull/311)):
  - Previously, the API and app had to be on the same `major.minor.patch` version.
- Adjusted space between title and value in some cards showing Manager or Agent configurations ([#315](https://github.com/wazuh/wazuh-kibana-app/pull/315)).
- Changed red and green colours to more saturated ones, following Kibana style ([#315](https://github.com/wazuh/wazuh-kibana-app/pull/315)).

### Fixed

- Fixed bug in Firefox browser who was not properly showing the tables with the scroll pagination functionality ([#314](https://github.com/wazuh/wazuh-kibana-app/pull/314)).
- Fixed bug where visualizations weren't being destroyed due to ongoing renderization processes ([#316](https://github.com/wazuh/wazuh-kibana-app/pull/316)).
- Fixed several UI bugs for a better consistency and usability ([#318](https://github.com/wazuh/wazuh-kibana-app/pull/318)).
- Fixed an error where the initial index-pattern was not loaded properly the very first time you enter the app ([#328](https://github.com/wazuh/wazuh-kibana-app/pull/328)).
- Fixed an error message that appeared whenever the app was not able to found the `wazuh-monitoring` index pattern ([#328](https://github.com/wazuh/wazuh-kibana-app/pull/328)).

## Wazuh v3.2.1 - Kibana v6.2.2 - Revision 386

### Added

- New design for the _Manager/Groups_ tab ([#295](https://github.com/wazuh/wazuh-kibana-app/pull/295)).
- New design for the _Manager/Configuration_ tab ([#297](https://github.com/wazuh/wazuh-kibana-app/pull/297)).
- New design of agents statistics for the _Agents_ tab ([#299](https://github.com/wazuh/wazuh-kibana-app/pull/299)).
- Added information ribbon into _Overview/Agent SCAP_ tabs ([#303](https://github.com/wazuh/wazuh-kibana-app/pull/303)).
- Added information ribbon into _Overview/Agent VirusTotal_ tabs ([#306](https://github.com/wazuh/wazuh-kibana-app/pull/306)).
- Added information ribbon into _Overview AWS_ tab ([#306](https://github.com/wazuh/wazuh-kibana-app/pull/306)).

### Changed

- Refactoring of HTML and CSS code throughout the whole Wazuh app ([#294](https://github.com/wazuh/wazuh-kibana-app/pull/294), [#302](https://github.com/wazuh/wazuh-kibana-app/pull/302) & [#305](https://github.com/wazuh/wazuh-kibana-app/pull/305)):
  - A big milestone for the project was finally achieved with this refactoring.
  - We've removed the Bootstrap dependency from the `package.json` file.
  - We've removed and merged many duplicated rules.
  - We've removed HTML and `angular-md` overriding rules. Now we have more own-made classes to avoid undesired results on the UI.
  - Also, this update brings tons of minor bugfixes related to weird HTML code.
- Wazuh app visualizations reviewed ([#301](https://github.com/wazuh/wazuh-kibana-app/pull/301)):
  - The number of used buckets has been limited since most of the table visualizations were surpassing acceptable limits.
  - Some visualizations have been checked to see if they make complete sense on what they mean to show to the user.
- Modified some app components for better follow-up of Kibana guidelines ([#290](https://github.com/wazuh/wazuh-kibana-app/pull/290) & [#297](https://github.com/wazuh/wazuh-kibana-app/pull/297)).
  - Also, some elements were modified on the _Discover_ tab in order to correct some mismatches.

### Fixed

- Adjusted information ribbon in _Agents/General_ for large OS names ([#290](https://github.com/wazuh/wazuh-kibana-app/pull/290) & [#294](https://github.com/wazuh/wazuh-kibana-app/pull/294)).
- Fixed unsafe array access on the visualization directive when going directly into _Manager/Ruleset/Decoders_ ([#293](https://github.com/wazuh/wazuh-kibana-app/pull/293)).
- Fixed a bug where navigating between agents in the _Agents_ tab was generating duplicated `agent.id` implicit filters ([#296](https://github.com/wazuh/wazuh-kibana-app/pull/296)).
- Fixed a bug where navigating between different tabs from _Overview_ or _Agents_ while being on the _Discover_ sub-tab was causing data loss in metric watchers ([#298](https://github.com/wazuh/wazuh-kibana-app/pull/298)).
- Fixed incorrect visualization of the rule level on _Manager/Ruleset/Rules_ when the rule level is zero (0) ([#298](https://github.com/wazuh/wazuh-kibana-app/pull/298)).

### Removed

- Removed almost every `md-tooltip` component from the whole app ([#305](https://github.com/wazuh/wazuh-kibana-app/pull/305)).
- Removed unused images from the `img` folder ([#305](https://github.com/wazuh/wazuh-kibana-app/pull/305)).

## Wazuh v3.2.1 - Kibana v6.2.2 - Revision 385

### Added

- Support for Wazuh v3.2.1.
- Brand-new first redesign for the app user interface ([#278](https://github.com/wazuh/wazuh-kibana-app/pull/278)):
  - This is the very first iteration of a _work-in-progress_ UX redesign for the Wazuh app.
  - The overall interface has been refreshed, removing some unnecessary colours and shadow effects.
  - The metric visualizations have been replaced by an information ribbon under the filter search bar, reducing the amount of space they occupied.
    - A new service was implemented for a proper handling of the metric visualizations watchers ([#280](https://github.com/wazuh/wazuh-kibana-app/pull/280)).
  - The rest of the app visualizations now have a new, more detailed card design.
- New shards and replicas settings to the `config.yml` file ([#277](https://github.com/wazuh/wazuh-kibana-app/pull/277)):
  - Now you can apply custom values to the shards and replicas for the `.wazuh` and `.wazuh-version` indices.
  - This feature only works before the installation process. If you modify these settings after installing the app, they won't be applied at all.

### Changed

- Now clicking again on the _Groups_ tab on _Manager_ will properly reload the tab and redirect to the beginning ([#274](https://github.com/wazuh/wazuh-kibana-app/pull/274)).
- Now the visualizations only use the `vis-id` attribute for loading them ([#275](https://github.com/wazuh/wazuh-kibana-app/pull/275)).
- The colours from the toast messages have been replaced to follow the Elastic 6 guidelines ([#286](https://github.com/wazuh/wazuh-kibana-app/pull/286)).

### Fixed

- Fixed wrong data flow on _Agents/General_ when coming from and going to the _Groups_ tab ([#273](https://github.com/wazuh/wazuh-kibana-app/pull/273)).
- Fixed sorting on tables, now they use the sorting functionality provided by the Wazuh API ([#274](https://github.com/wazuh/wazuh-kibana-app/pull/274)).
- Fixed column width issues on some tables ([#274](https://github.com/wazuh/wazuh-kibana-app/pull/274)).
- Fixed bug in the _Agent configuration_ JSON viewer who didn't properly show the full group configuration ([#276](https://github.com/wazuh/wazuh-kibana-app/pull/276)).
- Fixed excessive loading time from some Audit visualizations ([#278](https://github.com/wazuh/wazuh-kibana-app/pull/278)).
- Fixed Play/Pause button in timepicker's auto-refresh ([#281](https://github.com/wazuh/wazuh-kibana-app/pull/281)).
- Fixed unusual scenario on visualization directive where sometimes there was duplicated implicit filters when doing a search ([#283](https://github.com/wazuh/wazuh-kibana-app/pull/283)).
- Fixed some _Overview Audit_ visualizations who were not working properly ([#285](https://github.com/wazuh/wazuh-kibana-app/pull/285)).

### Removed

- Deleted the `id` attribute from all the app visualizations ([#275](https://github.com/wazuh/wazuh-kibana-app/pull/275)).

## Wazuh v3.2.0 - Kibana v6.2.2 - Revision 384

### Added

- New directives for the Wazuh app: `wz-table`, `wz-table-header` and `wz-search-bar` ([#263](https://github.com/wazuh/wazuh-kibana-app/pull/263)):
  - Maintainable and reusable components for a better-structured app.
  - Several files have been changed, renamed and moved to new folders, following _best practices_.
  - The progress bar is now within its proper directive ([#266](https://github.com/wazuh/wazuh-kibana-app/pull/266)).
  - Minor typos and refactoring changes to the new directives.
- Support for Elastic Stack v6.2.2.

### Changed

- App buttons have been refactored. Unified CSS and HTML for buttons, providing the same structure for them ([#269](https://github.com/wazuh/wazuh-kibana-app/pull/269)).
- The API list on Settings now shows the latest inserted API at the beginning of the list ([#261](https://github.com/wazuh/wazuh-kibana-app/pull/261)).
- The check for the currently applied pattern has been improved, providing clever handling of Elasticsearch errors ([#271](https://github.com/wazuh/wazuh-kibana-app/pull/271)).
- Now on _Settings_, when the Add or Edit API form is active, if you press the other button, it will make the previous one disappear, getting a clearer interface ([#9df1e31](https://github.com/wazuh/wazuh-kibana-app/commit/9df1e317903edf01c81eba068da6d20a8a1ea7c2)).

### Fixed

- Fixed visualizations directive to properly load the _Manager/Ruleset_ visualizations ([#262](https://github.com/wazuh/wazuh-kibana-app/pull/262)).
- Fixed a bug where the classic extensions were not affected by the settings of the `config.yml` file ([#266](https://github.com/wazuh/wazuh-kibana-app/pull/266)).
- Fixed minor CSS bugs from the conversion to directives to some components ([#266](https://github.com/wazuh/wazuh-kibana-app/pull/266)).
- Fixed bug in the tables directive when accessing a member it doesn't exist ([#266](https://github.com/wazuh/wazuh-kibana-app/pull/266)).
- Fixed browser console log error when clicking the Wazuh logo on the app ([#6647fbc](https://github.com/wazuh/wazuh-kibana-app/commit/6647fbc051c2bf69df7df6e247b2b2f46963f194)).

### Removed

- Removed the `kbn-dis` directive from _Manager/Ruleset_ ([#262](https://github.com/wazuh/wazuh-kibana-app/pull/262)).
- Removed the `filters.js` and `kibana_fields_file.json` files ([#263](https://github.com/wazuh/wazuh-kibana-app/pull/263)).
- Removed the `implicitFilters` service ([#270](https://github.com/wazuh/wazuh-kibana-app/pull/270)).
- Removed visualizations loading status trace from controllers and visualization directive ([#270](https://github.com/wazuh/wazuh-kibana-app/pull/270)).

## Wazuh v3.2.0 - Kibana v6.2.1 - Revision 383

### Added

- Support for Wazuh 3.2.0.
- Compatibility with Kibana 6.1.0 to Kibana 6.2.1.
- New tab for vulnerability detector alerts.

### Changed

- The app now shows the index pattern selector only if the list length is greater than 1.
  - If it's exactly 1 shows the index pattern without a selector.
- Now the index pattern selector only shows the compatible ones.
  - It's no longer possible to select the `wazuh-monitoring` index pattern.
- Updated Bootstrap to 3.3.7.
- Improved filter propagation between Discover and the visualizations.
- Replaced the login route name from /login to /wlogin to avoid conflict with X-Pack own login route.

### Fixed

- Several CSS bugfixes for better compatibility with Kibana 6.2.1.
- Some variables changed for adapting new Wazuh API requests.
- Better error handling for some Elastic-related messages.
- Fixed browser console error from top-menu directive.
- Removed undesired md-divider from Manager/Logs.
- Adjusted the width of a column in Manager/Logs to avoid overflow issues with the text.
- Fixed a wrong situation with the visualizations when we refresh the Manager/Rules tab.

### Removed

- Removed the `travis.yml` file.

## Wazuh v3.1.0 - Kibana v6.1.3 - Revision 380

### Added

- Support for Wazuh 3.1.0.
- Compatibility with Kibana 6.1.3.
- New error handler for better app errors reporting.
- A new extension for Amazon Web Services alerts.
- A new extension for VirusTotal alerts.
- New agent configuration tab:
  - Visualize the current group configuration for the currently selected agent on the app.
  - Navigate through the different tabs to see which configuration is being used.
  - Check the synchronization status for the configuration.
  - View the current group of the agent and click on it to go to the Groups tab.
- New initial health check for checking some app components.
- New YAML config file:
  - Define the initial index pattern.
  - Define specific checks for the healthcheck.
  - Define the default extensions when adding new APIs.
- New index pattern selector dropdown on the top navbar.
  - The app will reload applying the new index pattern.
- Added new icons for some sections of the app.

### Changed

- New visualizations loader, with much better performance.
- Improved reindex process for the .wazuh index when upgrading from a 2.x-5.x version.
- Adding 365 days expiring time to the cookies.
- Change default behaviour for the config file. Now everything is commented with default values.
  - You need to edit the file, remove the comment mark and apply the desired value.
- Completely redesigned the manager configuration tab.
- Completely redesigned the groups tab.
- App tables have now unified CSS classes.

### Fixed

- Play real-time button has been fixed.
- Preventing duplicate APIs from feeding the wazuh-monitoring index.
- Fixing the check manager connection button.
- Fixing the extensions settings so they are preserved over time.
- Much more error handling messages in all the tabs.
- Fixed OS filters in agents list.
- Fixed autocomplete lists in the agents, rules and decoders list so they properly scroll.
- Many styles bugfixes for the different browsers.
- Reviewed and fixed some visualizations not showing accurate information.

### Removed

- Removed index pattern configuration from the `package.json` file.
- Removed unnecessary dependencies from the `package.json` file.

## Wazuh v3.0.0 - Kibana v6.1.0 - Revision 371

### Added

- You can configure the initial index-pattern used by the plugin in the initialPattern variable of the app's package.json.
- Auto `.wazuh` reindex from Wazuh 2.x - Kibana 5.x to Wazuh 3.x - Kibana 6.x.
  - The API credentials will be automatically migrated to the new installation.
- Dynamically changed the index-pattern used by going to the Settings -> Pattern tab.
  - Wazuh alerts compatibility auto detection.
- New loader for visualizations.
- Better performance: now the tabs use the same Discover tab, only changing the current filters.
- New Groups tab.
  - Now you can check your group configuration (search its agents and configuration files).
- The Logs tab has been improved.
  - You can sort by field and the view has been improved.
- Achieved a clearer interface with implicit filters per tab showed as unremovable chips.

### Changed

- Dynamically creating .kibana index if necessary.
- Better integration with Kibana Discover.
- Visualizations loaded at initialization time.
- New sync system to wait for Elasticsearch JS.
- Decoupling selected API and pattern from backend and moved to the client side.

## Wazuh v2.1.0 - Kibana v5.6.1 - Revision 345

### Added

- Loading icon while Wazuh loads the visualizations.
- Add/Delete/Restart agents.
- OS agent filter

### Changed

- Using genericReq when possible.

## Wazuh v2.0.1 - Kibana v5.5.1 - Revision 339

### Changed

- New index in Elasticsearch to save Wazuh set up configuration
- Short URL's is now supported
- A native base path from kibana.yml is now supported

### Fixed

- Search bar across panels now support parenthesis grouping
- Several CSS fixes for IE browser<|MERGE_RESOLUTION|>--- conflicted
+++ resolved
@@ -98,13 +98,9 @@
 - Fixed blank screen in Kibana 7.10.2 [#3700](https://github.com/wazuh/wazuh-kibana-app/pull/3700)
 - Fixed related decoder link undefined parameters error [#3704](https://github.com/wazuh/wazuh-kibana-app/pull/3704)
 - Fixing the bug of index patterns in health-check due to bad copy of a PR [#3707](https://github.com/wazuh/wazuh-kibana-app/pull/3707)
-<<<<<<< HEAD
-- Fixing bug when create filename with spaces and throws a bad error [#3724] (https://github.com/wazuh/wazuh-kibana-app/pull/3724)
-- Fixing redirect to new tab when click in a link [#3732](https://github.com/wazuh/wazuh-kibana-app/pull/3732) 
-=======
 - Fix wrong deamons in filter list [#3710](https://github.com/wazuh/wazuh-kibana-app/pull/3710)
-- Fixing bug when create filename with spaces and throws a bad error [#3724](https://github.com/wazuh/wazuh-kibana-app/pull/3724) 
->>>>>>> 30cc0348
+- Fixing bug when create filename with spaces and throws a bad error [#3724](https://github.com/wazuh/wazuh-kibana-app/pull/3724)
+- Fixing redirect to new tab when click in a link [#3732](https://github.com/wazuh/wazuh-kibana-app/pull/3732)
 
 ## Wazuh v4.2.4 - Kibana 7.10.2 , 7.12.1, 7.13.4, 7.14.2 - Revision 4206
 
