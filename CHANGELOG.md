# Change Log

All notable changes to the Wazuh app project will be documented in this file.

## Wazuh v4.5.0 - OpenSearch Dashboards 2.6.0 - Revision 4500

### Added

- Added rel="noopener noreferrer" in documentation links. [#5197](https://github.com/wazuh/wazuh-kibana-app/pull/5197) [#5274](https://github.com/wazuh/wazuh-kibana-app/pull/5274) [#5298](https://github.com/wazuh/wazuh-kibana-app/pull/5298) [#5409](https://github.com/wazuh/wazuh-kibana-app/pull/5409)
- Added `ignore` and `restrict` options to Syslog configuration. [#5203](https://github.com/wazuh/wazuh-kibana-app/pull/5203)
- Added the `extensions.github` and `extensions.office` settings to the default configuration file [#5376](https://github.com/wazuh/wazuh-kibana-app/pull/5376)
- Added new global error treatment (client-side) [#4163](https://github.com/wazuh/wazuh-kibana-app/pull/4163)
- Added a description to step 3 of the deploy a new agent section. [#5419](https://github.com/wazuh/wazuh-kibana-app/pull/5419)
- Added a title to the agent name input of the deploy a new agent section. [#5429](https://github.com/wazuh/wazuh-kibana-app/pull/5429)
- Added callout below the agent name entry of the deploy a new agent section. [#5429](https://github.com/wazuh/wazuh-kibana-app/pull/5429)

### Changed

- Changed of regular expression in RBAC. [#5201](https://github.com/wazuh/wazuh-kibana-app/pull/5201)
- Migrate the timeFilter, metaFields, maxBuckets health checks inside the pattern check. [#5384](https://github.com/wazuh/wazuh-kibana-app/pull/5384)
- Changed the title to step 3 of the deploy a new agent section. [#5419](https://github.com/wazuh/wazuh-kibana-app/pull/5419)
- Changed the title of step 3 of the deploy a new agent section. [#5429](https://github.com/wazuh/wazuh-kibana-app/pull/5429)
- Changed the description of step 3 of the deploy a new agent section. [#5429](https://github.com/wazuh/wazuh-kibana-app/pull/5429)
- Changed the placeholder of the agent name input of the deploy a new agent section. [#5429](https://github.com/wazuh/wazuh-kibana-app/pull/5429)

### Fixed

- Fixed trailing hyphen character for OS value in the list of agents [#4828](https://github.com/wazuh/wazuh-kibana-app/pull/4828)
- Fixed an issue that caused incorrect visualization of IPv6 addresses ([#4909](https://github.com/wazuh/wazuh-kibana-app/pull/4909)).
- Fixed several typos in the code, by @jctello [#4911](https://github.com/wazuh/wazuh-kibana-app/pull/4911)
- Fixed the display of more than one protocol in the Global configuration section [#4917](https://github.com/wazuh/wazuh-kibana-app/pull/4917)
- Handling endpoint response was done when there is no data to show [#4918](https://github.com/wazuh/wazuh-kibana-app/pull/4918)
- Fixed references to Elasticsearch in Wazuh-stack plugin [4894](https://github.com/wazuh/wazuh-kibana-app/pull/4894)
- Fixed the 2 errors that appeared in console in Settings>Configuration section. [#5135](https://github.com/wazuh/wazuh-kibana-app/pull/5135)
- Fixed the GitHub and Office 365 module visibility configuration for each API host was not kept when changing/upgrading the plugin [#5376](https://github.com/wazuh/wazuh-kibana-app/pull/5376)
- Fixed the GitHub and Office 365 modules appear in the main menu when they were not configured [#5376](https://github.com/wazuh/wazuh-kibana-app/pull/5376)
- Fixed TypeError in FIM Inventory using new error handler [#5364](https://github.com/wazuh/wazuh-kibana-app/pull/5364)
- Fixed error when using invalid group configuration [#5423](https://github.com/wazuh/wazuh-kibana-app/pull/5423)

<<<<<<< HEAD
### Removed

- Removed deprecated request and code in agent's view [#5451](https://github.com/wazuh/wazuh-kibana-app/pull/5451)
=======
## Wazuh v4.4.3 - OpenSearch Dashboards 2.6.0 - Revision 01

### Added

- Support for Wazuh 4.4.3

### Fixed

- Fixed command to install the macOS agent on the agent wizard [#5481](https://github.com/wazuh/wazuh-kibana-app/pull/5481) [#5484](https://github.com/wazuh/wazuh-kibana-app/pull/5484)
- Fixed command to start the macOS agent on the agent wizard [#5470](https://github.com/wazuh/wazuh-kibana-app/pull/5470)
>>>>>>> 70c8e5f0

## Wazuh v4.4.2 - OpenSearch Dashboards 2.6.0 - Revision 01

### Added

- Support for Wazuh 4.4.2

### Fixed

- Fixed a problem in the backend service to get the plugin configuration [#5428](https://github.com/wazuh/wazuh-kibana-app/pull/5428) [#5432](https://github.com/wazuh/wazuh-kibana-app/pull/5432)

## Wazuh v4.4.1 - OpenSearch Dashboards 2.6.0 - Revision 01

### Fixed

- Fixed the search in the agent inventory data tables [#5196](https://github.com/wazuh/wazuh-kibana-app/pull/5196)
- Fixed `Top 5 users` table overflow in `FIM::Dashboard` [#5334](https://github.com/wazuh/wazuh-kibana-app/pull/5334)
- Fixed a visual error in the 'About' section. [#5337](https://github.com/wazuh/wazuh-kibana-app/pull/5337)
- Fixed the `Anomaly and malware detection` link. [#5329](https://github.com/wazuh/wazuh-kibana-app/pull/5329)
- Fixed the problem that did not allow closing the time picker when the button was clicked again in `Agents` and `Management/Statistics`. [#5341](https://github.com/wazuh/wazuh-kibana-app/pull/5341)

## Wazuh v4.4.0 - OpenSearch Dashboards 2.4.0 - Revision 06

### Added

- Added the option to sort by the agent's count in the group table. [#4323](https://github.com/wazuh/wazuh-kibana-app/pull/4323)
- Added agent synchronization status in the agent module. [#3874](https://github.com/wazuh/wazuh-kibana-app/pull/3874) [#5143](https://github.com/wazuh/wazuh-kibana-app/pull/5143) [#5177](https://github.com/wazuh/wazuh-kibana-app/pull/5177)
- Added the ability to set the agent name in the installation command. [#4739](https://github.com/wazuh/wazuh-kibana-app/pull/4739)
- Added validation to the plugin's settings [#4503](https://github.com/wazuh/wazuh-kibana-app/pull/4503)[#4785](https://github.com/wazuh/wazuh-kibana-app/pull/4785)
- Added new settings to customize the header and footer on the PDF reports [#4505](https://github.com/wazuh/wazuh-kibana-app/pull/4505)[#4798](https://github.com/wazuh/wazuh-kibana-app/pull/4798)[#4805](https://github.com/wazuh/wazuh-kibana-app/pull/4805)
- Added a new setting to enable or disable the customization [#4507](https://github.com/wazuh/wazuh-kibana-app/pull/4507)
- Added the ability to upload an image for the `customization.logo.*` settings in `Settings/Configuration` [#4504](https://github.com/wazuh/wazuh-kibana-app/pull/4504)
- Added macOS support to the 'Deploy new agent' section [#4867](https://github.com/wazuh/wazuh-kibana-app/pull/4867)
- Added PowerPC architecture support for redhat7, in the 'Deploy new agent' section. [#4833](https://github.com/wazuh/wazuh-kibana-app/pull/4833)
- Added a centralized service to handle the requests [#4831](https://github.com/wazuh/wazuh-kibana-app/pull/4831)
- Added data-test-subj property to the create-policy component [#4873](https://github.com/wazuh/wazuh-kibana-app/pull/4873)
- Added a link for additional steps to enroll agents on Alpine Linux in the 'Deploy new agent' section. [#4933](https://github.com/wazuh/wazuh-kibana-app/pull/4933)
- Added extra steps message and new command for Windows XP and Windows Server 2008, added alpine agent with all its steps. [#4933](https://github.com/wazuh/wazuh-kibana-app/pull/4933)
- Added file saving conditions in File Editor [#4970](https://github.com/wazuh/wazuh-kibana-app/pull/4970)
- Added character validation to avoid invalid agent names in the 'Deploy new agent' section. [#5021](https://github.com/wazuh/wazuh-kibana-app/pull/5021) [#5028](https://github.com/wazuh/wazuh-kibana-app/pull/5028)
- Added default selected options in the 'Deploy new agent' section [#5063](https://github.com/wazuh/wazuh-kibana-app/pull/5063)
- Added suggestions for cluster's node and protocol to use for agent enrollment in the 'Deploy new agent' section. [#4776](https://github.com/wazuh/wazuh-kibana-app/pull/4776) [#4954](https://github.com/wazuh/wazuh-kibana-app/pull/4954) [#5166](https://github.com/wazuh/wazuh-kibana-app/pull/5166)
- Redesign the SCA table of the agent's dashboard [#4512](https://github.com/wazuh/wazuh-kibana-app/pull/4512)

### Changed

- Changed the HTTP verb from `GET` to `POST` in the requests to log in to the Wazuh API [#4103](https://github.com/wazuh/wazuh-kibana-app/pull/4103)
- Changed the endpoint that updates the plugin configuration to support updating multiple settings at once. [#4501](https://github.com/wazuh/wazuh-kibana-app/pull/4501)
- Improved alerts summary performance [#4376](https://github.com/wazuh/wazuh-kibana-app/pull/4376) [#5071](https://github.com/wazuh/wazuh-kibana-app/pull/5071) [#5131](https://github.com/wazuh/wazuh-kibana-app/pull/5131)
- Improved the setting's description for the plugin displayed in the UI and the configuration file. [#4501](https://github.com/wazuh/wazuh-kibana-app/pull/4501)
- Improved `Agents Overview` performance [#4363](https://github.com/wazuh/wazuh-kibana-app/pull/4363) [#5076](https://github.com/wazuh/wazuh-kibana-app/pull/5076)
- Improved the message displayed when there is a versions mismatch between the Wazuh API and the Wazuh app [#4529](https://github.com/wazuh/wazuh-kibana-app/pull/4529) [#4964](https://github.com/wazuh/wazuh-kibana-app/pull/4964)
- Updated operating systems' information in the 'Deploy new agent' section. [#4851](https://github.com/wazuh/wazuh-kibana-app/pull/4851)
- Updated and unified the fetching and rendering of the SCA checks results due to changes in the Wazuh API [#5031](https://github.com/wazuh/wazuh-kibana-app/pull/5031)
- Updated the `Agent details` component to the changes in the Wazuh API response. [#3874](https://github.com/wazuh/wazuh-kibana-app/pull/3874)
- Updated the `Last vulnerability scan` component to the changes in the Wazuh API response [#4975](https://github.com/wazuh/wazuh-kibana-app/pull/4975)
- Updated the `winston` dependency to `3.5.1` [#4985](https://github.com/wazuh/wazuh-kibana-app/pull/4985)
- Updated the `mocha` dependency to `10.1.0` [#5062](https://github.com/wazuh/wazuh-kibana-app/pull/5062)
- Updated the `pdfmake` dependency to `0.2.7` [#5062](https://github.com/wazuh/wazuh-kibana-app/pull/5062)
- The button to export the app logs is now disabled when there are no results, instead of showing an error toast [#4992](https://github.com/wazuh/wazuh-kibana-app/pull/4992)
- Independently load each dashboard from the `Agents Overview` page [#4363](https://github.com/wazuh/wazuh-kibana-app/pull/4363)

### Fixed

- Fixed nested fields filtering in dashboards tables and KPIs [#4425](https://github.com/wazuh/wazuh-kibana-app/pull/4425)
- Fixed nested field rendering in security alerts table details [#4428](https://github.com/wazuh/wazuh-kibana-app/pull/4428)
- Fixed a bug where the Wazuh logo was used instead of the custom one [#4539](https://github.com/wazuh/wazuh-kibana-app/pull/4539)
- Fixed rendering problems of the `Agent Overview` section in low resolutions [#4516](https://github.com/wazuh/wazuh-kibana-app/pull/4516)
- Fixed issue when logging out from Wazuh when SAML is enabled [#4595](https://github.com/wazuh/wazuh-kibana-app/issues/4595)
- Fixed server errors with code 500 when the Wazuh API is not reachable / up. [#4710](https://github.com/wazuh/wazuh-kibana-app/pull/4710) [#4728](https://github.com/wazuh/wazuh-kibana-app/pull/4728) [#4971](https://github.com/wazuh/wazuh-kibana-app/pull/4971)
- Fixed pagination to SCA table [#4653](https://github.com/wazuh/wazuh-kibana-app/issues/4653) [#5010](https://github.com/wazuh/wazuh-kibana-app/pull/5010)
- Fixed `WAZUH_PROTOCOL` suggestion in the 'Deploy new agent' section. [#4849](https://github.com/wazuh/wazuh-kibana-app/pull/4849)
- Fixed agent deployment instructions for HP-UX and Solaris. [#4943](https://github.com/wazuh/wazuh-kibana-app/pull/4943)
- Fixed a bug that caused the flyouts to close when clicking inside them [#4638](https://github.com/wazuh/wazuh-kibana-app/pull/4638) [#5046](https://github.com/wazuh/wazuh-kibana-app/pull/5046)
- Fixed the manager option in the 'Deploy new agent' section [#4981](https://github.com/wazuh/wazuh-kibana-app/pull/4981)
- Fixed Inventory checks table filters by stats [#4999](https://github.com/wazuh/wazuh-kibana-app/pull/4999) [#5031](https://github.com/wazuh/wazuh-kibana-app/pull/5031)
- Fixed commands in the 'Deploy new agent' section (most of the commands are missing '-1') [#4962](https://github.com/wazuh/wazuh-kibana-app/pull/4962)
- Fixed agent installation command for macOS in the 'Deploy new agent' section. [#4968](https://github.com/wazuh/wazuh-kibana-app/pull/4968)
- Fixed agent evolution chart [#4942](https://github.com/wazuh/wazuh-kibana-app/pull/4942)
- Fixed Solaris command [#5035](https://github.com/wazuh/wazuh-kibana-app/pull/5035)
- Fixed commands: AIX, OpenSUSE, Alpine, Suse11, Fedora, HP, Oracle Linux 5, Amazon Linux 2, CentOS5. Changed the word 'or higher' in buttons to '+'. Fixed validations for HP, Solaris and Alpine. [#5045](https://github.com/wazuh/wazuh-kibana-app/pull/5045)
- Fixed error in GitHub module PDF report. [#5069](https://github.com/wazuh/wazuh-kibana-app/pull/5069)
- Fixed password input in 'Deploy new agent' section [#5098](https://github.com/wazuh/wazuh-kibana-app/pull/5098)
- Fixed error when clicking on the selectors of agents in the group agents management [#5094](https://github.com/wazuh/wazuh-kibana-app/pull/5094)
- Fixed menu content panel is displayed in the wrong place. [5092](https://github.com/wazuh/wazuh-kibana-app/pull/5092)
- Fixed greyed and disabled menu section names [#5101](https://github.com/wazuh/wazuh-kibana-app/pull/5101)
- Fixed misspelling in the NIST module [#5107](https://github.com/wazuh/wazuh-kibana-app/pull/5107)
- Fixed Statistic cronjob bulk document insert [#5150](https://github.com/wazuh/wazuh-kibana-app/pull/5150)
- Fixed the style of the buttons showing more event information in the event view table. [#5137](https://github.com/wazuh/wazuh-kibana-app/pull/5137)
- Fixed Inventory module for Solaris agents [#5144](https://github.com/wazuh/wazuh-kibana-app/pull/5144)
- Fixed the module information button in Office 365 and GitHub Panel tab to open the nav drawer. [#5167](https://github.com/wazuh/wazuh-kibana-app/pull/5167)
- Fixed a UI crash due to `external_references` field could be missing in some vulnerability data [#5200](https://github.com/wazuh/wazuh-kibana-app/pull/5200)
- Fixed Wazuh main menu not displayed when navigation menu is locked [#5273](https://github.com/wazuh/wazuh-kibana-app/pull/5273)
- Fixed 'Deploy new agent' section which used wrong secure connection property [#5285](https://github.com/wazuh/wazuh-kibana-app/pull/5285) [#5295](https://github.com/wazuh/wazuh-kibana-app/pull/5295)
- Fixed events view when search bar language is `lucene` [#5286](https://github.com/wazuh/wazuh-kibana-app/pull/5286)
- Disabled unmapped fields filter in `Security Events` alerts table [#4929](https://github.com/wazuh/wazuh-kibana-app/pull/4929)
- Raspbian OS, Ubuntu, Amazon Linux and Amazon Linux 2 commands in the 'Deploy new agent' section now change when a different architecture is selected [#4876](https://github.com/wazuh/wazuh-kibana-app/pull/4876) [#4880](https://github.com/wazuh/wazuh-kibana-app/pull/4880)

### Removed

- Removed custom styles for Kibana 7.9.0 [#4491](https://github.com/wazuh/wazuh-kibana-app/pull/4491)
- Removed the `angular-chart.js` dependency [#4985](https://github.com/wazuh/wazuh-kibana-app/pull/4985)
- Removed the `pug-loader` dependency [#5062](https://github.com/wazuh/wazuh-kibana-app/pull/5062) [#5089](https://github.com/wazuh/wazuh-kibana-app/pull/5089)

## Wazuh v4.3.11 - OpenSearch Dashboards 1.2.0 - Revision 4312

### Added

- Support for Wazuh 4.3.11

## Wazuh v4.3.10 - OpenSearch Dashboards 1.2.0 - Revision 4311

### Fixed

- Fixed issue when logging out from Wazuh when SAML is enabled [#4815](https://github.com/wazuh/wazuh-kibana-app/issues/4815)

## Wazuh v4.3.9 - OpenSearch Dashboards 1.2.0 - Revision 4310

### Added

- Support for Wazuh 4.3.9

## Wazuh v4.3.8 - OpenSearch Dashboards 1.2.0 - Revision 4309

### Added

- Support for Wazuh 4.3.8

## Wazuh v4.3.7 - OpenSearch Dashboards 1.2.0 - Revision 4308

### Fixed

- Wazuh.yml review: fixed link to web documentation, improved in-file documentation and fixed some grammatical errors. [#4378](https://github.com/wazuh/wazuh-kibana-app/pull/4378) [#4399](https://github.com/wazuh/wazuh-kibana-app/pull/4399)
- Fixed an error during the generation of a group's report, if the request to the Wazuh API fails [#4350](https://github.com/wazuh/wazuh-kibana-app/pull/4350)
- Fixed a problem with the group's report, when the group has no agents [#4350](https://github.com/wazuh/wazuh-kibana-app/pull/4350)
- Fixed path in logo customization section [#4352](https://github.com/wazuh/wazuh-kibana-app/pull/4352)
- Fixed a TypeError in Firefox. Change the Get request that was made with a Kibana core.http.get(/api/check-wazuh) resource to the WzRequest.genericReq resource and it no longer fails, also add a test capture to public/plugin.ts that wraps the request and in case of failure, the error is detected when the browser does not work with the V8 engine. [#4362](https://github.com/wazuh/wazuh-kibana-app/pull/4362)
- Fixed an error of an undefined username hash related to reporting when using Kibana with X-Pack and security was disabled [#4358](https://github.com/wazuh/wazuh-kibana-app/pull/4358)
- Fixed persistence of the plugin registry file between updates [#4359](https://github.com/wazuh/wazuh-kibana-app/pull/4359)
- Fixed searchbar error on SCA Inventory table [#4367](https://github.com/wazuh/wazuh-kibana-app/pull/4367)
- Fixed a routes loop when reinstalling Wazuh indexer [#4373](https://github.com/wazuh/wazuh-kibana-app/pull/4373)

### Removed

- Removed the use of `manager_host` field related to agent information of Wazuh API responses, which is obsolete [#4350](https://github.com/wazuh/wazuh-kibana-app/pull/4350)

## Wazuh v4.3.6 - OpenSearch Dashboards 1.2.0 - Revision 4307

### Fixed

- Fixed the search bar component to properly distinguish conjuntion operators (AND, OR) [#4326](https://github.com/wazuh/wazuh-kibana-app/pull/4326)
- Fixed documentation link titles to match the documentation sections to redirect to [#4301](https://github.com/wazuh/wazuh-kibana-app/pull/4301)
- Fixed missing documentation references to the Agent's overview, Agent's Integrity monitoring, and Agent's Inventory data sections, when the agent has never connected. [#4301](https://github.com/wazuh/wazuh-kibana-app/pull/4301)
- The references to the documentation site now links to the appropriate version [#4301](https://github.com/wazuh/wazuh-kibana-app/pull/4301)
- Fixed missing documentation link in the Docker Listener module [#4301](https://github.com/wazuh/wazuh-kibana-app/pull/4301)
- Fixed broken links to the documentation site [#4301](https://github.com/wazuh/wazuh-kibana-app/pull/4301)
- Fix Rules, Decoders and CDB lists uploaders to show errors appropriately [#4307](https://github.com/wazuh/wazuh-kibana-app/pull/4307)
- Sanitize report's inputs and usernames [#4330](https://github.com/wazuh/wazuh-kibana-app/pull/4330)

## Wazuh v4.3.5 - OpenSearch Dashboards 1.2.0 - Revision 4306

### Added

- Added to the interface API messages in the Ruleset test module [#4244](https://github.com/wazuh/wazuh-kibana-app/pull/4244)
- Added authorization prompt in Mitre > Intelligence [#4261](https://github.com/wazuh/wazuh-kibana-app/pull/4261)
- Added a more descriptive message when there is an error related to the user permissions when getting the list of index patterns in a route resolver [#4280](https://github.com/wazuh/wazuh-kibana-app/pull/4280)

### Changed

- Changed the reference from Manager to Wazuh server in the guide to deploy a new agent [#4239](https://github.com/wazuh/wazuh-kibana-app/pull/4239)
- Removed the filtered tags because they were not supported by the API endpoint [#4267](https://github.com/wazuh/wazuh-kibana-app/pull/4267)
- Changed styles in visualizations. [#4254](https://github.com/wazuh/wazuh-kibana-app/pull/4254)

### Fixed

- Fixed type error when changing screen size in agents section [#4233](https://github.com/wazuh/wazuh-kibana-app/pull/4233)
- Removed a logged error that appeared when the `statistics` tasks tried to create an index with the same name, causing the second task to fail on the creation of the index because it already exists [#4235](https://github.com/wazuh/wazuh-kibana-app/pull/4235)
- Fixed a UI crash due to a query with syntax errors in `Modules/Security events` [#4237](https://github.com/wazuh/wazuh-kibana-app/pull/4237)
- Fixed an error when generating a module report after changing the selected agent [#4240](https://github.com/wazuh/wazuh-kibana-app/pull/4240)
- Fixed an unhandled error when a Wazuh API request failed in the dev tools [#4266](https://github.com/wazuh/wazuh-kibana-app/pull/4266)
- Fixed an error related to `API not available` when saving the manager configuration and restarting the manager from `Management/Configuration/Edit configuration` on manager mode [#4264](https://github.com/wazuh/wazuh-kibana-app/pull/4264)
- Fixed a UI problem that required scrolling to see the logs in Management/Logs and Settings/Logs [#4253](https://github.com/wazuh/wazuh-kibana-app/pull/4253)

## Wazuh v4.3.4 - OpenSearch Dashboards 1.2.0 - Revision 4305

### Added

- Added the `pending` agent status to some sections that was missing
  [#4166](https://github.com/wazuh/wazuh-kibana-app/pull/4166)
  [#4188](https://github.com/wazuh/wazuh-kibana-app/pull/4188)

### Changed

- Replaced the visualization of `Status` panel in `Agents` [#4166](https://github.com/wazuh/wazuh-kibana-app/pull/4166)
- Replaced the visualization of policy in `Modules/Security configuration assessment/Inventory` [#4166](https://github.com/wazuh/wazuh-kibana-app/pull/4166)
- Consistency in the colors and labels used for the agent status [#4166](https://github.com/wazuh/wazuh-kibana-app/pull/4166) [#4199](https://github.com/wazuh/wazuh-kibana-app/issues/4199)
- Replaced how the full and partial scan dates are displayed in the `Details` panel of `Vulnerabilities/Inventory` [#4169](https://github.com/wazuh/wazuh-kibana-app/pull/4169)

### Fixed

- Fixed that the platform visualizations didn't use some definitions related to the UI on Kibana 7.10.2 [#4166](https://github.com/wazuh/wazuh-kibana-app/pull/4166)
- Fixed a toast message with a successful process appeared when removing an agent of a group in `Management/Groups` and the agent appears in the agent list after refreshing the table [#4167](https://github.com/wazuh/wazuh-kibana-app/pull/4167)
- Fixed import of an empty rule or decoder file [#4176](https://github.com/wazuh/wazuh-kibana-app/pull/4176)
- Fixed overwriting of rule and decoder imports [#4180](https://github.com/wazuh/wazuh-kibana-app/pull/4180)

## Wazuh v4.3.3 - OpenSearch Dashboards 1.2.0 - Revision 4304

### Fixed

- Fixed Wazuh Dashboard troubleshooting url [#4151](https://github.com/wazuh/wazuh-kibana-app/pull/4151)

## Wazuh v4.3.2 - OpenSearch Dashboards 1.2.0 - Revision 4303

### Added

- Support for Wazuh 4.3.2

## Wazuh v4.3.1 - OpenSearch Dashboards 1.2.0 - Revision 4302

### Added

- Added PowerShell version warning to Windows agent installation wizard [#4142](https://github.com/wazuh/wazuh-kibana-app/pull/4142)
- A new workflow is added to perform backports to specific branches [#4149](https://github.com/wazuh/wazuh-kibana-app/pull/4149)

### Fixed

- Fixed the falsy values are displayed as not defined and enhanced the output of `Ruleset Test` [#4141](https://github.com/wazuh/wazuh-kibana-app/pull/4141)

## Wazuh v4.3.0 - OpenSearch Dashboards 1.2.0 - Revision 4301

### Added

- Support for OpenSearch Dashboards 1.2.0
- Added GitHub and Office365 modules [#3557](https://github.com/wazuh/wazuh-kibana-app/pull/3557)
- Added a new `Panel` module tab for GitHub and Office365 modules
  [#3541](https://github.com/wazuh/wazuh-kibana-app/pull/3541)
  [#3945](https://github.com/wazuh/wazuh-kibana-app/pull/3945)
  [#3952](https://github.com/wazuh/wazuh-kibana-app/pull/3952)
- Added ability to filter the results fo the `Network Ports` table in the `Inventory data` section [#3639](https://github.com/wazuh/wazuh-kibana-app/pull/3639)
- Added new endpoint service to collect the frontend logs into a file [#3324](https://github.com/wazuh/wazuh-kibana-app/pull/3324)
- Improved the frontend handle errors strategy: UI, Toasts, console log and log in file
  [#3327](https://github.com/wazuh/wazuh-kibana-app/pull/3327)
  [#3321](https://github.com/wazuh/wazuh-kibana-app/pull/3321)
  [#3367](https://github.com/wazuh/wazuh-kibana-app/pull/3367)
  [#3373](https://github.com/wazuh/wazuh-kibana-app/pull/3373)
  [#3374](https://github.com/wazuh/wazuh-kibana-app/pull/3374)
  [#3390](https://github.com/wazuh/wazuh-kibana-app/pull/3390)  
  [#3410](https://github.com/wazuh/wazuh-kibana-app/pull/3410)
  [#3408](https://github.com/wazuh/wazuh-kibana-app/pull/3408)
  [#3429](https://github.com/wazuh/wazuh-kibana-app/pull/3429)
  [#3427](https://github.com/wazuh/wazuh-kibana-app/pull/3427)
  [#3417](https://github.com/wazuh/wazuh-kibana-app/pull/3417)
  [#3462](https://github.com/wazuh/wazuh-kibana-app/pull/3462)
  [#3451](https://github.com/wazuh/wazuh-kibana-app/pull/3451)
  [#3442](https://github.com/wazuh/wazuh-kibana-app/pull/3442)
  [#3480](https://github.com/wazuh/wazuh-kibana-app/pull/3480)
  [#3472](https://github.com/wazuh/wazuh-kibana-app/pull/3472)
  [#3434](https://github.com/wazuh/wazuh-kibana-app/pull/3434)
  [#3392](https://github.com/wazuh/wazuh-kibana-app/pull/3392)
  [#3404](https://github.com/wazuh/wazuh-kibana-app/pull/3404)
  [#3432](https://github.com/wazuh/wazuh-kibana-app/pull/3432)
  [#3415](https://github.com/wazuh/wazuh-kibana-app/pull/3415)
  [#3469](https://github.com/wazuh/wazuh-kibana-app/pull/3469)
  [#3448](https://github.com/wazuh/wazuh-kibana-app/pull/3448)
  [#3465](https://github.com/wazuh/wazuh-kibana-app/pull/3465)
  [#3464](https://github.com/wazuh/wazuh-kibana-app/pull/3464)
  [#3478](https://github.com/wazuh/wazuh-kibana-app/pull/3478)
  [#4116](https://github.com/wazuh/wazuh-kibana-app/pull/4116)
- Added Intelligence tab to Mitre Att&ck module [#3368](https://github.com/wazuh/wazuh-kibana-app/pull/3368) [#3344](https://github.com/wazuh/wazuh-kibana-app/pull/3344) [#3726](https://github.com/wazuh/wazuh-kibana-app/pull/3726)
- Added sample data for office365 events [#3424](https://github.com/wazuh/wazuh-kibana-app/pull/3424)
- Created a separate component to check for sample data [#3475](https://github.com/wazuh/wazuh-kibana-app/pull/3475)
- Added a new hook for getting value suggestions [#3506](https://github.com/wazuh/wazuh-kibana-app/pull/3506)
- Added dinamic simple filters and adding simple GitHub filters fields [3531](https://github.com/wazuh/wazuh-kibana-app/pull/3531)
- Added configuration viewer for Module Office365 on Management > Configuration [#3524](https://github.com/wazuh/wazuh-kibana-app/pull/3524)
- Added base Module Panel view with Office365 setup [#3518](https://github.com/wazuh/wazuh-kibana-app/pull/3518)
- Added specifics and custom filters for Office365 search bar [#3533](https://github.com/wazuh/wazuh-kibana-app/pull/3533)
- Adding Pagination and filter to drilldown tables at Office pannel [#3544](https://github.com/wazuh/wazuh-kibana-app/pull/3544).
- Simple filters change between panel and drilldown panel [#3568](https://github.com/wazuh/wazuh-kibana-app/pull/3568).
- Added new fields in Inventory table and Flyout Details [#3525](https://github.com/wazuh/wazuh-kibana-app/pull/3525)
- Added columns selector in agents table [#3691](https://github.com/wazuh/wazuh-kibana-app/pull/3691)
- Added a new workflow for create wazuh packages [#3742](https://github.com/wazuh/wazuh-kibana-app/pull/3742)
- Run `template` and `fields` checks in the health check depends on the app configuration [#3783](https://github.com/wazuh/wazuh-kibana-app/pull/3783)
- Added a toast message when there is an error creating a new group [#3804](https://github.com/wazuh/wazuh-kibana-app/pull/3804)
- Added a step to start the agent to the deploy new Windowns agent guide [#3846](https://github.com/wazuh/wazuh-kibana-app/pull/3846)
- Added agents windows events config tab [#3905](https://github.com/wazuh/wazuh-kibana-app/pull/3905)
- Added 3 new panels to `Vulnerabilities/Inventory` [#3893](https://github.com/wazuh/wazuh-kibana-app/pull/3893)
- Added new fields of `Vulnerabilities` to the details flyout [#3893](https://github.com/wazuh/wazuh-kibana-app/pull/3893) [#3908](https://github.com/wazuh/wazuh-kibana-app/pull/3908)
- Added missing fields used in visualizations to the known fiels related to alerts [#3924](https://github.com/wazuh/wazuh-kibana-app/pull/3924)
- Added troubleshooting link to "index pattern was refreshed" toast [#3946](https://github.com/wazuh/wazuh-kibana-app/pull/3946)
- Added more number options to the tables widget in Modules -> "Mitre" [#4041](https://github.com/wazuh/wazuh-kibana-app/pull/4066)
- Management -> groups -> agent: Selectors appear when there are more than 3 options [#4126](https://github.com/wazuh/wazuh-kibana-app/pull/4126)

### Changed

- Changed ossec to wazuh in sample-data [#3121](https://github.com/wazuh/wazuh-kibana-app/pull/3121)
- Changed empty fields in FIM tables and `syscheck.value_name` in discovery now show an empty tag for visual clarity [#3279](https://github.com/wazuh/wazuh-kibana-app/pull/3279)
- Adapted the Mitre tactics and techniques resources to use the API endpoints [#3346](https://github.com/wazuh/wazuh-kibana-app/pull/3346)
- Moved the filterManager subscription to the hook useFilterManager [#3517](https://github.com/wazuh/wazuh-kibana-app/pull/3517)
- Change filter from is to is one of in custom searchbar [#3529](https://github.com/wazuh/wazuh-kibana-app/pull/3529)
- Refactored as module tabs and buttons are rendered [#3494](https://github.com/wazuh/wazuh-kibana-app/pull/3494)
- Updated the deprecated and added new references authd [#3663](https://github.com/wazuh/wazuh-kibana-app/pull/3663) [#3806](https://github.com/wazuh/wazuh-kibana-app/pull/3806)
- Added time subscription to Discover component [#3549](https://github.com/wazuh/wazuh-kibana-app/pull/3549)
- Refactored as module tabs and buttons are rendered [#3494](https://github.com/wazuh/wazuh-kibana-app/pull/3494)
- Testing logs using the Ruletest Test don't display the rule information if not matching a rule. [#3446](https://github.com/wazuh/wazuh-kibana-app/pull/3446)
- Changed format permissions in FIM inventory [#3649](https://github.com/wazuh/wazuh-kibana-app/pull/3649)
- Changed of request for one that does not return data that is not necessary to optimize times. [#3686](https://github.com/wazuh/wazuh-kibana-app/pull/3686) [#3728](https://github.com/wazuh/wazuh-kibana-app/pull/3728)
- Rebranding. Replaced the brand logos, set module icons with brand colors [#3788](https://github.com/wazuh/wazuh-kibana-app/pull/3788)
- Changed user for sample data management [#3795](https://github.com/wazuh/wazuh-kibana-app/pull/3795)
- Changed agent install codeblock copy button and powershell terminal warning [#3792](https://github.com/wazuh/wazuh-kibana-app/pull/3792)
- Refactored as the plugin platform name and references is managed [#3811](https://github.com/wazuh/wazuh-kibana-app/pull/3811)
- Removed `Dashboard` tab for the `Vulnerabilities` modules [#3893](https://github.com/wazuh/wazuh-kibana-app/pull/3893)
- Display all fields in the `Table` tab when expading an alert row in the alerts tables of flyouts and the `Modules/Security Events/Dashboard` table [#3908](https://github.com/wazuh/wazuh-kibana-app/pull/3908)
- Refactored the table in `Vulnerabilities/Inventory` [#3196](https://github.com/wazuh/wazuh-kibana-app/pull/3196)
- Changed Google Groups app icons [#3949](https://github.com/wazuh/wazuh-kibana-app/pull/3949)
- Removed sorting for `Agents` or `Configuration checksum` column in the table of `Management/Groups` due to this is not supported by the API [#3857](https://github.com/wazuh/wazuh-kibana-app/pull/3857)
- Changed messages in the agent installation guide [#4040](https://github.com/wazuh/wazuh-kibana-app/pull/4040)
- Changed the default `wazuh.statistics.shards` setting from `2` to `1` [#4055](https://github.com/wazuh/wazuh-kibana-app/pull/4055)
- Removed the migration tasks in the `.wazuh` and `.wazuh-version` indices [#4098](https://github.com/wazuh/wazuh-kibana-app/pull/4098)
- Separated the actions of viewing and editing the `agent.conf` group file [#4114](https://github.com/wazuh/wazuh-kibana-app/pull/4114)

### Fixed

- Fixed creation of log files [#3384](https://github.com/wazuh/wazuh-kibana-app/pull/3384)
- Fixed double fetching alerts count when pinnin/unpinning the agent in Mitre Att&ck/Framework [#3484](https://github.com/wazuh/wazuh-kibana-app/pull/3484)
- Query config refactor [#3490](https://github.com/wazuh/wazuh-kibana-app/pull/3490)
- Fixed rules and decoders test flyout clickout event [#3412](https://github.com/wazuh/wazuh-kibana-app/pull/3412)
- Notify when you are registering an agent without permissions [#3430](https://github.com/wazuh/wazuh-kibana-app/pull/3430)
- Remove not used `redirectRule` query param when clicking the row table on CDB Lists/Decoders [#3438](https://github.com/wazuh/wazuh-kibana-app/pull/3438)
- Fixed the code overflows over the line numbers in the API Console editor [#3439](https://github.com/wazuh/wazuh-kibana-app/pull/3439)
- Don't open the main menu when changing the seleted API or index pattern [#3440](https://github.com/wazuh/wazuh-kibana-app/pull/3440)
- Fix error message in conf managment [#3443](https://github.com/wazuh/wazuh-kibana-app/pull/3443)
- Fix size api selector when name is too long [#3445](https://github.com/wazuh/wazuh-kibana-app/pull/3445)
- Fixed error when edit a rule or decoder [#3456](https://github.com/wazuh/wazuh-kibana-app/pull/3456)
- Fixed index pattern selector doesn't display the ignored index patterns [#3458](https://github.com/wazuh/wazuh-kibana-app/pull/3458)
- Fixed error in /Management/Configuration when cluster is disabled [#3553](https://github.com/wazuh/wazuh-kibana-app/pull/3553)
- Fix the pinned filters were removed when accessing to the `Panel` tab of a module [#3565](https://github.com/wazuh/wazuh-kibana-app/pull/3565)
- Fixed multi-select component searcher handler [#3645](https://github.com/wazuh/wazuh-kibana-app/pull/3645)
- Fixed order logs properly in Management/Logs [#3609](https://github.com/wazuh/wazuh-kibana-app/pull/3609)
- Fixed the Wazuh API requests to `GET //` [#3661](https://github.com/wazuh/wazuh-kibana-app/pull/3661)
- Fixed missing mitre tactics [#3675](https://github.com/wazuh/wazuh-kibana-app/pull/3675)
- Fix CDB list view not working with IPv6 [#3488](https://github.com/wazuh/wazuh-kibana-app/pull/3488)
- Fixed the bad requests using Console tool to `PUT /active-response` API endpoint [#3466](https://github.com/wazuh/wazuh-kibana-app/pull/3466)
- Fixed group agent management table does not update on error [#3605](https://github.com/wazuh/wazuh-kibana-app/pull/3605)
- Fixed not showing packages details in agent inventory for a freeBSD agent SO [#3651](https://github.com/wazuh/wazuh-kibana-app/pull/3651)
- Fixed wazuh token deleted twice [#3652](https://github.com/wazuh/wazuh-kibana-app/pull/3652)
- Fixed handler of error on dev-tools [#3687](https://github.com/wazuh/wazuh-kibana-app/pull/3687)
- Fixed compatibility wazuh 4.3 - kibana 7.13.4 [#3685](https://github.com/wazuh/wazuh-kibana-app/pull/3685)
- Fixed registry values without agent pinned in FIM>Events [#3689](https://github.com/wazuh/wazuh-kibana-app/pull/3689)
- Fixed breadcrumbs style compatibility for Kibana 7.14.2 [#3688](https://github.com/wazuh/wazuh-kibana-app/pull/3688)
- Fixed security alerts table when filters change [#3682](https://github.com/wazuh/wazuh-kibana-app/pull/3682)
- Fixed error that shows we're using X-Pack when we have Basic [#3692](https://github.com/wazuh/wazuh-kibana-app/pull/3692)
- Fixed blank screen in Kibana 7.10.2 [#3700](https://github.com/wazuh/wazuh-kibana-app/pull/3700)
- Fixed related decoder link undefined parameters error [#3704](https://github.com/wazuh/wazuh-kibana-app/pull/3704)
- Fixing Flyouts in Kibana 7.14.2 [#3708](https://github.com/wazuh/wazuh-kibana-app/pull/3708)
- Fixing the bug of index patterns in health-check due to bad copy of a PR [#3707](https://github.com/wazuh/wazuh-kibana-app/pull/3707)
- Fixed styles and behaviour of button filter in the flyout of `Inventory` section for `Integrity monitoring` and `Vulnerabilities` modules [#3733](https://github.com/wazuh/wazuh-kibana-app/pull/3733)
- Fixed height of `Evolution` card in the `Agents` section when has no data for the selected time range [#3733](https://github.com/wazuh/wazuh-kibana-app/pull/3733)
- Fix clearing the query filter doesn't update the data in Office 365 and GitHub Panel tab [#3722](https://github.com/wazuh/wazuh-kibana-app/pull/3722)
- Fix wrong deamons in filter list [#3710](https://github.com/wazuh/wazuh-kibana-app/pull/3710)
- Fixing bug when create filename with spaces and throws a bad error [#3724](https://github.com/wazuh/wazuh-kibana-app/pull/3724)
- Fixing bug in security User flyout nonexistant unsubmitted changes warning [#3731](https://github.com/wazuh/wazuh-kibana-app/pull/3731)
- Fixing redirect to new tab when click in a link [#3732](https://github.com/wazuh/wazuh-kibana-app/pull/3732)
- Fixed missing settings in `Management/Configuration/Global configuration/Global/Main settings` [#3737](https://github.com/wazuh/wazuh-kibana-app/pull/3737)
- Fixed `Maximum call stack size exceeded` error exporting key-value pairs of a CDB List [#3738](https://github.com/wazuh/wazuh-kibana-app/pull/3738)
- Fixed regex lookahead and lookbehind for safari [#3741](https://github.com/wazuh/wazuh-kibana-app/pull/3741)
- Fixed Vulnerabilities Inventory flyout details filters [#3744](https://github.com/wazuh/wazuh-kibana-app/pull/3744)
- Removed api selector toggle from settings menu since it performed no useful function [#3604](https://github.com/wazuh/wazuh-kibana-app/pull/3604)
- Fixed the requests get [#3661](https://github.com/wazuh/wazuh-kibana-app/pull/3661)
- Fixed Dashboard PDF report error when switching pinned agent state [#3748](https://github.com/wazuh/wazuh-kibana-app/pull/3748)
- Fixed the rendering of the command to deploy new Windows agent not working in some Kibana versions [#3753](https://github.com/wazuh/wazuh-kibana-app/pull/3753)
- Fixed action buttons overlaying to the request text in Tools/API Console [#3772](https://github.com/wazuh/wazuh-kibana-app/pull/3772)
- Fix `Rule ID` value in reporting tables related to top results [#3774](https://github.com/wazuh/wazuh-kibana-app/issues/3774)
- Fixed github/office365 multi-select filters suggested values [#3787](https://github.com/wazuh/wazuh-kibana-app/pull/3787)
- Fix updating the aggregation data of Panel section when changing the time filter [#3790](https://github.com/wazuh/wazuh-kibana-app/pull/3790)
- Removed the button to remove an agent for a group in the agents' table when it is the default group [#3804](https://github.com/wazuh/wazuh-kibana-app/pull/3804)
- Fixed internal user no longer needs permission to make x-pack detection request [#3831](https://github.com/wazuh/wazuh-kibana-app/pull/3831)
- Fixed agents details card style [#3845](https://github.com/wazuh/wazuh-kibana-app/pull/3845) [#3860](https://github.com/wazuh/wazuh-kibana-app/pull/3860)
- Fixed search bar query sanitizing in PDF report [#3861](https://github.com/wazuh/wazuh-kibana-app/pull/3861)
- Fixed routing redirection in events documents discover links [#3866](https://github.com/wazuh/wazuh-kibana-app/pull/3866)
- Fixed health-check [#3868](https://github.com/wazuh/wazuh-kibana-app/pull/3868)
- Fixed refreshing agents evolution visualization [#3894](https://github.com/wazuh/wazuh-kibana-app/pull/3894)
- Fixed an error when generating PDF reports due to Wazuh API token expiration [#3881](https://github.com/wazuh/wazuh-kibana-app/pull/3881)
- Fixed the table of Vulnerabilities/Inventory doesn't reload when changing the selected agent [#3901](https://github.com/wazuh/wazuh-kibana-app/pull/3901)
- Fixed backslash breaking exported JSON result [#3909](https://github.com/wazuh/wazuh-kibana-app/pull/3909)
- Fixed the Events view multiple "The index pattern was refreshed successfully" toast [#3937](https://github.com/wazuh/wazuh-kibana-app/pull/3937)
- Fixed a rendering problem in the map visualizations [#3942](https://github.com/wazuh/wazuh-kibana-app/pull/3942)
- Parse error when using `#` character not at the beginning of the line [#3877](https://github.com/wazuh/wazuh-kibana-app/pull/3877)
- Fixed the `rule.mitre.id` cell enhancement that doesn't support values with sub techniques [#3944](https://github.com/wazuh/wazuh-kibana-app/pull/3944)
- Fixed error not working the alerts displayed when changing the selected time in some flyouts [#3947](https://github.com/wazuh/wazuh-kibana-app/pull/3947) [#4115](https://github.com/wazuh/wazuh-kibana-app/pull/4115)
- Fixed the user can not logout when the Kibana server has a basepath configurated [#3957](https://github.com/wazuh/wazuh-kibana-app/pull/3957)
- Fixed fatal cron-job error when Wazuh API is down [#3991](https://github.com/wazuh/wazuh-kibana-app/pull/3991)
- Fixed circular re-directions when API errors are handled [#4079](https://github.com/wazuh/wazuh-kibana-app/pull/4079)
- Fixed agent breadcrumb routing minor error [#4101](https://github.com/wazuh/wazuh-kibana-app/pull/4101)
- Fixed selected text not visible in API Console [#4102](https://github.com/wazuh/wazuh-kibana-app/pull/4102)
- Fixed the 'missing parameters' error on the Manager Logs [#4110](https://github.com/wazuh/wazuh-kibana-app/pull/4110)
- Fixed undefined input reference when switching between rule set view and rule files view [#4125](https://github.com/wazuh/wazuh-kibana-app/pull/4125)
- Fixed not found FIM file toast error #4124 [#4124](https://github.com/wazuh/wazuh-kibana-app/pull/4124)
- Fixed "See full error" on error toast [#4119](https://github.com/wazuh/wazuh-kibana-app/pull/4119)
- Fixed not being able to remove custom filters. [#4112](https://github.com/wazuh/wazuh-kibana-app/pull/4112)
- Fixed spinner not showing when export button is clicked in management views [#4120](https://github.com/wazuh/wazuh-kibana-app/pull/4120)
- Correction of field and value in the section: last registered agent [#4127](https://github.com/wazuh/wazuh-kibana-app/pull/4127)
- Fixed the download agent installer command [#4132] (https://github.com/wazuh/wazuh-kibana-app/pull/4132)

## Wazuh v4.2.6 - Kibana 7.10.2, 7.11.2, 7.12.1, 7.13.0, 7.13.1, 7.13.2, 7.13.3, 7.13.4, 7.14.0, 7.14.1, 7.14.2 - Revision 4207

### Added

- Support for Kibana 7.13.4
- Support for Kibana 7.14.2
- Hide the `telemetry` banner [#3709](https://github.com/wazuh/wazuh-kibana-app/pull/3709)

### Fixed

- Fixed compatibility Wazuh 4.2 - Kibana 7.13.4 [#3653](https://github.com/wazuh/wazuh-kibana-app/pull/3653)
- Fixed interative register windows agent screen error [#3654](https://github.com/wazuh/wazuh-kibana-app/pull/3654)
- Fixed breadcrumbs style compatibility for Kibana 7.14.2 [#3668](https://github.com/wazuh/wazuh-kibana-app/pull/3668)
- Fixed Wazuh token is not removed after logout in Kibana 7.13 [#3670](https://github.com/wazuh/wazuh-kibana-app/pull/3670)
- Fixed Group Configuration and Management configuration error after trying to going back after you save [#3672](https://github.com/wazuh/wazuh-kibana-app/pull/3672)
- Fixing EuiPanels in Overview Sections and disabled text in WzMenu [#3674](https://github.com/wazuh/wazuh-kibana-app/pull/3674)
- Fixing double flyout clicking in a policy [#3676](https://github.com/wazuh/wazuh-kibana-app/pull/3676)
- Fixed error conflict setting kibana settings from the health check [#3678](https://github.com/wazuh/wazuh-kibana-app/pull/3678)
- Fixed compatibility to get the valid index patterns and refresh fields for Kibana 7.10.2-7.13.4 [3681](https://github.com/wazuh/wazuh-kibana-app/pull/3681)
- Fixed wrong redirect after login [3701](https://github.com/wazuh/wazuh-kibana-app/pull/3701)
- Fixed error getting the index pattern data when there is not `attributes.fields` in the saved object [3689](https://github.com/wazuh/wazuh-kibana-app/pull/3698)

## Wazuh v4.2.4 - Kibana 7.10.2, 7.11.2, 7.12.1 - Revision 4205

### Added

- Support for Wazuh 4.2.4

### Fixed

- Fixed a bug where the user's auth token was not deprecated on logout [#3638](https://github.com/wazuh/wazuh-kibana-app/pull/3638)

## Wazuh v4.2.3 - Kibana 7.10.2, 7.11.2, 7.12.1 - Revision 4204

### Added

- Support for Wazuh 4.2.3

## Wazuh v4.2.2 - Kibana 7.10.2 , 7.12.1 - Revision 4203

### Added

- Wazuh help links in the Kibana help menu [#3170](https://github.com/wazuh/wazuh-kibana-app/pull/3170)
- Redirect to group details using the `group` query param in the URL [#3184](https://github.com/wazuh/wazuh-kibana-app/pull/3184)
- Configuration to disable Wazuh App access from X-Pack/ODFE role [#3222](https://github.com/wazuh/wazuh-kibana-app/pull/3222) [#3292](https://github.com/wazuh/wazuh-kibana-app/pull/3292)
- Added confirmation message when closing a form [#3221](https://github.com/wazuh/wazuh-kibana-app/pull/3221)
- Improvement to hide navbar Wazuh label. [#3240](https://github.com/wazuh/wazuh-kibana-app/pull/3240)
- Add modal creating new rule/decoder [#3274](https://github.com/wazuh/wazuh-kibana-app/pull/3274)
- New functionality to change app logos [#3503](https://github.com/wazuh/wazuh-kibana-app/pull/3503)
- Added link to the upgrade guide when the Wazuh API version and the Wazuh App version mismatch [#3592](https://github.com/wazuh/wazuh-kibana-app/pull/3592)

### Changed

- Removed module titles [#3160](https://github.com/wazuh/wazuh-kibana-app/pull/3160)
- Changed default `wazuh.monitoring.creation` app setting from `d` to `w` [#3174](https://github.com/wazuh/wazuh-kibana-app/pull/3174)
- Changed default `wazuh.monitoring.shards` app setting from `2` to `1` [#3174](https://github.com/wazuh/wazuh-kibana-app/pull/3174)
- Removed Sha1 field from registry key detail [#3189](https://github.com/wazuh/wazuh-kibana-app/pull/3189)
- Removed tooltip in last breadcrumb in header breadcrumb [3250](https://github.com/wazuh/wazuh-kibana-app/pull/3250)
- Refactored the Health check component [#3197](https://github.com/wazuh/wazuh-kibana-app/pull/3197)
- Added version in package downloaded name in agent deploy command [#3210](https://github.com/wazuh/wazuh-kibana-app/issues/3210)
- Removed restriction to allow only current active agents from vulnerability inventory [#3243](https://github.com/wazuh/wazuh-kibana-app/pull/3243)
- Move API selector and Index Pattern Selector to the header bar [#3175](https://github.com/wazuh/wazuh-kibana-app/pull/3175)
- Health check actions notifications refactored and added debug mode [#3258](https://github.com/wazuh/wazuh-kibana-app/pull/3258)
- Improved visualizations object configuration readability [#3355](https://github.com/wazuh/wazuh-kibana-app/pull/3355)
- Changed the way kibana-vis hides the visualization while loading, this should prevent errors caused by having a 0 height visualization [#3349](https://github.com/wazuh/wazuh-kibana-app/pull/3349)

### Fixed

- Fixed screen flickers in Cluster visualization [#3159](https://github.com/wazuh/wazuh-kibana-app/pull/3159)
- Fixed the broken links when using `server.basePath` Kibana setting [#3161](https://github.com/wazuh/wazuh-kibana-app/pull/3161)
- Fixed filter in reports [#3173](https://github.com/wazuh/wazuh-kibana-app/pull/3173)
- Fixed typo error in Settings/Configuration [#3234](https://github.com/wazuh/wazuh-kibana-app/pull/3234)
- Fixed fields overlap in the agent summary screen [#3217](https://github.com/wazuh/wazuh-kibana-app/pull/3217)
- Fixed Ruleset Test, each request is made in a different session instead of all in the same session [#3257](https://github.com/wazuh/wazuh-kibana-app/pull/3257)
- Fixed the `Visualize` button is not displaying when expanding a field in the Events sidebar [#3237](https://github.com/wazuh/wazuh-kibana-app/pull/3237)
- Fix modules are missing in the agent menu [#3244](https://github.com/wazuh/wazuh-kibana-app/pull/3244)
- Fix improving and removing WUI error logs [#3260](https://github.com/wazuh/wazuh-kibana-app/pull/3260)
- Fix some errors of PDF reports [#3272](https://github.com/wazuh/wazuh-kibana-app/pull/3272)
- Fix TypeError when selecting macOS agent deployment in a Safari Browser [#3289](https://github.com/wazuh/wazuh-kibana-app/pull/3289)
- Fix error in how the SCA check's checks are displayed [#3297](https://github.com/wazuh/wazuh-kibana-app/pull/3297)
- Fixed message of error when add sample data fails [#3241](https://github.com/wazuh/wazuh-kibana-app/pull/3241)
- Fixed modules are missing in the agent menu [#3244](https://github.com/wazuh/wazuh-kibana-app/pull/3244)
- Fixed Alerts Summary of modules for reports [#3303](https://github.com/wazuh/wazuh-kibana-app/pull/3303)
- Fixed dark mode visualization background in pdf reports [#3315](https://github.com/wazuh/wazuh-kibana-app/pull/3315)
- Adapt Kibana integrations to Kibana 7.11 and 7.12 [#3309](https://github.com/wazuh/wazuh-kibana-app/pull/3309)
- Fixed error agent view does not render correctly [#3306](https://github.com/wazuh/wazuh-kibana-app/pull/3306)
- Fixed miscalculation in table column width in PDF reports [#3326](https://github.com/wazuh/wazuh-kibana-app/pull/3326)
- Normalized visData table property for 7.12 retro-compatibility [#3323](https://github.com/wazuh/wazuh-kibana-app/pull/3323)
- Fixed error that caused the labels in certain visualizations to overlap [#3355](https://github.com/wazuh/wazuh-kibana-app/pull/3355)
- Fixed export to csv button in dashboards tables [#3358](https://github.com/wazuh/wazuh-kibana-app/pull/3358)
- Fixed Elastic UI breaking changes in 7.12 [#3345](https://github.com/wazuh/wazuh-kibana-app/pull/3345)
- Fixed Wazuh main menu and breadcrumb render issues [#3347](https://github.com/wazuh/wazuh-kibana-app/pull/3347)
- Fixed generation of huge logs from backend errors [#3397](https://github.com/wazuh/wazuh-kibana-app/pull/3397)
- Fixed vulnerabilities flyout not showing alerts if the vulnerability had a field missing [#3593](https://github.com/wazuh/wazuh-kibana-app/pull/3593)

## Wazuh v4.2.1 - Kibana 7.10.2 , 7.11.2 - Revision 4202

### Added

- Support for Wazuh 4.2.1

## Wazuh v4.2.0 - Kibana 7.10.2 , 7.11.2 - Revision 4201

### Added

- Added `Ruleset Test` section under Tools menu, and on Edit Rules/Decoders as a tool. [#1434](https://github.com/wazuh/wazuh-kibana-app/pull/1434)
- Added page size options in Security events, explore agents table [#2925](https://github.com/wazuh/wazuh-kibana-app/pull/2925)
- Added a reminder to restart cluster or manager after import a file in Rules, Decoders or CDB Lists [#3051](https://github.com/wazuh/wazuh-kibana-app/pull/3051)
- Added Agent Stats section [#3056](https://github.com/wazuh/wazuh-kibana-app/pull/3056)
- Added `logtest` PUT example on API Console [#3061](https://github.com/wazuh/wazuh-kibana-app/pull/3061)
- Added vulnerabilities inventory that affect to an agent [#3069](https://github.com/wazuh/wazuh-kibana-app/pull/3069)
- Added retry button to check api again in health check [#3109](https://github.com/wazuh/wazuh-kibana-app/pull/3109)
- Added `wazuh-statistics` template and a new mapping for these indices [#3111](https://github.com/wazuh/wazuh-kibana-app/pull/3111)
- Added link to documentation "Checking connection with Manager" in deploy new agent [#3126](https://github.com/wazuh/wazuh-kibana-app/pull/3126)
- Fixed Agent Evolution graph showing agents from multiple APIs [#3256](https://github.com/wazuh/wazuh-kibana-app/pull/3256)
- Added Disabled index pattern checks in Health Check [#3311](https://github.com/wazuh/wazuh-kibana-app/pull/3311)

### Changed

- Moved Dev Tools inside of Tools menu as Api Console. [#1434](https://github.com/wazuh/wazuh-kibana-app/pull/1434)
- Changed position of Top users on Integrity Monitoring Top 5 user. [#2892](https://github.com/wazuh/wazuh-kibana-app/pull/2892)
- Changed user allow_run_as way of editing. [#3080](https://github.com/wazuh/wazuh-kibana-app/pull/3080)
- Rename some ossec references to Wazuh [#3046](https://github.com/wazuh/wazuh-kibana-app/pull/3046)

### Fixed

- Filter only authorized agents in Agents stats and Visualizations [#3088](https://github.com/wazuh/wazuh-kibana-app/pull/3088)
- Fixed missing `pending` status suggestion for agents [#3095](https://github.com/wazuh/wazuh-kibana-app/pull/3095)
- Index pattern setting not used for choosing from existing patterns [#3097](https://github.com/wazuh/wazuh-kibana-app/pull/3097)
- Fixed space character missing on deployment command if UDP is configured [#3108](https://github.com/wazuh/wazuh-kibana-app/pull/3108)
- Fixed statistics visualizations when a node is selected [#3110](https://github.com/wazuh/wazuh-kibana-app/pull/3110)
- Fixed Flyout date filter also changes main date filter [#3114](https://github.com/wazuh/wazuh-kibana-app/pull/3114)
- Fixed name for "TCP sessions" visualization and average metric is now a sum [#3118](https://github.com/wazuh/wazuh-kibana-app/pull/3118)
- Filter only authorized agents in Events and Security Alerts table [#3120](https://github.com/wazuh/wazuh-kibana-app/pull/3120)
- Fixed Last keep alive label is outside the panel [#3122](https://github.com/wazuh/wazuh-kibana-app/pull/3122)
- Fixed app redirect to Settings section after the health check [#3128](https://github.com/wazuh/wazuh-kibana-app/pull/3128)
- Fixed the plugin logo path in Kibana menu when use `server.basePath` setting [#3144](https://github.com/wazuh/wazuh-kibana-app/pull/3144)
- Fixed deprecated endpoint for create agent groups [3152](https://github.com/wazuh/wazuh-kibana-app/pull/3152)
- Fixed check for TCP protocol in deploy new agent [#3163](https://github.com/wazuh/wazuh-kibana-app/pull/3163)
- Fixed RBAC issue with agent group permissions [#3181](https://github.com/wazuh/wazuh-kibana-app/pull/3181)
- Fixed change index pattern from menu doesn't work [#3187](https://github.com/wazuh/wazuh-kibana-app/pull/3187)
- Conflict with the creation of the index pattern when performing the Health Check [#3232](https://github.com/wazuh/wazuh-kibana-app/pull/3232)
- Added Disabled index pattern checks in Health Check [#3311](https://github.com/wazuh/wazuh-kibana-app/pull/3311)
- Fixed windows update section in Linux Inventory PDF [#3569](https://github.com/wazuh/wazuh-kibana-app/pull/3569)
- Improving and removing unnecessary error logs [#3574](https://github.com/wazuh/wazuh-kibana-app/pull/3574)

## Wazuh v4.1.5 - Kibana 7.10.0 , 7.10.2, 7.11.2 - Revision 4108

### Fixed

- Unable to change selected index pattern from the Wazuh menu [#3330](https://github.com/wazuh/wazuh-kibana-app/pull/3330)

## Wazuh v4.1.5 - Kibana 7.10.0 , 7.10.2, 7.11.2 - Revision 4107

### Added

- Support for Kibana 7.11.2
- Added a warning message for the `Install and enroll the agent` step of `Deploy new agent` guide [#3238](https://github.com/wazuh/wazuh-kibana-app/pull/3238)

### Fixed

- Conflict with the creation of the index pattern when performing the Health Check [#3223](https://github.com/wazuh/wazuh-kibana-app/pull/3223)
- Fixing mac os agents add command [#3207](https://github.com/wazuh/wazuh-kibana-app/pull/3207)

## Wazuh v4.1.5 - Kibana 7.10.0 , 7.10.2 - Revision 4106

- Adapt for Wazuh 4.1.5

## Wazuh v4.1.4 - Kibana 7.10.0 , 7.10.2 - Revision 4105

- Adapt for Wazuh 4.1.4

## Wazuh v4.1.3 - Kibana 7.10.0 , 7.10.2 - Revision 4104

### Added

- Creation of index pattern after the default one is changes in Settings [#2985](https://github.com/wazuh/wazuh-kibana-app/pull/2985)
- Added node name of agent list and detail [#3039](https://github.com/wazuh/wazuh-kibana-app/pull/3039)
- Added loading view while the user is logging to prevent permissions prompts [#3041](https://github.com/wazuh/wazuh-kibana-app/pull/3041)
- Added custom message for each possible run_as setup [#3048](https://github.com/wazuh/wazuh-kibana-app/pull/3048)

### Changed

- Change all dates labels to Kibana formatting time zone [#3047](https://github.com/wazuh/wazuh-kibana-app/pull/3047)
- Improve toast message when selecting a default API [#3049](https://github.com/wazuh/wazuh-kibana-app/pull/3049)
- Improve validation and prevention for caching bundles on the client-side [#3063](https://github.com/wazuh/wazuh-kibana-app/pull/3063) [#3091](https://github.com/wazuh/wazuh-kibana-app/pull/3091)

### Fixed

- Fixed unexpected behavior in Roles mapping [#3028](https://github.com/wazuh/wazuh-kibana-app/pull/3028)
- Fixed rule filter is no applied when you click on a rule id in another module.[#3057](https://github.com/wazuh/wazuh-kibana-app/pull/3057)
- Fixed bug changing master node configuration [#3062](https://github.com/wazuh/wazuh-kibana-app/pull/3062)
- Fixed wrong variable declaration for macOS agents [#3066](https://github.com/wazuh/wazuh-kibana-app/pull/3066)
- Fixed some errors in the Events table, action buttons style, and URLs disappeared [#3086](https://github.com/wazuh/wazuh-kibana-app/pull/3086)
- Fixed Rollback of invalid rule configuration file [#3084](https://github.com/wazuh/wazuh-kibana-app/pull/3084)

## Wazuh v4.1.2 - Kibana 7.10.0 , 7.10.2 - Revision 4103

- Add `run_as` setting to example host configuration in Add new API view [#3021](https://github.com/wazuh/wazuh-kibana-app/pull/3021)
- Refactor of some prompts [#3015](https://github.com/wazuh/wazuh-kibana-app/pull/3015)

### Fixed

- Fix SCA policy detail showing name and check results about another policy [#3007](https://github.com/wazuh/wazuh-kibana-app/pull/3007)
- Fixed that alerts table is empty when switching pinned agents [#3008](https://github.com/wazuh/wazuh-kibana-app/pull/3008)
- Creating a role mapping before the existing ones are loaded, the page bursts [#3013](https://github.com/wazuh/wazuh-kibana-app/pull/3013)
- Fix pagination in SCA checks table when expand some row [#3018](https://github.com/wazuh/wazuh-kibana-app/pull/3018)
- Fix manager is shown in suggestions in Agents section [#3025](https://github.com/wazuh/wazuh-kibana-app/pull/3025)
- Fix disabled loading on inventory when request fail [#3026](https://github.com/wazuh/wazuh-kibana-app/pull/3026)
- Fix restarting selected cluster instead of all of them [#3032](https://github.com/wazuh/wazuh-kibana-app/pull/3032)
- Fix pinned agents don't trigger a new filtered query [#3035](https://github.com/wazuh/wazuh-kibana-app/pull/3035)
- Overlay Wazuh menu when Kibana menu is opened or docked [#3038](https://github.com/wazuh/wazuh-kibana-app/pull/3038)
- Fix visualizations in PDF Reports with Dark mode [#2983](https://github.com/wazuh/wazuh-kibana-app/pull/2983)

## Wazuh v4.1.1 - Kibana 7.10.0 , 7.10.2 - Revision 4102

### Added

- Prompt to show the unsupported module for the selected agent [#2959](https://github.com/wazuh/wazuh-kibana-app/pull/2959)
- Added a X-Frame-Options header to the backend responses [#2977](https://github.com/wazuh/wazuh-kibana-app/pull/2977)

### Changed

- Added toast with refresh button when new fields are loaded [#2974](https://github.com/wazuh/wazuh-kibana-app/pull/2974)
- Migrated manager and cluster files endpoints and their corresponding RBAC [#2984](https://github.com/wazuh/wazuh-kibana-app/pull/2984)

### Fixed

- Fix login error when AWS Elasticsearch and ODFE is used [#2710](https://github.com/wazuh/wazuh-kibana-app/issues/2710)
- An error message is displayed when changing a group's configuration although the user has the right permissions [#2955](https://github.com/wazuh/wazuh-kibana-app/pull/2955)
- Fix Security events table is empty when switching the pinned agents [#2956](https://github.com/wazuh/wazuh-kibana-app/pull/2956)
- Fix disabled switch visual edit button when json content is empty [#2957](https://github.com/wazuh/wazuh-kibana-app/issues/2957)
- Fixed main and `More` menus for unsupported agents [#2959](https://github.com/wazuh/wazuh-kibana-app/pull/2959)
- Fixed forcing a non numeric filter value in a number type field [#2961](https://github.com/wazuh/wazuh-kibana-app/pull/2961)
- Fixed wrong number of alerts in Security Events [#2964](https://github.com/wazuh/wazuh-kibana-app/pull/2964)
- Fixed search with strange characters of agent in Management groups [#2970](https://github.com/wazuh/wazuh-kibana-app/pull/2970)
- Fix the statusCode error message [#2971](https://github.com/wazuh/wazuh-kibana-app/pull/2971)
- Fix the SCA policy stats didn't refresh [#2973](https://github.com/wazuh/wazuh-kibana-app/pull/2973)
- Fixed loading of AWS index fields even when no AWS alerts were found [#2974](https://github.com/wazuh/wazuh-kibana-app/pull/2974)
- Fix some date fields format in FIM and SCA modules [#2975](https://github.com/wazuh/wazuh-kibana-app/pull/2975)
- Fix a non-stop error in Manage agents when the user has no permissions [#2976](https://github.com/wazuh/wazuh-kibana-app/pull/2976)
- Can't edit empty rules and decoders files that already exist in the manager [#2978](https://github.com/wazuh/wazuh-kibana-app/pull/2978)
- Support for alerts index pattern with different ID and name [#2979](https://github.com/wazuh/wazuh-kibana-app/pull/2979)
- Fix the unpin agent in the selection modal [#2980](https://github.com/wazuh/wazuh-kibana-app/pull/2980)
- Fix properly logout of Wazuh API when logging out of the application (only for OpenDistro) [#2789](https://github.com/wazuh/wazuh-kibana-app/issues/2789)
- Fixed missing `&&` from macOS agent deployment command [#2989](https://github.com/wazuh/wazuh-kibana-app/issues/2989)
- Fix prompt permissions on Framework of Mitre and Inventory of Integrity monitoring. [#2967](https://github.com/wazuh/wazuh-kibana-app/issues/2967)
- Fix properly logout of Wazuh API when logging out of the application support x-pack [#2789](https://github.com/wazuh/wazuh-kibana-app/issues/2789)

## Wazuh v4.1.0 - Kibana 7.10.0 , 7.10.2 - Revision 4101

### Added

- Check the max buckets by default in healthcheck and increase them [#2901](https://github.com/wazuh/wazuh-kibana-app/pull/2901)
- Added a prompt wraning in role mapping if run_as is false or he is not allowed to use it by API [#2876](https://github.com/wazuh/wazuh-kibana-app/pull/2876)

### Changed

- Support new fields of Windows Registry at FIM inventory panel [#2679](https://github.com/wazuh/wazuh-kibana-app/issues/2679)
- Added on FIM Inventory Windows Registry registry_key and registry_value items from syscheck [#2908](https://github.com/wazuh/wazuh-kibana-app/issues/2908)
- Uncheck agents after an action in agents groups management [#2907](https://github.com/wazuh/wazuh-kibana-app/pull/2907)
- Unsave rule files when edit or create a rule with invalid content [#2944](https://github.com/wazuh/wazuh-kibana-app/pull/2944)
- Added vulnerabilities module for macos agents [#2969](https://github.com/wazuh/wazuh-kibana-app/pull/2969)

### Fixed

- Fix server error Invalid token specified: Cannot read property 'replace' of undefined [#2899](https://github.com/wazuh/wazuh-kibana-app/issues/2899)
- Fix show empty files rules and decoders: [#2923](https://github.com/wazuh/wazuh-kibana-app/issues/2923)
- Fixed wrong hover texts in CDB lists actions [#2929](https://github.com/wazuh/wazuh-kibana-app/pull/2929)
- Fixed access to forbidden agents information when exporting agents listt [2918](https://github.com/wazuh/wazuh-kibana-app/pull/2918)
- Fix the decoder detail view is not displayed [#2888](https://github.com/wazuh/wazuh-kibana-app/issues/2888)
- Fix the complex search using the Wazuh API query filter in search bars [#2930](https://github.com/wazuh/wazuh-kibana-app/issues/2930)
- Fixed validation to check userPermissions are not ready yet [#2931](https://github.com/wazuh/wazuh-kibana-app/issues/2931)
- Fixed clear visualizations manager list when switching tabs. Fixes PDF reports filters [#2932](https://github.com/wazuh/wazuh-kibana-app/pull/2932)
- Fix Strange box shadow in Export popup panel in Managment > Groups [#2886](https://github.com/wazuh/wazuh-kibana-app/issues/2886)
- Fixed wrong command on alert when data folder does not exist [#2938](https://github.com/wazuh/wazuh-kibana-app/pull/2938)
- Fix agents table OS field sorting: Changes agents table field `os_name` to `os.name,os.version` to make it sortable. [#2939](https://github.com/wazuh/wazuh-kibana-app/pull/2939)
- Fixed diff parsed datetime between agent detail and agents table [#2940](https://github.com/wazuh/wazuh-kibana-app/pull/2940)
- Allow access to Agents section with agent:group action permission [#2933](https://github.com/wazuh/wazuh-kibana-app/issues/2933)
- Fixed filters does not work on modals with search bar [#2935](https://github.com/wazuh/wazuh-kibana-app/pull/2935)
- Fix wrong package name in deploy new agent [#2942](https://github.com/wazuh/wazuh-kibana-app/issues/2942)
- Fixed number agents not show on pie onMouseEvent [#2890](https://github.com/wazuh/wazuh-kibana-app/issues/2890)
- Fixed off Kibana Query Language in search bar of Controls/Inventory modules. [#2945](https://github.com/wazuh/wazuh-kibana-app/pull/2945)
- Fixed number of agents do not show on the pie chart tooltip in agents preview [#2890](https://github.com/wazuh/wazuh-kibana-app/issues/2890)

## Wazuh v4.0.4 - Kibana 7.10.0 , 7.10.2 - Revision 4017

### Added

- Adapt the app to the new Kibana platform [#2475](https://github.com/wazuh/wazuh-kibana-app/issues/2475)
- Wazuh data directory moved from `optimize` to `data` Kibana directory [#2591](https://github.com/wazuh/wazuh-kibana-app/issues/2591)
- Show the wui_rules belong to wazuh-wui API user [#2702](https://github.com/wazuh/wazuh-kibana-app/issues/2702)

### Fixed

- Fixed Wazuh menu and agent menu for Solaris agents [#2773](https://github.com/wazuh/wazuh-kibana-app/issues/2773) [#2725](https://github.com/wazuh/wazuh-kibana-app/issues/2725)
- Fixed wrong shards and replicas for statistics indices and also fixed wrong prefix for monitoring indices [#2732](https://github.com/wazuh/wazuh-kibana-app/issues/2732)
- Report's creation dates set to 1970-01-01T00:00:00.000Z [#2772](https://github.com/wazuh/wazuh-kibana-app/issues/2772)
- Fixed bug for missing commands in ubuntu/debian and centos [#2786](https://github.com/wazuh/wazuh-kibana-app/issues/2786)
- Fixed bug that show an hour before in /security-events/dashboard [#2785](https://github.com/wazuh/wazuh-kibana-app/issues/2785)
- Fixed permissions to access agents [#2838](https://github.com/wazuh/wazuh-kibana-app/issues/2838)
- Fix searching in groups [#2825](https://github.com/wazuh/wazuh-kibana-app/issues/2825)
- Fix the pagination in SCA ckecks table [#2815](https://github.com/wazuh/wazuh-kibana-app/issues/2815)
- Fix the SCA table with a wrong behaviour using the refresh button [#2854](https://github.com/wazuh/wazuh-kibana-app/issues/2854)
- Fix sca permissions for agents views and dashboards [#2862](https://github.com/wazuh/wazuh-kibana-app/issues/2862)
- Solaris should not show vulnerabilities module [#2829](https://github.com/wazuh/wazuh-kibana-app/issues/2829)
- Fix the settings of statistics indices creation [#2858](https://github.com/wazuh/wazuh-kibana-app/issues/2858)
- Update agents' info in Management Status after changing cluster node selected [#2828](https://github.com/wazuh/wazuh-kibana-app/issues/2828)
- Fix error when applying filter in rules from events [#2877](https://github.com/wazuh/wazuh-kibana-app/issues/2877)

### Changed

- Replaced `wazuh` Wazuh API user by `wazuh-wui` in the default configuration [#2852](https://github.com/wazuh/wazuh-kibana-app/issues/2852)
- Add agent id to the reports name in Agent Inventory and Modules [#2817](https://github.com/wazuh/wazuh-kibana-app/issues/2817)

### Adapt for Kibana 7.10.0

- Fixed filter pinned crash returning from agents [#2864](https://github.com/wazuh/wazuh-kibana-app/issues/2864)
- Fixed style in sca and regulatory compliance tables and in wz menu [#2861](https://github.com/wazuh/wazuh-kibana-app/issues/2861)
- Fix body-payload of Sample Alerts POST endpoint [#2857](https://github.com/wazuh/wazuh-kibana-app/issues/2857)
- Fixed bug in the table on Agents->Table-> Actions->Config icon [#2853](https://github.com/wazuh/wazuh-kibana-app/issues/2853)
- Fixed tooltip in the icon of view decoder file [#2850](https://github.com/wazuh/wazuh-kibana-app/issues/2850)
- Fixed bug with agent filter when it is pinned [#2846](https://github.com/wazuh/wazuh-kibana-app/issues/2846)
- Fix discovery navigation [#2845](https://github.com/wazuh/wazuh-kibana-app/issues/2845)
- Search file editor gone [#2843](https://github.com/wazuh/wazuh-kibana-app/issues/2843)
- Fix Agent Search Bar - Regex Query Interpreter [#2834](https://github.com/wazuh/wazuh-kibana-app/issues/2834)
- Fixed accordion style breaking [#2833](https://github.com/wazuh/wazuh-kibana-app/issues/2833)
- Fix metrics are not updated after a bad request in search input [#2830](https://github.com/wazuh/wazuh-kibana-app/issues/2830)
- Fix mitre framework tab crash [#2821](https://github.com/wazuh/wazuh-kibana-app/issues/2821)
- Changed ping request to default request. Added delay and while to che… [#2820](https://github.com/wazuh/wazuh-kibana-app/issues/2820)
- Removed kibana alert for security [#2806](https://github.com/wazuh/wazuh-kibana-app/issues/2806)

## Wazuh v4.0.4 - Kibana 7.10.0 , 7.10.2 - Revision 4016

### Added

- Modified agent registration adding groups and architecture [#2666](https://github.com/wazuh/wazuh-kibana-app/issues/2666) [#2652](https://github.com/wazuh/wazuh-kibana-app/issues/2652)
- Each user can only view their own reports [#2686](https://github.com/wazuh/wazuh-kibana-app/issues/2686)

### Fixed

- Create index pattern even if there aren´t available indices [#2620](https://github.com/wazuh/wazuh-kibana-app/issues/2620)
- Top bar overlayed over expanded visualizations [#2667](https://github.com/wazuh/wazuh-kibana-app/issues/2667)
- Empty inventory data in Solaris agents [#2680](https://github.com/wazuh/wazuh-kibana-app/pull/2680)
- Wrong parameters in the dev-tools autocomplete section [#2675](https://github.com/wazuh/wazuh-kibana-app/issues/2675)
- Wrong permissions on edit CDB list [#2665](https://github.com/wazuh/wazuh-kibana-app/pull/2665)
- fix(frontend): add the metafields when refreshing the index pattern [#2681](https://github.com/wazuh/wazuh-kibana-app/pull/2681)
- Error toast is showing about Elasticsearch users for environments without security [#2713](https://github.com/wazuh/wazuh-kibana-app/issues/2713)
- Error about Handler.error in Role Mapping fixed [#2702](https://github.com/wazuh/wazuh-kibana-app/issues/2702)
- Fixed message in reserved users actions [#2702](https://github.com/wazuh/wazuh-kibana-app/issues/2702)
- Error 500 on Export formatted CDB list [#2692](https://github.com/wazuh/wazuh-kibana-app/pull/2692)
- Wui rules label should have only one tooltip [#2723](https://github.com/wazuh/wazuh-kibana-app/issues/2723)
- Move upper the Wazuh item in the Kibana menu and default index pattern [#2867](https://github.com/wazuh/wazuh-kibana-app/pull/2867)

## Wazuh v4.0.4 - Kibana v7.9.1, v7.9.3 - Revision 4015

### Added

- Support for Wazuh v4.0.4

## Wazuh v4.0.3 - Kibana v7.9.1, v7.9.2, v7.9.3 - Revision 4014

### Added

- Improved management of index-pattern fields [#2630](https://github.com/wazuh/wazuh-kibana-app/issues/2630)

### Fixed

- fix(fronted): fixed the check of API and APP version in health check [#2655](https://github.com/wazuh/wazuh-kibana-app/pull/2655)
- Replace user by username key in the monitoring logic [#2654](https://github.com/wazuh/wazuh-kibana-app/pull/2654)
- Security alerts and reporting issues when using private tenants [#2639](https://github.com/wazuh/wazuh-kibana-app/issues/2639)
- Manager restart in rule editor does not work with Wazuh cluster enabled [#2640](https://github.com/wazuh/wazuh-kibana-app/issues/2640)
- fix(frontend): Empty inventory data in Solaris agents [#2680](https://github.com/wazuh/wazuh-kibana-app/pull/2680)

## Wazuh v4.0.3 - Kibana v7.9.1, v7.9.2, v7.9.3 - Revision 4013

### Added

- Support for Wazuh v4.0.3.

## Wazuh v4.0.2 - Kibana v7.9.1, v7.9.3 - Revision 4012

### Added

- Sample data indices name should take index pattern in use [#2593](https://github.com/wazuh/wazuh-kibana-app/issues/2593)
- Added start option to macos Agents [#2653](https://github.com/wazuh/wazuh-kibana-app/pull/2653)

### Changed

- Statistics settings do not allow to configure primary shards and replicas [#2627](https://github.com/wazuh/wazuh-kibana-app/issues/2627)

## Wazuh v4.0.2 - Kibana v7.9.1, v7.9.3 - Revision 4011

### Added

- Support for Wazuh v4.0.2.

### Fixed

- The index pattern title is overwritten with its id after refreshing its fields [#2577](https://github.com/wazuh/wazuh-kibana-app/issues/2577)
- [RBAC] Issues detected when using RBAC [#2579](https://github.com/wazuh/wazuh-kibana-app/issues/2579)

## Wazuh v4.0.1 - Kibana v7.9.1, v7.9.3 - Revision 4010

### Changed

- Alerts summary table for PDF reports on all modules [#2632](https://github.com/wazuh/wazuh-kibana-app/issues/2632)
- [4.0-7.9] Run as with no wazuh-wui API user [#2576](https://github.com/wazuh/wazuh-kibana-app/issues/2576)
- Deploy a new agent interface as default interface [#2564](https://github.com/wazuh/wazuh-kibana-app/issues/2564)
- Problem in the visualization of new reserved resources of the Wazuh API [#2643](https://github.com/wazuh/wazuh-kibana-app/issues/2643)

### Fixed

- Restore the tables in the agents' reports [#2628](https://github.com/wazuh/wazuh-kibana-app/issues/2628)
- [RBAC] Issues detected when using RBAC [#2579](https://github.com/wazuh/wazuh-kibana-app/issues/2579)
- Changes done via a worker's API are overwritten [#2626](https://github.com/wazuh/wazuh-kibana-app/issues/2626)

### Fixed

- [BUGFIX] Default user field for current platform [#2633](https://github.com/wazuh/wazuh-kibana-app/pull/2633)

## Wazuh v4.0.1 - Kibana v7.9.1, v7.9.3 - Revision 4009

### Changed

- Hide empty columns of the processes table of the MacOS agents [#2570](https://github.com/wazuh/wazuh-kibana-app/pull/2570)
- Missing step in "Deploy a new agent" view [#2623](https://github.com/wazuh/wazuh-kibana-app/issues/2623)
- Implement wazuh users' CRUD [#2598](https://github.com/wazuh/wazuh-kibana-app/pull/2598)

### Fixed

- Inconsistent data in sample data alerts [#2618](https://github.com/wazuh/wazuh-kibana-app/pull/2618)

## Wazuh v4.0.1 - Kibana v7.9.1, v7.9.3 - Revision 4008

### Fixed

- Icons not align to the right in Modules > Events [#2607](https://github.com/wazuh/wazuh-kibana-app/pull/2607)
- Statistics visualizations do not show data [#2602](https://github.com/wazuh/wazuh-kibana-app/pull/2602)
- Error on loading css files [#2599](https://github.com/wazuh/wazuh-kibana-app/pull/2599)
- Fixed search filter in search bar in Module/SCA wasn't working [#2601](https://github.com/wazuh/wazuh-kibana-app/pull/2601)

## Wazuh v4.0.0 - Kibana v7.9.1, v7.9.2, v7.9.3 - Revision 4007

### Fixed

- updated macOS package URL [#2596](https://github.com/wazuh/wazuh-kibana-app/pull/2596)
- Revert "[4.0-7.9] [BUGFIX] Removed unnecessary function call" [#2597](https://github.com/wazuh/wazuh-kibana-app/pull/2597)

## Wazuh v4.0.0 - Kibana v7.9.1, v7.9.2, v7.9.3 - Revision 4006

### Fixed

- Undefined field in event view [#2588](https://github.com/wazuh/wazuh-kibana-app/issues/2588)
- Several calls to the same stats request (esAlerts) [#2586](https://github.com/wazuh/wazuh-kibana-app/issues/2586)
- The filter options popup doesn't open on click once the filter is pinned [#2581](https://github.com/wazuh/wazuh-kibana-app/issues/2581)
- The formatedFields are missing from the index-pattern of wazuh-alerts-\* [#2574](https://github.com/wazuh/wazuh-kibana-app/issues/2574)

## Wazuh v4.0.0 - Kibana v7.9.3 - Revision 4005

### Added

- Support for Kibana v7.9.3

## Wazuh v4.0.0 - Kibana v7.9.1, v7.9.2 - Revision 4002

### Added

- Support for Wazuh v4.0.0.
- Support for Kibana v7.9.1 and 7.9.2.
- Support for Open Distro 1.10.1.
- Added a RBAC security layer integrated with Open Distro and X-Pack.
- Added remoted and analysisd statistics.
- Expand supported deployment variables.
- Added new configuration view settings for GCP integration.
- Added logic to change the `metafields` configuration of Kibana [#2524](https://github.com/wazuh/wazuh-kibana-app/issues/2524)

### Changed

- Migrated the default index-pattern to `wazuh-alerts-*`.
- Removed the `known-fields` functionality.
- Security Events dashboard redesinged.
- Redesigned the app settings configuration with categories.
- Moved the wazuh-registry file to Kibana optimize folder.

### Fixed

- Format options in `wazuh-alerts` index-pattern are not overwritten now.
- Prevent blank page in detaill agent view.
- Navigable agents name in Events.
- Index pattern is not being refreshed.
- Reporting fails when agent is pinned and compliance controls are visited.
- Reload rule detail doesn't work properly with the related rules.
- Fix search bar filter in Manage agent of group [#2541](https://github.com/wazuh/wazuh-kibana-app/pull/2541)

# Wazuh v3.13.6 - Kibana v7.9.2 - Revision 890

### Added

- Support for Wazuh v3.13.6

## Wazuh v3.13.5 - Kibana 7.9.2 - Revision 889

- Sanitize report's inputs and usernames [#4336](https://github.com/wazuh/wazuh-kibana-app/pull/4336)

## Wazuh v3.13.2 - Kibana v7.9.1 - Revision 887

### Added

- Support for Wazuh v3.13.2

## Wazuh v3.13.2 - Kibana v7.8.0 - Revision 887

### Added

- Support for Wazuh v3.13.2

## Wazuh v3.13.1 - Kibana v7.9.1 - Revision 886

### Added

- Support for Kibana v7.9.1

## Wazuh v3.13.1 - Kibana v7.9.0 - Revision 885

### Added

- Support for Kibana v7.9.0

## Wazuh v3.13.1 - Kibana v7.8.1 - Revision 884

### Added

- Support for Kibana v7.8.1

## Wazuh v3.13.1 - Kibana v7.8.0 - Revision 883

### Added

- Support for Wazuh v3.13.1

## Wazuh v3.13.0 - Kibana v7.8.0 - Revision 881

### Added

- Support for Kibana v7.8.0

## Wazuh v3.13.0 - Kibana v7.7.0, v7.7.1 - Revision 880

### Added

- Support for Wazuh v3.13.0
- Support for Kibana v7.7.1
- Support for Open Distro 1.8
- New navigation experience with a global menu [#1965](https://github.com/wazuh/wazuh-kibana-app/issues/1965)
- Added a Breadcrumb in Kibana top nav [#2161](https://github.com/wazuh/wazuh-kibana-app/issues/2161)
- Added a new Agents Summary Screen [#1963](https://github.com/wazuh/wazuh-kibana-app/issues/1963)
- Added a new feature to add sample data to dashboards [#2115](https://github.com/wazuh/wazuh-kibana-app/issues/2115)
- Added MITRE integration [#1877](https://github.com/wazuh/wazuh-kibana-app/issues/1877)
- Added Google Cloud Platform integration [#1873](https://github.com/wazuh/wazuh-kibana-app/issues/1873)
- Added TSC integration [#2204](https://github.com/wazuh/wazuh-kibana-app/pull/2204)
- Added a new Integrity monitoring state view for agent [#2153](https://github.com/wazuh/wazuh-kibana-app/issues/2153)
- Added a new Integrity monitoring files detail view [#2156](https://github.com/wazuh/wazuh-kibana-app/issues/2156)
- Added a new component to explore Compliance requirements [#2156](https://github.com/wazuh/wazuh-kibana-app/issues/2261)

### Changed

- Code migration to React.js
- Global review of styles
- Unified Overview and Agent dashboards into new Modules [#2110](https://github.com/wazuh/wazuh-kibana-app/issues/2110)
- Changed Vulnerabilities dashboard visualizations [#2262](https://github.com/wazuh/wazuh-kibana-app/issues/2262)

### Fixed

- Open Distro tenants have been fixed and are functional now [#1890](https://github.com/wazuh/wazuh-kibana-app/issues/1890).
- Improved navigation performance [#2200](https://github.com/wazuh/wazuh-kibana-app/issues/2200).
- Avoid creating the wazuh-monitoring index pattern if it is disabled [#2100](https://github.com/wazuh/wazuh-kibana-app/issues/2100)
- SCA checks without compliance field can't be expanded [#2264](https://github.com/wazuh/wazuh-kibana-app/issues/2264)

## Wazuh v3.12.3 - Kibana v7.7.1 - Revision 876

### Added

- Support for Kibana v7.7.1

## Wazuh v3.12.3 - Kibana v7.7.0 - Revision 875

### Added

- Support for Kibana v7.7.0

## Wazuh v3.12.3 - Kibana v6.8.8, v7.6.1, v7.6.2 - Revision 874

### Added

- Support for Wazuh v3.12.3

## Wazuh v3.12.2 - Kibana v6.8.8, v7.6.1, v7.6.2 - Revision 873

### Added

- Support for Wazuh v3.12.2

## Wazuh v3.12.1 - Kibana v6.8.8, v7.6.1, v7.6.2 - Revision 872

### Added

- Support Wazuh 3.12.1
- Added new FIM settings on configuration on demand. [#2147](https://github.com/wazuh/wazuh-kibana-app/issues/2147)

### Changed

- Updated agent's variable names in deployment guides. [#2169](https://github.com/wazuh/wazuh-kibana-app/pull/2169)

### Fixed

- Pagination is now shown in table-type visualizations. [#2180](https://github.com/wazuh/wazuh-kibana-app/issues/2180)

## Wazuh v3.12.0 - Kibana v6.8.8, v7.6.2 - Revision 871

### Added

- Support for Kibana v6.8.8 and v7.6.2

## Wazuh v3.12.0 - Kibana v6.8.7, v7.4.2, v7.6.1 - Revision 870

### Added

- Support for Wazuh v3.12.0
- Added a new setting to hide manager alerts from dashboards. [#2102](https://github.com/wazuh/wazuh-kibana-app/pull/2102)
- Added a new setting to be able to change API from the top menu. [#2143](https://github.com/wazuh/wazuh-kibana-app/issues/2143)
- Added a new setting to enable/disable the known fields health check [#2037](https://github.com/wazuh/wazuh-kibana-app/pull/2037)
- Added suport for PCI 11.2.1 and 11.2.3 rules. [#2062](https://github.com/wazuh/wazuh-kibana-app/pull/2062)

### Changed

- Restructuring of the optimize/wazuh directory. Now the Wazuh configuration file (wazuh.yml) is placed on /usr/share/kibana/optimize/wazuh/config. [#2116](https://github.com/wazuh/wazuh-kibana-app/pull/2116)
- Improve performance of Dasboards reports generation. [1802344](https://github.com/wazuh/wazuh-kibana-app/commit/18023447c6279d385df84d7f4a5663ed2167fdb5)

### Fixed

- Discover time range selector is now displayed on the Cluster section. [08901df](https://github.com/wazuh/wazuh-kibana-app/commit/08901dfcbe509f17e4fab26877c8b7dae8a66bff)
- Added the win_auth_failure rule group to Authentication failure metrics. [#2099](https://github.com/wazuh/wazuh-kibana-app/pull/2099)
- Negative values in Syscheck attributes now have their correct value in reports. [7c3e84e](https://github.com/wazuh/wazuh-kibana-app/commit/7c3e84ec8f00760b4f650cfc00a885d868123f99)

## Wazuh v3.11.4 - Kibana v7.6.1 - Revision 858

### Added

- Support for Kibana v7.6.1

## Wazuh v3.11.4 - Kibana v6.8.6, v7.4.2, v7.6.0 - Revision 857

### Added

- Support for Wazuh v3.11.4

## Wazuh v3.11.3 - Kibana v7.6.0 - Revision 856

### Added

- Support for Kibana v7.6.0

## Wazuh v3.11.3 - Kibana v7.4.2 - Revision 855

### Added

- Support for Kibana v7.4.2

## Wazuh v3.11.3 - Kibana v7.5.2 - Revision 854

### Added

- Support for Wazuh v3.11.3

### Fixed

- Windows Updates table is now displayed in the Inventory Data report [#2028](https://github.com/wazuh/wazuh-kibana-app/pull/2028)

## Wazuh v3.11.2 - Kibana v7.5.2 - Revision 853

### Added

- Support for Kibana v7.5.2

## Wazuh v3.11.2 - Kibana v6.8.6, v7.3.2, v7.5.1 - Revision 852

### Added

- Support for Wazuh v3.11.2

### Changed

- Increased list filesize limit for the CDB-list [#1993](https://github.com/wazuh/wazuh-kibana-app/pull/1993)

### Fixed

- The xml validator now correctly handles the `--` string within comments [#1980](https://github.com/wazuh/wazuh-kibana-app/pull/1980)
- The AWS map visualization wasn't been loaded until the user interacts with it [dd31bd7](https://github.com/wazuh/wazuh-kibana-app/commit/dd31bd7a155354bc50fe0af22fca878607c8936a)

## Wazuh v3.11.1 - Kibana v6.8.6, v7.3.2, v7.5.1 - Revision 581

### Added

- Support for Wazuh v3.11.1.

## Wazuh v3.11.0 - Kibana v6.8.6, v7.3.2, v7.5.1 - Revision 580

### Added

- Support for Wazuh v3.11.0.
- Support for Kibana v7.5.1.
- The API credentials configuration has been moved from the .wazuh index to a wazuh.yml configuration file. Now the configuration of the API hosts is done from the file and not from the application. [#1465](https://github.com/wazuh/wazuh-kibana-app/issues/1465) [#1771](https://github.com/wazuh/wazuh-kibana-app/issues/1771).
- Upload ruleset files using a "drag and drop" component [#1770](https://github.com/wazuh/wazuh-kibana-app/issues/1770)
- Add logs for the reporting module [#1622](https://github.com/wazuh/wazuh-kibana-app/issues/1622).
- Extended the "Add new agent" guide [#1767](https://github.com/wazuh/wazuh-kibana-app/issues/1767).
- Add new table for windows hotfixes [#1932](https://github.com/wazuh/wazuh-kibana-app/pull/1932)

### Changed

- Removed Discover from top menu [#1699](https://github.com/wazuh/wazuh-kibana-app/issues/1699).
- Hide index pattern selector in case that only one exists [#1799](https://github.com/wazuh/wazuh-kibana-app/issues/1799).
- Remove visualizations legend [#1936](https://github.com/wazuh/wazuh-kibana-app/pull/1936)
- Normalize the field whodata in the group reporting [#1921](https://github.com/wazuh/wazuh-kibana-app/pull/1921)
- A message in the configuration view is ambiguous [#1870](https://github.com/wazuh/wazuh-kibana-app/issues/1870)
- Refactor syscheck table [#1941](https://github.com/wazuh/wazuh-kibana-app/pull/1941)

### Fixed

- Empty files now throws an error [#1806](https://github.com/wazuh/wazuh-kibana-app/issues/1806).
- Arguments for wazuh api requests are now validated [#1815](https://github.com/wazuh/wazuh-kibana-app/issues/1815).
- Fixed the way to check admin mode [#1838](https://github.com/wazuh/wazuh-kibana-app/issues/1838).
- Fixed error exporting as CSV the files into a group [#1833](https://github.com/wazuh/wazuh-kibana-app/issues/1833).
- Fixed XML validator false error for `<` [1882](https://github.com/wazuh/wazuh-kibana-app/issues/1882)
- Fixed "New file" editor doesn't allow saving twice [#1896](https://github.com/wazuh/wazuh-kibana-app/issues/1896)
- Fixed decoders files [#1929](https://github.com/wazuh/wazuh-kibana-app/pull/1929)
- Fixed registration guide [#1926](https://github.com/wazuh/wazuh-kibana-app/pull/1926)
- Fixed infinite load on Ciscat views [#1920](https://github.com/wazuh/wazuh-kibana-app/pull/1920), [#1916](https://github.com/wazuh/wazuh-kibana-app/pull/1916)
- Fixed missing fields in the Visualizations [#1913](https://github.com/wazuh/wazuh-kibana-app/pull/1913)
- Fixed Amazon S3 status is wrong in configuration section [#1864](https://github.com/wazuh/wazuh-kibana-app/issues/1864)
- Fixed hidden overflow in the fim configuration [#1887](https://github.com/wazuh/wazuh-kibana-app/pull/1887)
- Fixed Logo source fail after adding server.basePath [#1871](https://github.com/wazuh/wazuh-kibana-app/issues/1871)
- Fixed the documentation broken links [#1853](https://github.com/wazuh/wazuh-kibana-app/pull/1853)

## Wazuh v3.10.2 - Kibana v7.5.1 - Revision 556

### Added

- Support for Kibana v7.5.1

## Wazuh v3.10.2 - Kibana v7.5.0 - Revision 555

### Added

- Support for Kibana v7.5.0

## Wazuh v3.10.2 - Kibana v7.4.2 - Revision 549

### Added

- Support for Kibana v7.4.2

## Wazuh v3.10.2 - Kibana v7.4.1 - Revision 548

### Added

- Support for Kibana v7.4.1

## Wazuh v3.10.2 - Kibana v7.4.0 - Revision 547

### Added

- Support for Kibana v7.4.0
- Support for Wazuh v3.10.2.

## Wazuh v3.10.2 - Kibana v7.3.2 - Revision 546

### Added

- Support for Wazuh v3.10.2.

## Wazuh v3.10.1 - Kibana v7.3.2 - Revision 545

### Added

- Support for Wazuh v3.10.1.

## Wazuh v3.10.0 - Kibana v7.3.2 - Revision 543

### Added

- Support for Wazuh v3.10.0.
- Added an interactive guide for registering agents, things are now easier for the user, guiding it through the steps needed ending in a _copy & paste_ snippet for deploying his agent [#1468](https://github.com/wazuh/wazuh-kibana-app/issues/1468).
- Added new dashboards for the recently added regulatory compliance groups into the Wazuh core. They are HIPAA and NIST-800-53 [#1468](https://github.com/wazuh/wazuh-kibana-app/issues/1448), [#1638](https://github.com/wazuh/wazuh-kibana-app/issues/1638).
- Make the app work under a custom Kibana space [#1234](https://github.com/wazuh/wazuh-kibana-app/issues/1234), [#1450](https://github.com/wazuh/wazuh-kibana-app/issues/1450).
- Added the ability to manage the app as a native plugin when using Kibana spaces, now you can safely hide/show the app depending on the selected space [#1601](https://github.com/wazuh/wazuh-kibana-app/issues/1601).
- Adapt the app the for Kibana dark mode [#1562](https://github.com/wazuh/wazuh-kibana-app/issues/1562).
- Added an alerts summary in _Overview > FIM_ panel [#1527](https://github.com/wazuh/wazuh-kibana-app/issues/1527).
- Export all the information of a Wazuh group and its related agents in a PDF document [#1341](https://github.com/wazuh/wazuh-kibana-app/issues/1341).
- Export the configuration of a certain agent as a PDF document. Supports granularity for exporting just certain sections of the configuration [#1340](https://github.com/wazuh/wazuh-kibana-app/issues/1340).

### Changed

- Reduced _Agents preview_ load time using the new API endpoint `/summary/agents` [#1687](https://github.com/wazuh/wazuh-kibana-app/pull/1687).
- Replaced most of the _md-nav-bar_ Angular.js components with React components using EUI [#1705](https://github.com/wazuh/wazuh-kibana-app/pull/1705).
- Replaced the requirements slider component with a new styled component [#1708](https://github.com/wazuh/wazuh-kibana-app/pull/1708).
- Soft deprecated the _.wazuh-version_ internal index, now the app dumps its content if applicable to a registry file, then the app removes that index. Further versions will hard deprecate this index [#1467](https://github.com/wazuh/wazuh-kibana-app/issues/1467).
- Visualizations now don't fetch the documents _source_, also, they now use _size: 0_ for fetching [#1663](https://github.com/wazuh/wazuh-kibana-app/issues/1663).
- The app menu is now fixed on top of the view, it's not being hidden on every state change. Also, the Wazuh logo was placed in the top bar of Kibana UI [#1502](https://github.com/wazuh/wazuh-kibana-app/issues/1502).
- Improved _getTimestamp_ method not returning a promise object because it's no longer needed [014bc3a](https://github.com/wazuh/wazuh-kibana-app/commit/014b3aba0d2e9cda0c4d521f5f16faddc434a21e). Also improved main Discover listener for Wazuh not returning a promise object [bd82823](https://github.com/wazuh/wazuh-kibana-app/commit/bd8282391a402b8c567b32739cf914a0135d74bc).
- Replaced _Requirements over time_ visualizations in both PCI DSS and GDPR dashboards [35c539](https://github.com/wazuh/wazuh-kibana-app/commit/35c539eb328b3bded94aa7608f73f9cc51c235a6).
- Do not show a toaster when a visualization field was not known yet, instead, show it just in case the internal refreshing failed [19a2e7](https://github.com/wazuh/wazuh-kibana-app/commit/19a2e71006b38f6a64d3d1eb8a20b02b415d7e07).
- Minor optimizations for server logging [eb8e000](https://github.com/wazuh/wazuh-kibana-app/commit/eb8e00057dfea2dafef56319590ff832042c402d).

### Fixed

- Alerts search bar fixed for Kibana v7.3.1, queries were not being applied as expected [#1686](https://github.com/wazuh/wazuh-kibana-app/issues/1686).
- Hide attributes field from non-Windows agents in the FIM table [#1710](https://github.com/wazuh/wazuh-kibana-app/issues/1710).
- Fixed broken view in Management > Configuration > Amazon S3 > Buckets, some information was missing [#1675](https://github.com/wazuh/wazuh-kibana-app/issues/1675).
- Keep user's filters when switching from Discover to panel [#1685](https://github.com/wazuh/wazuh-kibana-app/issues/1685).
- Reduce load time and amount of data to be fetched in _Management > Cluster monitoring_ section avoiding possible timeouts [#1663](https://github.com/wazuh/wazuh-kibana-app/issues/1663).
- Restored _Remove column_ feature in Discover tabs [#1702](https://github.com/wazuh/wazuh-kibana-app/issues/1702).
- Apps using Kibana v7.3.1 had a bug once the user goes back from _Agent > FIM > Files_ to _Agent > FIM > dashboard_, filters disappear, now it's working properly [#1700](https://github.com/wazuh/wazuh-kibana-app/issues/1700).
- Fixed visual bug in _Management > Cluster monitoring_ and a button position [1e3b748](https://github.com/wazuh/wazuh-kibana-app/commit/1e3b748f11b43b2e7956b830269b6d046d74d12c).
- The app installation date was not being updated properly, now it's fixed [#1692](https://github.com/wazuh/wazuh-kibana-app/issues/1692).
- Fixed _Network interfaces_ table in Inventory section, the table was not paginating [#1474](https://github.com/wazuh/wazuh-kibana-app/issues/1474).
- Fixed APIs passwords are now obfuscated in server responses [adc3152](https://github.com/wazuh/wazuh-kibana-app/pull/1782/commits/adc31525e26b25e4cb62d81cbae70a8430728af5).

## Wazuh v3.9.5 - Kibana v6.8.2 / Kibana v7.2.1 / Kibana v7.3.0 - Revision 531

### Added

- Support for Wazuh v3.9.5

## Wazuh v3.9.4 - Kibana v6.8.1 / Kibana v6.8.2 / Kibana v7.2.0 / Kibana v7.2.1 / Kibana v7.3.0 - Revision 528

### Added

- Support for Wazuh v3.9.4
- Allow filtering by clicking a column in rules/decoders tables [0e2ddd7](https://github.com/wazuh/wazuh-kibana-app/pull/1615/commits/0e2ddd7b73f7f7975d02e97ed86ae8a0966472b4)
- Allow open file in rules table clicking on the file column [1af929d](https://github.com/wazuh/wazuh-kibana-app/pull/1615/commits/1af929d62f450f93c6733868bcb4057e16b7e279)

### Changed

- Improved app performance [#1640](https://github.com/wazuh/wazuh-kibana-app/pull/1640).
- Remove path filter from custom rules and decoders [895792e](https://github.com/wazuh/wazuh-kibana-app/pull/1615/commits/895792e6e6d9401b3293d5e16352b9abef515096)
- Show path column in rules and decoders [6f49816](https://github.com/wazuh/wazuh-kibana-app/pull/1615/commits/6f49816c71b5999d77bf9e3838443627c9be945d)
- Removed SCA overview dashboard [94ebbff](https://github.com/wazuh/wazuh-kibana-app/pull/1615/commits/94ebbff231cbfb6d793130e0b9ea855baa755a1c)
- Disabled last custom column removal [f1ef7de](https://github.com/wazuh/wazuh-kibana-app/pull/1615/commits/f1ef7de1a34bbe53a899596002e8153b95e7dc0e)
- Agents messages across sections unification [8fd7e36](https://github.com/wazuh/wazuh-kibana-app/pull/1615/commits/8fd7e36286fa9dfd03a797499af6ffbaa90b00e1)

### Fixed

- Fix check storeded apis [d6115d6](https://github.com/wazuh/wazuh-kibana-app/pull/1615/commits/d6115d6424c78f0cde2017b432a51b77186dd95a).
- Fix pci-dss console error [297080d](https://github.com/wazuh/wazuh-kibana-app/pull/1615/commits/297080d36efaea8f99b0cafd4c48845dad20495a)
- Fix error in reportingTable [85b7266](https://github.com/wazuh/wazuh-kibana-app/pull/1615/commits/85b72662cb4db44c443ed04f7c31fba57eefccaa)
- Fix filters budgets size [c7ac86a](https://github.com/wazuh/wazuh-kibana-app/pull/1615/commits/c7ac86acb3d5afaf1cf348fab09a2b8c5778a491)
- Fix missing permalink virustotal visualization [1b57529](https://github.com/wazuh/wazuh-kibana-app/pull/1615/commits/1b57529758fccdeb3ac0840e66a8aafbe4757a96)
- Improved wz-table performance [224bd6f](https://github.com/wazuh/wazuh-kibana-app/pull/1615/commits/224bd6f31235c81ba01755c3c1e120c3f86beafd)
- Fix inconsistent data between visualizations and tables in Overview Security Events [b12c600](https://github.com/wazuh/wazuh-kibana-app/pull/1615/commits/b12c600578d80d0715507dec4624a4ebc27ea573)
- Timezone applied in cluster status [a4f620d](https://github.com/wazuh/wazuh-kibana-app/pull/1615/commits/a4f620d398f5834a6d2945af892a462425ca3bec)
- Fixed Overview Security Events report when wazuh.monitoring is disabled [1c26da0](https://github.com/wazuh/wazuh-kibana-app/pull/1615/commits/1c26da05a0b6daf727e15c13b819111aa4e4e913)
- Fixes in APIs management [2143943](https://github.com/wazuh/wazuh-kibana-app/pull/1615/commits/2143943a5049cbb59bb8d6702b5a56cbe0d27a2a)
- Prevent duplicated visualization toast errors [786faf3](https://github.com/wazuh/wazuh-kibana-app/commit/786faf3e62d2cad13f512c0f873b36eca6e9787d)
- Fix not properly updated breadcrumb in ruleset section [9645903](https://github.com/wazuh/wazuh-kibana-app/commit/96459031cd4edbe047970bf0d22d0c099771879f)
- Fix badly dimensioned table in Integrity Monitoring section [9645903](https://github.com/wazuh/wazuh-kibana-app/commit/96459031cd4edbe047970bf0d22d0c099771879f)
- Fix implicit filters can be destroyed [9cf8578](https://github.com/wazuh/wazuh-kibana-app/commit/9cf85786f504f5d67edddeea6cfbf2ab577e799b)
- Windows agent dashboard doesn't show failure logon access. [d38d088](https://github.com/wazuh/wazuh-kibana-app/commit/d38d0881ac8e4294accde83d63108337b74cdd91)
- Number of agents is not properly updated. [f7cbbe5](https://github.com/wazuh/wazuh-kibana-app/commit/f7cbbe54394db825827715c3ad4370ac74317108)
- Missing scrollbar on Firefox file viewer. [df4e8f9](https://github.com/wazuh/wazuh-kibana-app/commit/df4e8f9305b35e9ee1473bed5f5d452dd3420567)
- Agent search filter by name, lost when refreshing. [71b5274](https://github.com/wazuh/wazuh-kibana-app/commit/71b5274ccc332d8961a158587152f7badab28a95)
- Alerts of level 12 cannot be displayed in the Summary table. [ec0e888](https://github.com/wazuh/wazuh-kibana-app/commit/ec0e8885d9f1306523afbc87de01a31f24e36309)
- Restored query from search bar in visualizations. [439128f](https://github.com/wazuh/wazuh-kibana-app/commit/439128f0a1f65b649a9dcb81ab5804ca20f65763)
- Fix Kibana filters loop in Firefox. [82f0f32](https://github.com/wazuh/wazuh-kibana-app/commit/82f0f32946d844ce96a28f0185f903e8e05c5589)

## Wazuh v3.9.3 - Kibana v6.8.1 / v7.1.1 / v7.2.0 - Revision 523

### Added

- Support for Wazuh v3.9.3
- Support for Kibana v7.2.0 [#1556](https://github.com/wazuh/wazuh-kibana-app/pull/1556).

### Changed

- New design and several UI/UX changes [#1525](https://github.com/wazuh/wazuh-kibana-app/pull/1525).
- Improved error checking + syscollector performance [94d0a83](https://github.com/wazuh/wazuh-kibana-app/commit/94d0a83e43aa1d2d84ef6f87cbb76b9aefa085b3).
- Adapt Syscollector for MacOS agents [a4bf7ef](https://github.com/wazuh/wazuh-kibana-app/commit/a4bf7efc693a99b7565b5afcaa372155f15a4db9).
- Show last scan for syscollector [73f2056](https://github.com/wazuh/wazuh-kibana-app/commit/73f2056673bb289d472663397ba7097e49b7b93b).
- Extendend information for syscollector [#1585](https://github.com/wazuh/wazuh-kibana-app/issues/1585).

### Fixed

- Corrected width for agent stats [a998955](https://github.com/wazuh/wazuh-kibana-app/commit/a99895565a8854c55932ec94cffb08e1d0aa3da1).
- Fix height for the menu directive with Dynamic height [427d0f3](https://github.com/wazuh/wazuh-kibana-app/commit/427d0f3e9fa6c34287aa9e8557da99a51e0db40f).
- Fix wazuh-db and clusterd check [cddcef6](https://github.com/wazuh/wazuh-kibana-app/commit/cddcef630c5234dd6f6a495715743dfcfd4e4001).
- Fix AlertsStats when value is "0", it was showing "-" [07a3e10](https://github.com/wazuh/wazuh-kibana-app/commit/07a3e10c7f1e626ba75a55452b6c295d11fd657d).
- Fix syscollector state value [f8d3d0e](https://github.com/wazuh/wazuh-kibana-app/commit/f8d3d0eca44e67e26f79bc574495b1f4c8f751f2).
- Fix time offset for reporting table [2ef500b](https://github.com/wazuh/wazuh-kibana-app/commit/2ef500bb112e68bd4811b8e87ce8581d7c04d20f).
- Fix call to obtain GDPR requirements for specific agent [ccda846](https://github.com/wazuh/wazuh-kibana-app/commit/ccda8464b50be05bc5b3642f25f4972c8a7a2c03).
- Restore "rule.id" as a clickable field in visualizations [#1546](https://github.com/wazuh/wazuh-kibana-app/pull/1546).
- Fix timepicker in cluster monitoring [f7533ce](https://github.com/wazuh/wazuh-kibana-app/pull/1560/commits/f7533cecb6862abfb5c1d2173ec3e70ffc59804a).
- Fix several bugs [#1569](https://github.com/wazuh/wazuh-kibana-app/pull/1569).
- Fully removed "rule.id" as URL field [#1584](https://github.com/wazuh/wazuh-kibana-app/issues/1584).
- Fix filters for dashboards [#1583](https://github.com/wazuh/wazuh-kibana-app/issues/1583).
- Fix missing dependency [#1591](https://github.com/wazuh/wazuh-kibana-app/issues/1591).

## Wazuh v3.9.2 - Kibana v7.1.1 - Revision 510

### Added

- Support for Wazuh v3.9.2

### Changed

- Avoid showing more than one toaster for the same error message [7937003](https://github.com/wazuh/wazuh-kibana-app/commit/793700382798033203091d160773363323e05bb9).
- Restored "Alerts evolution - Top 5 agents" in Overview > Security events [f9305c0](https://github.com/wazuh/wazuh-kibana-app/commit/f9305c0c6acf4a31c41b1cc9684b87f79b27524f).

### Fixed

- Fix missing parameters in Dev Tools request [#1496](https://github.com/wazuh/wazuh-kibana-app/pull/1496).
- Fix "Invalid Date" for Safari and Internet Explorer [#1505](https://github.com/wazuh/wazuh-kibana-app/pull/1505).

## Wazuh v3.9.1 - Kibana v7.1.1 - Revision 509

### Added

- Support for Kibana v7.1.1
- Added overall metrics for Agents > Overview [#1479](https://github.com/wazuh/wazuh-kibana-app/pull/1479).

### Fixed

- Fixed missing dependency for Discover [43f5dd5](https://github.com/wazuh/wazuh-kibana-app/commit/43f5dd5f64065c618ba930b2a4087f0a9e706c0e).
- Fixed visualization for Agents > Overview [#1477](https://github.com/wazuh/wazuh-kibana-app/pull/1477).
- Fixed SCA policy checks table [#1478](https://github.com/wazuh/wazuh-kibana-app/pull/1478).

## Wazuh v3.9.1 - Kibana v7.1.0 - Revision 508

### Added

- Support for Kibana v7.1.0

## Wazuh v3.9.1 - Kibana v6.8.0 - Revision 444

### Added

- Support for Wazuh v3.9.1
- Support for Kibana v6.8.0

### Fixed

- Fixed background color for some parts of the Discover directive [2dfc763](https://github.com/wazuh/wazuh-kibana-app/commit/2dfc763bfa1093fb419f118c2938f6b348562c69).
- Fixed cut values in non-resizable tables when the value is too large [cc4828f](https://github.com/wazuh/wazuh-kibana-app/commit/cc4828fbf50d4dab3dd4bb430617c1f2b13dac6a).
- Fixed handled but not shown error messages from rule editor [0aa0e17](https://github.com/wazuh/wazuh-kibana-app/commit/0aa0e17ac8678879e5066f8d83fd46f5d8edd86a).
- Minor typos corrected [fe11fb6](https://github.com/wazuh/wazuh-kibana-app/commit/fe11fb67e752368aedc89ec844ddf729eb8ad761).
- Minor fixes in agents configuration [1bc2175](https://github.com/wazuh/wazuh-kibana-app/commit/1bc217590438573e7267687655bb5939b5bb9fde).
- Fix Management > logs viewer scrolling [f458b2e](https://github.com/wazuh/wazuh-kibana-app/commit/f458b2e3294796f9cf00482b4da27984646c6398).

### Changed

- Kibana version shown in settings is now read from our package.json [c103d3e](https://github.com/wazuh/wazuh-kibana-app/commit/c103d3e782136106736c02039d28c4567b255aaa).
- Removed an old header from Settings [0197b8b](https://github.com/wazuh/wazuh-kibana-app/commit/0197b8b1abc195f275c8cd9893df84cd5569527b).
- Improved index pattern validation fields, replaced "full_log" with "rule.id" as part of the minimum required fields [dce0595](https://github.com/wazuh/wazuh-kibana-app/commit/dce059501cbd28f1294fd761da3e015e154747bc).
- Improve dynamic height for configuration editor [c318131](https://github.com/wazuh/wazuh-kibana-app/commit/c318131dfb6b5f01752593f2aa972b98c0655610).
- Add timezone for all dates shown in the app [4b8736f](https://github.com/wazuh/wazuh-kibana-app/commit/4b8736fb4e562c78505daaee042bcd798242c3f5).

## Wazuh v3.9.0 - Kibana v6.7.0 / v6.7.1 / v6.7.2 - Revision 441

### Added

- Support for Wazuh v3.9.0
- Support for Kibana v6.7.0 / v6.7.1 / v6.7.2
- Edit master and worker configuration ([#1215](https://github.com/wazuh/wazuh-kibana-app/pull/1215)).
- Edit local rules, local decoders and CDB lists ([#1212](https://github.com/wazuh/wazuh-kibana-app/pull/1212), [#1204](https://github.com/wazuh/wazuh-kibana-app/pull/1204), [#1196](https://github.com/wazuh/wazuh-kibana-app/pull/1196), [#1233](https://github.com/wazuh/wazuh-kibana-app/pull/1233), [#1304](https://github.com/wazuh/wazuh-kibana-app/pull/1304)).
- View no local rules/decoders XML files ([#1395](https://github.com/wazuh/wazuh-kibana-app/pull/1395))
- Dev Tools additions
  - Added hotkey `[shift] + [enter]` for sending query ([#1170](https://github.com/wazuh/wazuh-kibana-app/pull/1170)).
  - Added `Export JSON` button for the Dev Tools ([#1170](https://github.com/wazuh/wazuh-kibana-app/pull/1170)).
- Added refresh button for agents preview table ([#1169](https://github.com/wazuh/wazuh-kibana-app/pull/1169)).
- Added `configuration assessment` information in "Agent > Policy monitoring" ([#1227](https://github.com/wazuh/wazuh-kibana-app/pull/1227)).
- Added agents `configuration assessment` configuration section in "Agent > Configuration" ([1257](https://github.com/wazuh/wazuh-kibana-app/pull/1257))
- Restart master and worker nodes ([#1222](https://github.com/wazuh/wazuh-kibana-app/pull/1222)).
- Restart agents ([#1229](https://github.com/wazuh/wazuh-kibana-app/pull/1229)).
- Added support for more than one Wazuh monitoring pattern ([#1243](https://github.com/wazuh/wazuh-kibana-app/pull/1243))
- Added customizable interval for Wazuh monitoring indices creation ([#1243](https://github.com/wazuh/wazuh-kibana-app/pull/1243)).
- Expand visualizations ([#1246](https://github.com/wazuh/wazuh-kibana-app/pull/1246)).
- Added a dynamic table columns selector ([#1246](https://github.com/wazuh/wazuh-kibana-app/pull/1246)).
- Added resizable columns by dragging in tables ([d2bf8ee](https://github.com/wazuh/wazuh-kibana-app/commit/d2bf8ee9681ca5d6028325e165854b49214e86a3))
- Added a cron job for fetching missing fields of all valid index patterns, also merging dynamic fields every time an index pattern is refreshed by the app ([#1276](https://github.com/wazuh/wazuh-kibana-app/pull/1276)).
- Added auto-merging dynamic fields for Wazuh monitoring index patterns ([#1300](https://github.com/wazuh/wazuh-kibana-app/pull/1300))
- New server module, it's a job queue so we can add delayed jobs to be run in background, this iteration only accepts delayed Wazuh API calls ([#1283](https://github.com/wazuh/wazuh-kibana-app/pull/1283)).
- Added new way to view logs using a logs viewer ([#1292](https://github.com/wazuh/wazuh-kibana-app/pull/1292))
- Added new directive for registering agents from the UI, including instructions on "how to" ([#1321](https://github.com/wazuh/wazuh-kibana-app/pull/1321)).
- Added some Angular charts in Agents Preview and Agents SCA sections ([#1364](https://github.com/wazuh/wazuh-kibana-app/pull/1364))
- Added Docker listener settings in configuration views ([#1365](https://github.com/wazuh/wazuh-kibana-app/pull/1365))
- Added Docker dashboards for both Agents and Overview ([#1367](https://github.com/wazuh/wazuh-kibana-app/pull/1367))
- Improved app logger with debug level ([#1373](https://github.com/wazuh/wazuh-kibana-app/pull/1373))
- Introducing React components from the EUI framework

### Changed

- Escape XML special characters ([#1159](https://github.com/wazuh/wazuh-kibana-app/pull/1159)).
- Changed empty results message for Wazuh tables ([#1165](https://github.com/wazuh/wazuh-kibana-app/pull/1165)).
- Allowing the same query multiple times on the Dev Tools ([#1174](https://github.com/wazuh/wazuh-kibana-app/pull/1174))
- Refactor JSON/XML viewer for configuration tab ([#1173](https://github.com/wazuh/wazuh-kibana-app/pull/1173), [#1148](https://github.com/wazuh/wazuh-kibana-app/pull/1148)).
- Using full height for all containers when possible ([#1224](https://github.com/wazuh/wazuh-kibana-app/pull/1224)).
- Improved the way we are handling "back button" events ([#1207](https://github.com/wazuh/wazuh-kibana-app/pull/1207)).
- Changed some visualizations for FIM, GDPR, PCI, Vulnerability and Security Events ([#1206](https://github.com/wazuh/wazuh-kibana-app/pull/1206), [#1235](https://github.com/wazuh/wazuh-kibana-app/pull/1235), [#1293](https://github.com/wazuh/wazuh-kibana-app/pull/1293)).
- New design for agent header view ([#1186](https://github.com/wazuh/wazuh-kibana-app/pull/1186)).
- Not fetching data the very first time the Dev Tools are opened ([#1185](https://github.com/wazuh/wazuh-kibana-app/pull/1185)).
- Refresh all known fields for all valid index patterns if `kbn-vis` detects a broken index pattern ([ecd7c8f](https://github.com/wazuh/wazuh-kibana-app/commit/ecd7c8f98c187a350f81261d13b0d45dcec6dc5d)).
- Truncate texts and display a tooltip when they don't fit in a table cell ([7b56a87](https://github.com/wazuh/wazuh-kibana-app/commit/7b56a873f85dcba7e6838aeb2e40d9b4cf472576))
- Updated API autocomplete for Dev Tools ([#1218](https://github.com/wazuh/wazuh-kibana-app/pull/1218))
- Updated switches design to adapt it to Kibana's design ([#1253](https://github.com/wazuh/wazuh-kibana-app/pull/1253))
- Reduced the width of some table cells with little text, to give more space to the other columns ([#1263](https://github.com/wazuh/wazuh-kibana-app/pull/1263)).
- Redesign for Management > Status daemons list ([#1284](https://github.com/wazuh/wazuh-kibana-app/pull/1284)).
- Redesign for Management > Configuration, Agent > Configuration ([#1289](https://github.com/wazuh/wazuh-kibana-app/pull/1289)).
- Replaced Management > Logs table with a log viewer component ([#1292](https://github.com/wazuh/wazuh-kibana-app/pull/1292)).
- The agents list search bar now allows to switch between AND/OR operators ([#1291](https://github.com/wazuh/wazuh-kibana-app/pull/1291)).
- Improve audit dashboards ([#1374](https://github.com/wazuh/wazuh-kibana-app/pull/1374))
- Exclude agent "000" getting the last registered and the most active agents from the Wazuh API.([#1391](https://github.com/wazuh/wazuh-kibana-app/pull/1391))
- Reviewed Osquery dashboards ([#1394](https://github.com/wazuh/wazuh-kibana-app/pull/1394))
- Memory info is now a log ([#1400](https://github.com/wazuh/wazuh-kibana-app/pull/1400))
- Error toasters time is now 30000ms, warning/info are still 6000ms ([#1420](https://github.com/wazuh/wazuh-kibana-app/pull/1420))

### Fixed

- Properly handling long messages on notifier service, until now, they were using out of the card space, also we replaced some API messages with more meaningful messages ([#1168](https://github.com/wazuh/wazuh-kibana-app/pull/1168)).
- Adapted Wazuh icon for multiple browsers where it was gone ([#1208](https://github.com/wazuh/wazuh-kibana-app/pull/1208)).
- Do not fetch data from tables twice when resize window ([#1303](https://github.com/wazuh/wazuh-kibana-app/pull/1303)).
- Agent syncrhonization status is updated as we browse the configuration section ([#1305](https://github.com/wazuh/wazuh-kibana-app/pull/1305))
- Using the browser timezone for reporting documents ([#1311](https://github.com/wazuh/wazuh-kibana-app/pull/1311)).
- Wrong behaviors in the routing system when the basePath was set ([#1342](https://github.com/wazuh/wazuh-kibana-app/pull/1342))
- Do not show pagination for one-page tables ([196c5b7](https://github.com/wazuh/wazuh-kibana-app/pull/1362/commits/196c5b717583032798da7791fa4f90ec06397f68))
- Being redirected to Overview once a Kibana restart is performed ([#1378](https://github.com/wazuh/wazuh-kibana-app/pull/1378))
- Displaying the AWS services section of the aws-s3 wodle ([#1393](https://github.com/wazuh/wazuh-kibana-app/pull/1393))
- Show email configuration on the configuration on demand ([#1401](https://github.com/wazuh/wazuh-kibana-app/issues/1401))
- Show "Follow symbolic link" field in Integrity monitoring - Monitored configuration on demand ([0c9c9da](https://github.com/wazuh/wazuh-kibana-app/pull/1414/commits/0c9c9da3b951548761cd203db5ee5baa39afe26c))

## Wazuh v3.8.2 - Kibana v6.6.0 / v6.6.1 / v6.6.2 / v6.7.0 - Revision 419

### Added

- Support for Kibana v6.6.0 / v6.6.1 / v6.6.2 / v6.7.0

### Fixed

- Fixed AWS dashboard, newer JavaScript browser engines break the view due to Angular.js ([6e882fc](https://github.com/wazuh/wazuh-kibana-app/commit/6e882fc1d7efe6059e6140ff40b8a20d9c1fa51e)).
- Fixed AWS accounts visualization, using the right field now ([6e882fc](https://github.com/wazuh/wazuh-kibana-app/commit/6e882fc1d7efe6059e6140ff40b8a20d9c1fa51e)).

## Wazuh v3.8.2 - Kibana v6.5.4 - Revision 418

### Added

- Support for Wazuh v3.8.2

### Changed

- Close configuration editor only if it was successfully updated ([bc77c35](https://github.com/wazuh/wazuh-kibana-app/commit/bc77c35d8440a656d4704451ce857c9e1d36a438)).
- Replaced FIM Vega visualization with standard visualization ([554ee1c](https://github.com/wazuh/wazuh-kibana-app/commit/554ee1c4c4d75c76d82272075acf8bb62e7f9e27)).

## Wazuh v3.8.1 - Kibana v6.5.4 - Revision 417

### Added

- Support for Wazuh v3.8.1

### Changed

- Moved monitored/ignored Windows registry entries to "FIM > Monitored" and "FIM > Ignored" to avoid user confusion ([#1176](https://github.com/wazuh/wazuh-kibana-app/pull/1176)).
- Excluding managers from wazuh-monitoring indices ([#1177](https://github.com/wazuh/wazuh-kibana-app/pull/1177)).
- Escape `&` before sending group configuration ([d3aa56f](https://github.com/wazuh/wazuh-kibana-app/commit/d3aa56fa73478c60505e500db7d3a7df263081b5)).
- Improved `autoFormat` function before rendering group configuration ([f4f8144](https://github.com/wazuh/wazuh-kibana-app/commit/f4f8144eef8b93038fc897a9f16356e71029b844)).
- Now the group configuration editor doesn't exit after sending data to the Wazuh API ([5c1a3ef](https://github.com/wazuh/wazuh-kibana-app/commit/5c1a3ef9bd710a7befbed0709c4a7cf414f44f6b)).

### Fixed

- Fixed style for the error toaster for long URLs or long paths ([11b8084](https://github.com/wazuh/wazuh-kibana-app/commit/11b8084c75bbc5da36587ff31d1bc80a55fe4dfe)).

## Wazuh v3.8.0 - Kibana v6.5.4 - Revision 416

### Added

- Added group management features such as:
  - Edit the group configuration ([#1096](https://github.com/wazuh/wazuh-kibana-app/pull/1096)).
  - Add/remove groups to/from an agent ([#1096](https://github.com/wazuh/wazuh-kibana-app/pull/1096)).
  - Add/remove agents to/from a group ([#1096](https://github.com/wazuh/wazuh-kibana-app/pull/1096)).
  - Add/remove groups ([#1152](https://github.com/wazuh/wazuh-kibana-app/pull/1152)).
- New directive for tables that don't need external data sources ([#1067](https://github.com/wazuh/wazuh-kibana-app/pull/1067)).
- New search bar directive with interactive filters and suggestions ([#1058](https://github.com/wazuh/wazuh-kibana-app/pull/1058)).
- New server route `/elastic/alerts` for fetching alerts using custom parameters([#1056](https://github.com/wazuh/wazuh-kibana-app/pull/1056)).
- New table for an agent FIM monitored files, if the agent OS platform is Windows it will show two tables: files and registry ([#1032](https://github.com/wazuh/wazuh-kibana-app/pull/1032)).
- Added description to each setting under Settings > Configuration ([#1048](https://github.com/wazuh/wazuh-kibana-app/pull/1048)).
- Added a new setting to `config.yml` related to Wazuh monitoring and its index pattern ([#1095](https://github.com/wazuh/wazuh-kibana-app/pull/1095)).
- Resizable columns by dragging in Dev-tools ([#1102](https://github.com/wazuh/wazuh-kibana-app/pull/1102)).
- New feature to be able to edit config.yml file from the Settings > Configuration section view ([#1105](https://github.com/wazuh/wazuh-kibana-app/pull/1105)).
- Added a new table (network addresses) for agent inventory tab ([#1111](https://github.com/wazuh/wazuh-kibana-app/pull/1111)).
- Added `audit_key` (Who-data Audit keys) for configuration tab ([#1123](https://github.com/wazuh/wazuh-kibana-app/pull/1123)).
- Added new known fields for Kibana index pattern ([#1150](https://github.com/wazuh/wazuh-kibana-app/pull/1150)).

### Changed

- Changed Inventory tables. Now the app looks for the OS platform and it shows different tables depending on the OS platform. In addition the process state codes has been replaced to be more meaningful ([#1059](https://github.com/wazuh/wazuh-kibana-app/pull/1059)).
- Tiny rework for the AWS tab including.
- "Report" button is hidden on Discover panel ([#1047](https://github.com/wazuh/wazuh-kibana-app/pull/1047)).
- Visualizations, filters and Discover improved ([#1083](https://github.com/wazuh/wazuh-kibana-app/pull/1083)).
- Removed `popularizeField` function until https://github.com/elastic/kibana/issues/22426 is solved in order to avoid `Unable to write index pattern!` error on Discover tab ([#1085](https://github.com/wazuh/wazuh-kibana-app/pull/1085)).
- Improved Wazuh monitoring module ([#1094](https://github.com/wazuh/wazuh-kibana-app/pull/1094)).
- Added "Registered date" and "Last keep alive" in agents table allowing you to sort by these fields ([#1102](https://github.com/wazuh/wazuh-kibana-app/pull/1102)).
- Improved code quality in sections such as Ruleset > Rule and Decoder detail view simplify conditions ([#1102](https://github.com/wazuh/wazuh-kibana-app/pull/1102)).
- Replaced reporting success message ([#1102](https://github.com/wazuh/wazuh-kibana-app/pull/1102)).
- Reduced the default number of shards and the default number of replicas for the app indices ([#1113](https://github.com/wazuh/wazuh-kibana-app/pull/1113)).
- Refreshing index pattern known fields on health check controller ([#1119](https://github.com/wazuh/wazuh-kibana-app/pull/1119)).
- Less strict memory check ([786c764](https://github.com/wazuh/wazuh-kibana-app/commit/786c7642cd88083f9a77c57ed204488ecf5b710a)).
- Checking message origin in error handler ([dfec368](https://github.com/wazuh/wazuh-kibana-app/commit/dfec368d22a148b2e4437db92d71294900241961)).
- Dev tools is now showing the response as it is, like `curl` does ([#1137](https://github.com/wazuh/wazuh-kibana-app/pull/1137)).
- Removed `unknown` as valid node name ([#1149](https://github.com/wazuh/wazuh-kibana-app/pull/1149)).
- Removed `rule.id` direct filter from the rule set tables ([#1151](https://github.com/wazuh/wazuh-kibana-app/pull/1151))

### Fixed

- Restored X-Pack security logic for the .wazuh index, now it's not bypassing the X-Pack roles ([#1081](https://github.com/wazuh/wazuh-kibana-app/pull/1081))
- Avoid fetching twice the same data ([#1072](https://github.com/wazuh/wazuh-kibana-app/pull/1072), [#1061](https://github.com/wazuh/wazuh-kibana-app/pull/1061)).
- Wazuh logo adapted to low resolutions ([#1074](https://github.com/wazuh/wazuh-kibana-app/pull/1074)).
- Hide Audit, OpenSCAP tabs for non-linux agents. Fixed empty Windows events under Configuration > Log collection section. OSQuery logo has been standardized ([#1072](https://github.com/wazuh/wazuh-kibana-app/pull/1072), [#1076](https://github.com/wazuh/wazuh-kibana-app/pull/1076)).
- Fix empty values on _Overview > Security events_ when Wazuh monitoring is disabled ([#1091](https://github.com/wazuh/wazuh-kibana-app/pull/1091)).
- Fix overlapped play button in Dev-tools when the input box has a scrollbar ([#1102](https://github.com/wazuh/wazuh-kibana-app/pull/1102)).
- Fix Dev-tools behavior when parse json invalid blocks ([#1102](https://github.com/wazuh/wazuh-kibana-app/pull/1102)).
- Fixed Management > Monitoring tab frustration adding back buttons ([#1102](https://github.com/wazuh/wazuh-kibana-app/pull/1102)).
- Fix template checking when using more than one pattern ([#1104](https://github.com/wazuh/wazuh-kibana-app/pull/1104)).
- Fix infinite loop for Wazuh monitoring when the Wazuh API is not being able to give us all the agents ([5a26916](https://github.com/wazuh/wazuh-kibana-app/commit/5a2691642b40a34783d2eafb6ee24ae78b9af21a)), ([85005a1](https://github.com/wazuh/wazuh-kibana-app/commit/85005a184d4f1c3d339b7c895b5d2469f3b45171)).
- Fix rule details for `list` and `info` parameters ([#1149](https://github.com/wazuh/wazuh-kibana-app/pull/1149)).

## Wazuh v3.7.1 / v3.7.2 - Kibana v6.5.1 / v6.5.2 / v6.5.3 / v6.5.4 - Revision 415

### Added

- Support for Elastic stack v6.5.2 / v6.5.3 / v6.5.4.
- Support for Wazuh v3.7.1 / v3.7.2.
- Dev Tools module now autocompletes API endpoints ([#1030](https://github.com/wazuh/wazuh-kibana-app/pull/1030)).

### Changed

- Increased number of rows for syscollector tables ([#1033](https://github.com/wazuh/wazuh-kibana-app/pull/1033)).
- Modularized JSON/XML viewers for the configuration section ([#982](https://github.com/wazuh/wazuh-kibana-app/pull/982)).

### Fixed

- Added missing fields for syscollector network tables ([#1036](https://github.com/wazuh/wazuh-kibana-app/pull/1036)).
- Using the right API path when downloading CSV for decoders list ([#1045](https://github.com/wazuh/wazuh-kibana-app/pull/1045)).
- Including group field when downloading CSV for agents list ([#1044](https://github.com/wazuh/wazuh-kibana-app/pull/1044)).
- Preserve active tab in configuration section when refreshing the page ([#1037](https://github.com/wazuh/wazuh-kibana-app/pull/1037)).

## Wazuh v3.7.0 - Kibana v6.5.0 / v6.5.1 - Revision 414

### Added

- Support for Elastic Stack v6.5.0 / v6.5.1.
- Agent groups bar is now visible on the agent configuration section ([#1023](https://github.com/wazuh/wazuh-kibana-app/pull/1023)).
- Added a new setting for the `config.yml` file for enable/disable administrator mode ([#1019](https://github.com/wazuh/wazuh-kibana-app/pull/1019)).
  - This allows the user to perform PUT, POST, DELETE methods in our Dev Tools.

### Changed

- Refactored most front-end controllers ([#1023](https://github.com/wazuh/wazuh-kibana-app/pull/1023)).

## Wazuh v3.7.0 - Kibana v6.4.2 / v6.4.3 - Revision 413

### Added

- Support for Wazuh v3.7.0.
- Support for Elastic Stack v6.4.2 / v6.4.3.
- Brand-new interface for _Configuration_ (on both _Management_ and _Agents_ tabs) ([#914](https://github.com/wazuh/wazuh-kibana-app/pull/914)):
  - Now you can check current and real agent and manager configuration.
  - A new interface design, with more useful information and easy to understand descriptions.
  - New and more responsive JSON/XML viewers to show the configuration in raw mode.
- Brand-new extension - Osquery ([#938](https://github.com/wazuh/wazuh-kibana-app/pull/938)):
  - A new extension, disabled by default.
  - Check alerts from Wazuh's Osquery integration.
  - Check your current Osquery wodle configuration.
  - More improvements will come for this extension in the future.
- New option for Wazuh app configuration file - _Ignore index patterns_ ([#947](https://github.com/wazuh/wazuh-kibana-app/pull/947)):
  - Now the user can specify which index patterns can't be selected on the app using the new `ip.ignore` setting on the `config.yml` file.
  - The valid format is an array of strings which represents index patterns.
  - By default, this list is empty (all index patterns will be available if they use a compatible structure).
- Added a node selector for _Management > Status_ section when Wazuh cluster is enabled ([#976](https://github.com/wazuh/wazuh-kibana-app/pull/976)).
- Added quick access to _Configuration_ or _Discover_ panels for an agent on the agents list ([#939](https://github.com/wazuh/wazuh-kibana-app/pull/939)).
- Now you can click on an agent's ID on the _Discover_ panels to open its details page on the app ([#904](https://github.com/wazuh/wazuh-kibana-app/pull/904)).
- Redesigned the _Overview > Amazon AWS_ tab, using more meaningful visualizations for a better overall view of your agents' status ([#903](https://github.com/wazuh/wazuh-kibana-app/pull/903)).
- Redesigned the _Overview/Agents > Vulnerabilities_ tab, using more meaningful visualizations for a better overall view of your agents' status ([#954](https://github.com/wazuh/wazuh-kibana-app/pull/954)).
- Now everytime the user enters the _Settings_ tab, the API connection will be automatically checked ([#971](https://github.com/wazuh/wazuh-kibana-app/pull/971)).
- Added a node selector for _Management > Logs_ section when Wazuh cluster is enabled ([#980](https://github.com/wazuh/wazuh-kibana-app/pull/980)).
- Added a group selector for _Agents_ section ([#995](https://github.com/wazuh/wazuh-kibana-app/pull/995)).

### Changed

- Interface refactoring for the _Agents > Inventory data_ tab ([#924](https://github.com/wazuh/wazuh-kibana-app/pull/924)):
  - Now the tab won't be available if your agent doesn't have Syscollector enabled, and each card will be enabled or disabled depending on the current Syscollector scans configuration.
  - This will prevent situations where the user couldn't check the inventory although there was actual scan data to show on some sections.
- Added support for new multigroups feature ([#911](https://github.com/wazuh/wazuh-kibana-app/pull/911)):
  - Now the information bars on _Agents_ will show all the groups an agent belongs to.
- Now the result pane on the _Dev tools_ tab will show the error code coming from the Wazuh API ([#909](https://github.com/wazuh/wazuh-kibana-app/pull/909)).
- Changed some visualizations titles for _Overview/Agents > OpenSCAP_ tab ([#925](https://github.com/wazuh/wazuh-kibana-app/pull/925)).
- All backend routes have been renamed ([#932](https://github.com/wazuh/wazuh-kibana-app/pull/932)).
- Several improvements for Elasticsearch tests ([#933](https://github.com/wazuh/wazuh-kibana-app/pull/933)).
- Updated some strings and descriptions on the _Settings_ tab ([#934](https://github.com/wazuh/wazuh-kibana-app/pull/934)).
- Changed the date format on _Settings > Logs_ to make it more human-readable ([#944](https://github.com/wazuh/wazuh-kibana-app/pull/944)).
- Changed some labels to remove the "MD5 sum" expression, it will use "Checksum" instead ([#945](https://github.com/wazuh/wazuh-kibana-app/pull/945)).
- Added word wrapping class to group name in _Management > Groups > Group detail_ tab ([#945](https://github.com/wazuh/wazuh-kibana-app/pull/945)).
- The `wz-table` directive has been refactored ([#953](https://github.com/wazuh/wazuh-kibana-app/pull/953)).
- The `wz-table` directive now checks if a request is aborted ([#979](https://github.com/wazuh/wazuh-kibana-app/pull/979)).
- Several performance improvements ([#985](https://github.com/wazuh/wazuh-kibana-app/pull/985), [#997](https://github.com/wazuh/wazuh-kibana-app/pull/997), [#1000](https://github.com/wazuh/wazuh-kibana-app/pull/1000)).

### Fixed

- Several known fields for _Whodata_ functionality have been fixed ([#901](https://github.com/wazuh/wazuh-kibana-app/pull/901)).
- Fixed alignment bug with the _Add a filter +_ button on _Discover_ and _Agents_ tabs ([#912](https://github.com/wazuh/wazuh-kibana-app/pull/912)).
- Fixed a bug where the `Add API` form on _Settings_ didn't appear when pressing the button after editing an existing API entry ([#944](https://github.com/wazuh/wazuh-kibana-app/pull/944)).
- Fixed a bug on _Ruleset_ tab where the "Description" column was showing `0` if the rule doesn't have any description ([#948](https://github.com/wazuh/wazuh-kibana-app/pull/948)).
- Fixed wrong alignment on related Rules/Decoders tables from _Management > Ruleset_ tab ([#971](https://github.com/wazuh/wazuh-kibana-app/pull/971)).
- Fixed a bug where sometimes the error messages appeared duplicated ([#971](https://github.com/wazuh/wazuh-kibana-app/pull/971)).

### Removed

- On the _Management > Monitoring_ tab, the `Cluster enabled but not running` message won't appear as an error anymore ([#971](https://github.com/wazuh/wazuh-kibana-app/pull/971)).

## Wazuh v3.6.1 - Kibana v6.4.1 / v6.4.2 / v6.4.3 - Revision 412

### Added

- Support for Elastic Stack v6.4.1 / v6.4.2 / v6.4.3.

## Wazuh v3.6.1 - Kibana v6.4.0 - Revision 411

### Added

- Redesigned the _Overview > Integrity monitoring_ tab, using more meaningful visualizations for a better overall view of your agents' status ([#893](https://github.com/wazuh/wazuh-kibana-app/pull/893)).
- Added a new table for the _Inventory_ tab: _Processes_ ([#895](https://github.com/wazuh/wazuh-kibana-app/pull/895)).
- Improved error handling for tables. Now the table will show an error message if it wasn't able to fetch and load data ([#896](https://github.com/wazuh/wazuh-kibana-app/pull/896)).

### Changed

- The app source code has been improved, following best practices and coding guidelines ([#892](https://github.com/wazuh/wazuh-kibana-app/pull/892)).
- Included more app tests and prettifier for better code maintainability ([#883](https://github.com/wazuh/wazuh-kibana-app/pull/883) & [#885](https://github.com/wazuh/wazuh-kibana-app/pull/885)).

### Fixed

- Fixed minor visual errors on some _GDPR_, _PCI DSS_ and _Vulnerabilities_ visualizations ([#894](https://github.com/wazuh/wazuh-kibana-app/pull/894)).

## Wazuh v3.6.1 - Kibana v6.4.0 - Revision 410

### Added

- The _Inventory_ tab has been redesigned ([#873](https://github.com/wazuh/wazuh-kibana-app/pull/873)):
  - Added new network interfaces and port tables.
  - Improved design using metric information bars and intuitive status indicators.
- Added refresh functionality to the _Settings > Logs_ tab ([#852](https://github.com/wazuh/wazuh-kibana-app/pull/852)):
  - Now everytime the user opens the tab, the logs will be reloaded.
  - A new button to force the update has been added on the top left corner of the logs table.
- Added `tags` and `recursion_level` configuration options to _Management/Agent > Configuration_ tabs ([#850](https://github.com/wazuh/wazuh-kibana-app/pull/850)).
- The _Kuery_ search syntax has been added again to the app ([#851](https://github.com/wazuh/wazuh-kibana-app/pull/851)).
- Added a first batch of [_Mocha_](https://mochajs.org/) tests and other quality of code improvements to the app ([#859](https://github.com/wazuh/wazuh-kibana-app/pull/859)).
- Now you can open specific rule details (the _Management > Ruleset_ tab) when clicking on the `rule.id` value on the _Discover_ tab ([#862](https://github.com/wazuh/wazuh-kibana-app/pull/862)).
- Now you can click on the rule ID value on the _Management > Ruleset_ tab to search for related alerts on the _Discover_ tab ([#863](https://github.com/wazuh/wazuh-kibana-app/pull/863)).

### Changed

- The index pattern known fields have been updated up to 567 ([#872](https://github.com/wazuh/wazuh-kibana-app/pull/872)).
- Now the _Inventory_ tab will always be available for all agents, and a descriptive message will appear if the agent doesn't have `syscollector` enabled ([#879](https://github.com/wazuh/wazuh-kibana-app/pull/879)).

### Fixed

- Fixed a bug where the _Inventory_ tab was unavailable if the user reloads the page while on the _Agents > Configuration_ tab ([#845](https://github.com/wazuh/wazuh-kibana-app/pull/845)).
- Fixed some _Overview > VirusTotal_ visualizations ([#846](https://github.com/wazuh/wazuh-kibana-app/pull/846)).
- Fixed a bug where the _Settings > Extensions_ tab wasn't being properly hidden when there's no API entries inserted ([#847](https://github.com/wazuh/wazuh-kibana-app/pull/847)).
- Fixed a bug where the _Current API_ indicator on the top navbar wasn't being properly updated when the user deletes all the API entries ([#848](https://github.com/wazuh/wazuh-kibana-app/pull/848)).
- Fixed a bug where the _Agents coverage_ metric were not displaying a proper value when the manager has 0 registered agents ([#849](https://github.com/wazuh/wazuh-kibana-app/pull/849)).
- Fixed a bug where the `wazuh-basic` user role was able to update API entries (it should be forbidden) ([#853](https://github.com/wazuh/wazuh-kibana-app/pull/853)).
- Fixed a bug where the visualizations had scroll bars on the PDF reports ([#870](https://github.com/wazuh/wazuh-kibana-app/pull/870)).
- Fixed a bug on the _Dev tools_ tab where the user couldn't execute the first request block if there was blank lines above it ([#871](https://github.com/wazuh/wazuh-kibana-app/pull/871)).
- Fixed a bug on pinned filters when opening tabs where the implicit filter was the same, making them stuck and unremovable from other tabs ([#878](https://github.com/wazuh/wazuh-kibana-app/pull/878)).

## Wazuh v3.6.1 - Kibana v6.4.0 - Revision 409

### Added

- Support for Wazuh v3.6.1.

### Fixed

- Fixed a bug on the _Dev tools_ tab ([b7c79f4](https://github.com/wazuh/wazuh-kibana-app/commit/b7c79f48f06cb49b12883ec9e9337da23b49976b)).

## Wazuh v3.6.1 - Kibana v6.3.2 - Revision 408

### Added

- Support for Wazuh v3.6.1.

### Fixed

- Fixed a bug on the _Dev tools_ tab ([4ca9ed5](https://github.com/wazuh/wazuh-kibana-app/commit/4ca9ed54f1b18e5d499d950e6ff0741946701988)).

## Wazuh v3.6.0 - Kibana v6.4.0 - Revision 407

### Added

- Support for Wazuh v3.6.0.

## Wazuh v3.6.0 - Kibana v6.3.2 - Revision 406

### Added

- Support for Wazuh v3.6.0.

## Wazuh v3.5.0 - Kibana v6.4.0 - Revision 405

### Added

- Support for Elastic Stack v6.4.0 ([#813](https://github.com/wazuh/wazuh-kibana-app/pull/813)).

## Wazuh v3.5.0 - Kibana v6.3.2 - Revision 404

### Added

- Added new options to `config.yml` to change shards and replicas settings for `wazuh-monitoring` indices ([#809](https://github.com/wazuh/wazuh-kibana-app/pull/809)).
- Added more error messages for `wazuhapp.log` in case of failure when performing some crucial functions ([#812](https://github.com/wazuh/wazuh-kibana-app/pull/812)).
- Now it's possible to change replicas settings for existing `.wazuh`, `.wazuh-version` and `wazuh-monitoring` indices on the `config.yml` file ([#817](https://github.com/wazuh/wazuh-kibana-app/pull/817)).

### Changed

- App frontend code refactored and restructured ([#802](https://github.com/wazuh/wazuh-kibana-app/pull/802)).
- Now the _Overview > Security events_ tab won't show anything if the only visualization with data is _Agents status_ ([#811](https://github.com/wazuh/wazuh-kibana-app/pull/811)).

### Fixed

- Fixed a bug where the RAM status message appreared twice the first time you opened the app ([#807](https://github.com/wazuh/wazuh-kibana-app/pull/807)).
- Fixed the app UI to make the app usable on Internet Explorer 11 ([#808](https://github.com/wazuh/wazuh-kibana-app/pull/808)).

## Wazuh v3.5.0 - Kibana v6.3.2 - Revision 403

### Added

- The welcome tabs on _Overview_ and _Agents_ have been updated with a new name and description for the existing sections ([#788](https://github.com/wazuh/wazuh-kibana-app/pull/788)).
- Now the app tables will auto-resize depending on the screen height ([#792](https://github.com/wazuh/wazuh-kibana-app/pull/792)).

### Changed

- Now all the app filters on several tables will present the values in alphabetical order ([#787](https://github.com/wazuh/wazuh-kibana-app/pull/787)).

### Fixed

- Fixed a bug on _Decoders_ where clicking on the decoder wouldn't open the detail view if the `Parent decoders` filter was enabled ([#782](https://github.com/wazuh/wazuh-kibana-app/pull/782)).
- Fixed a bug on _Dev tools_ when the first line on the editor pane was empty or had a comment ([#790](https://github.com/wazuh/wazuh-kibana-app/pull/790)).
- Fixed a bug where the app was throwing multiple warning messages the first time you open it ([#791](https://github.com/wazuh/wazuh-kibana-app/pull/791)).
- Fixed a bug where clicking on a different tab from _Overview_ right after inserting the API credentials for the first time would always redirect to _Overview_ ([#791](https://github.com/wazuh/wazuh-kibana-app/pull/791)).
- Fixed a bug where the user could have a browser cookie with a reference to a non-existing API entry on Elasticsearch ([#794](https://github.com/wazuh/wazuh-kibana-app/pull/794) & [#795](https://github.com/wazuh/wazuh-kibana-app/pull/795)).

### Removed

- The cluster key has been removed from the API requests to `/manager/configuration` ([#796](https://github.com/wazuh/wazuh-kibana-app/pull/796)).

## Wazuh v3.5.0 - Kibana v6.3.1/v6.3.2 - Revision 402

### Added

- Support for Wazuh v3.5.0.
- Added new fields for _Vulnerability detector_ alerts ([#752](https://github.com/wazuh/wazuh-kibana-app/pull/752)).
- Added multi table search for `wz-table` directive. Added two new log levels for _Management > Logs_ section ([#753](https://github.com/wazuh/wazuh-kibana-app/pull/753)).

## Wazuh v3.4.0 - Kibana v6.3.1/v6.3.2 - Revision 401

### Added

- Added a few new fields for Kibana due to the new Wazuh _who-data_ feature ([#763](https://github.com/wazuh/wazuh-kibana-app/pull/763)).
- Added XML/JSON viewer for each card under _Management > Configuration_ ([#764](https://github.com/wazuh/wazuh-kibana-app/pull/764)).

### Changed

- Improved error handling for Dev tools. Also removed some unused dependencies from the _Dev tools_ tab ([#760](https://github.com/wazuh/wazuh-kibana-app/pull/760)).
- Unified origin for tab descriptions. Reviewed some grammar typos ([#765](https://github.com/wazuh/wazuh-kibana-app/pull/765)).
- Refactored agents autocomplete component. Removed unused/deprecated modules ([#766](https://github.com/wazuh/wazuh-kibana-app/pull/766)).
- Simplified route resolves section ([#768](https://github.com/wazuh/wazuh-kibana-app/pull/768)).

### Fixed

- Fixed missing cluster node filter for the visualization shown when looking for specific node under _Management > Monitoring_ section ([#758](https://github.com/wazuh/wazuh-kibana-app/pull/758)).
- Fixed missing dependency injection for `wzMisc` factory ([#768](https://github.com/wazuh/wazuh-kibana-app/pull/768)).

### Removed

- Removed `angular-aria`, `angular-md5`, `ansicolors`, `js-yaml`, `querystring` and `lodash` dependencies since Kibana includes all of them. Removed some unused images ([#768](https://github.com/wazuh/wazuh-kibana-app/pull/768)).

## Wazuh v3.4.0 - Kibana v6.3.1/v6.3.2 - Revision 400

### Added

- Support for Wazuh v3.4.0.
- Support for Elastic Stack v6.3.2.
- Support for Kuery as accepted query language ([#742](https://github.com/wazuh/wazuh-kibana-app/pull/742)).
  - This feature is experimental.
- Added new _Who data_ fields from file integrity monitoring features ([#746](https://github.com/wazuh/wazuh-kibana-app/pull/746)).
- Added tab in _Settings_ section where you can see the last logs from the Wazuh app server ([#723](https://github.com/wazuh/wazuh-kibana-app/pull/723)).

### Changed

- Fully redesigned of the welcome screen along the different app sections ([#751](https://github.com/wazuh/wazuh-kibana-app/pull/751)).
- Now any agent can go to the _Inventory_ tab regardless if it's enabled or not. The content will change properly according to the agent configuration ([#744](https://github.com/wazuh/wazuh-kibana-app/pull/744)).
- Updated the `angular-material` dependency to `1.1.10` ([#743](https://github.com/wazuh/wazuh-kibana-app/pull/743)).
- Any API entry is now removable regardless if it's the only one API entry ([#740](https://github.com/wazuh/wazuh-kibana-app/pull/740)).
- Performance has been improved regarding to agents status, they are now being fetched using _distinct_ routes from the Wazuh API ([#738](https://github.com/wazuh/wazuh-kibana-app/pull/738)).
- Improved the way we are parsing some Wazuh API errors regarding to version mismatching ([#735](https://github.com/wazuh/wazuh-kibana-app/pull/735)).

### Fixed

- Fixed wrong filters being applied in _Ruleset > Rules_ and _Ruleset > Decoders_ sections when using Lucene like filters plus path filters ([#736](https://github.com/wazuh/wazuh-kibana-app/pull/736)).
- Fixed the template checking from the healthcheck, now it allows to use custom index patterns ([#739](https://github.com/wazuh/wazuh-kibana-app/pull/739)).
- Fixed infinite white screen from _Management > Monitoring_ when the Wazuh cluster is enabled but not running ([#741](https://github.com/wazuh/wazuh-kibana-app/pull/741)).

## Wazuh v3.3.0/v3.3.1 - Kibana v6.3.1 - Revision 399

### Added

- Added a new Angular.js factory to store the Wazuh app configuration values. Also, this factory is being used by the pre-routes functions (resolves); this way we are sure about having the real configuration at any time. These pre-routes functions have been improved too ([#670](https://github.com/wazuh/wazuh-kibana-app/pull/670)).
- Added extended information for reports from _Reporting_ feature ([#701](https://github.com/wazuh/wazuh-kibana-app/pull/701)).

### Changed

- Tables have been improved. Now they are truncating long fields and adding a tooltip if needed ([#671](https://github.com/wazuh/wazuh-kibana-app/pull/671)).
- Services have been improved ([#715](https://github.com/wazuh/wazuh-kibana-app/pull/715)).
- CSV formatted files have been improved. Now they are showing a more human readable column names ([#717](https://github.com/wazuh/wazuh-kibana-app/pull/717), [#726](https://github.com/wazuh/wazuh-kibana-app/pull/726)).
- Added/Modified some visualization titles ([#728](https://github.com/wazuh/wazuh-kibana-app/pull/728)).
- Improved Discover perfomance when in background mode ([#719](https://github.com/wazuh/wazuh-kibana-app/pull/719)).
- Reports from the _Reporting_ feature have been fulyl redesigned ([#701](https://github.com/wazuh/wazuh-kibana-app/pull/701)).

### Fixed

- Fixed the top menu API indicator when checking the API connection and the manager/cluster information had been changed ([#668](https://github.com/wazuh/wazuh-kibana-app/pull/668)).
- Fixed our logger module which was not writting logs the very first time Kibana is started neither after a log rotation ([#667](https://github.com/wazuh/wazuh-kibana-app/pull/667)).
- Fixed a regular expression in the server side when parsing URLs before registering a new Wazuh API ([#690](https://github.com/wazuh/wazuh-kibana-app/pull/690)).
- Fixed filters from specific visualization regarding to _File integrity_ section ([#694](https://github.com/wazuh/wazuh-kibana-app/pull/694)).
- Fixed filters parsing when generating a report because it was not parsing negated filters as expected ([#696](https://github.com/wazuh/wazuh-kibana-app/pull/696)).
- Fixed visualization counter from _OSCAP_ tab ([#722](https://github.com/wazuh/wazuh-kibana-app/pull/722)).

### Removed

- Temporary removed CSV download from agent inventory section due to Wazuh API bug ([#727](https://github.com/wazuh/wazuh-kibana-app/pull/727)).

## Wazuh v3.3.0/v3.3.1 - Kibana v6.3.0 - Revision 398

### Added

- Improvements for latest app redesign ([#652](https://github.com/wazuh/wazuh-kibana-app/pull/652)):
  - The _Welcome_ tabs have been simplified, following a more Elastic design.
  - Added again the `md-nav-bar` component with refined styles and limited to specific sections.
  - The _Settings > Welcome_ tab has been removed. You can use the nav bar to switch tabs.
  - Minor CSS adjustments and reordering.
- Small app UI improvements ([#634](https://github.com/wazuh/wazuh-kibana-app/pull/634)):
  - Added link to _Agents Preview_ on the _Agents_ tab breadcrumbs.
  - Replaced the _Generate report_ button with a smaller one.
  - Redesigned _Management > Ruleset_ `md-chips` to look similar to Kibana filter pills.
  - Added agent information bar from _Agents > General_ to _Agents > Welcome_ too.
  - Refactored flex layout on _Welcome_ tabs to fix a height visual bug.
  - Removed duplicated loading rings on the _Agents_ tab.
- Improvements for app tables ([#627](https://github.com/wazuh/wazuh-kibana-app/pull/627)):
  - Now the current page will be highlighted.
  - The gap has been fixed to the items per page value.
  - If there are no more pages for _Next_ or _Prev_ buttons, they will be hidden.
- Improvements for app health check ([#637](https://github.com/wazuh/wazuh-kibana-app/pull/637)):
  - Improved design for the view.
  - The checks have been placed on a table, showing the current status of each one.
- Changes to our reporting feature ([#639](https://github.com/wazuh/wazuh-kibana-app/pull/639)):
  - Now the generated reports will include tables for each section.
  - Added a parser for getting Elasticsearch data table responses.
  - The reporting feature is now a separated module, and the code has been refactored.
- Improvements for app tables pagination ([#646](https://github.com/wazuh/wazuh-kibana-app/pull/646)).

### Changed

- Now the `pretty` parameter on the _Dev tools_ tab will be ignored to avoid `Unexpected error` messages ([#624](https://github.com/wazuh/wazuh-kibana-app/pull/624)).
- The `pdfkit` dependency has been replaced by `pdfmake` ([#639](https://github.com/wazuh/wazuh-kibana-app/pull/639)).
- Changed some Kibana tables for performance improvements on the reporting feature ([#644](https://github.com/wazuh/wazuh-kibana-app/pull/644)).
- Changed the method to refresh the list of known fields on the index pattern ([#650](https://github.com/wazuh/wazuh-kibana-app/pull/650)):
  - Now when restarting Kibana, the app will update the fieldset preserving the custom user fields.

### Fixed

- Fixed bug on _Agents CIS-CAT_ tab who wasn't loading the appropriate visualizations ([#626](https://github.com/wazuh/wazuh-kibana-app/pull/626)).
- Fixed a bug where sometimes the index pattern could be `undefined` during the health check process, leading into a false error message when loading the app ([#640](https://github.com/wazuh/wazuh-kibana-app/pull/640)).
- Fixed several bugs on the _Settings > API_ tab when removing, adding or editing new entries.

### Removed

- Removed the app login system ([#636](https://github.com/wazuh/wazuh-kibana-app/pull/636)):
  - This feature was unstable, experimental and untested for a long time. We'll provide much better RBAC capabilities in the future.
- Removed the new Kuery language option on Discover app search bars.
  - This feature will be restored in the future, after more Elastic v6.3.0 adaptations.

## Wazuh v3.3.0/v3.3.1 - Kibana v6.3.0 - Revision 397

### Added

- Support for Elastic Stack v6.3.0 ([#579](https://github.com/wazuh/wazuh-kibana-app/pull/579) & [#612](https://github.com/wazuh/wazuh-kibana-app/pull/612) & [#615](https://github.com/wazuh/wazuh-kibana-app/pull/615)).
- Brand-new Wazuh app redesign for the _Monitoring_ tab ([#581](https://github.com/wazuh/wazuh-kibana-app/pull/581)):
  - Refactored and optimized UI for these tabs, using a breadcrumbs-based navigability.
  - Used the same guidelines from the previous redesign for _Overview_ and _Agents_ tabs.
- New tab for _Agents_ - _Inventory_ ([#582](https://github.com/wazuh/wazuh-kibana-app/pull/582)):
  - Get information about the agent host, such as installed packages, motherboard, operating system, etc.
  - This tab will appear if the agent has the [`syscollector`](https://documentation.wazuh.com/current/user-manual/reference/ossec-conf/wodle-syscollector.html) wodle enabled.
- Brand-new extension - _CIS-CAT Alerts_ ([#601](https://github.com/wazuh/wazuh-kibana-app/pull/601)):
  - A new extension, disabled by default.
  - Visualize alerts related to the CIS-CAT benchmarks on the _Overview_ and _Agents_ tabs.
  - Get information about the last performed scan and its score.
- Several improvements for the _Dev tools_ tab ([#583](https://github.com/wazuh/wazuh-kibana-app/pull/583) & [#597](https://github.com/wazuh/wazuh-kibana-app/pull/597)):
  - Now you can insert queries using inline parameters, just like in a web browser.
  - You can combine inline parameters with JSON-like parameters.
  - If you use the same parameter on both methods with different values, the inline parameter has precedence over the other one.
  - The tab icon has been changed for a more appropriate one.
  - The `Execute query` button is now always placed on the first line of the query block.
- Refactoring for all app tables ([#582](https://github.com/wazuh/wazuh-kibana-app/pull/582)):
  - Replaced the old `wz-table` directive with a new one, along with a new data factory.
  - Now the tables are built with a pagination system.
  - Much easier method for building tables for the app.
  - Performance and stability improvements when fetching API data.
  - Now you can see the total amount of items and the elapsed time.

### Changed

- Moved some logic from the _Agents preview_ tab to the server, to avoid excessive client-side workload ([#586](https://github.com/wazuh/wazuh-kibana-app/pull/586)).
- Changed the UI to use the same loading ring across all the app tabs ([#593](https://github.com/wazuh/wazuh-kibana-app/pull/593) & [#599](https://github.com/wazuh/wazuh-kibana-app/pull/599)).
- Changed the _No results_ message across all the tabs with visualizations ([#599](https://github.com/wazuh/wazuh-kibana-app/pull/599)).

### Fixed

- Fixed a bug on the _Settings/Extensions_ tab where enabling/disabling some extensions could make other ones to be disabled ([#591](https://github.com/wazuh/wazuh-kibana-app/pull/591)).

## Wazuh v3.3.0/v3.3.1 - Kibana v6.2.4 - Revision 396

### Added

- Support for Wazuh v3.3.1.
- Brand-new Wazuh app redesign for the _Settings_ tab ([#570](https://github.com/wazuh/wazuh-kibana-app/pull/570)):
  - Refactored and optimized UI for these tabs, using a breadcrumbs-based navigability.
  - Used the same guidelines from the previous redesign for _Overview_ and _Agents_ tabs.
- Refactoring for _Overview_ and _Agents_ controllers ([#564](https://github.com/wazuh/wazuh-kibana-app/pull/564)):
  - Reduced duplicated code by splitting it into separate files.
  - Code optimization for a better performance and maintainability.
  - Added new services to provide similar functionality between different app tabs.
- Added `data.vulnerability.package.condition` to the list of known fields ([#566](https://github.com/wazuh/wazuh-kibana-app/pull/566)).

### Changed

- The `wazuh-logs` and `wazuh-monitoring` folders have been moved to the Kibana's `optimize` directory in order to avoid some error messages when using the `kibana-plugin list` command ([#563](https://github.com/wazuh/wazuh-kibana-app/pull/563)).

### Fixed

- Fixed a bug on the _Settings_ tab where updating an API entry with wrong credentials would corrupt the existing one ([#558](https://github.com/wazuh/wazuh-kibana-app/pull/558)).
- Fixed a bug on the _Settings_ tab where removing an API entry while its edit form is opened would hide the `Add API` button unless the user reloads the tab ([#558](https://github.com/wazuh/wazuh-kibana-app/pull/558)).
- Fixed some Audit visualizations on the _Overview_ and _Agents_ tabs that weren't using the same search query to show the results ([#572](https://github.com/wazuh/wazuh-kibana-app/pull/572)).
- Fixed undefined variable error on the `wz-menu` directive ([#575](https://github.com/wazuh/wazuh-kibana-app/pull/575)).

## Wazuh v3.3.0 - Kibana v6.2.4 - Revision 395

### Fixed

- Fixed a bug on the _Agent Configuration_ tab where the sync status was always `NOT SYNCHRONIZED` ([#569](https://github.com/wazuh/wazuh-kibana-app/pull/569)).

## Wazuh v3.3.0 - Kibana v6.2.4 - Revision 394

### Added

- Support for Wazuh v3.3.0.
- Updated some backend API calls to include the app version in the request header ([#560](https://github.com/wazuh/wazuh-kibana-app/pull/560)).

## Wazuh v3.2.4 - Kibana v6.2.4 - Revision 393

### Added

- Brand-new Wazuh app redesign for _Overview_ and _Agents_ tabs ([#543](https://github.com/wazuh/wazuh-kibana-app/pull/543)):
  - Updated UI for these tabs using breadcrumbs.
  - New _Welcome_ screen, presenting all the tabs to the user, with useful links to our documentation.
  - Overall design improved, adjusted font sizes and reduced HTML code.
  - This base will allow the app to increase its functionality in the future.
  - Removed the `md-nav-bar` component for a better user experience on small screens.
  - Improved app performance removing some CSS effects from some components, such as buttons.
- New filter for agent version on the _Agents Preview_ tab ([#537](https://github.com/wazuh/wazuh-kibana-app/pull/537)).
- New filter for cluster node on the _Agents Preview_ tab ([#538](https://github.com/wazuh/wazuh-kibana-app/pull/538)).

### Changed

- Now the report generation process will run in a parallel mode in the foreground ([#523](https://github.com/wazuh/wazuh-kibana-app/pull/523)).
- Replaced the usage of `$rootScope` with two new factories, along with more controller improvements ([#525](https://github.com/wazuh/wazuh-kibana-app/pull/525)).
- Now the _Extensions_ tab on _Settings_ won't edit the `.wazuh` index to modify the extensions configuration for all users ([#545](https://github.com/wazuh/wazuh-kibana-app/pull/545)).
  - This allows each new user to always start with the base extensions configuration, and modify it to its needs storing the settings on a browser cookie.
- Now the GDPR requirements description on its tab won't be loaded if the Wazuh API version is not v3.2.3 or higher ([#546](https://github.com/wazuh/wazuh-kibana-app/pull/546)).

### Fixed

- Fixed a bug where the app crashes when attempting to download huge amounts of data as CSV format ([#521](https://github.com/wazuh/wazuh-kibana-app/pull/521)).
- Fixed a bug on the Timelion visualizations from _Management/Monitoring_ which were not properly filtering and showing the cluster nodes information ([#530](https://github.com/wazuh/wazuh-kibana-app/pull/530)).
- Fixed several bugs on the loading process when switching between tabs with or without visualizations in the _Overview_ and _Agents_ tab ([#531](https://github.com/wazuh/wazuh-kibana-app/pull/531) & [#533](https://github.com/wazuh/wazuh-kibana-app/pull/533)).
- Fixed a bug on the `wazuh-monitoring` index feature when using multiple inserted APIs, along with several performance improvements ([#539](https://github.com/wazuh/wazuh-kibana-app/pull/539)).
- Fixed a bug where the OS filter on the _Agents Preview_ tab would exclude the rest of filters instead of combining them ([#552](https://github.com/wazuh/wazuh-kibana-app/pull/552)).
- Fixed a bug where the Extensions settings were restored every time the user opened the _Settings_ tab or pressed the _Set default manager_ button ([#555](https://github.com/wazuh/wazuh-kibana-app/pull/555) & [#556](https://github.com/wazuh/wazuh-kibana-app/pull/556)).

## Wazuh v3.2.3/v3.2.4 - Kibana v6.2.4 - Revision 392

### Added

- Support for Wazuh v3.2.4.
- New functionality - _Reporting_ ([#510](https://github.com/wazuh/wazuh-kibana-app/pull/510)):
  - Generate PDF logs on the _Overview_ and _Agents_ tabs, with the new button next to _Panels_ and _Discover_.
  - The report will contain the current visualizations from the tab where you generated it.
  - List all your generated reports, download or deleted them at the new _Management/Reporting_ tab.
  - **Warning:** If you leave the tab while generating a report, the process will be aborted.
- Added warning/error messages about the total RAM on the server side ([#502](https://github.com/wazuh/wazuh-kibana-app/pull/502)):
  - None of this messages will prevent the user from accessing the app, it's just a recommendation.
  - If your server has less than 2GB of RAM, you'll get an error message when opening the app.
  - If your server has between 2GB and 3GB of RAM, you'll get a warning message.
  - If your server has more than 3GB of RAM, you won't get any kind of message.
- Refactoring and added loading bar to _Manager Logs_ and _Groups_ tabs ([#505](https://github.com/wazuh/wazuh-kibana-app/pull/505)).
- Added more Syscheck options to _Management/Agents_ configuration tabs ([#509](https://github.com/wazuh/wazuh-kibana-app/pull/509)).

### Fixed

- Added more fields to the `known-fields.js` file to avoid warning messages on _Discover_ when using Filebeat for alerts forwarding ([#497](https://github.com/wazuh/wazuh-kibana-app/pull/497)).
- Fixed a bug where clicking on the _Check connection_ button on the _Settings_ tab threw an error message although the API connected successfully ([#504](https://github.com/wazuh/wazuh-kibana-app/pull/504)).
- Fixed a bug where the _Agents_ tab was not properly showing the total of agents due to the new Wazuh cluster implementation ([#517](https://github.com/wazuh/wazuh-kibana-app/pull/517)).

## Wazuh v3.2.3 - Kibana v6.2.4 - Revision 391

### Added

- Support for Wazuh v3.2.3.
- Brand-new extension - _GDPR Alerts_ ([#453](https://github.com/wazuh/wazuh-kibana-app/pull/453)):
  - A new extension, enabled by default.
  - Visualize alerts related to the GDPR compliance on the _Overview_ and _Agents_ tabs.
  - The _Ruleset_ tab has been updated to include GDPR filters on the _Rules_ subtab.
- Brand-new Management tab - _Monitoring_ ([#490](https://github.com/wazuh/wazuh-kibana-app/pull/490)):
  - Visualize your Wazuh cluster, both master and clients.
    - Get the current cluster configuration.
    - Nodes listing, sorting, searching, etc.
  - Get a more in-depth cluster status thanks to the newly added [_Timelion_](https://www.elastic.co/guide/en/kibana/current/timelion.html) visualizations.
  - The Detail view gives you a summary of the node's healthcheck.
- Brand-new tab - _Dev tools_ ([#449](https://github.com/wazuh/wazuh-kibana-app/pull/449)):
  - Find it on the top navbar, next to _Discover_.
  - Execute Wazuh API requests directly from the app.
  - This tab uses your currently selected API from _Settings_.
  - You can type different API requests on the input window, select one with the cursor, and click on the Play button to execute it.
  - You can also type comments on the input window.
- More improvements for the _Manager/Ruleset_ tab ([#446](https://github.com/wazuh/wazuh-kibana-app/pull/446)):
  - A new colour palette for regex, order and rule description arguments.
  - Added return to List view on Ruleset button while on Detail view.
  - Fixed line height on all table headers.
  - Removed unused, old code from Ruleset controllers.
- Added option on `config.yml` to enable/disable the `wazuh-monitoring` index ([#441](https://github.com/wazuh/wazuh-kibana-app/pull/441)):
  - Configure the frequency time to generate new indices.
  - The default frequency time has been increased to 1 hour.
  - When disabled, useful metrics will appear on _Overview/General_ replacing the _Agent status_ visualization.
- Added CSV exporting button to the app ([#431](https://github.com/wazuh/wazuh-kibana-app/pull/431)):
  - Implemented new logic to fetch data from the Wazuh API and download it in CSV format.
  - Currently available for the _Ruleset_, _Logs_ and _Groups_ sections on the _Manager_ tab and also the _Agents_ tab.
- More refactoring to the app backend ([#439](https://github.com/wazuh/wazuh-kibana-app/pull/439)):
  - Standardized error output from the server side.
  - Drastically reduced the error management logic on the client side.
  - Applied the _Facade_ pattern when importing/exporting modules.
  - Deleted unused/deprecated/useless methods both from server and client side.
  - Some optimizations to variable type usages.
- Refactoring to Kibana filters management ([#452](https://github.com/wazuh/wazuh-kibana-app/pull/452) & [#459](https://github.com/wazuh/wazuh-kibana-app/pull/459)):
  - Added new class to build queries from the base query.
  - The filter management is being done on controllers instead of the `discover` directive.
  - Now we are emitting specific events whenever we are fetching data or communicating to the `discover` directive.
  - The number of useless requests to fetch data has been reduced.
  - The synchronization actions are working as expected regardless the amount of data and/or the number of machine resources.
  - Fixed several bugs about filter usage and transition to different app tabs.
- Added confirmation message when the user deletes an API entry on _Settings/API_ ([#428](https://github.com/wazuh/wazuh-kibana-app/pull/428)).
- Added support for filters on the _Manager/Logs_ tab when realtime is enabled ([#433](https://github.com/wazuh/wazuh-kibana-app/pull/433)).
- Added more filter options to the Detail view on _Manager/Ruleset_ ([#434](https://github.com/wazuh/wazuh-kibana-app/pull/434)).

### Changed

- Changed OSCAP visualization to avoid clipping issues with large agent names ([#429](https://github.com/wazuh/wazuh-kibana-app/pull/429)).
- Now the related Rules or Decoders sections on _Manager/Ruleset_ will remain hidden if there isn't any data to show or while it's loading ([#434](https://github.com/wazuh/wazuh-kibana-app/pull/434)).
- Added a 200ms delay when fetching iterable data from the Wazuh API ([#445](https://github.com/wazuh/wazuh-kibana-app/pull/445) & [#450](https://github.com/wazuh/wazuh-kibana-app/pull/450)).
- Fixed several bugs related to Wazuh API timeout/cancelled requests ([#445](https://github.com/wazuh/wazuh-kibana-app/pull/445)).
- Added `ENOTFOUND`, `EHOSTUNREACH`, `EINVAL`, `EAI_AGAIN` options for API URL parameter checking ([#463](https://github.com/wazuh/wazuh-kibana-app/pull/463)).
- Now the _Settings/Extensions_ subtab won't appear unless there's at least one API inserted ([#465](https://github.com/wazuh/wazuh-kibana-app/pull/465)).
- Now the index pattern selector on _Settings/Pattern_ will also refresh the known fields when changing it ([#477](https://github.com/wazuh/wazuh-kibana-app/pull/477)).
- Changed the _Manager_ tab into _Management_ ([#490](https://github.com/wazuh/wazuh-kibana-app/pull/490)).

### Fixed

- Fixed a bug where toggling extensions after deleting an API entry could lead into an error message ([#465](https://github.com/wazuh/wazuh-kibana-app/pull/465)).
- Fixed some performance bugs on the `dataHandler` service ([#442](https://github.com/wazuh/wazuh-kibana-app/pull/442) & [#486](https://github.com/wazuh/wazuh-kibana-app/pull/442)).
- Fixed a bug when loading the _Agents preview_ tab on Safari web browser ([#447](https://github.com/wazuh/wazuh-kibana-app/pull/447)).
- Fixed a bug where a new extension (enabled by default) appears disabled when updating the app ([#456](https://github.com/wazuh/wazuh-kibana-app/pull/456)).
- Fixed a bug where pressing the Enter key on the _Discover's_ tab search bar wasn't working properly ([#488](https://github.com/wazuh/wazuh-kibana-app/pull/488)).

### Removed

- Removed the `rison` dependency from the `package.json` file ([#452](https://github.com/wazuh/wazuh-kibana-app/pull/452)).
- Removed unused Elasticsearch request to avoid problems when there's no API inserted ([#460](https://github.com/wazuh/wazuh-kibana-app/pull/460)).

## Wazuh v3.2.1/v3.2.2 - Kibana v6.2.4 - Revision 390

### Added

- Support for Wazuh v3.2.2.
- Refactoring on visualizations use and management ([#397](https://github.com/wazuh/wazuh-kibana-app/pull/397)):
  - Visualizations are no longer stored on an index, they're built and loaded on demand when needed to render the interface.
  - Refactoring on the whole app source code to use the _import/export_ paradigm.
  - Removed old functions and variables from the old visualization management logic.
  - Removed cron task to clean remaining visualizations since it's no longer needed.
  - Some Kibana functions and modules have been overridden in order to make this refactoring work.
    - This change is not intrusive in any case.
- New redesign for the _Manager/Ruleset_ tab ([#420](https://github.com/wazuh/wazuh-kibana-app/pull/420)):
  - Rules and decoders list now divided into two different sections: _List view_ and _Detail view_.
  - Removed old expandable tables to move the rule/decoder information into a new space.
  - Enable different filters on the detail view for a better search on the list view.
  - New table for related rules or decoders.
  - And finally, a bunch of minor design enhancements to the whole app.
- Added a copyright notice to the whole app source code ([#395](https://github.com/wazuh/wazuh-kibana-app/pull/395)).
- Updated `.gitignore` with the _Node_ template ([#395](https://github.com/wazuh/wazuh-kibana-app/pull/395)).
- Added new module to the `package.json` file, [`rison`](https://www.npmjs.com/package/rison) ([#404](https://github.com/wazuh/wazuh-kibana-app/pull/404)).
- Added the `errorHandler` service to the blank screen scenario ([#413](https://github.com/wazuh/wazuh-kibana-app/pull/413)):
  - Now the exact error message will be shown to the user, instead of raw JSON content.
- Added new option on the `config.yml` file to disable the new X-Pack RBAC capabilities to filter index-patterns ([#417](https://github.com/wazuh/wazuh-kibana-app/pull/417)).

### Changed

- Small minor enhancements to the user interface ([#396](https://github.com/wazuh/wazuh-kibana-app/pull/396)):
  - Reduced Wazuh app logo size.
  - Changed buttons text to not use all-capitalized letters.
  - Minor typos found in the HTML/CSS code have been fixed.
- Now the app log stores the package revision ([#417](https://github.com/wazuh/wazuh-kibana-app/pull/417)).

### Fixed

- Fixed bug where the _Agents_ tab didn't preserve the filters after reloading the page ([#404](https://github.com/wazuh/wazuh-kibana-app/pull/404)).
- Fixed a bug when using X-Pack that sometimes threw an error of false _"Not enough privileges"_ scenario ([#415](https://github.com/wazuh/wazuh-kibana-app/pull/415)).
- Fixed a bug where the Kibana Discover auto-refresh functionality was still working when viewing the _Agent configuration_ tab ([#419](https://github.com/wazuh/wazuh-kibana-app/pull/419)).

## Wazuh v3.2.1 - Kibana v6.2.4 - Revision 389

### Changed

- Changed severity and verbosity to some log messages ([#412](https://github.com/wazuh/wazuh-kibana-app/pull/412)).

### Fixed

- Fixed a bug when using the X-Pack plugin without security capabilities enabled ([#403](https://github.com/wazuh/wazuh-kibana-app/pull/403)).
- Fixed a bug when the app was trying to create `wazuh-monitoring` indices without checking the existence of the proper template ([#412](https://github.com/wazuh/wazuh-kibana-app/pull/412)).

## Wazuh v3.2.1 - Kibana v6.2.4 - Revision 388

### Added

- Support for Elastic Stack v6.2.4.
- App server fully refactored ([#360](https://github.com/wazuh/wazuh-kibana-app/pull/360)):
  - Added new classes, reduced the amount of code, removed unused functions, and several optimizations.
  - Now the app follows a more ES6 code style on multiple modules.
  - _Overview/Agents_ visualizations have been ordered into separated files and folders.
  - Now the app can use the default index defined on the `/ect/kibana/kibana.yml` file.
  - Better error handling for the visualizations directive.
  - Added a cron job to delete remaining visualizations on the `.kibana` index if so.
  - Also, we've added some changes when using the X-Pack plugin:
    - Better management of users and roles in order to use the app capabilities.
    - Prevents app loading if the currently logged user has no access to any index pattern.
- Added the `errorHandler` service to the `dataHandler` factory ([#340](https://github.com/wazuh/wazuh-kibana-app/pull/340)).
- Added Syscollector section to _Manager/Agents Configuration_ tabs ([#359](https://github.com/wazuh/wazuh-kibana-app/pull/359)).
- Added `cluster.name` field to the `wazuh-monitoring` index ([#377](https://github.com/wazuh/wazuh-kibana-app/pull/377)).

### Changed

- Increased the query size when fetching the index pattern list ([#339](https://github.com/wazuh/wazuh-kibana-app/pull/339)).
- Changed active colour for all app tables ([#347](https://github.com/wazuh/wazuh-kibana-app/pull/347)).
- Changed validation regex to accept URLs with non-numeric format ([#353](https://github.com/wazuh/wazuh-kibana-app/pull/353)).
- Changed visualization removal cron task to avoid excessive log messages when there weren't removed visualizations ([#361](https://github.com/wazuh/wazuh-kibana-app/pull/361)).
- Changed filters comparison for a safer access ([#383](https://github.com/wazuh/wazuh-kibana-app/pull/383)).
- Removed some `server.log` messages to avoid performance errors ([#384](https://github.com/wazuh/wazuh-kibana-app/pull/384)).
- Changed the way of handling the index patterns list ([#360](https://github.com/wazuh/wazuh-kibana-app/pull/360)).
- Rewritten some false error-level logs to just information-level ones ([#360](https://github.com/wazuh/wazuh-kibana-app/pull/360)).
- Changed some files from JSON to CommonJS for performance improvements ([#360](https://github.com/wazuh/wazuh-kibana-app/pull/360)).
- Replaced some code on the `kibana-discover` directive with a much cleaner statement to avoid issues on the _Agents_ tab ([#394](https://github.com/wazuh/wazuh-kibana-app/pull/394)).

### Fixed

- Fixed a bug where several `agent.id` filters were created at the same time when navigating between _Agents_ and _Groups_ with different selected agents ([#342](https://github.com/wazuh/wazuh-kibana-app/pull/342)).
- Fixed logic on the index-pattern selector which wasn't showing the currently selected pattern the very first time a user opened the app ([#345](https://github.com/wazuh/wazuh-kibana-app/pull/345)).
- Fixed a bug on the `errorHandler` service who was preventing a proper output of some Elastic-related backend error messages ([#346](https://github.com/wazuh/wazuh-kibana-app/pull/346)).
- Fixed panels flickering in the _Settings_ tab ([#348](https://github.com/wazuh/wazuh-kibana-app/pull/348)).
- Fixed a bug in the shards and replicas settings when the user sets the value to zero (0) ([#358](https://github.com/wazuh/wazuh-kibana-app/pull/358)).
- Fixed several bugs related to the upgrade process from Wazuh 2.x to the new refactored server ([#363](https://github.com/wazuh/wazuh-kibana-app/pull/363)).
- Fixed a bug in _Discover/Agents VirusTotal_ tabs to avoid conflicts with the `agent.name` field ([#379](https://github.com/wazuh/wazuh-kibana-app/pull/379)).
- Fixed a bug on the implicit filter in _Discover/Agents PCI_ tabs ([#393](https://github.com/wazuh/wazuh-kibana-app/pull/393)).

### Removed

- Removed clear API password on `checkPattern` response ([#339](https://github.com/wazuh/wazuh-kibana-app/pull/339)).
- Removed old dashboard visualizations to reduce loading times ([#360](https://github.com/wazuh/wazuh-kibana-app/pull/360)).
- Removed some unused dependencies due to the server refactoring ([#360](https://github.com/wazuh/wazuh-kibana-app/pull/360)).
- Removed completely `metricService` from the app ([#389](https://github.com/wazuh/wazuh-kibana-app/pull/389)).

## Wazuh v3.2.1 - Kibana v6.2.2/v6.2.3 - Revision 387

### Added

- New logging system ([#307](https://github.com/wazuh/wazuh-kibana-app/pull/307)):
  - New module implemented to write app logs.
  - Now a trace is stored every time the app is re/started.
  - Currently, the `initialize.js` and `monitoring.js` files work with this system.
  - Note: the logs will live under `/var/log/wazuh/wazuhapp.log` on Linux systems, on Windows systems they will live under `kibana/plugins/`. It rotates the log whenever it reaches 100MB.
- Better cookies handling ([#308](https://github.com/wazuh/wazuh-kibana-app/pull/308)):
  - New field on the `.wazuh-version` index to store the last time the Kibana server was restarted.
  - This is used to check if the cookies have consistency with the current server status.
  - Now the app is clever and takes decisions depending on new consistency checks.
- New design for the _Agents/Configuration_ tab ([#310](https://github.com/wazuh/wazuh-kibana-app/pull/310)):
  - The style is the same as the _Manager/Configuration_ tab.
  - Added two more sections: CIS-CAT and Commands ([#315](https://github.com/wazuh/wazuh-kibana-app/pull/315)).
  - Added a new card that will appear when there's no group configuration at all ([#323](https://github.com/wazuh/wazuh-kibana-app/pull/323)).
- Added _"group"_ column on the agents list in _Agents_ ([#312](https://github.com/wazuh/wazuh-kibana-app/pull/312)):
  - If you click on the group, it will redirect the user to the specified group in _Manager/Groups_.
- New option for the `config.yml` file, `ip.selector` ([#313](https://github.com/wazuh/wazuh-kibana-app/pull/313)):
  - Define if the app will show or not the index pattern selector on the top navbar.
  - This setting is set to `true` by default.
- More CSS cleanup and reordering ([#315](https://github.com/wazuh/wazuh-kibana-app/pull/315)):
  - New `typography.less` file.
  - New `layout.less` file.
  - Removed `cleaned.less` file.
  - Reordering and cleaning of existing CSS files, including removal of unused classes, renaming, and more.
  - The _Settings_ tab has been refactored to correct some visual errors with some card components.
  - Small refactoring to some components from _Manager/Ruleset_ ([#323](https://github.com/wazuh/wazuh-kibana-app/pull/323)).
- New design for the top navbar ([#326](https://github.com/wazuh/wazuh-kibana-app/pull/326)):
  - Cleaned and refactored code
  - Revamped design, smaller and with minor details to follow the rest of Wazuh app guidelines.
- New design for the wz-chip component to follow the new Wazuh app guidelines ([#323](https://github.com/wazuh/wazuh-kibana-app/pull/323)).
- Added more descriptive error messages when the user inserts bad credentials on the _Add new API_ form in the _Settings_ tab ([#331](https://github.com/wazuh/wazuh-kibana-app/pull/331)).
- Added a new CSS class to truncate overflowing text on tables and metric ribbons ([#332](https://github.com/wazuh/wazuh-kibana-app/pull/332)).
- Support for Elastic Stack v6.2.2/v6.2.3.

### Changed

- Improved the initialization system ([#317](https://github.com/wazuh/wazuh-kibana-app/pull/317)):
  - Now the app will re-create the index-pattern if the user deletes the currently used by the Wazuh app.
  - The fieldset is now automatically refreshed if the app detects mismatches.
  - Now every index-pattern is dynamically formatted (for example, to enable the URLs in the _Vulnerabilities_ tab).
  - Some code refactoring for a better handling of possible use cases.
  - And the best thing, it's no longer needed to insert the sample alert!
- Improvements and changes to index-patterns ([#320](https://github.com/wazuh/wazuh-kibana-app/pull/320) & [#333](https://github.com/wazuh/wazuh-kibana-app/pull/333)):
  - Added a new route, `/get-list`, to fetch the index pattern list.
  - Removed and changed several functions for a proper management of index-patterns.
  - Improved the compatibility with user-created index-patterns, known to have unpredictable IDs.
  - Now the app properly redirects to `/blank-screen` if the length of the index patterns list is 0.
  - Ignored custom index patterns with auto-generated ID on the initialization process.
    - Now it uses the value set on the `config.yml` file.
  - If the index pattern is no longer available, the cookie will be overwritten.
- Improvements to the monitoring module ([#322](https://github.com/wazuh/wazuh-kibana-app/pull/322)):
  - Minor refactoring to the whole module.
  - Now the `wazuh-monitoring` index pattern is regenerated if it's missing.
  - And the best thing, it's no longer needed to insert the monitoring template!
- Now the app health check system only checks if the API and app have the same `major.minor` version ([#311](https://github.com/wazuh/wazuh-kibana-app/pull/311)):
  - Previously, the API and app had to be on the same `major.minor.patch` version.
- Adjusted space between title and value in some cards showing Manager or Agent configurations ([#315](https://github.com/wazuh/wazuh-kibana-app/pull/315)).
- Changed red and green colours to more saturated ones, following Kibana style ([#315](https://github.com/wazuh/wazuh-kibana-app/pull/315)).

### Fixed

- Fixed bug in Firefox browser who was not properly showing the tables with the scroll pagination functionality ([#314](https://github.com/wazuh/wazuh-kibana-app/pull/314)).
- Fixed bug where visualizations weren't being destroyed due to ongoing renderization processes ([#316](https://github.com/wazuh/wazuh-kibana-app/pull/316)).
- Fixed several UI bugs for a better consistency and usability ([#318](https://github.com/wazuh/wazuh-kibana-app/pull/318)).
- Fixed an error where the initial index-pattern was not loaded properly the very first time you enter the app ([#328](https://github.com/wazuh/wazuh-kibana-app/pull/328)).
- Fixed an error message that appeared whenever the app was not able to found the `wazuh-monitoring` index pattern ([#328](https://github.com/wazuh/wazuh-kibana-app/pull/328)).

## Wazuh v3.2.1 - Kibana v6.2.2 - Revision 386

### Added

- New design for the _Manager/Groups_ tab ([#295](https://github.com/wazuh/wazuh-kibana-app/pull/295)).
- New design for the _Manager/Configuration_ tab ([#297](https://github.com/wazuh/wazuh-kibana-app/pull/297)).
- New design of agents statistics for the _Agents_ tab ([#299](https://github.com/wazuh/wazuh-kibana-app/pull/299)).
- Added information ribbon into _Overview/Agent SCAP_ tabs ([#303](https://github.com/wazuh/wazuh-kibana-app/pull/303)).
- Added information ribbon into _Overview/Agent VirusTotal_ tabs ([#306](https://github.com/wazuh/wazuh-kibana-app/pull/306)).
- Added information ribbon into _Overview AWS_ tab ([#306](https://github.com/wazuh/wazuh-kibana-app/pull/306)).

### Changed

- Refactoring of HTML and CSS code throughout the whole Wazuh app ([#294](https://github.com/wazuh/wazuh-kibana-app/pull/294), [#302](https://github.com/wazuh/wazuh-kibana-app/pull/302) & [#305](https://github.com/wazuh/wazuh-kibana-app/pull/305)):
  - A big milestone for the project was finally achieved with this refactoring.
  - We've removed the Bootstrap dependency from the `package.json` file.
  - We've removed and merged many duplicated rules.
  - We've removed HTML and `angular-md` overriding rules. Now we have more own-made classes to avoid undesired results on the UI.
  - Also, this update brings tons of minor bugfixes related to weird HTML code.
- Wazuh app visualizations reviewed ([#301](https://github.com/wazuh/wazuh-kibana-app/pull/301)):
  - The number of used buckets has been limited since most of the table visualizations were surpassing acceptable limits.
  - Some visualizations have been checked to see if they make complete sense on what they mean to show to the user.
- Modified some app components for better follow-up of Kibana guidelines ([#290](https://github.com/wazuh/wazuh-kibana-app/pull/290) & [#297](https://github.com/wazuh/wazuh-kibana-app/pull/297)).
  - Also, some elements were modified on the _Discover_ tab in order to correct some mismatches.

### Fixed

- Adjusted information ribbon in _Agents/General_ for large OS names ([#290](https://github.com/wazuh/wazuh-kibana-app/pull/290) & [#294](https://github.com/wazuh/wazuh-kibana-app/pull/294)).
- Fixed unsafe array access on the visualization directive when going directly into _Manager/Ruleset/Decoders_ ([#293](https://github.com/wazuh/wazuh-kibana-app/pull/293)).
- Fixed a bug where navigating between agents in the _Agents_ tab was generating duplicated `agent.id` implicit filters ([#296](https://github.com/wazuh/wazuh-kibana-app/pull/296)).
- Fixed a bug where navigating between different tabs from _Overview_ or _Agents_ while being on the _Discover_ sub-tab was causing data loss in metric watchers ([#298](https://github.com/wazuh/wazuh-kibana-app/pull/298)).
- Fixed incorrect visualization of the rule level on _Manager/Ruleset/Rules_ when the rule level is zero (0) ([#298](https://github.com/wazuh/wazuh-kibana-app/pull/298)).

### Removed

- Removed almost every `md-tooltip` component from the whole app ([#305](https://github.com/wazuh/wazuh-kibana-app/pull/305)).
- Removed unused images from the `img` folder ([#305](https://github.com/wazuh/wazuh-kibana-app/pull/305)).

## Wazuh v3.2.1 - Kibana v6.2.2 - Revision 385

### Added

- Support for Wazuh v3.2.1.
- Brand-new first redesign for the app user interface ([#278](https://github.com/wazuh/wazuh-kibana-app/pull/278)):
  - This is the very first iteration of a _work-in-progress_ UX redesign for the Wazuh app.
  - The overall interface has been refreshed, removing some unnecessary colours and shadow effects.
  - The metric visualizations have been replaced by an information ribbon under the filter search bar, reducing the amount of space they occupied.
    - A new service was implemented for a proper handling of the metric visualizations watchers ([#280](https://github.com/wazuh/wazuh-kibana-app/pull/280)).
  - The rest of the app visualizations now have a new, more detailed card design.
- New shards and replicas settings to the `config.yml` file ([#277](https://github.com/wazuh/wazuh-kibana-app/pull/277)):
  - Now you can apply custom values to the shards and replicas for the `.wazuh` and `.wazuh-version` indices.
  - This feature only works before the installation process. If you modify these settings after installing the app, they won't be applied at all.

### Changed

- Now clicking again on the _Groups_ tab on _Manager_ will properly reload the tab and redirect to the beginning ([#274](https://github.com/wazuh/wazuh-kibana-app/pull/274)).
- Now the visualizations only use the `vis-id` attribute for loading them ([#275](https://github.com/wazuh/wazuh-kibana-app/pull/275)).
- The colours from the toast messages have been replaced to follow the Elastic 6 guidelines ([#286](https://github.com/wazuh/wazuh-kibana-app/pull/286)).

### Fixed

- Fixed wrong data flow on _Agents/General_ when coming from and going to the _Groups_ tab ([#273](https://github.com/wazuh/wazuh-kibana-app/pull/273)).
- Fixed sorting on tables, now they use the sorting functionality provided by the Wazuh API ([#274](https://github.com/wazuh/wazuh-kibana-app/pull/274)).
- Fixed column width issues on some tables ([#274](https://github.com/wazuh/wazuh-kibana-app/pull/274)).
- Fixed bug in the _Agent configuration_ JSON viewer who didn't properly show the full group configuration ([#276](https://github.com/wazuh/wazuh-kibana-app/pull/276)).
- Fixed excessive loading time from some Audit visualizations ([#278](https://github.com/wazuh/wazuh-kibana-app/pull/278)).
- Fixed Play/Pause button in timepicker's auto-refresh ([#281](https://github.com/wazuh/wazuh-kibana-app/pull/281)).
- Fixed unusual scenario on visualization directive where sometimes there was duplicated implicit filters when doing a search ([#283](https://github.com/wazuh/wazuh-kibana-app/pull/283)).
- Fixed some _Overview Audit_ visualizations who were not working properly ([#285](https://github.com/wazuh/wazuh-kibana-app/pull/285)).

### Removed

- Deleted the `id` attribute from all the app visualizations ([#275](https://github.com/wazuh/wazuh-kibana-app/pull/275)).

## Wazuh v3.2.0 - Kibana v6.2.2 - Revision 384

### Added

- New directives for the Wazuh app: `wz-table`, `wz-table-header` and `wz-search-bar` ([#263](https://github.com/wazuh/wazuh-kibana-app/pull/263)):
  - Maintainable and reusable components for a better-structured app.
  - Several files have been changed, renamed and moved to new folders, following _best practices_.
  - The progress bar is now within its proper directive ([#266](https://github.com/wazuh/wazuh-kibana-app/pull/266)).
  - Minor typos and refactoring changes to the new directives.
- Support for Elastic Stack v6.2.2.

### Changed

- App buttons have been refactored. Unified CSS and HTML for buttons, providing the same structure for them ([#269](https://github.com/wazuh/wazuh-kibana-app/pull/269)).
- The API list on Settings now shows the latest inserted API at the beginning of the list ([#261](https://github.com/wazuh/wazuh-kibana-app/pull/261)).
- The check for the currently applied pattern has been improved, providing clever handling of Elasticsearch errors ([#271](https://github.com/wazuh/wazuh-kibana-app/pull/271)).
- Now on _Settings_, when the Add or Edit API form is active, if you press the other button, it will make the previous one disappear, getting a clearer interface ([#9df1e31](https://github.com/wazuh/wazuh-kibana-app/commit/9df1e317903edf01c81eba068da6d20a8a1ea7c2)).

### Fixed

- Fixed visualizations directive to properly load the _Manager/Ruleset_ visualizations ([#262](https://github.com/wazuh/wazuh-kibana-app/pull/262)).
- Fixed a bug where the classic extensions were not affected by the settings of the `config.yml` file ([#266](https://github.com/wazuh/wazuh-kibana-app/pull/266)).
- Fixed minor CSS bugs from the conversion to directives to some components ([#266](https://github.com/wazuh/wazuh-kibana-app/pull/266)).
- Fixed bug in the tables directive when accessing a member it doesn't exist ([#266](https://github.com/wazuh/wazuh-kibana-app/pull/266)).
- Fixed browser console log error when clicking the Wazuh logo on the app ([#6647fbc](https://github.com/wazuh/wazuh-kibana-app/commit/6647fbc051c2bf69df7df6e247b2b2f46963f194)).

### Removed

- Removed the `kbn-dis` directive from _Manager/Ruleset_ ([#262](https://github.com/wazuh/wazuh-kibana-app/pull/262)).
- Removed the `filters.js` and `kibana_fields_file.json` files ([#263](https://github.com/wazuh/wazuh-kibana-app/pull/263)).
- Removed the `implicitFilters` service ([#270](https://github.com/wazuh/wazuh-kibana-app/pull/270)).
- Removed visualizations loading status trace from controllers and visualization directive ([#270](https://github.com/wazuh/wazuh-kibana-app/pull/270)).

## Wazuh v3.2.0 - Kibana v6.2.1 - Revision 383

### Added

- Support for Wazuh 3.2.0.
- Compatibility with Kibana 6.1.0 to Kibana 6.2.1.
- New tab for vulnerability detector alerts.

### Changed

- The app now shows the index pattern selector only if the list length is greater than 1.
  - If it's exactly 1 shows the index pattern without a selector.
- Now the index pattern selector only shows the compatible ones.
  - It's no longer possible to select the `wazuh-monitoring` index pattern.
- Updated Bootstrap to 3.3.7.
- Improved filter propagation between Discover and the visualizations.
- Replaced the login route name from /login to /wlogin to avoid conflict with X-Pack own login route.

### Fixed

- Several CSS bugfixes for better compatibility with Kibana 6.2.1.
- Some variables changed for adapting new Wazuh API requests.
- Better error handling for some Elastic-related messages.
- Fixed browser console error from top-menu directive.
- Removed undesired md-divider from Manager/Logs.
- Adjusted the width of a column in Manager/Logs to avoid overflow issues with the text.
- Fixed a wrong situation with the visualizations when we refresh the Manager/Rules tab.

### Removed

- Removed the `travis.yml` file.

## Wazuh v3.1.0 - Kibana v6.1.3 - Revision 380

### Added

- Support for Wazuh 3.1.0.
- Compatibility with Kibana 6.1.3.
- New error handler for better app errors reporting.
- A new extension for Amazon Web Services alerts.
- A new extension for VirusTotal alerts.
- New agent configuration tab:
  - Visualize the current group configuration for the currently selected agent on the app.
  - Navigate through the different tabs to see which configuration is being used.
  - Check the synchronization status for the configuration.
  - View the current group of the agent and click on it to go to the Groups tab.
- New initial health check for checking some app components.
- New YAML config file:
  - Define the initial index pattern.
  - Define specific checks for the healthcheck.
  - Define the default extensions when adding new APIs.
- New index pattern selector dropdown on the top navbar.
  - The app will reload applying the new index pattern.
- Added new icons for some sections of the app.

### Changed

- New visualizations loader, with much better performance.
- Improved reindex process for the .wazuh index when upgrading from a 2.x-5.x version.
- Adding 365 days expiring time to the cookies.
- Change default behaviour for the config file. Now everything is commented with default values.
  - You need to edit the file, remove the comment mark and apply the desired value.
- Completely redesigned the manager configuration tab.
- Completely redesigned the groups tab.
- App tables have now unified CSS classes.

### Fixed

- Play real-time button has been fixed.
- Preventing duplicate APIs from feeding the wazuh-monitoring index.
- Fixing the check manager connection button.
- Fixing the extensions settings so they are preserved over time.
- Much more error handling messages in all the tabs.
- Fixed OS filters in agents list.
- Fixed autocomplete lists in the agents, rules and decoders list so they properly scroll.
- Many styles bugfixes for the different browsers.
- Reviewed and fixed some visualizations not showing accurate information.

### Removed

- Removed index pattern configuration from the `package.json` file.
- Removed unnecessary dependencies from the `package.json` file.

## Wazuh v3.0.0 - Kibana v6.1.0 - Revision 371

### Added

- You can configure the initial index-pattern used by the plugin in the initialPattern variable of the app's package.json.
- Auto `.wazuh` reindex from Wazuh 2.x - Kibana 5.x to Wazuh 3.x - Kibana 6.x.
  - The API credentials will be automatically migrated to the new installation.
- Dynamically changed the index-pattern used by going to the Settings -> Pattern tab.
  - Wazuh alerts compatibility auto detection.
- New loader for visualizations.
- Better performance: now the tabs use the same Discover tab, only changing the current filters.
- New Groups tab.
  - Now you can check your group configuration (search its agents and configuration files).
- The Logs tab has been improved.
  - You can sort by field and the view has been improved.
- Achieved a clearer interface with implicit filters per tab showed as unremovable chips.

### Changed

- Dynamically creating .kibana index if necessary.
- Better integration with Kibana Discover.
- Visualizations loaded at initialization time.
- New sync system to wait for Elasticsearch JS.
- Decoupling selected API and pattern from backend and moved to the client side.

## Wazuh v2.1.0 - Kibana v5.6.1 - Revision 345

### Added

- Loading icon while Wazuh loads the visualizations.
- Add/Delete/Restart agents.
- OS agent filter

### Changed

- Using genericReq when possible.

## Wazuh v2.0.1 - Kibana v5.5.1 - Revision 339

### Changed

- New index in Elasticsearch to save Wazuh set up configuration
- Short URL's is now supported
- A native base path from kibana.yml is now supported

### Fixed

- Search bar across panels now support parenthesis grouping
- Several CSS fixes for IE browser<|MERGE_RESOLUTION|>--- conflicted
+++ resolved
@@ -37,11 +37,10 @@
 - Fixed TypeError in FIM Inventory using new error handler [#5364](https://github.com/wazuh/wazuh-kibana-app/pull/5364)
 - Fixed error when using invalid group configuration [#5423](https://github.com/wazuh/wazuh-kibana-app/pull/5423)
 
-<<<<<<< HEAD
 ### Removed
 
 - Removed deprecated request and code in agent's view [#5451](https://github.com/wazuh/wazuh-kibana-app/pull/5451)
-=======
+
 ## Wazuh v4.4.3 - OpenSearch Dashboards 2.6.0 - Revision 01
 
 ### Added
@@ -52,7 +51,6 @@
 
 - Fixed command to install the macOS agent on the agent wizard [#5481](https://github.com/wazuh/wazuh-kibana-app/pull/5481) [#5484](https://github.com/wazuh/wazuh-kibana-app/pull/5484)
 - Fixed command to start the macOS agent on the agent wizard [#5470](https://github.com/wazuh/wazuh-kibana-app/pull/5470)
->>>>>>> 70c8e5f0
 
 ## Wazuh v4.4.2 - OpenSearch Dashboards 2.6.0 - Revision 01
 
