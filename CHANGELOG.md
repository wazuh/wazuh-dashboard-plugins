--- conflicted
+++ resolved
@@ -2,22 +2,18 @@
 
 All notable changes to the Wazuh app project will be documented in this file.
 
-<<<<<<< HEAD
-## Wazuh v3.9.0 - Kibana v7.0.0 / v7.0.1 - Revision 502
-
-### Added
-
-- Support for Kibana v7.0.0 / v7.0.1
-
-## Wazuh v3.9.1 - Kibana v6.7.2 - Revision 442
-=======
+## Wazuh v3.9.1 - Kibana v7.1.0 - Revision 508
+
+### Added
+
+- Support for Kibana v7.1.0
+
 ## Wazuh v3.9.1 - Kibana v6.8.0 - Revision 444
 
 ### Added
 
 - Support for Wazuh v3.9.1
 - Support for Kibana v6.8.0
->>>>>>> b36f7303
 
 ### Fixed
 
