--- conflicted
+++ resolved
@@ -2,7 +2,6 @@
 
 All notable changes to the Wazuh app project will be documented in this file.
 
-<<<<<<< HEAD
 ## Wazuh v5.0.0 - OpenSearch Dashboards 3.2.0 - Revision 00
 
 ### Added
@@ -24,8 +23,6 @@
 - Removed the configuration for modules that relied on the following deprecated daemons: wazuh-agentlessd, wazuh-csyslogd, wazuh-dbd, wazuh-integratord, wazuh-maild, and wazuh-reportd. [#7612](https://github.com/wazuh/wazuh-dashboard-plugins/pull/7612)
 - Removed deprecated modules OpenSCAP, CIS-CAT, Osquery [#7645](https://github.com/wazuh/wazuh-dashboard-plugins/pull/7645)
 
-=======
->>>>>>> 60fc3df6
 ## Wazuh v4.14.1 - OpenSearch Dashboards 2.19.3 - Revision 00
 
 ### Added
