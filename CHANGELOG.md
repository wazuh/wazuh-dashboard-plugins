# Change Log

All notable changes to the Wazuh app project will be documented in this file.

## Wazuh v4.7.0 - OpenSearch Dashboards 2.6.0 - Revision 01

### Added

- Support for Wazuh 4.7.0

<<<<<<< HEAD
### Changed

- Changed Network ports table columns for Linux agents. [#5636](https://github.com/wazuh/wazuh-kibana-app/pull/5636)
=======
### Fixed

- Fixed the color of the agent name in the groups section in dark mode. [#5676](https://github.com/wazuh/wazuh-kibana-app/pull/5676)
>>>>>>> 6595071a

## Wazuh v4.6.0 - OpenSearch Dashboards 2.6.0 - Revision 01

### Added

- Added rel="noopener noreferrer" in documentation links. [#5197](https://github.com/wazuh/wazuh-kibana-app/pull/5197) [#5274](https://github.com/wazuh/wazuh-kibana-app/pull/5274) [#5298](https://github.com/wazuh/wazuh-kibana-app/pull/5298) [#5409](https://github.com/wazuh/wazuh-kibana-app/pull/5409)
- Added `ignore` and `restrict` options to Syslog configuration. [#5203](https://github.com/wazuh/wazuh-kibana-app/pull/5203)
- Added the `extensions.github` and `extensions.office` settings to the default configuration file [#5376](https://github.com/wazuh/wazuh-kibana-app/pull/5376)
- Added new global error treatment (client-side) [#4163](https://github.com/wazuh/wazuh-kibana-app/pull/4163)
- Added new CLI to generate API data from specification file [#5519](https://github.com/wazuh/wazuh-kibana-app/pull/5519)
- Added specific RBAC permissions to Security section [#5551](https://github.com/wazuh/wazuh-kibana-app/pull/5551)

### Changed

- Changed of regular expression in RBAC. [#5201](https://github.com/wazuh/wazuh-kibana-app/pull/5201)
- Migrate the timeFilter, metaFields, maxBuckets health checks inside the pattern check. [#5384](https://github.com/wazuh/wazuh-kibana-app/pull/5384)
- Changed the query to search for an agent in `management/configuration`. [#5485](https://github.com/wazuh/wazuh-kibana-app/pull/5485)
- Changed the search bar in management/log to the one used in the rest of the app. [#5476](https://github.com/wazuh/wazuh-kibana-app/pull/5476)

### Fixed

- Fixed trailing hyphen character for OS value in the list of agents [#4828](https://github.com/wazuh/wazuh-kibana-app/pull/4828)
- Fixed several typos in the code, by @jctello [#4911](https://github.com/wazuh/wazuh-kibana-app/pull/4911)
- Fixed the display of more than one protocol in the Global configuration section [#4917](https://github.com/wazuh/wazuh-kibana-app/pull/4917)
- Handling endpoint response was done when there is no data to show [#4918](https://github.com/wazuh/wazuh-kibana-app/pull/4918)
- Fixed references to Elasticsearch in Wazuh-stack plugin [4894](https://github.com/wazuh/wazuh-kibana-app/pull/4894)
- Fixed the 2 errors that appeared in console in Settings>Configuration section. [#5135](https://github.com/wazuh/wazuh-kibana-app/pull/5135)
- Fixed the GitHub and Office 365 module visibility configuration for each API host was not kept when changing/upgrading the plugin [#5376](https://github.com/wazuh/wazuh-kibana-app/pull/5376)
- Fixed the GitHub and Office 365 modules appear in the main menu when they were not configured [#5376](https://github.com/wazuh/wazuh-kibana-app/pull/5376)
- Fixed TypeError in FIM Inventory using new error handler [#5364](https://github.com/wazuh/wazuh-kibana-app/pull/5364)
- Fixed error when using invalid group configuration [#5423](https://github.com/wazuh/wazuh-kibana-app/pull/5423)
- Fixed repeated requests in inventory data and configurations of an agent. [#5460](https://github.com/wazuh/wazuh-kibana-app/pull/5460)
- Fixed repeated requests in the group table when adding a group or refreshing the table [#5465](https://github.com/wazuh/wazuh-kibana-app/pull/5465)
- Fixed an error in the request body suggestions of API Console [#5521](https://github.com/wazuh/wazuh-kibana-app/pull/5521)

### Removed

- Removed deprecated request and code in agent's view [#5451](https://github.com/wazuh/wazuh-kibana-app/pull/5451)
- Removed unnecessary dashboard queries caused by the deploy agent view. [#5453](https://github.com/wazuh/wazuh-kibana-app/pull/5453)
- Removed repeated and unnecessary requests in security section. [#5500](https://github.com/wazuh/wazuh-kibana-app/pull/5500)
- Removed scripts to generate API data from live Wazuh manager [#5519](https://github.com/wazuh/wazuh-kibana-app/pull/5519)
- Removed pretty parameter from cron job requests. [#5532](https://github.com/wazuh/wazuh-kibana-app/pull/5532)
- Removed unnecessary requests in `Management/Status` section. [#5528](https://github.com/wazuh/wazuh-kibana-app/pull/5528)
- Removed obsolete code that caused duplicate requests to the api in `Management`. [#5485](https://github.com/wazuh/wazuh-kibana-app/pull/5485)
- Removed unused embedded jquery-ui [#5592](https://github.com/wazuh/wazuh-kibana-app/pull/5592)

## Wazuh v4.5.1 - OpenSearch Dashboards 2.6.0 - Revision 01

### Added

- Add Apple Silicon architecture button to the register Agent wizard [#5478](https://github.com/wazuh/wazuh-kibana-app/pull/5478)

### Fixed

- Fixed the rendering of tables that contains IPs and agent overview [#5471](https://github.com/wazuh/wazuh-kibana-app/pull/5471)
- Fixed the agents active coverage stat as NaN in Details panel of Agents section [#5490](https://github.com/wazuh/wazuh-kibana-app/pull/5490)

### Removed

- Removed the agent name in the agent info ribbon [#5497](https://github.com/wazuh/wazuh-kibana-app/pull/5497)

### Changed

- Changed method to perform redirection on agent table buttons [#5539](https://github.com/wazuh/wazuh-kibana-app/pull/5539)
- Changed windows agent service name in the deploy agent wizard [#5538](https://github.com/wazuh/wazuh-kibana-app/pull/5538)

## Wazuh v4.5.1 - OpenSearch Dashboards 2.6.0 - Revision 01

### Added

- Add Apple Silicon architecture button to the register Agent wizard [#5478](https://github.com/wazuh/wazuh-kibana-app/pull/5478)

### Fixed

- Fixed the rendering of tables that contains IPs and agent overview [#5471](https://github.com/wazuh/wazuh-kibana-app/pull/5471)
- Fixed the agents active coverage stat as NaN in Details panel of Agents section [#5490](https://github.com/wazuh/wazuh-kibana-app/pull/5490)

### Removed

- Removed the agent name in the agent info ribbon [#5497](https://github.com/wazuh/wazuh-kibana-app/pull/5497)

### Changed

- Changed method to perform redirection on agent table buttons [#5539](https://github.com/wazuh/wazuh-kibana-app/pull/5539)
- Changed windows agent service name in the deploy agent wizard [#5538](https://github.com/wazuh/wazuh-kibana-app/pull/5538)

## Wazuh v4.5.0 - OpenSearch Dashboards 2.6.0 - Revision 01

### Added

- Support for Wazuh 4.5.0

## Wazuh v4.4.5 - OpenSearch Dashboards 2.6.0 - Revision 02

### Added

- Support for Wazuh 4.4.5

## Wazuh v4.4.4 - OpenSearch Dashboards 2.6.0 - Revision 01

### Added

- Support for Wazuh 4.4.4

### Changed

- Changed the title and added a warning in the step 3 of the deploy new agent section. [#5416](https://github.com/wazuh/wazuh-kibana-app/pull/5416)

## Wazuh v4.4.3 - OpenSearch Dashboards 2.6.0 - Revision 01

### Added

- Support for Wazuh 4.4.3

### Fixed

- Fixed command to install the macOS agent on the agent wizard [#5481](https://github.com/wazuh/wazuh-kibana-app/pull/5481) [#5484](https://github.com/wazuh/wazuh-kibana-app/pull/5484)
- Fixed command to start the macOS agent on the agent wizard [#5470](https://github.com/wazuh/wazuh-kibana-app/pull/5470)

## Wazuh v4.4.2 - OpenSearch Dashboards 2.6.0 - Revision 01

### Added

- Support for Wazuh 4.4.2

### Fixed

- Fixed a problem in the backend service to get the plugin configuration [#5428](https://github.com/wazuh/wazuh-kibana-app/pull/5428) [#5432](https://github.com/wazuh/wazuh-kibana-app/pull/5432)

## Wazuh v4.4.1 - OpenSearch Dashboards 2.6.0 - Revision 01

### Fixed

- Fixed the search in the agent inventory data tables [#5196](https://github.com/wazuh/wazuh-kibana-app/pull/5196)
- Fixed `Top 5 users` table overflow in `FIM::Dashboard` [#5334](https://github.com/wazuh/wazuh-kibana-app/pull/5334)
- Fixed a visual error in the 'About' section. [#5337](https://github.com/wazuh/wazuh-kibana-app/pull/5337)
- Fixed the `Anomaly and malware detection` link. [#5329](https://github.com/wazuh/wazuh-kibana-app/pull/5329)
- Fixed the problem that did not allow closing the time picker when the button was clicked again in `Agents` and `Management/Statistics`. [#5341](https://github.com/wazuh/wazuh-kibana-app/pull/5341)

## Wazuh v4.4.0 - OpenSearch Dashboards 2.4.0 - Revision 06

### Added

- Added the option to sort by the agent's count in the group table. [#4323](https://github.com/wazuh/wazuh-kibana-app/pull/4323)
- Added agent synchronization status in the agent module. [#3874](https://github.com/wazuh/wazuh-kibana-app/pull/3874) [#5143](https://github.com/wazuh/wazuh-kibana-app/pull/5143) [#5177](https://github.com/wazuh/wazuh-kibana-app/pull/5177)
- Added the ability to set the agent name in the installation command. [#4739](https://github.com/wazuh/wazuh-kibana-app/pull/4739)
- Added validation to the plugin's settings [#4503](https://github.com/wazuh/wazuh-kibana-app/pull/4503) [#4785](https://github.com/wazuh/wazuh-kibana-app/pull/4785)
- Added new settings to customize the header and footer on the PDF reports [#4505](https://github.com/wazuh/wazuh-kibana-app/pull/4505) [#4798](https://github.com/wazuh/wazuh-kibana-app/pull/4798) [#4805](https://github.com/wazuh/wazuh-kibana-app/pull/4805)
- Added a new setting to enable or disable the customization [#4507](https://github.com/wazuh/wazuh-kibana-app/pull/4507)
- Added the ability to upload an image for the `customization.logo.*` settings in `Settings/Configuration` [#4504](https://github.com/wazuh/wazuh-kibana-app/pull/4504)
- Added macOS support to the 'Deploy new agent' section [#4867](https://github.com/wazuh/wazuh-kibana-app/pull/4867)
- Added PowerPC architecture support for redhat7, in the 'Deploy new agent' section. [#4833](https://github.com/wazuh/wazuh-kibana-app/pull/4833)
- Added a centralized service to handle the requests [#4831](https://github.com/wazuh/wazuh-kibana-app/pull/4831)
- Added data-test-subj property to the create-policy component [#4873](https://github.com/wazuh/wazuh-kibana-app/pull/4873)
- Added a link for additional steps to enroll agents on Alpine Linux in the 'Deploy new agent' section. [#4933](https://github.com/wazuh/wazuh-kibana-app/pull/4933)
- Added extra steps message and new command for Windows XP and Windows Server 2008, added alpine agent with all its steps. [#4933](https://github.com/wazuh/wazuh-kibana-app/pull/4933)
- Added file saving conditions in File Editor [#4970](https://github.com/wazuh/wazuh-kibana-app/pull/4970)
- Added character validation to avoid invalid agent names in the 'Deploy new agent' section. [#5021](https://github.com/wazuh/wazuh-kibana-app/pull/5021) [#5028](https://github.com/wazuh/wazuh-kibana-app/pull/5028)
- Added default selected options in the 'Deploy new agent' section [#5063](https://github.com/wazuh/wazuh-kibana-app/pull/5063)
- Added suggestions for cluster's node and protocol to use for agent enrollment in the 'Deploy new agent' section. [#4776](https://github.com/wazuh/wazuh-kibana-app/pull/4776) [#4954](https://github.com/wazuh/wazuh-kibana-app/pull/4954) [#5166](https://github.com/wazuh/wazuh-kibana-app/pull/5166)
- Redesign the SCA table of the agent's dashboard [#4512](https://github.com/wazuh/wazuh-kibana-app/pull/4512)

### Changed

- Changed the HTTP verb from `GET` to `POST` in the requests to log in to the Wazuh API [#4103](https://github.com/wazuh/wazuh-kibana-app/pull/4103)
- Changed the endpoint that updates the plugin configuration to support updating multiple settings at once. [#4501](https://github.com/wazuh/wazuh-kibana-app/pull/4501)
- Improved alerts summary performance [#4376](https://github.com/wazuh/wazuh-kibana-app/pull/4376) [#5071](https://github.com/wazuh/wazuh-kibana-app/pull/5071) [#5131](https://github.com/wazuh/wazuh-kibana-app/pull/5131)
- Improved the setting's description for the plugin displayed in the UI and the configuration file. [#4501](https://github.com/wazuh/wazuh-kibana-app/pull/4501)
- Improved `Agents Overview` performance [#4363](https://github.com/wazuh/wazuh-kibana-app/pull/4363) [#5076](https://github.com/wazuh/wazuh-kibana-app/pull/5076)
- Improved the message displayed when there is a versions mismatch between the Wazuh API and the Wazuh app [#4529](https://github.com/wazuh/wazuh-kibana-app/pull/4529) [#4964](https://github.com/wazuh/wazuh-kibana-app/pull/4964)
- Updated operating systems' information in the 'Deploy new agent' section. [#4851](https://github.com/wazuh/wazuh-kibana-app/pull/4851)
- Updated and unified the fetching and rendering of the SCA checks results due to changes in the Wazuh API [#5031](https://github.com/wazuh/wazuh-kibana-app/pull/5031)
- Updated the `Agent details` component to the changes in the Wazuh API response. [#3874](https://github.com/wazuh/wazuh-kibana-app/pull/3874)
- Updated the `Last vulnerability scan` component to the changes in the Wazuh API response [#4975](https://github.com/wazuh/wazuh-kibana-app/pull/4975)
- Updated the `winston` dependency to `3.5.1` [#4985](https://github.com/wazuh/wazuh-kibana-app/pull/4985)
- Updated the `mocha` dependency to `10.1.0` [#5062](https://github.com/wazuh/wazuh-kibana-app/pull/5062)
- Updated the `pdfmake` dependency to `0.2.7` [#5062](https://github.com/wazuh/wazuh-kibana-app/pull/5062)
- The button to export the app logs is now disabled when there are no results, instead of showing an error toast [#4992](https://github.com/wazuh/wazuh-kibana-app/pull/4992)
- Independently load each dashboard from the `Agents Overview` page [#4363](https://github.com/wazuh/wazuh-kibana-app/pull/4363)

### Fixed

- Fixed nested fields filtering in dashboards tables and KPIs [#4425](https://github.com/wazuh/wazuh-kibana-app/pull/4425)
- Fixed nested field rendering in security alerts table details [#4428](https://github.com/wazuh/wazuh-kibana-app/pull/4428)
- Fixed a bug where the Wazuh logo was used instead of the custom one [#4539](https://github.com/wazuh/wazuh-kibana-app/pull/4539)
- Fixed rendering problems of the `Agent Overview` section in low resolutions [#4516](https://github.com/wazuh/wazuh-kibana-app/pull/4516)
- Fixed issue when logging out from Wazuh when SAML is enabled [#4595](https://github.com/wazuh/wazuh-kibana-app/issues/4595)
- Fixed server errors with code 500 when the Wazuh API is not reachable / up. [#4710](https://github.com/wazuh/wazuh-kibana-app/pull/4710) [#4728](https://github.com/wazuh/wazuh-kibana-app/pull/4728) [#4971](https://github.com/wazuh/wazuh-kibana-app/pull/4971)
- Fixed pagination to SCA table [#4653](https://github.com/wazuh/wazuh-kibana-app/issues/4653) [#5010](https://github.com/wazuh/wazuh-kibana-app/pull/5010)
- Fixed `WAZUH_PROTOCOL` suggestion in the 'Deploy new agent' section. [#4849](https://github.com/wazuh/wazuh-kibana-app/pull/4849)
- Fixed agent deployment instructions for HP-UX and Solaris. [#4943](https://github.com/wazuh/wazuh-kibana-app/pull/4943)
- Fixed a bug that caused the flyouts to close when clicking inside them [#4638](https://github.com/wazuh/wazuh-kibana-app/pull/4638) [#5046](https://github.com/wazuh/wazuh-kibana-app/pull/5046)
- Fixed the manager option in the 'Deploy new agent' section [#4981](https://github.com/wazuh/wazuh-kibana-app/pull/4981)
- Fixed Inventory checks table filters by stats [#4999](https://github.com/wazuh/wazuh-kibana-app/pull/4999) [#5031](https://github.com/wazuh/wazuh-kibana-app/pull/5031)
- Fixed commands in the 'Deploy new agent' section (most of the commands are missing '-1') [#4962](https://github.com/wazuh/wazuh-kibana-app/pull/4962)
- Fixed agent installation command for macOS in the 'Deploy new agent' section. [#4968](https://github.com/wazuh/wazuh-kibana-app/pull/4968)
- Fixed agent evolution chart [#4942](https://github.com/wazuh/wazuh-kibana-app/pull/4942)
- Fixed Solaris command [#5035](https://github.com/wazuh/wazuh-kibana-app/pull/5035)
- Fixed commands: AIX, OpenSUSE, Alpine, Suse11, Fedora, HP, Oracle Linux 5, Amazon Linux 2, CentOS5. Changed the word 'or higher' in buttons to '+'. Fixed validations for HP, Solaris and Alpine. [#5045](https://github.com/wazuh/wazuh-kibana-app/pull/5045)
- Fixed error in GitHub module PDF report. [#5069](https://github.com/wazuh/wazuh-kibana-app/pull/5069)
- Fixed password input in 'Deploy new agent' section [#5098](https://github.com/wazuh/wazuh-kibana-app/pull/5098)
- Fixed error when clicking on the selectors of agents in the group agents management [#5094](https://github.com/wazuh/wazuh-kibana-app/pull/5094)
- Fixed menu content panel is displayed in the wrong place. [5092](https://github.com/wazuh/wazuh-kibana-app/pull/5092)
- Fixed greyed and disabled menu section names [#5101](https://github.com/wazuh/wazuh-kibana-app/pull/5101)
- Fixed misspelling in the NIST module [#5107](https://github.com/wazuh/wazuh-kibana-app/pull/5107)
- Fixed Statistic cronjob bulk document insert [#5150](https://github.com/wazuh/wazuh-kibana-app/pull/5150)
- Fixed the style of the buttons showing more event information in the event view table. [#5137](https://github.com/wazuh/wazuh-kibana-app/pull/5137)
- Fixed Inventory module for Solaris agents [#5144](https://github.com/wazuh/wazuh-kibana-app/pull/5144)
- Fixed the module information button in Office 365 and GitHub Panel tab to open the nav drawer. [#5167](https://github.com/wazuh/wazuh-kibana-app/pull/5167)
- Fixed a UI crash due to `external_references` field could be missing in some vulnerability data [#5200](https://github.com/wazuh/wazuh-kibana-app/pull/5200)
- Fixed Wazuh main menu not displayed when navigation menu is locked [#5273](https://github.com/wazuh/wazuh-kibana-app/pull/5273)
- Fixed 'Deploy new agent' section which used wrong secure connection property [#5285](https://github.com/wazuh/wazuh-kibana-app/pull/5285) [#5295](https://github.com/wazuh/wazuh-kibana-app/pull/5295)
- Fixed events view when search bar language is `lucene` [#5286](https://github.com/wazuh/wazuh-kibana-app/pull/5286)
- Disabled unmapped fields filter in `Security Events` alerts table [#4929](https://github.com/wazuh/wazuh-kibana-app/pull/4929)
- Raspbian OS, Ubuntu, Amazon Linux and Amazon Linux 2 commands in the 'Deploy new agent' section now change when a different architecture is selected [#4876](https://github.com/wazuh/wazuh-kibana-app/pull/4876) [#4880](https://github.com/wazuh/wazuh-kibana-app/pull/4880)

### Removed

- Removed custom styles for Kibana 7.9.0 [#4491](https://github.com/wazuh/wazuh-kibana-app/pull/4491)
- Removed the `angular-chart.js` dependency [#4985](https://github.com/wazuh/wazuh-kibana-app/pull/4985)
- Removed the `pug-loader` dependency [#5062](https://github.com/wazuh/wazuh-kibana-app/pull/5062) [#5089](https://github.com/wazuh/wazuh-kibana-app/pull/5089)

## Wazuh v4.3.11 - OpenSearch Dashboards 1.2.0 - Revision 4312

### Added

- Support for Wazuh 4.3.11

## Wazuh v4.3.10 - OpenSearch Dashboards 1.2.0 - Revision 4311

### Fixed

- Fixed issue when logging out from Wazuh when SAML is enabled [#4815](https://github.com/wazuh/wazuh-kibana-app/issues/4815)

## Wazuh v4.3.9 - OpenSearch Dashboards 1.2.0 - Revision 4310

### Added

- Support for Wazuh 4.3.9

## Wazuh v4.3.8 - OpenSearch Dashboards 1.2.0 - Revision 4309

### Added

- Support for Wazuh 4.3.8

## Wazuh v4.3.7 - OpenSearch Dashboards 1.2.0 - Revision 4308

### Fixed

- Wazuh.yml review: fixed link to web documentation, improved in-file documentation and fixed some grammatical errors. [#4378](https://github.com/wazuh/wazuh-kibana-app/pull/4378) [#4399](https://github.com/wazuh/wazuh-kibana-app/pull/4399)
- Fixed an error during the generation of a group's report, if the request to the Wazuh API fails [#4350](https://github.com/wazuh/wazuh-kibana-app/pull/4350)
- Fixed a problem with the group's report, when the group has no agents [#4350](https://github.com/wazuh/wazuh-kibana-app/pull/4350)
- Fixed path in logo customization section [#4352](https://github.com/wazuh/wazuh-kibana-app/pull/4352)
- Fixed a TypeError in Firefox. Change the Get request that was made with a Kibana core.http.get(/api/check-wazuh) resource to the WzRequest.genericReq resource and it no longer fails, also add a test capture to public/plugin.ts that wraps the request and in case of failure, the error is detected when the browser does not work with the V8 engine. [#4362](https://github.com/wazuh/wazuh-kibana-app/pull/4362)
- Fixed an error of an undefined username hash related to reporting when using Kibana with X-Pack and security was disabled [#4358](https://github.com/wazuh/wazuh-kibana-app/pull/4358)
- Fixed persistence of the plugin registry file between updates [#4359](https://github.com/wazuh/wazuh-kibana-app/pull/4359)
- Fixed searchbar error on SCA Inventory table [#4367](https://github.com/wazuh/wazuh-kibana-app/pull/4367)
- Fixed a routes loop when reinstalling Wazuh indexer [#4373](https://github.com/wazuh/wazuh-kibana-app/pull/4373)

### Removed

- Removed the use of `manager_host` field related to agent information of Wazuh API responses, which is obsolete [#4350](https://github.com/wazuh/wazuh-kibana-app/pull/4350)

## Wazuh v4.3.6 - OpenSearch Dashboards 1.2.0 - Revision 4307

### Fixed

- Fixed the search bar component to properly distinguish conjuntion operators (AND, OR) [#4326](https://github.com/wazuh/wazuh-kibana-app/pull/4326)
- Fixed documentation link titles to match the documentation sections to redirect to [#4301](https://github.com/wazuh/wazuh-kibana-app/pull/4301)
- Fixed missing documentation references to the Agent's overview, Agent's Integrity monitoring, and Agent's Inventory data sections, when the agent has never connected. [#4301](https://github.com/wazuh/wazuh-kibana-app/pull/4301)
- The references to the documentation site now links to the appropriate version [#4301](https://github.com/wazuh/wazuh-kibana-app/pull/4301)
- Fixed missing documentation link in the Docker Listener module [#4301](https://github.com/wazuh/wazuh-kibana-app/pull/4301)
- Fixed broken links to the documentation site [#4301](https://github.com/wazuh/wazuh-kibana-app/pull/4301)
- Fix Rules, Decoders and CDB lists uploaders to show errors appropriately [#4307](https://github.com/wazuh/wazuh-kibana-app/pull/4307)
- Sanitize report's inputs and usernames [#4330](https://github.com/wazuh/wazuh-kibana-app/pull/4330)

## Wazuh v4.3.5 - OpenSearch Dashboards 1.2.0 - Revision 4306

### Added

- Added to the interface API messages in the Ruleset test module [#4244](https://github.com/wazuh/wazuh-kibana-app/pull/4244)
- Added authorization prompt in Mitre > Intelligence [#4261](https://github.com/wazuh/wazuh-kibana-app/pull/4261)
- Added a more descriptive message when there is an error related to the user permissions when getting the list of index patterns in a route resolver [#4280](https://github.com/wazuh/wazuh-kibana-app/pull/4280)

### Changed

- Changed the reference from Manager to Wazuh server in the guide to deploy a new agent [#4239](https://github.com/wazuh/wazuh-kibana-app/pull/4239)
- Removed the filtered tags because they were not supported by the API endpoint [#4267](https://github.com/wazuh/wazuh-kibana-app/pull/4267)
- Changed styles in visualizations. [#4254](https://github.com/wazuh/wazuh-kibana-app/pull/4254)

### Fixed

- Fixed type error when changing screen size in agents section [#4233](https://github.com/wazuh/wazuh-kibana-app/pull/4233)
- Removed a logged error that appeared when the `statistics` tasks tried to create an index with the same name, causing the second task to fail on the creation of the index because it already exists [#4235](https://github.com/wazuh/wazuh-kibana-app/pull/4235)
- Fixed a UI crash due to a query with syntax errors in `Modules/Security events` [#4237](https://github.com/wazuh/wazuh-kibana-app/pull/4237)
- Fixed an error when generating a module report after changing the selected agent [#4240](https://github.com/wazuh/wazuh-kibana-app/pull/4240)
- Fixed an unhandled error when a Wazuh API request failed in the dev tools [#4266](https://github.com/wazuh/wazuh-kibana-app/pull/4266)
- Fixed an error related to `API not available` when saving the manager configuration and restarting the manager from `Management/Configuration/Edit configuration` on manager mode [#4264](https://github.com/wazuh/wazuh-kibana-app/pull/4264)
- Fixed a UI problem that required scrolling to see the logs in Management/Logs and Settings/Logs [#4253](https://github.com/wazuh/wazuh-kibana-app/pull/4253)

## Wazuh v4.3.4 - OpenSearch Dashboards 1.2.0 - Revision 4305

### Added

- Added the `pending` agent status to some sections that was missing
  [#4166](https://github.com/wazuh/wazuh-kibana-app/pull/4166)
  [#4188](https://github.com/wazuh/wazuh-kibana-app/pull/4188)

### Changed

- Replaced the visualization of `Status` panel in `Agents` [#4166](https://github.com/wazuh/wazuh-kibana-app/pull/4166)
- Replaced the visualization of policy in `Modules/Security configuration assessment/Inventory` [#4166](https://github.com/wazuh/wazuh-kibana-app/pull/4166)
- Consistency in the colors and labels used for the agent status [#4166](https://github.com/wazuh/wazuh-kibana-app/pull/4166) [#4199](https://github.com/wazuh/wazuh-kibana-app/issues/4199)
- Replaced how the full and partial scan dates are displayed in the `Details` panel of `Vulnerabilities/Inventory` [#4169](https://github.com/wazuh/wazuh-kibana-app/pull/4169)

### Fixed

- Fixed that the platform visualizations didn't use some definitions related to the UI on Kibana 7.10.2 [#4166](https://github.com/wazuh/wazuh-kibana-app/pull/4166)
- Fixed a toast message with a successful process appeared when removing an agent of a group in `Management/Groups` and the agent appears in the agent list after refreshing the table [#4167](https://github.com/wazuh/wazuh-kibana-app/pull/4167)
- Fixed import of an empty rule or decoder file [#4176](https://github.com/wazuh/wazuh-kibana-app/pull/4176)
- Fixed overwriting of rule and decoder imports [#4180](https://github.com/wazuh/wazuh-kibana-app/pull/4180)

## Wazuh v4.3.3 - OpenSearch Dashboards 1.2.0 - Revision 4304

### Fixed

- Fixed Wazuh Dashboard troubleshooting url [#4151](https://github.com/wazuh/wazuh-kibana-app/pull/4151)

## Wazuh v4.3.2 - OpenSearch Dashboards 1.2.0 - Revision 4303

### Added

- Support for Wazuh 4.3.2

## Wazuh v4.3.1 - OpenSearch Dashboards 1.2.0 - Revision 4302

### Added

- Added PowerShell version warning to Windows agent installation wizard [#4142](https://github.com/wazuh/wazuh-kibana-app/pull/4142)
- A new workflow is added to perform backports to specific branches [#4149](https://github.com/wazuh/wazuh-kibana-app/pull/4149)

### Fixed

- Fixed the falsy values are displayed as not defined and enhanced the output of `Ruleset Test` [#4141](https://github.com/wazuh/wazuh-kibana-app/pull/4141)

## Wazuh v4.3.0 - OpenSearch Dashboards 1.2.0 - Revision 4301

### Added

- Support for OpenSearch Dashboards 1.2.0
- Added GitHub and Office365 modules [#3557](https://github.com/wazuh/wazuh-kibana-app/pull/3557)
- Added a new `Panel` module tab for GitHub and Office365 modules
  [#3541](https://github.com/wazuh/wazuh-kibana-app/pull/3541)
  [#3945](https://github.com/wazuh/wazuh-kibana-app/pull/3945)
  [#3952](https://github.com/wazuh/wazuh-kibana-app/pull/3952)
- Added ability to filter the results fo the `Network Ports` table in the `Inventory data` section [#3639](https://github.com/wazuh/wazuh-kibana-app/pull/3639)
- Added new endpoint service to collect the frontend logs into a file [#3324](https://github.com/wazuh/wazuh-kibana-app/pull/3324)
- Improved the frontend handle errors strategy: UI, Toasts, console log and log in file
  [#3327](https://github.com/wazuh/wazuh-kibana-app/pull/3327)
  [#3321](https://github.com/wazuh/wazuh-kibana-app/pull/3321)
  [#3367](https://github.com/wazuh/wazuh-kibana-app/pull/3367)
  [#3373](https://github.com/wazuh/wazuh-kibana-app/pull/3373)
  [#3374](https://github.com/wazuh/wazuh-kibana-app/pull/3374)
  [#3390](https://github.com/wazuh/wazuh-kibana-app/pull/3390)  
  [#3410](https://github.com/wazuh/wazuh-kibana-app/pull/3410)
  [#3408](https://github.com/wazuh/wazuh-kibana-app/pull/3408)
  [#3429](https://github.com/wazuh/wazuh-kibana-app/pull/3429)
  [#3427](https://github.com/wazuh/wazuh-kibana-app/pull/3427)
  [#3417](https://github.com/wazuh/wazuh-kibana-app/pull/3417)
  [#3462](https://github.com/wazuh/wazuh-kibana-app/pull/3462)
  [#3451](https://github.com/wazuh/wazuh-kibana-app/pull/3451)
  [#3442](https://github.com/wazuh/wazuh-kibana-app/pull/3442)
  [#3480](https://github.com/wazuh/wazuh-kibana-app/pull/3480)
  [#3472](https://github.com/wazuh/wazuh-kibana-app/pull/3472)
  [#3434](https://github.com/wazuh/wazuh-kibana-app/pull/3434)
  [#3392](https://github.com/wazuh/wazuh-kibana-app/pull/3392)
  [#3404](https://github.com/wazuh/wazuh-kibana-app/pull/3404)
  [#3432](https://github.com/wazuh/wazuh-kibana-app/pull/3432)
  [#3415](https://github.com/wazuh/wazuh-kibana-app/pull/3415)
  [#3469](https://github.com/wazuh/wazuh-kibana-app/pull/3469)
  [#3448](https://github.com/wazuh/wazuh-kibana-app/pull/3448)
  [#3465](https://github.com/wazuh/wazuh-kibana-app/pull/3465)
  [#3464](https://github.com/wazuh/wazuh-kibana-app/pull/3464)
  [#3478](https://github.com/wazuh/wazuh-kibana-app/pull/3478)
  [#4116](https://github.com/wazuh/wazuh-kibana-app/pull/4116)
- Added Intelligence tab to Mitre Att&ck module [#3368](https://github.com/wazuh/wazuh-kibana-app/pull/3368) [#3344](https://github.com/wazuh/wazuh-kibana-app/pull/3344) [#3726](https://github.com/wazuh/wazuh-kibana-app/pull/3726)
- Added sample data for office365 events [#3424](https://github.com/wazuh/wazuh-kibana-app/pull/3424)
- Created a separate component to check for sample data [#3475](https://github.com/wazuh/wazuh-kibana-app/pull/3475)
- Added a new hook for getting value suggestions [#3506](https://github.com/wazuh/wazuh-kibana-app/pull/3506)
- Added dinamic simple filters and adding simple GitHub filters fields [3531](https://github.com/wazuh/wazuh-kibana-app/pull/3531)
- Added configuration viewer for Module Office365 on Management > Configuration [#3524](https://github.com/wazuh/wazuh-kibana-app/pull/3524)
- Added base Module Panel view with Office365 setup [#3518](https://github.com/wazuh/wazuh-kibana-app/pull/3518)
- Added specifics and custom filters for Office365 search bar [#3533](https://github.com/wazuh/wazuh-kibana-app/pull/3533)
- Adding Pagination and filter to drilldown tables at Office pannel [#3544](https://github.com/wazuh/wazuh-kibana-app/pull/3544).
- Simple filters change between panel and drilldown panel [#3568](https://github.com/wazuh/wazuh-kibana-app/pull/3568).
- Added new fields in Inventory table and Flyout Details [#3525](https://github.com/wazuh/wazuh-kibana-app/pull/3525)
- Added columns selector in agents table [#3691](https://github.com/wazuh/wazuh-kibana-app/pull/3691)
- Added a new workflow for create wazuh packages [#3742](https://github.com/wazuh/wazuh-kibana-app/pull/3742)
- Run `template` and `fields` checks in the health check depends on the app configuration [#3783](https://github.com/wazuh/wazuh-kibana-app/pull/3783)
- Added a toast message when there is an error creating a new group [#3804](https://github.com/wazuh/wazuh-kibana-app/pull/3804)
- Added a step to start the agent to the deploy new Windowns agent guide [#3846](https://github.com/wazuh/wazuh-kibana-app/pull/3846)
- Added agents windows events config tab [#3905](https://github.com/wazuh/wazuh-kibana-app/pull/3905)
- Added 3 new panels to `Vulnerabilities/Inventory` [#3893](https://github.com/wazuh/wazuh-kibana-app/pull/3893)
- Added new fields of `Vulnerabilities` to the details flyout [#3893](https://github.com/wazuh/wazuh-kibana-app/pull/3893) [#3908](https://github.com/wazuh/wazuh-kibana-app/pull/3908)
- Added missing fields used in visualizations to the known fiels related to alerts [#3924](https://github.com/wazuh/wazuh-kibana-app/pull/3924)
- Added troubleshooting link to "index pattern was refreshed" toast [#3946](https://github.com/wazuh/wazuh-kibana-app/pull/3946)
- Added more number options to the tables widget in Modules -> "Mitre" [#4041](https://github.com/wazuh/wazuh-kibana-app/pull/4066)
- Management -> groups -> agent: Selectors appear when there are more than 3 options [#4126](https://github.com/wazuh/wazuh-kibana-app/pull/4126)

### Changed

- Changed ossec to wazuh in sample-data [#3121](https://github.com/wazuh/wazuh-kibana-app/pull/3121)
- Changed empty fields in FIM tables and `syscheck.value_name` in discovery now show an empty tag for visual clarity [#3279](https://github.com/wazuh/wazuh-kibana-app/pull/3279)
- Adapted the Mitre tactics and techniques resources to use the API endpoints [#3346](https://github.com/wazuh/wazuh-kibana-app/pull/3346)
- Moved the filterManager subscription to the hook useFilterManager [#3517](https://github.com/wazuh/wazuh-kibana-app/pull/3517)
- Change filter from is to is one of in custom searchbar [#3529](https://github.com/wazuh/wazuh-kibana-app/pull/3529)
- Refactored as module tabs and buttons are rendered [#3494](https://github.com/wazuh/wazuh-kibana-app/pull/3494)
- Updated the deprecated and added new references authd [#3663](https://github.com/wazuh/wazuh-kibana-app/pull/3663) [#3806](https://github.com/wazuh/wazuh-kibana-app/pull/3806)
- Added time subscription to Discover component [#3549](https://github.com/wazuh/wazuh-kibana-app/pull/3549)
- Refactored as module tabs and buttons are rendered [#3494](https://github.com/wazuh/wazuh-kibana-app/pull/3494)
- Testing logs using the Ruletest Test don't display the rule information if not matching a rule. [#3446](https://github.com/wazuh/wazuh-kibana-app/pull/3446)
- Changed format permissions in FIM inventory [#3649](https://github.com/wazuh/wazuh-kibana-app/pull/3649)
- Changed of request for one that does not return data that is not necessary to optimize times. [#3686](https://github.com/wazuh/wazuh-kibana-app/pull/3686) [#3728](https://github.com/wazuh/wazuh-kibana-app/pull/3728)
- Rebranding. Replaced the brand logos, set module icons with brand colors [#3788](https://github.com/wazuh/wazuh-kibana-app/pull/3788)
- Changed user for sample data management [#3795](https://github.com/wazuh/wazuh-kibana-app/pull/3795)
- Changed agent install codeblock copy button and powershell terminal warning [#3792](https://github.com/wazuh/wazuh-kibana-app/pull/3792)
- Refactored as the plugin platform name and references is managed [#3811](https://github.com/wazuh/wazuh-kibana-app/pull/3811)
- Removed `Dashboard` tab for the `Vulnerabilities` modules [#3893](https://github.com/wazuh/wazuh-kibana-app/pull/3893)
- Display all fields in the `Table` tab when expading an alert row in the alerts tables of flyouts and the `Modules/Security Events/Dashboard` table [#3908](https://github.com/wazuh/wazuh-kibana-app/pull/3908)
- Refactored the table in `Vulnerabilities/Inventory` [#3196](https://github.com/wazuh/wazuh-kibana-app/pull/3196)
- Changed Google Groups app icons [#3949](https://github.com/wazuh/wazuh-kibana-app/pull/3949)
- Removed sorting for `Agents` or `Configuration checksum` column in the table of `Management/Groups` due to this is not supported by the API [#3857](https://github.com/wazuh/wazuh-kibana-app/pull/3857)
- Changed messages in the agent installation guide [#4040](https://github.com/wazuh/wazuh-kibana-app/pull/4040)
- Changed the default `wazuh.statistics.shards` setting from `2` to `1` [#4055](https://github.com/wazuh/wazuh-kibana-app/pull/4055)
- Removed the migration tasks in the `.wazuh` and `.wazuh-version` indices [#4098](https://github.com/wazuh/wazuh-kibana-app/pull/4098)
- Separated the actions of viewing and editing the `agent.conf` group file [#4114](https://github.com/wazuh/wazuh-kibana-app/pull/4114)

### Fixed

- Fixed creation of log files [#3384](https://github.com/wazuh/wazuh-kibana-app/pull/3384)
- Fixed double fetching alerts count when pinnin/unpinning the agent in Mitre Att&ck/Framework [#3484](https://github.com/wazuh/wazuh-kibana-app/pull/3484)
- Query config refactor [#3490](https://github.com/wazuh/wazuh-kibana-app/pull/3490)
- Fixed rules and decoders test flyout clickout event [#3412](https://github.com/wazuh/wazuh-kibana-app/pull/3412)
- Notify when you are registering an agent without permissions [#3430](https://github.com/wazuh/wazuh-kibana-app/pull/3430)
- Remove not used `redirectRule` query param when clicking the row table on CDB Lists/Decoders [#3438](https://github.com/wazuh/wazuh-kibana-app/pull/3438)
- Fixed the code overflows over the line numbers in the API Console editor [#3439](https://github.com/wazuh/wazuh-kibana-app/pull/3439)
- Don't open the main menu when changing the seleted API or index pattern [#3440](https://github.com/wazuh/wazuh-kibana-app/pull/3440)
- Fix error message in conf managment [#3443](https://github.com/wazuh/wazuh-kibana-app/pull/3443)
- Fix size api selector when name is too long [#3445](https://github.com/wazuh/wazuh-kibana-app/pull/3445)
- Fixed error when edit a rule or decoder [#3456](https://github.com/wazuh/wazuh-kibana-app/pull/3456)
- Fixed index pattern selector doesn't display the ignored index patterns [#3458](https://github.com/wazuh/wazuh-kibana-app/pull/3458)
- Fixed error in /Management/Configuration when cluster is disabled [#3553](https://github.com/wazuh/wazuh-kibana-app/pull/3553)
- Fix the pinned filters were removed when accessing to the `Panel` tab of a module [#3565](https://github.com/wazuh/wazuh-kibana-app/pull/3565)
- Fixed multi-select component searcher handler [#3645](https://github.com/wazuh/wazuh-kibana-app/pull/3645)
- Fixed order logs properly in Management/Logs [#3609](https://github.com/wazuh/wazuh-kibana-app/pull/3609)
- Fixed the Wazuh API requests to `GET //` [#3661](https://github.com/wazuh/wazuh-kibana-app/pull/3661)
- Fixed missing mitre tactics [#3675](https://github.com/wazuh/wazuh-kibana-app/pull/3675)
- Fix CDB list view not working with IPv6 [#3488](https://github.com/wazuh/wazuh-kibana-app/pull/3488)
- Fixed the bad requests using Console tool to `PUT /active-response` API endpoint [#3466](https://github.com/wazuh/wazuh-kibana-app/pull/3466)
- Fixed group agent management table does not update on error [#3605](https://github.com/wazuh/wazuh-kibana-app/pull/3605)
- Fixed not showing packages details in agent inventory for a freeBSD agent SO [#3651](https://github.com/wazuh/wazuh-kibana-app/pull/3651)
- Fixed wazuh token deleted twice [#3652](https://github.com/wazuh/wazuh-kibana-app/pull/3652)
- Fixed handler of error on dev-tools [#3687](https://github.com/wazuh/wazuh-kibana-app/pull/3687)
- Fixed compatibility wazuh 4.3 - kibana 7.13.4 [#3685](https://github.com/wazuh/wazuh-kibana-app/pull/3685)
- Fixed registry values without agent pinned in FIM>Events [#3689](https://github.com/wazuh/wazuh-kibana-app/pull/3689)
- Fixed breadcrumbs style compatibility for Kibana 7.14.2 [#3688](https://github.com/wazuh/wazuh-kibana-app/pull/3688)
- Fixed security alerts table when filters change [#3682](https://github.com/wazuh/wazuh-kibana-app/pull/3682)
- Fixed error that shows we're using X-Pack when we have Basic [#3692](https://github.com/wazuh/wazuh-kibana-app/pull/3692)
- Fixed blank screen in Kibana 7.10.2 [#3700](https://github.com/wazuh/wazuh-kibana-app/pull/3700)
- Fixed related decoder link undefined parameters error [#3704](https://github.com/wazuh/wazuh-kibana-app/pull/3704)
- Fixing Flyouts in Kibana 7.14.2 [#3708](https://github.com/wazuh/wazuh-kibana-app/pull/3708)
- Fixing the bug of index patterns in health-check due to bad copy of a PR [#3707](https://github.com/wazuh/wazuh-kibana-app/pull/3707)
- Fixed styles and behaviour of button filter in the flyout of `Inventory` section for `Integrity monitoring` and `Vulnerabilities` modules [#3733](https://github.com/wazuh/wazuh-kibana-app/pull/3733)
- Fixed height of `Evolution` card in the `Agents` section when has no data for the selected time range [#3733](https://github.com/wazuh/wazuh-kibana-app/pull/3733)
- Fix clearing the query filter doesn't update the data in Office 365 and GitHub Panel tab [#3722](https://github.com/wazuh/wazuh-kibana-app/pull/3722)
- Fix wrong deamons in filter list [#3710](https://github.com/wazuh/wazuh-kibana-app/pull/3710)
- Fixing bug when create filename with spaces and throws a bad error [#3724](https://github.com/wazuh/wazuh-kibana-app/pull/3724)
- Fixing bug in security User flyout nonexistant unsubmitted changes warning [#3731](https://github.com/wazuh/wazuh-kibana-app/pull/3731)
- Fixing redirect to new tab when click in a link [#3732](https://github.com/wazuh/wazuh-kibana-app/pull/3732)
- Fixed missing settings in `Management/Configuration/Global configuration/Global/Main settings` [#3737](https://github.com/wazuh/wazuh-kibana-app/pull/3737)
- Fixed `Maximum call stack size exceeded` error exporting key-value pairs of a CDB List [#3738](https://github.com/wazuh/wazuh-kibana-app/pull/3738)
- Fixed regex lookahead and lookbehind for safari [#3741](https://github.com/wazuh/wazuh-kibana-app/pull/3741)
- Fixed Vulnerabilities Inventory flyout details filters [#3744](https://github.com/wazuh/wazuh-kibana-app/pull/3744)
- Removed api selector toggle from settings menu since it performed no useful function [#3604](https://github.com/wazuh/wazuh-kibana-app/pull/3604)
- Fixed the requests get [#3661](https://github.com/wazuh/wazuh-kibana-app/pull/3661)
- Fixed Dashboard PDF report error when switching pinned agent state [#3748](https://github.com/wazuh/wazuh-kibana-app/pull/3748)
- Fixed the rendering of the command to deploy new Windows agent not working in some Kibana versions [#3753](https://github.com/wazuh/wazuh-kibana-app/pull/3753)
- Fixed action buttons overlaying to the request text in Tools/API Console [#3772](https://github.com/wazuh/wazuh-kibana-app/pull/3772)
- Fix `Rule ID` value in reporting tables related to top results [#3774](https://github.com/wazuh/wazuh-kibana-app/issues/3774)
- Fixed github/office365 multi-select filters suggested values [#3787](https://github.com/wazuh/wazuh-kibana-app/pull/3787)
- Fix updating the aggregation data of Panel section when changing the time filter [#3790](https://github.com/wazuh/wazuh-kibana-app/pull/3790)
- Removed the button to remove an agent for a group in the agents' table when it is the default group [#3804](https://github.com/wazuh/wazuh-kibana-app/pull/3804)
- Fixed internal user no longer needs permission to make x-pack detection request [#3831](https://github.com/wazuh/wazuh-kibana-app/pull/3831)
- Fixed agents details card style [#3845](https://github.com/wazuh/wazuh-kibana-app/pull/3845) [#3860](https://github.com/wazuh/wazuh-kibana-app/pull/3860)
- Fixed search bar query sanitizing in PDF report [#3861](https://github.com/wazuh/wazuh-kibana-app/pull/3861)
- Fixed routing redirection in events documents discover links [#3866](https://github.com/wazuh/wazuh-kibana-app/pull/3866)
- Fixed health-check [#3868](https://github.com/wazuh/wazuh-kibana-app/pull/3868)
- Fixed refreshing agents evolution visualization [#3894](https://github.com/wazuh/wazuh-kibana-app/pull/3894)
- Fixed an error when generating PDF reports due to Wazuh API token expiration [#3881](https://github.com/wazuh/wazuh-kibana-app/pull/3881)
- Fixed the table of Vulnerabilities/Inventory doesn't reload when changing the selected agent [#3901](https://github.com/wazuh/wazuh-kibana-app/pull/3901)
- Fixed backslash breaking exported JSON result [#3909](https://github.com/wazuh/wazuh-kibana-app/pull/3909)
- Fixed the Events view multiple "The index pattern was refreshed successfully" toast [#3937](https://github.com/wazuh/wazuh-kibana-app/pull/3937)
- Fixed a rendering problem in the map visualizations [#3942](https://github.com/wazuh/wazuh-kibana-app/pull/3942)
- Parse error when using `#` character not at the beginning of the line [#3877](https://github.com/wazuh/wazuh-kibana-app/pull/3877)
- Fixed the `rule.mitre.id` cell enhancement that doesn't support values with sub techniques [#3944](https://github.com/wazuh/wazuh-kibana-app/pull/3944)
- Fixed error not working the alerts displayed when changing the selected time in some flyouts [#3947](https://github.com/wazuh/wazuh-kibana-app/pull/3947) [#4115](https://github.com/wazuh/wazuh-kibana-app/pull/4115)
- Fixed the user can not logout when the Kibana server has a basepath configurated [#3957](https://github.com/wazuh/wazuh-kibana-app/pull/3957)
- Fixed fatal cron-job error when Wazuh API is down [#3991](https://github.com/wazuh/wazuh-kibana-app/pull/3991)
- Fixed circular re-directions when API errors are handled [#4079](https://github.com/wazuh/wazuh-kibana-app/pull/4079)
- Fixed agent breadcrumb routing minor error [#4101](https://github.com/wazuh/wazuh-kibana-app/pull/4101)
- Fixed selected text not visible in API Console [#4102](https://github.com/wazuh/wazuh-kibana-app/pull/4102)
- Fixed the 'missing parameters' error on the Manager Logs [#4110](https://github.com/wazuh/wazuh-kibana-app/pull/4110)
- Fixed undefined input reference when switching between rule set view and rule files view [#4125](https://github.com/wazuh/wazuh-kibana-app/pull/4125)
- Fixed not found FIM file toast error #4124 [#4124](https://github.com/wazuh/wazuh-kibana-app/pull/4124)
- Fixed "See full error" on error toast [#4119](https://github.com/wazuh/wazuh-kibana-app/pull/4119)
- Fixed not being able to remove custom filters. [#4112](https://github.com/wazuh/wazuh-kibana-app/pull/4112)
- Fixed spinner not showing when export button is clicked in management views [#4120](https://github.com/wazuh/wazuh-kibana-app/pull/4120)
- Correction of field and value in the section: last registered agent [#4127](https://github.com/wazuh/wazuh-kibana-app/pull/4127)
- Fixed the download agent installer command [#4132] (https://github.com/wazuh/wazuh-kibana-app/pull/4132)

## Wazuh v4.2.6 - Kibana 7.10.2, 7.11.2, 7.12.1, 7.13.0, 7.13.1, 7.13.2, 7.13.3, 7.13.4, 7.14.0, 7.14.1, 7.14.2 - Revision 4207

### Added

- Support for Kibana 7.13.4
- Support for Kibana 7.14.2
- Hide the `telemetry` banner [#3709](https://github.com/wazuh/wazuh-kibana-app/pull/3709)

### Fixed

- Fixed compatibility Wazuh 4.2 - Kibana 7.13.4 [#3653](https://github.com/wazuh/wazuh-kibana-app/pull/3653)
- Fixed interative register windows agent screen error [#3654](https://github.com/wazuh/wazuh-kibana-app/pull/3654)
- Fixed breadcrumbs style compatibility for Kibana 7.14.2 [#3668](https://github.com/wazuh/wazuh-kibana-app/pull/3668)
- Fixed Wazuh token is not removed after logout in Kibana 7.13 [#3670](https://github.com/wazuh/wazuh-kibana-app/pull/3670)
- Fixed Group Configuration and Management configuration error after trying to going back after you save [#3672](https://github.com/wazuh/wazuh-kibana-app/pull/3672)
- Fixing EuiPanels in Overview Sections and disabled text in WzMenu [#3674](https://github.com/wazuh/wazuh-kibana-app/pull/3674)
- Fixing double flyout clicking in a policy [#3676](https://github.com/wazuh/wazuh-kibana-app/pull/3676)
- Fixed error conflict setting kibana settings from the health check [#3678](https://github.com/wazuh/wazuh-kibana-app/pull/3678)
- Fixed compatibility to get the valid index patterns and refresh fields for Kibana 7.10.2-7.13.4 [3681](https://github.com/wazuh/wazuh-kibana-app/pull/3681)
- Fixed wrong redirect after login [3701](https://github.com/wazuh/wazuh-kibana-app/pull/3701)
- Fixed error getting the index pattern data when there is not `attributes.fields` in the saved object [3689](https://github.com/wazuh/wazuh-kibana-app/pull/3698)

## Wazuh v4.2.4 - Kibana 7.10.2, 7.11.2, 7.12.1 - Revision 4205

### Added

- Support for Wazuh 4.2.4

### Fixed

- Fixed a bug where the user's auth token was not deprecated on logout [#3638](https://github.com/wazuh/wazuh-kibana-app/pull/3638)

## Wazuh v4.2.3 - Kibana 7.10.2, 7.11.2, 7.12.1 - Revision 4204

### Added

- Support for Wazuh 4.2.3

## Wazuh v4.2.2 - Kibana 7.10.2 , 7.12.1 - Revision 4203

### Added

- Wazuh help links in the Kibana help menu [#3170](https://github.com/wazuh/wazuh-kibana-app/pull/3170)
- Redirect to group details using the `group` query param in the URL [#3184](https://github.com/wazuh/wazuh-kibana-app/pull/3184)
- Configuration to disable Wazuh App access from X-Pack/ODFE role [#3222](https://github.com/wazuh/wazuh-kibana-app/pull/3222) [#3292](https://github.com/wazuh/wazuh-kibana-app/pull/3292)
- Added confirmation message when closing a form [#3221](https://github.com/wazuh/wazuh-kibana-app/pull/3221)
- Improvement to hide navbar Wazuh label. [#3240](https://github.com/wazuh/wazuh-kibana-app/pull/3240)
- Add modal creating new rule/decoder [#3274](https://github.com/wazuh/wazuh-kibana-app/pull/3274)
- New functionality to change app logos [#3503](https://github.com/wazuh/wazuh-kibana-app/pull/3503)
- Added link to the upgrade guide when the Wazuh API version and the Wazuh App version mismatch [#3592](https://github.com/wazuh/wazuh-kibana-app/pull/3592)

### Changed

- Removed module titles [#3160](https://github.com/wazuh/wazuh-kibana-app/pull/3160)
- Changed default `wazuh.monitoring.creation` app setting from `d` to `w` [#3174](https://github.com/wazuh/wazuh-kibana-app/pull/3174)
- Changed default `wazuh.monitoring.shards` app setting from `2` to `1` [#3174](https://github.com/wazuh/wazuh-kibana-app/pull/3174)
- Removed Sha1 field from registry key detail [#3189](https://github.com/wazuh/wazuh-kibana-app/pull/3189)
- Removed tooltip in last breadcrumb in header breadcrumb [3250](https://github.com/wazuh/wazuh-kibana-app/pull/3250)
- Refactored the Health check component [#3197](https://github.com/wazuh/wazuh-kibana-app/pull/3197)
- Added version in package downloaded name in agent deploy command [#3210](https://github.com/wazuh/wazuh-kibana-app/issues/3210)
- Removed restriction to allow only current active agents from vulnerability inventory [#3243](https://github.com/wazuh/wazuh-kibana-app/pull/3243)
- Move API selector and Index Pattern Selector to the header bar [#3175](https://github.com/wazuh/wazuh-kibana-app/pull/3175)
- Health check actions notifications refactored and added debug mode [#3258](https://github.com/wazuh/wazuh-kibana-app/pull/3258)
- Improved visualizations object configuration readability [#3355](https://github.com/wazuh/wazuh-kibana-app/pull/3355)
- Changed the way kibana-vis hides the visualization while loading, this should prevent errors caused by having a 0 height visualization [#3349](https://github.com/wazuh/wazuh-kibana-app/pull/3349)

### Fixed

- Fixed screen flickers in Cluster visualization [#3159](https://github.com/wazuh/wazuh-kibana-app/pull/3159)
- Fixed the broken links when using `server.basePath` Kibana setting [#3161](https://github.com/wazuh/wazuh-kibana-app/pull/3161)
- Fixed filter in reports [#3173](https://github.com/wazuh/wazuh-kibana-app/pull/3173)
- Fixed typo error in Settings/Configuration [#3234](https://github.com/wazuh/wazuh-kibana-app/pull/3234)
- Fixed fields overlap in the agent summary screen [#3217](https://github.com/wazuh/wazuh-kibana-app/pull/3217)
- Fixed Ruleset Test, each request is made in a different session instead of all in the same session [#3257](https://github.com/wazuh/wazuh-kibana-app/pull/3257)
- Fixed the `Visualize` button is not displaying when expanding a field in the Events sidebar [#3237](https://github.com/wazuh/wazuh-kibana-app/pull/3237)
- Fix modules are missing in the agent menu [#3244](https://github.com/wazuh/wazuh-kibana-app/pull/3244)
- Fix improving and removing WUI error logs [#3260](https://github.com/wazuh/wazuh-kibana-app/pull/3260)
- Fix some errors of PDF reports [#3272](https://github.com/wazuh/wazuh-kibana-app/pull/3272)
- Fix TypeError when selecting macOS agent deployment in a Safari Browser [#3289](https://github.com/wazuh/wazuh-kibana-app/pull/3289)
- Fix error in how the SCA check's checks are displayed [#3297](https://github.com/wazuh/wazuh-kibana-app/pull/3297)
- Fixed message of error when add sample data fails [#3241](https://github.com/wazuh/wazuh-kibana-app/pull/3241)
- Fixed modules are missing in the agent menu [#3244](https://github.com/wazuh/wazuh-kibana-app/pull/3244)
- Fixed Alerts Summary of modules for reports [#3303](https://github.com/wazuh/wazuh-kibana-app/pull/3303)
- Fixed dark mode visualization background in pdf reports [#3315](https://github.com/wazuh/wazuh-kibana-app/pull/3315)
- Adapt Kibana integrations to Kibana 7.11 and 7.12 [#3309](https://github.com/wazuh/wazuh-kibana-app/pull/3309)
- Fixed error agent view does not render correctly [#3306](https://github.com/wazuh/wazuh-kibana-app/pull/3306)
- Fixed miscalculation in table column width in PDF reports [#3326](https://github.com/wazuh/wazuh-kibana-app/pull/3326)
- Normalized visData table property for 7.12 retro-compatibility [#3323](https://github.com/wazuh/wazuh-kibana-app/pull/3323)
- Fixed error that caused the labels in certain visualizations to overlap [#3355](https://github.com/wazuh/wazuh-kibana-app/pull/3355)
- Fixed export to csv button in dashboards tables [#3358](https://github.com/wazuh/wazuh-kibana-app/pull/3358)
- Fixed Elastic UI breaking changes in 7.12 [#3345](https://github.com/wazuh/wazuh-kibana-app/pull/3345)
- Fixed Wazuh main menu and breadcrumb render issues [#3347](https://github.com/wazuh/wazuh-kibana-app/pull/3347)
- Fixed generation of huge logs from backend errors [#3397](https://github.com/wazuh/wazuh-kibana-app/pull/3397)
- Fixed vulnerabilities flyout not showing alerts if the vulnerability had a field missing [#3593](https://github.com/wazuh/wazuh-kibana-app/pull/3593)

## Wazuh v4.2.1 - Kibana 7.10.2 , 7.11.2 - Revision 4202

### Added

- Support for Wazuh 4.2.1

## Wazuh v4.2.0 - Kibana 7.10.2 , 7.11.2 - Revision 4201

### Added

- Added `Ruleset Test` section under Tools menu, and on Edit Rules/Decoders as a tool. [#1434](https://github.com/wazuh/wazuh-kibana-app/pull/1434)
- Added page size options in Security events, explore agents table [#2925](https://github.com/wazuh/wazuh-kibana-app/pull/2925)
- Added a reminder to restart cluster or manager after import a file in Rules, Decoders or CDB Lists [#3051](https://github.com/wazuh/wazuh-kibana-app/pull/3051)
- Added Agent Stats section [#3056](https://github.com/wazuh/wazuh-kibana-app/pull/3056)
- Added `logtest` PUT example on API Console [#3061](https://github.com/wazuh/wazuh-kibana-app/pull/3061)
- Added vulnerabilities inventory that affect to an agent [#3069](https://github.com/wazuh/wazuh-kibana-app/pull/3069)
- Added retry button to check api again in health check [#3109](https://github.com/wazuh/wazuh-kibana-app/pull/3109)
- Added `wazuh-statistics` template and a new mapping for these indices [#3111](https://github.com/wazuh/wazuh-kibana-app/pull/3111)
- Added link to documentation "Checking connection with Manager" in deploy new agent [#3126](https://github.com/wazuh/wazuh-kibana-app/pull/3126)
- Fixed Agent Evolution graph showing agents from multiple APIs [#3256](https://github.com/wazuh/wazuh-kibana-app/pull/3256)
- Added Disabled index pattern checks in Health Check [#3311](https://github.com/wazuh/wazuh-kibana-app/pull/3311)

### Changed

- Moved Dev Tools inside of Tools menu as Api Console. [#1434](https://github.com/wazuh/wazuh-kibana-app/pull/1434)
- Changed position of Top users on Integrity Monitoring Top 5 user. [#2892](https://github.com/wazuh/wazuh-kibana-app/pull/2892)
- Changed user allow_run_as way of editing. [#3080](https://github.com/wazuh/wazuh-kibana-app/pull/3080)
- Rename some ossec references to Wazuh [#3046](https://github.com/wazuh/wazuh-kibana-app/pull/3046)

### Fixed

- Filter only authorized agents in Agents stats and Visualizations [#3088](https://github.com/wazuh/wazuh-kibana-app/pull/3088)
- Fixed missing `pending` status suggestion for agents [#3095](https://github.com/wazuh/wazuh-kibana-app/pull/3095)
- Index pattern setting not used for choosing from existing patterns [#3097](https://github.com/wazuh/wazuh-kibana-app/pull/3097)
- Fixed space character missing on deployment command if UDP is configured [#3108](https://github.com/wazuh/wazuh-kibana-app/pull/3108)
- Fixed statistics visualizations when a node is selected [#3110](https://github.com/wazuh/wazuh-kibana-app/pull/3110)
- Fixed Flyout date filter also changes main date filter [#3114](https://github.com/wazuh/wazuh-kibana-app/pull/3114)
- Fixed name for "TCP sessions" visualization and average metric is now a sum [#3118](https://github.com/wazuh/wazuh-kibana-app/pull/3118)
- Filter only authorized agents in Events and Security Alerts table [#3120](https://github.com/wazuh/wazuh-kibana-app/pull/3120)
- Fixed Last keep alive label is outside the panel [#3122](https://github.com/wazuh/wazuh-kibana-app/pull/3122)
- Fixed app redirect to Settings section after the health check [#3128](https://github.com/wazuh/wazuh-kibana-app/pull/3128)
- Fixed the plugin logo path in Kibana menu when use `server.basePath` setting [#3144](https://github.com/wazuh/wazuh-kibana-app/pull/3144)
- Fixed deprecated endpoint for create agent groups [3152](https://github.com/wazuh/wazuh-kibana-app/pull/3152)
- Fixed check for TCP protocol in deploy new agent [#3163](https://github.com/wazuh/wazuh-kibana-app/pull/3163)
- Fixed RBAC issue with agent group permissions [#3181](https://github.com/wazuh/wazuh-kibana-app/pull/3181)
- Fixed change index pattern from menu doesn't work [#3187](https://github.com/wazuh/wazuh-kibana-app/pull/3187)
- Conflict with the creation of the index pattern when performing the Health Check [#3232](https://github.com/wazuh/wazuh-kibana-app/pull/3232)
- Added Disabled index pattern checks in Health Check [#3311](https://github.com/wazuh/wazuh-kibana-app/pull/3311)
- Fixed windows update section in Linux Inventory PDF [#3569](https://github.com/wazuh/wazuh-kibana-app/pull/3569)
- Improving and removing unnecessary error logs [#3574](https://github.com/wazuh/wazuh-kibana-app/pull/3574)

## Wazuh v4.1.5 - Kibana 7.10.0 , 7.10.2, 7.11.2 - Revision 4108

### Fixed

- Unable to change selected index pattern from the Wazuh menu [#3330](https://github.com/wazuh/wazuh-kibana-app/pull/3330)

## Wazuh v4.1.5 - Kibana 7.10.0 , 7.10.2, 7.11.2 - Revision 4107

### Added

- Support for Kibana 7.11.2
- Added a warning message for the `Install and enroll the agent` step of `Deploy new agent` guide [#3238](https://github.com/wazuh/wazuh-kibana-app/pull/3238)

### Fixed

- Conflict with the creation of the index pattern when performing the Health Check [#3223](https://github.com/wazuh/wazuh-kibana-app/pull/3223)
- Fixing mac os agents add command [#3207](https://github.com/wazuh/wazuh-kibana-app/pull/3207)

## Wazuh v4.1.5 - Kibana 7.10.0 , 7.10.2 - Revision 4106

- Adapt for Wazuh 4.1.5

## Wazuh v4.1.4 - Kibana 7.10.0 , 7.10.2 - Revision 4105

- Adapt for Wazuh 4.1.4

## Wazuh v4.1.3 - Kibana 7.10.0 , 7.10.2 - Revision 4104

### Added

- Creation of index pattern after the default one is changes in Settings [#2985](https://github.com/wazuh/wazuh-kibana-app/pull/2985)
- Added node name of agent list and detail [#3039](https://github.com/wazuh/wazuh-kibana-app/pull/3039)
- Added loading view while the user is logging to prevent permissions prompts [#3041](https://github.com/wazuh/wazuh-kibana-app/pull/3041)
- Added custom message for each possible run_as setup [#3048](https://github.com/wazuh/wazuh-kibana-app/pull/3048)

### Changed

- Change all dates labels to Kibana formatting time zone [#3047](https://github.com/wazuh/wazuh-kibana-app/pull/3047)
- Improve toast message when selecting a default API [#3049](https://github.com/wazuh/wazuh-kibana-app/pull/3049)
- Improve validation and prevention for caching bundles on the client-side [#3063](https://github.com/wazuh/wazuh-kibana-app/pull/3063) [#3091](https://github.com/wazuh/wazuh-kibana-app/pull/3091)

### Fixed

- Fixed unexpected behavior in Roles mapping [#3028](https://github.com/wazuh/wazuh-kibana-app/pull/3028)
- Fixed rule filter is no applied when you click on a rule id in another module.[#3057](https://github.com/wazuh/wazuh-kibana-app/pull/3057)
- Fixed bug changing master node configuration [#3062](https://github.com/wazuh/wazuh-kibana-app/pull/3062)
- Fixed wrong variable declaration for macOS agents [#3066](https://github.com/wazuh/wazuh-kibana-app/pull/3066)
- Fixed some errors in the Events table, action buttons style, and URLs disappeared [#3086](https://github.com/wazuh/wazuh-kibana-app/pull/3086)
- Fixed Rollback of invalid rule configuration file [#3084](https://github.com/wazuh/wazuh-kibana-app/pull/3084)

## Wazuh v4.1.2 - Kibana 7.10.0 , 7.10.2 - Revision 4103

- Add `run_as` setting to example host configuration in Add new API view [#3021](https://github.com/wazuh/wazuh-kibana-app/pull/3021)
- Refactor of some prompts [#3015](https://github.com/wazuh/wazuh-kibana-app/pull/3015)

### Fixed

- Fix SCA policy detail showing name and check results about another policy [#3007](https://github.com/wazuh/wazuh-kibana-app/pull/3007)
- Fixed that alerts table is empty when switching pinned agents [#3008](https://github.com/wazuh/wazuh-kibana-app/pull/3008)
- Creating a role mapping before the existing ones are loaded, the page bursts [#3013](https://github.com/wazuh/wazuh-kibana-app/pull/3013)
- Fix pagination in SCA checks table when expand some row [#3018](https://github.com/wazuh/wazuh-kibana-app/pull/3018)
- Fix manager is shown in suggestions in Agents section [#3025](https://github.com/wazuh/wazuh-kibana-app/pull/3025)
- Fix disabled loading on inventory when request fail [#3026](https://github.com/wazuh/wazuh-kibana-app/pull/3026)
- Fix restarting selected cluster instead of all of them [#3032](https://github.com/wazuh/wazuh-kibana-app/pull/3032)
- Fix pinned agents don't trigger a new filtered query [#3035](https://github.com/wazuh/wazuh-kibana-app/pull/3035)
- Overlay Wazuh menu when Kibana menu is opened or docked [#3038](https://github.com/wazuh/wazuh-kibana-app/pull/3038)
- Fix visualizations in PDF Reports with Dark mode [#2983](https://github.com/wazuh/wazuh-kibana-app/pull/2983)

## Wazuh v4.1.1 - Kibana 7.10.0 , 7.10.2 - Revision 4102

### Added

- Prompt to show the unsupported module for the selected agent [#2959](https://github.com/wazuh/wazuh-kibana-app/pull/2959)
- Added a X-Frame-Options header to the backend responses [#2977](https://github.com/wazuh/wazuh-kibana-app/pull/2977)

### Changed

- Added toast with refresh button when new fields are loaded [#2974](https://github.com/wazuh/wazuh-kibana-app/pull/2974)
- Migrated manager and cluster files endpoints and their corresponding RBAC [#2984](https://github.com/wazuh/wazuh-kibana-app/pull/2984)

### Fixed

- Fix login error when AWS Elasticsearch and ODFE is used [#2710](https://github.com/wazuh/wazuh-kibana-app/issues/2710)
- An error message is displayed when changing a group's configuration although the user has the right permissions [#2955](https://github.com/wazuh/wazuh-kibana-app/pull/2955)
- Fix Security events table is empty when switching the pinned agents [#2956](https://github.com/wazuh/wazuh-kibana-app/pull/2956)
- Fix disabled switch visual edit button when json content is empty [#2957](https://github.com/wazuh/wazuh-kibana-app/issues/2957)
- Fixed main and `More` menus for unsupported agents [#2959](https://github.com/wazuh/wazuh-kibana-app/pull/2959)
- Fixed forcing a non numeric filter value in a number type field [#2961](https://github.com/wazuh/wazuh-kibana-app/pull/2961)
- Fixed wrong number of alerts in Security Events [#2964](https://github.com/wazuh/wazuh-kibana-app/pull/2964)
- Fixed search with strange characters of agent in Management groups [#2970](https://github.com/wazuh/wazuh-kibana-app/pull/2970)
- Fix the statusCode error message [#2971](https://github.com/wazuh/wazuh-kibana-app/pull/2971)
- Fix the SCA policy stats didn't refresh [#2973](https://github.com/wazuh/wazuh-kibana-app/pull/2973)
- Fixed loading of AWS index fields even when no AWS alerts were found [#2974](https://github.com/wazuh/wazuh-kibana-app/pull/2974)
- Fix some date fields format in FIM and SCA modules [#2975](https://github.com/wazuh/wazuh-kibana-app/pull/2975)
- Fix a non-stop error in Manage agents when the user has no permissions [#2976](https://github.com/wazuh/wazuh-kibana-app/pull/2976)
- Can't edit empty rules and decoders files that already exist in the manager [#2978](https://github.com/wazuh/wazuh-kibana-app/pull/2978)
- Support for alerts index pattern with different ID and name [#2979](https://github.com/wazuh/wazuh-kibana-app/pull/2979)
- Fix the unpin agent in the selection modal [#2980](https://github.com/wazuh/wazuh-kibana-app/pull/2980)
- Fix properly logout of Wazuh API when logging out of the application (only for OpenDistro) [#2789](https://github.com/wazuh/wazuh-kibana-app/issues/2789)
- Fixed missing `&&` from macOS agent deployment command [#2989](https://github.com/wazuh/wazuh-kibana-app/issues/2989)
- Fix prompt permissions on Framework of Mitre and Inventory of Integrity monitoring. [#2967](https://github.com/wazuh/wazuh-kibana-app/issues/2967)
- Fix properly logout of Wazuh API when logging out of the application support x-pack [#2789](https://github.com/wazuh/wazuh-kibana-app/issues/2789)

## Wazuh v4.1.0 - Kibana 7.10.0 , 7.10.2 - Revision 4101

### Added

- Check the max buckets by default in healthcheck and increase them [#2901](https://github.com/wazuh/wazuh-kibana-app/pull/2901)
- Added a prompt wraning in role mapping if run_as is false or he is not allowed to use it by API [#2876](https://github.com/wazuh/wazuh-kibana-app/pull/2876)

### Changed

- Support new fields of Windows Registry at FIM inventory panel [#2679](https://github.com/wazuh/wazuh-kibana-app/issues/2679)
- Added on FIM Inventory Windows Registry registry_key and registry_value items from syscheck [#2908](https://github.com/wazuh/wazuh-kibana-app/issues/2908)
- Uncheck agents after an action in agents groups management [#2907](https://github.com/wazuh/wazuh-kibana-app/pull/2907)
- Unsave rule files when edit or create a rule with invalid content [#2944](https://github.com/wazuh/wazuh-kibana-app/pull/2944)
- Added vulnerabilities module for macos agents [#2969](https://github.com/wazuh/wazuh-kibana-app/pull/2969)

### Fixed

- Fix server error Invalid token specified: Cannot read property 'replace' of undefined [#2899](https://github.com/wazuh/wazuh-kibana-app/issues/2899)
- Fix show empty files rules and decoders: [#2923](https://github.com/wazuh/wazuh-kibana-app/issues/2923)
- Fixed wrong hover texts in CDB lists actions [#2929](https://github.com/wazuh/wazuh-kibana-app/pull/2929)
- Fixed access to forbidden agents information when exporting agents listt [2918](https://github.com/wazuh/wazuh-kibana-app/pull/2918)
- Fix the decoder detail view is not displayed [#2888](https://github.com/wazuh/wazuh-kibana-app/issues/2888)
- Fix the complex search using the Wazuh API query filter in search bars [#2930](https://github.com/wazuh/wazuh-kibana-app/issues/2930)
- Fixed validation to check userPermissions are not ready yet [#2931](https://github.com/wazuh/wazuh-kibana-app/issues/2931)
- Fixed clear visualizations manager list when switching tabs. Fixes PDF reports filters [#2932](https://github.com/wazuh/wazuh-kibana-app/pull/2932)
- Fix Strange box shadow in Export popup panel in Managment > Groups [#2886](https://github.com/wazuh/wazuh-kibana-app/issues/2886)
- Fixed wrong command on alert when data folder does not exist [#2938](https://github.com/wazuh/wazuh-kibana-app/pull/2938)
- Fix agents table OS field sorting: Changes agents table field `os_name` to `os.name,os.version` to make it sortable. [#2939](https://github.com/wazuh/wazuh-kibana-app/pull/2939)
- Fixed diff parsed datetime between agent detail and agents table [#2940](https://github.com/wazuh/wazuh-kibana-app/pull/2940)
- Allow access to Agents section with agent:group action permission [#2933](https://github.com/wazuh/wazuh-kibana-app/issues/2933)
- Fixed filters does not work on modals with search bar [#2935](https://github.com/wazuh/wazuh-kibana-app/pull/2935)
- Fix wrong package name in deploy new agent [#2942](https://github.com/wazuh/wazuh-kibana-app/issues/2942)
- Fixed number agents not show on pie onMouseEvent [#2890](https://github.com/wazuh/wazuh-kibana-app/issues/2890)
- Fixed off Kibana Query Language in search bar of Controls/Inventory modules. [#2945](https://github.com/wazuh/wazuh-kibana-app/pull/2945)
- Fixed number of agents do not show on the pie chart tooltip in agents preview [#2890](https://github.com/wazuh/wazuh-kibana-app/issues/2890)

## Wazuh v4.0.4 - Kibana 7.10.0 , 7.10.2 - Revision 4017

### Added

- Adapt the app to the new Kibana platform [#2475](https://github.com/wazuh/wazuh-kibana-app/issues/2475)
- Wazuh data directory moved from `optimize` to `data` Kibana directory [#2591](https://github.com/wazuh/wazuh-kibana-app/issues/2591)
- Show the wui_rules belong to wazuh-wui API user [#2702](https://github.com/wazuh/wazuh-kibana-app/issues/2702)

### Fixed

- Fixed Wazuh menu and agent menu for Solaris agents [#2773](https://github.com/wazuh/wazuh-kibana-app/issues/2773) [#2725](https://github.com/wazuh/wazuh-kibana-app/issues/2725)
- Fixed wrong shards and replicas for statistics indices and also fixed wrong prefix for monitoring indices [#2732](https://github.com/wazuh/wazuh-kibana-app/issues/2732)
- Report's creation dates set to 1970-01-01T00:00:00.000Z [#2772](https://github.com/wazuh/wazuh-kibana-app/issues/2772)
- Fixed bug for missing commands in ubuntu/debian and centos [#2786](https://github.com/wazuh/wazuh-kibana-app/issues/2786)
- Fixed bug that show an hour before in /security-events/dashboard [#2785](https://github.com/wazuh/wazuh-kibana-app/issues/2785)
- Fixed permissions to access agents [#2838](https://github.com/wazuh/wazuh-kibana-app/issues/2838)
- Fix searching in groups [#2825](https://github.com/wazuh/wazuh-kibana-app/issues/2825)
- Fix the pagination in SCA ckecks table [#2815](https://github.com/wazuh/wazuh-kibana-app/issues/2815)
- Fix the SCA table with a wrong behaviour using the refresh button [#2854](https://github.com/wazuh/wazuh-kibana-app/issues/2854)
- Fix sca permissions for agents views and dashboards [#2862](https://github.com/wazuh/wazuh-kibana-app/issues/2862)
- Solaris should not show vulnerabilities module [#2829](https://github.com/wazuh/wazuh-kibana-app/issues/2829)
- Fix the settings of statistics indices creation [#2858](https://github.com/wazuh/wazuh-kibana-app/issues/2858)
- Update agents' info in Management Status after changing cluster node selected [#2828](https://github.com/wazuh/wazuh-kibana-app/issues/2828)
- Fix error when applying filter in rules from events [#2877](https://github.com/wazuh/wazuh-kibana-app/issues/2877)

### Changed

- Replaced `wazuh` Wazuh API user by `wazuh-wui` in the default configuration [#2852](https://github.com/wazuh/wazuh-kibana-app/issues/2852)
- Add agent id to the reports name in Agent Inventory and Modules [#2817](https://github.com/wazuh/wazuh-kibana-app/issues/2817)

### Adapt for Kibana 7.10.0

- Fixed filter pinned crash returning from agents [#2864](https://github.com/wazuh/wazuh-kibana-app/issues/2864)
- Fixed style in sca and regulatory compliance tables and in wz menu [#2861](https://github.com/wazuh/wazuh-kibana-app/issues/2861)
- Fix body-payload of Sample Alerts POST endpoint [#2857](https://github.com/wazuh/wazuh-kibana-app/issues/2857)
- Fixed bug in the table on Agents->Table-> Actions->Config icon [#2853](https://github.com/wazuh/wazuh-kibana-app/issues/2853)
- Fixed tooltip in the icon of view decoder file [#2850](https://github.com/wazuh/wazuh-kibana-app/issues/2850)
- Fixed bug with agent filter when it is pinned [#2846](https://github.com/wazuh/wazuh-kibana-app/issues/2846)
- Fix discovery navigation [#2845](https://github.com/wazuh/wazuh-kibana-app/issues/2845)
- Search file editor gone [#2843](https://github.com/wazuh/wazuh-kibana-app/issues/2843)
- Fix Agent Search Bar - Regex Query Interpreter [#2834](https://github.com/wazuh/wazuh-kibana-app/issues/2834)
- Fixed accordion style breaking [#2833](https://github.com/wazuh/wazuh-kibana-app/issues/2833)
- Fix metrics are not updated after a bad request in search input [#2830](https://github.com/wazuh/wazuh-kibana-app/issues/2830)
- Fix mitre framework tab crash [#2821](https://github.com/wazuh/wazuh-kibana-app/issues/2821)
- Changed ping request to default request. Added delay and while to che… [#2820](https://github.com/wazuh/wazuh-kibana-app/issues/2820)
- Removed kibana alert for security [#2806](https://github.com/wazuh/wazuh-kibana-app/issues/2806)

## Wazuh v4.0.4 - Kibana 7.10.0 , 7.10.2 - Revision 4016

### Added

- Modified agent registration adding groups and architecture [#2666](https://github.com/wazuh/wazuh-kibana-app/issues/2666) [#2652](https://github.com/wazuh/wazuh-kibana-app/issues/2652)
- Each user can only view their own reports [#2686](https://github.com/wazuh/wazuh-kibana-app/issues/2686)

### Fixed

- Create index pattern even if there aren´t available indices [#2620](https://github.com/wazuh/wazuh-kibana-app/issues/2620)
- Top bar overlayed over expanded visualizations [#2667](https://github.com/wazuh/wazuh-kibana-app/issues/2667)
- Empty inventory data in Solaris agents [#2680](https://github.com/wazuh/wazuh-kibana-app/pull/2680)
- Wrong parameters in the dev-tools autocomplete section [#2675](https://github.com/wazuh/wazuh-kibana-app/issues/2675)
- Wrong permissions on edit CDB list [#2665](https://github.com/wazuh/wazuh-kibana-app/pull/2665)
- fix(frontend): add the metafields when refreshing the index pattern [#2681](https://github.com/wazuh/wazuh-kibana-app/pull/2681)
- Error toast is showing about Elasticsearch users for environments without security [#2713](https://github.com/wazuh/wazuh-kibana-app/issues/2713)
- Error about Handler.error in Role Mapping fixed [#2702](https://github.com/wazuh/wazuh-kibana-app/issues/2702)
- Fixed message in reserved users actions [#2702](https://github.com/wazuh/wazuh-kibana-app/issues/2702)
- Error 500 on Export formatted CDB list [#2692](https://github.com/wazuh/wazuh-kibana-app/pull/2692)
- Wui rules label should have only one tooltip [#2723](https://github.com/wazuh/wazuh-kibana-app/issues/2723)
- Move upper the Wazuh item in the Kibana menu and default index pattern [#2867](https://github.com/wazuh/wazuh-kibana-app/pull/2867)

## Wazuh v4.0.4 - Kibana v7.9.1, v7.9.3 - Revision 4015

### Added

- Support for Wazuh v4.0.4

## Wazuh v4.0.3 - Kibana v7.9.1, v7.9.2, v7.9.3 - Revision 4014

### Added

- Improved management of index-pattern fields [#2630](https://github.com/wazuh/wazuh-kibana-app/issues/2630)

### Fixed

- fix(fronted): fixed the check of API and APP version in health check [#2655](https://github.com/wazuh/wazuh-kibana-app/pull/2655)
- Replace user by username key in the monitoring logic [#2654](https://github.com/wazuh/wazuh-kibana-app/pull/2654)
- Security alerts and reporting issues when using private tenants [#2639](https://github.com/wazuh/wazuh-kibana-app/issues/2639)
- Manager restart in rule editor does not work with Wazuh cluster enabled [#2640](https://github.com/wazuh/wazuh-kibana-app/issues/2640)
- fix(frontend): Empty inventory data in Solaris agents [#2680](https://github.com/wazuh/wazuh-kibana-app/pull/2680)

## Wazuh v4.0.3 - Kibana v7.9.1, v7.9.2, v7.9.3 - Revision 4013

### Added

- Support for Wazuh v4.0.3.

## Wazuh v4.0.2 - Kibana v7.9.1, v7.9.3 - Revision 4012

### Added

- Sample data indices name should take index pattern in use [#2593](https://github.com/wazuh/wazuh-kibana-app/issues/2593)
- Added start option to macos Agents [#2653](https://github.com/wazuh/wazuh-kibana-app/pull/2653)

### Changed

- Statistics settings do not allow to configure primary shards and replicas [#2627](https://github.com/wazuh/wazuh-kibana-app/issues/2627)

## Wazuh v4.0.2 - Kibana v7.9.1, v7.9.3 - Revision 4011

### Added

- Support for Wazuh v4.0.2.

### Fixed

- The index pattern title is overwritten with its id after refreshing its fields [#2577](https://github.com/wazuh/wazuh-kibana-app/issues/2577)
- [RBAC] Issues detected when using RBAC [#2579](https://github.com/wazuh/wazuh-kibana-app/issues/2579)

## Wazuh v4.0.1 - Kibana v7.9.1, v7.9.3 - Revision 4010

### Changed

- Alerts summary table for PDF reports on all modules [#2632](https://github.com/wazuh/wazuh-kibana-app/issues/2632)
- [4.0-7.9] Run as with no wazuh-wui API user [#2576](https://github.com/wazuh/wazuh-kibana-app/issues/2576)
- Deploy a new agent interface as default interface [#2564](https://github.com/wazuh/wazuh-kibana-app/issues/2564)
- Problem in the visualization of new reserved resources of the Wazuh API [#2643](https://github.com/wazuh/wazuh-kibana-app/issues/2643)

### Fixed

- Restore the tables in the agents' reports [#2628](https://github.com/wazuh/wazuh-kibana-app/issues/2628)
- [RBAC] Issues detected when using RBAC [#2579](https://github.com/wazuh/wazuh-kibana-app/issues/2579)
- Changes done via a worker's API are overwritten [#2626](https://github.com/wazuh/wazuh-kibana-app/issues/2626)

### Fixed

- [BUGFIX] Default user field for current platform [#2633](https://github.com/wazuh/wazuh-kibana-app/pull/2633)

## Wazuh v4.0.1 - Kibana v7.9.1, v7.9.3 - Revision 4009

### Changed

- Hide empty columns of the processes table of the MacOS agents [#2570](https://github.com/wazuh/wazuh-kibana-app/pull/2570)
- Missing step in "Deploy a new agent" view [#2623](https://github.com/wazuh/wazuh-kibana-app/issues/2623)
- Implement wazuh users' CRUD [#2598](https://github.com/wazuh/wazuh-kibana-app/pull/2598)

### Fixed

- Inconsistent data in sample data alerts [#2618](https://github.com/wazuh/wazuh-kibana-app/pull/2618)

## Wazuh v4.0.1 - Kibana v7.9.1, v7.9.3 - Revision 4008

### Fixed

- Icons not align to the right in Modules > Events [#2607](https://github.com/wazuh/wazuh-kibana-app/pull/2607)
- Statistics visualizations do not show data [#2602](https://github.com/wazuh/wazuh-kibana-app/pull/2602)
- Error on loading css files [#2599](https://github.com/wazuh/wazuh-kibana-app/pull/2599)
- Fixed search filter in search bar in Module/SCA wasn't working [#2601](https://github.com/wazuh/wazuh-kibana-app/pull/2601)

## Wazuh v4.0.0 - Kibana v7.9.1, v7.9.2, v7.9.3 - Revision 4007

### Fixed

- updated macOS package URL [#2596](https://github.com/wazuh/wazuh-kibana-app/pull/2596)
- Revert "[4.0-7.9] [BUGFIX] Removed unnecessary function call" [#2597](https://github.com/wazuh/wazuh-kibana-app/pull/2597)

## Wazuh v4.0.0 - Kibana v7.9.1, v7.9.2, v7.9.3 - Revision 4006

### Fixed

- Undefined field in event view [#2588](https://github.com/wazuh/wazuh-kibana-app/issues/2588)
- Several calls to the same stats request (esAlerts) [#2586](https://github.com/wazuh/wazuh-kibana-app/issues/2586)
- The filter options popup doesn't open on click once the filter is pinned [#2581](https://github.com/wazuh/wazuh-kibana-app/issues/2581)
- The formatedFields are missing from the index-pattern of wazuh-alerts-\* [#2574](https://github.com/wazuh/wazuh-kibana-app/issues/2574)

## Wazuh v4.0.0 - Kibana v7.9.3 - Revision 4005

### Added

- Support for Kibana v7.9.3

## Wazuh v4.0.0 - Kibana v7.9.1, v7.9.2 - Revision 4002

### Added

- Support for Wazuh v4.0.0.
- Support for Kibana v7.9.1 and 7.9.2.
- Support for Open Distro 1.10.1.
- Added a RBAC security layer integrated with Open Distro and X-Pack.
- Added remoted and analysisd statistics.
- Expand supported deployment variables.
- Added new configuration view settings for GCP integration.
- Added logic to change the `metafields` configuration of Kibana [#2524](https://github.com/wazuh/wazuh-kibana-app/issues/2524)

### Changed

- Migrated the default index-pattern to `wazuh-alerts-*`.
- Removed the `known-fields` functionality.
- Security Events dashboard redesinged.
- Redesigned the app settings configuration with categories.
- Moved the wazuh-registry file to Kibana optimize folder.

### Fixed

- Format options in `wazuh-alerts` index-pattern are not overwritten now.
- Prevent blank page in detaill agent view.
- Navigable agents name in Events.
- Index pattern is not being refreshed.
- Reporting fails when agent is pinned and compliance controls are visited.
- Reload rule detail doesn't work properly with the related rules.
- Fix search bar filter in Manage agent of group [#2541](https://github.com/wazuh/wazuh-kibana-app/pull/2541)

# Wazuh v3.13.6 - Kibana v7.9.2 - Revision 890

### Added

- Support for Wazuh v3.13.6

## Wazuh v3.13.5 - Kibana 7.9.2 - Revision 889

- Sanitize report's inputs and usernames [#4336](https://github.com/wazuh/wazuh-kibana-app/pull/4336)

## Wazuh v3.13.2 - Kibana v7.9.1 - Revision 887

### Added

- Support for Wazuh v3.13.2

## Wazuh v3.13.2 - Kibana v7.8.0 - Revision 887

### Added

- Support for Wazuh v3.13.2

## Wazuh v3.13.1 - Kibana v7.9.1 - Revision 886

### Added

- Support for Kibana v7.9.1

## Wazuh v3.13.1 - Kibana v7.9.0 - Revision 885

### Added

- Support for Kibana v7.9.0

## Wazuh v3.13.1 - Kibana v7.8.1 - Revision 884

### Added

- Support for Kibana v7.8.1

## Wazuh v3.13.1 - Kibana v7.8.0 - Revision 883

### Added

- Support for Wazuh v3.13.1

## Wazuh v3.13.0 - Kibana v7.8.0 - Revision 881

### Added

- Support for Kibana v7.8.0

## Wazuh v3.13.0 - Kibana v7.7.0, v7.7.1 - Revision 880

### Added

- Support for Wazuh v3.13.0
- Support for Kibana v7.7.1
- Support for Open Distro 1.8
- New navigation experience with a global menu [#1965](https://github.com/wazuh/wazuh-kibana-app/issues/1965)
- Added a Breadcrumb in Kibana top nav [#2161](https://github.com/wazuh/wazuh-kibana-app/issues/2161)
- Added a new Agents Summary Screen [#1963](https://github.com/wazuh/wazuh-kibana-app/issues/1963)
- Added a new feature to add sample data to dashboards [#2115](https://github.com/wazuh/wazuh-kibana-app/issues/2115)
- Added MITRE integration [#1877](https://github.com/wazuh/wazuh-kibana-app/issues/1877)
- Added Google Cloud Platform integration [#1873](https://github.com/wazuh/wazuh-kibana-app/issues/1873)
- Added TSC integration [#2204](https://github.com/wazuh/wazuh-kibana-app/pull/2204)
- Added a new Integrity monitoring state view for agent [#2153](https://github.com/wazuh/wazuh-kibana-app/issues/2153)
- Added a new Integrity monitoring files detail view [#2156](https://github.com/wazuh/wazuh-kibana-app/issues/2156)
- Added a new component to explore Compliance requirements [#2156](https://github.com/wazuh/wazuh-kibana-app/issues/2261)

### Changed

- Code migration to React.js
- Global review of styles
- Unified Overview and Agent dashboards into new Modules [#2110](https://github.com/wazuh/wazuh-kibana-app/issues/2110)
- Changed Vulnerabilities dashboard visualizations [#2262](https://github.com/wazuh/wazuh-kibana-app/issues/2262)

### Fixed

- Open Distro tenants have been fixed and are functional now [#1890](https://github.com/wazuh/wazuh-kibana-app/issues/1890).
- Improved navigation performance [#2200](https://github.com/wazuh/wazuh-kibana-app/issues/2200).
- Avoid creating the wazuh-monitoring index pattern if it is disabled [#2100](https://github.com/wazuh/wazuh-kibana-app/issues/2100)
- SCA checks without compliance field can't be expanded [#2264](https://github.com/wazuh/wazuh-kibana-app/issues/2264)

## Wazuh v3.12.3 - Kibana v7.7.1 - Revision 876

### Added

- Support for Kibana v7.7.1

## Wazuh v3.12.3 - Kibana v7.7.0 - Revision 875

### Added

- Support for Kibana v7.7.0

## Wazuh v3.12.3 - Kibana v6.8.8, v7.6.1, v7.6.2 - Revision 874

### Added

- Support for Wazuh v3.12.3

## Wazuh v3.12.2 - Kibana v6.8.8, v7.6.1, v7.6.2 - Revision 873

### Added

- Support for Wazuh v3.12.2

## Wazuh v3.12.1 - Kibana v6.8.8, v7.6.1, v7.6.2 - Revision 872

### Added

- Support Wazuh 3.12.1
- Added new FIM settings on configuration on demand. [#2147](https://github.com/wazuh/wazuh-kibana-app/issues/2147)

### Changed

- Updated agent's variable names in deployment guides. [#2169](https://github.com/wazuh/wazuh-kibana-app/pull/2169)

### Fixed

- Pagination is now shown in table-type visualizations. [#2180](https://github.com/wazuh/wazuh-kibana-app/issues/2180)

## Wazuh v3.12.0 - Kibana v6.8.8, v7.6.2 - Revision 871

### Added

- Support for Kibana v6.8.8 and v7.6.2

## Wazuh v3.12.0 - Kibana v6.8.7, v7.4.2, v7.6.1 - Revision 870

### Added

- Support for Wazuh v3.12.0
- Added a new setting to hide manager alerts from dashboards. [#2102](https://github.com/wazuh/wazuh-kibana-app/pull/2102)
- Added a new setting to be able to change API from the top menu. [#2143](https://github.com/wazuh/wazuh-kibana-app/issues/2143)
- Added a new setting to enable/disable the known fields health check [#2037](https://github.com/wazuh/wazuh-kibana-app/pull/2037)
- Added suport for PCI 11.2.1 and 11.2.3 rules. [#2062](https://github.com/wazuh/wazuh-kibana-app/pull/2062)

### Changed

- Restructuring of the optimize/wazuh directory. Now the Wazuh configuration file (wazuh.yml) is placed on /usr/share/kibana/optimize/wazuh/config. [#2116](https://github.com/wazuh/wazuh-kibana-app/pull/2116)
- Improve performance of Dasboards reports generation. [1802344](https://github.com/wazuh/wazuh-kibana-app/commit/18023447c6279d385df84d7f4a5663ed2167fdb5)

### Fixed

- Discover time range selector is now displayed on the Cluster section. [08901df](https://github.com/wazuh/wazuh-kibana-app/commit/08901dfcbe509f17e4fab26877c8b7dae8a66bff)
- Added the win_auth_failure rule group to Authentication failure metrics. [#2099](https://github.com/wazuh/wazuh-kibana-app/pull/2099)
- Negative values in Syscheck attributes now have their correct value in reports. [7c3e84e](https://github.com/wazuh/wazuh-kibana-app/commit/7c3e84ec8f00760b4f650cfc00a885d868123f99)

## Wazuh v3.11.4 - Kibana v7.6.1 - Revision 858

### Added

- Support for Kibana v7.6.1

## Wazuh v3.11.4 - Kibana v6.8.6, v7.4.2, v7.6.0 - Revision 857

### Added

- Support for Wazuh v3.11.4

## Wazuh v3.11.3 - Kibana v7.6.0 - Revision 856

### Added

- Support for Kibana v7.6.0

## Wazuh v3.11.3 - Kibana v7.4.2 - Revision 855

### Added

- Support for Kibana v7.4.2

## Wazuh v3.11.3 - Kibana v7.5.2 - Revision 854

### Added

- Support for Wazuh v3.11.3

### Fixed

- Windows Updates table is now displayed in the Inventory Data report [#2028](https://github.com/wazuh/wazuh-kibana-app/pull/2028)

## Wazuh v3.11.2 - Kibana v7.5.2 - Revision 853

### Added

- Support for Kibana v7.5.2

## Wazuh v3.11.2 - Kibana v6.8.6, v7.3.2, v7.5.1 - Revision 852

### Added

- Support for Wazuh v3.11.2

### Changed

- Increased list filesize limit for the CDB-list [#1993](https://github.com/wazuh/wazuh-kibana-app/pull/1993)

### Fixed

- The xml validator now correctly handles the `--` string within comments [#1980](https://github.com/wazuh/wazuh-kibana-app/pull/1980)
- The AWS map visualization wasn't been loaded until the user interacts with it [dd31bd7](https://github.com/wazuh/wazuh-kibana-app/commit/dd31bd7a155354bc50fe0af22fca878607c8936a)

## Wazuh v3.11.1 - Kibana v6.8.6, v7.3.2, v7.5.1 - Revision 581

### Added

- Support for Wazuh v3.11.1.

## Wazuh v3.11.0 - Kibana v6.8.6, v7.3.2, v7.5.1 - Revision 580

### Added

- Support for Wazuh v3.11.0.
- Support for Kibana v7.5.1.
- The API credentials configuration has been moved from the .wazuh index to a wazuh.yml configuration file. Now the configuration of the API hosts is done from the file and not from the application. [#1465](https://github.com/wazuh/wazuh-kibana-app/issues/1465) [#1771](https://github.com/wazuh/wazuh-kibana-app/issues/1771).
- Upload ruleset files using a "drag and drop" component [#1770](https://github.com/wazuh/wazuh-kibana-app/issues/1770)
- Add logs for the reporting module [#1622](https://github.com/wazuh/wazuh-kibana-app/issues/1622).
- Extended the "Add new agent" guide [#1767](https://github.com/wazuh/wazuh-kibana-app/issues/1767).
- Add new table for windows hotfixes [#1932](https://github.com/wazuh/wazuh-kibana-app/pull/1932)

### Changed

- Removed Discover from top menu [#1699](https://github.com/wazuh/wazuh-kibana-app/issues/1699).
- Hide index pattern selector in case that only one exists [#1799](https://github.com/wazuh/wazuh-kibana-app/issues/1799).
- Remove visualizations legend [#1936](https://github.com/wazuh/wazuh-kibana-app/pull/1936)
- Normalize the field whodata in the group reporting [#1921](https://github.com/wazuh/wazuh-kibana-app/pull/1921)
- A message in the configuration view is ambiguous [#1870](https://github.com/wazuh/wazuh-kibana-app/issues/1870)
- Refactor syscheck table [#1941](https://github.com/wazuh/wazuh-kibana-app/pull/1941)

### Fixed

- Empty files now throws an error [#1806](https://github.com/wazuh/wazuh-kibana-app/issues/1806).
- Arguments for wazuh api requests are now validated [#1815](https://github.com/wazuh/wazuh-kibana-app/issues/1815).
- Fixed the way to check admin mode [#1838](https://github.com/wazuh/wazuh-kibana-app/issues/1838).
- Fixed error exporting as CSV the files into a group [#1833](https://github.com/wazuh/wazuh-kibana-app/issues/1833).
- Fixed XML validator false error for `<` [1882](https://github.com/wazuh/wazuh-kibana-app/issues/1882)
- Fixed "New file" editor doesn't allow saving twice [#1896](https://github.com/wazuh/wazuh-kibana-app/issues/1896)
- Fixed decoders files [#1929](https://github.com/wazuh/wazuh-kibana-app/pull/1929)
- Fixed registration guide [#1926](https://github.com/wazuh/wazuh-kibana-app/pull/1926)
- Fixed infinite load on Ciscat views [#1920](https://github.com/wazuh/wazuh-kibana-app/pull/1920), [#1916](https://github.com/wazuh/wazuh-kibana-app/pull/1916)
- Fixed missing fields in the Visualizations [#1913](https://github.com/wazuh/wazuh-kibana-app/pull/1913)
- Fixed Amazon S3 status is wrong in configuration section [#1864](https://github.com/wazuh/wazuh-kibana-app/issues/1864)
- Fixed hidden overflow in the fim configuration [#1887](https://github.com/wazuh/wazuh-kibana-app/pull/1887)
- Fixed Logo source fail after adding server.basePath [#1871](https://github.com/wazuh/wazuh-kibana-app/issues/1871)
- Fixed the documentation broken links [#1853](https://github.com/wazuh/wazuh-kibana-app/pull/1853)

## Wazuh v3.10.2 - Kibana v7.5.1 - Revision 556

### Added

- Support for Kibana v7.5.1

## Wazuh v3.10.2 - Kibana v7.5.0 - Revision 555

### Added

- Support for Kibana v7.5.0

## Wazuh v3.10.2 - Kibana v7.4.2 - Revision 549

### Added

- Support for Kibana v7.4.2

## Wazuh v3.10.2 - Kibana v7.4.1 - Revision 548

### Added

- Support for Kibana v7.4.1

## Wazuh v3.10.2 - Kibana v7.4.0 - Revision 547

### Added

- Support for Kibana v7.4.0
- Support for Wazuh v3.10.2.

## Wazuh v3.10.2 - Kibana v7.3.2 - Revision 546

### Added

- Support for Wazuh v3.10.2.

## Wazuh v3.10.1 - Kibana v7.3.2 - Revision 545

### Added

- Support for Wazuh v3.10.1.

## Wazuh v3.10.0 - Kibana v7.3.2 - Revision 543

### Added

- Support for Wazuh v3.10.0.
- Added an interactive guide for registering agents, things are now easier for the user, guiding it through the steps needed ending in a _copy & paste_ snippet for deploying his agent [#1468](https://github.com/wazuh/wazuh-kibana-app/issues/1468).
- Added new dashboards for the recently added regulatory compliance groups into the Wazuh core. They are HIPAA and NIST-800-53 [#1468](https://github.com/wazuh/wazuh-kibana-app/issues/1448), [#1638](https://github.com/wazuh/wazuh-kibana-app/issues/1638).
- Make the app work under a custom Kibana space [#1234](https://github.com/wazuh/wazuh-kibana-app/issues/1234), [#1450](https://github.com/wazuh/wazuh-kibana-app/issues/1450).
- Added the ability to manage the app as a native plugin when using Kibana spaces, now you can safely hide/show the app depending on the selected space [#1601](https://github.com/wazuh/wazuh-kibana-app/issues/1601).
- Adapt the app the for Kibana dark mode [#1562](https://github.com/wazuh/wazuh-kibana-app/issues/1562).
- Added an alerts summary in _Overview > FIM_ panel [#1527](https://github.com/wazuh/wazuh-kibana-app/issues/1527).
- Export all the information of a Wazuh group and its related agents in a PDF document [#1341](https://github.com/wazuh/wazuh-kibana-app/issues/1341).
- Export the configuration of a certain agent as a PDF document. Supports granularity for exporting just certain sections of the configuration [#1340](https://github.com/wazuh/wazuh-kibana-app/issues/1340).

### Changed

- Reduced _Agents preview_ load time using the new API endpoint `/summary/agents` [#1687](https://github.com/wazuh/wazuh-kibana-app/pull/1687).
- Replaced most of the _md-nav-bar_ Angular.js components with React components using EUI [#1705](https://github.com/wazuh/wazuh-kibana-app/pull/1705).
- Replaced the requirements slider component with a new styled component [#1708](https://github.com/wazuh/wazuh-kibana-app/pull/1708).
- Soft deprecated the _.wazuh-version_ internal index, now the app dumps its content if applicable to a registry file, then the app removes that index. Further versions will hard deprecate this index [#1467](https://github.com/wazuh/wazuh-kibana-app/issues/1467).
- Visualizations now don't fetch the documents _source_, also, they now use _size: 0_ for fetching [#1663](https://github.com/wazuh/wazuh-kibana-app/issues/1663).
- The app menu is now fixed on top of the view, it's not being hidden on every state change. Also, the Wazuh logo was placed in the top bar of Kibana UI [#1502](https://github.com/wazuh/wazuh-kibana-app/issues/1502).
- Improved _getTimestamp_ method not returning a promise object because it's no longer needed [014bc3a](https://github.com/wazuh/wazuh-kibana-app/commit/014b3aba0d2e9cda0c4d521f5f16faddc434a21e). Also improved main Discover listener for Wazuh not returning a promise object [bd82823](https://github.com/wazuh/wazuh-kibana-app/commit/bd8282391a402b8c567b32739cf914a0135d74bc).
- Replaced _Requirements over time_ visualizations in both PCI DSS and GDPR dashboards [35c539](https://github.com/wazuh/wazuh-kibana-app/commit/35c539eb328b3bded94aa7608f73f9cc51c235a6).
- Do not show a toaster when a visualization field was not known yet, instead, show it just in case the internal refreshing failed [19a2e7](https://github.com/wazuh/wazuh-kibana-app/commit/19a2e71006b38f6a64d3d1eb8a20b02b415d7e07).
- Minor optimizations for server logging [eb8e000](https://github.com/wazuh/wazuh-kibana-app/commit/eb8e00057dfea2dafef56319590ff832042c402d).

### Fixed

- Alerts search bar fixed for Kibana v7.3.1, queries were not being applied as expected [#1686](https://github.com/wazuh/wazuh-kibana-app/issues/1686).
- Hide attributes field from non-Windows agents in the FIM table [#1710](https://github.com/wazuh/wazuh-kibana-app/issues/1710).
- Fixed broken view in Management > Configuration > Amazon S3 > Buckets, some information was missing [#1675](https://github.com/wazuh/wazuh-kibana-app/issues/1675).
- Keep user's filters when switching from Discover to panel [#1685](https://github.com/wazuh/wazuh-kibana-app/issues/1685).
- Reduce load time and amount of data to be fetched in _Management > Cluster monitoring_ section avoiding possible timeouts [#1663](https://github.com/wazuh/wazuh-kibana-app/issues/1663).
- Restored _Remove column_ feature in Discover tabs [#1702](https://github.com/wazuh/wazuh-kibana-app/issues/1702).
- Apps using Kibana v7.3.1 had a bug once the user goes back from _Agent > FIM > Files_ to _Agent > FIM > dashboard_, filters disappear, now it's working properly [#1700](https://github.com/wazuh/wazuh-kibana-app/issues/1700).
- Fixed visual bug in _Management > Cluster monitoring_ and a button position [1e3b748](https://github.com/wazuh/wazuh-kibana-app/commit/1e3b748f11b43b2e7956b830269b6d046d74d12c).
- The app installation date was not being updated properly, now it's fixed [#1692](https://github.com/wazuh/wazuh-kibana-app/issues/1692).
- Fixed _Network interfaces_ table in Inventory section, the table was not paginating [#1474](https://github.com/wazuh/wazuh-kibana-app/issues/1474).
- Fixed APIs passwords are now obfuscated in server responses [adc3152](https://github.com/wazuh/wazuh-kibana-app/pull/1782/commits/adc31525e26b25e4cb62d81cbae70a8430728af5).

## Wazuh v3.9.5 - Kibana v6.8.2 / Kibana v7.2.1 / Kibana v7.3.0 - Revision 531

### Added

- Support for Wazuh v3.9.5

## Wazuh v3.9.4 - Kibana v6.8.1 / Kibana v6.8.2 / Kibana v7.2.0 / Kibana v7.2.1 / Kibana v7.3.0 - Revision 528

### Added

- Support for Wazuh v3.9.4
- Allow filtering by clicking a column in rules/decoders tables [0e2ddd7](https://github.com/wazuh/wazuh-kibana-app/pull/1615/commits/0e2ddd7b73f7f7975d02e97ed86ae8a0966472b4)
- Allow open file in rules table clicking on the file column [1af929d](https://github.com/wazuh/wazuh-kibana-app/pull/1615/commits/1af929d62f450f93c6733868bcb4057e16b7e279)

### Changed

- Improved app performance [#1640](https://github.com/wazuh/wazuh-kibana-app/pull/1640).
- Remove path filter from custom rules and decoders [895792e](https://github.com/wazuh/wazuh-kibana-app/pull/1615/commits/895792e6e6d9401b3293d5e16352b9abef515096)
- Show path column in rules and decoders [6f49816](https://github.com/wazuh/wazuh-kibana-app/pull/1615/commits/6f49816c71b5999d77bf9e3838443627c9be945d)
- Removed SCA overview dashboard [94ebbff](https://github.com/wazuh/wazuh-kibana-app/pull/1615/commits/94ebbff231cbfb6d793130e0b9ea855baa755a1c)
- Disabled last custom column removal [f1ef7de](https://github.com/wazuh/wazuh-kibana-app/pull/1615/commits/f1ef7de1a34bbe53a899596002e8153b95e7dc0e)
- Agents messages across sections unification [8fd7e36](https://github.com/wazuh/wazuh-kibana-app/pull/1615/commits/8fd7e36286fa9dfd03a797499af6ffbaa90b00e1)

### Fixed

- Fix check storeded apis [d6115d6](https://github.com/wazuh/wazuh-kibana-app/pull/1615/commits/d6115d6424c78f0cde2017b432a51b77186dd95a).
- Fix pci-dss console error [297080d](https://github.com/wazuh/wazuh-kibana-app/pull/1615/commits/297080d36efaea8f99b0cafd4c48845dad20495a)
- Fix error in reportingTable [85b7266](https://github.com/wazuh/wazuh-kibana-app/pull/1615/commits/85b72662cb4db44c443ed04f7c31fba57eefccaa)
- Fix filters budgets size [c7ac86a](https://github.com/wazuh/wazuh-kibana-app/pull/1615/commits/c7ac86acb3d5afaf1cf348fab09a2b8c5778a491)
- Fix missing permalink virustotal visualization [1b57529](https://github.com/wazuh/wazuh-kibana-app/pull/1615/commits/1b57529758fccdeb3ac0840e66a8aafbe4757a96)
- Improved wz-table performance [224bd6f](https://github.com/wazuh/wazuh-kibana-app/pull/1615/commits/224bd6f31235c81ba01755c3c1e120c3f86beafd)
- Fix inconsistent data between visualizations and tables in Overview Security Events [b12c600](https://github.com/wazuh/wazuh-kibana-app/pull/1615/commits/b12c600578d80d0715507dec4624a4ebc27ea573)
- Timezone applied in cluster status [a4f620d](https://github.com/wazuh/wazuh-kibana-app/pull/1615/commits/a4f620d398f5834a6d2945af892a462425ca3bec)
- Fixed Overview Security Events report when wazuh.monitoring is disabled [1c26da0](https://github.com/wazuh/wazuh-kibana-app/pull/1615/commits/1c26da05a0b6daf727e15c13b819111aa4e4e913)
- Fixes in APIs management [2143943](https://github.com/wazuh/wazuh-kibana-app/pull/1615/commits/2143943a5049cbb59bb8d6702b5a56cbe0d27a2a)
- Prevent duplicated visualization toast errors [786faf3](https://github.com/wazuh/wazuh-kibana-app/commit/786faf3e62d2cad13f512c0f873b36eca6e9787d)
- Fix not properly updated breadcrumb in ruleset section [9645903](https://github.com/wazuh/wazuh-kibana-app/commit/96459031cd4edbe047970bf0d22d0c099771879f)
- Fix badly dimensioned table in Integrity Monitoring section [9645903](https://github.com/wazuh/wazuh-kibana-app/commit/96459031cd4edbe047970bf0d22d0c099771879f)
- Fix implicit filters can be destroyed [9cf8578](https://github.com/wazuh/wazuh-kibana-app/commit/9cf85786f504f5d67edddeea6cfbf2ab577e799b)
- Windows agent dashboard doesn't show failure logon access. [d38d088](https://github.com/wazuh/wazuh-kibana-app/commit/d38d0881ac8e4294accde83d63108337b74cdd91)
- Number of agents is not properly updated. [f7cbbe5](https://github.com/wazuh/wazuh-kibana-app/commit/f7cbbe54394db825827715c3ad4370ac74317108)
- Missing scrollbar on Firefox file viewer. [df4e8f9](https://github.com/wazuh/wazuh-kibana-app/commit/df4e8f9305b35e9ee1473bed5f5d452dd3420567)
- Agent search filter by name, lost when refreshing. [71b5274](https://github.com/wazuh/wazuh-kibana-app/commit/71b5274ccc332d8961a158587152f7badab28a95)
- Alerts of level 12 cannot be displayed in the Summary table. [ec0e888](https://github.com/wazuh/wazuh-kibana-app/commit/ec0e8885d9f1306523afbc87de01a31f24e36309)
- Restored query from search bar in visualizations. [439128f](https://github.com/wazuh/wazuh-kibana-app/commit/439128f0a1f65b649a9dcb81ab5804ca20f65763)
- Fix Kibana filters loop in Firefox. [82f0f32](https://github.com/wazuh/wazuh-kibana-app/commit/82f0f32946d844ce96a28f0185f903e8e05c5589)

## Wazuh v3.9.3 - Kibana v6.8.1 / v7.1.1 / v7.2.0 - Revision 523

### Added

- Support for Wazuh v3.9.3
- Support for Kibana v7.2.0 [#1556](https://github.com/wazuh/wazuh-kibana-app/pull/1556).

### Changed

- New design and several UI/UX changes [#1525](https://github.com/wazuh/wazuh-kibana-app/pull/1525).
- Improved error checking + syscollector performance [94d0a83](https://github.com/wazuh/wazuh-kibana-app/commit/94d0a83e43aa1d2d84ef6f87cbb76b9aefa085b3).
- Adapt Syscollector for MacOS agents [a4bf7ef](https://github.com/wazuh/wazuh-kibana-app/commit/a4bf7efc693a99b7565b5afcaa372155f15a4db9).
- Show last scan for syscollector [73f2056](https://github.com/wazuh/wazuh-kibana-app/commit/73f2056673bb289d472663397ba7097e49b7b93b).
- Extendend information for syscollector [#1585](https://github.com/wazuh/wazuh-kibana-app/issues/1585).

### Fixed

- Corrected width for agent stats [a998955](https://github.com/wazuh/wazuh-kibana-app/commit/a99895565a8854c55932ec94cffb08e1d0aa3da1).
- Fix height for the menu directive with Dynamic height [427d0f3](https://github.com/wazuh/wazuh-kibana-app/commit/427d0f3e9fa6c34287aa9e8557da99a51e0db40f).
- Fix wazuh-db and clusterd check [cddcef6](https://github.com/wazuh/wazuh-kibana-app/commit/cddcef630c5234dd6f6a495715743dfcfd4e4001).
- Fix AlertsStats when value is "0", it was showing "-" [07a3e10](https://github.com/wazuh/wazuh-kibana-app/commit/07a3e10c7f1e626ba75a55452b6c295d11fd657d).
- Fix syscollector state value [f8d3d0e](https://github.com/wazuh/wazuh-kibana-app/commit/f8d3d0eca44e67e26f79bc574495b1f4c8f751f2).
- Fix time offset for reporting table [2ef500b](https://github.com/wazuh/wazuh-kibana-app/commit/2ef500bb112e68bd4811b8e87ce8581d7c04d20f).
- Fix call to obtain GDPR requirements for specific agent [ccda846](https://github.com/wazuh/wazuh-kibana-app/commit/ccda8464b50be05bc5b3642f25f4972c8a7a2c03).
- Restore "rule.id" as a clickable field in visualizations [#1546](https://github.com/wazuh/wazuh-kibana-app/pull/1546).
- Fix timepicker in cluster monitoring [f7533ce](https://github.com/wazuh/wazuh-kibana-app/pull/1560/commits/f7533cecb6862abfb5c1d2173ec3e70ffc59804a).
- Fix several bugs [#1569](https://github.com/wazuh/wazuh-kibana-app/pull/1569).
- Fully removed "rule.id" as URL field [#1584](https://github.com/wazuh/wazuh-kibana-app/issues/1584).
- Fix filters for dashboards [#1583](https://github.com/wazuh/wazuh-kibana-app/issues/1583).
- Fix missing dependency [#1591](https://github.com/wazuh/wazuh-kibana-app/issues/1591).

## Wazuh v3.9.2 - Kibana v7.1.1 - Revision 510

### Added

- Support for Wazuh v3.9.2

### Changed

- Avoid showing more than one toaster for the same error message [7937003](https://github.com/wazuh/wazuh-kibana-app/commit/793700382798033203091d160773363323e05bb9).
- Restored "Alerts evolution - Top 5 agents" in Overview > Security events [f9305c0](https://github.com/wazuh/wazuh-kibana-app/commit/f9305c0c6acf4a31c41b1cc9684b87f79b27524f).

### Fixed

- Fix missing parameters in Dev Tools request [#1496](https://github.com/wazuh/wazuh-kibana-app/pull/1496).
- Fix "Invalid Date" for Safari and Internet Explorer [#1505](https://github.com/wazuh/wazuh-kibana-app/pull/1505).

## Wazuh v3.9.1 - Kibana v7.1.1 - Revision 509

### Added

- Support for Kibana v7.1.1
- Added overall metrics for Agents > Overview [#1479](https://github.com/wazuh/wazuh-kibana-app/pull/1479).

### Fixed

- Fixed missing dependency for Discover [43f5dd5](https://github.com/wazuh/wazuh-kibana-app/commit/43f5dd5f64065c618ba930b2a4087f0a9e706c0e).
- Fixed visualization for Agents > Overview [#1477](https://github.com/wazuh/wazuh-kibana-app/pull/1477).
- Fixed SCA policy checks table [#1478](https://github.com/wazuh/wazuh-kibana-app/pull/1478).

## Wazuh v3.9.1 - Kibana v7.1.0 - Revision 508

### Added

- Support for Kibana v7.1.0

## Wazuh v3.9.1 - Kibana v6.8.0 - Revision 444

### Added

- Support for Wazuh v3.9.1
- Support for Kibana v6.8.0

### Fixed

- Fixed background color for some parts of the Discover directive [2dfc763](https://github.com/wazuh/wazuh-kibana-app/commit/2dfc763bfa1093fb419f118c2938f6b348562c69).
- Fixed cut values in non-resizable tables when the value is too large [cc4828f](https://github.com/wazuh/wazuh-kibana-app/commit/cc4828fbf50d4dab3dd4bb430617c1f2b13dac6a).
- Fixed handled but not shown error messages from rule editor [0aa0e17](https://github.com/wazuh/wazuh-kibana-app/commit/0aa0e17ac8678879e5066f8d83fd46f5d8edd86a).
- Minor typos corrected [fe11fb6](https://github.com/wazuh/wazuh-kibana-app/commit/fe11fb67e752368aedc89ec844ddf729eb8ad761).
- Minor fixes in agents configuration [1bc2175](https://github.com/wazuh/wazuh-kibana-app/commit/1bc217590438573e7267687655bb5939b5bb9fde).
- Fix Management > logs viewer scrolling [f458b2e](https://github.com/wazuh/wazuh-kibana-app/commit/f458b2e3294796f9cf00482b4da27984646c6398).

### Changed

- Kibana version shown in settings is now read from our package.json [c103d3e](https://github.com/wazuh/wazuh-kibana-app/commit/c103d3e782136106736c02039d28c4567b255aaa).
- Removed an old header from Settings [0197b8b](https://github.com/wazuh/wazuh-kibana-app/commit/0197b8b1abc195f275c8cd9893df84cd5569527b).
- Improved index pattern validation fields, replaced "full_log" with "rule.id" as part of the minimum required fields [dce0595](https://github.com/wazuh/wazuh-kibana-app/commit/dce059501cbd28f1294fd761da3e015e154747bc).
- Improve dynamic height for configuration editor [c318131](https://github.com/wazuh/wazuh-kibana-app/commit/c318131dfb6b5f01752593f2aa972b98c0655610).
- Add timezone for all dates shown in the app [4b8736f](https://github.com/wazuh/wazuh-kibana-app/commit/4b8736fb4e562c78505daaee042bcd798242c3f5).

## Wazuh v3.9.0 - Kibana v6.7.0 / v6.7.1 / v6.7.2 - Revision 441

### Added

- Support for Wazuh v3.9.0
- Support for Kibana v6.7.0 / v6.7.1 / v6.7.2
- Edit master and worker configuration ([#1215](https://github.com/wazuh/wazuh-kibana-app/pull/1215)).
- Edit local rules, local decoders and CDB lists ([#1212](https://github.com/wazuh/wazuh-kibana-app/pull/1212), [#1204](https://github.com/wazuh/wazuh-kibana-app/pull/1204), [#1196](https://github.com/wazuh/wazuh-kibana-app/pull/1196), [#1233](https://github.com/wazuh/wazuh-kibana-app/pull/1233), [#1304](https://github.com/wazuh/wazuh-kibana-app/pull/1304)).
- View no local rules/decoders XML files ([#1395](https://github.com/wazuh/wazuh-kibana-app/pull/1395))
- Dev Tools additions
  - Added hotkey `[shift] + [enter]` for sending query ([#1170](https://github.com/wazuh/wazuh-kibana-app/pull/1170)).
  - Added `Export JSON` button for the Dev Tools ([#1170](https://github.com/wazuh/wazuh-kibana-app/pull/1170)).
- Added refresh button for agents preview table ([#1169](https://github.com/wazuh/wazuh-kibana-app/pull/1169)).
- Added `configuration assessment` information in "Agent > Policy monitoring" ([#1227](https://github.com/wazuh/wazuh-kibana-app/pull/1227)).
- Added agents `configuration assessment` configuration section in "Agent > Configuration" ([1257](https://github.com/wazuh/wazuh-kibana-app/pull/1257))
- Restart master and worker nodes ([#1222](https://github.com/wazuh/wazuh-kibana-app/pull/1222)).
- Restart agents ([#1229](https://github.com/wazuh/wazuh-kibana-app/pull/1229)).
- Added support for more than one Wazuh monitoring pattern ([#1243](https://github.com/wazuh/wazuh-kibana-app/pull/1243))
- Added customizable interval for Wazuh monitoring indices creation ([#1243](https://github.com/wazuh/wazuh-kibana-app/pull/1243)).
- Expand visualizations ([#1246](https://github.com/wazuh/wazuh-kibana-app/pull/1246)).
- Added a dynamic table columns selector ([#1246](https://github.com/wazuh/wazuh-kibana-app/pull/1246)).
- Added resizable columns by dragging in tables ([d2bf8ee](https://github.com/wazuh/wazuh-kibana-app/commit/d2bf8ee9681ca5d6028325e165854b49214e86a3))
- Added a cron job for fetching missing fields of all valid index patterns, also merging dynamic fields every time an index pattern is refreshed by the app ([#1276](https://github.com/wazuh/wazuh-kibana-app/pull/1276)).
- Added auto-merging dynamic fields for Wazuh monitoring index patterns ([#1300](https://github.com/wazuh/wazuh-kibana-app/pull/1300))
- New server module, it's a job queue so we can add delayed jobs to be run in background, this iteration only accepts delayed Wazuh API calls ([#1283](https://github.com/wazuh/wazuh-kibana-app/pull/1283)).
- Added new way to view logs using a logs viewer ([#1292](https://github.com/wazuh/wazuh-kibana-app/pull/1292))
- Added new directive for registering agents from the UI, including instructions on "how to" ([#1321](https://github.com/wazuh/wazuh-kibana-app/pull/1321)).
- Added some Angular charts in Agents Preview and Agents SCA sections ([#1364](https://github.com/wazuh/wazuh-kibana-app/pull/1364))
- Added Docker listener settings in configuration views ([#1365](https://github.com/wazuh/wazuh-kibana-app/pull/1365))
- Added Docker dashboards for both Agents and Overview ([#1367](https://github.com/wazuh/wazuh-kibana-app/pull/1367))
- Improved app logger with debug level ([#1373](https://github.com/wazuh/wazuh-kibana-app/pull/1373))
- Introducing React components from the EUI framework

### Changed

- Escape XML special characters ([#1159](https://github.com/wazuh/wazuh-kibana-app/pull/1159)).
- Changed empty results message for Wazuh tables ([#1165](https://github.com/wazuh/wazuh-kibana-app/pull/1165)).
- Allowing the same query multiple times on the Dev Tools ([#1174](https://github.com/wazuh/wazuh-kibana-app/pull/1174))
- Refactor JSON/XML viewer for configuration tab ([#1173](https://github.com/wazuh/wazuh-kibana-app/pull/1173), [#1148](https://github.com/wazuh/wazuh-kibana-app/pull/1148)).
- Using full height for all containers when possible ([#1224](https://github.com/wazuh/wazuh-kibana-app/pull/1224)).
- Improved the way we are handling "back button" events ([#1207](https://github.com/wazuh/wazuh-kibana-app/pull/1207)).
- Changed some visualizations for FIM, GDPR, PCI, Vulnerability and Security Events ([#1206](https://github.com/wazuh/wazuh-kibana-app/pull/1206), [#1235](https://github.com/wazuh/wazuh-kibana-app/pull/1235), [#1293](https://github.com/wazuh/wazuh-kibana-app/pull/1293)).
- New design for agent header view ([#1186](https://github.com/wazuh/wazuh-kibana-app/pull/1186)).
- Not fetching data the very first time the Dev Tools are opened ([#1185](https://github.com/wazuh/wazuh-kibana-app/pull/1185)).
- Refresh all known fields for all valid index patterns if `kbn-vis` detects a broken index pattern ([ecd7c8f](https://github.com/wazuh/wazuh-kibana-app/commit/ecd7c8f98c187a350f81261d13b0d45dcec6dc5d)).
- Truncate texts and display a tooltip when they don't fit in a table cell ([7b56a87](https://github.com/wazuh/wazuh-kibana-app/commit/7b56a873f85dcba7e6838aeb2e40d9b4cf472576))
- Updated API autocomplete for Dev Tools ([#1218](https://github.com/wazuh/wazuh-kibana-app/pull/1218))
- Updated switches design to adapt it to Kibana's design ([#1253](https://github.com/wazuh/wazuh-kibana-app/pull/1253))
- Reduced the width of some table cells with little text, to give more space to the other columns ([#1263](https://github.com/wazuh/wazuh-kibana-app/pull/1263)).
- Redesign for Management > Status daemons list ([#1284](https://github.com/wazuh/wazuh-kibana-app/pull/1284)).
- Redesign for Management > Configuration, Agent > Configuration ([#1289](https://github.com/wazuh/wazuh-kibana-app/pull/1289)).
- Replaced Management > Logs table with a log viewer component ([#1292](https://github.com/wazuh/wazuh-kibana-app/pull/1292)).
- The agents list search bar now allows to switch between AND/OR operators ([#1291](https://github.com/wazuh/wazuh-kibana-app/pull/1291)).
- Improve audit dashboards ([#1374](https://github.com/wazuh/wazuh-kibana-app/pull/1374))
- Exclude agent "000" getting the last registered and the most active agents from the Wazuh API.([#1391](https://github.com/wazuh/wazuh-kibana-app/pull/1391))
- Reviewed Osquery dashboards ([#1394](https://github.com/wazuh/wazuh-kibana-app/pull/1394))
- Memory info is now a log ([#1400](https://github.com/wazuh/wazuh-kibana-app/pull/1400))
- Error toasters time is now 30000ms, warning/info are still 6000ms ([#1420](https://github.com/wazuh/wazuh-kibana-app/pull/1420))

### Fixed

- Properly handling long messages on notifier service, until now, they were using out of the card space, also we replaced some API messages with more meaningful messages ([#1168](https://github.com/wazuh/wazuh-kibana-app/pull/1168)).
- Adapted Wazuh icon for multiple browsers where it was gone ([#1208](https://github.com/wazuh/wazuh-kibana-app/pull/1208)).
- Do not fetch data from tables twice when resize window ([#1303](https://github.com/wazuh/wazuh-kibana-app/pull/1303)).
- Agent syncrhonization status is updated as we browse the configuration section ([#1305](https://github.com/wazuh/wazuh-kibana-app/pull/1305))
- Using the browser timezone for reporting documents ([#1311](https://github.com/wazuh/wazuh-kibana-app/pull/1311)).
- Wrong behaviors in the routing system when the basePath was set ([#1342](https://github.com/wazuh/wazuh-kibana-app/pull/1342))
- Do not show pagination for one-page tables ([196c5b7](https://github.com/wazuh/wazuh-kibana-app/pull/1362/commits/196c5b717583032798da7791fa4f90ec06397f68))
- Being redirected to Overview once a Kibana restart is performed ([#1378](https://github.com/wazuh/wazuh-kibana-app/pull/1378))
- Displaying the AWS services section of the aws-s3 wodle ([#1393](https://github.com/wazuh/wazuh-kibana-app/pull/1393))
- Show email configuration on the configuration on demand ([#1401](https://github.com/wazuh/wazuh-kibana-app/issues/1401))
- Show "Follow symbolic link" field in Integrity monitoring - Monitored configuration on demand ([0c9c9da](https://github.com/wazuh/wazuh-kibana-app/pull/1414/commits/0c9c9da3b951548761cd203db5ee5baa39afe26c))

## Wazuh v3.8.2 - Kibana v6.6.0 / v6.6.1 / v6.6.2 / v6.7.0 - Revision 419

### Added

- Support for Kibana v6.6.0 / v6.6.1 / v6.6.2 / v6.7.0

### Fixed

- Fixed AWS dashboard, newer JavaScript browser engines break the view due to Angular.js ([6e882fc](https://github.com/wazuh/wazuh-kibana-app/commit/6e882fc1d7efe6059e6140ff40b8a20d9c1fa51e)).
- Fixed AWS accounts visualization, using the right field now ([6e882fc](https://github.com/wazuh/wazuh-kibana-app/commit/6e882fc1d7efe6059e6140ff40b8a20d9c1fa51e)).

## Wazuh v3.8.2 - Kibana v6.5.4 - Revision 418

### Added

- Support for Wazuh v3.8.2

### Changed

- Close configuration editor only if it was successfully updated ([bc77c35](https://github.com/wazuh/wazuh-kibana-app/commit/bc77c35d8440a656d4704451ce857c9e1d36a438)).
- Replaced FIM Vega visualization with standard visualization ([554ee1c](https://github.com/wazuh/wazuh-kibana-app/commit/554ee1c4c4d75c76d82272075acf8bb62e7f9e27)).

## Wazuh v3.8.1 - Kibana v6.5.4 - Revision 417

### Added

- Support for Wazuh v3.8.1

### Changed

- Moved monitored/ignored Windows registry entries to "FIM > Monitored" and "FIM > Ignored" to avoid user confusion ([#1176](https://github.com/wazuh/wazuh-kibana-app/pull/1176)).
- Excluding managers from wazuh-monitoring indices ([#1177](https://github.com/wazuh/wazuh-kibana-app/pull/1177)).
- Escape `&` before sending group configuration ([d3aa56f](https://github.com/wazuh/wazuh-kibana-app/commit/d3aa56fa73478c60505e500db7d3a7df263081b5)).
- Improved `autoFormat` function before rendering group configuration ([f4f8144](https://github.com/wazuh/wazuh-kibana-app/commit/f4f8144eef8b93038fc897a9f16356e71029b844)).
- Now the group configuration editor doesn't exit after sending data to the Wazuh API ([5c1a3ef](https://github.com/wazuh/wazuh-kibana-app/commit/5c1a3ef9bd710a7befbed0709c4a7cf414f44f6b)).

### Fixed

- Fixed style for the error toaster for long URLs or long paths ([11b8084](https://github.com/wazuh/wazuh-kibana-app/commit/11b8084c75bbc5da36587ff31d1bc80a55fe4dfe)).

## Wazuh v3.8.0 - Kibana v6.5.4 - Revision 416

### Added

- Added group management features such as:
  - Edit the group configuration ([#1096](https://github.com/wazuh/wazuh-kibana-app/pull/1096)).
  - Add/remove groups to/from an agent ([#1096](https://github.com/wazuh/wazuh-kibana-app/pull/1096)).
  - Add/remove agents to/from a group ([#1096](https://github.com/wazuh/wazuh-kibana-app/pull/1096)).
  - Add/remove groups ([#1152](https://github.com/wazuh/wazuh-kibana-app/pull/1152)).
- New directive for tables that don't need external data sources ([#1067](https://github.com/wazuh/wazuh-kibana-app/pull/1067)).
- New search bar directive with interactive filters and suggestions ([#1058](https://github.com/wazuh/wazuh-kibana-app/pull/1058)).
- New server route `/elastic/alerts` for fetching alerts using custom parameters([#1056](https://github.com/wazuh/wazuh-kibana-app/pull/1056)).
- New table for an agent FIM monitored files, if the agent OS platform is Windows it will show two tables: files and registry ([#1032](https://github.com/wazuh/wazuh-kibana-app/pull/1032)).
- Added description to each setting under Settings > Configuration ([#1048](https://github.com/wazuh/wazuh-kibana-app/pull/1048)).
- Added a new setting to `config.yml` related to Wazuh monitoring and its index pattern ([#1095](https://github.com/wazuh/wazuh-kibana-app/pull/1095)).
- Resizable columns by dragging in Dev-tools ([#1102](https://github.com/wazuh/wazuh-kibana-app/pull/1102)).
- New feature to be able to edit config.yml file from the Settings > Configuration section view ([#1105](https://github.com/wazuh/wazuh-kibana-app/pull/1105)).
- Added a new table (network addresses) for agent inventory tab ([#1111](https://github.com/wazuh/wazuh-kibana-app/pull/1111)).
- Added `audit_key` (Who-data Audit keys) for configuration tab ([#1123](https://github.com/wazuh/wazuh-kibana-app/pull/1123)).
- Added new known fields for Kibana index pattern ([#1150](https://github.com/wazuh/wazuh-kibana-app/pull/1150)).

### Changed

- Changed Inventory tables. Now the app looks for the OS platform and it shows different tables depending on the OS platform. In addition the process state codes has been replaced to be more meaningful ([#1059](https://github.com/wazuh/wazuh-kibana-app/pull/1059)).
- Tiny rework for the AWS tab including.
- "Report" button is hidden on Discover panel ([#1047](https://github.com/wazuh/wazuh-kibana-app/pull/1047)).
- Visualizations, filters and Discover improved ([#1083](https://github.com/wazuh/wazuh-kibana-app/pull/1083)).
- Removed `popularizeField` function until https://github.com/elastic/kibana/issues/22426 is solved in order to avoid `Unable to write index pattern!` error on Discover tab ([#1085](https://github.com/wazuh/wazuh-kibana-app/pull/1085)).
- Improved Wazuh monitoring module ([#1094](https://github.com/wazuh/wazuh-kibana-app/pull/1094)).
- Added "Registered date" and "Last keep alive" in agents table allowing you to sort by these fields ([#1102](https://github.com/wazuh/wazuh-kibana-app/pull/1102)).
- Improved code quality in sections such as Ruleset > Rule and Decoder detail view simplify conditions ([#1102](https://github.com/wazuh/wazuh-kibana-app/pull/1102)).
- Replaced reporting success message ([#1102](https://github.com/wazuh/wazuh-kibana-app/pull/1102)).
- Reduced the default number of shards and the default number of replicas for the app indices ([#1113](https://github.com/wazuh/wazuh-kibana-app/pull/1113)).
- Refreshing index pattern known fields on health check controller ([#1119](https://github.com/wazuh/wazuh-kibana-app/pull/1119)).
- Less strict memory check ([786c764](https://github.com/wazuh/wazuh-kibana-app/commit/786c7642cd88083f9a77c57ed204488ecf5b710a)).
- Checking message origin in error handler ([dfec368](https://github.com/wazuh/wazuh-kibana-app/commit/dfec368d22a148b2e4437db92d71294900241961)).
- Dev tools is now showing the response as it is, like `curl` does ([#1137](https://github.com/wazuh/wazuh-kibana-app/pull/1137)).
- Removed `unknown` as valid node name ([#1149](https://github.com/wazuh/wazuh-kibana-app/pull/1149)).
- Removed `rule.id` direct filter from the rule set tables ([#1151](https://github.com/wazuh/wazuh-kibana-app/pull/1151))

### Fixed

- Restored X-Pack security logic for the .wazuh index, now it's not bypassing the X-Pack roles ([#1081](https://github.com/wazuh/wazuh-kibana-app/pull/1081))
- Avoid fetching twice the same data ([#1072](https://github.com/wazuh/wazuh-kibana-app/pull/1072), [#1061](https://github.com/wazuh/wazuh-kibana-app/pull/1061)).
- Wazuh logo adapted to low resolutions ([#1074](https://github.com/wazuh/wazuh-kibana-app/pull/1074)).
- Hide Audit, OpenSCAP tabs for non-linux agents. Fixed empty Windows events under Configuration > Log collection section. OSQuery logo has been standardized ([#1072](https://github.com/wazuh/wazuh-kibana-app/pull/1072), [#1076](https://github.com/wazuh/wazuh-kibana-app/pull/1076)).
- Fix empty values on _Overview > Security events_ when Wazuh monitoring is disabled ([#1091](https://github.com/wazuh/wazuh-kibana-app/pull/1091)).
- Fix overlapped play button in Dev-tools when the input box has a scrollbar ([#1102](https://github.com/wazuh/wazuh-kibana-app/pull/1102)).
- Fix Dev-tools behavior when parse json invalid blocks ([#1102](https://github.com/wazuh/wazuh-kibana-app/pull/1102)).
- Fixed Management > Monitoring tab frustration adding back buttons ([#1102](https://github.com/wazuh/wazuh-kibana-app/pull/1102)).
- Fix template checking when using more than one pattern ([#1104](https://github.com/wazuh/wazuh-kibana-app/pull/1104)).
- Fix infinite loop for Wazuh monitoring when the Wazuh API is not being able to give us all the agents ([5a26916](https://github.com/wazuh/wazuh-kibana-app/commit/5a2691642b40a34783d2eafb6ee24ae78b9af21a)), ([85005a1](https://github.com/wazuh/wazuh-kibana-app/commit/85005a184d4f1c3d339b7c895b5d2469f3b45171)).
- Fix rule details for `list` and `info` parameters ([#1149](https://github.com/wazuh/wazuh-kibana-app/pull/1149)).

## Wazuh v3.7.1 / v3.7.2 - Kibana v6.5.1 / v6.5.2 / v6.5.3 / v6.5.4 - Revision 415

### Added

- Support for Elastic stack v6.5.2 / v6.5.3 / v6.5.4.
- Support for Wazuh v3.7.1 / v3.7.2.
- Dev Tools module now autocompletes API endpoints ([#1030](https://github.com/wazuh/wazuh-kibana-app/pull/1030)).

### Changed

- Increased number of rows for syscollector tables ([#1033](https://github.com/wazuh/wazuh-kibana-app/pull/1033)).
- Modularized JSON/XML viewers for the configuration section ([#982](https://github.com/wazuh/wazuh-kibana-app/pull/982)).

### Fixed

- Added missing fields for syscollector network tables ([#1036](https://github.com/wazuh/wazuh-kibana-app/pull/1036)).
- Using the right API path when downloading CSV for decoders list ([#1045](https://github.com/wazuh/wazuh-kibana-app/pull/1045)).
- Including group field when downloading CSV for agents list ([#1044](https://github.com/wazuh/wazuh-kibana-app/pull/1044)).
- Preserve active tab in configuration section when refreshing the page ([#1037](https://github.com/wazuh/wazuh-kibana-app/pull/1037)).

## Wazuh v3.7.0 - Kibana v6.5.0 / v6.5.1 - Revision 414

### Added

- Support for Elastic Stack v6.5.0 / v6.5.1.
- Agent groups bar is now visible on the agent configuration section ([#1023](https://github.com/wazuh/wazuh-kibana-app/pull/1023)).
- Added a new setting for the `config.yml` file for enable/disable administrator mode ([#1019](https://github.com/wazuh/wazuh-kibana-app/pull/1019)).
  - This allows the user to perform PUT, POST, DELETE methods in our Dev Tools.

### Changed

- Refactored most front-end controllers ([#1023](https://github.com/wazuh/wazuh-kibana-app/pull/1023)).

## Wazuh v3.7.0 - Kibana v6.4.2 / v6.4.3 - Revision 413

### Added

- Support for Wazuh v3.7.0.
- Support for Elastic Stack v6.4.2 / v6.4.3.
- Brand-new interface for _Configuration_ (on both _Management_ and _Agents_ tabs) ([#914](https://github.com/wazuh/wazuh-kibana-app/pull/914)):
  - Now you can check current and real agent and manager configuration.
  - A new interface design, with more useful information and easy to understand descriptions.
  - New and more responsive JSON/XML viewers to show the configuration in raw mode.
- Brand-new extension - Osquery ([#938](https://github.com/wazuh/wazuh-kibana-app/pull/938)):
  - A new extension, disabled by default.
  - Check alerts from Wazuh's Osquery integration.
  - Check your current Osquery wodle configuration.
  - More improvements will come for this extension in the future.
- New option for Wazuh app configuration file - _Ignore index patterns_ ([#947](https://github.com/wazuh/wazuh-kibana-app/pull/947)):
  - Now the user can specify which index patterns can't be selected on the app using the new `ip.ignore` setting on the `config.yml` file.
  - The valid format is an array of strings which represents index patterns.
  - By default, this list is empty (all index patterns will be available if they use a compatible structure).
- Added a node selector for _Management > Status_ section when Wazuh cluster is enabled ([#976](https://github.com/wazuh/wazuh-kibana-app/pull/976)).
- Added quick access to _Configuration_ or _Discover_ panels for an agent on the agents list ([#939](https://github.com/wazuh/wazuh-kibana-app/pull/939)).
- Now you can click on an agent's ID on the _Discover_ panels to open its details page on the app ([#904](https://github.com/wazuh/wazuh-kibana-app/pull/904)).
- Redesigned the _Overview > Amazon AWS_ tab, using more meaningful visualizations for a better overall view of your agents' status ([#903](https://github.com/wazuh/wazuh-kibana-app/pull/903)).
- Redesigned the _Overview/Agents > Vulnerabilities_ tab, using more meaningful visualizations for a better overall view of your agents' status ([#954](https://github.com/wazuh/wazuh-kibana-app/pull/954)).
- Now everytime the user enters the _Settings_ tab, the API connection will be automatically checked ([#971](https://github.com/wazuh/wazuh-kibana-app/pull/971)).
- Added a node selector for _Management > Logs_ section when Wazuh cluster is enabled ([#980](https://github.com/wazuh/wazuh-kibana-app/pull/980)).
- Added a group selector for _Agents_ section ([#995](https://github.com/wazuh/wazuh-kibana-app/pull/995)).

### Changed

- Interface refactoring for the _Agents > Inventory data_ tab ([#924](https://github.com/wazuh/wazuh-kibana-app/pull/924)):
  - Now the tab won't be available if your agent doesn't have Syscollector enabled, and each card will be enabled or disabled depending on the current Syscollector scans configuration.
  - This will prevent situations where the user couldn't check the inventory although there was actual scan data to show on some sections.
- Added support for new multigroups feature ([#911](https://github.com/wazuh/wazuh-kibana-app/pull/911)):
  - Now the information bars on _Agents_ will show all the groups an agent belongs to.
- Now the result pane on the _Dev tools_ tab will show the error code coming from the Wazuh API ([#909](https://github.com/wazuh/wazuh-kibana-app/pull/909)).
- Changed some visualizations titles for _Overview/Agents > OpenSCAP_ tab ([#925](https://github.com/wazuh/wazuh-kibana-app/pull/925)).
- All backend routes have been renamed ([#932](https://github.com/wazuh/wazuh-kibana-app/pull/932)).
- Several improvements for Elasticsearch tests ([#933](https://github.com/wazuh/wazuh-kibana-app/pull/933)).
- Updated some strings and descriptions on the _Settings_ tab ([#934](https://github.com/wazuh/wazuh-kibana-app/pull/934)).
- Changed the date format on _Settings > Logs_ to make it more human-readable ([#944](https://github.com/wazuh/wazuh-kibana-app/pull/944)).
- Changed some labels to remove the "MD5 sum" expression, it will use "Checksum" instead ([#945](https://github.com/wazuh/wazuh-kibana-app/pull/945)).
- Added word wrapping class to group name in _Management > Groups > Group detail_ tab ([#945](https://github.com/wazuh/wazuh-kibana-app/pull/945)).
- The `wz-table` directive has been refactored ([#953](https://github.com/wazuh/wazuh-kibana-app/pull/953)).
- The `wz-table` directive now checks if a request is aborted ([#979](https://github.com/wazuh/wazuh-kibana-app/pull/979)).
- Several performance improvements ([#985](https://github.com/wazuh/wazuh-kibana-app/pull/985), [#997](https://github.com/wazuh/wazuh-kibana-app/pull/997), [#1000](https://github.com/wazuh/wazuh-kibana-app/pull/1000)).

### Fixed

- Several known fields for _Whodata_ functionality have been fixed ([#901](https://github.com/wazuh/wazuh-kibana-app/pull/901)).
- Fixed alignment bug with the _Add a filter +_ button on _Discover_ and _Agents_ tabs ([#912](https://github.com/wazuh/wazuh-kibana-app/pull/912)).
- Fixed a bug where the `Add API` form on _Settings_ didn't appear when pressing the button after editing an existing API entry ([#944](https://github.com/wazuh/wazuh-kibana-app/pull/944)).
- Fixed a bug on _Ruleset_ tab where the "Description" column was showing `0` if the rule doesn't have any description ([#948](https://github.com/wazuh/wazuh-kibana-app/pull/948)).
- Fixed wrong alignment on related Rules/Decoders tables from _Management > Ruleset_ tab ([#971](https://github.com/wazuh/wazuh-kibana-app/pull/971)).
- Fixed a bug where sometimes the error messages appeared duplicated ([#971](https://github.com/wazuh/wazuh-kibana-app/pull/971)).

### Removed

- On the _Management > Monitoring_ tab, the `Cluster enabled but not running` message won't appear as an error anymore ([#971](https://github.com/wazuh/wazuh-kibana-app/pull/971)).

## Wazuh v3.6.1 - Kibana v6.4.1 / v6.4.2 / v6.4.3 - Revision 412

### Added

- Support for Elastic Stack v6.4.1 / v6.4.2 / v6.4.3.

## Wazuh v3.6.1 - Kibana v6.4.0 - Revision 411

### Added

- Redesigned the _Overview > Integrity monitoring_ tab, using more meaningful visualizations for a better overall view of your agents' status ([#893](https://github.com/wazuh/wazuh-kibana-app/pull/893)).
- Added a new table for the _Inventory_ tab: _Processes_ ([#895](https://github.com/wazuh/wazuh-kibana-app/pull/895)).
- Improved error handling for tables. Now the table will show an error message if it wasn't able to fetch and load data ([#896](https://github.com/wazuh/wazuh-kibana-app/pull/896)).

### Changed

- The app source code has been improved, following best practices and coding guidelines ([#892](https://github.com/wazuh/wazuh-kibana-app/pull/892)).
- Included more app tests and prettifier for better code maintainability ([#883](https://github.com/wazuh/wazuh-kibana-app/pull/883) & [#885](https://github.com/wazuh/wazuh-kibana-app/pull/885)).

### Fixed

- Fixed minor visual errors on some _GDPR_, _PCI DSS_ and _Vulnerabilities_ visualizations ([#894](https://github.com/wazuh/wazuh-kibana-app/pull/894)).

## Wazuh v3.6.1 - Kibana v6.4.0 - Revision 410

### Added

- The _Inventory_ tab has been redesigned ([#873](https://github.com/wazuh/wazuh-kibana-app/pull/873)):
  - Added new network interfaces and port tables.
  - Improved design using metric information bars and intuitive status indicators.
- Added refresh functionality to the _Settings > Logs_ tab ([#852](https://github.com/wazuh/wazuh-kibana-app/pull/852)):
  - Now everytime the user opens the tab, the logs will be reloaded.
  - A new button to force the update has been added on the top left corner of the logs table.
- Added `tags` and `recursion_level` configuration options to _Management/Agent > Configuration_ tabs ([#850](https://github.com/wazuh/wazuh-kibana-app/pull/850)).
- The _Kuery_ search syntax has been added again to the app ([#851](https://github.com/wazuh/wazuh-kibana-app/pull/851)).
- Added a first batch of [_Mocha_](https://mochajs.org/) tests and other quality of code improvements to the app ([#859](https://github.com/wazuh/wazuh-kibana-app/pull/859)).
- Now you can open specific rule details (the _Management > Ruleset_ tab) when clicking on the `rule.id` value on the _Discover_ tab ([#862](https://github.com/wazuh/wazuh-kibana-app/pull/862)).
- Now you can click on the rule ID value on the _Management > Ruleset_ tab to search for related alerts on the _Discover_ tab ([#863](https://github.com/wazuh/wazuh-kibana-app/pull/863)).

### Changed

- The index pattern known fields have been updated up to 567 ([#872](https://github.com/wazuh/wazuh-kibana-app/pull/872)).
- Now the _Inventory_ tab will always be available for all agents, and a descriptive message will appear if the agent doesn't have `syscollector` enabled ([#879](https://github.com/wazuh/wazuh-kibana-app/pull/879)).

### Fixed

- Fixed a bug where the _Inventory_ tab was unavailable if the user reloads the page while on the _Agents > Configuration_ tab ([#845](https://github.com/wazuh/wazuh-kibana-app/pull/845)).
- Fixed some _Overview > VirusTotal_ visualizations ([#846](https://github.com/wazuh/wazuh-kibana-app/pull/846)).
- Fixed a bug where the _Settings > Extensions_ tab wasn't being properly hidden when there's no API entries inserted ([#847](https://github.com/wazuh/wazuh-kibana-app/pull/847)).
- Fixed a bug where the _Current API_ indicator on the top navbar wasn't being properly updated when the user deletes all the API entries ([#848](https://github.com/wazuh/wazuh-kibana-app/pull/848)).
- Fixed a bug where the _Agents coverage_ metric were not displaying a proper value when the manager has 0 registered agents ([#849](https://github.com/wazuh/wazuh-kibana-app/pull/849)).
- Fixed a bug where the `wazuh-basic` user role was able to update API entries (it should be forbidden) ([#853](https://github.com/wazuh/wazuh-kibana-app/pull/853)).
- Fixed a bug where the visualizations had scroll bars on the PDF reports ([#870](https://github.com/wazuh/wazuh-kibana-app/pull/870)).
- Fixed a bug on the _Dev tools_ tab where the user couldn't execute the first request block if there was blank lines above it ([#871](https://github.com/wazuh/wazuh-kibana-app/pull/871)).
- Fixed a bug on pinned filters when opening tabs where the implicit filter was the same, making them stuck and unremovable from other tabs ([#878](https://github.com/wazuh/wazuh-kibana-app/pull/878)).

## Wazuh v3.6.1 - Kibana v6.4.0 - Revision 409

### Added

- Support for Wazuh v3.6.1.

### Fixed

- Fixed a bug on the _Dev tools_ tab ([b7c79f4](https://github.com/wazuh/wazuh-kibana-app/commit/b7c79f48f06cb49b12883ec9e9337da23b49976b)).

## Wazuh v3.6.1 - Kibana v6.3.2 - Revision 408

### Added

- Support for Wazuh v3.6.1.

### Fixed

- Fixed a bug on the _Dev tools_ tab ([4ca9ed5](https://github.com/wazuh/wazuh-kibana-app/commit/4ca9ed54f1b18e5d499d950e6ff0741946701988)).

## Wazuh v3.6.0 - Kibana v6.4.0 - Revision 407

### Added

- Support for Wazuh v3.6.0.

## Wazuh v3.6.0 - Kibana v6.3.2 - Revision 406

### Added

- Support for Wazuh v3.6.0.

## Wazuh v3.5.0 - Kibana v6.4.0 - Revision 405

### Added

- Support for Elastic Stack v6.4.0 ([#813](https://github.com/wazuh/wazuh-kibana-app/pull/813)).

## Wazuh v3.5.0 - Kibana v6.3.2 - Revision 404

### Added

- Added new options to `config.yml` to change shards and replicas settings for `wazuh-monitoring` indices ([#809](https://github.com/wazuh/wazuh-kibana-app/pull/809)).
- Added more error messages for `wazuhapp.log` in case of failure when performing some crucial functions ([#812](https://github.com/wazuh/wazuh-kibana-app/pull/812)).
- Now it's possible to change replicas settings for existing `.wazuh`, `.wazuh-version` and `wazuh-monitoring` indices on the `config.yml` file ([#817](https://github.com/wazuh/wazuh-kibana-app/pull/817)).

### Changed

- App frontend code refactored and restructured ([#802](https://github.com/wazuh/wazuh-kibana-app/pull/802)).
- Now the _Overview > Security events_ tab won't show anything if the only visualization with data is _Agents status_ ([#811](https://github.com/wazuh/wazuh-kibana-app/pull/811)).

### Fixed

- Fixed a bug where the RAM status message appreared twice the first time you opened the app ([#807](https://github.com/wazuh/wazuh-kibana-app/pull/807)).
- Fixed the app UI to make the app usable on Internet Explorer 11 ([#808](https://github.com/wazuh/wazuh-kibana-app/pull/808)).

## Wazuh v3.5.0 - Kibana v6.3.2 - Revision 403

### Added

- The welcome tabs on _Overview_ and _Agents_ have been updated with a new name and description for the existing sections ([#788](https://github.com/wazuh/wazuh-kibana-app/pull/788)).
- Now the app tables will auto-resize depending on the screen height ([#792](https://github.com/wazuh/wazuh-kibana-app/pull/792)).

### Changed

- Now all the app filters on several tables will present the values in alphabetical order ([#787](https://github.com/wazuh/wazuh-kibana-app/pull/787)).

### Fixed

- Fixed a bug on _Decoders_ where clicking on the decoder wouldn't open the detail view if the `Parent decoders` filter was enabled ([#782](https://github.com/wazuh/wazuh-kibana-app/pull/782)).
- Fixed a bug on _Dev tools_ when the first line on the editor pane was empty or had a comment ([#790](https://github.com/wazuh/wazuh-kibana-app/pull/790)).
- Fixed a bug where the app was throwing multiple warning messages the first time you open it ([#791](https://github.com/wazuh/wazuh-kibana-app/pull/791)).
- Fixed a bug where clicking on a different tab from _Overview_ right after inserting the API credentials for the first time would always redirect to _Overview_ ([#791](https://github.com/wazuh/wazuh-kibana-app/pull/791)).
- Fixed a bug where the user could have a browser cookie with a reference to a non-existing API entry on Elasticsearch ([#794](https://github.com/wazuh/wazuh-kibana-app/pull/794) & [#795](https://github.com/wazuh/wazuh-kibana-app/pull/795)).

### Removed

- The cluster key has been removed from the API requests to `/manager/configuration` ([#796](https://github.com/wazuh/wazuh-kibana-app/pull/796)).

## Wazuh v3.5.0 - Kibana v6.3.1/v6.3.2 - Revision 402

### Added

- Support for Wazuh v3.5.0.
- Added new fields for _Vulnerability detector_ alerts ([#752](https://github.com/wazuh/wazuh-kibana-app/pull/752)).
- Added multi table search for `wz-table` directive. Added two new log levels for _Management > Logs_ section ([#753](https://github.com/wazuh/wazuh-kibana-app/pull/753)).

## Wazuh v3.4.0 - Kibana v6.3.1/v6.3.2 - Revision 401

### Added

- Added a few new fields for Kibana due to the new Wazuh _who-data_ feature ([#763](https://github.com/wazuh/wazuh-kibana-app/pull/763)).
- Added XML/JSON viewer for each card under _Management > Configuration_ ([#764](https://github.com/wazuh/wazuh-kibana-app/pull/764)).

### Changed

- Improved error handling for Dev tools. Also removed some unused dependencies from the _Dev tools_ tab ([#760](https://github.com/wazuh/wazuh-kibana-app/pull/760)).
- Unified origin for tab descriptions. Reviewed some grammar typos ([#765](https://github.com/wazuh/wazuh-kibana-app/pull/765)).
- Refactored agents autocomplete component. Removed unused/deprecated modules ([#766](https://github.com/wazuh/wazuh-kibana-app/pull/766)).
- Simplified route resolves section ([#768](https://github.com/wazuh/wazuh-kibana-app/pull/768)).

### Fixed

- Fixed missing cluster node filter for the visualization shown when looking for specific node under _Management > Monitoring_ section ([#758](https://github.com/wazuh/wazuh-kibana-app/pull/758)).
- Fixed missing dependency injection for `wzMisc` factory ([#768](https://github.com/wazuh/wazuh-kibana-app/pull/768)).

### Removed

- Removed `angular-aria`, `angular-md5`, `ansicolors`, `js-yaml`, `querystring` and `lodash` dependencies since Kibana includes all of them. Removed some unused images ([#768](https://github.com/wazuh/wazuh-kibana-app/pull/768)).

## Wazuh v3.4.0 - Kibana v6.3.1/v6.3.2 - Revision 400

### Added

- Support for Wazuh v3.4.0.
- Support for Elastic Stack v6.3.2.
- Support for Kuery as accepted query language ([#742](https://github.com/wazuh/wazuh-kibana-app/pull/742)).
  - This feature is experimental.
- Added new _Who data_ fields from file integrity monitoring features ([#746](https://github.com/wazuh/wazuh-kibana-app/pull/746)).
- Added tab in _Settings_ section where you can see the last logs from the Wazuh app server ([#723](https://github.com/wazuh/wazuh-kibana-app/pull/723)).

### Changed

- Fully redesigned of the welcome screen along the different app sections ([#751](https://github.com/wazuh/wazuh-kibana-app/pull/751)).
- Now any agent can go to the _Inventory_ tab regardless if it's enabled or not. The content will change properly according to the agent configuration ([#744](https://github.com/wazuh/wazuh-kibana-app/pull/744)).
- Updated the `angular-material` dependency to `1.1.10` ([#743](https://github.com/wazuh/wazuh-kibana-app/pull/743)).
- Any API entry is now removable regardless if it's the only one API entry ([#740](https://github.com/wazuh/wazuh-kibana-app/pull/740)).
- Performance has been improved regarding to agents status, they are now being fetched using _distinct_ routes from the Wazuh API ([#738](https://github.com/wazuh/wazuh-kibana-app/pull/738)).
- Improved the way we are parsing some Wazuh API errors regarding to version mismatching ([#735](https://github.com/wazuh/wazuh-kibana-app/pull/735)).

### Fixed

- Fixed wrong filters being applied in _Ruleset > Rules_ and _Ruleset > Decoders_ sections when using Lucene like filters plus path filters ([#736](https://github.com/wazuh/wazuh-kibana-app/pull/736)).
- Fixed the template checking from the healthcheck, now it allows to use custom index patterns ([#739](https://github.com/wazuh/wazuh-kibana-app/pull/739)).
- Fixed infinite white screen from _Management > Monitoring_ when the Wazuh cluster is enabled but not running ([#741](https://github.com/wazuh/wazuh-kibana-app/pull/741)).

## Wazuh v3.3.0/v3.3.1 - Kibana v6.3.1 - Revision 399

### Added

- Added a new Angular.js factory to store the Wazuh app configuration values. Also, this factory is being used by the pre-routes functions (resolves); this way we are sure about having the real configuration at any time. These pre-routes functions have been improved too ([#670](https://github.com/wazuh/wazuh-kibana-app/pull/670)).
- Added extended information for reports from _Reporting_ feature ([#701](https://github.com/wazuh/wazuh-kibana-app/pull/701)).

### Changed

- Tables have been improved. Now they are truncating long fields and adding a tooltip if needed ([#671](https://github.com/wazuh/wazuh-kibana-app/pull/671)).
- Services have been improved ([#715](https://github.com/wazuh/wazuh-kibana-app/pull/715)).
- CSV formatted files have been improved. Now they are showing a more human readable column names ([#717](https://github.com/wazuh/wazuh-kibana-app/pull/717), [#726](https://github.com/wazuh/wazuh-kibana-app/pull/726)).
- Added/Modified some visualization titles ([#728](https://github.com/wazuh/wazuh-kibana-app/pull/728)).
- Improved Discover perfomance when in background mode ([#719](https://github.com/wazuh/wazuh-kibana-app/pull/719)).
- Reports from the _Reporting_ feature have been fulyl redesigned ([#701](https://github.com/wazuh/wazuh-kibana-app/pull/701)).

### Fixed

- Fixed the top menu API indicator when checking the API connection and the manager/cluster information had been changed ([#668](https://github.com/wazuh/wazuh-kibana-app/pull/668)).
- Fixed our logger module which was not writting logs the very first time Kibana is started neither after a log rotation ([#667](https://github.com/wazuh/wazuh-kibana-app/pull/667)).
- Fixed a regular expression in the server side when parsing URLs before registering a new Wazuh API ([#690](https://github.com/wazuh/wazuh-kibana-app/pull/690)).
- Fixed filters from specific visualization regarding to _File integrity_ section ([#694](https://github.com/wazuh/wazuh-kibana-app/pull/694)).
- Fixed filters parsing when generating a report because it was not parsing negated filters as expected ([#696](https://github.com/wazuh/wazuh-kibana-app/pull/696)).
- Fixed visualization counter from _OSCAP_ tab ([#722](https://github.com/wazuh/wazuh-kibana-app/pull/722)).

### Removed

- Temporary removed CSV download from agent inventory section due to Wazuh API bug ([#727](https://github.com/wazuh/wazuh-kibana-app/pull/727)).

## Wazuh v3.3.0/v3.3.1 - Kibana v6.3.0 - Revision 398

### Added

- Improvements for latest app redesign ([#652](https://github.com/wazuh/wazuh-kibana-app/pull/652)):
  - The _Welcome_ tabs have been simplified, following a more Elastic design.
  - Added again the `md-nav-bar` component with refined styles and limited to specific sections.
  - The _Settings > Welcome_ tab has been removed. You can use the nav bar to switch tabs.
  - Minor CSS adjustments and reordering.
- Small app UI improvements ([#634](https://github.com/wazuh/wazuh-kibana-app/pull/634)):
  - Added link to _Agents Preview_ on the _Agents_ tab breadcrumbs.
  - Replaced the _Generate report_ button with a smaller one.
  - Redesigned _Management > Ruleset_ `md-chips` to look similar to Kibana filter pills.
  - Added agent information bar from _Agents > General_ to _Agents > Welcome_ too.
  - Refactored flex layout on _Welcome_ tabs to fix a height visual bug.
  - Removed duplicated loading rings on the _Agents_ tab.
- Improvements for app tables ([#627](https://github.com/wazuh/wazuh-kibana-app/pull/627)):
  - Now the current page will be highlighted.
  - The gap has been fixed to the items per page value.
  - If there are no more pages for _Next_ or _Prev_ buttons, they will be hidden.
- Improvements for app health check ([#637](https://github.com/wazuh/wazuh-kibana-app/pull/637)):
  - Improved design for the view.
  - The checks have been placed on a table, showing the current status of each one.
- Changes to our reporting feature ([#639](https://github.com/wazuh/wazuh-kibana-app/pull/639)):
  - Now the generated reports will include tables for each section.
  - Added a parser for getting Elasticsearch data table responses.
  - The reporting feature is now a separated module, and the code has been refactored.
- Improvements for app tables pagination ([#646](https://github.com/wazuh/wazuh-kibana-app/pull/646)).

### Changed

- Now the `pretty` parameter on the _Dev tools_ tab will be ignored to avoid `Unexpected error` messages ([#624](https://github.com/wazuh/wazuh-kibana-app/pull/624)).
- The `pdfkit` dependency has been replaced by `pdfmake` ([#639](https://github.com/wazuh/wazuh-kibana-app/pull/639)).
- Changed some Kibana tables for performance improvements on the reporting feature ([#644](https://github.com/wazuh/wazuh-kibana-app/pull/644)).
- Changed the method to refresh the list of known fields on the index pattern ([#650](https://github.com/wazuh/wazuh-kibana-app/pull/650)):
  - Now when restarting Kibana, the app will update the fieldset preserving the custom user fields.

### Fixed

- Fixed bug on _Agents CIS-CAT_ tab who wasn't loading the appropriate visualizations ([#626](https://github.com/wazuh/wazuh-kibana-app/pull/626)).
- Fixed a bug where sometimes the index pattern could be `undefined` during the health check process, leading into a false error message when loading the app ([#640](https://github.com/wazuh/wazuh-kibana-app/pull/640)).
- Fixed several bugs on the _Settings > API_ tab when removing, adding or editing new entries.

### Removed

- Removed the app login system ([#636](https://github.com/wazuh/wazuh-kibana-app/pull/636)):
  - This feature was unstable, experimental and untested for a long time. We'll provide much better RBAC capabilities in the future.
- Removed the new Kuery language option on Discover app search bars.
  - This feature will be restored in the future, after more Elastic v6.3.0 adaptations.

## Wazuh v3.3.0/v3.3.1 - Kibana v6.3.0 - Revision 397

### Added

- Support for Elastic Stack v6.3.0 ([#579](https://github.com/wazuh/wazuh-kibana-app/pull/579) & [#612](https://github.com/wazuh/wazuh-kibana-app/pull/612) & [#615](https://github.com/wazuh/wazuh-kibana-app/pull/615)).
- Brand-new Wazuh app redesign for the _Monitoring_ tab ([#581](https://github.com/wazuh/wazuh-kibana-app/pull/581)):
  - Refactored and optimized UI for these tabs, using a breadcrumbs-based navigability.
  - Used the same guidelines from the previous redesign for _Overview_ and _Agents_ tabs.
- New tab for _Agents_ - _Inventory_ ([#582](https://github.com/wazuh/wazuh-kibana-app/pull/582)):
  - Get information about the agent host, such as installed packages, motherboard, operating system, etc.
  - This tab will appear if the agent has the [`syscollector`](https://documentation.wazuh.com/current/user-manual/reference/ossec-conf/wodle-syscollector.html) wodle enabled.
- Brand-new extension - _CIS-CAT Alerts_ ([#601](https://github.com/wazuh/wazuh-kibana-app/pull/601)):
  - A new extension, disabled by default.
  - Visualize alerts related to the CIS-CAT benchmarks on the _Overview_ and _Agents_ tabs.
  - Get information about the last performed scan and its score.
- Several improvements for the _Dev tools_ tab ([#583](https://github.com/wazuh/wazuh-kibana-app/pull/583) & [#597](https://github.com/wazuh/wazuh-kibana-app/pull/597)):
  - Now you can insert queries using inline parameters, just like in a web browser.
  - You can combine inline parameters with JSON-like parameters.
  - If you use the same parameter on both methods with different values, the inline parameter has precedence over the other one.
  - The tab icon has been changed for a more appropriate one.
  - The `Execute query` button is now always placed on the first line of the query block.
- Refactoring for all app tables ([#582](https://github.com/wazuh/wazuh-kibana-app/pull/582)):
  - Replaced the old `wz-table` directive with a new one, along with a new data factory.
  - Now the tables are built with a pagination system.
  - Much easier method for building tables for the app.
  - Performance and stability improvements when fetching API data.
  - Now you can see the total amount of items and the elapsed time.

### Changed

- Moved some logic from the _Agents preview_ tab to the server, to avoid excessive client-side workload ([#586](https://github.com/wazuh/wazuh-kibana-app/pull/586)).
- Changed the UI to use the same loading ring across all the app tabs ([#593](https://github.com/wazuh/wazuh-kibana-app/pull/593) & [#599](https://github.com/wazuh/wazuh-kibana-app/pull/599)).
- Changed the _No results_ message across all the tabs with visualizations ([#599](https://github.com/wazuh/wazuh-kibana-app/pull/599)).

### Fixed

- Fixed a bug on the _Settings/Extensions_ tab where enabling/disabling some extensions could make other ones to be disabled ([#591](https://github.com/wazuh/wazuh-kibana-app/pull/591)).

## Wazuh v3.3.0/v3.3.1 - Kibana v6.2.4 - Revision 396

### Added

- Support for Wazuh v3.3.1.
- Brand-new Wazuh app redesign for the _Settings_ tab ([#570](https://github.com/wazuh/wazuh-kibana-app/pull/570)):
  - Refactored and optimized UI for these tabs, using a breadcrumbs-based navigability.
  - Used the same guidelines from the previous redesign for _Overview_ and _Agents_ tabs.
- Refactoring for _Overview_ and _Agents_ controllers ([#564](https://github.com/wazuh/wazuh-kibana-app/pull/564)):
  - Reduced duplicated code by splitting it into separate files.
  - Code optimization for a better performance and maintainability.
  - Added new services to provide similar functionality between different app tabs.
- Added `data.vulnerability.package.condition` to the list of known fields ([#566](https://github.com/wazuh/wazuh-kibana-app/pull/566)).

### Changed

- The `wazuh-logs` and `wazuh-monitoring` folders have been moved to the Kibana's `optimize` directory in order to avoid some error messages when using the `kibana-plugin list` command ([#563](https://github.com/wazuh/wazuh-kibana-app/pull/563)).

### Fixed

- Fixed a bug on the _Settings_ tab where updating an API entry with wrong credentials would corrupt the existing one ([#558](https://github.com/wazuh/wazuh-kibana-app/pull/558)).
- Fixed a bug on the _Settings_ tab where removing an API entry while its edit form is opened would hide the `Add API` button unless the user reloads the tab ([#558](https://github.com/wazuh/wazuh-kibana-app/pull/558)).
- Fixed some Audit visualizations on the _Overview_ and _Agents_ tabs that weren't using the same search query to show the results ([#572](https://github.com/wazuh/wazuh-kibana-app/pull/572)).
- Fixed undefined variable error on the `wz-menu` directive ([#575](https://github.com/wazuh/wazuh-kibana-app/pull/575)).

## Wazuh v3.3.0 - Kibana v6.2.4 - Revision 395

### Fixed

- Fixed a bug on the _Agent Configuration_ tab where the sync status was always `NOT SYNCHRONIZED` ([#569](https://github.com/wazuh/wazuh-kibana-app/pull/569)).

## Wazuh v3.3.0 - Kibana v6.2.4 - Revision 394

### Added

- Support for Wazuh v3.3.0.
- Updated some backend API calls to include the app version in the request header ([#560](https://github.com/wazuh/wazuh-kibana-app/pull/560)).

## Wazuh v3.2.4 - Kibana v6.2.4 - Revision 393

### Added

- Brand-new Wazuh app redesign for _Overview_ and _Agents_ tabs ([#543](https://github.com/wazuh/wazuh-kibana-app/pull/543)):
  - Updated UI for these tabs using breadcrumbs.
  - New _Welcome_ screen, presenting all the tabs to the user, with useful links to our documentation.
  - Overall design improved, adjusted font sizes and reduced HTML code.
  - This base will allow the app to increase its functionality in the future.
  - Removed the `md-nav-bar` component for a better user experience on small screens.
  - Improved app performance removing some CSS effects from some components, such as buttons.
- New filter for agent version on the _Agents Preview_ tab ([#537](https://github.com/wazuh/wazuh-kibana-app/pull/537)).
- New filter for cluster node on the _Agents Preview_ tab ([#538](https://github.com/wazuh/wazuh-kibana-app/pull/538)).

### Changed

- Now the report generation process will run in a parallel mode in the foreground ([#523](https://github.com/wazuh/wazuh-kibana-app/pull/523)).
- Replaced the usage of `$rootScope` with two new factories, along with more controller improvements ([#525](https://github.com/wazuh/wazuh-kibana-app/pull/525)).
- Now the _Extensions_ tab on _Settings_ won't edit the `.wazuh` index to modify the extensions configuration for all users ([#545](https://github.com/wazuh/wazuh-kibana-app/pull/545)).
  - This allows each new user to always start with the base extensions configuration, and modify it to its needs storing the settings on a browser cookie.
- Now the GDPR requirements description on its tab won't be loaded if the Wazuh API version is not v3.2.3 or higher ([#546](https://github.com/wazuh/wazuh-kibana-app/pull/546)).

### Fixed

- Fixed a bug where the app crashes when attempting to download huge amounts of data as CSV format ([#521](https://github.com/wazuh/wazuh-kibana-app/pull/521)).
- Fixed a bug on the Timelion visualizations from _Management/Monitoring_ which were not properly filtering and showing the cluster nodes information ([#530](https://github.com/wazuh/wazuh-kibana-app/pull/530)).
- Fixed several bugs on the loading process when switching between tabs with or without visualizations in the _Overview_ and _Agents_ tab ([#531](https://github.com/wazuh/wazuh-kibana-app/pull/531) & [#533](https://github.com/wazuh/wazuh-kibana-app/pull/533)).
- Fixed a bug on the `wazuh-monitoring` index feature when using multiple inserted APIs, along with several performance improvements ([#539](https://github.com/wazuh/wazuh-kibana-app/pull/539)).
- Fixed a bug where the OS filter on the _Agents Preview_ tab would exclude the rest of filters instead of combining them ([#552](https://github.com/wazuh/wazuh-kibana-app/pull/552)).
- Fixed a bug where the Extensions settings were restored every time the user opened the _Settings_ tab or pressed the _Set default manager_ button ([#555](https://github.com/wazuh/wazuh-kibana-app/pull/555) & [#556](https://github.com/wazuh/wazuh-kibana-app/pull/556)).

## Wazuh v3.2.3/v3.2.4 - Kibana v6.2.4 - Revision 392

### Added

- Support for Wazuh v3.2.4.
- New functionality - _Reporting_ ([#510](https://github.com/wazuh/wazuh-kibana-app/pull/510)):
  - Generate PDF logs on the _Overview_ and _Agents_ tabs, with the new button next to _Panels_ and _Discover_.
  - The report will contain the current visualizations from the tab where you generated it.
  - List all your generated reports, download or deleted them at the new _Management/Reporting_ tab.
  - **Warning:** If you leave the tab while generating a report, the process will be aborted.
- Added warning/error messages about the total RAM on the server side ([#502](https://github.com/wazuh/wazuh-kibana-app/pull/502)):
  - None of this messages will prevent the user from accessing the app, it's just a recommendation.
  - If your server has less than 2GB of RAM, you'll get an error message when opening the app.
  - If your server has between 2GB and 3GB of RAM, you'll get a warning message.
  - If your server has more than 3GB of RAM, you won't get any kind of message.
- Refactoring and added loading bar to _Manager Logs_ and _Groups_ tabs ([#505](https://github.com/wazuh/wazuh-kibana-app/pull/505)).
- Added more Syscheck options to _Management/Agents_ configuration tabs ([#509](https://github.com/wazuh/wazuh-kibana-app/pull/509)).

### Fixed

- Added more fields to the `known-fields.js` file to avoid warning messages on _Discover_ when using Filebeat for alerts forwarding ([#497](https://github.com/wazuh/wazuh-kibana-app/pull/497)).
- Fixed a bug where clicking on the _Check connection_ button on the _Settings_ tab threw an error message although the API connected successfully ([#504](https://github.com/wazuh/wazuh-kibana-app/pull/504)).
- Fixed a bug where the _Agents_ tab was not properly showing the total of agents due to the new Wazuh cluster implementation ([#517](https://github.com/wazuh/wazuh-kibana-app/pull/517)).

## Wazuh v3.2.3 - Kibana v6.2.4 - Revision 391

### Added

- Support for Wazuh v3.2.3.
- Brand-new extension - _GDPR Alerts_ ([#453](https://github.com/wazuh/wazuh-kibana-app/pull/453)):
  - A new extension, enabled by default.
  - Visualize alerts related to the GDPR compliance on the _Overview_ and _Agents_ tabs.
  - The _Ruleset_ tab has been updated to include GDPR filters on the _Rules_ subtab.
- Brand-new Management tab - _Monitoring_ ([#490](https://github.com/wazuh/wazuh-kibana-app/pull/490)):
  - Visualize your Wazuh cluster, both master and clients.
    - Get the current cluster configuration.
    - Nodes listing, sorting, searching, etc.
  - Get a more in-depth cluster status thanks to the newly added [_Timelion_](https://www.elastic.co/guide/en/kibana/current/timelion.html) visualizations.
  - The Detail view gives you a summary of the node's healthcheck.
- Brand-new tab - _Dev tools_ ([#449](https://github.com/wazuh/wazuh-kibana-app/pull/449)):
  - Find it on the top navbar, next to _Discover_.
  - Execute Wazuh API requests directly from the app.
  - This tab uses your currently selected API from _Settings_.
  - You can type different API requests on the input window, select one with the cursor, and click on the Play button to execute it.
  - You can also type comments on the input window.
- More improvements for the _Manager/Ruleset_ tab ([#446](https://github.com/wazuh/wazuh-kibana-app/pull/446)):
  - A new colour palette for regex, order and rule description arguments.
  - Added return to List view on Ruleset button while on Detail view.
  - Fixed line height on all table headers.
  - Removed unused, old code from Ruleset controllers.
- Added option on `config.yml` to enable/disable the `wazuh-monitoring` index ([#441](https://github.com/wazuh/wazuh-kibana-app/pull/441)):
  - Configure the frequency time to generate new indices.
  - The default frequency time has been increased to 1 hour.
  - When disabled, useful metrics will appear on _Overview/General_ replacing the _Agent status_ visualization.
- Added CSV exporting button to the app ([#431](https://github.com/wazuh/wazuh-kibana-app/pull/431)):
  - Implemented new logic to fetch data from the Wazuh API and download it in CSV format.
  - Currently available for the _Ruleset_, _Logs_ and _Groups_ sections on the _Manager_ tab and also the _Agents_ tab.
- More refactoring to the app backend ([#439](https://github.com/wazuh/wazuh-kibana-app/pull/439)):
  - Standardized error output from the server side.
  - Drastically reduced the error management logic on the client side.
  - Applied the _Facade_ pattern when importing/exporting modules.
  - Deleted unused/deprecated/useless methods both from server and client side.
  - Some optimizations to variable type usages.
- Refactoring to Kibana filters management ([#452](https://github.com/wazuh/wazuh-kibana-app/pull/452) & [#459](https://github.com/wazuh/wazuh-kibana-app/pull/459)):
  - Added new class to build queries from the base query.
  - The filter management is being done on controllers instead of the `discover` directive.
  - Now we are emitting specific events whenever we are fetching data or communicating to the `discover` directive.
  - The number of useless requests to fetch data has been reduced.
  - The synchronization actions are working as expected regardless the amount of data and/or the number of machine resources.
  - Fixed several bugs about filter usage and transition to different app tabs.
- Added confirmation message when the user deletes an API entry on _Settings/API_ ([#428](https://github.com/wazuh/wazuh-kibana-app/pull/428)).
- Added support for filters on the _Manager/Logs_ tab when realtime is enabled ([#433](https://github.com/wazuh/wazuh-kibana-app/pull/433)).
- Added more filter options to the Detail view on _Manager/Ruleset_ ([#434](https://github.com/wazuh/wazuh-kibana-app/pull/434)).

### Changed

- Changed OSCAP visualization to avoid clipping issues with large agent names ([#429](https://github.com/wazuh/wazuh-kibana-app/pull/429)).
- Now the related Rules or Decoders sections on _Manager/Ruleset_ will remain hidden if there isn't any data to show or while it's loading ([#434](https://github.com/wazuh/wazuh-kibana-app/pull/434)).
- Added a 200ms delay when fetching iterable data from the Wazuh API ([#445](https://github.com/wazuh/wazuh-kibana-app/pull/445) & [#450](https://github.com/wazuh/wazuh-kibana-app/pull/450)).
- Fixed several bugs related to Wazuh API timeout/cancelled requests ([#445](https://github.com/wazuh/wazuh-kibana-app/pull/445)).
- Added `ENOTFOUND`, `EHOSTUNREACH`, `EINVAL`, `EAI_AGAIN` options for API URL parameter checking ([#463](https://github.com/wazuh/wazuh-kibana-app/pull/463)).
- Now the _Settings/Extensions_ subtab won't appear unless there's at least one API inserted ([#465](https://github.com/wazuh/wazuh-kibana-app/pull/465)).
- Now the index pattern selector on _Settings/Pattern_ will also refresh the known fields when changing it ([#477](https://github.com/wazuh/wazuh-kibana-app/pull/477)).
- Changed the _Manager_ tab into _Management_ ([#490](https://github.com/wazuh/wazuh-kibana-app/pull/490)).

### Fixed

- Fixed a bug where toggling extensions after deleting an API entry could lead into an error message ([#465](https://github.com/wazuh/wazuh-kibana-app/pull/465)).
- Fixed some performance bugs on the `dataHandler` service ([#442](https://github.com/wazuh/wazuh-kibana-app/pull/442) & [#486](https://github.com/wazuh/wazuh-kibana-app/pull/442)).
- Fixed a bug when loading the _Agents preview_ tab on Safari web browser ([#447](https://github.com/wazuh/wazuh-kibana-app/pull/447)).
- Fixed a bug where a new extension (enabled by default) appears disabled when updating the app ([#456](https://github.com/wazuh/wazuh-kibana-app/pull/456)).
- Fixed a bug where pressing the Enter key on the _Discover's_ tab search bar wasn't working properly ([#488](https://github.com/wazuh/wazuh-kibana-app/pull/488)).

### Removed

- Removed the `rison` dependency from the `package.json` file ([#452](https://github.com/wazuh/wazuh-kibana-app/pull/452)).
- Removed unused Elasticsearch request to avoid problems when there's no API inserted ([#460](https://github.com/wazuh/wazuh-kibana-app/pull/460)).

## Wazuh v3.2.1/v3.2.2 - Kibana v6.2.4 - Revision 390

### Added

- Support for Wazuh v3.2.2.
- Refactoring on visualizations use and management ([#397](https://github.com/wazuh/wazuh-kibana-app/pull/397)):
  - Visualizations are no longer stored on an index, they're built and loaded on demand when needed to render the interface.
  - Refactoring on the whole app source code to use the _import/export_ paradigm.
  - Removed old functions and variables from the old visualization management logic.
  - Removed cron task to clean remaining visualizations since it's no longer needed.
  - Some Kibana functions and modules have been overridden in order to make this refactoring work.
    - This change is not intrusive in any case.
- New redesign for the _Manager/Ruleset_ tab ([#420](https://github.com/wazuh/wazuh-kibana-app/pull/420)):
  - Rules and decoders list now divided into two different sections: _List view_ and _Detail view_.
  - Removed old expandable tables to move the rule/decoder information into a new space.
  - Enable different filters on the detail view for a better search on the list view.
  - New table for related rules or decoders.
  - And finally, a bunch of minor design enhancements to the whole app.
- Added a copyright notice to the whole app source code ([#395](https://github.com/wazuh/wazuh-kibana-app/pull/395)).
- Updated `.gitignore` with the _Node_ template ([#395](https://github.com/wazuh/wazuh-kibana-app/pull/395)).
- Added new module to the `package.json` file, [`rison`](https://www.npmjs.com/package/rison) ([#404](https://github.com/wazuh/wazuh-kibana-app/pull/404)).
- Added the `errorHandler` service to the blank screen scenario ([#413](https://github.com/wazuh/wazuh-kibana-app/pull/413)):
  - Now the exact error message will be shown to the user, instead of raw JSON content.
- Added new option on the `config.yml` file to disable the new X-Pack RBAC capabilities to filter index-patterns ([#417](https://github.com/wazuh/wazuh-kibana-app/pull/417)).

### Changed

- Small minor enhancements to the user interface ([#396](https://github.com/wazuh/wazuh-kibana-app/pull/396)):
  - Reduced Wazuh app logo size.
  - Changed buttons text to not use all-capitalized letters.
  - Minor typos found in the HTML/CSS code have been fixed.
- Now the app log stores the package revision ([#417](https://github.com/wazuh/wazuh-kibana-app/pull/417)).

### Fixed

- Fixed bug where the _Agents_ tab didn't preserve the filters after reloading the page ([#404](https://github.com/wazuh/wazuh-kibana-app/pull/404)).
- Fixed a bug when using X-Pack that sometimes threw an error of false _"Not enough privileges"_ scenario ([#415](https://github.com/wazuh/wazuh-kibana-app/pull/415)).
- Fixed a bug where the Kibana Discover auto-refresh functionality was still working when viewing the _Agent configuration_ tab ([#419](https://github.com/wazuh/wazuh-kibana-app/pull/419)).

## Wazuh v3.2.1 - Kibana v6.2.4 - Revision 389

### Changed

- Changed severity and verbosity to some log messages ([#412](https://github.com/wazuh/wazuh-kibana-app/pull/412)).

### Fixed

- Fixed a bug when using the X-Pack plugin without security capabilities enabled ([#403](https://github.com/wazuh/wazuh-kibana-app/pull/403)).
- Fixed a bug when the app was trying to create `wazuh-monitoring` indices without checking the existence of the proper template ([#412](https://github.com/wazuh/wazuh-kibana-app/pull/412)).

## Wazuh v3.2.1 - Kibana v6.2.4 - Revision 388

### Added

- Support for Elastic Stack v6.2.4.
- App server fully refactored ([#360](https://github.com/wazuh/wazuh-kibana-app/pull/360)):
  - Added new classes, reduced the amount of code, removed unused functions, and several optimizations.
  - Now the app follows a more ES6 code style on multiple modules.
  - _Overview/Agents_ visualizations have been ordered into separated files and folders.
  - Now the app can use the default index defined on the `/ect/kibana/kibana.yml` file.
  - Better error handling for the visualizations directive.
  - Added a cron job to delete remaining visualizations on the `.kibana` index if so.
  - Also, we've added some changes when using the X-Pack plugin:
    - Better management of users and roles in order to use the app capabilities.
    - Prevents app loading if the currently logged user has no access to any index pattern.
- Added the `errorHandler` service to the `dataHandler` factory ([#340](https://github.com/wazuh/wazuh-kibana-app/pull/340)).
- Added Syscollector section to _Manager/Agents Configuration_ tabs ([#359](https://github.com/wazuh/wazuh-kibana-app/pull/359)).
- Added `cluster.name` field to the `wazuh-monitoring` index ([#377](https://github.com/wazuh/wazuh-kibana-app/pull/377)).

### Changed

- Increased the query size when fetching the index pattern list ([#339](https://github.com/wazuh/wazuh-kibana-app/pull/339)).
- Changed active colour for all app tables ([#347](https://github.com/wazuh/wazuh-kibana-app/pull/347)).
- Changed validation regex to accept URLs with non-numeric format ([#353](https://github.com/wazuh/wazuh-kibana-app/pull/353)).
- Changed visualization removal cron task to avoid excessive log messages when there weren't removed visualizations ([#361](https://github.com/wazuh/wazuh-kibana-app/pull/361)).
- Changed filters comparison for a safer access ([#383](https://github.com/wazuh/wazuh-kibana-app/pull/383)).
- Removed some `server.log` messages to avoid performance errors ([#384](https://github.com/wazuh/wazuh-kibana-app/pull/384)).
- Changed the way of handling the index patterns list ([#360](https://github.com/wazuh/wazuh-kibana-app/pull/360)).
- Rewritten some false error-level logs to just information-level ones ([#360](https://github.com/wazuh/wazuh-kibana-app/pull/360)).
- Changed some files from JSON to CommonJS for performance improvements ([#360](https://github.com/wazuh/wazuh-kibana-app/pull/360)).
- Replaced some code on the `kibana-discover` directive with a much cleaner statement to avoid issues on the _Agents_ tab ([#394](https://github.com/wazuh/wazuh-kibana-app/pull/394)).

### Fixed

- Fixed a bug where several `agent.id` filters were created at the same time when navigating between _Agents_ and _Groups_ with different selected agents ([#342](https://github.com/wazuh/wazuh-kibana-app/pull/342)).
- Fixed logic on the index-pattern selector which wasn't showing the currently selected pattern the very first time a user opened the app ([#345](https://github.com/wazuh/wazuh-kibana-app/pull/345)).
- Fixed a bug on the `errorHandler` service who was preventing a proper output of some Elastic-related backend error messages ([#346](https://github.com/wazuh/wazuh-kibana-app/pull/346)).
- Fixed panels flickering in the _Settings_ tab ([#348](https://github.com/wazuh/wazuh-kibana-app/pull/348)).
- Fixed a bug in the shards and replicas settings when the user sets the value to zero (0) ([#358](https://github.com/wazuh/wazuh-kibana-app/pull/358)).
- Fixed several bugs related to the upgrade process from Wazuh 2.x to the new refactored server ([#363](https://github.com/wazuh/wazuh-kibana-app/pull/363)).
- Fixed a bug in _Discover/Agents VirusTotal_ tabs to avoid conflicts with the `agent.name` field ([#379](https://github.com/wazuh/wazuh-kibana-app/pull/379)).
- Fixed a bug on the implicit filter in _Discover/Agents PCI_ tabs ([#393](https://github.com/wazuh/wazuh-kibana-app/pull/393)).

### Removed

- Removed clear API password on `checkPattern` response ([#339](https://github.com/wazuh/wazuh-kibana-app/pull/339)).
- Removed old dashboard visualizations to reduce loading times ([#360](https://github.com/wazuh/wazuh-kibana-app/pull/360)).
- Removed some unused dependencies due to the server refactoring ([#360](https://github.com/wazuh/wazuh-kibana-app/pull/360)).
- Removed completely `metricService` from the app ([#389](https://github.com/wazuh/wazuh-kibana-app/pull/389)).

## Wazuh v3.2.1 - Kibana v6.2.2/v6.2.3 - Revision 387

### Added

- New logging system ([#307](https://github.com/wazuh/wazuh-kibana-app/pull/307)):
  - New module implemented to write app logs.
  - Now a trace is stored every time the app is re/started.
  - Currently, the `initialize.js` and `monitoring.js` files work with this system.
  - Note: the logs will live under `/var/log/wazuh/wazuhapp.log` on Linux systems, on Windows systems they will live under `kibana/plugins/`. It rotates the log whenever it reaches 100MB.
- Better cookies handling ([#308](https://github.com/wazuh/wazuh-kibana-app/pull/308)):
  - New field on the `.wazuh-version` index to store the last time the Kibana server was restarted.
  - This is used to check if the cookies have consistency with the current server status.
  - Now the app is clever and takes decisions depending on new consistency checks.
- New design for the _Agents/Configuration_ tab ([#310](https://github.com/wazuh/wazuh-kibana-app/pull/310)):
  - The style is the same as the _Manager/Configuration_ tab.
  - Added two more sections: CIS-CAT and Commands ([#315](https://github.com/wazuh/wazuh-kibana-app/pull/315)).
  - Added a new card that will appear when there's no group configuration at all ([#323](https://github.com/wazuh/wazuh-kibana-app/pull/323)).
- Added _"group"_ column on the agents list in _Agents_ ([#312](https://github.com/wazuh/wazuh-kibana-app/pull/312)):
  - If you click on the group, it will redirect the user to the specified group in _Manager/Groups_.
- New option for the `config.yml` file, `ip.selector` ([#313](https://github.com/wazuh/wazuh-kibana-app/pull/313)):
  - Define if the app will show or not the index pattern selector on the top navbar.
  - This setting is set to `true` by default.
- More CSS cleanup and reordering ([#315](https://github.com/wazuh/wazuh-kibana-app/pull/315)):
  - New `typography.less` file.
  - New `layout.less` file.
  - Removed `cleaned.less` file.
  - Reordering and cleaning of existing CSS files, including removal of unused classes, renaming, and more.
  - The _Settings_ tab has been refactored to correct some visual errors with some card components.
  - Small refactoring to some components from _Manager/Ruleset_ ([#323](https://github.com/wazuh/wazuh-kibana-app/pull/323)).
- New design for the top navbar ([#326](https://github.com/wazuh/wazuh-kibana-app/pull/326)):
  - Cleaned and refactored code
  - Revamped design, smaller and with minor details to follow the rest of Wazuh app guidelines.
- New design for the wz-chip component to follow the new Wazuh app guidelines ([#323](https://github.com/wazuh/wazuh-kibana-app/pull/323)).
- Added more descriptive error messages when the user inserts bad credentials on the _Add new API_ form in the _Settings_ tab ([#331](https://github.com/wazuh/wazuh-kibana-app/pull/331)).
- Added a new CSS class to truncate overflowing text on tables and metric ribbons ([#332](https://github.com/wazuh/wazuh-kibana-app/pull/332)).
- Support for Elastic Stack v6.2.2/v6.2.3.

### Changed

- Improved the initialization system ([#317](https://github.com/wazuh/wazuh-kibana-app/pull/317)):
  - Now the app will re-create the index-pattern if the user deletes the currently used by the Wazuh app.
  - The fieldset is now automatically refreshed if the app detects mismatches.
  - Now every index-pattern is dynamically formatted (for example, to enable the URLs in the _Vulnerabilities_ tab).
  - Some code refactoring for a better handling of possible use cases.
  - And the best thing, it's no longer needed to insert the sample alert!
- Improvements and changes to index-patterns ([#320](https://github.com/wazuh/wazuh-kibana-app/pull/320) & [#333](https://github.com/wazuh/wazuh-kibana-app/pull/333)):
  - Added a new route, `/get-list`, to fetch the index pattern list.
  - Removed and changed several functions for a proper management of index-patterns.
  - Improved the compatibility with user-created index-patterns, known to have unpredictable IDs.
  - Now the app properly redirects to `/blank-screen` if the length of the index patterns list is 0.
  - Ignored custom index patterns with auto-generated ID on the initialization process.
    - Now it uses the value set on the `config.yml` file.
  - If the index pattern is no longer available, the cookie will be overwritten.
- Improvements to the monitoring module ([#322](https://github.com/wazuh/wazuh-kibana-app/pull/322)):
  - Minor refactoring to the whole module.
  - Now the `wazuh-monitoring` index pattern is regenerated if it's missing.
  - And the best thing, it's no longer needed to insert the monitoring template!
- Now the app health check system only checks if the API and app have the same `major.minor` version ([#311](https://github.com/wazuh/wazuh-kibana-app/pull/311)):
  - Previously, the API and app had to be on the same `major.minor.patch` version.
- Adjusted space between title and value in some cards showing Manager or Agent configurations ([#315](https://github.com/wazuh/wazuh-kibana-app/pull/315)).
- Changed red and green colours to more saturated ones, following Kibana style ([#315](https://github.com/wazuh/wazuh-kibana-app/pull/315)).

### Fixed

- Fixed bug in Firefox browser who was not properly showing the tables with the scroll pagination functionality ([#314](https://github.com/wazuh/wazuh-kibana-app/pull/314)).
- Fixed bug where visualizations weren't being destroyed due to ongoing renderization processes ([#316](https://github.com/wazuh/wazuh-kibana-app/pull/316)).
- Fixed several UI bugs for a better consistency and usability ([#318](https://github.com/wazuh/wazuh-kibana-app/pull/318)).
- Fixed an error where the initial index-pattern was not loaded properly the very first time you enter the app ([#328](https://github.com/wazuh/wazuh-kibana-app/pull/328)).
- Fixed an error message that appeared whenever the app was not able to found the `wazuh-monitoring` index pattern ([#328](https://github.com/wazuh/wazuh-kibana-app/pull/328)).

## Wazuh v3.2.1 - Kibana v6.2.2 - Revision 386

### Added

- New design for the _Manager/Groups_ tab ([#295](https://github.com/wazuh/wazuh-kibana-app/pull/295)).
- New design for the _Manager/Configuration_ tab ([#297](https://github.com/wazuh/wazuh-kibana-app/pull/297)).
- New design of agents statistics for the _Agents_ tab ([#299](https://github.com/wazuh/wazuh-kibana-app/pull/299)).
- Added information ribbon into _Overview/Agent SCAP_ tabs ([#303](https://github.com/wazuh/wazuh-kibana-app/pull/303)).
- Added information ribbon into _Overview/Agent VirusTotal_ tabs ([#306](https://github.com/wazuh/wazuh-kibana-app/pull/306)).
- Added information ribbon into _Overview AWS_ tab ([#306](https://github.com/wazuh/wazuh-kibana-app/pull/306)).

### Changed

- Refactoring of HTML and CSS code throughout the whole Wazuh app ([#294](https://github.com/wazuh/wazuh-kibana-app/pull/294), [#302](https://github.com/wazuh/wazuh-kibana-app/pull/302) & [#305](https://github.com/wazuh/wazuh-kibana-app/pull/305)):
  - A big milestone for the project was finally achieved with this refactoring.
  - We've removed the Bootstrap dependency from the `package.json` file.
  - We've removed and merged many duplicated rules.
  - We've removed HTML and `angular-md` overriding rules. Now we have more own-made classes to avoid undesired results on the UI.
  - Also, this update brings tons of minor bugfixes related to weird HTML code.
- Wazuh app visualizations reviewed ([#301](https://github.com/wazuh/wazuh-kibana-app/pull/301)):
  - The number of used buckets has been limited since most of the table visualizations were surpassing acceptable limits.
  - Some visualizations have been checked to see if they make complete sense on what they mean to show to the user.
- Modified some app components for better follow-up of Kibana guidelines ([#290](https://github.com/wazuh/wazuh-kibana-app/pull/290) & [#297](https://github.com/wazuh/wazuh-kibana-app/pull/297)).
  - Also, some elements were modified on the _Discover_ tab in order to correct some mismatches.

### Fixed

- Adjusted information ribbon in _Agents/General_ for large OS names ([#290](https://github.com/wazuh/wazuh-kibana-app/pull/290) & [#294](https://github.com/wazuh/wazuh-kibana-app/pull/294)).
- Fixed unsafe array access on the visualization directive when going directly into _Manager/Ruleset/Decoders_ ([#293](https://github.com/wazuh/wazuh-kibana-app/pull/293)).
- Fixed a bug where navigating between agents in the _Agents_ tab was generating duplicated `agent.id` implicit filters ([#296](https://github.com/wazuh/wazuh-kibana-app/pull/296)).
- Fixed a bug where navigating between different tabs from _Overview_ or _Agents_ while being on the _Discover_ sub-tab was causing data loss in metric watchers ([#298](https://github.com/wazuh/wazuh-kibana-app/pull/298)).
- Fixed incorrect visualization of the rule level on _Manager/Ruleset/Rules_ when the rule level is zero (0) ([#298](https://github.com/wazuh/wazuh-kibana-app/pull/298)).

### Removed

- Removed almost every `md-tooltip` component from the whole app ([#305](https://github.com/wazuh/wazuh-kibana-app/pull/305)).
- Removed unused images from the `img` folder ([#305](https://github.com/wazuh/wazuh-kibana-app/pull/305)).

## Wazuh v3.2.1 - Kibana v6.2.2 - Revision 385

### Added

- Support for Wazuh v3.2.1.
- Brand-new first redesign for the app user interface ([#278](https://github.com/wazuh/wazuh-kibana-app/pull/278)):
  - This is the very first iteration of a _work-in-progress_ UX redesign for the Wazuh app.
  - The overall interface has been refreshed, removing some unnecessary colours and shadow effects.
  - The metric visualizations have been replaced by an information ribbon under the filter search bar, reducing the amount of space they occupied.
    - A new service was implemented for a proper handling of the metric visualizations watchers ([#280](https://github.com/wazuh/wazuh-kibana-app/pull/280)).
  - The rest of the app visualizations now have a new, more detailed card design.
- New shards and replicas settings to the `config.yml` file ([#277](https://github.com/wazuh/wazuh-kibana-app/pull/277)):
  - Now you can apply custom values to the shards and replicas for the `.wazuh` and `.wazuh-version` indices.
  - This feature only works before the installation process. If you modify these settings after installing the app, they won't be applied at all.

### Changed

- Now clicking again on the _Groups_ tab on _Manager_ will properly reload the tab and redirect to the beginning ([#274](https://github.com/wazuh/wazuh-kibana-app/pull/274)).
- Now the visualizations only use the `vis-id` attribute for loading them ([#275](https://github.com/wazuh/wazuh-kibana-app/pull/275)).
- The colours from the toast messages have been replaced to follow the Elastic 6 guidelines ([#286](https://github.com/wazuh/wazuh-kibana-app/pull/286)).

### Fixed

- Fixed wrong data flow on _Agents/General_ when coming from and going to the _Groups_ tab ([#273](https://github.com/wazuh/wazuh-kibana-app/pull/273)).
- Fixed sorting on tables, now they use the sorting functionality provided by the Wazuh API ([#274](https://github.com/wazuh/wazuh-kibana-app/pull/274)).
- Fixed column width issues on some tables ([#274](https://github.com/wazuh/wazuh-kibana-app/pull/274)).
- Fixed bug in the _Agent configuration_ JSON viewer who didn't properly show the full group configuration ([#276](https://github.com/wazuh/wazuh-kibana-app/pull/276)).
- Fixed excessive loading time from some Audit visualizations ([#278](https://github.com/wazuh/wazuh-kibana-app/pull/278)).
- Fixed Play/Pause button in timepicker's auto-refresh ([#281](https://github.com/wazuh/wazuh-kibana-app/pull/281)).
- Fixed unusual scenario on visualization directive where sometimes there was duplicated implicit filters when doing a search ([#283](https://github.com/wazuh/wazuh-kibana-app/pull/283)).
- Fixed some _Overview Audit_ visualizations who were not working properly ([#285](https://github.com/wazuh/wazuh-kibana-app/pull/285)).

### Removed

- Deleted the `id` attribute from all the app visualizations ([#275](https://github.com/wazuh/wazuh-kibana-app/pull/275)).

## Wazuh v3.2.0 - Kibana v6.2.2 - Revision 384

### Added

- New directives for the Wazuh app: `wz-table`, `wz-table-header` and `wz-search-bar` ([#263](https://github.com/wazuh/wazuh-kibana-app/pull/263)):
  - Maintainable and reusable components for a better-structured app.
  - Several files have been changed, renamed and moved to new folders, following _best practices_.
  - The progress bar is now within its proper directive ([#266](https://github.com/wazuh/wazuh-kibana-app/pull/266)).
  - Minor typos and refactoring changes to the new directives.
- Support for Elastic Stack v6.2.2.

### Changed

- App buttons have been refactored. Unified CSS and HTML for buttons, providing the same structure for them ([#269](https://github.com/wazuh/wazuh-kibana-app/pull/269)).
- The API list on Settings now shows the latest inserted API at the beginning of the list ([#261](https://github.com/wazuh/wazuh-kibana-app/pull/261)).
- The check for the currently applied pattern has been improved, providing clever handling of Elasticsearch errors ([#271](https://github.com/wazuh/wazuh-kibana-app/pull/271)).
- Now on _Settings_, when the Add or Edit API form is active, if you press the other button, it will make the previous one disappear, getting a clearer interface ([#9df1e31](https://github.com/wazuh/wazuh-kibana-app/commit/9df1e317903edf01c81eba068da6d20a8a1ea7c2)).

### Fixed

- Fixed visualizations directive to properly load the _Manager/Ruleset_ visualizations ([#262](https://github.com/wazuh/wazuh-kibana-app/pull/262)).
- Fixed a bug where the classic extensions were not affected by the settings of the `config.yml` file ([#266](https://github.com/wazuh/wazuh-kibana-app/pull/266)).
- Fixed minor CSS bugs from the conversion to directives to some components ([#266](https://github.com/wazuh/wazuh-kibana-app/pull/266)).
- Fixed bug in the tables directive when accessing a member it doesn't exist ([#266](https://github.com/wazuh/wazuh-kibana-app/pull/266)).
- Fixed browser console log error when clicking the Wazuh logo on the app ([#6647fbc](https://github.com/wazuh/wazuh-kibana-app/commit/6647fbc051c2bf69df7df6e247b2b2f46963f194)).

### Removed

- Removed the `kbn-dis` directive from _Manager/Ruleset_ ([#262](https://github.com/wazuh/wazuh-kibana-app/pull/262)).
- Removed the `filters.js` and `kibana_fields_file.json` files ([#263](https://github.com/wazuh/wazuh-kibana-app/pull/263)).
- Removed the `implicitFilters` service ([#270](https://github.com/wazuh/wazuh-kibana-app/pull/270)).
- Removed visualizations loading status trace from controllers and visualization directive ([#270](https://github.com/wazuh/wazuh-kibana-app/pull/270)).

## Wazuh v3.2.0 - Kibana v6.2.1 - Revision 383

### Added

- Support for Wazuh 3.2.0.
- Compatibility with Kibana 6.1.0 to Kibana 6.2.1.
- New tab for vulnerability detector alerts.

### Changed

- The app now shows the index pattern selector only if the list length is greater than 1.
  - If it's exactly 1 shows the index pattern without a selector.
- Now the index pattern selector only shows the compatible ones.
  - It's no longer possible to select the `wazuh-monitoring` index pattern.
- Updated Bootstrap to 3.3.7.
- Improved filter propagation between Discover and the visualizations.
- Replaced the login route name from /login to /wlogin to avoid conflict with X-Pack own login route.

### Fixed

- Several CSS bugfixes for better compatibility with Kibana 6.2.1.
- Some variables changed for adapting new Wazuh API requests.
- Better error handling for some Elastic-related messages.
- Fixed browser console error from top-menu directive.
- Removed undesired md-divider from Manager/Logs.
- Adjusted the width of a column in Manager/Logs to avoid overflow issues with the text.
- Fixed a wrong situation with the visualizations when we refresh the Manager/Rules tab.

### Removed

- Removed the `travis.yml` file.

## Wazuh v3.1.0 - Kibana v6.1.3 - Revision 380

### Added

- Support for Wazuh 3.1.0.
- Compatibility with Kibana 6.1.3.
- New error handler for better app errors reporting.
- A new extension for Amazon Web Services alerts.
- A new extension for VirusTotal alerts.
- New agent configuration tab:
  - Visualize the current group configuration for the currently selected agent on the app.
  - Navigate through the different tabs to see which configuration is being used.
  - Check the synchronization status for the configuration.
  - View the current group of the agent and click on it to go to the Groups tab.
- New initial health check for checking some app components.
- New YAML config file:
  - Define the initial index pattern.
  - Define specific checks for the healthcheck.
  - Define the default extensions when adding new APIs.
- New index pattern selector dropdown on the top navbar.
  - The app will reload applying the new index pattern.
- Added new icons for some sections of the app.

### Changed

- New visualizations loader, with much better performance.
- Improved reindex process for the .wazuh index when upgrading from a 2.x-5.x version.
- Adding 365 days expiring time to the cookies.
- Change default behaviour for the config file. Now everything is commented with default values.
  - You need to edit the file, remove the comment mark and apply the desired value.
- Completely redesigned the manager configuration tab.
- Completely redesigned the groups tab.
- App tables have now unified CSS classes.

### Fixed

- Play real-time button has been fixed.
- Preventing duplicate APIs from feeding the wazuh-monitoring index.
- Fixing the check manager connection button.
- Fixing the extensions settings so they are preserved over time.
- Much more error handling messages in all the tabs.
- Fixed OS filters in agents list.
- Fixed autocomplete lists in the agents, rules and decoders list so they properly scroll.
- Many styles bugfixes for the different browsers.
- Reviewed and fixed some visualizations not showing accurate information.

### Removed

- Removed index pattern configuration from the `package.json` file.
- Removed unnecessary dependencies from the `package.json` file.

## Wazuh v3.0.0 - Kibana v6.1.0 - Revision 371

### Added

- You can configure the initial index-pattern used by the plugin in the initialPattern variable of the app's package.json.
- Auto `.wazuh` reindex from Wazuh 2.x - Kibana 5.x to Wazuh 3.x - Kibana 6.x.
  - The API credentials will be automatically migrated to the new installation.
- Dynamically changed the index-pattern used by going to the Settings -> Pattern tab.
  - Wazuh alerts compatibility auto detection.
- New loader for visualizations.
- Better performance: now the tabs use the same Discover tab, only changing the current filters.
- New Groups tab.
  - Now you can check your group configuration (search its agents and configuration files).
- The Logs tab has been improved.
  - You can sort by field and the view has been improved.
- Achieved a clearer interface with implicit filters per tab showed as unremovable chips.

### Changed

- Dynamically creating .kibana index if necessary.
- Better integration with Kibana Discover.
- Visualizations loaded at initialization time.
- New sync system to wait for Elasticsearch JS.
- Decoupling selected API and pattern from backend and moved to the client side.

## Wazuh v2.1.0 - Kibana v5.6.1 - Revision 345

### Added

- Loading icon while Wazuh loads the visualizations.
- Add/Delete/Restart agents.
- OS agent filter

### Changed

- Using genericReq when possible.

## Wazuh v2.0.1 - Kibana v5.5.1 - Revision 339

### Changed

- New index in Elasticsearch to save Wazuh set up configuration
- Short URL's is now supported
- A native base path from kibana.yml is now supported

### Fixed

- Search bar across panels now support parenthesis grouping
- Several CSS fixes for IE browser<|MERGE_RESOLUTION|>--- conflicted
+++ resolved
@@ -8,15 +8,13 @@
 
 - Support for Wazuh 4.7.0
 
-<<<<<<< HEAD
 ### Changed
 
 - Changed Network ports table columns for Linux agents. [#5636](https://github.com/wazuh/wazuh-kibana-app/pull/5636)
-=======
+
 ### Fixed
 
 - Fixed the color of the agent name in the groups section in dark mode. [#5676](https://github.com/wazuh/wazuh-kibana-app/pull/5676)
->>>>>>> 6595071a
 
 ## Wazuh v4.6.0 - OpenSearch Dashboards 2.6.0 - Revision 01
 
