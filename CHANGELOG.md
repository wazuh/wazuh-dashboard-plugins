# Change Log

All notable changes to the Wazuh app project will be documented in this file.

<<<<<<< HEAD
## Wazuh v4.1.3 - Kibana 7.10.0 , 7.10.2 - Revision 4106

### Added

- New buttom to check api again in health check [#3109](https://github.com/wazuh/wazuh-kibana-app/pull/3109)
=======
## Wazuh v4.2.0 - Kibana 7.10.0 , 7.10.2 - Revision 4201


>>>>>>> 294aee53

## Wazuh v4.1.3 - Kibana 7.10.0 , 7.10.2 - Revision 4104

### Added

- Creation of index pattern after the default one is changes in Settings [#2985](https://github.com/wazuh/wazuh-kibana-app/pull/2985)
- Added node name of agent list and detail [#3039](https://github.com/wazuh/wazuh-kibana-app/pull/3039)
- Added loading view while the user is logging to prevent permissions prompts [#3041](https://github.com/wazuh/wazuh-kibana-app/pull/3041)
- Added custom message for each possible run_as setup [#3048](https://github.com/wazuh/wazuh-kibana-app/pull/3048)

### Changed 

- Change all dates labels to Kibana formatting time zone [#3047](https://github.com/wazuh/wazuh-kibana-app/pull/3047)
- Improve toast message when selecting a default API [#3049](https://github.com/wazuh/wazuh-kibana-app/pull/3049)
- Improve validation and prevention for caching bundles on the client-side [#3063](https://github.com/wazuh/wazuh-kibana-app/pull/3063) [#3091](https://github.com/wazuh/wazuh-kibana-app/pull/3091)

### Fixed

- Fixed unexpected behavior in Roles mapping [#3028](https://github.com/wazuh/wazuh-kibana-app/pull/3028)
- Fixed rule filter is no applied when you click on a rule id in another module.[#3057](https://github.com/wazuh/wazuh-kibana-app/pull/3057)
- Fixed bug changing master node configuration [#3062](https://github.com/wazuh/wazuh-kibana-app/pull/3062)
- Fixed wrong variable declaration for macOS agents [#3066](https://github.com/wazuh/wazuh-kibana-app/pull/3066)
- Fixed some errors in the Events table, action buttons style, and URLs disappeared [#3086](https://github.com/wazuh/wazuh-kibana-app/pull/3086)
- Fixed Rollback of invalid rule configuration file [#3084](https://github.com/wazuh/wazuh-kibana-app/pull/3084)

## Wazuh v4.1.2 - Kibana 7.10.0 , 7.10.2 - Revision 4103

- Add `run_as` setting to example host configuration in Add new API view [#3021](https://github.com/wazuh/wazuh-kibana-app/pull/3021)
- Refactor of some prompts [#3015](https://github.com/wazuh/wazuh-kibana-app/pull/3015)

### Fixed

- Fix SCA policy detail showing name and check results about another policy [#3007](https://github.com/wazuh/wazuh-kibana-app/pull/3007)
- Fixed that alerts table is empty when switching pinned agents [#3008](https://github.com/wazuh/wazuh-kibana-app/pull/3008)
- Creating a role mapping before the existing ones are loaded, the page bursts [#3013](https://github.com/wazuh/wazuh-kibana-app/pull/3013)
- Fix pagination in SCA checks table when expand some row [#3018](https://github.com/wazuh/wazuh-kibana-app/pull/3018)
- Fix manager is shown in suggestions in Agents section [#3025](https://github.com/wazuh/wazuh-kibana-app/pull/3025)
- Fix disabled loading on inventory when request fail [#3026](https://github.com/wazuh/wazuh-kibana-app/pull/3026)
- Fix restarting selected cluster instead of all of them [#3032](https://github.com/wazuh/wazuh-kibana-app/pull/3032)
- Fix pinned agents don't trigger a new filtered query [#3035](https://github.com/wazuh/wazuh-kibana-app/pull/3035)
- Overlay Wazuh menu when Kibana menu is opened or docked [#3038](https://github.com/wazuh/wazuh-kibana-app/pull/3038)
- Fix visualizations in PDF Reports with Dark mode [#2983](https://github.com/wazuh/wazuh-kibana-app/pull/2983)

## Wazuh v4.1.1 - Kibana 7.10.0 , 7.10.2 - Revision 4102

### Added

- Prompt to show the unsupported module for the selected agent [#2959](https://github.com/wazuh/wazuh-kibana-app/pull/2959)
- Added a X-Frame-Options header to the backend responses [#2977](https://github.com/wazuh/wazuh-kibana-app/pull/2977)

### Changed

- Added toast with refresh button when new fields are loaded [#2974](https://github.com/wazuh/wazuh-kibana-app/pull/2974)
- Migrated manager and cluster files endpoints and their corresponding RBAC [#2984](https://github.com/wazuh/wazuh-kibana-app/pull/2984)

### Fixed

- Fix login error when AWS Elasticsearch and ODFE is used [#2710](https://github.com/wazuh/wazuh-kibana-app/issues/2710)
- An error message is displayed when changing a group's configuration although the user has the right permissions [#2955](https://github.com/wazuh/wazuh-kibana-app/pull/2955)
- Fix Security events table is empty when switching the pinned agents [#2956](https://github.com/wazuh/wazuh-kibana-app/pull/2956)
- Fix disabled switch visual edit button when json content is empty [#2957](https://github.com/wazuh/wazuh-kibana-app/issues/2957)
- Fixed main and `More` menus for unsupported agents [#2959](https://github.com/wazuh/wazuh-kibana-app/pull/2959)
- Fixed forcing a non numeric filter value in a number type field [#2961](https://github.com/wazuh/wazuh-kibana-app/pull/2961)
- Fixed wrong number of alerts in Security Events [#2964](https://github.com/wazuh/wazuh-kibana-app/pull/2964)
- Fixed search with strange characters of agent in Management groups [#2970](https://github.com/wazuh/wazuh-kibana-app/pull/2970)
- Fix the statusCode error message [#2971](https://github.com/wazuh/wazuh-kibana-app/pull/2971)
- Fix the SCA policy stats didn't refresh [#2973](https://github.com/wazuh/wazuh-kibana-app/pull/2973)
- Fixed loading of AWS index fields even when no AWS alerts were found [#2974](https://github.com/wazuh/wazuh-kibana-app/pull/2974)
- Fix some date fields format in FIM and SCA modules [#2975](https://github.com/wazuh/wazuh-kibana-app/pull/2975)
- Fix a non-stop error in Manage agents when the user has no permissions [#2976](https://github.com/wazuh/wazuh-kibana-app/pull/2976)
- Can't edit empty rules and decoders files that already exist in the manager [#2978](https://github.com/wazuh/wazuh-kibana-app/pull/2978)
- Support for alerts index pattern with different ID and name [#2979](https://github.com/wazuh/wazuh-kibana-app/pull/2979)
- Fix the unpin agent in the selection modal [#2980](https://github.com/wazuh/wazuh-kibana-app/pull/2980)
- Fix properly logout of Wazuh API when logging out of the application (only for OpenDistro) [#2789](https://github.com/wazuh/wazuh-kibana-app/issues/2789)
- Fixed missing `&&` from macOS agent deployment command [#2989](https://github.com/wazuh/wazuh-kibana-app/issues/2989)
- Fix prompt permissions on Framework of Mitre and Inventory of Integrity monitoring. [#2967](https://github.com/wazuh/wazuh-kibana-app/issues/2967)
- Fix properly logout of Wazuh API when logging out of the application support x-pack [#2789](https://github.com/wazuh/wazuh-kibana-app/issues/2789)

## Wazuh v4.1.0 - Kibana 7.10.0 , 7.10.2 - Revision 4101

### Added

- Check the max buckets by default in healthcheck and increase them [#2901](https://github.com/wazuh/wazuh-kibana-app/pull/2901)
- Added a prompt wraning in role mapping if run_as is false or he is not allowed to use it by API [#2876](https://github.com/wazuh/wazuh-kibana-app/pull/2876)

### Changed

- Support new fields of Windows Registry at FIM inventory panel [#2679](https://github.com/wazuh/wazuh-kibana-app/issues/2679)
- Added on FIM Inventory Windows Registry registry_key and registry_value items from syscheck [#2908](https://github.com/wazuh/wazuh-kibana-app/issues/2908)
- Uncheck agents after an action in agents groups management [#2907](https://github.com/wazuh/wazuh-kibana-app/pull/2907)
- Unsave rule files when edit or create a rule with invalid content [#2944](https://github.com/wazuh/wazuh-kibana-app/pull/2944)
- Added vulnerabilities module for macos agents [#2969](https://github.com/wazuh/wazuh-kibana-app/pull/2969)

### Fixed

- Fix server error Invalid token specified: Cannot read property 'replace' of undefined [#2899](https://github.com/wazuh/wazuh-kibana-app/issues/2899)
- Fix show empty files rules and decoders: [#2923](https://github.com/wazuh/wazuh-kibana-app/issues/2923)
- Fixed wrong hover texts in CDB lists actions [#2929](https://github.com/wazuh/wazuh-kibana-app/pull/2929)
- Fixed access to forbidden agents information when exporting agents listt [2918](https://github.com/wazuh/wazuh-kibana-app/pull/2918)
- Fix the decoder detail view is not displayed [#2888](https://github.com/wazuh/wazuh-kibana-app/issues/2888)
- Fix the complex search using the Wazuh API query filter in search bars [#2930](https://github.com/wazuh/wazuh-kibana-app/issues/2930)
- Fixed validation to check userPermissions are not ready yet [#2931](https://github.com/wazuh/wazuh-kibana-app/issues/2931)
- Fixed clear visualizations manager list when switching tabs. Fixes PDF reports filters [#2932](https://github.com/wazuh/wazuh-kibana-app/pull/2932)
- Fix Strange box shadow in Export popup panel in Managment > Groups [#2886](https://github.com/wazuh/wazuh-kibana-app/issues/2886)
- Fixed wrong command on alert when data folder does not exist [#2938](https://github.com/wazuh/wazuh-kibana-app/pull/2938)
- Fix agents table OS field sorting: Changes agents table field `os_name` to `os.name,os.version` to make it sortable. [#2939](https://github.com/wazuh/wazuh-kibana-app/pull/2939)
- Fixed diff parsed datetime between agent detail and agents table [#2940](https://github.com/wazuh/wazuh-kibana-app/pull/2940)
- Allow access to Agents section with agent:group action permission [#2933](https://github.com/wazuh/wazuh-kibana-app/issues/2933)
- Fixed filters does not work on modals with search bar [#2935](https://github.com/wazuh/wazuh-kibana-app/pull/2935)
- Fix wrong package name in deploy new agent [#2942](https://github.com/wazuh/wazuh-kibana-app/issues/2942)
- Fixed number agents not show on pie onMouseEvent [#2890](https://github.com/wazuh/wazuh-kibana-app/issues/2890)
- Fixed off Kibana Query Language in search bar of Controls/Inventory modules. [#2945](https://github.com/wazuh/wazuh-kibana-app/pull/2945)
- Fixed number of agents do not show on the pie chart tooltip in agents preview [#2890](https://github.com/wazuh/wazuh-kibana-app/issues/2890)

## Wazuh v4.0.4 - Kibana 7.10.0 , 7.10.2 - Revision 4017

### Added
- Adapt the app to the new Kibana platform [#2475](https://github.com/wazuh/wazuh-kibana-app/issues/2475)
- Wazuh data directory moved from `optimize` to `data` Kibana directory [#2591](https://github.com/wazuh/wazuh-kibana-app/issues/2591)
- Show the wui_rules belong to wazuh-wui API user [#2702](https://github.com/wazuh/wazuh-kibana-app/issues/2702)

### Fixed

- Fixed Wazuh menu and agent menu for Solaris agents [#2773](https://github.com/wazuh/wazuh-kibana-app/issues/2773) [#2725](https://github.com/wazuh/wazuh-kibana-app/issues/2725)
- Fixed wrong shards and replicas for statistics indices and also fixed wrong prefix for monitoring indices [#2732](https://github.com/wazuh/wazuh-kibana-app/issues/2732)
- Report's creation dates set to 1970-01-01T00:00:00.000Z [#2772](https://github.com/wazuh/wazuh-kibana-app/issues/2772)
- Fixed bug for missing commands in ubuntu/debian and centos [#2786](https://github.com/wazuh/wazuh-kibana-app/issues/2786)
- Fixed bug that show an hour before in /security-events/dashboard [#2785](https://github.com/wazuh/wazuh-kibana-app/issues/2785) 
- Fixed permissions to access agents [#2838](https://github.com/wazuh/wazuh-kibana-app/issues/2838)
- Fix searching in groups [#2825](https://github.com/wazuh/wazuh-kibana-app/issues/2825)
- Fix the pagination in SCA ckecks table [#2815](https://github.com/wazuh/wazuh-kibana-app/issues/2815)
- Fix the SCA table with a wrong behaviour using the refresh button [#2854](https://github.com/wazuh/wazuh-kibana-app/issues/2854)
- Fix sca permissions for agents views and dashboards [#2862](https://github.com/wazuh/wazuh-kibana-app/issues/2862)
- Solaris should not show vulnerabilities module [#2829](https://github.com/wazuh/wazuh-kibana-app/issues/2829)
- Fix the settings of statistics indices creation [#2858](https://github.com/wazuh/wazuh-kibana-app/issues/2858)
- Update agents' info in Management Status after changing cluster node selected [#2828](https://github.com/wazuh/wazuh-kibana-app/issues/2828)
- Fix error when applying filter in rules from events [#2877](https://github.com/wazuh/wazuh-kibana-app/issues/2877)

### Changed

- Replaced `wazuh` Wazuh API user by `wazuh-wui` in the default configuration [#2852](https://github.com/wazuh/wazuh-kibana-app/issues/2852)
- Add agent id to the reports name in Agent Inventory and Modules [#2817](https://github.com/wazuh/wazuh-kibana-app/issues/2817)

### Adapt for Kibana 7.10.0

- Fixed filter pinned crash returning from agents [#2864](https://github.com/wazuh/wazuh-kibana-app/issues/2864)
- Fixed style in sca and regulatory compliance tables and in wz menu [#2861](https://github.com/wazuh/wazuh-kibana-app/issues/2861)
- Fix body-payload of Sample Alerts POST endpoint [#2857](https://github.com/wazuh/wazuh-kibana-app/issues/2857)
- Fixed bug in the table on Agents->Table-> Actions->Config icon [#2853](https://github.com/wazuh/wazuh-kibana-app/issues/2853)
- Fixed tooltip in the icon of view decoder file [#2850](https://github.com/wazuh/wazuh-kibana-app/issues/2850)
- Fixed bug with agent filter when it is pinned [#2846](https://github.com/wazuh/wazuh-kibana-app/issues/2846)
- Fix discovery navigation [#2845](https://github.com/wazuh/wazuh-kibana-app/issues/2845)
- Search file editor gone [#2843](https://github.com/wazuh/wazuh-kibana-app/issues/2843)
- Fix Agent Search Bar - Regex Query Interpreter [#2834](https://github.com/wazuh/wazuh-kibana-app/issues/2834)
- Fixed accordion style breaking [#2833](https://github.com/wazuh/wazuh-kibana-app/issues/2833)
- Fix metrics are not updated after a bad request in search input [#2830](https://github.com/wazuh/wazuh-kibana-app/issues/2830)
- Fix mitre framework tab crash [#2821](https://github.com/wazuh/wazuh-kibana-app/issues/2821)
- Changed ping request to default request. Added delay and while to che… [#2820](https://github.com/wazuh/wazuh-kibana-app/issues/2820)
- Removed kibana alert for security [#2806](https://github.com/wazuh/wazuh-kibana-app/issues/2806)

## Wazuh v4.0.4 - Kibana v7.9.1, v7.9.3 - Revision 4016

### Added

- Modified agent registration adding groups and architecture [#2666](https://github.com/wazuh/wazuh-kibana-app/issues/2666) [#2652](https://github.com/wazuh/wazuh-kibana-app/issues/2652)
- Each user can only view their own reports [#2686](https://github.com/wazuh/wazuh-kibana-app/issues/2686)

### Fixed

- Create index pattern even if there aren´t available indices [#2620](https://github.com/wazuh/wazuh-kibana-app/issues/2620)
- Top bar overlayed over expanded visualizations [#2667](https://github.com/wazuh/wazuh-kibana-app/issues/2667)
- Empty inventory data in Solaris agents [#2680](https://github.com/wazuh/wazuh-kibana-app/pull/2680)
- Wrong parameters in the dev-tools autocomplete section [#2675](https://github.com/wazuh/wazuh-kibana-app/issues/2675)
- Wrong permissions on edit CDB list [#2665](https://github.com/wazuh/wazuh-kibana-app/pull/2665)
- fix(frontend): add the metafields when refreshing the index pattern [#2681](https://github.com/wazuh/wazuh-kibana-app/pull/2681)
- Error toast is showing about Elasticsearch users for environments without security [#2713](https://github.com/wazuh/wazuh-kibana-app/issues/2713)
- Error about Handler.error in Role Mapping fixed [#2702](https://github.com/wazuh/wazuh-kibana-app/issues/2702)
- Fixed message in reserved users actions [#2702](https://github.com/wazuh/wazuh-kibana-app/issues/2702)
- Error 500 on Export formatted CDB list [#2692](https://github.com/wazuh/wazuh-kibana-app/pull/2692)
- Wui rules label should have only one tooltip [#2723](https://github.com/wazuh/wazuh-kibana-app/issues/2723)
- Move upper the Wazuh item in the Kibana menu and default index pattern [#2867](https://github.com/wazuh/wazuh-kibana-app/pull/2867)


## Wazuh v4.0.4 - Kibana v7.9.1, v7.9.3 - Revision 4015

### Added

- Support for Wazuh v4.0.4

## Wazuh v4.0.3 - Kibana v7.9.1, v7.9.2, v7.9.3 - Revision 4014

### Added

- Improved management of index-pattern fields [#2630](https://github.com/wazuh/wazuh-kibana-app/issues/2630)

### Fixed

- fix(fronted): fixed the check of API and APP version in health check [#2655](https://github.com/wazuh/wazuh-kibana-app/pull/2655)
- Replace user by username key in the monitoring logic [#2654](https://github.com/wazuh/wazuh-kibana-app/pull/2654)
- Security alerts and reporting issues when using private tenants [#2639](https://github.com/wazuh/wazuh-kibana-app/issues/2639)
- Manager restart in rule editor does not work with Wazuh cluster enabled [#2640](https://github.com/wazuh/wazuh-kibana-app/issues/2640)
- fix(frontend): Empty inventory data in Solaris agents [#2680](https://github.com/wazuh/wazuh-kibana-app/pull/2680)

## Wazuh v4.0.3 - Kibana v7.9.1, v7.9.2, v7.9.3 - Revision 4013

### Added

- Support for Wazuh v4.0.3.

## Wazuh v4.0.2 - Kibana v7.9.1, v7.9.3 - Revision 4012

### Added

- Sample data indices name should take index pattern in use [#2593](https://github.com/wazuh/wazuh-kibana-app/issues/2593) 
- Added start option to macos Agents [#2653](https://github.com/wazuh/wazuh-kibana-app/pull/2653)

### Changed

- Statistics settings do not allow to configure primary shards and replicas [#2627](https://github.com/wazuh/wazuh-kibana-app/issues/2627)

## Wazuh v4.0.2 - Kibana v7.9.1, v7.9.3 - Revision 4011

### Added

- Support for Wazuh v4.0.2.

### Fixed

- The index pattern title is overwritten with its id after refreshing its fields [#2577](https://github.com/wazuh/wazuh-kibana-app/issues/2577)
- [RBAC] Issues detected when using RBAC [#2579](https://github.com/wazuh/wazuh-kibana-app/issues/2579)

## Wazuh v4.0.1 - Kibana v7.9.1, v7.9.3 - Revision 4010

### Changed

- Alerts summary table for PDF reports on all modules [#2632](https://github.com/wazuh/wazuh-kibana-app/issues/2632)
- [4.0-7.9] Run as with no wazuh-wui API user [#2576](https://github.com/wazuh/wazuh-kibana-app/issues/2576)
- Deploy a new agent interface as default interface [#2564](https://github.com/wazuh/wazuh-kibana-app/issues/2564)
- Problem in the visualization of new reserved resources of the Wazuh API [#2643](https://github.com/wazuh/wazuh-kibana-app/issues/2643)

### Fixed

- Restore the tables in the agents' reports [#2628](https://github.com/wazuh/wazuh-kibana-app/issues/2628)
- [RBAC] Issues detected when using RBAC [#2579](https://github.com/wazuh/wazuh-kibana-app/issues/2579)
- Changes done via a worker's API are overwritten [#2626](https://github.com/wazuh/wazuh-kibana-app/issues/2626)

### Fixed

- [BUGFIX] Default user field for current platform [#2633](https://github.com/wazuh/wazuh-kibana-app/pull/2633)

## Wazuh v4.0.1 - Kibana v7.9.1, v7.9.3 - Revision 4009

### Changed

- Hide empty columns of the processes table of the MacOS agents [#2570](https://github.com/wazuh/wazuh-kibana-app/pull/2570)
- Missing step in "Deploy a new agent" view [#2623](https://github.com/wazuh/wazuh-kibana-app/issues/2623)
- Implement wazuh users' CRUD [#2598](https://github.com/wazuh/wazuh-kibana-app/pull/2598)

### Fixed

- Inconsistent data in sample data alerts [#2618](https://github.com/wazuh/wazuh-kibana-app/pull/2618)

## Wazuh v4.0.1 - Kibana v7.9.1, v7.9.3 - Revision 4008

### Fixed

- Icons not align to the right in Modules > Events [#2607](https://github.com/wazuh/wazuh-kibana-app/pull/2607)
- Statistics visualizations do not show data [#2602](https://github.com/wazuh/wazuh-kibana-app/pull/2602)
- Error on loading css files [#2599](https://github.com/wazuh/wazuh-kibana-app/pull/2599)
- Fixed search filter in search bar in Module/SCA wasn't working [#2601](https://github.com/wazuh/wazuh-kibana-app/pull/2601)

## Wazuh v4.0.0 - Kibana v7.9.1, v7.9.2, v7.9.3 - Revision 4007

### Fixed

- updated macOS package URL [#2596](https://github.com/wazuh/wazuh-kibana-app/pull/2596)
- Revert "[4.0-7.9] [BUGFIX] Removed unnecessary function call" [#2597](https://github.com/wazuh/wazuh-kibana-app/pull/2597)

## Wazuh v4.0.0 - Kibana v7.9.1, v7.9.2, v7.9.3 - Revision 4006

### Fixed

- Undefined field in event view [#2588](https://github.com/wazuh/wazuh-kibana-app/issues/2588)
- Several calls to the same stats request (esAlerts) [#2586](https://github.com/wazuh/wazuh-kibana-app/issues/2586)
- The filter options popup doesn't open on click once the filter is pinned [#2581](https://github.com/wazuh/wazuh-kibana-app/issues/2581)
- The formatedFields are missing from the index-pattern of wazuh-alerts-* [#2574](https://github.com/wazuh/wazuh-kibana-app/issues/2574)


## Wazuh v4.0.0 - Kibana v7.9.3 - Revision 4005

### Added

- Support for Kibana v7.9.3

## Wazuh v4.0.0 - Kibana v7.9.1, v7.9.2 - Revision 4002

### Added

- Support for Wazuh v4.0.0.
- Support for Kibana v7.9.1 and 7.9.2.
- Support for Open Distro 1.10.1.
- Added a RBAC security layer integrated with Open Distro and X-Pack.
- Added remoted and analysisd statistics.
- Expand supported deployment variables.
- Added new configuration view settings for GCP integration.
- Added logic to change the `metafields` configuration of Kibana [#2524](https://github.com/wazuh/wazuh-kibana-app/issues/2524)

### Changed

- Migrated the default index-pattern to `wazuh-alerts-*`.
- Removed the `known-fields` functionality.
- Security Events dashboard redesinged.
- Redesigned the app settings configuration with categories.
- Moved the wazuh-registry file to Kibana optimize folder.

### Fixed

- Format options in `wazuh-alerts` index-pattern are not overwritten now.
- Prevent blank page in detaill agent view.
- Navigable agents name in Events.
- Index pattern is not being refreshed.
- Reporting fails when agent is pinned and compliance controls are visited.
- Reload rule detail doesn't work properly with the related rules.
- Fix search bar filter in Manage agent of group [#2541](https://github.com/wazuh/wazuh-kibana-app/pull/2541)

## Wazuh v3.13.2 - Kibana v7.9.1 - Revision 887

### Added

- Support for Wazuh v3.13.2

## Wazuh v3.13.2 - Kibana v7.8.0 - Revision 887
### Added

- Support for Wazuh v3.13.2

## Wazuh v3.13.1 - Kibana v7.9.1 - Revision 886

### Added

- Support for Kibana v7.9.1

## Wazuh v3.13.1 - Kibana v7.9.0 - Revision 885

### Added

- Support for Kibana v7.9.0


## Wazuh v3.13.1 - Kibana v7.8.1 - Revision 884

### Added

- Support for Kibana v7.8.1


## Wazuh v3.13.1 - Kibana v7.8.0 - Revision 883

### Added

- Support for Wazuh v3.13.1


## Wazuh v3.13.0 - Kibana v7.8.0 - Revision 881

### Added

- Support for Kibana v7.8.0


## Wazuh v3.13.0 - Kibana v7.7.0, v7.7.1 - Revision 880

### Added

- Support for Wazuh v3.13.0
- Support for Kibana v7.7.1
- Support for Open Distro 1.8
- New navigation experience with a global menu [#1965](https://github.com/wazuh/wazuh-kibana-app/issues/1965)
- Added a Breadcrumb in Kibana top nav [#2161](https://github.com/wazuh/wazuh-kibana-app/issues/2161)
- Added a new Agents Summary Screen [#1963](https://github.com/wazuh/wazuh-kibana-app/issues/1963)
- Added a new feature to add sample data to dashboards [#2115](https://github.com/wazuh/wazuh-kibana-app/issues/2115)
- Added MITRE integration [#1877](https://github.com/wazuh/wazuh-kibana-app/issues/1877)
- Added Google Cloud Platform integration [#1873](https://github.com/wazuh/wazuh-kibana-app/issues/1873)
- Added TSC integration [#2204](https://github.com/wazuh/wazuh-kibana-app/pull/2204)
- Added a new Integrity monitoring state view for agent [#2153](https://github.com/wazuh/wazuh-kibana-app/issues/2153)
- Added a new Integrity monitoring files detail view [#2156](https://github.com/wazuh/wazuh-kibana-app/issues/2156)
- Added a new component to explore Compliance requirements [#2156](https://github.com/wazuh/wazuh-kibana-app/issues/2261)

### Changed

- Code migration to React.js
- Global review of styles
- Unified Overview and Agent dashboards into new Modules [#2110](https://github.com/wazuh/wazuh-kibana-app/issues/2110)
- Changed Vulnerabilities dashboard visualizations [#2262](https://github.com/wazuh/wazuh-kibana-app/issues/2262)

### Fixed

- Open Distro tenants have been fixed and are functional now [#1890](https://github.com/wazuh/wazuh-kibana-app/issues/1890).
- Improved navigation performance [#2200](https://github.com/wazuh/wazuh-kibana-app/issues/2200).
- Avoid creating the wazuh-monitoring index pattern if it is disabled [#2100](https://github.com/wazuh/wazuh-kibana-app/issues/2100)
- SCA checks without compliance field can't be expanded [#2264](https://github.com/wazuh/wazuh-kibana-app/issues/2264)


## Wazuh v3.12.3 - Kibana v7.7.1 - Revision 876

### Added

- Support for Kibana v7.7.1


## Wazuh v3.12.3 - Kibana v7.7.0 - Revision 875

### Added

- Support for Kibana v7.7.0


## Wazuh v3.12.3 - Kibana v6.8.8, v7.6.1, v7.6.2 - Revision 874

### Added

- Support for Wazuh v3.12.3


## Wazuh v3.12.2 - Kibana v6.8.8, v7.6.1, v7.6.2 - Revision 873

### Added

- Support for Wazuh v3.12.2


## Wazuh v3.12.1 - Kibana v6.8.8, v7.6.1, v7.6.2 - Revision 872

### Added

- Support Wazuh 3.12.1
- Added new FIM settings on configuration on demand. [#2147](https://github.com/wazuh/wazuh-kibana-app/issues/2147)

### Changed

- Updated agent's variable names in deployment guides. [#2169](https://github.com/wazuh/wazuh-kibana-app/pull/2169)

### Fixed

- Pagination is now shown in table-type visualizations. [#2180](https://github.com/wazuh/wazuh-kibana-app/issues/2180)


## Wazuh v3.12.0 - Kibana v6.8.8, v7.6.2 - Revision 871

### Added

- Support for Kibana v6.8.8 and v7.6.2

## Wazuh v3.12.0 - Kibana v6.8.7, v7.4.2, v7.6.1 - Revision 870

### Added

- Support for Wazuh v3.12.0
- Added a new setting to hide manager alerts from dashboards. [#2102](https://github.com/wazuh/wazuh-kibana-app/pull/2102)
- Added a new setting to be able to change API from the top menu. [#2143](https://github.com/wazuh/wazuh-kibana-app/issues/2143)
- Added a new setting to enable/disable the known fields health check [#2037](https://github.com/wazuh/wazuh-kibana-app/pull/2037)
- Added suport for PCI 11.2.1 and 11.2.3 rules. [#2062](https://github.com/wazuh/wazuh-kibana-app/pull/2062)

### Changed

- Restructuring of the optimize/wazuh directory. Now the Wazuh configuration file (wazuh.yml) is placed on /usr/share/kibana/optimize/wazuh/config. [#2116](https://github.com/wazuh/wazuh-kibana-app/pull/2116)
- Improve performance of Dasboards reports generation. [1802344](https://github.com/wazuh/wazuh-kibana-app/commit/18023447c6279d385df84d7f4a5663ed2167fdb5)

### Fixed

- Discover time range selector is now displayed on the Cluster section. [08901df](https://github.com/wazuh/wazuh-kibana-app/commit/08901dfcbe509f17e4fab26877c8b7dae8a66bff)
- Added the win_auth_failure rule group to Authentication failure metrics. [#2099](https://github.com/wazuh/wazuh-kibana-app/pull/2099)
- Negative values in Syscheck attributes now have their correct value in reports. [7c3e84e](https://github.com/wazuh/wazuh-kibana-app/commit/7c3e84ec8f00760b4f650cfc00a885d868123f99)


## Wazuh v3.11.4 - Kibana v7.6.1 - Revision 858

### Added

- Support for Kibana v7.6.1


## Wazuh v3.11.4 - Kibana v6.8.6, v7.4.2, v7.6.0 - Revision 857

### Added

- Support for Wazuh v3.11.4


## Wazuh v3.11.3 - Kibana v7.6.0 - Revision 856

### Added

- Support for Kibana v7.6.0


## Wazuh v3.11.3 - Kibana v7.4.2 - Revision 855

### Added

- Support for Kibana v7.4.2

## Wazuh v3.11.3 - Kibana v7.5.2 - Revision 854

### Added

- Support for Wazuh v3.11.3

### Fixed

- Windows Updates table is now displayed in the Inventory Data report [#2028](https://github.com/wazuh/wazuh-kibana-app/pull/2028)


## Wazuh v3.11.2 - Kibana v7.5.2 - Revision 853

### Added

- Support for Kibana v7.5.2


## Wazuh v3.11.2 - Kibana v6.8.6, v7.3.2, v7.5.1 - Revision 852

### Added

- Support for Wazuh v3.11.2

### Changed

- Increased list filesize limit for the CDB-list [#1993](https://github.com/wazuh/wazuh-kibana-app/pull/1993)

### Fixed

- The xml validator now correctly handles the `--` string within comments [#1980](https://github.com/wazuh/wazuh-kibana-app/pull/1980)
- The AWS map visualization wasn't been loaded until the user interacts with it [dd31bd7](https://github.com/wazuh/wazuh-kibana-app/commit/dd31bd7a155354bc50fe0af22fca878607c8936a)


## Wazuh v3.11.1 - Kibana v6.8.6, v7.3.2, v7.5.1 - Revision 581

### Added
- Support for Wazuh v3.11.1.


## Wazuh v3.11.0 - Kibana v6.8.6, v7.3.2, v7.5.1 - Revision 580

### Added

- Support for Wazuh v3.11.0.
- Support for Kibana v7.5.1.
- The API credentials configuration has been moved from the .wazuh index to a wazuh.yml configuration file. Now the configuration of the API hosts is done from the file and not from the application. [#1465](https://github.com/wazuh/wazuh-kibana-app/issues/1465) [#1771](https://github.com/wazuh/wazuh-kibana-app/issues/1771).
- Upload ruleset files using a "drag and drop" component [#1770](https://github.com/wazuh/wazuh-kibana-app/issues/1770)
- Add logs for the reporting module [#1622](https://github.com/wazuh/wazuh-kibana-app/issues/1622).
- Extended the "Add new agent" guide [#1767](https://github.com/wazuh/wazuh-kibana-app/issues/1767).
- Add new table for windows hotfixes [#1932](https://github.com/wazuh/wazuh-kibana-app/pull/1932)

### Changed

- Removed Discover from top menu [#1699](https://github.com/wazuh/wazuh-kibana-app/issues/1699).
- Hide index pattern selector in case that only one exists [#1799](https://github.com/wazuh/wazuh-kibana-app/issues/1799).
- Remove visualizations legend [#1936](https://github.com/wazuh/wazuh-kibana-app/pull/1936)
- Normalize the field whodata in the group reporting [#1921](https://github.com/wazuh/wazuh-kibana-app/pull/1921)
- A message in the configuration view is ambiguous [#1870](https://github.com/wazuh/wazuh-kibana-app/issues/1870)
- Refactor syscheck table [#1941](https://github.com/wazuh/wazuh-kibana-app/pull/1941)

### Fixed

- Empty files now throws an error [#1806](https://github.com/wazuh/wazuh-kibana-app/issues/1806).
- Arguments for wazuh api requests are now validated [#1815](https://github.com/wazuh/wazuh-kibana-app/issues/1815).
- Fixed the way to check admin mode [#1838](https://github.com/wazuh/wazuh-kibana-app/issues/1838).
- Fixed error exporting as CSV the files into a group [#1833](https://github.com/wazuh/wazuh-kibana-app/issues/1833).
- Fixed XML validator false error for `<` [1882](https://github.com/wazuh/wazuh-kibana-app/issues/1882)
- Fixed "New file" editor doesn't allow saving twice [#1896](https://github.com/wazuh/wazuh-kibana-app/issues/1896)
- Fixed decoders files [#1929](https://github.com/wazuh/wazuh-kibana-app/pull/1929)
- Fixed registration guide [#1926](https://github.com/wazuh/wazuh-kibana-app/pull/1926)
- Fixed infinite load on Ciscat views [#1920](https://github.com/wazuh/wazuh-kibana-app/pull/1920), [#1916](https://github.com/wazuh/wazuh-kibana-app/pull/1916)
- Fixed missing fields in the Visualizations [#1913](https://github.com/wazuh/wazuh-kibana-app/pull/1913)
- Fixed Amazon S3 status is wrong in configuration section [#1864](https://github.com/wazuh/wazuh-kibana-app/issues/1864)
- Fixed hidden overflow in the fim configuration [#1887](https://github.com/wazuh/wazuh-kibana-app/pull/1887)
- Fixed Logo source fail after adding server.basePath [#1871](https://github.com/wazuh/wazuh-kibana-app/issues/1871)
- Fixed the documentation broken links [#1853](https://github.com/wazuh/wazuh-kibana-app/pull/1853)

## Wazuh v3.10.2 - Kibana v7.5.1 - Revision 556

### Added

- Support for Kibana v7.5.1


## Wazuh v3.10.2 - Kibana v7.5.0 - Revision 555

### Added

- Support for Kibana v7.5.0


## Wazuh v3.10.2 - Kibana v7.4.2 - Revision 549

### Added

- Support for Kibana v7.4.2


## Wazuh v3.10.2 - Kibana v7.4.1 - Revision 548

### Added

- Support for Kibana v7.4.1


## Wazuh v3.10.2 - Kibana v7.4.0 - Revision 547

### Added

- Support for Kibana v7.4.0
- Support for Wazuh v3.10.2.


## Wazuh v3.10.2 - Kibana v7.3.2 - Revision 546

### Added

- Support for Wazuh v3.10.2.


## Wazuh v3.10.1 - Kibana v7.3.2 - Revision 545

### Added

- Support for Wazuh v3.10.1.


## Wazuh v3.10.0 - Kibana v7.3.2 - Revision 543

### Added

- Support for Wazuh v3.10.0.
- Added an interactive guide for registering agents, things are now easier for the user, guiding it through the steps needed ending in a _copy & paste_ snippet for deploying his agent [#1468](https://github.com/wazuh/wazuh-kibana-app/issues/1468).
- Added new dashboards for the recently added regulatory compliance groups into the Wazuh core. They are HIPAA and NIST-800-53 [#1468](https://github.com/wazuh/wazuh-kibana-app/issues/1448), [#1638]( https://github.com/wazuh/wazuh-kibana-app/issues/1638).
- Make the app work under a custom Kibana space [#1234](https://github.com/wazuh/wazuh-kibana-app/issues/1234), [#1450](https://github.com/wazuh/wazuh-kibana-app/issues/1450).
- Added the ability to manage the app as a native plugin when using Kibana spaces, now you can safely hide/show the app depending on the selected space [#1601](https://github.com/wazuh/wazuh-kibana-app/issues/1601).
- Adapt the app the for Kibana dark mode [#1562](https://github.com/wazuh/wazuh-kibana-app/issues/1562).
- Added an alerts summary in _Overview > FIM_ panel [#1527](https://github.com/wazuh/wazuh-kibana-app/issues/1527).
- Export all the information of a Wazuh group and its related agents in a PDF document [#1341](https://github.com/wazuh/wazuh-kibana-app/issues/1341).
- Export the configuration of a certain agent as a PDF document. Supports granularity for exporting just certain sections of the configuration [#1340](https://github.com/wazuh/wazuh-kibana-app/issues/1340).


### Changed

- Reduced _Agents preview_ load time using the new API endpoint `/summary/agents` [#1687](https://github.com/wazuh/wazuh-kibana-app/pull/1687).
- Replaced most of the _md-nav-bar_ Angular.js components with React components using EUI [#1705](https://github.com/wazuh/wazuh-kibana-app/pull/1705).
- Replaced the requirements slider component with a new styled component [#1708](https://github.com/wazuh/wazuh-kibana-app/pull/1708).
- Soft deprecated the _.wazuh-version_ internal index, now the app dumps its content if applicable to a registry file, then the app removes that index. Further versions will hard deprecate this index [#1467](https://github.com/wazuh/wazuh-kibana-app/issues/1467). 
- Visualizations now don't fetch the documents _source_, also, they now use _size: 0_ for fetching [#1663](https://github.com/wazuh/wazuh-kibana-app/issues/1663).
- The app menu is now fixed on top of the view, it's not being hidden on every state change. Also, the Wazuh logo was placed in the top bar of Kibana UI [#1502](https://github.com/wazuh/wazuh-kibana-app/issues/1502).
- Improved _getTimestamp_ method not returning a promise object because it's no longer needed [014bc3a](https://github.com/wazuh/wazuh-kibana-app/commit/014b3aba0d2e9cda0c4d521f5f16faddc434a21e). Also improved main Discover listener for Wazuh not returning a promise object [bd82823](https://github.com/wazuh/wazuh-kibana-app/commit/bd8282391a402b8c567b32739cf914a0135d74bc).
- Replaced _Requirements over time_ visualizations in both PCI DSS and GDPR dashboards [35c539](https://github.com/wazuh/wazuh-kibana-app/commit/35c539eb328b3bded94aa7608f73f9cc51c235a6).
- Do not show a toaster when a visualization field was not known yet, instead, show it just in case the internal refreshing failed [19a2e7](https://github.com/wazuh/wazuh-kibana-app/commit/19a2e71006b38f6a64d3d1eb8a20b02b415d7e07).
- Minor optimizations for server logging [eb8e000](https://github.com/wazuh/wazuh-kibana-app/commit/eb8e00057dfea2dafef56319590ff832042c402d).

### Fixed

- Alerts search bar fixed for Kibana v7.3.1, queries were not being applied as expected [#1686](https://github.com/wazuh/wazuh-kibana-app/issues/1686).
- Hide attributes field from non-Windows agents in the FIM table [#1710](https://github.com/wazuh/wazuh-kibana-app/issues/1710).
- Fixed broken view in Management > Configuration > Amazon S3 > Buckets, some information was missing [#1675](https://github.com/wazuh/wazuh-kibana-app/issues/1675).
- Keep user's filters when switching from Discover to panel [#1685](https://github.com/wazuh/wazuh-kibana-app/issues/1685).
- Reduce load time and amount of data to be fetched in _Management > Cluster monitoring_ section avoiding possible timeouts [#1663](https://github.com/wazuh/wazuh-kibana-app/issues/1663).
- Restored _Remove column_ feature in Discover tabs [#1702](https://github.com/wazuh/wazuh-kibana-app/issues/1702).
- Apps using Kibana v7.3.1 had a bug once the user goes back from _Agent > FIM > Files_ to _Agent > FIM > dashboard_, filters disappear, now it's working properly [#1700](https://github.com/wazuh/wazuh-kibana-app/issues/1700).
- Fixed visual bug in _Management > Cluster monitoring_ and a button position [1e3b748](https://github.com/wazuh/wazuh-kibana-app/commit/1e3b748f11b43b2e7956b830269b6d046d74d12c).
- The app installation date was not being updated properly, now it's fixed [#1692](https://github.com/wazuh/wazuh-kibana-app/issues/1692).
- Fixed _Network interfaces_ table in Inventory section, the table was not paginating [#1474](https://github.com/wazuh/wazuh-kibana-app/issues/1474).
- Fixed APIs passwords are now obfuscated in server responses [adc3152](https://github.com/wazuh/wazuh-kibana-app/pull/1782/commits/adc31525e26b25e4cb62d81cbae70a8430728af5).


## Wazuh v3.9.5 - Kibana v6.8.2 / Kibana v7.2.1 / Kibana v7.3.0 - Revision 531

### Added

- Support for Wazuh v3.9.5

## Wazuh v3.9.4 - Kibana v6.8.1 / Kibana v6.8.2 / Kibana v7.2.0 / Kibana v7.2.1 / Kibana v7.3.0 - Revision 528

### Added

- Support for Wazuh v3.9.4
- Allow filtering by clicking a column in rules/decoders tables [0e2ddd7](https://github.com/wazuh/wazuh-kibana-app/pull/1615/commits/0e2ddd7b73f7f7975d02e97ed86ae8a0966472b4)
- Allow open file in rules table clicking on the file column [1af929d](https://github.com/wazuh/wazuh-kibana-app/pull/1615/commits/1af929d62f450f93c6733868bcb4057e16b7e279)

### Changed

- Improved app performance [#1640](https://github.com/wazuh/wazuh-kibana-app/pull/1640).
- Remove path filter from custom rules and decoders [895792e](https://github.com/wazuh/wazuh-kibana-app/pull/1615/commits/895792e6e6d9401b3293d5e16352b9abef515096)
- Show path column in rules and decoders [6f49816](https://github.com/wazuh/wazuh-kibana-app/pull/1615/commits/6f49816c71b5999d77bf9e3838443627c9be945d)
- Removed SCA overview dashboard [94ebbff](https://github.com/wazuh/wazuh-kibana-app/pull/1615/commits/94ebbff231cbfb6d793130e0b9ea855baa755a1c)
- Disabled last custom column removal [f1ef7de](https://github.com/wazuh/wazuh-kibana-app/pull/1615/commits/f1ef7de1a34bbe53a899596002e8153b95e7dc0e)
- Agents messages across sections unification [8fd7e36](https://github.com/wazuh/wazuh-kibana-app/pull/1615/commits/8fd7e36286fa9dfd03a797499af6ffbaa90b00e1)

### Fixed

- Fix check storeded apis [d6115d6](https://github.com/wazuh/wazuh-kibana-app/pull/1615/commits/d6115d6424c78f0cde2017b432a51b77186dd95a).
- Fix pci-dss console error [297080d](https://github.com/wazuh/wazuh-kibana-app/pull/1615/commits/297080d36efaea8f99b0cafd4c48845dad20495a)
- Fix error in reportingTable [85b7266](https://github.com/wazuh/wazuh-kibana-app/pull/1615/commits/85b72662cb4db44c443ed04f7c31fba57eefccaa)
- Fix filters budgets size [c7ac86a](https://github.com/wazuh/wazuh-kibana-app/pull/1615/commits/c7ac86acb3d5afaf1cf348fab09a2b8c5778a491)
- Fix missing permalink virustotal visualization [1b57529](https://github.com/wazuh/wazuh-kibana-app/pull/1615/commits/1b57529758fccdeb3ac0840e66a8aafbe4757a96)
- Improved wz-table performance [224bd6f](https://github.com/wazuh/wazuh-kibana-app/pull/1615/commits/224bd6f31235c81ba01755c3c1e120c3f86beafd)
- Fix inconsistent data between visualizations and tables in Overview Security Events [b12c600](https://github.com/wazuh/wazuh-kibana-app/pull/1615/commits/b12c600578d80d0715507dec4624a4ebc27ea573)
- Timezone applied in cluster status [a4f620d](https://github.com/wazuh/wazuh-kibana-app/pull/1615/commits/a4f620d398f5834a6d2945af892a462425ca3bec)
- Fixed Overview Security Events report when wazuh.monitoring is disabled [1c26da0](https://github.com/wazuh/wazuh-kibana-app/pull/1615/commits/1c26da05a0b6daf727e15c13b819111aa4e4e913)
- Fixes in APIs management [2143943](https://github.com/wazuh/wazuh-kibana-app/pull/1615/commits/2143943a5049cbb59bb8d6702b5a56cbe0d27a2a)
- Prevent duplicated visualization toast errors [786faf3](https://github.com/wazuh/wazuh-kibana-app/commit/786faf3e62d2cad13f512c0f873b36eca6e9787d)
- Fix not properly updated breadcrumb in ruleset section [9645903](https://github.com/wazuh/wazuh-kibana-app/commit/96459031cd4edbe047970bf0d22d0c099771879f)
- Fix badly dimensioned table in Integrity Monitoring section [9645903](https://github.com/wazuh/wazuh-kibana-app/commit/96459031cd4edbe047970bf0d22d0c099771879f)
- Fix implicit filters can be destroyed [9cf8578](https://github.com/wazuh/wazuh-kibana-app/commit/9cf85786f504f5d67edddeea6cfbf2ab577e799b)
- Windows agent dashboard doesn't show failure logon access. [d38d088](https://github.com/wazuh/wazuh-kibana-app/commit/d38d0881ac8e4294accde83d63108337b74cdd91) 
- Number of agents is not properly updated.  [f7cbbe5](https://github.com/wazuh/wazuh-kibana-app/commit/f7cbbe54394db825827715c3ad4370ac74317108) 
- Missing scrollbar on Firefox file viewer.  [df4e8f9](https://github.com/wazuh/wazuh-kibana-app/commit/df4e8f9305b35e9ee1473bed5f5d452dd3420567) 
- Agent search filter by name, lost when refreshing. [71b5274](https://github.com/wazuh/wazuh-kibana-app/commit/71b5274ccc332d8961a158587152f7badab28a95) 
- Alerts of level 12 cannot be displayed in the Summary table. [ec0e888](https://github.com/wazuh/wazuh-kibana-app/commit/ec0e8885d9f1306523afbc87de01a31f24e36309) 
- Restored query from search bar in visualizations. [439128f](https://github.com/wazuh/wazuh-kibana-app/commit/439128f0a1f65b649a9dcb81ab5804ca20f65763) 
- Fix Kibana filters loop in Firefox. [82f0f32](https://github.com/wazuh/wazuh-kibana-app/commit/82f0f32946d844ce96a28f0185f903e8e05c5589) 

## Wazuh v3.9.3 - Kibana v6.8.1 / v7.1.1 / v7.2.0 - Revision 523

### Added

- Support for Wazuh v3.9.3
- Support for Kibana v7.2.0 [#1556](https://github.com/wazuh/wazuh-kibana-app/pull/1556).

### Changed

- New design and several UI/UX changes [#1525](https://github.com/wazuh/wazuh-kibana-app/pull/1525).
- Improved error checking + syscollector performance [94d0a83](https://github.com/wazuh/wazuh-kibana-app/commit/94d0a83e43aa1d2d84ef6f87cbb76b9aefa085b3).
- Adapt Syscollector for MacOS agents [a4bf7ef](https://github.com/wazuh/wazuh-kibana-app/commit/a4bf7efc693a99b7565b5afcaa372155f15a4db9).
- Show last scan for syscollector [73f2056](https://github.com/wazuh/wazuh-kibana-app/commit/73f2056673bb289d472663397ba7097e49b7b93b).
- Extendend information for syscollector [#1585](https://github.com/wazuh/wazuh-kibana-app/issues/1585).

### Fixed

- Corrected width for agent stats [a998955](https://github.com/wazuh/wazuh-kibana-app/commit/a99895565a8854c55932ec94cffb08e1d0aa3da1).
- Fix height for the menu directive with Dynamic height [427d0f3](https://github.com/wazuh/wazuh-kibana-app/commit/427d0f3e9fa6c34287aa9e8557da99a51e0db40f).
- Fix wazuh-db and clusterd check [cddcef6](https://github.com/wazuh/wazuh-kibana-app/commit/cddcef630c5234dd6f6a495715743dfcfd4e4001).
- Fix AlertsStats when value is "0", it was showing "-" [07a3e10](https://github.com/wazuh/wazuh-kibana-app/commit/07a3e10c7f1e626ba75a55452b6c295d11fd657d).
- Fix syscollector state value [f8d3d0e](https://github.com/wazuh/wazuh-kibana-app/commit/f8d3d0eca44e67e26f79bc574495b1f4c8f751f2).
- Fix time offset for reporting table [2ef500b](https://github.com/wazuh/wazuh-kibana-app/commit/2ef500bb112e68bd4811b8e87ce8581d7c04d20f).
- Fix call to obtain GDPR requirements for specific agent [ccda846](https://github.com/wazuh/wazuh-kibana-app/commit/ccda8464b50be05bc5b3642f25f4972c8a7a2c03).
- Restore "rule.id" as a clickable field in visualizations [#1546](https://github.com/wazuh/wazuh-kibana-app/pull/1546).
- Fix timepicker in cluster monitoring [f7533ce](https://github.com/wazuh/wazuh-kibana-app/pull/1560/commits/f7533cecb6862abfb5c1d2173ec3e70ffc59804a).
- Fix several bugs [#1569](https://github.com/wazuh/wazuh-kibana-app/pull/1569).
- Fully removed "rule.id" as URL field [#1584](https://github.com/wazuh/wazuh-kibana-app/issues/1584).
- Fix filters for dashboards [#1583](https://github.com/wazuh/wazuh-kibana-app/issues/1583).
- Fix missing dependency [#1591](https://github.com/wazuh/wazuh-kibana-app/issues/1591).

## Wazuh v3.9.2 - Kibana v7.1.1 - Revision 510

### Added

- Support for Wazuh v3.9.2

### Changed

- Avoid showing more than one toaster for the same error message [7937003](https://github.com/wazuh/wazuh-kibana-app/commit/793700382798033203091d160773363323e05bb9).
- Restored "Alerts evolution - Top 5 agents" in Overview > Security events [f9305c0](https://github.com/wazuh/wazuh-kibana-app/commit/f9305c0c6acf4a31c41b1cc9684b87f79b27524f).

### Fixed

- Fix missing parameters in Dev Tools request [#1496](https://github.com/wazuh/wazuh-kibana-app/pull/1496).
- Fix "Invalid Date" for Safari and Internet Explorer [#1505](https://github.com/wazuh/wazuh-kibana-app/pull/1505).

## Wazuh v3.9.1 - Kibana v7.1.1 - Revision 509

### Added

- Support for Kibana v7.1.1
- Added overall metrics for Agents > Overview [#1479](https://github.com/wazuh/wazuh-kibana-app/pull/1479).

### Fixed

- Fixed missing dependency for Discover [43f5dd5](https://github.com/wazuh/wazuh-kibana-app/commit/43f5dd5f64065c618ba930b2a4087f0a9e706c0e).
- Fixed visualization for Agents > Overview [#1477](https://github.com/wazuh/wazuh-kibana-app/pull/1477). 
- Fixed SCA policy checks table [#1478](https://github.com/wazuh/wazuh-kibana-app/pull/1478).

## Wazuh v3.9.1 - Kibana v7.1.0 - Revision 508

### Added

- Support for Kibana v7.1.0

## Wazuh v3.9.1 - Kibana v6.8.0 - Revision 444

### Added

- Support for Wazuh v3.9.1
- Support for Kibana v6.8.0

### Fixed

- Fixed background color for some parts of the Discover directive [2dfc763](https://github.com/wazuh/wazuh-kibana-app/commit/2dfc763bfa1093fb419f118c2938f6b348562c69).
- Fixed cut values in non-resizable tables when the value is too large [cc4828f](https://github.com/wazuh/wazuh-kibana-app/commit/cc4828fbf50d4dab3dd4bb430617c1f2b13dac6a).
- Fixed handled but not shown error messages from rule editor [0aa0e17](https://github.com/wazuh/wazuh-kibana-app/commit/0aa0e17ac8678879e5066f8d83fd46f5d8edd86a).
- Minor typos corrected [fe11fb6](https://github.com/wazuh/wazuh-kibana-app/commit/fe11fb67e752368aedc89ec844ddf729eb8ad761).
- Minor fixes in agents configuration [1bc2175](https://github.com/wazuh/wazuh-kibana-app/commit/1bc217590438573e7267687655bb5939b5bb9fde).
- Fix Management > logs viewer scrolling [f458b2e](https://github.com/wazuh/wazuh-kibana-app/commit/f458b2e3294796f9cf00482b4da27984646c6398).

### Changed

- Kibana version shown in settings is now read from our package.json [c103d3e](https://github.com/wazuh/wazuh-kibana-app/commit/c103d3e782136106736c02039d28c4567b255aaa).
- Removed an old header from Settings [0197b8b](https://github.com/wazuh/wazuh-kibana-app/commit/0197b8b1abc195f275c8cd9893df84cd5569527b).
- Improved index pattern validation fields, replaced "full_log" with "rule.id" as part of the minimum required fields [dce0595](https://github.com/wazuh/wazuh-kibana-app/commit/dce059501cbd28f1294fd761da3e015e154747bc).
- Improve dynamic height for configuration editor [c318131](https://github.com/wazuh/wazuh-kibana-app/commit/c318131dfb6b5f01752593f2aa972b98c0655610).
- Add timezone for all dates shown in the app [4b8736f](https://github.com/wazuh/wazuh-kibana-app/commit/4b8736fb4e562c78505daaee042bcd798242c3f5).

## Wazuh v3.9.0 - Kibana v6.7.0 / v6.7.1 / v6.7.2 - Revision 441

### Added

- Support for Wazuh v3.9.0
- Support for Kibana v6.7.0 / v6.7.1 / v6.7.2
- Edit master and worker configuration ([#1215](https://github.com/wazuh/wazuh-kibana-app/pull/1215)).
- Edit local rules, local decoders and CDB lists ([#1212](https://github.com/wazuh/wazuh-kibana-app/pull/1212), [#1204](https://github.com/wazuh/wazuh-kibana-app/pull/1204), [#1196](https://github.com/wazuh/wazuh-kibana-app/pull/1196), [#1233](https://github.com/wazuh/wazuh-kibana-app/pull/1233), [#1304](https://github.com/wazuh/wazuh-kibana-app/pull/1304)).
- View no local rules/decoders XML files ([#1395](https://github.com/wazuh/wazuh-kibana-app/pull/1395))
- Dev Tools additions
  - Added hotkey `[shift] + [enter]` for sending query ([#1170](https://github.com/wazuh/wazuh-kibana-app/pull/1170)).
  - Added `Export JSON` button for the Dev Tools ([#1170](https://github.com/wazuh/wazuh-kibana-app/pull/1170)).
- Added refresh button for agents preview table ([#1169](https://github.com/wazuh/wazuh-kibana-app/pull/1169)).
- Added `configuration assessment` information in "Agent > Policy monitoring" ([#1227](https://github.com/wazuh/wazuh-kibana-app/pull/1227)).
- Added agents `configuration assessment` configuration section in "Agent > Configuration" ([1257](https://github.com/wazuh/wazuh-kibana-app/pull/1257))
- Restart master and worker nodes ([#1222](https://github.com/wazuh/wazuh-kibana-app/pull/1222)).
- Restart agents ([#1229](https://github.com/wazuh/wazuh-kibana-app/pull/1229)).
- Added support for more than one Wazuh monitoring pattern ([#1243](https://github.com/wazuh/wazuh-kibana-app/pull/1243))
- Added customizable interval for Wazuh monitoring indices creation ([#1243](https://github.com/wazuh/wazuh-kibana-app/pull/1243)).
- Expand visualizations ([#1246](https://github.com/wazuh/wazuh-kibana-app/pull/1246)).
- Added a dynamic table columns selector ([#1246](https://github.com/wazuh/wazuh-kibana-app/pull/1246)).
- Added resizable columns by dragging in tables ([d2bf8ee](https://github.com/wazuh/wazuh-kibana-app/commit/d2bf8ee9681ca5d6028325e165854b49214e86a3))
- Added a cron job for fetching missing fields of all valid index patterns, also merging dynamic fields every time an index pattern is refreshed by the app ([#1276](https://github.com/wazuh/wazuh-kibana-app/pull/1276)).
- Added auto-merging dynamic fields for Wazuh monitoring index patterns ([#1300](https://github.com/wazuh/wazuh-kibana-app/pull/1300))
- New server module, it's a job queue so we can add delayed jobs to be run in background, this iteration only accepts delayed Wazuh API calls ([#1283](https://github.com/wazuh/wazuh-kibana-app/pull/1283)).
- Added new way to view logs using a logs viewer ([#1292](https://github.com/wazuh/wazuh-kibana-app/pull/1292))
- Added new directive for registering agents from the UI, including instructions on "how to" ([#1321](https://github.com/wazuh/wazuh-kibana-app/pull/1321)).
- Added some Angular charts in Agents Preview and Agents SCA sections ([#1364](https://github.com/wazuh/wazuh-kibana-app/pull/1364))
- Added Docker listener settings in configuration views ([#1365](https://github.com/wazuh/wazuh-kibana-app/pull/1365))
- Added Docker dashboards for both Agents and Overview ([#1367](https://github.com/wazuh/wazuh-kibana-app/pull/1367))
- Improved app logger with debug level ([#1373](https://github.com/wazuh/wazuh-kibana-app/pull/1373))
- Introducing React components from the EUI framework

### Changed

- Escape XML special characters ([#1159](https://github.com/wazuh/wazuh-kibana-app/pull/1159)).
- Changed empty results message for Wazuh tables ([#1165](https://github.com/wazuh/wazuh-kibana-app/pull/1165)).
- Allowing the same query multiple times on the Dev Tools ([#1174](https://github.com/wazuh/wazuh-kibana-app/pull/1174))
- Refactor JSON/XML viewer for configuration tab ([#1173](https://github.com/wazuh/wazuh-kibana-app/pull/1173), [#1148](https://github.com/wazuh/wazuh-kibana-app/pull/1148)).
- Using full height for all containers when possible ([#1224](https://github.com/wazuh/wazuh-kibana-app/pull/1224)).
- Improved the way we are handling "back button" events ([#1207](https://github.com/wazuh/wazuh-kibana-app/pull/1207)).
- Changed some visualizations for FIM, GDPR, PCI, Vulnerability and Security Events ([#1206](https://github.com/wazuh/wazuh-kibana-app/pull/1206), [#1235](https://github.com/wazuh/wazuh-kibana-app/pull/1235), [#1293](https://github.com/wazuh/wazuh-kibana-app/pull/1293)).
- New design for agent header view ([#1186](https://github.com/wazuh/wazuh-kibana-app/pull/1186)).
- Not fetching data the very first time the Dev Tools are opened ([#1185](https://github.com/wazuh/wazuh-kibana-app/pull/1185)).
- Refresh all known fields for all valid index patterns if `kbn-vis` detects a broken index pattern ([ecd7c8f](https://github.com/wazuh/wazuh-kibana-app/commit/ecd7c8f98c187a350f81261d13b0d45dcec6dc5d)).
- Truncate texts and display a tooltip when they don't fit in a table cell ([7b56a87](https://github.com/wazuh/wazuh-kibana-app/commit/7b56a873f85dcba7e6838aeb2e40d9b4cf472576))
- Updated API autocomplete for Dev Tools ([#1218](https://github.com/wazuh/wazuh-kibana-app/pull/1218))
- Updated switches design to adapt it to Kibana's design ([#1253](https://github.com/wazuh/wazuh-kibana-app/pull/1253))
- Reduced the width of some table cells with little text, to give more space to the other columns ([#1263](https://github.com/wazuh/wazuh-kibana-app/pull/1263)).
- Redesign for Management > Status daemons list ([#1284](https://github.com/wazuh/wazuh-kibana-app/pull/1284)).
- Redesign for Management > Configuration, Agent > Configuration ([#1289](https://github.com/wazuh/wazuh-kibana-app/pull/1289)).
- Replaced Management > Logs table with a log viewer component ([#1292](https://github.com/wazuh/wazuh-kibana-app/pull/1292)).
- The agents list search bar now allows to switch between AND/OR operators ([#1291](https://github.com/wazuh/wazuh-kibana-app/pull/1291)).
- Improve audit dashboards ([#1374](https://github.com/wazuh/wazuh-kibana-app/pull/1374))
- Exclude agent "000" getting the last registered and the most active agents from the Wazuh API.([#1391](https://github.com/wazuh/wazuh-kibana-app/pull/1391))
- Reviewed Osquery dashboards ([#1394](https://github.com/wazuh/wazuh-kibana-app/pull/1394))
- Memory info is now a log ([#1400](https://github.com/wazuh/wazuh-kibana-app/pull/1400))
- Error toasters time is now 30000ms, warning/info are still 6000ms ([#1420](https://github.com/wazuh/wazuh-kibana-app/pull/1420))

### Fixed

- Properly handling long messages on notifier service, until now, they were using out of the card space, also we replaced some API messages with more meaningful messages ([#1168](https://github.com/wazuh/wazuh-kibana-app/pull/1168)).
- Adapted Wazuh icon for multiple browsers where it was gone ([#1208](https://github.com/wazuh/wazuh-kibana-app/pull/1208)).
- Do not fetch data from tables twice when resize window ([#1303](https://github.com/wazuh/wazuh-kibana-app/pull/1303)).
- Agent syncrhonization status is updated as we browse the configuration section ([#1305](https://github.com/wazuh/wazuh-kibana-app/pull/1305))
- Using the browser timezone for reporting documents ([#1311](https://github.com/wazuh/wazuh-kibana-app/pull/1311)).
- Wrong behaviors in the routing system when the basePath was set ([#1342](https://github.com/wazuh/wazuh-kibana-app/pull/1342))
- Do not show pagination for one-page tables ([196c5b7](https://github.com/wazuh/wazuh-kibana-app/pull/1362/commits/196c5b717583032798da7791fa4f90ec06397f68))
- Being redirected to Overview once a Kibana restart is performed ([#1378](https://github.com/wazuh/wazuh-kibana-app/pull/1378))
- Displaying the AWS services section of the aws-s3 wodle ([#1393](https://github.com/wazuh/wazuh-kibana-app/pull/1393))
- Show email configuration on the configuration on demand ([#1401](https://github.com/wazuh/wazuh-kibana-app/issues/1401))
- Show "Follow symbolic link" field in Integrity monitoring - Monitored configuration on demand ([0c9c9da](https://github.com/wazuh/wazuh-kibana-app/pull/1414/commits/0c9c9da3b951548761cd203db5ee5baa39afe26c))

## Wazuh v3.8.2 - Kibana v6.6.0 / v6.6.1 / v6.6.2 / v6.7.0 - Revision 419

### Added

- Support for Kibana v6.6.0 / v6.6.1 / v6.6.2 / v6.7.0

### Fixed

- Fixed AWS dashboard, newer JavaScript browser engines break the view due to Angular.js ([6e882fc](https://github.com/wazuh/wazuh-kibana-app/commit/6e882fc1d7efe6059e6140ff40b8a20d9c1fa51e)).
- Fixed AWS accounts visualization, using the right field now ([6e882fc](https://github.com/wazuh/wazuh-kibana-app/commit/6e882fc1d7efe6059e6140ff40b8a20d9c1fa51e)).

## Wazuh v3.8.2 - Kibana v6.5.4 - Revision 418

### Added

- Support for Wazuh v3.8.2

### Changed

- Close configuration editor only if it was successfully updated ([bc77c35](https://github.com/wazuh/wazuh-kibana-app/commit/bc77c35d8440a656d4704451ce857c9e1d36a438)).
- Replaced FIM Vega visualization with standard visualization ([554ee1c](https://github.com/wazuh/wazuh-kibana-app/commit/554ee1c4c4d75c76d82272075acf8bb62e7f9e27)).

## Wazuh v3.8.1 - Kibana v6.5.4 - Revision 417

### Added

- Support for Wazuh v3.8.1

### Changed

- Moved monitored/ignored Windows registry entries to "FIM > Monitored" and "FIM > Ignored" to avoid user confusion ([#1176](https://github.com/wazuh/wazuh-kibana-app/pull/1176)).
- Excluding managers from wazuh-monitoring indices ([#1177](https://github.com/wazuh/wazuh-kibana-app/pull/1177)).
- Escape `&` before sending group configuration ([d3aa56f](https://github.com/wazuh/wazuh-kibana-app/commit/d3aa56fa73478c60505e500db7d3a7df263081b5)).
- Improved `autoFormat` function before rendering group configuration ([f4f8144](https://github.com/wazuh/wazuh-kibana-app/commit/f4f8144eef8b93038fc897a9f16356e71029b844)).
- Now the group configuration editor doesn't exit after sending data to the Wazuh API ([5c1a3ef](https://github.com/wazuh/wazuh-kibana-app/commit/5c1a3ef9bd710a7befbed0709c4a7cf414f44f6b)).

### Fixed

- Fixed style for the error toaster for long URLs or long paths ([11b8084](https://github.com/wazuh/wazuh-kibana-app/commit/11b8084c75bbc5da36587ff31d1bc80a55fe4dfe)).

## Wazuh v3.8.0 - Kibana v6.5.4 - Revision 416

### Added

- Added group management features such as:
  - Edit the group configuration ([#1096](https://github.com/wazuh/wazuh-kibana-app/pull/1096)).
  - Add/remove groups to/from an agent ([#1096](https://github.com/wazuh/wazuh-kibana-app/pull/1096)).
  - Add/remove agents to/from a group ([#1096](https://github.com/wazuh/wazuh-kibana-app/pull/1096)).
  - Add/remove groups ([#1152](https://github.com/wazuh/wazuh-kibana-app/pull/1152)).
- New directive for tables that don't need external data sources ([#1067](https://github.com/wazuh/wazuh-kibana-app/pull/1067)).
- New search bar directive with interactive filters and suggestions ([#1058](https://github.com/wazuh/wazuh-kibana-app/pull/1058)).
- New server route `/elastic/alerts` for fetching alerts using custom parameters([#1056](https://github.com/wazuh/wazuh-kibana-app/pull/1056)).
- New table for an agent FIM monitored files, if the agent OS platform is Windows it will show two tables: files and registry ([#1032](https://github.com/wazuh/wazuh-kibana-app/pull/1032)).
- Added description to each setting under Settings > Configuration ([#1048](https://github.com/wazuh/wazuh-kibana-app/pull/1048)).
- Added a new setting to `config.yml` related to Wazuh monitoring and its index pattern ([#1095](https://github.com/wazuh/wazuh-kibana-app/pull/1095)).
- Resizable columns by dragging in Dev-tools ([#1102](https://github.com/wazuh/wazuh-kibana-app/pull/1102)).
- New feature to be able to edit config.yml file from the Settings > Configuration section view ([#1105](https://github.com/wazuh/wazuh-kibana-app/pull/1105)).
- Added a new table (network addresses) for agent inventory tab ([#1111](https://github.com/wazuh/wazuh-kibana-app/pull/1111)).
- Added `audit_key` (Who-data Audit keys) for configuration tab ([#1123](https://github.com/wazuh/wazuh-kibana-app/pull/1123)).
- Added new known fields for Kibana index pattern ([#1150](https://github.com/wazuh/wazuh-kibana-app/pull/1150)).

### Changed

- Changed Inventory tables. Now the app looks for the OS platform and it shows different tables depending on the OS platform. In addition the process state codes has been replaced to be more meaningful ([#1059](https://github.com/wazuh/wazuh-kibana-app/pull/1059)).
- Tiny rework for the AWS tab including.
- "Report" button is hidden on Discover panel ([#1047](https://github.com/wazuh/wazuh-kibana-app/pull/1047)).
- Visualizations, filters and Discover improved ([#1083](https://github.com/wazuh/wazuh-kibana-app/pull/1083)).
- Removed `popularizeField` function until https://github.com/elastic/kibana/issues/22426 is solved in order to avoid `Unable to write index pattern!` error on Discover tab ([#1085](https://github.com/wazuh/wazuh-kibana-app/pull/1085)).
- Improved Wazuh monitoring module ([#1094](https://github.com/wazuh/wazuh-kibana-app/pull/1094)).
- Added "Registered date" and "Last keep alive" in agents table allowing you to sort by these fields ([#1102](https://github.com/wazuh/wazuh-kibana-app/pull/1102)).
- Improved code quality in sections such as Ruleset > Rule and Decoder detail view simplify conditions ([#1102](https://github.com/wazuh/wazuh-kibana-app/pull/1102)).
- Replaced reporting success message ([#1102](https://github.com/wazuh/wazuh-kibana-app/pull/1102)).
- Reduced the default number of shards and the default number of replicas for the app indices ([#1113](https://github.com/wazuh/wazuh-kibana-app/pull/1113)).
- Refreshing index pattern known fields on health check controller ([#1119](https://github.com/wazuh/wazuh-kibana-app/pull/1119)).
- Less strict memory check ([786c764](https://github.com/wazuh/wazuh-kibana-app/commit/786c7642cd88083f9a77c57ed204488ecf5b710a)).
- Checking message origin in error handler ([dfec368](https://github.com/wazuh/wazuh-kibana-app/commit/dfec368d22a148b2e4437db92d71294900241961)).
- Dev tools is now showing the response as it is, like `curl` does ([#1137](https://github.com/wazuh/wazuh-kibana-app/pull/1137)).
- Removed `unknown` as valid node name ([#1149](https://github.com/wazuh/wazuh-kibana-app/pull/1149)).
- Removed `rule.id` direct filter from the rule set tables ([#1151](https://github.com/wazuh/wazuh-kibana-app/pull/1151))

### Fixed

- Restored X-Pack security logic for the .wazuh index, now it's not bypassing the X-Pack roles ([#1081](https://github.com/wazuh/wazuh-kibana-app/pull/1081))
- Avoid fetching twice the same data ([#1072](https://github.com/wazuh/wazuh-kibana-app/pull/1072), [#1061](https://github.com/wazuh/wazuh-kibana-app/pull/1061)).
- Wazuh logo adapted to low resolutions ([#1074](https://github.com/wazuh/wazuh-kibana-app/pull/1074)).
- Hide Audit, OpenSCAP tabs for non-linux agents. Fixed empty Windows events under Configuration > Log collection section. OSQuery logo has been standardized ([#1072](https://github.com/wazuh/wazuh-kibana-app/pull/1072), [#1076](https://github.com/wazuh/wazuh-kibana-app/pull/1076)).
- Fix empty values on _Overview > Security events_ when Wazuh monitoring is disabled ([#1091](https://github.com/wazuh/wazuh-kibana-app/pull/1091)).
- Fix overlapped play button in Dev-tools when the input box has a scrollbar ([#1102](https://github.com/wazuh/wazuh-kibana-app/pull/1102)).
- Fix Dev-tools behavior when parse json invalid blocks ([#1102](https://github.com/wazuh/wazuh-kibana-app/pull/1102)).
- Fixed Management > Monitoring tab frustration adding back buttons ([#1102](https://github.com/wazuh/wazuh-kibana-app/pull/1102)).
- Fix template checking when using more than one pattern ([#1104](https://github.com/wazuh/wazuh-kibana-app/pull/1104)).
- Fix infinite loop for Wazuh monitoring when the Wazuh API is not being able to give us all the agents ([5a26916](https://github.com/wazuh/wazuh-kibana-app/commit/5a2691642b40a34783d2eafb6ee24ae78b9af21a)), ([85005a1](https://github.com/wazuh/wazuh-kibana-app/commit/85005a184d4f1c3d339b7c895b5d2469f3b45171)).
- Fix rule details for `list` and `info` parameters ([#1149](https://github.com/wazuh/wazuh-kibana-app/pull/1149)).

## Wazuh v3.7.1 / v3.7.2 - Kibana v6.5.1 / v6.5.2 / v6.5.3 / v6.5.4 - Revision 415

### Added

- Support for Elastic stack v6.5.2 / v6.5.3 / v6.5.4.
- Support for Wazuh v3.7.1 / v3.7.2.
- Dev Tools module now autocompletes API endpoints ([#1030](https://github.com/wazuh/wazuh-kibana-app/pull/1030)).

### Changed

- Increased number of rows for syscollector tables ([#1033](https://github.com/wazuh/wazuh-kibana-app/pull/1033)).
- Modularized JSON/XML viewers for the configuration section ([#982](https://github.com/wazuh/wazuh-kibana-app/pull/982)).

### Fixed

- Added missing fields for syscollector network tables ([#1036](https://github.com/wazuh/wazuh-kibana-app/pull/1036)).
- Using the right API path when downloading CSV for decoders list ([#1045](https://github.com/wazuh/wazuh-kibana-app/pull/1045)).
- Including group field when downloading CSV for agents list ([#1044](https://github.com/wazuh/wazuh-kibana-app/pull/1044)).
- Preserve active tab in configuration section when refreshing the page ([#1037](https://github.com/wazuh/wazuh-kibana-app/pull/1037)).

## Wazuh v3.7.0 - Kibana v6.5.0 / v6.5.1 - Revision 414

### Added

- Support for Elastic Stack v6.5.0 / v6.5.1.
- Agent groups bar is now visible on the agent configuration section ([#1023](https://github.com/wazuh/wazuh-kibana-app/pull/1023)).
- Added a new setting for the `config.yml` file for enable/disable administrator mode ([#1019](https://github.com/wazuh/wazuh-kibana-app/pull/1019)).
  - This allows the user to perform PUT, POST, DELETE methods in our Dev Tools.

### Changed

- Refactored most front-end controllers ([#1023](https://github.com/wazuh/wazuh-kibana-app/pull/1023)).

## Wazuh v3.7.0 - Kibana v6.4.2 / v6.4.3 - Revision 413

### Added

- Support for Wazuh v3.7.0.
- Support for Elastic Stack v6.4.2 / v6.4.3.
- Brand-new interface for _Configuration_ (on both _Management_ and _Agents_ tabs) ([#914](https://github.com/wazuh/wazuh-kibana-app/pull/914)):
  - Now you can check current and real agent and manager configuration.
  - A new interface design, with more useful information and easy to understand descriptions.
  - New and more responsive JSON/XML viewers to show the configuration in raw mode.
- Brand-new extension - Osquery ([#938](https://github.com/wazuh/wazuh-kibana-app/pull/938)):
  - A new extension, disabled by default.
  - Check alerts from Wazuh's Osquery integration.
  - Check your current Osquery wodle configuration.
  - More improvements will come for this extension in the future.
- New option for Wazuh app configuration file - _Ignore index patterns_ ([#947](https://github.com/wazuh/wazuh-kibana-app/pull/947)):
  - Now the user can specify which index patterns can't be selected on the app using the new `ip.ignore` setting on the `config.yml` file.
  - The valid format is an array of strings which represents index patterns.
  - By default, this list is empty (all index patterns will be available if they use a compatible structure).
- Added a node selector for _Management > Status_ section when Wazuh cluster is enabled ([#976](https://github.com/wazuh/wazuh-kibana-app/pull/976)).
- Added quick access to _Configuration_ or _Discover_ panels for an agent on the agents list ([#939](https://github.com/wazuh/wazuh-kibana-app/pull/939)).
- Now you can click on an agent's ID on the _Discover_ panels to open its details page on the app ([#904](https://github.com/wazuh/wazuh-kibana-app/pull/904)).
- Redesigned the _Overview > Amazon AWS_ tab, using more meaningful visualizations for a better overall view of your agents' status ([#903](https://github.com/wazuh/wazuh-kibana-app/pull/903)).
- Redesigned the _Overview/Agents > Vulnerabilities_ tab, using more meaningful visualizations for a better overall view of your agents' status ([#954](https://github.com/wazuh/wazuh-kibana-app/pull/954)).
- Now everytime the user enters the _Settings_ tab, the API connection will be automatically checked ([#971](https://github.com/wazuh/wazuh-kibana-app/pull/971)).
- Added a node selector for _Management > Logs_ section when Wazuh cluster is enabled ([#980](https://github.com/wazuh/wazuh-kibana-app/pull/980)).
- Added a group selector for _Agents_ section ([#995](https://github.com/wazuh/wazuh-kibana-app/pull/995)).

### Changed

- Interface refactoring for the _Agents > Inventory data_ tab ([#924](https://github.com/wazuh/wazuh-kibana-app/pull/924)):
  - Now the tab won't be available if your agent doesn't have Syscollector enabled, and each card will be enabled or disabled depending on the current Syscollector scans configuration.
  - This will prevent situations where the user couldn't check the inventory although there was actual scan data to show on some sections.
- Added support for new multigroups feature ([#911](https://github.com/wazuh/wazuh-kibana-app/pull/911)):
  - Now the information bars on _Agents_ will show all the groups an agent belongs to.
- Now the result pane on the _Dev tools_ tab will show the error code coming from the Wazuh API ([#909](https://github.com/wazuh/wazuh-kibana-app/pull/909)).
- Changed some visualizations titles for _Overview/Agents > OpenSCAP_ tab ([#925](https://github.com/wazuh/wazuh-kibana-app/pull/925)).
- All backend routes have been renamed ([#932](https://github.com/wazuh/wazuh-kibana-app/pull/932)).
- Several improvements for Elasticsearch tests ([#933](https://github.com/wazuh/wazuh-kibana-app/pull/933)).
- Updated some strings and descriptions on the _Settings_ tab ([#934](https://github.com/wazuh/wazuh-kibana-app/pull/934)).
- Changed the date format on _Settings > Logs_ to make it more human-readable ([#944](https://github.com/wazuh/wazuh-kibana-app/pull/944)).
- Changed some labels to remove the "MD5 sum" expression, it will use "Checksum" instead ([#945](https://github.com/wazuh/wazuh-kibana-app/pull/945)).
- Added word wrapping class to group name in _Management > Groups > Group detail_ tab ([#945](https://github.com/wazuh/wazuh-kibana-app/pull/945)).
- The `wz-table` directive has been refactored ([#953](https://github.com/wazuh/wazuh-kibana-app/pull/953)).
- The `wz-table` directive now checks if a request is aborted ([#979](https://github.com/wazuh/wazuh-kibana-app/pull/979)).
- Several performance improvements ([#985](https://github.com/wazuh/wazuh-kibana-app/pull/985), [#997](https://github.com/wazuh/wazuh-kibana-app/pull/997), [#1000](https://github.com/wazuh/wazuh-kibana-app/pull/1000)).

### Fixed

- Several known fields for _Whodata_ functionality have been fixed ([#901](https://github.com/wazuh/wazuh-kibana-app/pull/901)).
- Fixed alignment bug with the _Add a filter +_ button on _Discover_ and _Agents_ tabs ([#912](https://github.com/wazuh/wazuh-kibana-app/pull/912)).
- Fixed a bug where the `Add API` form on _Settings_ didn't appear when pressing the button after editing an existing API entry ([#944](https://github.com/wazuh/wazuh-kibana-app/pull/944)).
- Fixed a bug on _Ruleset_ tab where the "Description" column was showing `0` if the rule doesn't have any description ([#948](https://github.com/wazuh/wazuh-kibana-app/pull/948)).
- Fixed wrong alignment on related Rules/Decoders tables from _Management > Ruleset_ tab ([#971](https://github.com/wazuh/wazuh-kibana-app/pull/971)).
- Fixed a bug where sometimes the error messages appeared duplicated ([#971](https://github.com/wazuh/wazuh-kibana-app/pull/971)).

### Removed

- On the _Management > Monitoring_ tab, the `Cluster enabled but not running` message won't appear as an error anymore ([#971](https://github.com/wazuh/wazuh-kibana-app/pull/971)).

## Wazuh v3.6.1 - Kibana v6.4.1 / v6.4.2 / v6.4.3 - Revision 412

### Added

- Support for Elastic Stack v6.4.1 / v6.4.2 / v6.4.3.

## Wazuh v3.6.1 - Kibana v6.4.0 - Revision 411

### Added

- Redesigned the _Overview > Integrity monitoring_ tab, using more meaningful visualizations for a better overall view of your agents' status ([#893](https://github.com/wazuh/wazuh-kibana-app/pull/893)).
- Added a new table for the _Inventory_ tab: _Processes_ ([#895](https://github.com/wazuh/wazuh-kibana-app/pull/895)).
- Improved error handling for tables. Now the table will show an error message if it wasn't able to fetch and load data ([#896](https://github.com/wazuh/wazuh-kibana-app/pull/896)).

### Changed

- The app source code has been improved, following best practices and coding guidelines ([#892](https://github.com/wazuh/wazuh-kibana-app/pull/892)).
- Included more app tests and prettifier for better code maintainability ([#883](https://github.com/wazuh/wazuh-kibana-app/pull/883) & [#885](https://github.com/wazuh/wazuh-kibana-app/pull/885)).

### Fixed

- Fixed minor visual errors on some _GDPR_, _PCI DSS_ and _Vulnerabilities_ visualizations ([#894](https://github.com/wazuh/wazuh-kibana-app/pull/894)).

## Wazuh v3.6.1 - Kibana v6.4.0 - Revision 410

### Added

- The _Inventory_ tab has been redesigned ([#873](https://github.com/wazuh/wazuh-kibana-app/pull/873)):
  - Added new network interfaces and port tables.
  - Improved design using metric information bars and intuitive status indicators.
- Added refresh functionality to the _Settings > Logs_ tab ([#852](https://github.com/wazuh/wazuh-kibana-app/pull/852)):
  - Now everytime the user opens the tab, the logs will be reloaded.
  - A new button to force the update has been added on the top left corner of the logs table.
- Added `tags` and `recursion_level` configuration options to _Management/Agent > Configuration_ tabs ([#850](https://github.com/wazuh/wazuh-kibana-app/pull/850)).
- The _Kuery_ search syntax has been added again to the app ([#851](https://github.com/wazuh/wazuh-kibana-app/pull/851)).
- Added a first batch of [_Mocha_](https://mochajs.org/) tests and other quality of code improvements to the app ([#859](https://github.com/wazuh/wazuh-kibana-app/pull/859)).
- Now you can open specific rule details (the _Management > Ruleset_ tab) when clicking on the `rule.id` value on the _Discover_ tab ([#862](https://github.com/wazuh/wazuh-kibana-app/pull/862)).
- Now you can click on the rule ID value on the _Management > Ruleset_ tab to search for related alerts on the _Discover_ tab ([#863](https://github.com/wazuh/wazuh-kibana-app/pull/863)).

### Changed

- The index pattern known fields have been updated up to 567 ([#872](https://github.com/wazuh/wazuh-kibana-app/pull/872)).
- Now the _Inventory_ tab will always be available for all agents, and a descriptive message will appear if the agent doesn't have `syscollector` enabled ([#879](https://github.com/wazuh/wazuh-kibana-app/pull/879)).

### Fixed

- Fixed a bug where the _Inventory_ tab was unavailable if the user reloads the page while on the _Agents > Configuration_ tab ([#845](https://github.com/wazuh/wazuh-kibana-app/pull/845)).
- Fixed some _Overview > VirusTotal_ visualizations ([#846](https://github.com/wazuh/wazuh-kibana-app/pull/846)).
- Fixed a bug where the _Settings > Extensions_ tab wasn't being properly hidden when there's no API entries inserted ([#847](https://github.com/wazuh/wazuh-kibana-app/pull/847)).
- Fixed a bug where the _Current API_ indicator on the top navbar wasn't being properly updated when the user deletes all the API entries ([#848](https://github.com/wazuh/wazuh-kibana-app/pull/848)).
- Fixed a bug where the _Agents coverage_ metric were not displaying a proper value when the manager has 0 registered agents ([#849](https://github.com/wazuh/wazuh-kibana-app/pull/849)).
- Fixed a bug where the `wazuh-basic` user role was able to update API entries (it should be forbidden) ([#853](https://github.com/wazuh/wazuh-kibana-app/pull/853)).
- Fixed a bug where the visualizations had scroll bars on the PDF reports ([#870](https://github.com/wazuh/wazuh-kibana-app/pull/870)).
- Fixed a bug on the _Dev tools_ tab where the user couldn't execute the first request block if there was blank lines above it ([#871](https://github.com/wazuh/wazuh-kibana-app/pull/871)).
- Fixed a bug on pinned filters when opening tabs where the implicit filter was the same, making them stuck and unremovable from other tabs ([#878](https://github.com/wazuh/wazuh-kibana-app/pull/878)).

## Wazuh v3.6.1 - Kibana v6.4.0 - Revision 409

### Added

- Support for Wazuh v3.6.1.

### Fixed

- Fixed a bug on the _Dev tools_ tab ([b7c79f4](https://github.com/wazuh/wazuh-kibana-app/commit/b7c79f48f06cb49b12883ec9e9337da23b49976b)).

## Wazuh v3.6.1 - Kibana v6.3.2 - Revision 408

### Added

- Support for Wazuh v3.6.1.

### Fixed

- Fixed a bug on the _Dev tools_ tab ([4ca9ed5](https://github.com/wazuh/wazuh-kibana-app/commit/4ca9ed54f1b18e5d499d950e6ff0741946701988)).

## Wazuh v3.6.0 - Kibana v6.4.0 - Revision 407

### Added

- Support for Wazuh v3.6.0.

## Wazuh v3.6.0 - Kibana v6.3.2 - Revision 406

### Added

- Support for Wazuh v3.6.0.

## Wazuh v3.5.0 - Kibana v6.4.0 - Revision 405

### Added

- Support for Elastic Stack v6.4.0 ([#813](https://github.com/wazuh/wazuh-kibana-app/pull/813)).

## Wazuh v3.5.0 - Kibana v6.3.2 - Revision 404

### Added

- Added new options to `config.yml` to change shards and replicas settings for `wazuh-monitoring` indices ([#809](https://github.com/wazuh/wazuh-kibana-app/pull/809)).
- Added more error messages for `wazuhapp.log` in case of failure when performing some crucial functions ([#812](https://github.com/wazuh/wazuh-kibana-app/pull/812)).
- Now it's possible to change replicas settings for existing `.wazuh`, `.wazuh-version` and `wazuh-monitoring` indices on the `config.yml` file ([#817](https://github.com/wazuh/wazuh-kibana-app/pull/817)).

### Changed

- App frontend code refactored and restructured ([#802](https://github.com/wazuh/wazuh-kibana-app/pull/802)).
- Now the _Overview > Security events_ tab won't show anything if the only visualization with data is _Agents status_ ([#811](https://github.com/wazuh/wazuh-kibana-app/pull/811)).

### Fixed

- Fixed a bug where the RAM status message appreared twice the first time you opened the app ([#807](https://github.com/wazuh/wazuh-kibana-app/pull/807)).
- Fixed the app UI to make the app usable on Internet Explorer 11 ([#808](https://github.com/wazuh/wazuh-kibana-app/pull/808)).

## Wazuh v3.5.0 - Kibana v6.3.2 - Revision 403

### Added

- The welcome tabs on _Overview_ and _Agents_ have been updated with a new name and description for the existing sections ([#788](https://github.com/wazuh/wazuh-kibana-app/pull/788)).
- Now the app tables will auto-resize depending on the screen height ([#792](https://github.com/wazuh/wazuh-kibana-app/pull/792)).

### Changed

- Now all the app filters on several tables will present the values in alphabetical order ([#787](https://github.com/wazuh/wazuh-kibana-app/pull/787)).

### Fixed

- Fixed a bug on _Decoders_ where clicking on the decoder wouldn't open the detail view if the `Parent decoders` filter was enabled ([#782](https://github.com/wazuh/wazuh-kibana-app/pull/782)).
- Fixed a bug on _Dev tools_ when the first line on the editor pane was empty or had a comment ([#790](https://github.com/wazuh/wazuh-kibana-app/pull/790)).
- Fixed a bug where the app was throwing multiple warning messages the first time you open it ([#791](https://github.com/wazuh/wazuh-kibana-app/pull/791)).
- Fixed a bug where clicking on a different tab from _Overview_ right after inserting the API credentials for the first time would always redirect to _Overview_ ([#791](https://github.com/wazuh/wazuh-kibana-app/pull/791)).
- Fixed a bug where the user could have a browser cookie with a reference to a non-existing API entry on Elasticsearch ([#794](https://github.com/wazuh/wazuh-kibana-app/pull/794) & [#795](https://github.com/wazuh/wazuh-kibana-app/pull/795)).

### Removed

- The cluster key has been removed from the API requests to `/manager/configuration` ([#796](https://github.com/wazuh/wazuh-kibana-app/pull/796)).

## Wazuh v3.5.0 - Kibana v6.3.1/v6.3.2 - Revision 402

### Added

- Support for Wazuh v3.5.0.
- Added new fields for _Vulnerability detector_ alerts ([#752](https://github.com/wazuh/wazuh-kibana-app/pull/752)).
- Added multi table search for `wz-table` directive. Added two new log levels for _Management > Logs_ section ([#753](https://github.com/wazuh/wazuh-kibana-app/pull/753)).

## Wazuh v3.4.0 - Kibana v6.3.1/v6.3.2 - Revision 401

### Added

- Added a few new fields for Kibana due to the new Wazuh _who-data_ feature ([#763](https://github.com/wazuh/wazuh-kibana-app/pull/763)).
- Added XML/JSON viewer for each card under _Management > Configuration_ ([#764](https://github.com/wazuh/wazuh-kibana-app/pull/764)).

### Changed

- Improved error handling for Dev tools. Also removed some unused dependencies from the _Dev tools_ tab ([#760](https://github.com/wazuh/wazuh-kibana-app/pull/760)).
- Unified origin for tab descriptions. Reviewed some grammar typos ([#765](https://github.com/wazuh/wazuh-kibana-app/pull/765)).
- Refactored agents autocomplete component. Removed unused/deprecated modules ([#766](https://github.com/wazuh/wazuh-kibana-app/pull/766)).
- Simplified route resolves section ([#768](https://github.com/wazuh/wazuh-kibana-app/pull/768)).

### Fixed

- Fixed missing cluster node filter for the visualization shown when looking for specific node under _Management > Monitoring_ section ([#758](https://github.com/wazuh/wazuh-kibana-app/pull/758)).
- Fixed missing dependency injection for `wzMisc` factory ([#768](https://github.com/wazuh/wazuh-kibana-app/pull/768)).

### Removed

- Removed `angular-aria`, `angular-md5`, `ansicolors`, `js-yaml`, `querystring` and `lodash` dependencies since Kibana includes all of them. Removed some unused images ([#768](https://github.com/wazuh/wazuh-kibana-app/pull/768)).

## Wazuh v3.4.0 - Kibana v6.3.1/v6.3.2 - Revision 400

### Added

- Support for Wazuh v3.4.0.
- Support for Elastic Stack v6.3.2.
- Support for Kuery as accepted query language ([#742](https://github.com/wazuh/wazuh-kibana-app/pull/742)).
  - This feature is experimental.
- Added new _Who data_ fields from file integrity monitoring features ([#746](https://github.com/wazuh/wazuh-kibana-app/pull/746)).
- Added tab in _Settings_ section where you can see the last logs from the Wazuh app server ([#723](https://github.com/wazuh/wazuh-kibana-app/pull/723)).

### Changed

- Fully redesigned of the welcome screen along the different app sections ([#751](https://github.com/wazuh/wazuh-kibana-app/pull/751)).
- Now any agent can go to the _Inventory_ tab regardless if it's enabled or not. The content will change properly according to the agent configuration ([#744](https://github.com/wazuh/wazuh-kibana-app/pull/744)).
- Updated the `angular-material` dependency to `1.1.10` ([#743](https://github.com/wazuh/wazuh-kibana-app/pull/743)).
- Any API entry is now removable regardless if it's the only one API entry ([#740](https://github.com/wazuh/wazuh-kibana-app/pull/740)).
- Performance has been improved regarding to agents status, they are now being fetched using _distinct_ routes from the Wazuh API ([#738](https://github.com/wazuh/wazuh-kibana-app/pull/738)).
- Improved the way we are parsing some Wazuh API errors regarding to version mismatching ([#735](https://github.com/wazuh/wazuh-kibana-app/pull/735)).

### Fixed

- Fixed wrong filters being applied in _Ruleset > Rules_ and _Ruleset > Decoders_ sections when using Lucene like filters plus path filters ([#736](https://github.com/wazuh/wazuh-kibana-app/pull/736)).
- Fixed the template checking from the healthcheck, now it allows to use custom index patterns ([#739](https://github.com/wazuh/wazuh-kibana-app/pull/739)).
- Fixed infinite white screen from _Management > Monitoring_ when the Wazuh cluster is enabled but not running ([#741](https://github.com/wazuh/wazuh-kibana-app/pull/741)).

## Wazuh v3.3.0/v3.3.1 - Kibana v6.3.1 - Revision 399

### Added

- Added a new Angular.js factory to store the Wazuh app configuration values. Also, this factory is being used by the pre-routes functions (resolves); this way we are sure about having the real configuration at any time. These pre-routes functions have been improved too ([#670](https://github.com/wazuh/wazuh-kibana-app/pull/670)).
- Added extended information for reports from _Reporting_ feature ([#701](https://github.com/wazuh/wazuh-kibana-app/pull/701)).

### Changed

- Tables have been improved. Now they are truncating long fields and adding a tooltip if needed ([#671](https://github.com/wazuh/wazuh-kibana-app/pull/671)).
- Services have been improved ([#715](https://github.com/wazuh/wazuh-kibana-app/pull/715)).
- CSV formatted files have been improved. Now they are showing a more human readable column names ([#717](https://github.com/wazuh/wazuh-kibana-app/pull/717), [#726](https://github.com/wazuh/wazuh-kibana-app/pull/726)).
- Added/Modified some visualization titles ([#728](https://github.com/wazuh/wazuh-kibana-app/pull/728)).
- Improved Discover perfomance when in background mode ([#719](https://github.com/wazuh/wazuh-kibana-app/pull/719)).
- Reports from the _Reporting_ feature have been fulyl redesigned ([#701](https://github.com/wazuh/wazuh-kibana-app/pull/701)).

### Fixed

- Fixed the top menu API indicator when checking the API connection and the manager/cluster information had been changed ([#668](https://github.com/wazuh/wazuh-kibana-app/pull/668)).
- Fixed our logger module which was not writting logs the very first time Kibana is started neither after a log rotation ([#667](https://github.com/wazuh/wazuh-kibana-app/pull/667)).
- Fixed a regular expression in the server side when parsing URLs before registering a new Wazuh API ([#690](https://github.com/wazuh/wazuh-kibana-app/pull/690)).
- Fixed filters from specific visualization regarding to _File integrity_ section ([#694](https://github.com/wazuh/wazuh-kibana-app/pull/694)).
- Fixed filters parsing when generating a report because it was not parsing negated filters as expected ([#696](https://github.com/wazuh/wazuh-kibana-app/pull/696)).
- Fixed visualization counter from _OSCAP_ tab ([#722](https://github.com/wazuh/wazuh-kibana-app/pull/722)).

### Removed

- Temporary removed CSV download from agent inventory section due to Wazuh API bug ([#727](https://github.com/wazuh/wazuh-kibana-app/pull/727)).

## Wazuh v3.3.0/v3.3.1 - Kibana v6.3.0 - Revision 398

### Added

- Improvements for latest app redesign ([#652](https://github.com/wazuh/wazuh-kibana-app/pull/652)):
  - The _Welcome_ tabs have been simplified, following a more Elastic design.
  - Added again the `md-nav-bar` component with refined styles and limited to specific sections.
  - The _Settings > Welcome_ tab has been removed. You can use the nav bar to switch tabs.
  - Minor CSS adjustments and reordering.
- Small app UI improvements ([#634](https://github.com/wazuh/wazuh-kibana-app/pull/634)):
  - Added link to _Agents Preview_ on the _Agents_ tab breadcrumbs.
  - Replaced the _Generate report_ button with a smaller one.
  - Redesigned _Management > Ruleset_ `md-chips` to look similar to Kibana filter pills.
  - Added agent information bar from _Agents > General_ to _Agents > Welcome_ too.
  - Refactored flex layout on _Welcome_ tabs to fix a height visual bug.
  - Removed duplicated loading rings on the _Agents_ tab.
- Improvements for app tables ([#627](https://github.com/wazuh/wazuh-kibana-app/pull/627)):
  - Now the current page will be highlighted.
  - The gap has been fixed to the items per page value.
  - If there are no more pages for _Next_ or _Prev_ buttons, they will be hidden.
- Improvements for app health check ([#637](https://github.com/wazuh/wazuh-kibana-app/pull/637)):
  - Improved design for the view.
  - The checks have been placed on a table, showing the current status of each one.
- Changes to our reporting feature ([#639](https://github.com/wazuh/wazuh-kibana-app/pull/639)):
  - Now the generated reports will include tables for each section.
  - Added a parser for getting Elasticsearch data table responses.
  - The reporting feature is now a separated module, and the code has been refactored.
- Improvements for app tables pagination ([#646](https://github.com/wazuh/wazuh-kibana-app/pull/646)).

### Changed

- Now the `pretty` parameter on the _Dev tools_ tab will be ignored to avoid `Unexpected error` messages ([#624](https://github.com/wazuh/wazuh-kibana-app/pull/624)).
- The `pdfkit` dependency has been replaced by `pdfmake` ([#639](https://github.com/wazuh/wazuh-kibana-app/pull/639)).
- Changed some Kibana tables for performance improvements on the reporting feature ([#644](https://github.com/wazuh/wazuh-kibana-app/pull/644)).
- Changed the method to refresh the list of known fields on the index pattern ([#650](https://github.com/wazuh/wazuh-kibana-app/pull/650)):
  - Now when restarting Kibana, the app will update the fieldset preserving the custom user fields.

### Fixed

- Fixed bug on _Agents CIS-CAT_ tab who wasn't loading the appropriate visualizations ([#626](https://github.com/wazuh/wazuh-kibana-app/pull/626)).
- Fixed a bug where sometimes the index pattern could be `undefined` during the health check process, leading into a false error message when loading the app ([#640](https://github.com/wazuh/wazuh-kibana-app/pull/640)).
- Fixed several bugs on the _Settings > API_ tab when removing, adding or editing new entries.

### Removed

- Removed the app login system ([#636](https://github.com/wazuh/wazuh-kibana-app/pull/636)):
  - This feature was unstable, experimental and untested for a long time. We'll provide much better RBAC capabilities in the future.
- Removed the new Kuery language option on Discover app search bars.
  - This feature will be restored in the future, after more Elastic v6.3.0 adaptations.

## Wazuh v3.3.0/v3.3.1 - Kibana v6.3.0 - Revision 397

### Added

- Support for Elastic Stack v6.3.0 ([#579](https://github.com/wazuh/wazuh-kibana-app/pull/579) & [#612](https://github.com/wazuh/wazuh-kibana-app/pull/612) & [#615](https://github.com/wazuh/wazuh-kibana-app/pull/615)).
- Brand-new Wazuh app redesign for the _Monitoring_ tab ([#581](https://github.com/wazuh/wazuh-kibana-app/pull/581)):
  - Refactored and optimized UI for these tabs, using a breadcrumbs-based navigability.
  - Used the same guidelines from the previous redesign for _Overview_ and _Agents_ tabs.
- New tab for _Agents_ - _Inventory_ ([#582](https://github.com/wazuh/wazuh-kibana-app/pull/582)):
  - Get information about the agent host, such as installed packages, motherboard, operating system, etc.
  - This tab will appear if the agent has the [`syscollector`](https://documentation.wazuh.com/current/user-manual/reference/ossec-conf/wodle-syscollector.html) wodle enabled.
- Brand-new extension - _CIS-CAT Alerts_ ([#601](https://github.com/wazuh/wazuh-kibana-app/pull/601)):
  - A new extension, disabled by default.
  - Visualize alerts related to the CIS-CAT benchmarks on the _Overview_ and _Agents_ tabs.
  - Get information about the last performed scan and its score.
- Several improvements for the _Dev tools_ tab ([#583](https://github.com/wazuh/wazuh-kibana-app/pull/583) & [#597](https://github.com/wazuh/wazuh-kibana-app/pull/597)):
  - Now you can insert queries using inline parameters, just like in a web browser.
  - You can combine inline parameters with JSON-like parameters.
  - If you use the same parameter on both methods with different values, the inline parameter has precedence over the other one.
  - The tab icon has been changed for a more appropriate one.
  - The `Execute query` button is now always placed on the first line of the query block.
- Refactoring for all app tables ([#582](https://github.com/wazuh/wazuh-kibana-app/pull/582)):
  - Replaced the old `wz-table` directive with a new one, along with a new data factory.
  - Now the tables are built with a pagination system.
  - Much easier method for building tables for the app.
  - Performance and stability improvements when fetching API data.
  - Now you can see the total amount of items and the elapsed time.

### Changed

- Moved some logic from the _Agents preview_ tab to the server, to avoid excessive client-side workload ([#586](https://github.com/wazuh/wazuh-kibana-app/pull/586)).
- Changed the UI to use the same loading ring across all the app tabs ([#593](https://github.com/wazuh/wazuh-kibana-app/pull/593) & [#599](https://github.com/wazuh/wazuh-kibana-app/pull/599)).
- Changed the _No results_ message across all the tabs with visualizations ([#599](https://github.com/wazuh/wazuh-kibana-app/pull/599)).

### Fixed

- Fixed a bug on the _Settings/Extensions_ tab where enabling/disabling some extensions could make other ones to be disabled ([#591](https://github.com/wazuh/wazuh-kibana-app/pull/591)).

## Wazuh v3.3.0/v3.3.1 - Kibana v6.2.4 - Revision 396

### Added

- Support for Wazuh v3.3.1.
- Brand-new Wazuh app redesign for the _Settings_ tab ([#570](https://github.com/wazuh/wazuh-kibana-app/pull/570)):
  - Refactored and optimized UI for these tabs, using a breadcrumbs-based navigability.
  - Used the same guidelines from the previous redesign for _Overview_ and _Agents_ tabs.
- Refactoring for _Overview_ and _Agents_ controllers ([#564](https://github.com/wazuh/wazuh-kibana-app/pull/564)):
  - Reduced duplicated code by splitting it into separate files.
  - Code optimization for a better performance and maintainability.
  - Added new services to provide similar functionality between different app tabs.
- Added `data.vulnerability.package.condition` to the list of known fields ([#566](https://github.com/wazuh/wazuh-kibana-app/pull/566)).

### Changed

- The `wazuh-logs` and `wazuh-monitoring` folders have been moved to the Kibana's `optimize` directory in order to avoid some error messages when using the `kibana-plugin list` command ([#563](https://github.com/wazuh/wazuh-kibana-app/pull/563)).

### Fixed

- Fixed a bug on the _Settings_ tab where updating an API entry with wrong credentials would corrupt the existing one ([#558](https://github.com/wazuh/wazuh-kibana-app/pull/558)).
- Fixed a bug on the _Settings_ tab where removing an API entry while its edit form is opened would hide the `Add API` button unless the user reloads the tab ([#558](https://github.com/wazuh/wazuh-kibana-app/pull/558)).
- Fixed some Audit visualizations on the _Overview_ and _Agents_ tabs that weren't using the same search query to show the results ([#572](https://github.com/wazuh/wazuh-kibana-app/pull/572)).
- Fixed undefined variable error on the `wz-menu` directive ([#575](https://github.com/wazuh/wazuh-kibana-app/pull/575)).

## Wazuh v3.3.0 - Kibana v6.2.4 - Revision 395

### Fixed

- Fixed a bug on the _Agent Configuration_ tab where the sync status was always `NOT SYNCHRONIZED` ([#569](https://github.com/wazuh/wazuh-kibana-app/pull/569)).

## Wazuh v3.3.0 - Kibana v6.2.4 - Revision 394

### Added

- Support for Wazuh v3.3.0.
- Updated some backend API calls to include the app version in the request header ([#560](https://github.com/wazuh/wazuh-kibana-app/pull/560)).

## Wazuh v3.2.4 - Kibana v6.2.4 - Revision 393

### Added

- Brand-new Wazuh app redesign for _Overview_ and _Agents_ tabs ([#543](https://github.com/wazuh/wazuh-kibana-app/pull/543)):
  - Updated UI for these tabs using breadcrumbs.
  - New _Welcome_ screen, presenting all the tabs to the user, with useful links to our documentation.
  - Overall design improved, adjusted font sizes and reduced HTML code.
  - This base will allow the app to increase its functionality in the future.
  - Removed the `md-nav-bar` component for a better user experience on small screens.
  - Improved app performance removing some CSS effects from some components, such as buttons.
- New filter for agent version on the _Agents Preview_ tab ([#537](https://github.com/wazuh/wazuh-kibana-app/pull/537)).
- New filter for cluster node on the _Agents Preview_ tab ([#538](https://github.com/wazuh/wazuh-kibana-app/pull/538)).

### Changed

- Now the report generation process will run in a parallel mode in the foreground ([#523](https://github.com/wazuh/wazuh-kibana-app/pull/523)).
- Replaced the usage of `$rootScope` with two new factories, along with more controller improvements ([#525](https://github.com/wazuh/wazuh-kibana-app/pull/525)).
- Now the _Extensions_ tab on _Settings_ won't edit the `.wazuh` index to modify the extensions configuration for all users ([#545](https://github.com/wazuh/wazuh-kibana-app/pull/545)).
  - This allows each new user to always start with the base extensions configuration, and modify it to its needs storing the settings on a browser cookie.
- Now the GDPR requirements description on its tab won't be loaded if the Wazuh API version is not v3.2.3 or higher ([#546](https://github.com/wazuh/wazuh-kibana-app/pull/546)).

### Fixed

- Fixed a bug where the app crashes when attempting to download huge amounts of data as CSV format ([#521](https://github.com/wazuh/wazuh-kibana-app/pull/521)).
- Fixed a bug on the Timelion visualizations from _Management/Monitoring_ which were not properly filtering and showing the cluster nodes information ([#530](https://github.com/wazuh/wazuh-kibana-app/pull/530)).
- Fixed several bugs on the loading process when switching between tabs with or without visualizations in the _Overview_ and _Agents_ tab ([#531](https://github.com/wazuh/wazuh-kibana-app/pull/531) & [#533](https://github.com/wazuh/wazuh-kibana-app/pull/533)).
- Fixed a bug on the `wazuh-monitoring` index feature when using multiple inserted APIs, along with several performance improvements ([#539](https://github.com/wazuh/wazuh-kibana-app/pull/539)).
- Fixed a bug where the OS filter on the _Agents Preview_ tab would exclude the rest of filters instead of combining them ([#552](https://github.com/wazuh/wazuh-kibana-app/pull/552)).
- Fixed a bug where the Extensions settings were restored every time the user opened the _Settings_ tab or pressed the _Set default manager_ button ([#555](https://github.com/wazuh/wazuh-kibana-app/pull/555) & [#556](https://github.com/wazuh/wazuh-kibana-app/pull/556)).

## Wazuh v3.2.3/v3.2.4 - Kibana v6.2.4 - Revision 392

### Added

- Support for Wazuh v3.2.4.
- New functionality - _Reporting_ ([#510](https://github.com/wazuh/wazuh-kibana-app/pull/510)):
  - Generate PDF logs on the _Overview_ and _Agents_ tabs, with the new button next to _Panels_ and _Discover_.
  - The report will contain the current visualizations from the tab where you generated it.
  - List all your generated reports, download or deleted them at the new _Management/Reporting_ tab.
  - **Warning:** If you leave the tab while generating a report, the process will be aborted.
- Added warning/error messages about the total RAM on the server side ([#502](https://github.com/wazuh/wazuh-kibana-app/pull/502)):
  - None of this messages will prevent the user from accessing the app, it's just a recommendation.
  - If your server has less than 2GB of RAM, you'll get an error message when opening the app.
  - If your server has between 2GB and 3GB of RAM, you'll get a warning message.
  - If your server has more than 3GB of RAM, you won't get any kind of message.
- Refactoring and added loading bar to _Manager Logs_ and _Groups_ tabs ([#505](https://github.com/wazuh/wazuh-kibana-app/pull/505)).
- Added more Syscheck options to _Management/Agents_ configuration tabs ([#509](https://github.com/wazuh/wazuh-kibana-app/pull/509)).

### Fixed

- Added more fields to the `known-fields.js` file to avoid warning messages on _Discover_ when using Filebeat for alerts forwarding ([#497](https://github.com/wazuh/wazuh-kibana-app/pull/497)).
- Fixed a bug where clicking on the _Check connection_ button on the _Settings_ tab threw an error message although the API connected successfully ([#504](https://github.com/wazuh/wazuh-kibana-app/pull/504)).
- Fixed a bug where the _Agents_ tab was not properly showing the total of agents due to the new Wazuh cluster implementation ([#517](https://github.com/wazuh/wazuh-kibana-app/pull/517)).

## Wazuh v3.2.3 - Kibana v6.2.4 - Revision 391

### Added

- Support for Wazuh v3.2.3.
- Brand-new extension - _GDPR Alerts_ ([#453](https://github.com/wazuh/wazuh-kibana-app/pull/453)):
  - A new extension, enabled by default.
  - Visualize alerts related to the GDPR compliance on the _Overview_ and _Agents_ tabs.
  - The _Ruleset_ tab has been updated to include GDPR filters on the _Rules_ subtab.
- Brand-new Management tab - _Monitoring_ ([#490](https://github.com/wazuh/wazuh-kibana-app/pull/490)):
  - Visualize your Wazuh cluster, both master and clients.
    - Get the current cluster configuration.
    - Nodes listing, sorting, searching, etc.
  - Get a more in-depth cluster status thanks to the newly added [_Timelion_](https://www.elastic.co/guide/en/kibana/current/timelion.html) visualizations.
  - The Detail view gives you a summary of the node's healthcheck.
- Brand-new tab - _Dev tools_ ([#449](https://github.com/wazuh/wazuh-kibana-app/pull/449)):
  - Find it on the top navbar, next to _Discover_.
  - Execute Wazuh API requests directly from the app.
  - This tab uses your currently selected API from _Settings_.
  - You can type different API requests on the input window, select one with the cursor, and click on the Play button to execute it.
  - You can also type comments on the input window.
- More improvements for the _Manager/Ruleset_ tab ([#446](https://github.com/wazuh/wazuh-kibana-app/pull/446)):
  - A new colour palette for regex, order and rule description arguments.
  - Added return to List view on Ruleset button while on Detail view.
  - Fixed line height on all table headers.
  - Removed unused, old code from Ruleset controllers.
- Added option on `config.yml` to enable/disable the `wazuh-monitoring` index ([#441](https://github.com/wazuh/wazuh-kibana-app/pull/441)):
  - Configure the frequency time to generate new indices.
  - The default frequency time has been increased to 1 hour.
  - When disabled, useful metrics will appear on _Overview/General_ replacing the _Agent status_ visualization.
- Added CSV exporting button to the app ([#431](https://github.com/wazuh/wazuh-kibana-app/pull/431)):
  - Implemented new logic to fetch data from the Wazuh API and download it in CSV format.
  - Currently available for the _Ruleset_, _Logs_ and _Groups_ sections on the _Manager_ tab and also the _Agents_ tab.
- More refactoring to the app backend ([#439](https://github.com/wazuh/wazuh-kibana-app/pull/439)):
  - Standardized error output from the server side.
  - Drastically reduced the error management logic on the client side.
  - Applied the _Facade_ pattern when importing/exporting modules.
  - Deleted unused/deprecated/useless methods both from server and client side.
  - Some optimizations to variable type usages.
- Refactoring to Kibana filters management ([#452](https://github.com/wazuh/wazuh-kibana-app/pull/452) & [#459](https://github.com/wazuh/wazuh-kibana-app/pull/459)):
  - Added new class to build queries from the base query.
  - The filter management is being done on controllers instead of the `discover` directive.
  - Now we are emitting specific events whenever we are fetching data or communicating to the `discover` directive.
  - The number of useless requests to fetch data has been reduced.
  - The synchronization actions are working as expected regardless the amount of data and/or the number of machine resources.
  - Fixed several bugs about filter usage and transition to different app tabs.
- Added confirmation message when the user deletes an API entry on _Settings/API_ ([#428](https://github.com/wazuh/wazuh-kibana-app/pull/428)).
- Added support for filters on the _Manager/Logs_ tab when realtime is enabled ([#433](https://github.com/wazuh/wazuh-kibana-app/pull/433)).
- Added more filter options to the Detail view on _Manager/Ruleset_ ([#434](https://github.com/wazuh/wazuh-kibana-app/pull/434)).

### Changed

- Changed OSCAP visualization to avoid clipping issues with large agent names ([#429](https://github.com/wazuh/wazuh-kibana-app/pull/429)).
- Now the related Rules or Decoders sections on _Manager/Ruleset_ will remain hidden if there isn't any data to show or while it's loading ([#434](https://github.com/wazuh/wazuh-kibana-app/pull/434)).
- Added a 200ms delay when fetching iterable data from the Wazuh API ([#445](https://github.com/wazuh/wazuh-kibana-app/pull/445) & [#450](https://github.com/wazuh/wazuh-kibana-app/pull/450)).
- Fixed several bugs related to Wazuh API timeout/cancelled requests ([#445](https://github.com/wazuh/wazuh-kibana-app/pull/445)).
- Added `ENOTFOUND`, `EHOSTUNREACH`, `EINVAL`, `EAI_AGAIN` options for API URL parameter checking ([#463](https://github.com/wazuh/wazuh-kibana-app/pull/463)).
- Now the _Settings/Extensions_ subtab won't appear unless there's at least one API inserted ([#465](https://github.com/wazuh/wazuh-kibana-app/pull/465)).
- Now the index pattern selector on _Settings/Pattern_ will also refresh the known fields when changing it ([#477](https://github.com/wazuh/wazuh-kibana-app/pull/477)).
- Changed the _Manager_ tab into _Management_ ([#490](https://github.com/wazuh/wazuh-kibana-app/pull/490)).

### Fixed

- Fixed a bug where toggling extensions after deleting an API entry could lead into an error message ([#465](https://github.com/wazuh/wazuh-kibana-app/pull/465)).
- Fixed some performance bugs on the `dataHandler` service ([#442](https://github.com/wazuh/wazuh-kibana-app/pull/442) & [#486](https://github.com/wazuh/wazuh-kibana-app/pull/442)).
- Fixed a bug when loading the _Agents preview_ tab on Safari web browser ([#447](https://github.com/wazuh/wazuh-kibana-app/pull/447)).
- Fixed a bug where a new extension (enabled by default) appears disabled when updating the app ([#456](https://github.com/wazuh/wazuh-kibana-app/pull/456)).
- Fixed a bug where pressing the Enter key on the _Discover's_ tab search bar wasn't working properly ([#488](https://github.com/wazuh/wazuh-kibana-app/pull/488)).

### Removed

- Removed the `rison` dependency from the `package.json` file ([#452](https://github.com/wazuh/wazuh-kibana-app/pull/452)).
- Removed unused Elasticsearch request to avoid problems when there's no API inserted ([#460](https://github.com/wazuh/wazuh-kibana-app/pull/460)).

## Wazuh v3.2.1/v3.2.2 - Kibana v6.2.4 - Revision 390

### Added

- Support for Wazuh v3.2.2.
- Refactoring on visualizations use and management ([#397](https://github.com/wazuh/wazuh-kibana-app/pull/397)):
  - Visualizations are no longer stored on an index, they're built and loaded on demand when needed to render the interface.
  - Refactoring on the whole app source code to use the _import/export_ paradigm.
  - Removed old functions and variables from the old visualization management logic.
  - Removed cron task to clean remaining visualizations since it's no longer needed.
  - Some Kibana functions and modules have been overridden in order to make this refactoring work.
    - This change is not intrusive in any case.
- New redesign for the _Manager/Ruleset_ tab ([#420](https://github.com/wazuh/wazuh-kibana-app/pull/420)):
  - Rules and decoders list now divided into two different sections: _List view_ and _Detail view_.
  - Removed old expandable tables to move the rule/decoder information into a new space.
  - Enable different filters on the detail view for a better search on the list view.
  - New table for related rules or decoders.
  - And finally, a bunch of minor design enhancements to the whole app.
- Added a copyright notice to the whole app source code ([#395](https://github.com/wazuh/wazuh-kibana-app/pull/395)).
- Updated `.gitignore` with the _Node_ template ([#395](https://github.com/wazuh/wazuh-kibana-app/pull/395)).
- Added new module to the `package.json` file, [`rison`](https://www.npmjs.com/package/rison) ([#404](https://github.com/wazuh/wazuh-kibana-app/pull/404)).
- Added the `errorHandler` service to the blank screen scenario ([#413](https://github.com/wazuh/wazuh-kibana-app/pull/413)):
  - Now the exact error message will be shown to the user, instead of raw JSON content.
- Added new option on the `config.yml` file to disable the new X-Pack RBAC capabilities to filter index-patterns ([#417](https://github.com/wazuh/wazuh-kibana-app/pull/417)).

### Changed

- Small minor enhancements to the user interface ([#396](https://github.com/wazuh/wazuh-kibana-app/pull/396)):
  - Reduced Wazuh app logo size.
  - Changed buttons text to not use all-capitalized letters.
  - Minor typos found in the HTML/CSS code have been fixed.
- Now the app log stores the package revision ([#417](https://github.com/wazuh/wazuh-kibana-app/pull/417)).

### Fixed

- Fixed bug where the _Agents_ tab didn't preserve the filters after reloading the page ([#404](https://github.com/wazuh/wazuh-kibana-app/pull/404)).
- Fixed a bug when using X-Pack that sometimes threw an error of false _"Not enough privileges"_ scenario ([#415](https://github.com/wazuh/wazuh-kibana-app/pull/415)).
- Fixed a bug where the Kibana Discover auto-refresh functionality was still working when viewing the _Agent configuration_ tab ([#419](https://github.com/wazuh/wazuh-kibana-app/pull/419)).

## Wazuh v3.2.1 - Kibana v6.2.4 - Revision 389

### Changed

- Changed severity and verbosity to some log messages ([#412](https://github.com/wazuh/wazuh-kibana-app/pull/412)).

### Fixed

- Fixed a bug when using the X-Pack plugin without security capabilities enabled ([#403](https://github.com/wazuh/wazuh-kibana-app/pull/403)).
- Fixed a bug when the app was trying to create `wazuh-monitoring` indices without checking the existence of the proper template ([#412](https://github.com/wazuh/wazuh-kibana-app/pull/412)).

## Wazuh v3.2.1 - Kibana v6.2.4 - Revision 388

### Added

- Support for Elastic Stack v6.2.4.
- App server fully refactored ([#360](https://github.com/wazuh/wazuh-kibana-app/pull/360)):
  - Added new classes, reduced the amount of code, removed unused functions, and several optimizations.
  - Now the app follows a more ES6 code style on multiple modules.
  - _Overview/Agents_ visualizations have been ordered into separated files and folders.
  - Now the app can use the default index defined on the `/ect/kibana/kibana.yml` file.
  - Better error handling for the visualizations directive.
  - Added a cron job to delete remaining visualizations on the `.kibana` index if so.
  - Also, we've added some changes when using the X-Pack plugin:
    - Better management of users and roles in order to use the app capabilities.
    - Prevents app loading if the currently logged user has no access to any index pattern.
- Added the `errorHandler` service to the `dataHandler` factory ([#340](https://github.com/wazuh/wazuh-kibana-app/pull/340)).
- Added Syscollector section to _Manager/Agents Configuration_ tabs ([#359](https://github.com/wazuh/wazuh-kibana-app/pull/359)).
- Added `cluster.name` field to the `wazuh-monitoring` index ([#377](https://github.com/wazuh/wazuh-kibana-app/pull/377)).

### Changed

- Increased the query size when fetching the index pattern list ([#339](https://github.com/wazuh/wazuh-kibana-app/pull/339)).
- Changed active colour for all app tables ([#347](https://github.com/wazuh/wazuh-kibana-app/pull/347)).
- Changed validation regex to accept URLs with non-numeric format ([#353](https://github.com/wazuh/wazuh-kibana-app/pull/353)).
- Changed visualization removal cron task to avoid excessive log messages when there weren't removed visualizations ([#361](https://github.com/wazuh/wazuh-kibana-app/pull/361)).
- Changed filters comparison for a safer access ([#383](https://github.com/wazuh/wazuh-kibana-app/pull/383)).
- Removed some `server.log` messages to avoid performance errors ([#384](https://github.com/wazuh/wazuh-kibana-app/pull/384)).
- Changed the way of handling the index patterns list ([#360](https://github.com/wazuh/wazuh-kibana-app/pull/360)).
- Rewritten some false error-level logs to just information-level ones ([#360](https://github.com/wazuh/wazuh-kibana-app/pull/360)).
- Changed some files from JSON to CommonJS for performance improvements ([#360](https://github.com/wazuh/wazuh-kibana-app/pull/360)).
- Replaced some code on the `kibana-discover` directive with a much cleaner statement to avoid issues on the _Agents_ tab ([#394](https://github.com/wazuh/wazuh-kibana-app/pull/394)).

### Fixed

- Fixed a bug where several `agent.id` filters were created at the same time when navigating between _Agents_ and _Groups_ with different selected agents ([#342](https://github.com/wazuh/wazuh-kibana-app/pull/342)).
- Fixed logic on the index-pattern selector which wasn't showing the currently selected pattern the very first time a user opened the app ([#345](https://github.com/wazuh/wazuh-kibana-app/pull/345)).
- Fixed a bug on the `errorHandler` service who was preventing a proper output of some Elastic-related backend error messages ([#346](https://github.com/wazuh/wazuh-kibana-app/pull/346)).
- Fixed panels flickering in the _Settings_ tab ([#348](https://github.com/wazuh/wazuh-kibana-app/pull/348)).
- Fixed a bug in the shards and replicas settings when the user sets the value to zero (0) ([#358](https://github.com/wazuh/wazuh-kibana-app/pull/358)).
- Fixed several bugs related to the upgrade process from Wazuh 2.x to the new refactored server ([#363](https://github.com/wazuh/wazuh-kibana-app/pull/363)).
- Fixed a bug in _Discover/Agents VirusTotal_ tabs to avoid conflicts with the `agent.name` field ([#379](https://github.com/wazuh/wazuh-kibana-app/pull/379)).
- Fixed a bug on the implicit filter in _Discover/Agents PCI_ tabs ([#393](https://github.com/wazuh/wazuh-kibana-app/pull/393)).

### Removed

- Removed clear API password on `checkPattern` response ([#339](https://github.com/wazuh/wazuh-kibana-app/pull/339)).
- Removed old dashboard visualizations to reduce loading times ([#360](https://github.com/wazuh/wazuh-kibana-app/pull/360)).
- Removed some unused dependencies due to the server refactoring ([#360](https://github.com/wazuh/wazuh-kibana-app/pull/360)).
- Removed completely `metricService` from the app ([#389](https://github.com/wazuh/wazuh-kibana-app/pull/389)).

## Wazuh v3.2.1 - Kibana v6.2.2/v6.2.3 - Revision 387

### Added

- New logging system ([#307](https://github.com/wazuh/wazuh-kibana-app/pull/307)):
  - New module implemented to write app logs.
  - Now a trace is stored every time the app is re/started.
  - Currently, the `initialize.js` and `monitoring.js` files work with this system.
  - Note: the logs will live under `/var/log/wazuh/wazuhapp.log` on Linux systems, on Windows systems they will live under `kibana/plugins/`. It rotates the log whenever it reaches 100MB.
- Better cookies handling ([#308](https://github.com/wazuh/wazuh-kibana-app/pull/308)):
  - New field on the `.wazuh-version` index to store the last time the Kibana server was restarted.
  - This is used to check if the cookies have consistency with the current server status.
  - Now the app is clever and takes decisions depending on new consistency checks.
- New design for the _Agents/Configuration_ tab ([#310](https://github.com/wazuh/wazuh-kibana-app/pull/310)):
  - The style is the same as the _Manager/Configuration_ tab.
  - Added two more sections: CIS-CAT and Commands ([#315](https://github.com/wazuh/wazuh-kibana-app/pull/315)).
  - Added a new card that will appear when there's no group configuration at all ([#323](https://github.com/wazuh/wazuh-kibana-app/pull/323)).
- Added _"group"_ column on the agents list in _Agents_ ([#312](https://github.com/wazuh/wazuh-kibana-app/pull/312)):
  - If you click on the group, it will redirect the user to the specified group in _Manager/Groups_.
- New option for the `config.yml` file, `ip.selector` ([#313](https://github.com/wazuh/wazuh-kibana-app/pull/313)):
  - Define if the app will show or not the index pattern selector on the top navbar.
  - This setting is set to `true` by default.
- More CSS cleanup and reordering ([#315](https://github.com/wazuh/wazuh-kibana-app/pull/315)):
  - New `typography.less` file.
  - New `layout.less` file.
  - Removed `cleaned.less` file.
  - Reordering and cleaning of existing CSS files, including removal of unused classes, renaming, and more.
  - The _Settings_ tab has been refactored to correct some visual errors with some card components.
  - Small refactoring to some components from _Manager/Ruleset_ ([#323](https://github.com/wazuh/wazuh-kibana-app/pull/323)).
- New design for the top navbar ([#326](https://github.com/wazuh/wazuh-kibana-app/pull/326)):
  - Cleaned and refactored code
  - Revamped design, smaller and with minor details to follow the rest of Wazuh app guidelines.
- New design for the wz-chip component to follow the new Wazuh app guidelines ([#323](https://github.com/wazuh/wazuh-kibana-app/pull/323)).
- Added more descriptive error messages when the user inserts bad credentials on the _Add new API_ form in the _Settings_ tab ([#331](https://github.com/wazuh/wazuh-kibana-app/pull/331)).
- Added a new CSS class to truncate overflowing text on tables and metric ribbons ([#332](https://github.com/wazuh/wazuh-kibana-app/pull/332)).
- Support for Elastic Stack v6.2.2/v6.2.3.

### Changed

- Improved the initialization system ([#317](https://github.com/wazuh/wazuh-kibana-app/pull/317)):
  - Now the app will re-create the index-pattern if the user deletes the currently used by the Wazuh app.
  - The fieldset is now automatically refreshed if the app detects mismatches.
  - Now every index-pattern is dynamically formatted (for example, to enable the URLs in the _Vulnerabilities_ tab).
  - Some code refactoring for a better handling of possible use cases.
  - And the best thing, it's no longer needed to insert the sample alert!
- Improvements and changes to index-patterns ([#320](https://github.com/wazuh/wazuh-kibana-app/pull/320) & [#333](https://github.com/wazuh/wazuh-kibana-app/pull/333)):
  - Added a new route, `/get-list`, to fetch the index pattern list.
  - Removed and changed several functions for a proper management of index-patterns.
  - Improved the compatibility with user-created index-patterns, known to have unpredictable IDs.
  - Now the app properly redirects to `/blank-screen` if the length of the index patterns list is 0.
  - Ignored custom index patterns with auto-generated ID on the initialization process.
    - Now it uses the value set on the `config.yml` file.
  - If the index pattern is no longer available, the cookie will be overwritten.
- Improvements to the monitoring module ([#322](https://github.com/wazuh/wazuh-kibana-app/pull/322)):
  - Minor refactoring to the whole module.
  - Now the `wazuh-monitoring` index pattern is regenerated if it's missing.
  - And the best thing, it's no longer needed to insert the monitoring template!
- Now the app health check system only checks if the API and app have the same `major.minor` version ([#311](https://github.com/wazuh/wazuh-kibana-app/pull/311)):
  - Previously, the API and app had to be on the same `major.minor.patch` version.
- Adjusted space between title and value in some cards showing Manager or Agent configurations ([#315](https://github.com/wazuh/wazuh-kibana-app/pull/315)).
- Changed red and green colours to more saturated ones, following Kibana style ([#315](https://github.com/wazuh/wazuh-kibana-app/pull/315)).

### Fixed

- Fixed bug in Firefox browser who was not properly showing the tables with the scroll pagination functionality ([#314](https://github.com/wazuh/wazuh-kibana-app/pull/314)).
- Fixed bug where visualizations weren't being destroyed due to ongoing renderization processes ([#316](https://github.com/wazuh/wazuh-kibana-app/pull/316)).
- Fixed several UI bugs for a better consistency and usability ([#318](https://github.com/wazuh/wazuh-kibana-app/pull/318)).
- Fixed an error where the initial index-pattern was not loaded properly the very first time you enter the app ([#328](https://github.com/wazuh/wazuh-kibana-app/pull/328)).
- Fixed an error message that appeared whenever the app was not able to found the `wazuh-monitoring` index pattern ([#328](https://github.com/wazuh/wazuh-kibana-app/pull/328)).

## Wazuh v3.2.1 - Kibana v6.2.2 - Revision 386

### Added

- New design for the _Manager/Groups_ tab ([#295](https://github.com/wazuh/wazuh-kibana-app/pull/295)).
- New design for the _Manager/Configuration_ tab ([#297](https://github.com/wazuh/wazuh-kibana-app/pull/297)).
- New design of agents statistics for the _Agents_ tab ([#299](https://github.com/wazuh/wazuh-kibana-app/pull/299)).
- Added information ribbon into _Overview/Agent SCAP_ tabs ([#303](https://github.com/wazuh/wazuh-kibana-app/pull/303)).
- Added information ribbon into _Overview/Agent VirusTotal_ tabs ([#306](https://github.com/wazuh/wazuh-kibana-app/pull/306)).
- Added information ribbon into _Overview AWS_ tab ([#306](https://github.com/wazuh/wazuh-kibana-app/pull/306)).

### Changed

- Refactoring of HTML and CSS code throughout the whole Wazuh app ([#294](https://github.com/wazuh/wazuh-kibana-app/pull/294), [#302](https://github.com/wazuh/wazuh-kibana-app/pull/302) & [#305](https://github.com/wazuh/wazuh-kibana-app/pull/305)):
  - A big milestone for the project was finally achieved with this refactoring.
  - We've removed the Bootstrap dependency from the `package.json` file.
  - We've removed and merged many duplicated rules.
  - We've removed HTML and `angular-md` overriding rules. Now we have more own-made classes to avoid undesired results on the UI.
  - Also, this update brings tons of minor bugfixes related to weird HTML code.
- Wazuh app visualizations reviewed ([#301](https://github.com/wazuh/wazuh-kibana-app/pull/301)):
  - The number of used buckets has been limited since most of the table visualizations were surpassing acceptable limits.
  - Some visualizations have been checked to see if they make complete sense on what they mean to show to the user.
- Modified some app components for better follow-up of Kibana guidelines ([#290](https://github.com/wazuh/wazuh-kibana-app/pull/290) & [#297](https://github.com/wazuh/wazuh-kibana-app/pull/297)).
  - Also, some elements were modified on the _Discover_ tab in order to correct some mismatches.

### Fixed

- Adjusted information ribbon in _Agents/General_ for large OS names ([#290](https://github.com/wazuh/wazuh-kibana-app/pull/290) & [#294](https://github.com/wazuh/wazuh-kibana-app/pull/294)).
- Fixed unsafe array access on the visualization directive when going directly into _Manager/Ruleset/Decoders_ ([#293](https://github.com/wazuh/wazuh-kibana-app/pull/293)).
- Fixed a bug where navigating between agents in the _Agents_ tab was generating duplicated `agent.id` implicit filters ([#296](https://github.com/wazuh/wazuh-kibana-app/pull/296)).
- Fixed a bug where navigating between different tabs from _Overview_ or _Agents_ while being on the _Discover_ sub-tab was causing data loss in metric watchers ([#298](https://github.com/wazuh/wazuh-kibana-app/pull/298)).
- Fixed incorrect visualization of the rule level on _Manager/Ruleset/Rules_ when the rule level is zero (0) ([#298](https://github.com/wazuh/wazuh-kibana-app/pull/298)).

### Removed

- Removed almost every `md-tooltip` component from the whole app ([#305](https://github.com/wazuh/wazuh-kibana-app/pull/305)).
- Removed unused images from the `img` folder ([#305](https://github.com/wazuh/wazuh-kibana-app/pull/305)).

## Wazuh v3.2.1 - Kibana v6.2.2 - Revision 385

### Added

- Support for Wazuh v3.2.1.
- Brand-new first redesign for the app user interface ([#278](https://github.com/wazuh/wazuh-kibana-app/pull/278)):
  - This is the very first iteration of a _work-in-progress_ UX redesign for the Wazuh app.
  - The overall interface has been refreshed, removing some unnecessary colours and shadow effects.
  - The metric visualizations have been replaced by an information ribbon under the filter search bar, reducing the amount of space they occupied.
    - A new service was implemented for a proper handling of the metric visualizations watchers ([#280](https://github.com/wazuh/wazuh-kibana-app/pull/280)).
  - The rest of the app visualizations now have a new, more detailed card design.
- New shards and replicas settings to the `config.yml` file ([#277](https://github.com/wazuh/wazuh-kibana-app/pull/277)):
  - Now you can apply custom values to the shards and replicas for the `.wazuh` and `.wazuh-version` indices.
  - This feature only works before the installation process. If you modify these settings after installing the app, they won't be applied at all.

### Changed

- Now clicking again on the _Groups_ tab on _Manager_ will properly reload the tab and redirect to the beginning ([#274](https://github.com/wazuh/wazuh-kibana-app/pull/274)).
- Now the visualizations only use the `vis-id` attribute for loading them ([#275](https://github.com/wazuh/wazuh-kibana-app/pull/275)).
- The colours from the toast messages have been replaced to follow the Elastic 6 guidelines ([#286](https://github.com/wazuh/wazuh-kibana-app/pull/286)).

### Fixed

- Fixed wrong data flow on _Agents/General_ when coming from and going to the _Groups_ tab ([#273](https://github.com/wazuh/wazuh-kibana-app/pull/273)).
- Fixed sorting on tables, now they use the sorting functionality provided by the Wazuh API ([#274](https://github.com/wazuh/wazuh-kibana-app/pull/274)).
- Fixed column width issues on some tables ([#274](https://github.com/wazuh/wazuh-kibana-app/pull/274)).
- Fixed bug in the _Agent configuration_ JSON viewer who didn't properly show the full group configuration ([#276](https://github.com/wazuh/wazuh-kibana-app/pull/276)).
- Fixed excessive loading time from some Audit visualizations ([#278](https://github.com/wazuh/wazuh-kibana-app/pull/278)).
- Fixed Play/Pause button in timepicker's auto-refresh ([#281](https://github.com/wazuh/wazuh-kibana-app/pull/281)).
- Fixed unusual scenario on visualization directive where sometimes there was duplicated implicit filters when doing a search ([#283](https://github.com/wazuh/wazuh-kibana-app/pull/283)).
- Fixed some _Overview Audit_ visualizations who were not working properly ([#285](https://github.com/wazuh/wazuh-kibana-app/pull/285)).

### Removed

- Deleted the `id` attribute from all the app visualizations ([#275](https://github.com/wazuh/wazuh-kibana-app/pull/275)).

## Wazuh v3.2.0 - Kibana v6.2.2 - Revision 384

### Added

- New directives for the Wazuh app: `wz-table`, `wz-table-header` and `wz-search-bar` ([#263](https://github.com/wazuh/wazuh-kibana-app/pull/263)):
  - Maintainable and reusable components for a better-structured app.
  - Several files have been changed, renamed and moved to new folders, following _best practices_.
  - The progress bar is now within its proper directive ([#266](https://github.com/wazuh/wazuh-kibana-app/pull/266)).
  - Minor typos and refactoring changes to the new directives.
- Support for Elastic Stack v6.2.2.

### Changed

- App buttons have been refactored. Unified CSS and HTML for buttons, providing the same structure for them ([#269](https://github.com/wazuh/wazuh-kibana-app/pull/269)).
- The API list on Settings now shows the latest inserted API at the beginning of the list ([#261](https://github.com/wazuh/wazuh-kibana-app/pull/261)).
- The check for the currently applied pattern has been improved, providing clever handling of Elasticsearch errors ([#271](https://github.com/wazuh/wazuh-kibana-app/pull/271)).
- Now on _Settings_, when the Add or Edit API form is active, if you press the other button, it will make the previous one disappear, getting a clearer interface ([#9df1e31](https://github.com/wazuh/wazuh-kibana-app/commit/9df1e317903edf01c81eba068da6d20a8a1ea7c2)).

### Fixed

- Fixed visualizations directive to properly load the _Manager/Ruleset_ visualizations ([#262](https://github.com/wazuh/wazuh-kibana-app/pull/262)).
- Fixed a bug where the classic extensions were not affected by the settings of the `config.yml` file ([#266](https://github.com/wazuh/wazuh-kibana-app/pull/266)).
- Fixed minor CSS bugs from the conversion to directives to some components ([#266](https://github.com/wazuh/wazuh-kibana-app/pull/266)).
- Fixed bug in the tables directive when accessing a member it doesn't exist ([#266](https://github.com/wazuh/wazuh-kibana-app/pull/266)).
- Fixed browser console log error when clicking the Wazuh logo on the app ([#6647fbc](https://github.com/wazuh/wazuh-kibana-app/commit/6647fbc051c2bf69df7df6e247b2b2f46963f194)).

### Removed

- Removed the `kbn-dis` directive from _Manager/Ruleset_ ([#262](https://github.com/wazuh/wazuh-kibana-app/pull/262)).
- Removed the `filters.js` and `kibana_fields_file.json` files ([#263](https://github.com/wazuh/wazuh-kibana-app/pull/263)).
- Removed the `implicitFilters` service ([#270](https://github.com/wazuh/wazuh-kibana-app/pull/270)).
- Removed visualizations loading status trace from controllers and visualization directive ([#270](https://github.com/wazuh/wazuh-kibana-app/pull/270)).

## Wazuh v3.2.0 - Kibana v6.2.1 - Revision 383

### Added

- Support for Wazuh 3.2.0.
- Compatibility with Kibana 6.1.0 to Kibana 6.2.1.
- New tab for vulnerability detector alerts.

### Changed

- The app now shows the index pattern selector only if the list length is greater than 1.
  - If it's exactly 1 shows the index pattern without a selector.
- Now the index pattern selector only shows the compatible ones.
  - It's no longer possible to select the `wazuh-monitoring` index pattern.
- Updated Bootstrap to 3.3.7.
- Improved filter propagation between Discover and the visualizations.
- Replaced the login route name from /login to /wlogin to avoid conflict with X-Pack own login route.

### Fixed

- Several CSS bugfixes for better compatibility with Kibana 6.2.1.
- Some variables changed for adapting new Wazuh API requests.
- Better error handling for some Elastic-related messages.
- Fixed browser console error from top-menu directive.
- Removed undesired md-divider from Manager/Logs.
- Adjusted the width of a column in Manager/Logs to avoid overflow issues with the text.
- Fixed a wrong situation with the visualizations when we refresh the Manager/Rules tab.

### Removed

- Removed the `travis.yml` file.

## Wazuh v3.1.0 - Kibana v6.1.3 - Revision 380

### Added

- Support for Wazuh 3.1.0.
- Compatibility with Kibana 6.1.3.
- New error handler for better app errors reporting.
- A new extension for Amazon Web Services alerts.
- A new extension for VirusTotal alerts.
- New agent configuration tab:
  - Visualize the current group configuration for the currently selected agent on the app.
  - Navigate through the different tabs to see which configuration is being used.
  - Check the synchronization status for the configuration.
  - View the current group of the agent and click on it to go to the Groups tab.
- New initial health check for checking some app components.
- New YAML config file:
  - Define the initial index pattern.
  - Define specific checks for the healthcheck.
  - Define the default extensions when adding new APIs.
- New index pattern selector dropdown on the top navbar.
  - The app will reload applying the new index pattern.
- Added new icons for some sections of the app.

### Changed

- New visualizations loader, with much better performance.
- Improved reindex process for the .wazuh index when upgrading from a 2.x-5.x version.
- Adding 365 days expiring time to the cookies.
- Change default behaviour for the config file. Now everything is commented with default values.
  - You need to edit the file, remove the comment mark and apply the desired value.
- Completely redesigned the manager configuration tab.
- Completely redesigned the groups tab.
- App tables have now unified CSS classes.

### Fixed

- Play real-time button has been fixed.
- Preventing duplicate APIs from feeding the wazuh-monitoring index.
- Fixing the check manager connection button.
- Fixing the extensions settings so they are preserved over time.
- Much more error handling messages in all the tabs.
- Fixed OS filters in agents list.
- Fixed autocomplete lists in the agents, rules and decoders list so they properly scroll.
- Many styles bugfixes for the different browsers.
- Reviewed and fixed some visualizations not showing accurate information.

### Removed

- Removed index pattern configuration from the `package.json` file.
- Removed unnecessary dependencies from the `package.json` file.

## Wazuh v3.0.0 - Kibana v6.1.0 - Revision 371

### Added

- You can configure the initial index-pattern used by the plugin in the initialPattern variable of the app's package.json.
- Auto `.wazuh` reindex from Wazuh 2.x - Kibana 5.x to Wazuh 3.x - Kibana 6.x.
  - The API credentials will be automatically migrated to the new installation.
- Dynamically changed the index-pattern used by going to the Settings -> Pattern tab.
  - Wazuh alerts compatibility auto detection.
- New loader for visualizations.
- Better performance: now the tabs use the same Discover tab, only changing the current filters.
- New Groups tab.
  - Now you can check your group configuration (search its agents and configuration files).
- The Logs tab has been improved.
  - You can sort by field and the view has been improved.
- Achieved a clearer interface with implicit filters per tab showed as unremovable chips.

### Changed

- Dynamically creating .kibana index if necessary.
- Better integration with Kibana Discover.
- Visualizations loaded at initialization time.
- New sync system to wait for Elasticsearch JS.
- Decoupling selected API and pattern from backend and moved to the client side.

## Wazuh v2.1.0 - Kibana v5.6.1 - Revision 345

### Added

- Loading icon while Wazuh loads the visualizations.
- Add/Delete/Restart agents.
- OS agent filter

### Changed

- Using genericReq when possible.

## Wazuh v2.0.1 - Kibana v5.5.1 - Revision 339

### Changed

- New index in Elasticsearch to save Wazuh set up configuration
- Short URL's is now supported
- A native base path from kibana.yml is now supported

### Fixed

- Search bar across panels now support parenthesis grouping
- Several CSS fixes for IE browser<|MERGE_RESOLUTION|>--- conflicted
+++ resolved
@@ -2,17 +2,11 @@
 
 All notable changes to the Wazuh app project will be documented in this file.
 
-<<<<<<< HEAD
-## Wazuh v4.1.3 - Kibana 7.10.0 , 7.10.2 - Revision 4106
+## Wazuh v4.2.0 - Kibana 7.10.0 , 7.10.2 - Revision 4201
 
 ### Added
 
 - New buttom to check api again in health check [#3109](https://github.com/wazuh/wazuh-kibana-app/pull/3109)
-=======
-## Wazuh v4.2.0 - Kibana 7.10.0 , 7.10.2 - Revision 4201
-
-
->>>>>>> 294aee53
 
 ## Wazuh v4.1.3 - Kibana 7.10.0 , 7.10.2 - Revision 4104
 
