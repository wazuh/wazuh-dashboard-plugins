# Change Log

All notable changes to the Wazuh app project will be documented in this file.

<<<<<<< HEAD
## Wazuh v4.0.3 - Kibana v7.9.1, v7.9.2, v7.9.3 - Revision 4015

### Added

- Show the wui_ rules belong to wazuh-wui API user [#2702](https://github.com/wazuh/wazuh-kibana-app/issues/2702)
- Modified agent registration adding groups and architecture [#2666](https://github.com/wazuh/wazuh-kibana-app/issues/2666)[#2652](https://github.com/wazuh/wazuh-kibana-app/issues/2652)

### Fixed

- Create index pattern even if there aren´t available indices [#2620](https://github.com/wazuh/wazuh-kibana-app/issues/2620)
- Top bar overlayed over expanded visualizations [#2667](https://github.com/wazuh/wazuh-kibana-app/issues/2667)
- Empty inventory data in Solaris agents [#2680](https://github.com/wazuh/wazuh-kibana-app/pull/2680)
- Wrong parameters in the dev-tools autocomplete section [#2675](https://github.com/wazuh/wazuh-kibana-app/issues/2675)
- Wrong permissions on edit CDB list [#2665](https://github.com/wazuh/wazuh-kibana-app/pull/2665)
- fix(frontend): add the metafields when refreshing the index pattern [#2681](https://github.com/wazuh/wazuh-kibana-app/pull/2681)
- Error toast is showing about Elasticsearch users for environments without security [#2713](https://github.com/wazuh/wazuh-kibana-app/issues/2713)
- Error about Handler.error in Role Mapping fixed [#2702](https://github.com/wazuh/wazuh-kibana-app/issues/2702)
- Fixed message in reserved users actions [#2702](https://github.com/wazuh/wazuh-kibana-app/issues/2702)
- Error 500 on Export formatted CDB list [#2692](https://github.com/wazuh/wazuh-kibana-app/pull/2692)
- Wui rules label should have only one tooltip [#2723](https://github.com/wazuh/wazuh-kibana-app/issues/2723)
=======
## Wazuh v4.0.4 - Kibana v7.9.1, v7.9.3 - Revision 4015

### Added

- Support for Wazuh v4.0.4.
>>>>>>> d3016aff

## Wazuh v4.0.3 - Kibana v7.9.1, v7.9.2, v7.9.3 - Revision 4014

### Added

- Improved management of index-pattern fields [#2630](https://github.com/wazuh/wazuh-kibana-app/issues/2630)

### Fixed

- fix(fronted): fixed the check of API and APP version in health check [#2655](https://github.com/wazuh/wazuh-kibana-app/pull/2655)
- Replace user by username key in the monitoring logic [#2654](https://github.com/wazuh/wazuh-kibana-app/pull/2654)
- Security alerts and reporting issues when using private tenants [#2639](https://github.com/wazuh/wazuh-kibana-app/issues/2639)
- Manager restart in rule editor does not work with Wazuh cluster enabled [#2640](https://github.com/wazuh/wazuh-kibana-app/issues/2640)
- fix(frontend): Empty inventory data in Solaris agents [#2680](https://github.com/wazuh/wazuh-kibana-app/pull/2680)

## Wazuh v4.0.3 - Kibana v7.9.1, v7.9.2, v7.9.3 - Revision 4013

### Added

- Support for Wazuh v4.0.3.

## Wazuh v4.0.2 - Kibana v7.9.1, v7.9.3 - Revision 4012

### Added

- Sample data indices name should take index pattern in use [#2593](https://github.com/wazuh/wazuh-kibana-app/issues/2593) 
- Added start option to macos Agents [#2653](https://github.com/wazuh/wazuh-kibana-app/pull/2653)

### Changed

- Statistics settings do not allow to configure primary shards and replicas [#2627](https://github.com/wazuh/wazuh-kibana-app/issues/2627)

## Wazuh v4.0.2 - Kibana v7.9.1, v7.9.3 - Revision 4011

### Added

- Support for Wazuh v4.0.2.

### Fixed

- The index pattern title is overwritten with its id after refreshing its fields [#2577](https://github.com/wazuh/wazuh-kibana-app/issues/2577)
- [RBAC] Issues detected when using RBAC [#2579](https://github.com/wazuh/wazuh-kibana-app/issues/2579)

## Wazuh v4.0.1 - Kibana v7.9.1, v7.9.3 - Revision 4010

### Changed

- Alerts summary table for PDF reports on all modules [#2632](https://github.com/wazuh/wazuh-kibana-app/issues/2632)
- [4.0-7.9] Run as with no wazuh-wui API user [#2576](https://github.com/wazuh/wazuh-kibana-app/issues/2576)
- Deploy a new agent interface as default interface [#2564](https://github.com/wazuh/wazuh-kibana-app/issues/2564)
- Problem in the visualization of new reserved resources of the Wazuh API [#2643](https://github.com/wazuh/wazuh-kibana-app/issues/2643)

### Fixed

- Restore the tables in the agents' reports [#2628](https://github.com/wazuh/wazuh-kibana-app/issues/2628)
- [RBAC] Issues detected when using RBAC [#2579](https://github.com/wazuh/wazuh-kibana-app/issues/2579)
- Changes done via a worker's API are overwritten [#2626](https://github.com/wazuh/wazuh-kibana-app/issues/2626)

### Fixed

- [BUGFIX] Default user field for current platform [#2633](https://github.com/wazuh/wazuh-kibana-app/pull/2633)

## Wazuh v4.0.1 - Kibana v7.9.1, v7.9.3 - Revision 4009

### Changed

- Hide empty columns of the processes table of the MacOS agents [#2570](https://github.com/wazuh/wazuh-kibana-app/pull/2570)
- Missing step in "Deploy a new agent" view [#2623](https://github.com/wazuh/wazuh-kibana-app/issues/2623)
- Implement wazuh users' CRUD [#2598](https://github.com/wazuh/wazuh-kibana-app/pull/2598)

### Fixed

- Inconsistent data in sample data alerts [#2618](https://github.com/wazuh/wazuh-kibana-app/pull/2618)

## Wazuh v4.0.1 - Kibana v7.9.1, v7.9.3 - Revision 4008

### Fixed

- Icons not align to the right in Modules > Events [#2607](https://github.com/wazuh/wazuh-kibana-app/pull/2607)
- Statistics visualizations do not show data [#2602](https://github.com/wazuh/wazuh-kibana-app/pull/2602)
- Error on loading css files [#2599](https://github.com/wazuh/wazuh-kibana-app/pull/2599)
- Fixed search filter in search bar in Module/SCA wasn't working [#2601](https://github.com/wazuh/wazuh-kibana-app/pull/2601)

## Wazuh v4.0.0 - Kibana v7.9.1, v7.9.2, v7.9.3 - Revision 4007

### Fixed

- updated macOS package URL [#2596](https://github.com/wazuh/wazuh-kibana-app/pull/2596)
- Revert "[4.0-7.9] [BUGFIX] Removed unnecessary function call" [#2597](https://github.com/wazuh/wazuh-kibana-app/pull/2597)

## Wazuh v4.0.0 - Kibana v7.9.1, v7.9.2, v7.9.3 - Revision 4006

### Fixed

- Undefined field in event view [#2588](https://github.com/wazuh/wazuh-kibana-app/issues/2588)
- Several calls to the same stats request (esAlerts) [#2586](https://github.com/wazuh/wazuh-kibana-app/issues/2586)
- The filter options popup doesn't open on click once the filter is pinned [#2581](https://github.com/wazuh/wazuh-kibana-app/issues/2581)
- The formatedFields are missing from the index-pattern of wazuh-alerts-* [#2574](https://github.com/wazuh/wazuh-kibana-app/issues/2574)


## Wazuh v4.0.0 - Kibana v7.9.3 - Revision 4005

### Added

- Support for Kibana v7.9.3

## Wazuh v4.0.0 - Kibana v7.9.1, v7.9.2 - Revision 4002

### Added

- Support for Wazuh v4.0.0.
- Support for Kibana v7.9.1 and 7.9.2.
- Support for Open Distro 1.10.1.
- Added a RBAC security layer integrated with Open Distro and X-Pack.
- Added remoted and analysisd statistics.
- Expand supported deployment variables.
- Added new configuration view settings for GCP integration.
- Added logic to change the `metafields` configuration of Kibana [#2524](https://github.com/wazuh/wazuh-kibana-app/issues/2524)

### Changed

- Migrated the default index-pattern to `wazuh-alerts-*`.
- Removed the `known-fields` functionality.
- Security Events dashboard redesinged.
- Redesigned the app settings configuration with categories.
- Moved the wazuh-registry file to Kibana optimize folder.

### Fixed

- Format options in `wazuh-alerts` index-pattern are not overwritten now.
- Prevent blank page in detaill agent view.
- Navigable agents name in Events.
- Index pattern is not being refreshed.
- Reporting fails when agent is pinned and compliance controls are visited.
- Reload rule detail doesn't work properly with the related rules.
- Fix search bar filter in Manage agent of group [#2541](https://github.com/wazuh/wazuh-kibana-app/pull/2541)

## Wazuh v3.13.2 - Kibana v7.9.1 - Revision 887

### Added

- Support for Wazuh v3.13.2

## Wazuh v3.13.2 - Kibana v7.8.0 - Revision 887
### Added

- Support for Wazuh v3.13.2

## Wazuh v3.13.1 - Kibana v7.9.1 - Revision 886

### Added

- Support for Kibana v7.9.1

## Wazuh v3.13.1 - Kibana v7.9.0 - Revision 885

### Added

- Support for Kibana v7.9.0


## Wazuh v3.13.1 - Kibana v7.8.1 - Revision 884

### Added

- Support for Kibana v7.8.1


## Wazuh v3.13.1 - Kibana v7.8.0 - Revision 883

### Added

- Support for Wazuh v3.13.1


## Wazuh v3.13.0 - Kibana v7.8.0 - Revision 881

### Added

- Support for Kibana v7.8.0


## Wazuh v3.13.0 - Kibana v7.7.0, v7.7.1 - Revision 880

### Added

- Support for Wazuh v3.13.0
- Support for Kibana v7.7.1
- Support for Open Distro 1.8
- New navigation experience with a global menu [#1965](https://github.com/wazuh/wazuh-kibana-app/issues/1965)
- Added a Breadcrumb in Kibana top nav [#2161](https://github.com/wazuh/wazuh-kibana-app/issues/2161)
- Added a new Agents Summary Screen [#1963](https://github.com/wazuh/wazuh-kibana-app/issues/1963)
- Added a new feature to add sample data to dashboards [#2115](https://github.com/wazuh/wazuh-kibana-app/issues/2115)
- Added MITRE integration [#1877](https://github.com/wazuh/wazuh-kibana-app/issues/1877)
- Added Google Cloud Platform integration [#1873](https://github.com/wazuh/wazuh-kibana-app/issues/1873)
- Added TSC integration [#2204](https://github.com/wazuh/wazuh-kibana-app/pull/2204)
- Added a new Integrity monitoring state view for agent [#2153](https://github.com/wazuh/wazuh-kibana-app/issues/2153)
- Added a new Integrity monitoring files detail view [#2156](https://github.com/wazuh/wazuh-kibana-app/issues/2156)
- Added a new component to explore Compliance requirements [#2156](https://github.com/wazuh/wazuh-kibana-app/issues/2261)

### Changed

- Code migration to React.js
- Global review of styles
- Unified Overview and Agent dashboards into new Modules [#2110](https://github.com/wazuh/wazuh-kibana-app/issues/2110)
- Changed Vulnerabilities dashboard visualizations [#2262](https://github.com/wazuh/wazuh-kibana-app/issues/2262)

### Fixed

- Open Distro tenants have been fixed and are functional now [#1890](https://github.com/wazuh/wazuh-kibana-app/issues/1890).
- Improved navigation performance [#2200](https://github.com/wazuh/wazuh-kibana-app/issues/2200).
- Avoid creating the wazuh-monitoring index pattern if it is disabled [#2100](https://github.com/wazuh/wazuh-kibana-app/issues/2100)
- SCA checks without compliance field can't be expanded [#2264](https://github.com/wazuh/wazuh-kibana-app/issues/2264)


## Wazuh v3.12.3 - Kibana v7.7.1 - Revision 876

### Added

- Support for Kibana v7.7.1


## Wazuh v3.12.3 - Kibana v7.7.0 - Revision 875

### Added

- Support for Kibana v7.7.0


## Wazuh v3.12.3 - Kibana v6.8.8, v7.6.1, v7.6.2 - Revision 874

### Added

- Support for Wazuh v3.12.3


## Wazuh v3.12.2 - Kibana v6.8.8, v7.6.1, v7.6.2 - Revision 873

### Added

- Support for Wazuh v3.12.2


## Wazuh v3.12.1 - Kibana v6.8.8, v7.6.1, v7.6.2 - Revision 872

### Added

- Support Wazuh 3.12.1
- Added new FIM settings on configuration on demand. [#2147](https://github.com/wazuh/wazuh-kibana-app/issues/2147)

### Changed

- Updated agent's variable names in deployment guides. [#2169](https://github.com/wazuh/wazuh-kibana-app/pull/2169)

### Fixed

- Pagination is now shown in table-type visualizations. [#2180](https://github.com/wazuh/wazuh-kibana-app/issues/2180)


## Wazuh v3.12.0 - Kibana v6.8.8, v7.6.2 - Revision 871

### Added

- Support for Kibana v6.8.8 and v7.6.2

## Wazuh v3.12.0 - Kibana v6.8.7, v7.4.2, v7.6.1 - Revision 870

### Added

- Support for Wazuh v3.12.0
- Added a new setting to hide manager alerts from dashboards. [#2102](https://github.com/wazuh/wazuh-kibana-app/pull/2102)
- Added a new setting to be able to change API from the top menu. [#2143](https://github.com/wazuh/wazuh-kibana-app/issues/2143)
- Added a new setting to enable/disable the known fields health check [#2037](https://github.com/wazuh/wazuh-kibana-app/pull/2037)
- Added suport for PCI 11.2.1 and 11.2.3 rules. [#2062](https://github.com/wazuh/wazuh-kibana-app/pull/2062)

### Changed

- Restructuring of the optimize/wazuh directory. Now the Wazuh configuration file (wazuh.yml) is placed on /usr/share/kibana/optimize/wazuh/config. [#2116](https://github.com/wazuh/wazuh-kibana-app/pull/2116)
- Improve performance of Dasboards reports generation. [1802344](https://github.com/wazuh/wazuh-kibana-app/commit/18023447c6279d385df84d7f4a5663ed2167fdb5)

### Fixed

- Discover time range selector is now displayed on the Cluster section. [08901df](https://github.com/wazuh/wazuh-kibana-app/commit/08901dfcbe509f17e4fab26877c8b7dae8a66bff)
- Added the win_auth_failure rule group to Authentication failure metrics. [#2099](https://github.com/wazuh/wazuh-kibana-app/pull/2099)
- Negative values in Syscheck attributes now have their correct value in reports. [7c3e84e](https://github.com/wazuh/wazuh-kibana-app/commit/7c3e84ec8f00760b4f650cfc00a885d868123f99)


## Wazuh v3.11.4 - Kibana v7.6.1 - Revision 858

### Added

- Support for Kibana v7.6.1


## Wazuh v3.11.4 - Kibana v6.8.6, v7.4.2, v7.6.0 - Revision 857

### Added

- Support for Wazuh v3.11.4


## Wazuh v3.11.3 - Kibana v7.6.0 - Revision 856

### Added

- Support for Kibana v7.6.0


## Wazuh v3.11.3 - Kibana v7.4.2 - Revision 855

### Added

- Support for Kibana v7.4.2

## Wazuh v3.11.3 - Kibana v7.5.2 - Revision 854

### Added

- Support for Wazuh v3.11.3

### Fixed

- Windows Updates table is now displayed in the Inventory Data report [#2028](https://github.com/wazuh/wazuh-kibana-app/pull/2028)


## Wazuh v3.11.2 - Kibana v7.5.2 - Revision 853

### Added

- Support for Kibana v7.5.2


## Wazuh v3.11.2 - Kibana v6.8.6, v7.3.2, v7.5.1 - Revision 852

### Added

- Support for Wazuh v3.11.2

### Changed

- Increased list filesize limit for the CDB-list [#1993](https://github.com/wazuh/wazuh-kibana-app/pull/1993)

### Fixed

- The xml validator now correctly handles the `--` string within comments [#1980](https://github.com/wazuh/wazuh-kibana-app/pull/1980)
- The AWS map visualization wasn't been loaded until the user interacts with it [dd31bd7](https://github.com/wazuh/wazuh-kibana-app/commit/dd31bd7a155354bc50fe0af22fca878607c8936a)


## Wazuh v3.11.1 - Kibana v6.8.6, v7.3.2, v7.5.1 - Revision 581

### Added
- Support for Wazuh v3.11.1.


## Wazuh v3.11.0 - Kibana v6.8.6, v7.3.2, v7.5.1 - Revision 580

### Added

- Support for Wazuh v3.11.0.
- Support for Kibana v7.5.1.
- The API credentials configuration has been moved from the .wazuh index to a wazuh.yml configuration file. Now the configuration of the API hosts is done from the file and not from the application. [#1465](https://github.com/wazuh/wazuh-kibana-app/issues/1465) [#1771](https://github.com/wazuh/wazuh-kibana-app/issues/1771).
- Upload ruleset files using a "drag and drop" component [#1770](https://github.com/wazuh/wazuh-kibana-app/issues/1770)
- Add logs for the reporting module [#1622](https://github.com/wazuh/wazuh-kibana-app/issues/1622).
- Extended the "Add new agent" guide [#1767](https://github.com/wazuh/wazuh-kibana-app/issues/1767).
- Add new table for windows hotfixes [#1932](https://github.com/wazuh/wazuh-kibana-app/pull/1932)

### Changed

- Removed Discover from top menu [#1699](https://github.com/wazuh/wazuh-kibana-app/issues/1699).
- Hide index pattern selector in case that only one exists [#1799](https://github.com/wazuh/wazuh-kibana-app/issues/1799).
- Remove visualizations legend [#1936](https://github.com/wazuh/wazuh-kibana-app/pull/1936)
- Normalize the field whodata in the group reporting [#1921](https://github.com/wazuh/wazuh-kibana-app/pull/1921)
- A message in the configuration view is ambiguous [#1870](https://github.com/wazuh/wazuh-kibana-app/issues/1870)
- Refactor syscheck table [#1941](https://github.com/wazuh/wazuh-kibana-app/pull/1941)

### Fixed

- Empty files now throws an error [#1806](https://github.com/wazuh/wazuh-kibana-app/issues/1806).
- Arguments for wazuh api requests are now validated [#1815](https://github.com/wazuh/wazuh-kibana-app/issues/1815).
- Fixed the way to check admin mode [#1838](https://github.com/wazuh/wazuh-kibana-app/issues/1838).
- Fixed error exporting as CSV the files into a group [#1833](https://github.com/wazuh/wazuh-kibana-app/issues/1833).
- Fixed XML validator false error for `<` [1882](https://github.com/wazuh/wazuh-kibana-app/issues/1882)
- Fixed "New file" editor doesn't allow saving twice [#1896](https://github.com/wazuh/wazuh-kibana-app/issues/1896)
- Fixed decoders files [#1929](https://github.com/wazuh/wazuh-kibana-app/pull/1929)
- Fixed registration guide [#1926](https://github.com/wazuh/wazuh-kibana-app/pull/1926)
- Fixed infinite load on Ciscat views [#1920](https://github.com/wazuh/wazuh-kibana-app/pull/1920), [#1916](https://github.com/wazuh/wazuh-kibana-app/pull/1916)
- Fixed missing fields in the Visualizations [#1913](https://github.com/wazuh/wazuh-kibana-app/pull/1913)
- Fixed Amazon S3 status is wrong in configuration section [#1864](https://github.com/wazuh/wazuh-kibana-app/issues/1864)
- Fixed hidden overflow in the fim configuration [#1887](https://github.com/wazuh/wazuh-kibana-app/pull/1887)
- Fixed Logo source fail after adding server.basePath [#1871](https://github.com/wazuh/wazuh-kibana-app/issues/1871)
- Fixed the documentation broken links [#1853](https://github.com/wazuh/wazuh-kibana-app/pull/1853)

## Wazuh v3.10.2 - Kibana v7.5.1 - Revision 556

### Added

- Support for Kibana v7.5.1


## Wazuh v3.10.2 - Kibana v7.5.0 - Revision 555

### Added

- Support for Kibana v7.5.0


## Wazuh v3.10.2 - Kibana v7.4.2 - Revision 549

### Added

- Support for Kibana v7.4.2


## Wazuh v3.10.2 - Kibana v7.4.1 - Revision 548

### Added

- Support for Kibana v7.4.1


## Wazuh v3.10.2 - Kibana v7.4.0 - Revision 547

### Added

- Support for Kibana v7.4.0
- Support for Wazuh v3.10.2.


## Wazuh v3.10.2 - Kibana v7.3.2 - Revision 546

### Added

- Support for Wazuh v3.10.2.


## Wazuh v3.10.1 - Kibana v7.3.2 - Revision 545

### Added

- Support for Wazuh v3.10.1.


## Wazuh v3.10.0 - Kibana v7.3.2 - Revision 543

### Added

- Support for Wazuh v3.10.0.
- Added an interactive guide for registering agents, things are now easier for the user, guiding it through the steps needed ending in a _copy & paste_ snippet for deploying his agent [#1468](https://github.com/wazuh/wazuh-kibana-app/issues/1468).
- Added new dashboards for the recently added regulatory compliance groups into the Wazuh core. They are HIPAA and NIST-800-53 [#1468](https://github.com/wazuh/wazuh-kibana-app/issues/1448), [#1638]( https://github.com/wazuh/wazuh-kibana-app/issues/1638).
- Make the app work under a custom Kibana space [#1234](https://github.com/wazuh/wazuh-kibana-app/issues/1234), [#1450](https://github.com/wazuh/wazuh-kibana-app/issues/1450).
- Added the ability to manage the app as a native plugin when using Kibana spaces, now you can safely hide/show the app depending on the selected space [#1601](https://github.com/wazuh/wazuh-kibana-app/issues/1601).
- Adapt the app the for Kibana dark mode [#1562](https://github.com/wazuh/wazuh-kibana-app/issues/1562).
- Added an alerts summary in _Overview > FIM_ panel [#1527](https://github.com/wazuh/wazuh-kibana-app/issues/1527).
- Export all the information of a Wazuh group and its related agents in a PDF document [#1341](https://github.com/wazuh/wazuh-kibana-app/issues/1341).
- Export the configuration of a certain agent as a PDF document. Supports granularity for exporting just certain sections of the configuration [#1340](https://github.com/wazuh/wazuh-kibana-app/issues/1340).


### Changed

- Reduced _Agents preview_ load time using the new API endpoint `/summary/agents` [#1687](https://github.com/wazuh/wazuh-kibana-app/pull/1687).
- Replaced most of the _md-nav-bar_ Angular.js components with React components using EUI [#1705](https://github.com/wazuh/wazuh-kibana-app/pull/1705).
- Replaced the requirements slider component with a new styled component [#1708](https://github.com/wazuh/wazuh-kibana-app/pull/1708).
- Soft deprecated the _.wazuh-version_ internal index, now the app dumps its content if applicable to a registry file, then the app removes that index. Further versions will hard deprecate this index [#1467](https://github.com/wazuh/wazuh-kibana-app/issues/1467). 
- Visualizations now don't fetch the documents _source_, also, they now use _size: 0_ for fetching [#1663](https://github.com/wazuh/wazuh-kibana-app/issues/1663).
- The app menu is now fixed on top of the view, it's not being hidden on every state change. Also, the Wazuh logo was placed in the top bar of Kibana UI [#1502](https://github.com/wazuh/wazuh-kibana-app/issues/1502).
- Improved _getTimestamp_ method not returning a promise object because it's no longer needed [014bc3a](https://github.com/wazuh/wazuh-kibana-app/commit/014b3aba0d2e9cda0c4d521f5f16faddc434a21e). Also improved main Discover listener for Wazuh not returning a promise object [bd82823](https://github.com/wazuh/wazuh-kibana-app/commit/bd8282391a402b8c567b32739cf914a0135d74bc).
- Replaced _Requirements over time_ visualizations in both PCI DSS and GDPR dashboards [35c539](https://github.com/wazuh/wazuh-kibana-app/commit/35c539eb328b3bded94aa7608f73f9cc51c235a6).
- Do not show a toaster when a visualization field was not known yet, instead, show it just in case the internal refreshing failed [19a2e7](https://github.com/wazuh/wazuh-kibana-app/commit/19a2e71006b38f6a64d3d1eb8a20b02b415d7e07).
- Minor optimizations for server logging [eb8e000](https://github.com/wazuh/wazuh-kibana-app/commit/eb8e00057dfea2dafef56319590ff832042c402d).

### Fixed

- Alerts search bar fixed for Kibana v7.3.1, queries were not being applied as expected [#1686](https://github.com/wazuh/wazuh-kibana-app/issues/1686).
- Hide attributes field from non-Windows agents in the FIM table [#1710](https://github.com/wazuh/wazuh-kibana-app/issues/1710).
- Fixed broken view in Management > Configuration > Amazon S3 > Buckets, some information was missing [#1675](https://github.com/wazuh/wazuh-kibana-app/issues/1675).
- Keep user's filters when switching from Discover to panel [#1685](https://github.com/wazuh/wazuh-kibana-app/issues/1685).
- Reduce load time and amount of data to be fetched in _Management > Cluster monitoring_ section avoiding possible timeouts [#1663](https://github.com/wazuh/wazuh-kibana-app/issues/1663).
- Restored _Remove column_ feature in Discover tabs [#1702](https://github.com/wazuh/wazuh-kibana-app/issues/1702).
- Apps using Kibana v7.3.1 had a bug once the user goes back from _Agent > FIM > Files_ to _Agent > FIM > dashboard_, filters disappear, now it's working properly [#1700](https://github.com/wazuh/wazuh-kibana-app/issues/1700).
- Fixed visual bug in _Management > Cluster monitoring_ and a button position [1e3b748](https://github.com/wazuh/wazuh-kibana-app/commit/1e3b748f11b43b2e7956b830269b6d046d74d12c).
- The app installation date was not being updated properly, now it's fixed [#1692](https://github.com/wazuh/wazuh-kibana-app/issues/1692).
- Fixed _Network interfaces_ table in Inventory section, the table was not paginating [#1474](https://github.com/wazuh/wazuh-kibana-app/issues/1474).
- Fixed APIs passwords are now obfuscated in server responses [adc3152](https://github.com/wazuh/wazuh-kibana-app/pull/1782/commits/adc31525e26b25e4cb62d81cbae70a8430728af5).


## Wazuh v3.9.5 - Kibana v6.8.2 / Kibana v7.2.1 / Kibana v7.3.0 - Revision 531

### Added

- Support for Wazuh v3.9.5

## Wazuh v3.9.4 - Kibana v6.8.1 / Kibana v6.8.2 / Kibana v7.2.0 / Kibana v7.2.1 / Kibana v7.3.0 - Revision 528

### Added

- Support for Wazuh v3.9.4
- Allow filtering by clicking a column in rules/decoders tables [0e2ddd7](https://github.com/wazuh/wazuh-kibana-app/pull/1615/commits/0e2ddd7b73f7f7975d02e97ed86ae8a0966472b4)
- Allow open file in rules table clicking on the file column [1af929d](https://github.com/wazuh/wazuh-kibana-app/pull/1615/commits/1af929d62f450f93c6733868bcb4057e16b7e279)

### Changed

- Improved app performance [#1640](https://github.com/wazuh/wazuh-kibana-app/pull/1640).
- Remove path filter from custom rules and decoders [895792e](https://github.com/wazuh/wazuh-kibana-app/pull/1615/commits/895792e6e6d9401b3293d5e16352b9abef515096)
- Show path column in rules and decoders [6f49816](https://github.com/wazuh/wazuh-kibana-app/pull/1615/commits/6f49816c71b5999d77bf9e3838443627c9be945d)
- Removed SCA overview dashboard [94ebbff](https://github.com/wazuh/wazuh-kibana-app/pull/1615/commits/94ebbff231cbfb6d793130e0b9ea855baa755a1c)
- Disabled last custom column removal [f1ef7de](https://github.com/wazuh/wazuh-kibana-app/pull/1615/commits/f1ef7de1a34bbe53a899596002e8153b95e7dc0e)
- Agents messages across sections unification [8fd7e36](https://github.com/wazuh/wazuh-kibana-app/pull/1615/commits/8fd7e36286fa9dfd03a797499af6ffbaa90b00e1)

### Fixed

- Fix check storeded apis [d6115d6](https://github.com/wazuh/wazuh-kibana-app/pull/1615/commits/d6115d6424c78f0cde2017b432a51b77186dd95a).
- Fix pci-dss console error [297080d](https://github.com/wazuh/wazuh-kibana-app/pull/1615/commits/297080d36efaea8f99b0cafd4c48845dad20495a)
- Fix error in reportingTable [85b7266](https://github.com/wazuh/wazuh-kibana-app/pull/1615/commits/85b72662cb4db44c443ed04f7c31fba57eefccaa)
- Fix filters budgets size [c7ac86a](https://github.com/wazuh/wazuh-kibana-app/pull/1615/commits/c7ac86acb3d5afaf1cf348fab09a2b8c5778a491)
- Fix missing permalink virustotal visualization [1b57529](https://github.com/wazuh/wazuh-kibana-app/pull/1615/commits/1b57529758fccdeb3ac0840e66a8aafbe4757a96)
- Improved wz-table performance [224bd6f](https://github.com/wazuh/wazuh-kibana-app/pull/1615/commits/224bd6f31235c81ba01755c3c1e120c3f86beafd)
- Fix inconsistent data between visualizations and tables in Overview Security Events [b12c600](https://github.com/wazuh/wazuh-kibana-app/pull/1615/commits/b12c600578d80d0715507dec4624a4ebc27ea573)
- Timezone applied in cluster status [a4f620d](https://github.com/wazuh/wazuh-kibana-app/pull/1615/commits/a4f620d398f5834a6d2945af892a462425ca3bec)
- Fixed Overview Security Events report when wazuh.monitoring is disabled [1c26da0](https://github.com/wazuh/wazuh-kibana-app/pull/1615/commits/1c26da05a0b6daf727e15c13b819111aa4e4e913)
- Fixes in APIs management [2143943](https://github.com/wazuh/wazuh-kibana-app/pull/1615/commits/2143943a5049cbb59bb8d6702b5a56cbe0d27a2a)
- Prevent duplicated visualization toast errors [786faf3](https://github.com/wazuh/wazuh-kibana-app/commit/786faf3e62d2cad13f512c0f873b36eca6e9787d)
- Fix not properly updated breadcrumb in ruleset section [9645903](https://github.com/wazuh/wazuh-kibana-app/commit/96459031cd4edbe047970bf0d22d0c099771879f)
- Fix badly dimensioned table in Integrity Monitoring section [9645903](https://github.com/wazuh/wazuh-kibana-app/commit/96459031cd4edbe047970bf0d22d0c099771879f)
- Fix implicit filters can be destroyed [9cf8578](https://github.com/wazuh/wazuh-kibana-app/commit/9cf85786f504f5d67edddeea6cfbf2ab577e799b)
- Windows agent dashboard doesn't show failure logon access. [d38d088](https://github.com/wazuh/wazuh-kibana-app/commit/d38d0881ac8e4294accde83d63108337b74cdd91) 
- Number of agents is not properly updated.  [f7cbbe5](https://github.com/wazuh/wazuh-kibana-app/commit/f7cbbe54394db825827715c3ad4370ac74317108) 
- Missing scrollbar on Firefox file viewer.  [df4e8f9](https://github.com/wazuh/wazuh-kibana-app/commit/df4e8f9305b35e9ee1473bed5f5d452dd3420567) 
- Agent search filter by name, lost when refreshing. [71b5274](https://github.com/wazuh/wazuh-kibana-app/commit/71b5274ccc332d8961a158587152f7badab28a95) 
- Alerts of level 12 cannot be displayed in the Summary table. [ec0e888](https://github.com/wazuh/wazuh-kibana-app/commit/ec0e8885d9f1306523afbc87de01a31f24e36309) 
- Restored query from search bar in visualizations. [439128f](https://github.com/wazuh/wazuh-kibana-app/commit/439128f0a1f65b649a9dcb81ab5804ca20f65763) 
- Fix Kibana filters loop in Firefox. [82f0f32](https://github.com/wazuh/wazuh-kibana-app/commit/82f0f32946d844ce96a28f0185f903e8e05c5589) 

## Wazuh v3.9.3 - Kibana v6.8.1 / v7.1.1 / v7.2.0 - Revision 523

### Added

- Support for Wazuh v3.9.3
- Support for Kibana v7.2.0 [#1556](https://github.com/wazuh/wazuh-kibana-app/pull/1556).

### Changed

- New design and several UI/UX changes [#1525](https://github.com/wazuh/wazuh-kibana-app/pull/1525).
- Improved error checking + syscollector performance [94d0a83](https://github.com/wazuh/wazuh-kibana-app/commit/94d0a83e43aa1d2d84ef6f87cbb76b9aefa085b3).
- Adapt Syscollector for MacOS agents [a4bf7ef](https://github.com/wazuh/wazuh-kibana-app/commit/a4bf7efc693a99b7565b5afcaa372155f15a4db9).
- Show last scan for syscollector [73f2056](https://github.com/wazuh/wazuh-kibana-app/commit/73f2056673bb289d472663397ba7097e49b7b93b).
- Extendend information for syscollector [#1585](https://github.com/wazuh/wazuh-kibana-app/issues/1585).

### Fixed

- Corrected width for agent stats [a998955](https://github.com/wazuh/wazuh-kibana-app/commit/a99895565a8854c55932ec94cffb08e1d0aa3da1).
- Fix height for the menu directive with Dynamic height [427d0f3](https://github.com/wazuh/wazuh-kibana-app/commit/427d0f3e9fa6c34287aa9e8557da99a51e0db40f).
- Fix wazuh-db and clusterd check [cddcef6](https://github.com/wazuh/wazuh-kibana-app/commit/cddcef630c5234dd6f6a495715743dfcfd4e4001).
- Fix AlertsStats when value is "0", it was showing "-" [07a3e10](https://github.com/wazuh/wazuh-kibana-app/commit/07a3e10c7f1e626ba75a55452b6c295d11fd657d).
- Fix syscollector state value [f8d3d0e](https://github.com/wazuh/wazuh-kibana-app/commit/f8d3d0eca44e67e26f79bc574495b1f4c8f751f2).
- Fix time offset for reporting table [2ef500b](https://github.com/wazuh/wazuh-kibana-app/commit/2ef500bb112e68bd4811b8e87ce8581d7c04d20f).
- Fix call to obtain GDPR requirements for specific agent [ccda846](https://github.com/wazuh/wazuh-kibana-app/commit/ccda8464b50be05bc5b3642f25f4972c8a7a2c03).
- Restore "rule.id" as a clickable field in visualizations [#1546](https://github.com/wazuh/wazuh-kibana-app/pull/1546).
- Fix timepicker in cluster monitoring [f7533ce](https://github.com/wazuh/wazuh-kibana-app/pull/1560/commits/f7533cecb6862abfb5c1d2173ec3e70ffc59804a).
- Fix several bugs [#1569](https://github.com/wazuh/wazuh-kibana-app/pull/1569).
- Fully removed "rule.id" as URL field [#1584](https://github.com/wazuh/wazuh-kibana-app/issues/1584).
- Fix filters for dashboards [#1583](https://github.com/wazuh/wazuh-kibana-app/issues/1583).
- Fix missing dependency [#1591](https://github.com/wazuh/wazuh-kibana-app/issues/1591).

## Wazuh v3.9.2 - Kibana v7.1.1 - Revision 510

### Added

- Support for Wazuh v3.9.2

### Changed

- Avoid showing more than one toaster for the same error message [7937003](https://github.com/wazuh/wazuh-kibana-app/commit/793700382798033203091d160773363323e05bb9).
- Restored "Alerts evolution - Top 5 agents" in Overview > Security events [f9305c0](https://github.com/wazuh/wazuh-kibana-app/commit/f9305c0c6acf4a31c41b1cc9684b87f79b27524f).

### Fixed

- Fix missing parameters in Dev Tools request [#1496](https://github.com/wazuh/wazuh-kibana-app/pull/1496).
- Fix "Invalid Date" for Safari and Internet Explorer [#1505](https://github.com/wazuh/wazuh-kibana-app/pull/1505).

## Wazuh v3.9.1 - Kibana v7.1.1 - Revision 509

### Added

- Support for Kibana v7.1.1
- Added overall metrics for Agents > Overview [#1479](https://github.com/wazuh/wazuh-kibana-app/pull/1479).

### Fixed

- Fixed missing dependency for Discover [43f5dd5](https://github.com/wazuh/wazuh-kibana-app/commit/43f5dd5f64065c618ba930b2a4087f0a9e706c0e).
- Fixed visualization for Agents > Overview [#1477](https://github.com/wazuh/wazuh-kibana-app/pull/1477). 
- Fixed SCA policy checks table [#1478](https://github.com/wazuh/wazuh-kibana-app/pull/1478).

## Wazuh v3.9.1 - Kibana v7.1.0 - Revision 508

### Added

- Support for Kibana v7.1.0

## Wazuh v3.9.1 - Kibana v6.8.0 - Revision 444

### Added

- Support for Wazuh v3.9.1
- Support for Kibana v6.8.0

### Fixed

- Fixed background color for some parts of the Discover directive [2dfc763](https://github.com/wazuh/wazuh-kibana-app/commit/2dfc763bfa1093fb419f118c2938f6b348562c69).
- Fixed cut values in non-resizable tables when the value is too large [cc4828f](https://github.com/wazuh/wazuh-kibana-app/commit/cc4828fbf50d4dab3dd4bb430617c1f2b13dac6a).
- Fixed handled but not shown error messages from rule editor [0aa0e17](https://github.com/wazuh/wazuh-kibana-app/commit/0aa0e17ac8678879e5066f8d83fd46f5d8edd86a).
- Minor typos corrected [fe11fb6](https://github.com/wazuh/wazuh-kibana-app/commit/fe11fb67e752368aedc89ec844ddf729eb8ad761).
- Minor fixes in agents configuration [1bc2175](https://github.com/wazuh/wazuh-kibana-app/commit/1bc217590438573e7267687655bb5939b5bb9fde).
- Fix Management > logs viewer scrolling [f458b2e](https://github.com/wazuh/wazuh-kibana-app/commit/f458b2e3294796f9cf00482b4da27984646c6398).

### Changed

- Kibana version shown in settings is now read from our package.json [c103d3e](https://github.com/wazuh/wazuh-kibana-app/commit/c103d3e782136106736c02039d28c4567b255aaa).
- Removed an old header from Settings [0197b8b](https://github.com/wazuh/wazuh-kibana-app/commit/0197b8b1abc195f275c8cd9893df84cd5569527b).
- Improved index pattern validation fields, replaced "full_log" with "rule.id" as part of the minimum required fields [dce0595](https://github.com/wazuh/wazuh-kibana-app/commit/dce059501cbd28f1294fd761da3e015e154747bc).
- Improve dynamic height for configuration editor [c318131](https://github.com/wazuh/wazuh-kibana-app/commit/c318131dfb6b5f01752593f2aa972b98c0655610).
- Add timezone for all dates shown in the app [4b8736f](https://github.com/wazuh/wazuh-kibana-app/commit/4b8736fb4e562c78505daaee042bcd798242c3f5).

## Wazuh v3.9.0 - Kibana v6.7.0 / v6.7.1 / v6.7.2 - Revision 441

### Added

- Support for Wazuh v3.9.0
- Support for Kibana v6.7.0 / v6.7.1 / v6.7.2
- Edit master and worker configuration ([#1215](https://github.com/wazuh/wazuh-kibana-app/pull/1215)).
- Edit local rules, local decoders and CDB lists ([#1212](https://github.com/wazuh/wazuh-kibana-app/pull/1212), [#1204](https://github.com/wazuh/wazuh-kibana-app/pull/1204), [#1196](https://github.com/wazuh/wazuh-kibana-app/pull/1196), [#1233](https://github.com/wazuh/wazuh-kibana-app/pull/1233), [#1304](https://github.com/wazuh/wazuh-kibana-app/pull/1304)).
- View no local rules/decoders XML files ([#1395](https://github.com/wazuh/wazuh-kibana-app/pull/1395))
- Dev Tools additions
  - Added hotkey `[shift] + [enter]` for sending query ([#1170](https://github.com/wazuh/wazuh-kibana-app/pull/1170)).
  - Added `Export JSON` button for the Dev Tools ([#1170](https://github.com/wazuh/wazuh-kibana-app/pull/1170)).
- Added refresh button for agents preview table ([#1169](https://github.com/wazuh/wazuh-kibana-app/pull/1169)).
- Added `configuration assessment` information in "Agent > Policy monitoring" ([#1227](https://github.com/wazuh/wazuh-kibana-app/pull/1227)).
- Added agents `configuration assessment` configuration section in "Agent > Configuration" ([1257](https://github.com/wazuh/wazuh-kibana-app/pull/1257))
- Restart master and worker nodes ([#1222](https://github.com/wazuh/wazuh-kibana-app/pull/1222)).
- Restart agents ([#1229](https://github.com/wazuh/wazuh-kibana-app/pull/1229)).
- Added support for more than one Wazuh monitoring pattern ([#1243](https://github.com/wazuh/wazuh-kibana-app/pull/1243))
- Added customizable interval for Wazuh monitoring indices creation ([#1243](https://github.com/wazuh/wazuh-kibana-app/pull/1243)).
- Expand visualizations ([#1246](https://github.com/wazuh/wazuh-kibana-app/pull/1246)).
- Added a dynamic table columns selector ([#1246](https://github.com/wazuh/wazuh-kibana-app/pull/1246)).
- Added resizable columns by dragging in tables ([d2bf8ee](https://github.com/wazuh/wazuh-kibana-app/commit/d2bf8ee9681ca5d6028325e165854b49214e86a3))
- Added a cron job for fetching missing fields of all valid index patterns, also merging dynamic fields every time an index pattern is refreshed by the app ([#1276](https://github.com/wazuh/wazuh-kibana-app/pull/1276)).
- Added auto-merging dynamic fields for Wazuh monitoring index patterns ([#1300](https://github.com/wazuh/wazuh-kibana-app/pull/1300))
- New server module, it's a job queue so we can add delayed jobs to be run in background, this iteration only accepts delayed Wazuh API calls ([#1283](https://github.com/wazuh/wazuh-kibana-app/pull/1283)).
- Added new way to view logs using a logs viewer ([#1292](https://github.com/wazuh/wazuh-kibana-app/pull/1292))
- Added new directive for registering agents from the UI, including instructions on "how to" ([#1321](https://github.com/wazuh/wazuh-kibana-app/pull/1321)).
- Added some Angular charts in Agents Preview and Agents SCA sections ([#1364](https://github.com/wazuh/wazuh-kibana-app/pull/1364))
- Added Docker listener settings in configuration views ([#1365](https://github.com/wazuh/wazuh-kibana-app/pull/1365))
- Added Docker dashboards for both Agents and Overview ([#1367](https://github.com/wazuh/wazuh-kibana-app/pull/1367))
- Improved app logger with debug level ([#1373](https://github.com/wazuh/wazuh-kibana-app/pull/1373))
- Introducing React components from the EUI framework

### Changed

- Escape XML special characters ([#1159](https://github.com/wazuh/wazuh-kibana-app/pull/1159)).
- Changed empty results message for Wazuh tables ([#1165](https://github.com/wazuh/wazuh-kibana-app/pull/1165)).
- Allowing the same query multiple times on the Dev Tools ([#1174](https://github.com/wazuh/wazuh-kibana-app/pull/1174))
- Refactor JSON/XML viewer for configuration tab ([#1173](https://github.com/wazuh/wazuh-kibana-app/pull/1173), [#1148](https://github.com/wazuh/wazuh-kibana-app/pull/1148)).
- Using full height for all containers when possible ([#1224](https://github.com/wazuh/wazuh-kibana-app/pull/1224)).
- Improved the way we are handling "back button" events ([#1207](https://github.com/wazuh/wazuh-kibana-app/pull/1207)).
- Changed some visualizations for FIM, GDPR, PCI, Vulnerability and Security Events ([#1206](https://github.com/wazuh/wazuh-kibana-app/pull/1206), [#1235](https://github.com/wazuh/wazuh-kibana-app/pull/1235), [#1293](https://github.com/wazuh/wazuh-kibana-app/pull/1293)).
- New design for agent header view ([#1186](https://github.com/wazuh/wazuh-kibana-app/pull/1186)).
- Not fetching data the very first time the Dev Tools are opened ([#1185](https://github.com/wazuh/wazuh-kibana-app/pull/1185)).
- Refresh all known fields for all valid index patterns if `kbn-vis` detects a broken index pattern ([ecd7c8f](https://github.com/wazuh/wazuh-kibana-app/commit/ecd7c8f98c187a350f81261d13b0d45dcec6dc5d)).
- Truncate texts and display a tooltip when they don't fit in a table cell ([7b56a87](https://github.com/wazuh/wazuh-kibana-app/commit/7b56a873f85dcba7e6838aeb2e40d9b4cf472576))
- Updated API autocomplete for Dev Tools ([#1218](https://github.com/wazuh/wazuh-kibana-app/pull/1218))
- Updated switches design to adapt it to Kibana's design ([#1253](https://github.com/wazuh/wazuh-kibana-app/pull/1253))
- Reduced the width of some table cells with little text, to give more space to the other columns ([#1263](https://github.com/wazuh/wazuh-kibana-app/pull/1263)).
- Redesign for Management > Status daemons list ([#1284](https://github.com/wazuh/wazuh-kibana-app/pull/1284)).
- Redesign for Management > Configuration, Agent > Configuration ([#1289](https://github.com/wazuh/wazuh-kibana-app/pull/1289)).
- Replaced Management > Logs table with a log viewer component ([#1292](https://github.com/wazuh/wazuh-kibana-app/pull/1292)).
- The agents list search bar now allows to switch between AND/OR operators ([#1291](https://github.com/wazuh/wazuh-kibana-app/pull/1291)).
- Improve audit dashboards ([#1374](https://github.com/wazuh/wazuh-kibana-app/pull/1374))
- Exclude agent "000" getting the last registered and the most active agents from the Wazuh API.([#1391](https://github.com/wazuh/wazuh-kibana-app/pull/1391))
- Reviewed Osquery dashboards ([#1394](https://github.com/wazuh/wazuh-kibana-app/pull/1394))
- Memory info is now a log ([#1400](https://github.com/wazuh/wazuh-kibana-app/pull/1400))
- Error toasters time is now 30000ms, warning/info are still 6000ms ([#1420](https://github.com/wazuh/wazuh-kibana-app/pull/1420))

### Fixed

- Properly handling long messages on notifier service, until now, they were using out of the card space, also we replaced some API messages with more meaningful messages ([#1168](https://github.com/wazuh/wazuh-kibana-app/pull/1168)).
- Adapted Wazuh icon for multiple browsers where it was gone ([#1208](https://github.com/wazuh/wazuh-kibana-app/pull/1208)).
- Do not fetch data from tables twice when resize window ([#1303](https://github.com/wazuh/wazuh-kibana-app/pull/1303)).
- Agent syncrhonization status is updated as we browse the configuration section ([#1305](https://github.com/wazuh/wazuh-kibana-app/pull/1305))
- Using the browser timezone for reporting documents ([#1311](https://github.com/wazuh/wazuh-kibana-app/pull/1311)).
- Wrong behaviors in the routing system when the basePath was set ([#1342](https://github.com/wazuh/wazuh-kibana-app/pull/1342))
- Do not show pagination for one-page tables ([196c5b7](https://github.com/wazuh/wazuh-kibana-app/pull/1362/commits/196c5b717583032798da7791fa4f90ec06397f68))
- Being redirected to Overview once a Kibana restart is performed ([#1378](https://github.com/wazuh/wazuh-kibana-app/pull/1378))
- Displaying the AWS services section of the aws-s3 wodle ([#1393](https://github.com/wazuh/wazuh-kibana-app/pull/1393))
- Show email configuration on the configuration on demand ([#1401](https://github.com/wazuh/wazuh-kibana-app/issues/1401))
- Show "Follow symbolic link" field in Integrity monitoring - Monitored configuration on demand ([0c9c9da](https://github.com/wazuh/wazuh-kibana-app/pull/1414/commits/0c9c9da3b951548761cd203db5ee5baa39afe26c))

## Wazuh v3.8.2 - Kibana v6.6.0 / v6.6.1 / v6.6.2 / v6.7.0 - Revision 419

### Added

- Support for Kibana v6.6.0 / v6.6.1 / v6.6.2 / v6.7.0

### Fixed

- Fixed AWS dashboard, newer JavaScript browser engines break the view due to Angular.js ([6e882fc](https://github.com/wazuh/wazuh-kibana-app/commit/6e882fc1d7efe6059e6140ff40b8a20d9c1fa51e)).
- Fixed AWS accounts visualization, using the right field now ([6e882fc](https://github.com/wazuh/wazuh-kibana-app/commit/6e882fc1d7efe6059e6140ff40b8a20d9c1fa51e)).

## Wazuh v3.8.2 - Kibana v6.5.4 - Revision 418

### Added

- Support for Wazuh v3.8.2

### Changed

- Close configuration editor only if it was successfully updated ([bc77c35](https://github.com/wazuh/wazuh-kibana-app/commit/bc77c35d8440a656d4704451ce857c9e1d36a438)).
- Replaced FIM Vega visualization with standard visualization ([554ee1c](https://github.com/wazuh/wazuh-kibana-app/commit/554ee1c4c4d75c76d82272075acf8bb62e7f9e27)).

## Wazuh v3.8.1 - Kibana v6.5.4 - Revision 417

### Added

- Support for Wazuh v3.8.1

### Changed

- Moved monitored/ignored Windows registry entries to "FIM > Monitored" and "FIM > Ignored" to avoid user confusion ([#1176](https://github.com/wazuh/wazuh-kibana-app/pull/1176)).
- Excluding managers from wazuh-monitoring indices ([#1177](https://github.com/wazuh/wazuh-kibana-app/pull/1177)).
- Escape `&` before sending group configuration ([d3aa56f](https://github.com/wazuh/wazuh-kibana-app/commit/d3aa56fa73478c60505e500db7d3a7df263081b5)).
- Improved `autoFormat` function before rendering group configuration ([f4f8144](https://github.com/wazuh/wazuh-kibana-app/commit/f4f8144eef8b93038fc897a9f16356e71029b844)).
- Now the group configuration editor doesn't exit after sending data to the Wazuh API ([5c1a3ef](https://github.com/wazuh/wazuh-kibana-app/commit/5c1a3ef9bd710a7befbed0709c4a7cf414f44f6b)).

### Fixed

- Fixed style for the error toaster for long URLs or long paths ([11b8084](https://github.com/wazuh/wazuh-kibana-app/commit/11b8084c75bbc5da36587ff31d1bc80a55fe4dfe)).

## Wazuh v3.8.0 - Kibana v6.5.4 - Revision 416

### Added

- Added group management features such as:
  - Edit the group configuration ([#1096](https://github.com/wazuh/wazuh-kibana-app/pull/1096)).
  - Add/remove groups to/from an agent ([#1096](https://github.com/wazuh/wazuh-kibana-app/pull/1096)).
  - Add/remove agents to/from a group ([#1096](https://github.com/wazuh/wazuh-kibana-app/pull/1096)).
  - Add/remove groups ([#1152](https://github.com/wazuh/wazuh-kibana-app/pull/1152)).
- New directive for tables that don't need external data sources ([#1067](https://github.com/wazuh/wazuh-kibana-app/pull/1067)).
- New search bar directive with interactive filters and suggestions ([#1058](https://github.com/wazuh/wazuh-kibana-app/pull/1058)).
- New server route `/elastic/alerts` for fetching alerts using custom parameters([#1056](https://github.com/wazuh/wazuh-kibana-app/pull/1056)).
- New table for an agent FIM monitored files, if the agent OS platform is Windows it will show two tables: files and registry ([#1032](https://github.com/wazuh/wazuh-kibana-app/pull/1032)).
- Added description to each setting under Settings > Configuration ([#1048](https://github.com/wazuh/wazuh-kibana-app/pull/1048)).
- Added a new setting to `config.yml` related to Wazuh monitoring and its index pattern ([#1095](https://github.com/wazuh/wazuh-kibana-app/pull/1095)).
- Resizable columns by dragging in Dev-tools ([#1102](https://github.com/wazuh/wazuh-kibana-app/pull/1102)).
- New feature to be able to edit config.yml file from the Settings > Configuration section view ([#1105](https://github.com/wazuh/wazuh-kibana-app/pull/1105)).
- Added a new table (network addresses) for agent inventory tab ([#1111](https://github.com/wazuh/wazuh-kibana-app/pull/1111)).
- Added `audit_key` (Who-data Audit keys) for configuration tab ([#1123](https://github.com/wazuh/wazuh-kibana-app/pull/1123)).
- Added new known fields for Kibana index pattern ([#1150](https://github.com/wazuh/wazuh-kibana-app/pull/1150)).

### Changed

- Changed Inventory tables. Now the app looks for the OS platform and it shows different tables depending on the OS platform. In addition the process state codes has been replaced to be more meaningful ([#1059](https://github.com/wazuh/wazuh-kibana-app/pull/1059)).
- Tiny rework for the AWS tab including.
- "Report" button is hidden on Discover panel ([#1047](https://github.com/wazuh/wazuh-kibana-app/pull/1047)).
- Visualizations, filters and Discover improved ([#1083](https://github.com/wazuh/wazuh-kibana-app/pull/1083)).
- Removed `popularizeField` function until https://github.com/elastic/kibana/issues/22426 is solved in order to avoid `Unable to write index pattern!` error on Discover tab ([#1085](https://github.com/wazuh/wazuh-kibana-app/pull/1085)).
- Improved Wazuh monitoring module ([#1094](https://github.com/wazuh/wazuh-kibana-app/pull/1094)).
- Added "Registered date" and "Last keep alive" in agents table allowing you to sort by these fields ([#1102](https://github.com/wazuh/wazuh-kibana-app/pull/1102)).
- Improved code quality in sections such as Ruleset > Rule and Decoder detail view simplify conditions ([#1102](https://github.com/wazuh/wazuh-kibana-app/pull/1102)).
- Replaced reporting success message ([#1102](https://github.com/wazuh/wazuh-kibana-app/pull/1102)).
- Reduced the default number of shards and the default number of replicas for the app indices ([#1113](https://github.com/wazuh/wazuh-kibana-app/pull/1113)).
- Refreshing index pattern known fields on health check controller ([#1119](https://github.com/wazuh/wazuh-kibana-app/pull/1119)).
- Less strict memory check ([786c764](https://github.com/wazuh/wazuh-kibana-app/commit/786c7642cd88083f9a77c57ed204488ecf5b710a)).
- Checking message origin in error handler ([dfec368](https://github.com/wazuh/wazuh-kibana-app/commit/dfec368d22a148b2e4437db92d71294900241961)).
- Dev tools is now showing the response as it is, like `curl` does ([#1137](https://github.com/wazuh/wazuh-kibana-app/pull/1137)).
- Removed `unknown` as valid node name ([#1149](https://github.com/wazuh/wazuh-kibana-app/pull/1149)).
- Removed `rule.id` direct filter from the rule set tables ([#1151](https://github.com/wazuh/wazuh-kibana-app/pull/1151))

### Fixed

- Restored X-Pack security logic for the .wazuh index, now it's not bypassing the X-Pack roles ([#1081](https://github.com/wazuh/wazuh-kibana-app/pull/1081))
- Avoid fetching twice the same data ([#1072](https://github.com/wazuh/wazuh-kibana-app/pull/1072), [#1061](https://github.com/wazuh/wazuh-kibana-app/pull/1061)).
- Wazuh logo adapted to low resolutions ([#1074](https://github.com/wazuh/wazuh-kibana-app/pull/1074)).
- Hide Audit, OpenSCAP tabs for non-linux agents. Fixed empty Windows events under Configuration > Log collection section. OSQuery logo has been standardized ([#1072](https://github.com/wazuh/wazuh-kibana-app/pull/1072), [#1076](https://github.com/wazuh/wazuh-kibana-app/pull/1076)).
- Fix empty values on _Overview > Security events_ when Wazuh monitoring is disabled ([#1091](https://github.com/wazuh/wazuh-kibana-app/pull/1091)).
- Fix overlapped play button in Dev-tools when the input box has a scrollbar ([#1102](https://github.com/wazuh/wazuh-kibana-app/pull/1102)).
- Fix Dev-tools behavior when parse json invalid blocks ([#1102](https://github.com/wazuh/wazuh-kibana-app/pull/1102)).
- Fixed Management > Monitoring tab frustration adding back buttons ([#1102](https://github.com/wazuh/wazuh-kibana-app/pull/1102)).
- Fix template checking when using more than one pattern ([#1104](https://github.com/wazuh/wazuh-kibana-app/pull/1104)).
- Fix infinite loop for Wazuh monitoring when the Wazuh API is not being able to give us all the agents ([5a26916](https://github.com/wazuh/wazuh-kibana-app/commit/5a2691642b40a34783d2eafb6ee24ae78b9af21a)), ([85005a1](https://github.com/wazuh/wazuh-kibana-app/commit/85005a184d4f1c3d339b7c895b5d2469f3b45171)).
- Fix rule details for `list` and `info` parameters ([#1149](https://github.com/wazuh/wazuh-kibana-app/pull/1149)).

## Wazuh v3.7.1 / v3.7.2 - Kibana v6.5.1 / v6.5.2 / v6.5.3 / v6.5.4 - Revision 415

### Added

- Support for Elastic stack v6.5.2 / v6.5.3 / v6.5.4.
- Support for Wazuh v3.7.1 / v3.7.2.
- Dev Tools module now autocompletes API endpoints ([#1030](https://github.com/wazuh/wazuh-kibana-app/pull/1030)).

### Changed

- Increased number of rows for syscollector tables ([#1033](https://github.com/wazuh/wazuh-kibana-app/pull/1033)).
- Modularized JSON/XML viewers for the configuration section ([#982](https://github.com/wazuh/wazuh-kibana-app/pull/982)).

### Fixed

- Added missing fields for syscollector network tables ([#1036](https://github.com/wazuh/wazuh-kibana-app/pull/1036)).
- Using the right API path when downloading CSV for decoders list ([#1045](https://github.com/wazuh/wazuh-kibana-app/pull/1045)).
- Including group field when downloading CSV for agents list ([#1044](https://github.com/wazuh/wazuh-kibana-app/pull/1044)).
- Preserve active tab in configuration section when refreshing the page ([#1037](https://github.com/wazuh/wazuh-kibana-app/pull/1037)).

## Wazuh v3.7.0 - Kibana v6.5.0 / v6.5.1 - Revision 414

### Added

- Support for Elastic Stack v6.5.0 / v6.5.1.
- Agent groups bar is now visible on the agent configuration section ([#1023](https://github.com/wazuh/wazuh-kibana-app/pull/1023)).
- Added a new setting for the `config.yml` file for enable/disable administrator mode ([#1019](https://github.com/wazuh/wazuh-kibana-app/pull/1019)).
  - This allows the user to perform PUT, POST, DELETE methods in our Dev Tools.

### Changed

- Refactored most front-end controllers ([#1023](https://github.com/wazuh/wazuh-kibana-app/pull/1023)).

## Wazuh v3.7.0 - Kibana v6.4.2 / v6.4.3 - Revision 413

### Added

- Support for Wazuh v3.7.0.
- Support for Elastic Stack v6.4.2 / v6.4.3.
- Brand-new interface for _Configuration_ (on both _Management_ and _Agents_ tabs) ([#914](https://github.com/wazuh/wazuh-kibana-app/pull/914)):
  - Now you can check current and real agent and manager configuration.
  - A new interface design, with more useful information and easy to understand descriptions.
  - New and more responsive JSON/XML viewers to show the configuration in raw mode.
- Brand-new extension - Osquery ([#938](https://github.com/wazuh/wazuh-kibana-app/pull/938)):
  - A new extension, disabled by default.
  - Check alerts from Wazuh's Osquery integration.
  - Check your current Osquery wodle configuration.
  - More improvements will come for this extension in the future.
- New option for Wazuh app configuration file - _Ignore index patterns_ ([#947](https://github.com/wazuh/wazuh-kibana-app/pull/947)):
  - Now the user can specify which index patterns can't be selected on the app using the new `ip.ignore` setting on the `config.yml` file.
  - The valid format is an array of strings which represents index patterns.
  - By default, this list is empty (all index patterns will be available if they use a compatible structure).
- Added a node selector for _Management > Status_ section when Wazuh cluster is enabled ([#976](https://github.com/wazuh/wazuh-kibana-app/pull/976)).
- Added quick access to _Configuration_ or _Discover_ panels for an agent on the agents list ([#939](https://github.com/wazuh/wazuh-kibana-app/pull/939)).
- Now you can click on an agent's ID on the _Discover_ panels to open its details page on the app ([#904](https://github.com/wazuh/wazuh-kibana-app/pull/904)).
- Redesigned the _Overview > Amazon AWS_ tab, using more meaningful visualizations for a better overall view of your agents' status ([#903](https://github.com/wazuh/wazuh-kibana-app/pull/903)).
- Redesigned the _Overview/Agents > Vulnerabilities_ tab, using more meaningful visualizations for a better overall view of your agents' status ([#954](https://github.com/wazuh/wazuh-kibana-app/pull/954)).
- Now everytime the user enters the _Settings_ tab, the API connection will be automatically checked ([#971](https://github.com/wazuh/wazuh-kibana-app/pull/971)).
- Added a node selector for _Management > Logs_ section when Wazuh cluster is enabled ([#980](https://github.com/wazuh/wazuh-kibana-app/pull/980)).
- Added a group selector for _Agents_ section ([#995](https://github.com/wazuh/wazuh-kibana-app/pull/995)).

### Changed

- Interface refactoring for the _Agents > Inventory data_ tab ([#924](https://github.com/wazuh/wazuh-kibana-app/pull/924)):
  - Now the tab won't be available if your agent doesn't have Syscollector enabled, and each card will be enabled or disabled depending on the current Syscollector scans configuration.
  - This will prevent situations where the user couldn't check the inventory although there was actual scan data to show on some sections.
- Added support for new multigroups feature ([#911](https://github.com/wazuh/wazuh-kibana-app/pull/911)):
  - Now the information bars on _Agents_ will show all the groups an agent belongs to.
- Now the result pane on the _Dev tools_ tab will show the error code coming from the Wazuh API ([#909](https://github.com/wazuh/wazuh-kibana-app/pull/909)).
- Changed some visualizations titles for _Overview/Agents > OpenSCAP_ tab ([#925](https://github.com/wazuh/wazuh-kibana-app/pull/925)).
- All backend routes have been renamed ([#932](https://github.com/wazuh/wazuh-kibana-app/pull/932)).
- Several improvements for Elasticsearch tests ([#933](https://github.com/wazuh/wazuh-kibana-app/pull/933)).
- Updated some strings and descriptions on the _Settings_ tab ([#934](https://github.com/wazuh/wazuh-kibana-app/pull/934)).
- Changed the date format on _Settings > Logs_ to make it more human-readable ([#944](https://github.com/wazuh/wazuh-kibana-app/pull/944)).
- Changed some labels to remove the "MD5 sum" expression, it will use "Checksum" instead ([#945](https://github.com/wazuh/wazuh-kibana-app/pull/945)).
- Added word wrapping class to group name in _Management > Groups > Group detail_ tab ([#945](https://github.com/wazuh/wazuh-kibana-app/pull/945)).
- The `wz-table` directive has been refactored ([#953](https://github.com/wazuh/wazuh-kibana-app/pull/953)).
- The `wz-table` directive now checks if a request is aborted ([#979](https://github.com/wazuh/wazuh-kibana-app/pull/979)).
- Several performance improvements ([#985](https://github.com/wazuh/wazuh-kibana-app/pull/985), [#997](https://github.com/wazuh/wazuh-kibana-app/pull/997), [#1000](https://github.com/wazuh/wazuh-kibana-app/pull/1000)).

### Fixed

- Several known fields for _Whodata_ functionality have been fixed ([#901](https://github.com/wazuh/wazuh-kibana-app/pull/901)).
- Fixed alignment bug with the _Add a filter +_ button on _Discover_ and _Agents_ tabs ([#912](https://github.com/wazuh/wazuh-kibana-app/pull/912)).
- Fixed a bug where the `Add API` form on _Settings_ didn't appear when pressing the button after editing an existing API entry ([#944](https://github.com/wazuh/wazuh-kibana-app/pull/944)).
- Fixed a bug on _Ruleset_ tab where the "Description" column was showing `0` if the rule doesn't have any description ([#948](https://github.com/wazuh/wazuh-kibana-app/pull/948)).
- Fixed wrong alignment on related Rules/Decoders tables from _Management > Ruleset_ tab ([#971](https://github.com/wazuh/wazuh-kibana-app/pull/971)).
- Fixed a bug where sometimes the error messages appeared duplicated ([#971](https://github.com/wazuh/wazuh-kibana-app/pull/971)).

### Removed

- On the _Management > Monitoring_ tab, the `Cluster enabled but not running` message won't appear as an error anymore ([#971](https://github.com/wazuh/wazuh-kibana-app/pull/971)).

## Wazuh v3.6.1 - Kibana v6.4.1 / v6.4.2 / v6.4.3 - Revision 412

### Added

- Support for Elastic Stack v6.4.1 / v6.4.2 / v6.4.3.

## Wazuh v3.6.1 - Kibana v6.4.0 - Revision 411

### Added

- Redesigned the _Overview > Integrity monitoring_ tab, using more meaningful visualizations for a better overall view of your agents' status ([#893](https://github.com/wazuh/wazuh-kibana-app/pull/893)).
- Added a new table for the _Inventory_ tab: _Processes_ ([#895](https://github.com/wazuh/wazuh-kibana-app/pull/895)).
- Improved error handling for tables. Now the table will show an error message if it wasn't able to fetch and load data ([#896](https://github.com/wazuh/wazuh-kibana-app/pull/896)).

### Changed

- The app source code has been improved, following best practices and coding guidelines ([#892](https://github.com/wazuh/wazuh-kibana-app/pull/892)).
- Included more app tests and prettifier for better code maintainability ([#883](https://github.com/wazuh/wazuh-kibana-app/pull/883) & [#885](https://github.com/wazuh/wazuh-kibana-app/pull/885)).

### Fixed

- Fixed minor visual errors on some _GDPR_, _PCI DSS_ and _Vulnerabilities_ visualizations ([#894](https://github.com/wazuh/wazuh-kibana-app/pull/894)).

## Wazuh v3.6.1 - Kibana v6.4.0 - Revision 410

### Added

- The _Inventory_ tab has been redesigned ([#873](https://github.com/wazuh/wazuh-kibana-app/pull/873)):
  - Added new network interfaces and port tables.
  - Improved design using metric information bars and intuitive status indicators.
- Added refresh functionality to the _Settings > Logs_ tab ([#852](https://github.com/wazuh/wazuh-kibana-app/pull/852)):
  - Now everytime the user opens the tab, the logs will be reloaded.
  - A new button to force the update has been added on the top left corner of the logs table.
- Added `tags` and `recursion_level` configuration options to _Management/Agent > Configuration_ tabs ([#850](https://github.com/wazuh/wazuh-kibana-app/pull/850)).
- The _Kuery_ search syntax has been added again to the app ([#851](https://github.com/wazuh/wazuh-kibana-app/pull/851)).
- Added a first batch of [_Mocha_](https://mochajs.org/) tests and other quality of code improvements to the app ([#859](https://github.com/wazuh/wazuh-kibana-app/pull/859)).
- Now you can open specific rule details (the _Management > Ruleset_ tab) when clicking on the `rule.id` value on the _Discover_ tab ([#862](https://github.com/wazuh/wazuh-kibana-app/pull/862)).
- Now you can click on the rule ID value on the _Management > Ruleset_ tab to search for related alerts on the _Discover_ tab ([#863](https://github.com/wazuh/wazuh-kibana-app/pull/863)).

### Changed

- The index pattern known fields have been updated up to 567 ([#872](https://github.com/wazuh/wazuh-kibana-app/pull/872)).
- Now the _Inventory_ tab will always be available for all agents, and a descriptive message will appear if the agent doesn't have `syscollector` enabled ([#879](https://github.com/wazuh/wazuh-kibana-app/pull/879)).

### Fixed

- Fixed a bug where the _Inventory_ tab was unavailable if the user reloads the page while on the _Agents > Configuration_ tab ([#845](https://github.com/wazuh/wazuh-kibana-app/pull/845)).
- Fixed some _Overview > VirusTotal_ visualizations ([#846](https://github.com/wazuh/wazuh-kibana-app/pull/846)).
- Fixed a bug where the _Settings > Extensions_ tab wasn't being properly hidden when there's no API entries inserted ([#847](https://github.com/wazuh/wazuh-kibana-app/pull/847)).
- Fixed a bug where the _Current API_ indicator on the top navbar wasn't being properly updated when the user deletes all the API entries ([#848](https://github.com/wazuh/wazuh-kibana-app/pull/848)).
- Fixed a bug where the _Agents coverage_ metric were not displaying a proper value when the manager has 0 registered agents ([#849](https://github.com/wazuh/wazuh-kibana-app/pull/849)).
- Fixed a bug where the `wazuh-basic` user role was able to update API entries (it should be forbidden) ([#853](https://github.com/wazuh/wazuh-kibana-app/pull/853)).
- Fixed a bug where the visualizations had scroll bars on the PDF reports ([#870](https://github.com/wazuh/wazuh-kibana-app/pull/870)).
- Fixed a bug on the _Dev tools_ tab where the user couldn't execute the first request block if there was blank lines above it ([#871](https://github.com/wazuh/wazuh-kibana-app/pull/871)).
- Fixed a bug on pinned filters when opening tabs where the implicit filter was the same, making them stuck and unremovable from other tabs ([#878](https://github.com/wazuh/wazuh-kibana-app/pull/878)).

## Wazuh v3.6.1 - Kibana v6.4.0 - Revision 409

### Added

- Support for Wazuh v3.6.1.

### Fixed

- Fixed a bug on the _Dev tools_ tab ([b7c79f4](https://github.com/wazuh/wazuh-kibana-app/commit/b7c79f48f06cb49b12883ec9e9337da23b49976b)).

## Wazuh v3.6.1 - Kibana v6.3.2 - Revision 408

### Added

- Support for Wazuh v3.6.1.

### Fixed

- Fixed a bug on the _Dev tools_ tab ([4ca9ed5](https://github.com/wazuh/wazuh-kibana-app/commit/4ca9ed54f1b18e5d499d950e6ff0741946701988)).

## Wazuh v3.6.0 - Kibana v6.4.0 - Revision 407

### Added

- Support for Wazuh v3.6.0.

## Wazuh v3.6.0 - Kibana v6.3.2 - Revision 406

### Added

- Support for Wazuh v3.6.0.

## Wazuh v3.5.0 - Kibana v6.4.0 - Revision 405

### Added

- Support for Elastic Stack v6.4.0 ([#813](https://github.com/wazuh/wazuh-kibana-app/pull/813)).

## Wazuh v3.5.0 - Kibana v6.3.2 - Revision 404

### Added

- Added new options to `config.yml` to change shards and replicas settings for `wazuh-monitoring` indices ([#809](https://github.com/wazuh/wazuh-kibana-app/pull/809)).
- Added more error messages for `wazuhapp.log` in case of failure when performing some crucial functions ([#812](https://github.com/wazuh/wazuh-kibana-app/pull/812)).
- Now it's possible to change replicas settings for existing `.wazuh`, `.wazuh-version` and `wazuh-monitoring` indices on the `config.yml` file ([#817](https://github.com/wazuh/wazuh-kibana-app/pull/817)).

### Changed

- App frontend code refactored and restructured ([#802](https://github.com/wazuh/wazuh-kibana-app/pull/802)).
- Now the _Overview > Security events_ tab won't show anything if the only visualization with data is _Agents status_ ([#811](https://github.com/wazuh/wazuh-kibana-app/pull/811)).

### Fixed

- Fixed a bug where the RAM status message appreared twice the first time you opened the app ([#807](https://github.com/wazuh/wazuh-kibana-app/pull/807)).
- Fixed the app UI to make the app usable on Internet Explorer 11 ([#808](https://github.com/wazuh/wazuh-kibana-app/pull/808)).

## Wazuh v3.5.0 - Kibana v6.3.2 - Revision 403

### Added

- The welcome tabs on _Overview_ and _Agents_ have been updated with a new name and description for the existing sections ([#788](https://github.com/wazuh/wazuh-kibana-app/pull/788)).
- Now the app tables will auto-resize depending on the screen height ([#792](https://github.com/wazuh/wazuh-kibana-app/pull/792)).

### Changed

- Now all the app filters on several tables will present the values in alphabetical order ([#787](https://github.com/wazuh/wazuh-kibana-app/pull/787)).

### Fixed

- Fixed a bug on _Decoders_ where clicking on the decoder wouldn't open the detail view if the `Parent decoders` filter was enabled ([#782](https://github.com/wazuh/wazuh-kibana-app/pull/782)).
- Fixed a bug on _Dev tools_ when the first line on the editor pane was empty or had a comment ([#790](https://github.com/wazuh/wazuh-kibana-app/pull/790)).
- Fixed a bug where the app was throwing multiple warning messages the first time you open it ([#791](https://github.com/wazuh/wazuh-kibana-app/pull/791)).
- Fixed a bug where clicking on a different tab from _Overview_ right after inserting the API credentials for the first time would always redirect to _Overview_ ([#791](https://github.com/wazuh/wazuh-kibana-app/pull/791)).
- Fixed a bug where the user could have a browser cookie with a reference to a non-existing API entry on Elasticsearch ([#794](https://github.com/wazuh/wazuh-kibana-app/pull/794) & [#795](https://github.com/wazuh/wazuh-kibana-app/pull/795)).

### Removed

- The cluster key has been removed from the API requests to `/manager/configuration` ([#796](https://github.com/wazuh/wazuh-kibana-app/pull/796)).

## Wazuh v3.5.0 - Kibana v6.3.1/v6.3.2 - Revision 402

### Added

- Support for Wazuh v3.5.0.
- Added new fields for _Vulnerability detector_ alerts ([#752](https://github.com/wazuh/wazuh-kibana-app/pull/752)).
- Added multi table search for `wz-table` directive. Added two new log levels for _Management > Logs_ section ([#753](https://github.com/wazuh/wazuh-kibana-app/pull/753)).

## Wazuh v3.4.0 - Kibana v6.3.1/v6.3.2 - Revision 401

### Added

- Added a few new fields for Kibana due to the new Wazuh _who-data_ feature ([#763](https://github.com/wazuh/wazuh-kibana-app/pull/763)).
- Added XML/JSON viewer for each card under _Management > Configuration_ ([#764](https://github.com/wazuh/wazuh-kibana-app/pull/764)).

### Changed

- Improved error handling for Dev tools. Also removed some unused dependencies from the _Dev tools_ tab ([#760](https://github.com/wazuh/wazuh-kibana-app/pull/760)).
- Unified origin for tab descriptions. Reviewed some grammar typos ([#765](https://github.com/wazuh/wazuh-kibana-app/pull/765)).
- Refactored agents autocomplete component. Removed unused/deprecated modules ([#766](https://github.com/wazuh/wazuh-kibana-app/pull/766)).
- Simplified route resolves section ([#768](https://github.com/wazuh/wazuh-kibana-app/pull/768)).

### Fixed

- Fixed missing cluster node filter for the visualization shown when looking for specific node under _Management > Monitoring_ section ([#758](https://github.com/wazuh/wazuh-kibana-app/pull/758)).
- Fixed missing dependency injection for `wzMisc` factory ([#768](https://github.com/wazuh/wazuh-kibana-app/pull/768)).

### Removed

- Removed `angular-aria`, `angular-md5`, `ansicolors`, `js-yaml`, `querystring` and `lodash` dependencies since Kibana includes all of them. Removed some unused images ([#768](https://github.com/wazuh/wazuh-kibana-app/pull/768)).

## Wazuh v3.4.0 - Kibana v6.3.1/v6.3.2 - Revision 400

### Added

- Support for Wazuh v3.4.0.
- Support for Elastic Stack v6.3.2.
- Support for Kuery as accepted query language ([#742](https://github.com/wazuh/wazuh-kibana-app/pull/742)).
  - This feature is experimental.
- Added new _Who data_ fields from file integrity monitoring features ([#746](https://github.com/wazuh/wazuh-kibana-app/pull/746)).
- Added tab in _Settings_ section where you can see the last logs from the Wazuh app server ([#723](https://github.com/wazuh/wazuh-kibana-app/pull/723)).

### Changed

- Fully redesigned of the welcome screen along the different app sections ([#751](https://github.com/wazuh/wazuh-kibana-app/pull/751)).
- Now any agent can go to the _Inventory_ tab regardless if it's enabled or not. The content will change properly according to the agent configuration ([#744](https://github.com/wazuh/wazuh-kibana-app/pull/744)).
- Updated the `angular-material` dependency to `1.1.10` ([#743](https://github.com/wazuh/wazuh-kibana-app/pull/743)).
- Any API entry is now removable regardless if it's the only one API entry ([#740](https://github.com/wazuh/wazuh-kibana-app/pull/740)).
- Performance has been improved regarding to agents status, they are now being fetched using _distinct_ routes from the Wazuh API ([#738](https://github.com/wazuh/wazuh-kibana-app/pull/738)).
- Improved the way we are parsing some Wazuh API errors regarding to version mismatching ([#735](https://github.com/wazuh/wazuh-kibana-app/pull/735)).

### Fixed

- Fixed wrong filters being applied in _Ruleset > Rules_ and _Ruleset > Decoders_ sections when using Lucene like filters plus path filters ([#736](https://github.com/wazuh/wazuh-kibana-app/pull/736)).
- Fixed the template checking from the healthcheck, now it allows to use custom index patterns ([#739](https://github.com/wazuh/wazuh-kibana-app/pull/739)).
- Fixed infinite white screen from _Management > Monitoring_ when the Wazuh cluster is enabled but not running ([#741](https://github.com/wazuh/wazuh-kibana-app/pull/741)).

## Wazuh v3.3.0/v3.3.1 - Kibana v6.3.1 - Revision 399

### Added

- Added a new Angular.js factory to store the Wazuh app configuration values. Also, this factory is being used by the pre-routes functions (resolves); this way we are sure about having the real configuration at any time. These pre-routes functions have been improved too ([#670](https://github.com/wazuh/wazuh-kibana-app/pull/670)).
- Added extended information for reports from _Reporting_ feature ([#701](https://github.com/wazuh/wazuh-kibana-app/pull/701)).

### Changed

- Tables have been improved. Now they are truncating long fields and adding a tooltip if needed ([#671](https://github.com/wazuh/wazuh-kibana-app/pull/671)).
- Services have been improved ([#715](https://github.com/wazuh/wazuh-kibana-app/pull/715)).
- CSV formatted files have been improved. Now they are showing a more human readable column names ([#717](https://github.com/wazuh/wazuh-kibana-app/pull/717), [#726](https://github.com/wazuh/wazuh-kibana-app/pull/726)).
- Added/Modified some visualization titles ([#728](https://github.com/wazuh/wazuh-kibana-app/pull/728)).
- Improved Discover perfomance when in background mode ([#719](https://github.com/wazuh/wazuh-kibana-app/pull/719)).
- Reports from the _Reporting_ feature have been fulyl redesigned ([#701](https://github.com/wazuh/wazuh-kibana-app/pull/701)).

### Fixed

- Fixed the top menu API indicator when checking the API connection and the manager/cluster information had been changed ([#668](https://github.com/wazuh/wazuh-kibana-app/pull/668)).
- Fixed our logger module which was not writting logs the very first time Kibana is started neither after a log rotation ([#667](https://github.com/wazuh/wazuh-kibana-app/pull/667)).
- Fixed a regular expression in the server side when parsing URLs before registering a new Wazuh API ([#690](https://github.com/wazuh/wazuh-kibana-app/pull/690)).
- Fixed filters from specific visualization regarding to _File integrity_ section ([#694](https://github.com/wazuh/wazuh-kibana-app/pull/694)).
- Fixed filters parsing when generating a report because it was not parsing negated filters as expected ([#696](https://github.com/wazuh/wazuh-kibana-app/pull/696)).
- Fixed visualization counter from _OSCAP_ tab ([#722](https://github.com/wazuh/wazuh-kibana-app/pull/722)).

### Removed

- Temporary removed CSV download from agent inventory section due to Wazuh API bug ([#727](https://github.com/wazuh/wazuh-kibana-app/pull/727)).

## Wazuh v3.3.0/v3.3.1 - Kibana v6.3.0 - Revision 398

### Added

- Improvements for latest app redesign ([#652](https://github.com/wazuh/wazuh-kibana-app/pull/652)):
  - The _Welcome_ tabs have been simplified, following a more Elastic design.
  - Added again the `md-nav-bar` component with refined styles and limited to specific sections.
  - The _Settings > Welcome_ tab has been removed. You can use the nav bar to switch tabs.
  - Minor CSS adjustments and reordering.
- Small app UI improvements ([#634](https://github.com/wazuh/wazuh-kibana-app/pull/634)):
  - Added link to _Agents Preview_ on the _Agents_ tab breadcrumbs.
  - Replaced the _Generate report_ button with a smaller one.
  - Redesigned _Management > Ruleset_ `md-chips` to look similar to Kibana filter pills.
  - Added agent information bar from _Agents > General_ to _Agents > Welcome_ too.
  - Refactored flex layout on _Welcome_ tabs to fix a height visual bug.
  - Removed duplicated loading rings on the _Agents_ tab.
- Improvements for app tables ([#627](https://github.com/wazuh/wazuh-kibana-app/pull/627)):
  - Now the current page will be highlighted.
  - The gap has been fixed to the items per page value.
  - If there are no more pages for _Next_ or _Prev_ buttons, they will be hidden.
- Improvements for app health check ([#637](https://github.com/wazuh/wazuh-kibana-app/pull/637)):
  - Improved design for the view.
  - The checks have been placed on a table, showing the current status of each one.
- Changes to our reporting feature ([#639](https://github.com/wazuh/wazuh-kibana-app/pull/639)):
  - Now the generated reports will include tables for each section.
  - Added a parser for getting Elasticsearch data table responses.
  - The reporting feature is now a separated module, and the code has been refactored.
- Improvements for app tables pagination ([#646](https://github.com/wazuh/wazuh-kibana-app/pull/646)).

### Changed

- Now the `pretty` parameter on the _Dev tools_ tab will be ignored to avoid `Unexpected error` messages ([#624](https://github.com/wazuh/wazuh-kibana-app/pull/624)).
- The `pdfkit` dependency has been replaced by `pdfmake` ([#639](https://github.com/wazuh/wazuh-kibana-app/pull/639)).
- Changed some Kibana tables for performance improvements on the reporting feature ([#644](https://github.com/wazuh/wazuh-kibana-app/pull/644)).
- Changed the method to refresh the list of known fields on the index pattern ([#650](https://github.com/wazuh/wazuh-kibana-app/pull/650)):
  - Now when restarting Kibana, the app will update the fieldset preserving the custom user fields.

### Fixed

- Fixed bug on _Agents CIS-CAT_ tab who wasn't loading the appropriate visualizations ([#626](https://github.com/wazuh/wazuh-kibana-app/pull/626)).
- Fixed a bug where sometimes the index pattern could be `undefined` during the health check process, leading into a false error message when loading the app ([#640](https://github.com/wazuh/wazuh-kibana-app/pull/640)).
- Fixed several bugs on the _Settings > API_ tab when removing, adding or editing new entries.

### Removed

- Removed the app login system ([#636](https://github.com/wazuh/wazuh-kibana-app/pull/636)):
  - This feature was unstable, experimental and untested for a long time. We'll provide much better RBAC capabilities in the future.
- Removed the new Kuery language option on Discover app search bars.
  - This feature will be restored in the future, after more Elastic v6.3.0 adaptations.

## Wazuh v3.3.0/v3.3.1 - Kibana v6.3.0 - Revision 397

### Added

- Support for Elastic Stack v6.3.0 ([#579](https://github.com/wazuh/wazuh-kibana-app/pull/579) & [#612](https://github.com/wazuh/wazuh-kibana-app/pull/612) & [#615](https://github.com/wazuh/wazuh-kibana-app/pull/615)).
- Brand-new Wazuh app redesign for the _Monitoring_ tab ([#581](https://github.com/wazuh/wazuh-kibana-app/pull/581)):
  - Refactored and optimized UI for these tabs, using a breadcrumbs-based navigability.
  - Used the same guidelines from the previous redesign for _Overview_ and _Agents_ tabs.
- New tab for _Agents_ - _Inventory_ ([#582](https://github.com/wazuh/wazuh-kibana-app/pull/582)):
  - Get information about the agent host, such as installed packages, motherboard, operating system, etc.
  - This tab will appear if the agent has the [`syscollector`](https://documentation.wazuh.com/current/user-manual/reference/ossec-conf/wodle-syscollector.html) wodle enabled.
- Brand-new extension - _CIS-CAT Alerts_ ([#601](https://github.com/wazuh/wazuh-kibana-app/pull/601)):
  - A new extension, disabled by default.
  - Visualize alerts related to the CIS-CAT benchmarks on the _Overview_ and _Agents_ tabs.
  - Get information about the last performed scan and its score.
- Several improvements for the _Dev tools_ tab ([#583](https://github.com/wazuh/wazuh-kibana-app/pull/583) & [#597](https://github.com/wazuh/wazuh-kibana-app/pull/597)):
  - Now you can insert queries using inline parameters, just like in a web browser.
  - You can combine inline parameters with JSON-like parameters.
  - If you use the same parameter on both methods with different values, the inline parameter has precedence over the other one.
  - The tab icon has been changed for a more appropriate one.
  - The `Execute query` button is now always placed on the first line of the query block.
- Refactoring for all app tables ([#582](https://github.com/wazuh/wazuh-kibana-app/pull/582)):
  - Replaced the old `wz-table` directive with a new one, along with a new data factory.
  - Now the tables are built with a pagination system.
  - Much easier method for building tables for the app.
  - Performance and stability improvements when fetching API data.
  - Now you can see the total amount of items and the elapsed time.

### Changed

- Moved some logic from the _Agents preview_ tab to the server, to avoid excessive client-side workload ([#586](https://github.com/wazuh/wazuh-kibana-app/pull/586)).
- Changed the UI to use the same loading ring across all the app tabs ([#593](https://github.com/wazuh/wazuh-kibana-app/pull/593) & [#599](https://github.com/wazuh/wazuh-kibana-app/pull/599)).
- Changed the _No results_ message across all the tabs with visualizations ([#599](https://github.com/wazuh/wazuh-kibana-app/pull/599)).

### Fixed

- Fixed a bug on the _Settings/Extensions_ tab where enabling/disabling some extensions could make other ones to be disabled ([#591](https://github.com/wazuh/wazuh-kibana-app/pull/591)).

## Wazuh v3.3.0/v3.3.1 - Kibana v6.2.4 - Revision 396

### Added

- Support for Wazuh v3.3.1.
- Brand-new Wazuh app redesign for the _Settings_ tab ([#570](https://github.com/wazuh/wazuh-kibana-app/pull/570)):
  - Refactored and optimized UI for these tabs, using a breadcrumbs-based navigability.
  - Used the same guidelines from the previous redesign for _Overview_ and _Agents_ tabs.
- Refactoring for _Overview_ and _Agents_ controllers ([#564](https://github.com/wazuh/wazuh-kibana-app/pull/564)):
  - Reduced duplicated code by splitting it into separate files.
  - Code optimization for a better performance and maintainability.
  - Added new services to provide similar functionality between different app tabs.
- Added `data.vulnerability.package.condition` to the list of known fields ([#566](https://github.com/wazuh/wazuh-kibana-app/pull/566)).

### Changed

- The `wazuh-logs` and `wazuh-monitoring` folders have been moved to the Kibana's `optimize` directory in order to avoid some error messages when using the `kibana-plugin list` command ([#563](https://github.com/wazuh/wazuh-kibana-app/pull/563)).

### Fixed

- Fixed a bug on the _Settings_ tab where updating an API entry with wrong credentials would corrupt the existing one ([#558](https://github.com/wazuh/wazuh-kibana-app/pull/558)).
- Fixed a bug on the _Settings_ tab where removing an API entry while its edit form is opened would hide the `Add API` button unless the user reloads the tab ([#558](https://github.com/wazuh/wazuh-kibana-app/pull/558)).
- Fixed some Audit visualizations on the _Overview_ and _Agents_ tabs that weren't using the same search query to show the results ([#572](https://github.com/wazuh/wazuh-kibana-app/pull/572)).
- Fixed undefined variable error on the `wz-menu` directive ([#575](https://github.com/wazuh/wazuh-kibana-app/pull/575)).

## Wazuh v3.3.0 - Kibana v6.2.4 - Revision 395

### Fixed

- Fixed a bug on the _Agent Configuration_ tab where the sync status was always `NOT SYNCHRONIZED` ([#569](https://github.com/wazuh/wazuh-kibana-app/pull/569)).

## Wazuh v3.3.0 - Kibana v6.2.4 - Revision 394

### Added

- Support for Wazuh v3.3.0.
- Updated some backend API calls to include the app version in the request header ([#560](https://github.com/wazuh/wazuh-kibana-app/pull/560)).

## Wazuh v3.2.4 - Kibana v6.2.4 - Revision 393

### Added

- Brand-new Wazuh app redesign for _Overview_ and _Agents_ tabs ([#543](https://github.com/wazuh/wazuh-kibana-app/pull/543)):
  - Updated UI for these tabs using breadcrumbs.
  - New _Welcome_ screen, presenting all the tabs to the user, with useful links to our documentation.
  - Overall design improved, adjusted font sizes and reduced HTML code.
  - This base will allow the app to increase its functionality in the future.
  - Removed the `md-nav-bar` component for a better user experience on small screens.
  - Improved app performance removing some CSS effects from some components, such as buttons.
- New filter for agent version on the _Agents Preview_ tab ([#537](https://github.com/wazuh/wazuh-kibana-app/pull/537)).
- New filter for cluster node on the _Agents Preview_ tab ([#538](https://github.com/wazuh/wazuh-kibana-app/pull/538)).

### Changed

- Now the report generation process will run in a parallel mode in the foreground ([#523](https://github.com/wazuh/wazuh-kibana-app/pull/523)).
- Replaced the usage of `$rootScope` with two new factories, along with more controller improvements ([#525](https://github.com/wazuh/wazuh-kibana-app/pull/525)).
- Now the _Extensions_ tab on _Settings_ won't edit the `.wazuh` index to modify the extensions configuration for all users ([#545](https://github.com/wazuh/wazuh-kibana-app/pull/545)).
  - This allows each new user to always start with the base extensions configuration, and modify it to its needs storing the settings on a browser cookie.
- Now the GDPR requirements description on its tab won't be loaded if the Wazuh API version is not v3.2.3 or higher ([#546](https://github.com/wazuh/wazuh-kibana-app/pull/546)).

### Fixed

- Fixed a bug where the app crashes when attempting to download huge amounts of data as CSV format ([#521](https://github.com/wazuh/wazuh-kibana-app/pull/521)).
- Fixed a bug on the Timelion visualizations from _Management/Monitoring_ which were not properly filtering and showing the cluster nodes information ([#530](https://github.com/wazuh/wazuh-kibana-app/pull/530)).
- Fixed several bugs on the loading process when switching between tabs with or without visualizations in the _Overview_ and _Agents_ tab ([#531](https://github.com/wazuh/wazuh-kibana-app/pull/531) & [#533](https://github.com/wazuh/wazuh-kibana-app/pull/533)).
- Fixed a bug on the `wazuh-monitoring` index feature when using multiple inserted APIs, along with several performance improvements ([#539](https://github.com/wazuh/wazuh-kibana-app/pull/539)).
- Fixed a bug where the OS filter on the _Agents Preview_ tab would exclude the rest of filters instead of combining them ([#552](https://github.com/wazuh/wazuh-kibana-app/pull/552)).
- Fixed a bug where the Extensions settings were restored every time the user opened the _Settings_ tab or pressed the _Set default manager_ button ([#555](https://github.com/wazuh/wazuh-kibana-app/pull/555) & [#556](https://github.com/wazuh/wazuh-kibana-app/pull/556)).

## Wazuh v3.2.3/v3.2.4 - Kibana v6.2.4 - Revision 392

### Added

- Support for Wazuh v3.2.4.
- New functionality - _Reporting_ ([#510](https://github.com/wazuh/wazuh-kibana-app/pull/510)):
  - Generate PDF logs on the _Overview_ and _Agents_ tabs, with the new button next to _Panels_ and _Discover_.
  - The report will contain the current visualizations from the tab where you generated it.
  - List all your generated reports, download or deleted them at the new _Management/Reporting_ tab.
  - **Warning:** If you leave the tab while generating a report, the process will be aborted.
- Added warning/error messages about the total RAM on the server side ([#502](https://github.com/wazuh/wazuh-kibana-app/pull/502)):
  - None of this messages will prevent the user from accessing the app, it's just a recommendation.
  - If your server has less than 2GB of RAM, you'll get an error message when opening the app.
  - If your server has between 2GB and 3GB of RAM, you'll get a warning message.
  - If your server has more than 3GB of RAM, you won't get any kind of message.
- Refactoring and added loading bar to _Manager Logs_ and _Groups_ tabs ([#505](https://github.com/wazuh/wazuh-kibana-app/pull/505)).
- Added more Syscheck options to _Management/Agents_ configuration tabs ([#509](https://github.com/wazuh/wazuh-kibana-app/pull/509)).

### Fixed

- Added more fields to the `known-fields.js` file to avoid warning messages on _Discover_ when using Filebeat for alerts forwarding ([#497](https://github.com/wazuh/wazuh-kibana-app/pull/497)).
- Fixed a bug where clicking on the _Check connection_ button on the _Settings_ tab threw an error message although the API connected successfully ([#504](https://github.com/wazuh/wazuh-kibana-app/pull/504)).
- Fixed a bug where the _Agents_ tab was not properly showing the total of agents due to the new Wazuh cluster implementation ([#517](https://github.com/wazuh/wazuh-kibana-app/pull/517)).

## Wazuh v3.2.3 - Kibana v6.2.4 - Revision 391

### Added

- Support for Wazuh v3.2.3.
- Brand-new extension - _GDPR Alerts_ ([#453](https://github.com/wazuh/wazuh-kibana-app/pull/453)):
  - A new extension, enabled by default.
  - Visualize alerts related to the GDPR compliance on the _Overview_ and _Agents_ tabs.
  - The _Ruleset_ tab has been updated to include GDPR filters on the _Rules_ subtab.
- Brand-new Management tab - _Monitoring_ ([#490](https://github.com/wazuh/wazuh-kibana-app/pull/490)):
  - Visualize your Wazuh cluster, both master and clients.
    - Get the current cluster configuration.
    - Nodes listing, sorting, searching, etc.
  - Get a more in-depth cluster status thanks to the newly added [_Timelion_](https://www.elastic.co/guide/en/kibana/current/timelion.html) visualizations.
  - The Detail view gives you a summary of the node's healthcheck.
- Brand-new tab - _Dev tools_ ([#449](https://github.com/wazuh/wazuh-kibana-app/pull/449)):
  - Find it on the top navbar, next to _Discover_.
  - Execute Wazuh API requests directly from the app.
  - This tab uses your currently selected API from _Settings_.
  - You can type different API requests on the input window, select one with the cursor, and click on the Play button to execute it.
  - You can also type comments on the input window.
- More improvements for the _Manager/Ruleset_ tab ([#446](https://github.com/wazuh/wazuh-kibana-app/pull/446)):
  - A new colour palette for regex, order and rule description arguments.
  - Added return to List view on Ruleset button while on Detail view.
  - Fixed line height on all table headers.
  - Removed unused, old code from Ruleset controllers.
- Added option on `config.yml` to enable/disable the `wazuh-monitoring` index ([#441](https://github.com/wazuh/wazuh-kibana-app/pull/441)):
  - Configure the frequency time to generate new indices.
  - The default frequency time has been increased to 1 hour.
  - When disabled, useful metrics will appear on _Overview/General_ replacing the _Agent status_ visualization.
- Added CSV exporting button to the app ([#431](https://github.com/wazuh/wazuh-kibana-app/pull/431)):
  - Implemented new logic to fetch data from the Wazuh API and download it in CSV format.
  - Currently available for the _Ruleset_, _Logs_ and _Groups_ sections on the _Manager_ tab and also the _Agents_ tab.
- More refactoring to the app backend ([#439](https://github.com/wazuh/wazuh-kibana-app/pull/439)):
  - Standardized error output from the server side.
  - Drastically reduced the error management logic on the client side.
  - Applied the _Facade_ pattern when importing/exporting modules.
  - Deleted unused/deprecated/useless methods both from server and client side.
  - Some optimizations to variable type usages.
- Refactoring to Kibana filters management ([#452](https://github.com/wazuh/wazuh-kibana-app/pull/452) & [#459](https://github.com/wazuh/wazuh-kibana-app/pull/459)):
  - Added new class to build queries from the base query.
  - The filter management is being done on controllers instead of the `discover` directive.
  - Now we are emitting specific events whenever we are fetching data or communicating to the `discover` directive.
  - The number of useless requests to fetch data has been reduced.
  - The synchronization actions are working as expected regardless the amount of data and/or the number of machine resources.
  - Fixed several bugs about filter usage and transition to different app tabs.
- Added confirmation message when the user deletes an API entry on _Settings/API_ ([#428](https://github.com/wazuh/wazuh-kibana-app/pull/428)).
- Added support for filters on the _Manager/Logs_ tab when realtime is enabled ([#433](https://github.com/wazuh/wazuh-kibana-app/pull/433)).
- Added more filter options to the Detail view on _Manager/Ruleset_ ([#434](https://github.com/wazuh/wazuh-kibana-app/pull/434)).

### Changed

- Changed OSCAP visualization to avoid clipping issues with large agent names ([#429](https://github.com/wazuh/wazuh-kibana-app/pull/429)).
- Now the related Rules or Decoders sections on _Manager/Ruleset_ will remain hidden if there isn't any data to show or while it's loading ([#434](https://github.com/wazuh/wazuh-kibana-app/pull/434)).
- Added a 200ms delay when fetching iterable data from the Wazuh API ([#445](https://github.com/wazuh/wazuh-kibana-app/pull/445) & [#450](https://github.com/wazuh/wazuh-kibana-app/pull/450)).
- Fixed several bugs related to Wazuh API timeout/cancelled requests ([#445](https://github.com/wazuh/wazuh-kibana-app/pull/445)).
- Added `ENOTFOUND`, `EHOSTUNREACH`, `EINVAL`, `EAI_AGAIN` options for API URL parameter checking ([#463](https://github.com/wazuh/wazuh-kibana-app/pull/463)).
- Now the _Settings/Extensions_ subtab won't appear unless there's at least one API inserted ([#465](https://github.com/wazuh/wazuh-kibana-app/pull/465)).
- Now the index pattern selector on _Settings/Pattern_ will also refresh the known fields when changing it ([#477](https://github.com/wazuh/wazuh-kibana-app/pull/477)).
- Changed the _Manager_ tab into _Management_ ([#490](https://github.com/wazuh/wazuh-kibana-app/pull/490)).

### Fixed

- Fixed a bug where toggling extensions after deleting an API entry could lead into an error message ([#465](https://github.com/wazuh/wazuh-kibana-app/pull/465)).
- Fixed some performance bugs on the `dataHandler` service ([#442](https://github.com/wazuh/wazuh-kibana-app/pull/442) & [#486](https://github.com/wazuh/wazuh-kibana-app/pull/442)).
- Fixed a bug when loading the _Agents preview_ tab on Safari web browser ([#447](https://github.com/wazuh/wazuh-kibana-app/pull/447)).
- Fixed a bug where a new extension (enabled by default) appears disabled when updating the app ([#456](https://github.com/wazuh/wazuh-kibana-app/pull/456)).
- Fixed a bug where pressing the Enter key on the _Discover's_ tab search bar wasn't working properly ([#488](https://github.com/wazuh/wazuh-kibana-app/pull/488)).

### Removed

- Removed the `rison` dependency from the `package.json` file ([#452](https://github.com/wazuh/wazuh-kibana-app/pull/452)).
- Removed unused Elasticsearch request to avoid problems when there's no API inserted ([#460](https://github.com/wazuh/wazuh-kibana-app/pull/460)).

## Wazuh v3.2.1/v3.2.2 - Kibana v6.2.4 - Revision 390

### Added

- Support for Wazuh v3.2.2.
- Refactoring on visualizations use and management ([#397](https://github.com/wazuh/wazuh-kibana-app/pull/397)):
  - Visualizations are no longer stored on an index, they're built and loaded on demand when needed to render the interface.
  - Refactoring on the whole app source code to use the _import/export_ paradigm.
  - Removed old functions and variables from the old visualization management logic.
  - Removed cron task to clean remaining visualizations since it's no longer needed.
  - Some Kibana functions and modules have been overridden in order to make this refactoring work.
    - This change is not intrusive in any case.
- New redesign for the _Manager/Ruleset_ tab ([#420](https://github.com/wazuh/wazuh-kibana-app/pull/420)):
  - Rules and decoders list now divided into two different sections: _List view_ and _Detail view_.
  - Removed old expandable tables to move the rule/decoder information into a new space.
  - Enable different filters on the detail view for a better search on the list view.
  - New table for related rules or decoders.
  - And finally, a bunch of minor design enhancements to the whole app.
- Added a copyright notice to the whole app source code ([#395](https://github.com/wazuh/wazuh-kibana-app/pull/395)).
- Updated `.gitignore` with the _Node_ template ([#395](https://github.com/wazuh/wazuh-kibana-app/pull/395)).
- Added new module to the `package.json` file, [`rison`](https://www.npmjs.com/package/rison) ([#404](https://github.com/wazuh/wazuh-kibana-app/pull/404)).
- Added the `errorHandler` service to the blank screen scenario ([#413](https://github.com/wazuh/wazuh-kibana-app/pull/413)):
  - Now the exact error message will be shown to the user, instead of raw JSON content.
- Added new option on the `config.yml` file to disable the new X-Pack RBAC capabilities to filter index-patterns ([#417](https://github.com/wazuh/wazuh-kibana-app/pull/417)).

### Changed

- Small minor enhancements to the user interface ([#396](https://github.com/wazuh/wazuh-kibana-app/pull/396)):
  - Reduced Wazuh app logo size.
  - Changed buttons text to not use all-capitalized letters.
  - Minor typos found in the HTML/CSS code have been fixed.
- Now the app log stores the package revision ([#417](https://github.com/wazuh/wazuh-kibana-app/pull/417)).

### Fixed

- Fixed bug where the _Agents_ tab didn't preserve the filters after reloading the page ([#404](https://github.com/wazuh/wazuh-kibana-app/pull/404)).
- Fixed a bug when using X-Pack that sometimes threw an error of false _"Not enough privileges"_ scenario ([#415](https://github.com/wazuh/wazuh-kibana-app/pull/415)).
- Fixed a bug where the Kibana Discover auto-refresh functionality was still working when viewing the _Agent configuration_ tab ([#419](https://github.com/wazuh/wazuh-kibana-app/pull/419)).

## Wazuh v3.2.1 - Kibana v6.2.4 - Revision 389

### Changed

- Changed severity and verbosity to some log messages ([#412](https://github.com/wazuh/wazuh-kibana-app/pull/412)).

### Fixed

- Fixed a bug when using the X-Pack plugin without security capabilities enabled ([#403](https://github.com/wazuh/wazuh-kibana-app/pull/403)).
- Fixed a bug when the app was trying to create `wazuh-monitoring` indices without checking the existence of the proper template ([#412](https://github.com/wazuh/wazuh-kibana-app/pull/412)).

## Wazuh v3.2.1 - Kibana v6.2.4 - Revision 388

### Added

- Support for Elastic Stack v6.2.4.
- App server fully refactored ([#360](https://github.com/wazuh/wazuh-kibana-app/pull/360)):
  - Added new classes, reduced the amount of code, removed unused functions, and several optimizations.
  - Now the app follows a more ES6 code style on multiple modules.
  - _Overview/Agents_ visualizations have been ordered into separated files and folders.
  - Now the app can use the default index defined on the `/ect/kibana/kibana.yml` file.
  - Better error handling for the visualizations directive.
  - Added a cron job to delete remaining visualizations on the `.kibana` index if so.
  - Also, we've added some changes when using the X-Pack plugin:
    - Better management of users and roles in order to use the app capabilities.
    - Prevents app loading if the currently logged user has no access to any index pattern.
- Added the `errorHandler` service to the `dataHandler` factory ([#340](https://github.com/wazuh/wazuh-kibana-app/pull/340)).
- Added Syscollector section to _Manager/Agents Configuration_ tabs ([#359](https://github.com/wazuh/wazuh-kibana-app/pull/359)).
- Added `cluster.name` field to the `wazuh-monitoring` index ([#377](https://github.com/wazuh/wazuh-kibana-app/pull/377)).

### Changed

- Increased the query size when fetching the index pattern list ([#339](https://github.com/wazuh/wazuh-kibana-app/pull/339)).
- Changed active colour for all app tables ([#347](https://github.com/wazuh/wazuh-kibana-app/pull/347)).
- Changed validation regex to accept URLs with non-numeric format ([#353](https://github.com/wazuh/wazuh-kibana-app/pull/353)).
- Changed visualization removal cron task to avoid excessive log messages when there weren't removed visualizations ([#361](https://github.com/wazuh/wazuh-kibana-app/pull/361)).
- Changed filters comparison for a safer access ([#383](https://github.com/wazuh/wazuh-kibana-app/pull/383)).
- Removed some `server.log` messages to avoid performance errors ([#384](https://github.com/wazuh/wazuh-kibana-app/pull/384)).
- Changed the way of handling the index patterns list ([#360](https://github.com/wazuh/wazuh-kibana-app/pull/360)).
- Rewritten some false error-level logs to just information-level ones ([#360](https://github.com/wazuh/wazuh-kibana-app/pull/360)).
- Changed some files from JSON to CommonJS for performance improvements ([#360](https://github.com/wazuh/wazuh-kibana-app/pull/360)).
- Replaced some code on the `kibana-discover` directive with a much cleaner statement to avoid issues on the _Agents_ tab ([#394](https://github.com/wazuh/wazuh-kibana-app/pull/394)).

### Fixed

- Fixed a bug where several `agent.id` filters were created at the same time when navigating between _Agents_ and _Groups_ with different selected agents ([#342](https://github.com/wazuh/wazuh-kibana-app/pull/342)).
- Fixed logic on the index-pattern selector which wasn't showing the currently selected pattern the very first time a user opened the app ([#345](https://github.com/wazuh/wazuh-kibana-app/pull/345)).
- Fixed a bug on the `errorHandler` service who was preventing a proper output of some Elastic-related backend error messages ([#346](https://github.com/wazuh/wazuh-kibana-app/pull/346)).
- Fixed panels flickering in the _Settings_ tab ([#348](https://github.com/wazuh/wazuh-kibana-app/pull/348)).
- Fixed a bug in the shards and replicas settings when the user sets the value to zero (0) ([#358](https://github.com/wazuh/wazuh-kibana-app/pull/358)).
- Fixed several bugs related to the upgrade process from Wazuh 2.x to the new refactored server ([#363](https://github.com/wazuh/wazuh-kibana-app/pull/363)).
- Fixed a bug in _Discover/Agents VirusTotal_ tabs to avoid conflicts with the `agent.name` field ([#379](https://github.com/wazuh/wazuh-kibana-app/pull/379)).
- Fixed a bug on the implicit filter in _Discover/Agents PCI_ tabs ([#393](https://github.com/wazuh/wazuh-kibana-app/pull/393)).

### Removed

- Removed clear API password on `checkPattern` response ([#339](https://github.com/wazuh/wazuh-kibana-app/pull/339)).
- Removed old dashboard visualizations to reduce loading times ([#360](https://github.com/wazuh/wazuh-kibana-app/pull/360)).
- Removed some unused dependencies due to the server refactoring ([#360](https://github.com/wazuh/wazuh-kibana-app/pull/360)).
- Removed completely `metricService` from the app ([#389](https://github.com/wazuh/wazuh-kibana-app/pull/389)).

## Wazuh v3.2.1 - Kibana v6.2.2/v6.2.3 - Revision 387

### Added

- New logging system ([#307](https://github.com/wazuh/wazuh-kibana-app/pull/307)):
  - New module implemented to write app logs.
  - Now a trace is stored every time the app is re/started.
  - Currently, the `initialize.js` and `monitoring.js` files work with this system.
  - Note: the logs will live under `/var/log/wazuh/wazuhapp.log` on Linux systems, on Windows systems they will live under `kibana/plugins/`. It rotates the log whenever it reaches 100MB.
- Better cookies handling ([#308](https://github.com/wazuh/wazuh-kibana-app/pull/308)):
  - New field on the `.wazuh-version` index to store the last time the Kibana server was restarted.
  - This is used to check if the cookies have consistency with the current server status.
  - Now the app is clever and takes decisions depending on new consistency checks.
- New design for the _Agents/Configuration_ tab ([#310](https://github.com/wazuh/wazuh-kibana-app/pull/310)):
  - The style is the same as the _Manager/Configuration_ tab.
  - Added two more sections: CIS-CAT and Commands ([#315](https://github.com/wazuh/wazuh-kibana-app/pull/315)).
  - Added a new card that will appear when there's no group configuration at all ([#323](https://github.com/wazuh/wazuh-kibana-app/pull/323)).
- Added _"group"_ column on the agents list in _Agents_ ([#312](https://github.com/wazuh/wazuh-kibana-app/pull/312)):
  - If you click on the group, it will redirect the user to the specified group in _Manager/Groups_.
- New option for the `config.yml` file, `ip.selector` ([#313](https://github.com/wazuh/wazuh-kibana-app/pull/313)):
  - Define if the app will show or not the index pattern selector on the top navbar.
  - This setting is set to `true` by default.
- More CSS cleanup and reordering ([#315](https://github.com/wazuh/wazuh-kibana-app/pull/315)):
  - New `typography.less` file.
  - New `layout.less` file.
  - Removed `cleaned.less` file.
  - Reordering and cleaning of existing CSS files, including removal of unused classes, renaming, and more.
  - The _Settings_ tab has been refactored to correct some visual errors with some card components.
  - Small refactoring to some components from _Manager/Ruleset_ ([#323](https://github.com/wazuh/wazuh-kibana-app/pull/323)).
- New design for the top navbar ([#326](https://github.com/wazuh/wazuh-kibana-app/pull/326)):
  - Cleaned and refactored code
  - Revamped design, smaller and with minor details to follow the rest of Wazuh app guidelines.
- New design for the wz-chip component to follow the new Wazuh app guidelines ([#323](https://github.com/wazuh/wazuh-kibana-app/pull/323)).
- Added more descriptive error messages when the user inserts bad credentials on the _Add new API_ form in the _Settings_ tab ([#331](https://github.com/wazuh/wazuh-kibana-app/pull/331)).
- Added a new CSS class to truncate overflowing text on tables and metric ribbons ([#332](https://github.com/wazuh/wazuh-kibana-app/pull/332)).
- Support for Elastic Stack v6.2.2/v6.2.3.

### Changed

- Improved the initialization system ([#317](https://github.com/wazuh/wazuh-kibana-app/pull/317)):
  - Now the app will re-create the index-pattern if the user deletes the currently used by the Wazuh app.
  - The fieldset is now automatically refreshed if the app detects mismatches.
  - Now every index-pattern is dynamically formatted (for example, to enable the URLs in the _Vulnerabilities_ tab).
  - Some code refactoring for a better handling of possible use cases.
  - And the best thing, it's no longer needed to insert the sample alert!
- Improvements and changes to index-patterns ([#320](https://github.com/wazuh/wazuh-kibana-app/pull/320) & [#333](https://github.com/wazuh/wazuh-kibana-app/pull/333)):
  - Added a new route, `/get-list`, to fetch the index pattern list.
  - Removed and changed several functions for a proper management of index-patterns.
  - Improved the compatibility with user-created index-patterns, known to have unpredictable IDs.
  - Now the app properly redirects to `/blank-screen` if the length of the index patterns list is 0.
  - Ignored custom index patterns with auto-generated ID on the initialization process.
    - Now it uses the value set on the `config.yml` file.
  - If the index pattern is no longer available, the cookie will be overwritten.
- Improvements to the monitoring module ([#322](https://github.com/wazuh/wazuh-kibana-app/pull/322)):
  - Minor refactoring to the whole module.
  - Now the `wazuh-monitoring` index pattern is regenerated if it's missing.
  - And the best thing, it's no longer needed to insert the monitoring template!
- Now the app health check system only checks if the API and app have the same `major.minor` version ([#311](https://github.com/wazuh/wazuh-kibana-app/pull/311)):
  - Previously, the API and app had to be on the same `major.minor.patch` version.
- Adjusted space between title and value in some cards showing Manager or Agent configurations ([#315](https://github.com/wazuh/wazuh-kibana-app/pull/315)).
- Changed red and green colours to more saturated ones, following Kibana style ([#315](https://github.com/wazuh/wazuh-kibana-app/pull/315)).

### Fixed

- Fixed bug in Firefox browser who was not properly showing the tables with the scroll pagination functionality ([#314](https://github.com/wazuh/wazuh-kibana-app/pull/314)).
- Fixed bug where visualizations weren't being destroyed due to ongoing renderization processes ([#316](https://github.com/wazuh/wazuh-kibana-app/pull/316)).
- Fixed several UI bugs for a better consistency and usability ([#318](https://github.com/wazuh/wazuh-kibana-app/pull/318)).
- Fixed an error where the initial index-pattern was not loaded properly the very first time you enter the app ([#328](https://github.com/wazuh/wazuh-kibana-app/pull/328)).
- Fixed an error message that appeared whenever the app was not able to found the `wazuh-monitoring` index pattern ([#328](https://github.com/wazuh/wazuh-kibana-app/pull/328)).

## Wazuh v3.2.1 - Kibana v6.2.2 - Revision 386

### Added

- New design for the _Manager/Groups_ tab ([#295](https://github.com/wazuh/wazuh-kibana-app/pull/295)).
- New design for the _Manager/Configuration_ tab ([#297](https://github.com/wazuh/wazuh-kibana-app/pull/297)).
- New design of agents statistics for the _Agents_ tab ([#299](https://github.com/wazuh/wazuh-kibana-app/pull/299)).
- Added information ribbon into _Overview/Agent SCAP_ tabs ([#303](https://github.com/wazuh/wazuh-kibana-app/pull/303)).
- Added information ribbon into _Overview/Agent VirusTotal_ tabs ([#306](https://github.com/wazuh/wazuh-kibana-app/pull/306)).
- Added information ribbon into _Overview AWS_ tab ([#306](https://github.com/wazuh/wazuh-kibana-app/pull/306)).

### Changed

- Refactoring of HTML and CSS code throughout the whole Wazuh app ([#294](https://github.com/wazuh/wazuh-kibana-app/pull/294), [#302](https://github.com/wazuh/wazuh-kibana-app/pull/302) & [#305](https://github.com/wazuh/wazuh-kibana-app/pull/305)):
  - A big milestone for the project was finally achieved with this refactoring.
  - We've removed the Bootstrap dependency from the `package.json` file.
  - We've removed and merged many duplicated rules.
  - We've removed HTML and `angular-md` overriding rules. Now we have more own-made classes to avoid undesired results on the UI.
  - Also, this update brings tons of minor bugfixes related to weird HTML code.
- Wazuh app visualizations reviewed ([#301](https://github.com/wazuh/wazuh-kibana-app/pull/301)):
  - The number of used buckets has been limited since most of the table visualizations were surpassing acceptable limits.
  - Some visualizations have been checked to see if they make complete sense on what they mean to show to the user.
- Modified some app components for better follow-up of Kibana guidelines ([#290](https://github.com/wazuh/wazuh-kibana-app/pull/290) & [#297](https://github.com/wazuh/wazuh-kibana-app/pull/297)).
  - Also, some elements were modified on the _Discover_ tab in order to correct some mismatches.

### Fixed

- Adjusted information ribbon in _Agents/General_ for large OS names ([#290](https://github.com/wazuh/wazuh-kibana-app/pull/290) & [#294](https://github.com/wazuh/wazuh-kibana-app/pull/294)).
- Fixed unsafe array access on the visualization directive when going directly into _Manager/Ruleset/Decoders_ ([#293](https://github.com/wazuh/wazuh-kibana-app/pull/293)).
- Fixed a bug where navigating between agents in the _Agents_ tab was generating duplicated `agent.id` implicit filters ([#296](https://github.com/wazuh/wazuh-kibana-app/pull/296)).
- Fixed a bug where navigating between different tabs from _Overview_ or _Agents_ while being on the _Discover_ sub-tab was causing data loss in metric watchers ([#298](https://github.com/wazuh/wazuh-kibana-app/pull/298)).
- Fixed incorrect visualization of the rule level on _Manager/Ruleset/Rules_ when the rule level is zero (0) ([#298](https://github.com/wazuh/wazuh-kibana-app/pull/298)).

### Removed

- Removed almost every `md-tooltip` component from the whole app ([#305](https://github.com/wazuh/wazuh-kibana-app/pull/305)).
- Removed unused images from the `img` folder ([#305](https://github.com/wazuh/wazuh-kibana-app/pull/305)).

## Wazuh v3.2.1 - Kibana v6.2.2 - Revision 385

### Added

- Support for Wazuh v3.2.1.
- Brand-new first redesign for the app user interface ([#278](https://github.com/wazuh/wazuh-kibana-app/pull/278)):
  - This is the very first iteration of a _work-in-progress_ UX redesign for the Wazuh app.
  - The overall interface has been refreshed, removing some unnecessary colours and shadow effects.
  - The metric visualizations have been replaced by an information ribbon under the filter search bar, reducing the amount of space they occupied.
    - A new service was implemented for a proper handling of the metric visualizations watchers ([#280](https://github.com/wazuh/wazuh-kibana-app/pull/280)).
  - The rest of the app visualizations now have a new, more detailed card design.
- New shards and replicas settings to the `config.yml` file ([#277](https://github.com/wazuh/wazuh-kibana-app/pull/277)):
  - Now you can apply custom values to the shards and replicas for the `.wazuh` and `.wazuh-version` indices.
  - This feature only works before the installation process. If you modify these settings after installing the app, they won't be applied at all.

### Changed

- Now clicking again on the _Groups_ tab on _Manager_ will properly reload the tab and redirect to the beginning ([#274](https://github.com/wazuh/wazuh-kibana-app/pull/274)).
- Now the visualizations only use the `vis-id` attribute for loading them ([#275](https://github.com/wazuh/wazuh-kibana-app/pull/275)).
- The colours from the toast messages have been replaced to follow the Elastic 6 guidelines ([#286](https://github.com/wazuh/wazuh-kibana-app/pull/286)).

### Fixed

- Fixed wrong data flow on _Agents/General_ when coming from and going to the _Groups_ tab ([#273](https://github.com/wazuh/wazuh-kibana-app/pull/273)).
- Fixed sorting on tables, now they use the sorting functionality provided by the Wazuh API ([#274](https://github.com/wazuh/wazuh-kibana-app/pull/274)).
- Fixed column width issues on some tables ([#274](https://github.com/wazuh/wazuh-kibana-app/pull/274)).
- Fixed bug in the _Agent configuration_ JSON viewer who didn't properly show the full group configuration ([#276](https://github.com/wazuh/wazuh-kibana-app/pull/276)).
- Fixed excessive loading time from some Audit visualizations ([#278](https://github.com/wazuh/wazuh-kibana-app/pull/278)).
- Fixed Play/Pause button in timepicker's auto-refresh ([#281](https://github.com/wazuh/wazuh-kibana-app/pull/281)).
- Fixed unusual scenario on visualization directive where sometimes there was duplicated implicit filters when doing a search ([#283](https://github.com/wazuh/wazuh-kibana-app/pull/283)).
- Fixed some _Overview Audit_ visualizations who were not working properly ([#285](https://github.com/wazuh/wazuh-kibana-app/pull/285)).

### Removed

- Deleted the `id` attribute from all the app visualizations ([#275](https://github.com/wazuh/wazuh-kibana-app/pull/275)).

## Wazuh v3.2.0 - Kibana v6.2.2 - Revision 384

### Added

- New directives for the Wazuh app: `wz-table`, `wz-table-header` and `wz-search-bar` ([#263](https://github.com/wazuh/wazuh-kibana-app/pull/263)):
  - Maintainable and reusable components for a better-structured app.
  - Several files have been changed, renamed and moved to new folders, following _best practices_.
  - The progress bar is now within its proper directive ([#266](https://github.com/wazuh/wazuh-kibana-app/pull/266)).
  - Minor typos and refactoring changes to the new directives.
- Support for Elastic Stack v6.2.2.

### Changed

- App buttons have been refactored. Unified CSS and HTML for buttons, providing the same structure for them ([#269](https://github.com/wazuh/wazuh-kibana-app/pull/269)).
- The API list on Settings now shows the latest inserted API at the beginning of the list ([#261](https://github.com/wazuh/wazuh-kibana-app/pull/261)).
- The check for the currently applied pattern has been improved, providing clever handling of Elasticsearch errors ([#271](https://github.com/wazuh/wazuh-kibana-app/pull/271)).
- Now on _Settings_, when the Add or Edit API form is active, if you press the other button, it will make the previous one disappear, getting a clearer interface ([#9df1e31](https://github.com/wazuh/wazuh-kibana-app/commit/9df1e317903edf01c81eba068da6d20a8a1ea7c2)).

### Fixed

- Fixed visualizations directive to properly load the _Manager/Ruleset_ visualizations ([#262](https://github.com/wazuh/wazuh-kibana-app/pull/262)).
- Fixed a bug where the classic extensions were not affected by the settings of the `config.yml` file ([#266](https://github.com/wazuh/wazuh-kibana-app/pull/266)).
- Fixed minor CSS bugs from the conversion to directives to some components ([#266](https://github.com/wazuh/wazuh-kibana-app/pull/266)).
- Fixed bug in the tables directive when accessing a member it doesn't exist ([#266](https://github.com/wazuh/wazuh-kibana-app/pull/266)).
- Fixed browser console log error when clicking the Wazuh logo on the app ([#6647fbc](https://github.com/wazuh/wazuh-kibana-app/commit/6647fbc051c2bf69df7df6e247b2b2f46963f194)).

### Removed

- Removed the `kbn-dis` directive from _Manager/Ruleset_ ([#262](https://github.com/wazuh/wazuh-kibana-app/pull/262)).
- Removed the `filters.js` and `kibana_fields_file.json` files ([#263](https://github.com/wazuh/wazuh-kibana-app/pull/263)).
- Removed the `implicitFilters` service ([#270](https://github.com/wazuh/wazuh-kibana-app/pull/270)).
- Removed visualizations loading status trace from controllers and visualization directive ([#270](https://github.com/wazuh/wazuh-kibana-app/pull/270)).

## Wazuh v3.2.0 - Kibana v6.2.1 - Revision 383

### Added

- Support for Wazuh 3.2.0.
- Compatibility with Kibana 6.1.0 to Kibana 6.2.1.
- New tab for vulnerability detector alerts.

### Changed

- The app now shows the index pattern selector only if the list length is greater than 1.
  - If it's exactly 1 shows the index pattern without a selector.
- Now the index pattern selector only shows the compatible ones.
  - It's no longer possible to select the `wazuh-monitoring` index pattern.
- Updated Bootstrap to 3.3.7.
- Improved filter propagation between Discover and the visualizations.
- Replaced the login route name from /login to /wlogin to avoid conflict with X-Pack own login route.

### Fixed

- Several CSS bugfixes for better compatibility with Kibana 6.2.1.
- Some variables changed for adapting new Wazuh API requests.
- Better error handling for some Elastic-related messages.
- Fixed browser console error from top-menu directive.
- Removed undesired md-divider from Manager/Logs.
- Adjusted the width of a column in Manager/Logs to avoid overflow issues with the text.
- Fixed a wrong situation with the visualizations when we refresh the Manager/Rules tab.

### Removed

- Removed the `travis.yml` file.

## Wazuh v3.1.0 - Kibana v6.1.3 - Revision 380

### Added

- Support for Wazuh 3.1.0.
- Compatibility with Kibana 6.1.3.
- New error handler for better app errors reporting.
- A new extension for Amazon Web Services alerts.
- A new extension for VirusTotal alerts.
- New agent configuration tab:
  - Visualize the current group configuration for the currently selected agent on the app.
  - Navigate through the different tabs to see which configuration is being used.
  - Check the synchronization status for the configuration.
  - View the current group of the agent and click on it to go to the Groups tab.
- New initial health check for checking some app components.
- New YAML config file:
  - Define the initial index pattern.
  - Define specific checks for the healthcheck.
  - Define the default extensions when adding new APIs.
- New index pattern selector dropdown on the top navbar.
  - The app will reload applying the new index pattern.
- Added new icons for some sections of the app.

### Changed

- New visualizations loader, with much better performance.
- Improved reindex process for the .wazuh index when upgrading from a 2.x-5.x version.
- Adding 365 days expiring time to the cookies.
- Change default behaviour for the config file. Now everything is commented with default values.
  - You need to edit the file, remove the comment mark and apply the desired value.
- Completely redesigned the manager configuration tab.
- Completely redesigned the groups tab.
- App tables have now unified CSS classes.

### Fixed

- Play real-time button has been fixed.
- Preventing duplicate APIs from feeding the wazuh-monitoring index.
- Fixing the check manager connection button.
- Fixing the extensions settings so they are preserved over time.
- Much more error handling messages in all the tabs.
- Fixed OS filters in agents list.
- Fixed autocomplete lists in the agents, rules and decoders list so they properly scroll.
- Many styles bugfixes for the different browsers.
- Reviewed and fixed some visualizations not showing accurate information.

### Removed

- Removed index pattern configuration from the `package.json` file.
- Removed unnecessary dependencies from the `package.json` file.

## Wazuh v3.0.0 - Kibana v6.1.0 - Revision 371

### Added

- You can configure the initial index-pattern used by the plugin in the initialPattern variable of the app's package.json.
- Auto `.wazuh` reindex from Wazuh 2.x - Kibana 5.x to Wazuh 3.x - Kibana 6.x.
  - The API credentials will be automatically migrated to the new installation.
- Dynamically changed the index-pattern used by going to the Settings -> Pattern tab.
  - Wazuh alerts compatibility auto detection.
- New loader for visualizations.
- Better performance: now the tabs use the same Discover tab, only changing the current filters.
- New Groups tab.
  - Now you can check your group configuration (search its agents and configuration files).
- The Logs tab has been improved.
  - You can sort by field and the view has been improved.
- Achieved a clearer interface with implicit filters per tab showed as unremovable chips.

### Changed

- Dynamically creating .kibana index if necessary.
- Better integration with Kibana Discover.
- Visualizations loaded at initialization time.
- New sync system to wait for Elasticsearch JS.
- Decoupling selected API and pattern from backend and moved to the client side.

## Wazuh v2.1.0 - Kibana v5.6.1 - Revision 345

### Added

- Loading icon while Wazuh loads the visualizations.
- Add/Delete/Restart agents.
- OS agent filter

### Changed

- Using genericReq when possible.

## Wazuh v2.0.1 - Kibana v5.5.1 - Revision 339

### Changed

- New index in Elasticsearch to save Wazuh set up configuration
- Short URL's is now supported
- A native base path from kibana.yml is now supported

### Fixed

- Search bar across panels now support parenthesis grouping
- Several CSS fixes for IE browser<|MERGE_RESOLUTION|>--- conflicted
+++ resolved
@@ -2,8 +2,7 @@
 
 All notable changes to the Wazuh app project will be documented in this file.
 
-<<<<<<< HEAD
-## Wazuh v4.0.3 - Kibana v7.9.1, v7.9.2, v7.9.3 - Revision 4015
+## Wazuh v4.0.4 - Kibana v7.9.1, v7.9.3 - Revision 4016
 
 ### Added
 
@@ -23,13 +22,12 @@
 - Fixed message in reserved users actions [#2702](https://github.com/wazuh/wazuh-kibana-app/issues/2702)
 - Error 500 on Export formatted CDB list [#2692](https://github.com/wazuh/wazuh-kibana-app/pull/2692)
 - Wui rules label should have only one tooltip [#2723](https://github.com/wazuh/wazuh-kibana-app/issues/2723)
-=======
+
 ## Wazuh v4.0.4 - Kibana v7.9.1, v7.9.3 - Revision 4015
 
 ### Added
 
 - Support for Wazuh v4.0.4.
->>>>>>> d3016aff
 
 ## Wazuh v4.0.3 - Kibana v7.9.1, v7.9.2, v7.9.3 - Revision 4014
 
