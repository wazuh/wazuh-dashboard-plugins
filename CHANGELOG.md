--- conflicted
+++ resolved
@@ -2,7 +2,6 @@
 
 All notable changes to the Wazuh app project will be documented in this file.
 
-<<<<<<< HEAD
 ## Wazuh v4.10.0 - OpenSearch Dashboards 2.16.0 - Revision 02
 
 ## Fixed
@@ -42,10 +41,7 @@
 - Removed GET /elastic/statistics API endpoint [#7001](https://github.com/wazuh/wazuh-dashboard-plugins/pull/7001)
 - Removed VirusTotal application in favor of Malware Detection [#7038](https://github.com/wazuh/wazuh-dashboard-plugins/pull/7038)
 
-## Wazuh v4.9.1 - OpenSearch Dashboards 2.13.0 - Revision 03
-=======
 ## Wazuh v4.9.1 - OpenSearch Dashboards 2.13.0 - Revision 04
->>>>>>> 1b64f9c6
 
 ### Added
 
