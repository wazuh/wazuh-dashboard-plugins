# Change Log

All notable changes to the Wazuh app project will be documented in this file.

## Wazuh v4.1.1 - Kibana 7.10.0 , 7.10.2 - Revision 4102

<<<<<<< HEAD
### Fixed

- Fixed forcing a non numeric filter value in a number type field [#2961](https://github.com/wazuh/wazuh-kibana-app/pull/2961)
=======
### Added

- Prompt to show the unsupported module for the selected agent [#2959](https://github.com/wazuh/wazuh-kibana-app/pull/2959)
- Added a X-Frame-Options header to the backend responses [#2977](https://github.com/wazuh/wazuh-kibana-app/pull/2977)

### Fixed

- An error message is displayed when changing a group's configuration although the user has the right permissions [#2955](https://github.com/wazuh/wazuh-kibana-app/pull/2955)
- Fix Security events table is empty when switching the pinned agents [#2956](https://github.com/wazuh/wazuh-kibana-app/pull/2956)
- Fix disabled switch visual edit button when json content is empty [#2957](https://github.com/wazuh/wazuh-kibana-app/issues/2957)
- Fixed main and `More` menus for unsupported agents [#2959](https://github.com/wazuh/wazuh-kibana-app/pull/2959)
- Fixed wrong number of alerts in Security Events [#2964](https://github.com/wazuh/wazuh-kibana-app/pull/2964)
- Fixed search with strange characters of agent in Management groups [#2970](https://github.com/wazuh/wazuh-kibana-app/pull/2970)
- Fix the statusCode error message [#2971](https://github.com/wazuh/wazuh-kibana-app/pull/2971)
- Fix the SCA policy stats didn't refresh [#2973](https://github.com/wazuh/wazuh-kibana-app/pull/2973)
- Fix some date fields format in FIM and SCA modules [#2975](https://github.com/wazuh/wazuh-kibana-app/pull/2975)
- Fix a non-stop error in Manage agents when the user has no permissions [#2976](https://github.com/wazuh/wazuh-kibana-app/pull/2976)
- Can't edit empty rules and decoders files that already exist in the manager [#2978](https://github.com/wazuh/wazuh-kibana-app/pull/2978)
- Support for alerts index pattern with different ID and name [#2979](https://github.com/wazuh/wazuh-kibana-app/pull/2979)
- Fix the unpin agent in the selection modal [#2980](https://github.com/wazuh/wazuh-kibana-app/pull/2980)
>>>>>>> f4aec674

## Wazuh v4.1.0 - Kibana 7.10.0 , 7.10.2 - Revision 4101

### Added

- Check the max buckets by default in healthcheck and increase them [#2901](https://github.com/wazuh/wazuh-kibana-app/pull/2901)
- Added a prompt wraning in role mapping if run_as is false or he is not allowed to use it by API [#2876](https://github.com/wazuh/wazuh-kibana-app/pull/2876)

### Changed

- Support new fields of Windows Registry at FIM inventory panel [#2679](https://github.com/wazuh/wazuh-kibana-app/issues/2679)
- Added on FIM Inventory Windows Registry registry_key and registry_value items from syscheck [#2908](https://github.com/wazuh/wazuh-kibana-app/issues/2908)
- Uncheck agents after an action in agents groups management [#2907](https://github.com/wazuh/wazuh-kibana-app/pull/2907)
- Unsave rule files when edit or create a rule with invalid content [#2944](https://github.com/wazuh/wazuh-kibana-app/pull/2944)
- Added vulnerabilities module for macos agents [#2969](https://github.com/wazuh/wazuh-kibana-app/pull/2969)

### Fixed

- Fix server error Invalid token specified: Cannot read property 'replace' of undefined [#2899](https://github.com/wazuh/wazuh-kibana-app/issues/2899)
- Fix show empty files rules and decoders: [#2923](https://github.com/wazuh/wazuh-kibana-app/issues/2923)
- Fixed wrong hover texts in CDB lists actions [#2929](https://github.com/wazuh/wazuh-kibana-app/pull/2929)
- Fixed access to forbidden agents information when exporting agents listt [2918](https://github.com/wazuh/wazuh-kibana-app/pull/2918)
- Fix the decoder detail view is not displayed [#2888](https://github.com/wazuh/wazuh-kibana-app/issues/2888)
- Fix the complex search using the Wazuh API query filter in search bars [#2930](https://github.com/wazuh/wazuh-kibana-app/issues/2930)
- Fixed validation to check userPermissions are not ready yet [#2931](https://github.com/wazuh/wazuh-kibana-app/issues/2931)
- Fixed clear visualizations manager list when switching tabs. Fixes PDF reports filters [#2932](https://github.com/wazuh/wazuh-kibana-app/pull/2932)
- Fix Strange box shadow in Export popup panel in Managment > Groups [#2886](https://github.com/wazuh/wazuh-kibana-app/issues/2886)
- Fixed wrong command on alert when data folder does not exist [#2938](https://github.com/wazuh/wazuh-kibana-app/pull/2938)
- Fix agents table OS field sorting: Changes agents table field `os_name` to `os.name,os.version` to make it sortable. [#2939](https://github.com/wazuh/wazuh-kibana-app/pull/2939)
- Fixed diff parsed datetime between agent detail and agents table [#2940](https://github.com/wazuh/wazuh-kibana-app/pull/2940)
- Allow access to Agents section with agent:group action permission [#2933](https://github.com/wazuh/wazuh-kibana-app/issues/2933)
- Fixed filters does not work on modals with search bar [#2935](https://github.com/wazuh/wazuh-kibana-app/pull/2935)
- Fix wrong package name in deploy new agent [#2942](https://github.com/wazuh/wazuh-kibana-app/issues/2942)
- Fixed number agents not show on pie onMouseEvent [#2890](https://github.com/wazuh/wazuh-kibana-app/issues/2890)
- Fixed off Kibana Query Language in search bar of Controls/Inventory modules. [#2945](https://github.com/wazuh/wazuh-kibana-app/pull/2945)
- Fixed number of agents do not show on the pie chart tooltip in agents preview [#2890](https://github.com/wazuh/wazuh-kibana-app/issues/2890)

## Wazuh v4.0.4 - Kibana 7.10.0 , 7.10.2 - Revision 4017

### Added
- Adapt the app to the new Kibana platform [#2475](https://github.com/wazuh/wazuh-kibana-app/issues/2475)
- Wazuh data directory moved from `optimize` to `data` Kibana directory [#2591](https://github.com/wazuh/wazuh-kibana-app/issues/2591)
- Show the wui_rules belong to wazuh-wui API user [#2702](https://github.com/wazuh/wazuh-kibana-app/issues/2702)

### Fixed

- Fixed Wazuh menu and agent menu for Solaris agents [#2773](https://github.com/wazuh/wazuh-kibana-app/issues/2773) [#2725](https://github.com/wazuh/wazuh-kibana-app/issues/2725)
- Fixed wrong shards and replicas for statistics indices and also fixed wrong prefix for monitoring indices [#2732](https://github.com/wazuh/wazuh-kibana-app/issues/2732)
- Report's creation dates set to 1970-01-01T00:00:00.000Z [#2772](https://github.com/wazuh/wazuh-kibana-app/issues/2772)
- Fixed bug for missing commands in ubuntu/debian and centos [#2786](https://github.com/wazuh/wazuh-kibana-app/issues/2786)
- Fixed bug that show an hour before in /security-events/dashboard [#2785](https://github.com/wazuh/wazuh-kibana-app/issues/2785) 
- Fixed permissions to access agents [#2838](https://github.com/wazuh/wazuh-kibana-app/issues/2838)
- Fix searching in groups [#2825](https://github.com/wazuh/wazuh-kibana-app/issues/2825)
- Fix the pagination in SCA ckecks table [#2815](https://github.com/wazuh/wazuh-kibana-app/issues/2815)
- Fix the SCA table with a wrong behaviour using the refresh button [#2854](https://github.com/wazuh/wazuh-kibana-app/issues/2854)
- Fix sca permissions for agents views and dashboards [#2862](https://github.com/wazuh/wazuh-kibana-app/issues/2862)
- Solaris should not show vulnerabilities module [#2829](https://github.com/wazuh/wazuh-kibana-app/issues/2829)
- Fix the settings of statistics indices creation [#2858](https://github.com/wazuh/wazuh-kibana-app/issues/2858)
- Update agents' info in Management Status after changing cluster node selected [#2828](https://github.com/wazuh/wazuh-kibana-app/issues/2828)
- Fix error when applying filter in rules from events [#2877](https://github.com/wazuh/wazuh-kibana-app/issues/2877)

### Changed

- Replaced `wazuh` Wazuh API user by `wazuh-wui` in the default configuration [#2852](https://github.com/wazuh/wazuh-kibana-app/issues/2852)
- Add agent id to the reports name in Agent Inventory and Modules [#2817](https://github.com/wazuh/wazuh-kibana-app/issues/2817)

### Adapt for Kibana 7.10.0

- Fixed filter pinned crash returning from agents [#2864](https://github.com/wazuh/wazuh-kibana-app/issues/2864)
- Fixed style in sca and regulatory compliance tables and in wz menu [#2861](https://github.com/wazuh/wazuh-kibana-app/issues/2861)
- Fix body-payload of Sample Alerts POST endpoint [#2857](https://github.com/wazuh/wazuh-kibana-app/issues/2857)
- Fixed bug in the table on Agents->Table-> Actions->Config icon [#2853](https://github.com/wazuh/wazuh-kibana-app/issues/2853)
- Fixed tooltip in the icon of view decoder file [#2850](https://github.com/wazuh/wazuh-kibana-app/issues/2850)
- Fixed bug with agent filter when it is pinned [#2846](https://github.com/wazuh/wazuh-kibana-app/issues/2846)
- Fix discovery navigation [#2845](https://github.com/wazuh/wazuh-kibana-app/issues/2845)
- Search file editor gone [#2843](https://github.com/wazuh/wazuh-kibana-app/issues/2843)
- Fix Agent Search Bar - Regex Query Interpreter [#2834](https://github.com/wazuh/wazuh-kibana-app/issues/2834)
- Fixed accordion style breaking [#2833](https://github.com/wazuh/wazuh-kibana-app/issues/2833)
- Fix metrics are not updated after a bad request in search input [#2830](https://github.com/wazuh/wazuh-kibana-app/issues/2830)
- Fix mitre framework tab crash [#2821](https://github.com/wazuh/wazuh-kibana-app/issues/2821)
- Changed ping request to default request. Added delay and while to che… [#2820](https://github.com/wazuh/wazuh-kibana-app/issues/2820)
- Removed kibana alert for security [#2806](https://github.com/wazuh/wazuh-kibana-app/issues/2806)

## Wazuh v4.0.4 - Kibana 7.10.0 , 7.10.2 - Revision 4016

### Added

- Modified agent registration adding groups and architecture [#2666](https://github.com/wazuh/wazuh-kibana-app/issues/2666) [#2652](https://github.com/wazuh/wazuh-kibana-app/issues/2652)
- Each user can only view their own reports [#2686](https://github.com/wazuh/wazuh-kibana-app/issues/2686)

### Fixed

- Create index pattern even if there aren´t available indices [#2620](https://github.com/wazuh/wazuh-kibana-app/issues/2620)
- Top bar overlayed over expanded visualizations [#2667](https://github.com/wazuh/wazuh-kibana-app/issues/2667)
- Empty inventory data in Solaris agents [#2680](https://github.com/wazuh/wazuh-kibana-app/pull/2680)
- Wrong parameters in the dev-tools autocomplete section [#2675](https://github.com/wazuh/wazuh-kibana-app/issues/2675)
- Wrong permissions on edit CDB list [#2665](https://github.com/wazuh/wazuh-kibana-app/pull/2665)
- fix(frontend): add the metafields when refreshing the index pattern [#2681](https://github.com/wazuh/wazuh-kibana-app/pull/2681)
- Error toast is showing about Elasticsearch users for environments without security [#2713](https://github.com/wazuh/wazuh-kibana-app/issues/2713)
- Error about Handler.error in Role Mapping fixed [#2702](https://github.com/wazuh/wazuh-kibana-app/issues/2702)
- Fixed message in reserved users actions [#2702](https://github.com/wazuh/wazuh-kibana-app/issues/2702)
- Error 500 on Export formatted CDB list [#2692](https://github.com/wazuh/wazuh-kibana-app/pull/2692)
- Wui rules label should have only one tooltip [#2723](https://github.com/wazuh/wazuh-kibana-app/issues/2723)
- Move upper the Wazuh item in the Kibana menu and default index pattern [#2867](https://github.com/wazuh/wazuh-kibana-app/pull/2867)


## Wazuh v4.0.4 - Kibana v7.9.1, v7.9.3 - Revision 4015

### Added

- Support for Wazuh v4.0.4

## Wazuh v4.0.3 - Kibana v7.9.1, v7.9.2, v7.9.3 - Revision 4014

### Added

- Improved management of index-pattern fields [#2630](https://github.com/wazuh/wazuh-kibana-app/issues/2630)

### Fixed

- fix(fronted): fixed the check of API and APP version in health check [#2655](https://github.com/wazuh/wazuh-kibana-app/pull/2655)
- Replace user by username key in the monitoring logic [#2654](https://github.com/wazuh/wazuh-kibana-app/pull/2654)
- Security alerts and reporting issues when using private tenants [#2639](https://github.com/wazuh/wazuh-kibana-app/issues/2639)
- Manager restart in rule editor does not work with Wazuh cluster enabled [#2640](https://github.com/wazuh/wazuh-kibana-app/issues/2640)
- fix(frontend): Empty inventory data in Solaris agents [#2680](https://github.com/wazuh/wazuh-kibana-app/pull/2680)

## Wazuh v4.0.3 - Kibana v7.9.1, v7.9.2, v7.9.3 - Revision 4013

### Added

- Support for Wazuh v4.0.3.

## Wazuh v4.0.2 - Kibana v7.9.1, v7.9.3 - Revision 4012

### Added

- Sample data indices name should take index pattern in use [#2593](https://github.com/wazuh/wazuh-kibana-app/issues/2593) 
- Added start option to macos Agents [#2653](https://github.com/wazuh/wazuh-kibana-app/pull/2653)

### Changed

- Statistics settings do not allow to configure primary shards and replicas [#2627](https://github.com/wazuh/wazuh-kibana-app/issues/2627)

## Wazuh v4.0.2 - Kibana v7.9.1, v7.9.3 - Revision 4011

### Added

- Support for Wazuh v4.0.2.

### Fixed

- The index pattern title is overwritten with its id after refreshing its fields [#2577](https://github.com/wazuh/wazuh-kibana-app/issues/2577)
- [RBAC] Issues detected when using RBAC [#2579](https://github.com/wazuh/wazuh-kibana-app/issues/2579)

## Wazuh v4.0.1 - Kibana v7.9.1, v7.9.3 - Revision 4010

### Changed

- Alerts summary table for PDF reports on all modules [#2632](https://github.com/wazuh/wazuh-kibana-app/issues/2632)
- [4.0-7.9] Run as with no wazuh-wui API user [#2576](https://github.com/wazuh/wazuh-kibana-app/issues/2576)
- Deploy a new agent interface as default interface [#2564](https://github.com/wazuh/wazuh-kibana-app/issues/2564)
- Problem in the visualization of new reserved resources of the Wazuh API [#2643](https://github.com/wazuh/wazuh-kibana-app/issues/2643)

### Fixed

- Restore the tables in the agents' reports [#2628](https://github.com/wazuh/wazuh-kibana-app/issues/2628)
- [RBAC] Issues detected when using RBAC [#2579](https://github.com/wazuh/wazuh-kibana-app/issues/2579)
- Changes done via a worker's API are overwritten [#2626](https://github.com/wazuh/wazuh-kibana-app/issues/2626)

### Fixed

- [BUGFIX] Default user field for current platform [#2633](https://github.com/wazuh/wazuh-kibana-app/pull/2633)

## Wazuh v4.0.1 - Kibana v7.9.1, v7.9.3 - Revision 4009

### Changed

- Hide empty columns of the processes table of the MacOS agents [#2570](https://github.com/wazuh/wazuh-kibana-app/pull/2570)
- Missing step in "Deploy a new agent" view [#2623](https://github.com/wazuh/wazuh-kibana-app/issues/2623)
- Implement wazuh users' CRUD [#2598](https://github.com/wazuh/wazuh-kibana-app/pull/2598)

### Fixed

- Inconsistent data in sample data alerts [#2618](https://github.com/wazuh/wazuh-kibana-app/pull/2618)

## Wazuh v4.0.1 - Kibana v7.9.1, v7.9.3 - Revision 4008

### Fixed

- Icons not align to the right in Modules > Events [#2607](https://github.com/wazuh/wazuh-kibana-app/pull/2607)
- Statistics visualizations do not show data [#2602](https://github.com/wazuh/wazuh-kibana-app/pull/2602)
- Error on loading css files [#2599](https://github.com/wazuh/wazuh-kibana-app/pull/2599)
- Fixed search filter in search bar in Module/SCA wasn't working [#2601](https://github.com/wazuh/wazuh-kibana-app/pull/2601)

## Wazuh v4.0.0 - Kibana v7.9.1, v7.9.2, v7.9.3 - Revision 4007

### Fixed

- updated macOS package URL [#2596](https://github.com/wazuh/wazuh-kibana-app/pull/2596)
- Revert "[4.0-7.9] [BUGFIX] Removed unnecessary function call" [#2597](https://github.com/wazuh/wazuh-kibana-app/pull/2597)

## Wazuh v4.0.0 - Kibana v7.9.1, v7.9.2, v7.9.3 - Revision 4006

### Fixed

- Undefined field in event view [#2588](https://github.com/wazuh/wazuh-kibana-app/issues/2588)
- Several calls to the same stats request (esAlerts) [#2586](https://github.com/wazuh/wazuh-kibana-app/issues/2586)
- The filter options popup doesn't open on click once the filter is pinned [#2581](https://github.com/wazuh/wazuh-kibana-app/issues/2581)
- The formatedFields are missing from the index-pattern of wazuh-alerts-* [#2574](https://github.com/wazuh/wazuh-kibana-app/issues/2574)


## Wazuh v4.0.0 - Kibana v7.9.3 - Revision 4005

### Added

- Support for Kibana v7.9.3

## Wazuh v4.0.0 - Kibana v7.9.1, v7.9.2 - Revision 4002

### Added

- Support for Wazuh v4.0.0.
- Support for Kibana v7.9.1 and 7.9.2.
- Support for Open Distro 1.10.1.
- Added a RBAC security layer integrated with Open Distro and X-Pack.
- Added remoted and analysisd statistics.
- Expand supported deployment variables.
- Added new configuration view settings for GCP integration.
- Added logic to change the `metafields` configuration of Kibana [#2524](https://github.com/wazuh/wazuh-kibana-app/issues/2524)

### Changed

- Migrated the default index-pattern to `wazuh-alerts-*`.
- Removed the `known-fields` functionality.
- Security Events dashboard redesinged.
- Redesigned the app settings configuration with categories.
- Moved the wazuh-registry file to Kibana optimize folder.

### Fixed

- Format options in `wazuh-alerts` index-pattern are not overwritten now.
- Prevent blank page in detaill agent view.
- Navigable agents name in Events.
- Index pattern is not being refreshed.
- Reporting fails when agent is pinned and compliance controls are visited.
- Reload rule detail doesn't work properly with the related rules.
- Fix search bar filter in Manage agent of group [#2541](https://github.com/wazuh/wazuh-kibana-app/pull/2541)

## Wazuh v3.13.2 - Kibana v7.9.1 - Revision 887

### Added

- Support for Wazuh v3.13.2

## Wazuh v3.13.2 - Kibana v7.8.0 - Revision 887
### Added

- Support for Wazuh v3.13.2

## Wazuh v3.13.1 - Kibana v7.9.1 - Revision 886

### Added

- Support for Kibana v7.9.1

## Wazuh v3.13.1 - Kibana v7.9.0 - Revision 885

### Added

- Support for Kibana v7.9.0


## Wazuh v3.13.1 - Kibana v7.8.1 - Revision 884

### Added

- Support for Kibana v7.8.1


## Wazuh v3.13.1 - Kibana v7.8.0 - Revision 883

### Added

- Support for Wazuh v3.13.1


## Wazuh v3.13.0 - Kibana v7.8.0 - Revision 881

### Added

- Support for Kibana v7.8.0


## Wazuh v3.13.0 - Kibana v7.7.0, v7.7.1 - Revision 880

### Added

- Support for Wazuh v3.13.0
- Support for Kibana v7.7.1
- Support for Open Distro 1.8
- New navigation experience with a global menu [#1965](https://github.com/wazuh/wazuh-kibana-app/issues/1965)
- Added a Breadcrumb in Kibana top nav [#2161](https://github.com/wazuh/wazuh-kibana-app/issues/2161)
- Added a new Agents Summary Screen [#1963](https://github.com/wazuh/wazuh-kibana-app/issues/1963)
- Added a new feature to add sample data to dashboards [#2115](https://github.com/wazuh/wazuh-kibana-app/issues/2115)
- Added MITRE integration [#1877](https://github.com/wazuh/wazuh-kibana-app/issues/1877)
- Added Google Cloud Platform integration [#1873](https://github.com/wazuh/wazuh-kibana-app/issues/1873)
- Added TSC integration [#2204](https://github.com/wazuh/wazuh-kibana-app/pull/2204)
- Added a new Integrity monitoring state view for agent [#2153](https://github.com/wazuh/wazuh-kibana-app/issues/2153)
- Added a new Integrity monitoring files detail view [#2156](https://github.com/wazuh/wazuh-kibana-app/issues/2156)
- Added a new component to explore Compliance requirements [#2156](https://github.com/wazuh/wazuh-kibana-app/issues/2261)

### Changed

- Code migration to React.js
- Global review of styles
- Unified Overview and Agent dashboards into new Modules [#2110](https://github.com/wazuh/wazuh-kibana-app/issues/2110)
- Changed Vulnerabilities dashboard visualizations [#2262](https://github.com/wazuh/wazuh-kibana-app/issues/2262)

### Fixed

- Open Distro tenants have been fixed and are functional now [#1890](https://github.com/wazuh/wazuh-kibana-app/issues/1890).
- Improved navigation performance [#2200](https://github.com/wazuh/wazuh-kibana-app/issues/2200).
- Avoid creating the wazuh-monitoring index pattern if it is disabled [#2100](https://github.com/wazuh/wazuh-kibana-app/issues/2100)
- SCA checks without compliance field can't be expanded [#2264](https://github.com/wazuh/wazuh-kibana-app/issues/2264)


## Wazuh v3.12.3 - Kibana v7.7.1 - Revision 876

### Added

- Support for Kibana v7.7.1


## Wazuh v3.12.3 - Kibana v7.7.0 - Revision 875

### Added

- Support for Kibana v7.7.0


## Wazuh v3.12.3 - Kibana v6.8.8, v7.6.1, v7.6.2 - Revision 874

### Added

- Support for Wazuh v3.12.3


## Wazuh v3.12.2 - Kibana v6.8.8, v7.6.1, v7.6.2 - Revision 873

### Added

- Support for Wazuh v3.12.2


## Wazuh v3.12.1 - Kibana v6.8.8, v7.6.1, v7.6.2 - Revision 872

### Added

- Support Wazuh 3.12.1
- Added new FIM settings on configuration on demand. [#2147](https://github.com/wazuh/wazuh-kibana-app/issues/2147)

### Changed

- Updated agent's variable names in deployment guides. [#2169](https://github.com/wazuh/wazuh-kibana-app/pull/2169)

### Fixed

- Pagination is now shown in table-type visualizations. [#2180](https://github.com/wazuh/wazuh-kibana-app/issues/2180)


## Wazuh v3.12.0 - Kibana v6.8.8, v7.6.2 - Revision 871

### Added

- Support for Kibana v6.8.8 and v7.6.2

## Wazuh v3.12.0 - Kibana v6.8.7, v7.4.2, v7.6.1 - Revision 870

### Added

- Support for Wazuh v3.12.0
- Added a new setting to hide manager alerts from dashboards. [#2102](https://github.com/wazuh/wazuh-kibana-app/pull/2102)
- Added a new setting to be able to change API from the top menu. [#2143](https://github.com/wazuh/wazuh-kibana-app/issues/2143)
- Added a new setting to enable/disable the known fields health check [#2037](https://github.com/wazuh/wazuh-kibana-app/pull/2037)
- Added suport for PCI 11.2.1 and 11.2.3 rules. [#2062](https://github.com/wazuh/wazuh-kibana-app/pull/2062)

### Changed

- Restructuring of the optimize/wazuh directory. Now the Wazuh configuration file (wazuh.yml) is placed on /usr/share/kibana/optimize/wazuh/config. [#2116](https://github.com/wazuh/wazuh-kibana-app/pull/2116)
- Improve performance of Dasboards reports generation. [1802344](https://github.com/wazuh/wazuh-kibana-app/commit/18023447c6279d385df84d7f4a5663ed2167fdb5)

### Fixed

- Discover time range selector is now displayed on the Cluster section. [08901df](https://github.com/wazuh/wazuh-kibana-app/commit/08901dfcbe509f17e4fab26877c8b7dae8a66bff)
- Added the win_auth_failure rule group to Authentication failure metrics. [#2099](https://github.com/wazuh/wazuh-kibana-app/pull/2099)
- Negative values in Syscheck attributes now have their correct value in reports. [7c3e84e](https://github.com/wazuh/wazuh-kibana-app/commit/7c3e84ec8f00760b4f650cfc00a885d868123f99)


## Wazuh v3.11.4 - Kibana v7.6.1 - Revision 858

### Added

- Support for Kibana v7.6.1


## Wazuh v3.11.4 - Kibana v6.8.6, v7.4.2, v7.6.0 - Revision 857

### Added

- Support for Wazuh v3.11.4


## Wazuh v3.11.3 - Kibana v7.6.0 - Revision 856

### Added

- Support for Kibana v7.6.0


## Wazuh v3.11.3 - Kibana v7.4.2 - Revision 855

### Added

- Support for Kibana v7.4.2

## Wazuh v3.11.3 - Kibana v7.5.2 - Revision 854

### Added

- Support for Wazuh v3.11.3

### Fixed

- Windows Updates table is now displayed in the Inventory Data report [#2028](https://github.com/wazuh/wazuh-kibana-app/pull/2028)


## Wazuh v3.11.2 - Kibana v7.5.2 - Revision 853

### Added

- Support for Kibana v7.5.2


## Wazuh v3.11.2 - Kibana v6.8.6, v7.3.2, v7.5.1 - Revision 852

### Added

- Support for Wazuh v3.11.2

### Changed

- Increased list filesize limit for the CDB-list [#1993](https://github.com/wazuh/wazuh-kibana-app/pull/1993)

### Fixed

- The xml validator now correctly handles the `--` string within comments [#1980](https://github.com/wazuh/wazuh-kibana-app/pull/1980)
- The AWS map visualization wasn't been loaded until the user interacts with it [dd31bd7](https://github.com/wazuh/wazuh-kibana-app/commit/dd31bd7a155354bc50fe0af22fca878607c8936a)


## Wazuh v3.11.1 - Kibana v6.8.6, v7.3.2, v7.5.1 - Revision 581

### Added
- Support for Wazuh v3.11.1.


## Wazuh v3.11.0 - Kibana v6.8.6, v7.3.2, v7.5.1 - Revision 580

### Added

- Support for Wazuh v3.11.0.
- Support for Kibana v7.5.1.
- The API credentials configuration has been moved from the .wazuh index to a wazuh.yml configuration file. Now the configuration of the API hosts is done from the file and not from the application. [#1465](https://github.com/wazuh/wazuh-kibana-app/issues/1465) [#1771](https://github.com/wazuh/wazuh-kibana-app/issues/1771).
- Upload ruleset files using a "drag and drop" component [#1770](https://github.com/wazuh/wazuh-kibana-app/issues/1770)
- Add logs for the reporting module [#1622](https://github.com/wazuh/wazuh-kibana-app/issues/1622).
- Extended the "Add new agent" guide [#1767](https://github.com/wazuh/wazuh-kibana-app/issues/1767).
- Add new table for windows hotfixes [#1932](https://github.com/wazuh/wazuh-kibana-app/pull/1932)

### Changed

- Removed Discover from top menu [#1699](https://github.com/wazuh/wazuh-kibana-app/issues/1699).
- Hide index pattern selector in case that only one exists [#1799](https://github.com/wazuh/wazuh-kibana-app/issues/1799).
- Remove visualizations legend [#1936](https://github.com/wazuh/wazuh-kibana-app/pull/1936)
- Normalize the field whodata in the group reporting [#1921](https://github.com/wazuh/wazuh-kibana-app/pull/1921)
- A message in the configuration view is ambiguous [#1870](https://github.com/wazuh/wazuh-kibana-app/issues/1870)
- Refactor syscheck table [#1941](https://github.com/wazuh/wazuh-kibana-app/pull/1941)

### Fixed

- Empty files now throws an error [#1806](https://github.com/wazuh/wazuh-kibana-app/issues/1806).
- Arguments for wazuh api requests are now validated [#1815](https://github.com/wazuh/wazuh-kibana-app/issues/1815).
- Fixed the way to check admin mode [#1838](https://github.com/wazuh/wazuh-kibana-app/issues/1838).
- Fixed error exporting as CSV the files into a group [#1833](https://github.com/wazuh/wazuh-kibana-app/issues/1833).
- Fixed XML validator false error for `<` [1882](https://github.com/wazuh/wazuh-kibana-app/issues/1882)
- Fixed "New file" editor doesn't allow saving twice [#1896](https://github.com/wazuh/wazuh-kibana-app/issues/1896)
- Fixed decoders files [#1929](https://github.com/wazuh/wazuh-kibana-app/pull/1929)
- Fixed registration guide [#1926](https://github.com/wazuh/wazuh-kibana-app/pull/1926)
- Fixed infinite load on Ciscat views [#1920](https://github.com/wazuh/wazuh-kibana-app/pull/1920), [#1916](https://github.com/wazuh/wazuh-kibana-app/pull/1916)
- Fixed missing fields in the Visualizations [#1913](https://github.com/wazuh/wazuh-kibana-app/pull/1913)
- Fixed Amazon S3 status is wrong in configuration section [#1864](https://github.com/wazuh/wazuh-kibana-app/issues/1864)
- Fixed hidden overflow in the fim configuration [#1887](https://github.com/wazuh/wazuh-kibana-app/pull/1887)
- Fixed Logo source fail after adding server.basePath [#1871](https://github.com/wazuh/wazuh-kibana-app/issues/1871)
- Fixed the documentation broken links [#1853](https://github.com/wazuh/wazuh-kibana-app/pull/1853)

## Wazuh v3.10.2 - Kibana v7.5.1 - Revision 556

### Added

- Support for Kibana v7.5.1


## Wazuh v3.10.2 - Kibana v7.5.0 - Revision 555

### Added

- Support for Kibana v7.5.0


## Wazuh v3.10.2 - Kibana v7.4.2 - Revision 549

### Added

- Support for Kibana v7.4.2


## Wazuh v3.10.2 - Kibana v7.4.1 - Revision 548

### Added

- Support for Kibana v7.4.1


## Wazuh v3.10.2 - Kibana v7.4.0 - Revision 547

### Added

- Support for Kibana v7.4.0
- Support for Wazuh v3.10.2.


## Wazuh v3.10.2 - Kibana v7.3.2 - Revision 546

### Added

- Support for Wazuh v3.10.2.


## Wazuh v3.10.1 - Kibana v7.3.2 - Revision 545

### Added

- Support for Wazuh v3.10.1.


## Wazuh v3.10.0 - Kibana v7.3.2 - Revision 543

### Added

- Support for Wazuh v3.10.0.
- Added an interactive guide for registering agents, things are now easier for the user, guiding it through the steps needed ending in a _copy & paste_ snippet for deploying his agent [#1468](https://github.com/wazuh/wazuh-kibana-app/issues/1468).
- Added new dashboards for the recently added regulatory compliance groups into the Wazuh core. They are HIPAA and NIST-800-53 [#1468](https://github.com/wazuh/wazuh-kibana-app/issues/1448), [#1638]( https://github.com/wazuh/wazuh-kibana-app/issues/1638).
- Make the app work under a custom Kibana space [#1234](https://github.com/wazuh/wazuh-kibana-app/issues/1234), [#1450](https://github.com/wazuh/wazuh-kibana-app/issues/1450).
- Added the ability to manage the app as a native plugin when using Kibana spaces, now you can safely hide/show the app depending on the selected space [#1601](https://github.com/wazuh/wazuh-kibana-app/issues/1601).
- Adapt the app the for Kibana dark mode [#1562](https://github.com/wazuh/wazuh-kibana-app/issues/1562).
- Added an alerts summary in _Overview > FIM_ panel [#1527](https://github.com/wazuh/wazuh-kibana-app/issues/1527).
- Export all the information of a Wazuh group and its related agents in a PDF document [#1341](https://github.com/wazuh/wazuh-kibana-app/issues/1341).
- Export the configuration of a certain agent as a PDF document. Supports granularity for exporting just certain sections of the configuration [#1340](https://github.com/wazuh/wazuh-kibana-app/issues/1340).


### Changed

- Reduced _Agents preview_ load time using the new API endpoint `/summary/agents` [#1687](https://github.com/wazuh/wazuh-kibana-app/pull/1687).
- Replaced most of the _md-nav-bar_ Angular.js components with React components using EUI [#1705](https://github.com/wazuh/wazuh-kibana-app/pull/1705).
- Replaced the requirements slider component with a new styled component [#1708](https://github.com/wazuh/wazuh-kibana-app/pull/1708).
- Soft deprecated the _.wazuh-version_ internal index, now the app dumps its content if applicable to a registry file, then the app removes that index. Further versions will hard deprecate this index [#1467](https://github.com/wazuh/wazuh-kibana-app/issues/1467). 
- Visualizations now don't fetch the documents _source_, also, they now use _size: 0_ for fetching [#1663](https://github.com/wazuh/wazuh-kibana-app/issues/1663).
- The app menu is now fixed on top of the view, it's not being hidden on every state change. Also, the Wazuh logo was placed in the top bar of Kibana UI [#1502](https://github.com/wazuh/wazuh-kibana-app/issues/1502).
- Improved _getTimestamp_ method not returning a promise object because it's no longer needed [014bc3a](https://github.com/wazuh/wazuh-kibana-app/commit/014b3aba0d2e9cda0c4d521f5f16faddc434a21e). Also improved main Discover listener for Wazuh not returning a promise object [bd82823](https://github.com/wazuh/wazuh-kibana-app/commit/bd8282391a402b8c567b32739cf914a0135d74bc).
- Replaced _Requirements over time_ visualizations in both PCI DSS and GDPR dashboards [35c539](https://github.com/wazuh/wazuh-kibana-app/commit/35c539eb328b3bded94aa7608f73f9cc51c235a6).
- Do not show a toaster when a visualization field was not known yet, instead, show it just in case the internal refreshing failed [19a2e7](https://github.com/wazuh/wazuh-kibana-app/commit/19a2e71006b38f6a64d3d1eb8a20b02b415d7e07).
- Minor optimizations for server logging [eb8e000](https://github.com/wazuh/wazuh-kibana-app/commit/eb8e00057dfea2dafef56319590ff832042c402d).

### Fixed

- Alerts search bar fixed for Kibana v7.3.1, queries were not being applied as expected [#1686](https://github.com/wazuh/wazuh-kibana-app/issues/1686).
- Hide attributes field from non-Windows agents in the FIM table [#1710](https://github.com/wazuh/wazuh-kibana-app/issues/1710).
- Fixed broken view in Management > Configuration > Amazon S3 > Buckets, some information was missing [#1675](https://github.com/wazuh/wazuh-kibana-app/issues/1675).
- Keep user's filters when switching from Discover to panel [#1685](https://github.com/wazuh/wazuh-kibana-app/issues/1685).
- Reduce load time and amount of data to be fetched in _Management > Cluster monitoring_ section avoiding possible timeouts [#1663](https://github.com/wazuh/wazuh-kibana-app/issues/1663).
- Restored _Remove column_ feature in Discover tabs [#1702](https://github.com/wazuh/wazuh-kibana-app/issues/1702).
- Apps using Kibana v7.3.1 had a bug once the user goes back from _Agent > FIM > Files_ to _Agent > FIM > dashboard_, filters disappear, now it's working properly [#1700](https://github.com/wazuh/wazuh-kibana-app/issues/1700).
- Fixed visual bug in _Management > Cluster monitoring_ and a button position [1e3b748](https://github.com/wazuh/wazuh-kibana-app/commit/1e3b748f11b43b2e7956b830269b6d046d74d12c).
- The app installation date was not being updated properly, now it's fixed [#1692](https://github.com/wazuh/wazuh-kibana-app/issues/1692).
- Fixed _Network interfaces_ table in Inventory section, the table was not paginating [#1474](https://github.com/wazuh/wazuh-kibana-app/issues/1474).
- Fixed APIs passwords are now obfuscated in server responses [adc3152](https://github.com/wazuh/wazuh-kibana-app/pull/1782/commits/adc31525e26b25e4cb62d81cbae70a8430728af5).


## Wazuh v3.9.5 - Kibana v6.8.2 / Kibana v7.2.1 / Kibana v7.3.0 - Revision 531

### Added

- Support for Wazuh v3.9.5

## Wazuh v3.9.4 - Kibana v6.8.1 / Kibana v6.8.2 / Kibana v7.2.0 / Kibana v7.2.1 / Kibana v7.3.0 - Revision 528

### Added

- Support for Wazuh v3.9.4
- Allow filtering by clicking a column in rules/decoders tables [0e2ddd7](https://github.com/wazuh/wazuh-kibana-app/pull/1615/commits/0e2ddd7b73f7f7975d02e97ed86ae8a0966472b4)
- Allow open file in rules table clicking on the file column [1af929d](https://github.com/wazuh/wazuh-kibana-app/pull/1615/commits/1af929d62f450f93c6733868bcb4057e16b7e279)

### Changed

- Improved app performance [#1640](https://github.com/wazuh/wazuh-kibana-app/pull/1640).
- Remove path filter from custom rules and decoders [895792e](https://github.com/wazuh/wazuh-kibana-app/pull/1615/commits/895792e6e6d9401b3293d5e16352b9abef515096)
- Show path column in rules and decoders [6f49816](https://github.com/wazuh/wazuh-kibana-app/pull/1615/commits/6f49816c71b5999d77bf9e3838443627c9be945d)
- Removed SCA overview dashboard [94ebbff](https://github.com/wazuh/wazuh-kibana-app/pull/1615/commits/94ebbff231cbfb6d793130e0b9ea855baa755a1c)
- Disabled last custom column removal [f1ef7de](https://github.com/wazuh/wazuh-kibana-app/pull/1615/commits/f1ef7de1a34bbe53a899596002e8153b95e7dc0e)
- Agents messages across sections unification [8fd7e36](https://github.com/wazuh/wazuh-kibana-app/pull/1615/commits/8fd7e36286fa9dfd03a797499af6ffbaa90b00e1)

### Fixed

- Fix check storeded apis [d6115d6](https://github.com/wazuh/wazuh-kibana-app/pull/1615/commits/d6115d6424c78f0cde2017b432a51b77186dd95a).
- Fix pci-dss console error [297080d](https://github.com/wazuh/wazuh-kibana-app/pull/1615/commits/297080d36efaea8f99b0cafd4c48845dad20495a)
- Fix error in reportingTable [85b7266](https://github.com/wazuh/wazuh-kibana-app/pull/1615/commits/85b72662cb4db44c443ed04f7c31fba57eefccaa)
- Fix filters budgets size [c7ac86a](https://github.com/wazuh/wazuh-kibana-app/pull/1615/commits/c7ac86acb3d5afaf1cf348fab09a2b8c5778a491)
- Fix missing permalink virustotal visualization [1b57529](https://github.com/wazuh/wazuh-kibana-app/pull/1615/commits/1b57529758fccdeb3ac0840e66a8aafbe4757a96)
- Improved wz-table performance [224bd6f](https://github.com/wazuh/wazuh-kibana-app/pull/1615/commits/224bd6f31235c81ba01755c3c1e120c3f86beafd)
- Fix inconsistent data between visualizations and tables in Overview Security Events [b12c600](https://github.com/wazuh/wazuh-kibana-app/pull/1615/commits/b12c600578d80d0715507dec4624a4ebc27ea573)
- Timezone applied in cluster status [a4f620d](https://github.com/wazuh/wazuh-kibana-app/pull/1615/commits/a4f620d398f5834a6d2945af892a462425ca3bec)
- Fixed Overview Security Events report when wazuh.monitoring is disabled [1c26da0](https://github.com/wazuh/wazuh-kibana-app/pull/1615/commits/1c26da05a0b6daf727e15c13b819111aa4e4e913)
- Fixes in APIs management [2143943](https://github.com/wazuh/wazuh-kibana-app/pull/1615/commits/2143943a5049cbb59bb8d6702b5a56cbe0d27a2a)
- Prevent duplicated visualization toast errors [786faf3](https://github.com/wazuh/wazuh-kibana-app/commit/786faf3e62d2cad13f512c0f873b36eca6e9787d)
- Fix not properly updated breadcrumb in ruleset section [9645903](https://github.com/wazuh/wazuh-kibana-app/commit/96459031cd4edbe047970bf0d22d0c099771879f)
- Fix badly dimensioned table in Integrity Monitoring section [9645903](https://github.com/wazuh/wazuh-kibana-app/commit/96459031cd4edbe047970bf0d22d0c099771879f)
- Fix implicit filters can be destroyed [9cf8578](https://github.com/wazuh/wazuh-kibana-app/commit/9cf85786f504f5d67edddeea6cfbf2ab577e799b)
- Windows agent dashboard doesn't show failure logon access. [d38d088](https://github.com/wazuh/wazuh-kibana-app/commit/d38d0881ac8e4294accde83d63108337b74cdd91) 
- Number of agents is not properly updated.  [f7cbbe5](https://github.com/wazuh/wazuh-kibana-app/commit/f7cbbe54394db825827715c3ad4370ac74317108) 
- Missing scrollbar on Firefox file viewer.  [df4e8f9](https://github.com/wazuh/wazuh-kibana-app/commit/df4e8f9305b35e9ee1473bed5f5d452dd3420567) 
- Agent search filter by name, lost when refreshing. [71b5274](https://github.com/wazuh/wazuh-kibana-app/commit/71b5274ccc332d8961a158587152f7badab28a95) 
- Alerts of level 12 cannot be displayed in the Summary table. [ec0e888](https://github.com/wazuh/wazuh-kibana-app/commit/ec0e8885d9f1306523afbc87de01a31f24e36309) 
- Restored query from search bar in visualizations. [439128f](https://github.com/wazuh/wazuh-kibana-app/commit/439128f0a1f65b649a9dcb81ab5804ca20f65763) 
- Fix Kibana filters loop in Firefox. [82f0f32](https://github.com/wazuh/wazuh-kibana-app/commit/82f0f32946d844ce96a28f0185f903e8e05c5589) 

## Wazuh v3.9.3 - Kibana v6.8.1 / v7.1.1 / v7.2.0 - Revision 523

### Added

- Support for Wazuh v3.9.3
- Support for Kibana v7.2.0 [#1556](https://github.com/wazuh/wazuh-kibana-app/pull/1556).

### Changed

- New design and several UI/UX changes [#1525](https://github.com/wazuh/wazuh-kibana-app/pull/1525).
- Improved error checking + syscollector performance [94d0a83](https://github.com/wazuh/wazuh-kibana-app/commit/94d0a83e43aa1d2d84ef6f87cbb76b9aefa085b3).
- Adapt Syscollector for MacOS agents [a4bf7ef](https://github.com/wazuh/wazuh-kibana-app/commit/a4bf7efc693a99b7565b5afcaa372155f15a4db9).
- Show last scan for syscollector [73f2056](https://github.com/wazuh/wazuh-kibana-app/commit/73f2056673bb289d472663397ba7097e49b7b93b).
- Extendend information for syscollector [#1585](https://github.com/wazuh/wazuh-kibana-app/issues/1585).

### Fixed

- Corrected width for agent stats [a998955](https://github.com/wazuh/wazuh-kibana-app/commit/a99895565a8854c55932ec94cffb08e1d0aa3da1).
- Fix height for the menu directive with Dynamic height [427d0f3](https://github.com/wazuh/wazuh-kibana-app/commit/427d0f3e9fa6c34287aa9e8557da99a51e0db40f).
- Fix wazuh-db and clusterd check [cddcef6](https://github.com/wazuh/wazuh-kibana-app/commit/cddcef630c5234dd6f6a495715743dfcfd4e4001).
- Fix AlertsStats when value is "0", it was showing "-" [07a3e10](https://github.com/wazuh/wazuh-kibana-app/commit/07a3e10c7f1e626ba75a55452b6c295d11fd657d).
- Fix syscollector state value [f8d3d0e](https://github.com/wazuh/wazuh-kibana-app/commit/f8d3d0eca44e67e26f79bc574495b1f4c8f751f2).
- Fix time offset for reporting table [2ef500b](https://github.com/wazuh/wazuh-kibana-app/commit/2ef500bb112e68bd4811b8e87ce8581d7c04d20f).
- Fix call to obtain GDPR requirements for specific agent [ccda846](https://github.com/wazuh/wazuh-kibana-app/commit/ccda8464b50be05bc5b3642f25f4972c8a7a2c03).
- Restore "rule.id" as a clickable field in visualizations [#1546](https://github.com/wazuh/wazuh-kibana-app/pull/1546).
- Fix timepicker in cluster monitoring [f7533ce](https://github.com/wazuh/wazuh-kibana-app/pull/1560/commits/f7533cecb6862abfb5c1d2173ec3e70ffc59804a).
- Fix several bugs [#1569](https://github.com/wazuh/wazuh-kibana-app/pull/1569).
- Fully removed "rule.id" as URL field [#1584](https://github.com/wazuh/wazuh-kibana-app/issues/1584).
- Fix filters for dashboards [#1583](https://github.com/wazuh/wazuh-kibana-app/issues/1583).
- Fix missing dependency [#1591](https://github.com/wazuh/wazuh-kibana-app/issues/1591).

## Wazuh v3.9.2 - Kibana v7.1.1 - Revision 510

### Added

- Support for Wazuh v3.9.2

### Changed

- Avoid showing more than one toaster for the same error message [7937003](https://github.com/wazuh/wazuh-kibana-app/commit/793700382798033203091d160773363323e05bb9).
- Restored "Alerts evolution - Top 5 agents" in Overview > Security events [f9305c0](https://github.com/wazuh/wazuh-kibana-app/commit/f9305c0c6acf4a31c41b1cc9684b87f79b27524f).

### Fixed

- Fix missing parameters in Dev Tools request [#1496](https://github.com/wazuh/wazuh-kibana-app/pull/1496).
- Fix "Invalid Date" for Safari and Internet Explorer [#1505](https://github.com/wazuh/wazuh-kibana-app/pull/1505).

## Wazuh v3.9.1 - Kibana v7.1.1 - Revision 509

### Added

- Support for Kibana v7.1.1
- Added overall metrics for Agents > Overview [#1479](https://github.com/wazuh/wazuh-kibana-app/pull/1479).

### Fixed

- Fixed missing dependency for Discover [43f5dd5](https://github.com/wazuh/wazuh-kibana-app/commit/43f5dd5f64065c618ba930b2a4087f0a9e706c0e).
- Fixed visualization for Agents > Overview [#1477](https://github.com/wazuh/wazuh-kibana-app/pull/1477). 
- Fixed SCA policy checks table [#1478](https://github.com/wazuh/wazuh-kibana-app/pull/1478).

## Wazuh v3.9.1 - Kibana v7.1.0 - Revision 508

### Added

- Support for Kibana v7.1.0

## Wazuh v3.9.1 - Kibana v6.8.0 - Revision 444

### Added

- Support for Wazuh v3.9.1
- Support for Kibana v6.8.0

### Fixed

- Fixed background color for some parts of the Discover directive [2dfc763](https://github.com/wazuh/wazuh-kibana-app/commit/2dfc763bfa1093fb419f118c2938f6b348562c69).
- Fixed cut values in non-resizable tables when the value is too large [cc4828f](https://github.com/wazuh/wazuh-kibana-app/commit/cc4828fbf50d4dab3dd4bb430617c1f2b13dac6a).
- Fixed handled but not shown error messages from rule editor [0aa0e17](https://github.com/wazuh/wazuh-kibana-app/commit/0aa0e17ac8678879e5066f8d83fd46f5d8edd86a).
- Minor typos corrected [fe11fb6](https://github.com/wazuh/wazuh-kibana-app/commit/fe11fb67e752368aedc89ec844ddf729eb8ad761).
- Minor fixes in agents configuration [1bc2175](https://github.com/wazuh/wazuh-kibana-app/commit/1bc217590438573e7267687655bb5939b5bb9fde).
- Fix Management > logs viewer scrolling [f458b2e](https://github.com/wazuh/wazuh-kibana-app/commit/f458b2e3294796f9cf00482b4da27984646c6398).

### Changed

- Kibana version shown in settings is now read from our package.json [c103d3e](https://github.com/wazuh/wazuh-kibana-app/commit/c103d3e782136106736c02039d28c4567b255aaa).
- Removed an old header from Settings [0197b8b](https://github.com/wazuh/wazuh-kibana-app/commit/0197b8b1abc195f275c8cd9893df84cd5569527b).
- Improved index pattern validation fields, replaced "full_log" with "rule.id" as part of the minimum required fields [dce0595](https://github.com/wazuh/wazuh-kibana-app/commit/dce059501cbd28f1294fd761da3e015e154747bc).
- Improve dynamic height for configuration editor [c318131](https://github.com/wazuh/wazuh-kibana-app/commit/c318131dfb6b5f01752593f2aa972b98c0655610).
- Add timezone for all dates shown in the app [4b8736f](https://github.com/wazuh/wazuh-kibana-app/commit/4b8736fb4e562c78505daaee042bcd798242c3f5).

## Wazuh v3.9.0 - Kibana v6.7.0 / v6.7.1 / v6.7.2 - Revision 441

### Added

- Support for Wazuh v3.9.0
- Support for Kibana v6.7.0 / v6.7.1 / v6.7.2
- Edit master and worker configuration ([#1215](https://github.com/wazuh/wazuh-kibana-app/pull/1215)).
- Edit local rules, local decoders and CDB lists ([#1212](https://github.com/wazuh/wazuh-kibana-app/pull/1212), [#1204](https://github.com/wazuh/wazuh-kibana-app/pull/1204), [#1196](https://github.com/wazuh/wazuh-kibana-app/pull/1196), [#1233](https://github.com/wazuh/wazuh-kibana-app/pull/1233), [#1304](https://github.com/wazuh/wazuh-kibana-app/pull/1304)).
- View no local rules/decoders XML files ([#1395](https://github.com/wazuh/wazuh-kibana-app/pull/1395))
- Dev Tools additions
  - Added hotkey `[shift] + [enter]` for sending query ([#1170](https://github.com/wazuh/wazuh-kibana-app/pull/1170)).
  - Added `Export JSON` button for the Dev Tools ([#1170](https://github.com/wazuh/wazuh-kibana-app/pull/1170)).
- Added refresh button for agents preview table ([#1169](https://github.com/wazuh/wazuh-kibana-app/pull/1169)).
- Added `configuration assessment` information in "Agent > Policy monitoring" ([#1227](https://github.com/wazuh/wazuh-kibana-app/pull/1227)).
- Added agents `configuration assessment` configuration section in "Agent > Configuration" ([1257](https://github.com/wazuh/wazuh-kibana-app/pull/1257))
- Restart master and worker nodes ([#1222](https://github.com/wazuh/wazuh-kibana-app/pull/1222)).
- Restart agents ([#1229](https://github.com/wazuh/wazuh-kibana-app/pull/1229)).
- Added support for more than one Wazuh monitoring pattern ([#1243](https://github.com/wazuh/wazuh-kibana-app/pull/1243))
- Added customizable interval for Wazuh monitoring indices creation ([#1243](https://github.com/wazuh/wazuh-kibana-app/pull/1243)).
- Expand visualizations ([#1246](https://github.com/wazuh/wazuh-kibana-app/pull/1246)).
- Added a dynamic table columns selector ([#1246](https://github.com/wazuh/wazuh-kibana-app/pull/1246)).
- Added resizable columns by dragging in tables ([d2bf8ee](https://github.com/wazuh/wazuh-kibana-app/commit/d2bf8ee9681ca5d6028325e165854b49214e86a3))
- Added a cron job for fetching missing fields of all valid index patterns, also merging dynamic fields every time an index pattern is refreshed by the app ([#1276](https://github.com/wazuh/wazuh-kibana-app/pull/1276)).
- Added auto-merging dynamic fields for Wazuh monitoring index patterns ([#1300](https://github.com/wazuh/wazuh-kibana-app/pull/1300))
- New server module, it's a job queue so we can add delayed jobs to be run in background, this iteration only accepts delayed Wazuh API calls ([#1283](https://github.com/wazuh/wazuh-kibana-app/pull/1283)).
- Added new way to view logs using a logs viewer ([#1292](https://github.com/wazuh/wazuh-kibana-app/pull/1292))
- Added new directive for registering agents from the UI, including instructions on "how to" ([#1321](https://github.com/wazuh/wazuh-kibana-app/pull/1321)).
- Added some Angular charts in Agents Preview and Agents SCA sections ([#1364](https://github.com/wazuh/wazuh-kibana-app/pull/1364))
- Added Docker listener settings in configuration views ([#1365](https://github.com/wazuh/wazuh-kibana-app/pull/1365))
- Added Docker dashboards for both Agents and Overview ([#1367](https://github.com/wazuh/wazuh-kibana-app/pull/1367))
- Improved app logger with debug level ([#1373](https://github.com/wazuh/wazuh-kibana-app/pull/1373))
- Introducing React components from the EUI framework

### Changed

- Escape XML special characters ([#1159](https://github.com/wazuh/wazuh-kibana-app/pull/1159)).
- Changed empty results message for Wazuh tables ([#1165](https://github.com/wazuh/wazuh-kibana-app/pull/1165)).
- Allowing the same query multiple times on the Dev Tools ([#1174](https://github.com/wazuh/wazuh-kibana-app/pull/1174))
- Refactor JSON/XML viewer for configuration tab ([#1173](https://github.com/wazuh/wazuh-kibana-app/pull/1173), [#1148](https://github.com/wazuh/wazuh-kibana-app/pull/1148)).
- Using full height for all containers when possible ([#1224](https://github.com/wazuh/wazuh-kibana-app/pull/1224)).
- Improved the way we are handling "back button" events ([#1207](https://github.com/wazuh/wazuh-kibana-app/pull/1207)).
- Changed some visualizations for FIM, GDPR, PCI, Vulnerability and Security Events ([#1206](https://github.com/wazuh/wazuh-kibana-app/pull/1206), [#1235](https://github.com/wazuh/wazuh-kibana-app/pull/1235), [#1293](https://github.com/wazuh/wazuh-kibana-app/pull/1293)).
- New design for agent header view ([#1186](https://github.com/wazuh/wazuh-kibana-app/pull/1186)).
- Not fetching data the very first time the Dev Tools are opened ([#1185](https://github.com/wazuh/wazuh-kibana-app/pull/1185)).
- Refresh all known fields for all valid index patterns if `kbn-vis` detects a broken index pattern ([ecd7c8f](https://github.com/wazuh/wazuh-kibana-app/commit/ecd7c8f98c187a350f81261d13b0d45dcec6dc5d)).
- Truncate texts and display a tooltip when they don't fit in a table cell ([7b56a87](https://github.com/wazuh/wazuh-kibana-app/commit/7b56a873f85dcba7e6838aeb2e40d9b4cf472576))
- Updated API autocomplete for Dev Tools ([#1218](https://github.com/wazuh/wazuh-kibana-app/pull/1218))
- Updated switches design to adapt it to Kibana's design ([#1253](https://github.com/wazuh/wazuh-kibana-app/pull/1253))
- Reduced the width of some table cells with little text, to give more space to the other columns ([#1263](https://github.com/wazuh/wazuh-kibana-app/pull/1263)).
- Redesign for Management > Status daemons list ([#1284](https://github.com/wazuh/wazuh-kibana-app/pull/1284)).
- Redesign for Management > Configuration, Agent > Configuration ([#1289](https://github.com/wazuh/wazuh-kibana-app/pull/1289)).
- Replaced Management > Logs table with a log viewer component ([#1292](https://github.com/wazuh/wazuh-kibana-app/pull/1292)).
- The agents list search bar now allows to switch between AND/OR operators ([#1291](https://github.com/wazuh/wazuh-kibana-app/pull/1291)).
- Improve audit dashboards ([#1374](https://github.com/wazuh/wazuh-kibana-app/pull/1374))
- Exclude agent "000" getting the last registered and the most active agents from the Wazuh API.([#1391](https://github.com/wazuh/wazuh-kibana-app/pull/1391))
- Reviewed Osquery dashboards ([#1394](https://github.com/wazuh/wazuh-kibana-app/pull/1394))
- Memory info is now a log ([#1400](https://github.com/wazuh/wazuh-kibana-app/pull/1400))
- Error toasters time is now 30000ms, warning/info are still 6000ms ([#1420](https://github.com/wazuh/wazuh-kibana-app/pull/1420))

### Fixed

- Properly handling long messages on notifier service, until now, they were using out of the card space, also we replaced some API messages with more meaningful messages ([#1168](https://github.com/wazuh/wazuh-kibana-app/pull/1168)).
- Adapted Wazuh icon for multiple browsers where it was gone ([#1208](https://github.com/wazuh/wazuh-kibana-app/pull/1208)).
- Do not fetch data from tables twice when resize window ([#1303](https://github.com/wazuh/wazuh-kibana-app/pull/1303)).
- Agent syncrhonization status is updated as we browse the configuration section ([#1305](https://github.com/wazuh/wazuh-kibana-app/pull/1305))
- Using the browser timezone for reporting documents ([#1311](https://github.com/wazuh/wazuh-kibana-app/pull/1311)).
- Wrong behaviors in the routing system when the basePath was set ([#1342](https://github.com/wazuh/wazuh-kibana-app/pull/1342))
- Do not show pagination for one-page tables ([196c5b7](https://github.com/wazuh/wazuh-kibana-app/pull/1362/commits/196c5b717583032798da7791fa4f90ec06397f68))
- Being redirected to Overview once a Kibana restart is performed ([#1378](https://github.com/wazuh/wazuh-kibana-app/pull/1378))
- Displaying the AWS services section of the aws-s3 wodle ([#1393](https://github.com/wazuh/wazuh-kibana-app/pull/1393))
- Show email configuration on the configuration on demand ([#1401](https://github.com/wazuh/wazuh-kibana-app/issues/1401))
- Show "Follow symbolic link" field in Integrity monitoring - Monitored configuration on demand ([0c9c9da](https://github.com/wazuh/wazuh-kibana-app/pull/1414/commits/0c9c9da3b951548761cd203db5ee5baa39afe26c))

## Wazuh v3.8.2 - Kibana v6.6.0 / v6.6.1 / v6.6.2 / v6.7.0 - Revision 419

### Added

- Support for Kibana v6.6.0 / v6.6.1 / v6.6.2 / v6.7.0

### Fixed

- Fixed AWS dashboard, newer JavaScript browser engines break the view due to Angular.js ([6e882fc](https://github.com/wazuh/wazuh-kibana-app/commit/6e882fc1d7efe6059e6140ff40b8a20d9c1fa51e)).
- Fixed AWS accounts visualization, using the right field now ([6e882fc](https://github.com/wazuh/wazuh-kibana-app/commit/6e882fc1d7efe6059e6140ff40b8a20d9c1fa51e)).

## Wazuh v3.8.2 - Kibana v6.5.4 - Revision 418

### Added

- Support for Wazuh v3.8.2

### Changed

- Close configuration editor only if it was successfully updated ([bc77c35](https://github.com/wazuh/wazuh-kibana-app/commit/bc77c35d8440a656d4704451ce857c9e1d36a438)).
- Replaced FIM Vega visualization with standard visualization ([554ee1c](https://github.com/wazuh/wazuh-kibana-app/commit/554ee1c4c4d75c76d82272075acf8bb62e7f9e27)).

## Wazuh v3.8.1 - Kibana v6.5.4 - Revision 417

### Added

- Support for Wazuh v3.8.1

### Changed

- Moved monitored/ignored Windows registry entries to "FIM > Monitored" and "FIM > Ignored" to avoid user confusion ([#1176](https://github.com/wazuh/wazuh-kibana-app/pull/1176)).
- Excluding managers from wazuh-monitoring indices ([#1177](https://github.com/wazuh/wazuh-kibana-app/pull/1177)).
- Escape `&` before sending group configuration ([d3aa56f](https://github.com/wazuh/wazuh-kibana-app/commit/d3aa56fa73478c60505e500db7d3a7df263081b5)).
- Improved `autoFormat` function before rendering group configuration ([f4f8144](https://github.com/wazuh/wazuh-kibana-app/commit/f4f8144eef8b93038fc897a9f16356e71029b844)).
- Now the group configuration editor doesn't exit after sending data to the Wazuh API ([5c1a3ef](https://github.com/wazuh/wazuh-kibana-app/commit/5c1a3ef9bd710a7befbed0709c4a7cf414f44f6b)).

### Fixed

- Fixed style for the error toaster for long URLs or long paths ([11b8084](https://github.com/wazuh/wazuh-kibana-app/commit/11b8084c75bbc5da36587ff31d1bc80a55fe4dfe)).

## Wazuh v3.8.0 - Kibana v6.5.4 - Revision 416

### Added

- Added group management features such as:
  - Edit the group configuration ([#1096](https://github.com/wazuh/wazuh-kibana-app/pull/1096)).
  - Add/remove groups to/from an agent ([#1096](https://github.com/wazuh/wazuh-kibana-app/pull/1096)).
  - Add/remove agents to/from a group ([#1096](https://github.com/wazuh/wazuh-kibana-app/pull/1096)).
  - Add/remove groups ([#1152](https://github.com/wazuh/wazuh-kibana-app/pull/1152)).
- New directive for tables that don't need external data sources ([#1067](https://github.com/wazuh/wazuh-kibana-app/pull/1067)).
- New search bar directive with interactive filters and suggestions ([#1058](https://github.com/wazuh/wazuh-kibana-app/pull/1058)).
- New server route `/elastic/alerts` for fetching alerts using custom parameters([#1056](https://github.com/wazuh/wazuh-kibana-app/pull/1056)).
- New table for an agent FIM monitored files, if the agent OS platform is Windows it will show two tables: files and registry ([#1032](https://github.com/wazuh/wazuh-kibana-app/pull/1032)).
- Added description to each setting under Settings > Configuration ([#1048](https://github.com/wazuh/wazuh-kibana-app/pull/1048)).
- Added a new setting to `config.yml` related to Wazuh monitoring and its index pattern ([#1095](https://github.com/wazuh/wazuh-kibana-app/pull/1095)).
- Resizable columns by dragging in Dev-tools ([#1102](https://github.com/wazuh/wazuh-kibana-app/pull/1102)).
- New feature to be able to edit config.yml file from the Settings > Configuration section view ([#1105](https://github.com/wazuh/wazuh-kibana-app/pull/1105)).
- Added a new table (network addresses) for agent inventory tab ([#1111](https://github.com/wazuh/wazuh-kibana-app/pull/1111)).
- Added `audit_key` (Who-data Audit keys) for configuration tab ([#1123](https://github.com/wazuh/wazuh-kibana-app/pull/1123)).
- Added new known fields for Kibana index pattern ([#1150](https://github.com/wazuh/wazuh-kibana-app/pull/1150)).

### Changed

- Changed Inventory tables. Now the app looks for the OS platform and it shows different tables depending on the OS platform. In addition the process state codes has been replaced to be more meaningful ([#1059](https://github.com/wazuh/wazuh-kibana-app/pull/1059)).
- Tiny rework for the AWS tab including.
- "Report" button is hidden on Discover panel ([#1047](https://github.com/wazuh/wazuh-kibana-app/pull/1047)).
- Visualizations, filters and Discover improved ([#1083](https://github.com/wazuh/wazuh-kibana-app/pull/1083)).
- Removed `popularizeField` function until https://github.com/elastic/kibana/issues/22426 is solved in order to avoid `Unable to write index pattern!` error on Discover tab ([#1085](https://github.com/wazuh/wazuh-kibana-app/pull/1085)).
- Improved Wazuh monitoring module ([#1094](https://github.com/wazuh/wazuh-kibana-app/pull/1094)).
- Added "Registered date" and "Last keep alive" in agents table allowing you to sort by these fields ([#1102](https://github.com/wazuh/wazuh-kibana-app/pull/1102)).
- Improved code quality in sections such as Ruleset > Rule and Decoder detail view simplify conditions ([#1102](https://github.com/wazuh/wazuh-kibana-app/pull/1102)).
- Replaced reporting success message ([#1102](https://github.com/wazuh/wazuh-kibana-app/pull/1102)).
- Reduced the default number of shards and the default number of replicas for the app indices ([#1113](https://github.com/wazuh/wazuh-kibana-app/pull/1113)).
- Refreshing index pattern known fields on health check controller ([#1119](https://github.com/wazuh/wazuh-kibana-app/pull/1119)).
- Less strict memory check ([786c764](https://github.com/wazuh/wazuh-kibana-app/commit/786c7642cd88083f9a77c57ed204488ecf5b710a)).
- Checking message origin in error handler ([dfec368](https://github.com/wazuh/wazuh-kibana-app/commit/dfec368d22a148b2e4437db92d71294900241961)).
- Dev tools is now showing the response as it is, like `curl` does ([#1137](https://github.com/wazuh/wazuh-kibana-app/pull/1137)).
- Removed `unknown` as valid node name ([#1149](https://github.com/wazuh/wazuh-kibana-app/pull/1149)).
- Removed `rule.id` direct filter from the rule set tables ([#1151](https://github.com/wazuh/wazuh-kibana-app/pull/1151))

### Fixed

- Restored X-Pack security logic for the .wazuh index, now it's not bypassing the X-Pack roles ([#1081](https://github.com/wazuh/wazuh-kibana-app/pull/1081))
- Avoid fetching twice the same data ([#1072](https://github.com/wazuh/wazuh-kibana-app/pull/1072), [#1061](https://github.com/wazuh/wazuh-kibana-app/pull/1061)).
- Wazuh logo adapted to low resolutions ([#1074](https://github.com/wazuh/wazuh-kibana-app/pull/1074)).
- Hide Audit, OpenSCAP tabs for non-linux agents. Fixed empty Windows events under Configuration > Log collection section. OSQuery logo has been standardized ([#1072](https://github.com/wazuh/wazuh-kibana-app/pull/1072), [#1076](https://github.com/wazuh/wazuh-kibana-app/pull/1076)).
- Fix empty values on _Overview > Security events_ when Wazuh monitoring is disabled ([#1091](https://github.com/wazuh/wazuh-kibana-app/pull/1091)).
- Fix overlapped play button in Dev-tools when the input box has a scrollbar ([#1102](https://github.com/wazuh/wazuh-kibana-app/pull/1102)).
- Fix Dev-tools behavior when parse json invalid blocks ([#1102](https://github.com/wazuh/wazuh-kibana-app/pull/1102)).
- Fixed Management > Monitoring tab frustration adding back buttons ([#1102](https://github.com/wazuh/wazuh-kibana-app/pull/1102)).
- Fix template checking when using more than one pattern ([#1104](https://github.com/wazuh/wazuh-kibana-app/pull/1104)).
- Fix infinite loop for Wazuh monitoring when the Wazuh API is not being able to give us all the agents ([5a26916](https://github.com/wazuh/wazuh-kibana-app/commit/5a2691642b40a34783d2eafb6ee24ae78b9af21a)), ([85005a1](https://github.com/wazuh/wazuh-kibana-app/commit/85005a184d4f1c3d339b7c895b5d2469f3b45171)).
- Fix rule details for `list` and `info` parameters ([#1149](https://github.com/wazuh/wazuh-kibana-app/pull/1149)).

## Wazuh v3.7.1 / v3.7.2 - Kibana v6.5.1 / v6.5.2 / v6.5.3 / v6.5.4 - Revision 415

### Added

- Support for Elastic stack v6.5.2 / v6.5.3 / v6.5.4.
- Support for Wazuh v3.7.1 / v3.7.2.
- Dev Tools module now autocompletes API endpoints ([#1030](https://github.com/wazuh/wazuh-kibana-app/pull/1030)).

### Changed

- Increased number of rows for syscollector tables ([#1033](https://github.com/wazuh/wazuh-kibana-app/pull/1033)).
- Modularized JSON/XML viewers for the configuration section ([#982](https://github.com/wazuh/wazuh-kibana-app/pull/982)).

### Fixed

- Added missing fields for syscollector network tables ([#1036](https://github.com/wazuh/wazuh-kibana-app/pull/1036)).
- Using the right API path when downloading CSV for decoders list ([#1045](https://github.com/wazuh/wazuh-kibana-app/pull/1045)).
- Including group field when downloading CSV for agents list ([#1044](https://github.com/wazuh/wazuh-kibana-app/pull/1044)).
- Preserve active tab in configuration section when refreshing the page ([#1037](https://github.com/wazuh/wazuh-kibana-app/pull/1037)).

## Wazuh v3.7.0 - Kibana v6.5.0 / v6.5.1 - Revision 414

### Added

- Support for Elastic Stack v6.5.0 / v6.5.1.
- Agent groups bar is now visible on the agent configuration section ([#1023](https://github.com/wazuh/wazuh-kibana-app/pull/1023)).
- Added a new setting for the `config.yml` file for enable/disable administrator mode ([#1019](https://github.com/wazuh/wazuh-kibana-app/pull/1019)).
  - This allows the user to perform PUT, POST, DELETE methods in our Dev Tools.

### Changed

- Refactored most front-end controllers ([#1023](https://github.com/wazuh/wazuh-kibana-app/pull/1023)).

## Wazuh v3.7.0 - Kibana v6.4.2 / v6.4.3 - Revision 413

### Added

- Support for Wazuh v3.7.0.
- Support for Elastic Stack v6.4.2 / v6.4.3.
- Brand-new interface for _Configuration_ (on both _Management_ and _Agents_ tabs) ([#914](https://github.com/wazuh/wazuh-kibana-app/pull/914)):
  - Now you can check current and real agent and manager configuration.
  - A new interface design, with more useful information and easy to understand descriptions.
  - New and more responsive JSON/XML viewers to show the configuration in raw mode.
- Brand-new extension - Osquery ([#938](https://github.com/wazuh/wazuh-kibana-app/pull/938)):
  - A new extension, disabled by default.
  - Check alerts from Wazuh's Osquery integration.
  - Check your current Osquery wodle configuration.
  - More improvements will come for this extension in the future.
- New option for Wazuh app configuration file - _Ignore index patterns_ ([#947](https://github.com/wazuh/wazuh-kibana-app/pull/947)):
  - Now the user can specify which index patterns can't be selected on the app using the new `ip.ignore` setting on the `config.yml` file.
  - The valid format is an array of strings which represents index patterns.
  - By default, this list is empty (all index patterns will be available if they use a compatible structure).
- Added a node selector for _Management > Status_ section when Wazuh cluster is enabled ([#976](https://github.com/wazuh/wazuh-kibana-app/pull/976)).
- Added quick access to _Configuration_ or _Discover_ panels for an agent on the agents list ([#939](https://github.com/wazuh/wazuh-kibana-app/pull/939)).
- Now you can click on an agent's ID on the _Discover_ panels to open its details page on the app ([#904](https://github.com/wazuh/wazuh-kibana-app/pull/904)).
- Redesigned the _Overview > Amazon AWS_ tab, using more meaningful visualizations for a better overall view of your agents' status ([#903](https://github.com/wazuh/wazuh-kibana-app/pull/903)).
- Redesigned the _Overview/Agents > Vulnerabilities_ tab, using more meaningful visualizations for a better overall view of your agents' status ([#954](https://github.com/wazuh/wazuh-kibana-app/pull/954)).
- Now everytime the user enters the _Settings_ tab, the API connection will be automatically checked ([#971](https://github.com/wazuh/wazuh-kibana-app/pull/971)).
- Added a node selector for _Management > Logs_ section when Wazuh cluster is enabled ([#980](https://github.com/wazuh/wazuh-kibana-app/pull/980)).
- Added a group selector for _Agents_ section ([#995](https://github.com/wazuh/wazuh-kibana-app/pull/995)).

### Changed

- Interface refactoring for the _Agents > Inventory data_ tab ([#924](https://github.com/wazuh/wazuh-kibana-app/pull/924)):
  - Now the tab won't be available if your agent doesn't have Syscollector enabled, and each card will be enabled or disabled depending on the current Syscollector scans configuration.
  - This will prevent situations where the user couldn't check the inventory although there was actual scan data to show on some sections.
- Added support for new multigroups feature ([#911](https://github.com/wazuh/wazuh-kibana-app/pull/911)):
  - Now the information bars on _Agents_ will show all the groups an agent belongs to.
- Now the result pane on the _Dev tools_ tab will show the error code coming from the Wazuh API ([#909](https://github.com/wazuh/wazuh-kibana-app/pull/909)).
- Changed some visualizations titles for _Overview/Agents > OpenSCAP_ tab ([#925](https://github.com/wazuh/wazuh-kibana-app/pull/925)).
- All backend routes have been renamed ([#932](https://github.com/wazuh/wazuh-kibana-app/pull/932)).
- Several improvements for Elasticsearch tests ([#933](https://github.com/wazuh/wazuh-kibana-app/pull/933)).
- Updated some strings and descriptions on the _Settings_ tab ([#934](https://github.com/wazuh/wazuh-kibana-app/pull/934)).
- Changed the date format on _Settings > Logs_ to make it more human-readable ([#944](https://github.com/wazuh/wazuh-kibana-app/pull/944)).
- Changed some labels to remove the "MD5 sum" expression, it will use "Checksum" instead ([#945](https://github.com/wazuh/wazuh-kibana-app/pull/945)).
- Added word wrapping class to group name in _Management > Groups > Group detail_ tab ([#945](https://github.com/wazuh/wazuh-kibana-app/pull/945)).
- The `wz-table` directive has been refactored ([#953](https://github.com/wazuh/wazuh-kibana-app/pull/953)).
- The `wz-table` directive now checks if a request is aborted ([#979](https://github.com/wazuh/wazuh-kibana-app/pull/979)).
- Several performance improvements ([#985](https://github.com/wazuh/wazuh-kibana-app/pull/985), [#997](https://github.com/wazuh/wazuh-kibana-app/pull/997), [#1000](https://github.com/wazuh/wazuh-kibana-app/pull/1000)).

### Fixed

- Several known fields for _Whodata_ functionality have been fixed ([#901](https://github.com/wazuh/wazuh-kibana-app/pull/901)).
- Fixed alignment bug with the _Add a filter +_ button on _Discover_ and _Agents_ tabs ([#912](https://github.com/wazuh/wazuh-kibana-app/pull/912)).
- Fixed a bug where the `Add API` form on _Settings_ didn't appear when pressing the button after editing an existing API entry ([#944](https://github.com/wazuh/wazuh-kibana-app/pull/944)).
- Fixed a bug on _Ruleset_ tab where the "Description" column was showing `0` if the rule doesn't have any description ([#948](https://github.com/wazuh/wazuh-kibana-app/pull/948)).
- Fixed wrong alignment on related Rules/Decoders tables from _Management > Ruleset_ tab ([#971](https://github.com/wazuh/wazuh-kibana-app/pull/971)).
- Fixed a bug where sometimes the error messages appeared duplicated ([#971](https://github.com/wazuh/wazuh-kibana-app/pull/971)).

### Removed

- On the _Management > Monitoring_ tab, the `Cluster enabled but not running` message won't appear as an error anymore ([#971](https://github.com/wazuh/wazuh-kibana-app/pull/971)).

## Wazuh v3.6.1 - Kibana v6.4.1 / v6.4.2 / v6.4.3 - Revision 412

### Added

- Support for Elastic Stack v6.4.1 / v6.4.2 / v6.4.3.

## Wazuh v3.6.1 - Kibana v6.4.0 - Revision 411

### Added

- Redesigned the _Overview > Integrity monitoring_ tab, using more meaningful visualizations for a better overall view of your agents' status ([#893](https://github.com/wazuh/wazuh-kibana-app/pull/893)).
- Added a new table for the _Inventory_ tab: _Processes_ ([#895](https://github.com/wazuh/wazuh-kibana-app/pull/895)).
- Improved error handling for tables. Now the table will show an error message if it wasn't able to fetch and load data ([#896](https://github.com/wazuh/wazuh-kibana-app/pull/896)).

### Changed

- The app source code has been improved, following best practices and coding guidelines ([#892](https://github.com/wazuh/wazuh-kibana-app/pull/892)).
- Included more app tests and prettifier for better code maintainability ([#883](https://github.com/wazuh/wazuh-kibana-app/pull/883) & [#885](https://github.com/wazuh/wazuh-kibana-app/pull/885)).

### Fixed

- Fixed minor visual errors on some _GDPR_, _PCI DSS_ and _Vulnerabilities_ visualizations ([#894](https://github.com/wazuh/wazuh-kibana-app/pull/894)).

## Wazuh v3.6.1 - Kibana v6.4.0 - Revision 410

### Added

- The _Inventory_ tab has been redesigned ([#873](https://github.com/wazuh/wazuh-kibana-app/pull/873)):
  - Added new network interfaces and port tables.
  - Improved design using metric information bars and intuitive status indicators.
- Added refresh functionality to the _Settings > Logs_ tab ([#852](https://github.com/wazuh/wazuh-kibana-app/pull/852)):
  - Now everytime the user opens the tab, the logs will be reloaded.
  - A new button to force the update has been added on the top left corner of the logs table.
- Added `tags` and `recursion_level` configuration options to _Management/Agent > Configuration_ tabs ([#850](https://github.com/wazuh/wazuh-kibana-app/pull/850)).
- The _Kuery_ search syntax has been added again to the app ([#851](https://github.com/wazuh/wazuh-kibana-app/pull/851)).
- Added a first batch of [_Mocha_](https://mochajs.org/) tests and other quality of code improvements to the app ([#859](https://github.com/wazuh/wazuh-kibana-app/pull/859)).
- Now you can open specific rule details (the _Management > Ruleset_ tab) when clicking on the `rule.id` value on the _Discover_ tab ([#862](https://github.com/wazuh/wazuh-kibana-app/pull/862)).
- Now you can click on the rule ID value on the _Management > Ruleset_ tab to search for related alerts on the _Discover_ tab ([#863](https://github.com/wazuh/wazuh-kibana-app/pull/863)).

### Changed

- The index pattern known fields have been updated up to 567 ([#872](https://github.com/wazuh/wazuh-kibana-app/pull/872)).
- Now the _Inventory_ tab will always be available for all agents, and a descriptive message will appear if the agent doesn't have `syscollector` enabled ([#879](https://github.com/wazuh/wazuh-kibana-app/pull/879)).

### Fixed

- Fixed a bug where the _Inventory_ tab was unavailable if the user reloads the page while on the _Agents > Configuration_ tab ([#845](https://github.com/wazuh/wazuh-kibana-app/pull/845)).
- Fixed some _Overview > VirusTotal_ visualizations ([#846](https://github.com/wazuh/wazuh-kibana-app/pull/846)).
- Fixed a bug where the _Settings > Extensions_ tab wasn't being properly hidden when there's no API entries inserted ([#847](https://github.com/wazuh/wazuh-kibana-app/pull/847)).
- Fixed a bug where the _Current API_ indicator on the top navbar wasn't being properly updated when the user deletes all the API entries ([#848](https://github.com/wazuh/wazuh-kibana-app/pull/848)).
- Fixed a bug where the _Agents coverage_ metric were not displaying a proper value when the manager has 0 registered agents ([#849](https://github.com/wazuh/wazuh-kibana-app/pull/849)).
- Fixed a bug where the `wazuh-basic` user role was able to update API entries (it should be forbidden) ([#853](https://github.com/wazuh/wazuh-kibana-app/pull/853)).
- Fixed a bug where the visualizations had scroll bars on the PDF reports ([#870](https://github.com/wazuh/wazuh-kibana-app/pull/870)).
- Fixed a bug on the _Dev tools_ tab where the user couldn't execute the first request block if there was blank lines above it ([#871](https://github.com/wazuh/wazuh-kibana-app/pull/871)).
- Fixed a bug on pinned filters when opening tabs where the implicit filter was the same, making them stuck and unremovable from other tabs ([#878](https://github.com/wazuh/wazuh-kibana-app/pull/878)).

## Wazuh v3.6.1 - Kibana v6.4.0 - Revision 409

### Added

- Support for Wazuh v3.6.1.

### Fixed

- Fixed a bug on the _Dev tools_ tab ([b7c79f4](https://github.com/wazuh/wazuh-kibana-app/commit/b7c79f48f06cb49b12883ec9e9337da23b49976b)).

## Wazuh v3.6.1 - Kibana v6.3.2 - Revision 408

### Added

- Support for Wazuh v3.6.1.

### Fixed

- Fixed a bug on the _Dev tools_ tab ([4ca9ed5](https://github.com/wazuh/wazuh-kibana-app/commit/4ca9ed54f1b18e5d499d950e6ff0741946701988)).

## Wazuh v3.6.0 - Kibana v6.4.0 - Revision 407

### Added

- Support for Wazuh v3.6.0.

## Wazuh v3.6.0 - Kibana v6.3.2 - Revision 406

### Added

- Support for Wazuh v3.6.0.

## Wazuh v3.5.0 - Kibana v6.4.0 - Revision 405

### Added

- Support for Elastic Stack v6.4.0 ([#813](https://github.com/wazuh/wazuh-kibana-app/pull/813)).

## Wazuh v3.5.0 - Kibana v6.3.2 - Revision 404

### Added

- Added new options to `config.yml` to change shards and replicas settings for `wazuh-monitoring` indices ([#809](https://github.com/wazuh/wazuh-kibana-app/pull/809)).
- Added more error messages for `wazuhapp.log` in case of failure when performing some crucial functions ([#812](https://github.com/wazuh/wazuh-kibana-app/pull/812)).
- Now it's possible to change replicas settings for existing `.wazuh`, `.wazuh-version` and `wazuh-monitoring` indices on the `config.yml` file ([#817](https://github.com/wazuh/wazuh-kibana-app/pull/817)).

### Changed

- App frontend code refactored and restructured ([#802](https://github.com/wazuh/wazuh-kibana-app/pull/802)).
- Now the _Overview > Security events_ tab won't show anything if the only visualization with data is _Agents status_ ([#811](https://github.com/wazuh/wazuh-kibana-app/pull/811)).

### Fixed

- Fixed a bug where the RAM status message appreared twice the first time you opened the app ([#807](https://github.com/wazuh/wazuh-kibana-app/pull/807)).
- Fixed the app UI to make the app usable on Internet Explorer 11 ([#808](https://github.com/wazuh/wazuh-kibana-app/pull/808)).

## Wazuh v3.5.0 - Kibana v6.3.2 - Revision 403

### Added

- The welcome tabs on _Overview_ and _Agents_ have been updated with a new name and description for the existing sections ([#788](https://github.com/wazuh/wazuh-kibana-app/pull/788)).
- Now the app tables will auto-resize depending on the screen height ([#792](https://github.com/wazuh/wazuh-kibana-app/pull/792)).

### Changed

- Now all the app filters on several tables will present the values in alphabetical order ([#787](https://github.com/wazuh/wazuh-kibana-app/pull/787)).

### Fixed

- Fixed a bug on _Decoders_ where clicking on the decoder wouldn't open the detail view if the `Parent decoders` filter was enabled ([#782](https://github.com/wazuh/wazuh-kibana-app/pull/782)).
- Fixed a bug on _Dev tools_ when the first line on the editor pane was empty or had a comment ([#790](https://github.com/wazuh/wazuh-kibana-app/pull/790)).
- Fixed a bug where the app was throwing multiple warning messages the first time you open it ([#791](https://github.com/wazuh/wazuh-kibana-app/pull/791)).
- Fixed a bug where clicking on a different tab from _Overview_ right after inserting the API credentials for the first time would always redirect to _Overview_ ([#791](https://github.com/wazuh/wazuh-kibana-app/pull/791)).
- Fixed a bug where the user could have a browser cookie with a reference to a non-existing API entry on Elasticsearch ([#794](https://github.com/wazuh/wazuh-kibana-app/pull/794) & [#795](https://github.com/wazuh/wazuh-kibana-app/pull/795)).

### Removed

- The cluster key has been removed from the API requests to `/manager/configuration` ([#796](https://github.com/wazuh/wazuh-kibana-app/pull/796)).

## Wazuh v3.5.0 - Kibana v6.3.1/v6.3.2 - Revision 402

### Added

- Support for Wazuh v3.5.0.
- Added new fields for _Vulnerability detector_ alerts ([#752](https://github.com/wazuh/wazuh-kibana-app/pull/752)).
- Added multi table search for `wz-table` directive. Added two new log levels for _Management > Logs_ section ([#753](https://github.com/wazuh/wazuh-kibana-app/pull/753)).

## Wazuh v3.4.0 - Kibana v6.3.1/v6.3.2 - Revision 401

### Added

- Added a few new fields for Kibana due to the new Wazuh _who-data_ feature ([#763](https://github.com/wazuh/wazuh-kibana-app/pull/763)).
- Added XML/JSON viewer for each card under _Management > Configuration_ ([#764](https://github.com/wazuh/wazuh-kibana-app/pull/764)).

### Changed

- Improved error handling for Dev tools. Also removed some unused dependencies from the _Dev tools_ tab ([#760](https://github.com/wazuh/wazuh-kibana-app/pull/760)).
- Unified origin for tab descriptions. Reviewed some grammar typos ([#765](https://github.com/wazuh/wazuh-kibana-app/pull/765)).
- Refactored agents autocomplete component. Removed unused/deprecated modules ([#766](https://github.com/wazuh/wazuh-kibana-app/pull/766)).
- Simplified route resolves section ([#768](https://github.com/wazuh/wazuh-kibana-app/pull/768)).

### Fixed

- Fixed missing cluster node filter for the visualization shown when looking for specific node under _Management > Monitoring_ section ([#758](https://github.com/wazuh/wazuh-kibana-app/pull/758)).
- Fixed missing dependency injection for `wzMisc` factory ([#768](https://github.com/wazuh/wazuh-kibana-app/pull/768)).

### Removed

- Removed `angular-aria`, `angular-md5`, `ansicolors`, `js-yaml`, `querystring` and `lodash` dependencies since Kibana includes all of them. Removed some unused images ([#768](https://github.com/wazuh/wazuh-kibana-app/pull/768)).

## Wazuh v3.4.0 - Kibana v6.3.1/v6.3.2 - Revision 400

### Added

- Support for Wazuh v3.4.0.
- Support for Elastic Stack v6.3.2.
- Support for Kuery as accepted query language ([#742](https://github.com/wazuh/wazuh-kibana-app/pull/742)).
  - This feature is experimental.
- Added new _Who data_ fields from file integrity monitoring features ([#746](https://github.com/wazuh/wazuh-kibana-app/pull/746)).
- Added tab in _Settings_ section where you can see the last logs from the Wazuh app server ([#723](https://github.com/wazuh/wazuh-kibana-app/pull/723)).

### Changed

- Fully redesigned of the welcome screen along the different app sections ([#751](https://github.com/wazuh/wazuh-kibana-app/pull/751)).
- Now any agent can go to the _Inventory_ tab regardless if it's enabled or not. The content will change properly according to the agent configuration ([#744](https://github.com/wazuh/wazuh-kibana-app/pull/744)).
- Updated the `angular-material` dependency to `1.1.10` ([#743](https://github.com/wazuh/wazuh-kibana-app/pull/743)).
- Any API entry is now removable regardless if it's the only one API entry ([#740](https://github.com/wazuh/wazuh-kibana-app/pull/740)).
- Performance has been improved regarding to agents status, they are now being fetched using _distinct_ routes from the Wazuh API ([#738](https://github.com/wazuh/wazuh-kibana-app/pull/738)).
- Improved the way we are parsing some Wazuh API errors regarding to version mismatching ([#735](https://github.com/wazuh/wazuh-kibana-app/pull/735)).

### Fixed

- Fixed wrong filters being applied in _Ruleset > Rules_ and _Ruleset > Decoders_ sections when using Lucene like filters plus path filters ([#736](https://github.com/wazuh/wazuh-kibana-app/pull/736)).
- Fixed the template checking from the healthcheck, now it allows to use custom index patterns ([#739](https://github.com/wazuh/wazuh-kibana-app/pull/739)).
- Fixed infinite white screen from _Management > Monitoring_ when the Wazuh cluster is enabled but not running ([#741](https://github.com/wazuh/wazuh-kibana-app/pull/741)).

## Wazuh v3.3.0/v3.3.1 - Kibana v6.3.1 - Revision 399

### Added

- Added a new Angular.js factory to store the Wazuh app configuration values. Also, this factory is being used by the pre-routes functions (resolves); this way we are sure about having the real configuration at any time. These pre-routes functions have been improved too ([#670](https://github.com/wazuh/wazuh-kibana-app/pull/670)).
- Added extended information for reports from _Reporting_ feature ([#701](https://github.com/wazuh/wazuh-kibana-app/pull/701)).

### Changed

- Tables have been improved. Now they are truncating long fields and adding a tooltip if needed ([#671](https://github.com/wazuh/wazuh-kibana-app/pull/671)).
- Services have been improved ([#715](https://github.com/wazuh/wazuh-kibana-app/pull/715)).
- CSV formatted files have been improved. Now they are showing a more human readable column names ([#717](https://github.com/wazuh/wazuh-kibana-app/pull/717), [#726](https://github.com/wazuh/wazuh-kibana-app/pull/726)).
- Added/Modified some visualization titles ([#728](https://github.com/wazuh/wazuh-kibana-app/pull/728)).
- Improved Discover perfomance when in background mode ([#719](https://github.com/wazuh/wazuh-kibana-app/pull/719)).
- Reports from the _Reporting_ feature have been fulyl redesigned ([#701](https://github.com/wazuh/wazuh-kibana-app/pull/701)).

### Fixed

- Fixed the top menu API indicator when checking the API connection and the manager/cluster information had been changed ([#668](https://github.com/wazuh/wazuh-kibana-app/pull/668)).
- Fixed our logger module which was not writting logs the very first time Kibana is started neither after a log rotation ([#667](https://github.com/wazuh/wazuh-kibana-app/pull/667)).
- Fixed a regular expression in the server side when parsing URLs before registering a new Wazuh API ([#690](https://github.com/wazuh/wazuh-kibana-app/pull/690)).
- Fixed filters from specific visualization regarding to _File integrity_ section ([#694](https://github.com/wazuh/wazuh-kibana-app/pull/694)).
- Fixed filters parsing when generating a report because it was not parsing negated filters as expected ([#696](https://github.com/wazuh/wazuh-kibana-app/pull/696)).
- Fixed visualization counter from _OSCAP_ tab ([#722](https://github.com/wazuh/wazuh-kibana-app/pull/722)).

### Removed

- Temporary removed CSV download from agent inventory section due to Wazuh API bug ([#727](https://github.com/wazuh/wazuh-kibana-app/pull/727)).

## Wazuh v3.3.0/v3.3.1 - Kibana v6.3.0 - Revision 398

### Added

- Improvements for latest app redesign ([#652](https://github.com/wazuh/wazuh-kibana-app/pull/652)):
  - The _Welcome_ tabs have been simplified, following a more Elastic design.
  - Added again the `md-nav-bar` component with refined styles and limited to specific sections.
  - The _Settings > Welcome_ tab has been removed. You can use the nav bar to switch tabs.
  - Minor CSS adjustments and reordering.
- Small app UI improvements ([#634](https://github.com/wazuh/wazuh-kibana-app/pull/634)):
  - Added link to _Agents Preview_ on the _Agents_ tab breadcrumbs.
  - Replaced the _Generate report_ button with a smaller one.
  - Redesigned _Management > Ruleset_ `md-chips` to look similar to Kibana filter pills.
  - Added agent information bar from _Agents > General_ to _Agents > Welcome_ too.
  - Refactored flex layout on _Welcome_ tabs to fix a height visual bug.
  - Removed duplicated loading rings on the _Agents_ tab.
- Improvements for app tables ([#627](https://github.com/wazuh/wazuh-kibana-app/pull/627)):
  - Now the current page will be highlighted.
  - The gap has been fixed to the items per page value.
  - If there are no more pages for _Next_ or _Prev_ buttons, they will be hidden.
- Improvements for app health check ([#637](https://github.com/wazuh/wazuh-kibana-app/pull/637)):
  - Improved design for the view.
  - The checks have been placed on a table, showing the current status of each one.
- Changes to our reporting feature ([#639](https://github.com/wazuh/wazuh-kibana-app/pull/639)):
  - Now the generated reports will include tables for each section.
  - Added a parser for getting Elasticsearch data table responses.
  - The reporting feature is now a separated module, and the code has been refactored.
- Improvements for app tables pagination ([#646](https://github.com/wazuh/wazuh-kibana-app/pull/646)).

### Changed

- Now the `pretty` parameter on the _Dev tools_ tab will be ignored to avoid `Unexpected error` messages ([#624](https://github.com/wazuh/wazuh-kibana-app/pull/624)).
- The `pdfkit` dependency has been replaced by `pdfmake` ([#639](https://github.com/wazuh/wazuh-kibana-app/pull/639)).
- Changed some Kibana tables for performance improvements on the reporting feature ([#644](https://github.com/wazuh/wazuh-kibana-app/pull/644)).
- Changed the method to refresh the list of known fields on the index pattern ([#650](https://github.com/wazuh/wazuh-kibana-app/pull/650)):
  - Now when restarting Kibana, the app will update the fieldset preserving the custom user fields.

### Fixed

- Fixed bug on _Agents CIS-CAT_ tab who wasn't loading the appropriate visualizations ([#626](https://github.com/wazuh/wazuh-kibana-app/pull/626)).
- Fixed a bug where sometimes the index pattern could be `undefined` during the health check process, leading into a false error message when loading the app ([#640](https://github.com/wazuh/wazuh-kibana-app/pull/640)).
- Fixed several bugs on the _Settings > API_ tab when removing, adding or editing new entries.

### Removed

- Removed the app login system ([#636](https://github.com/wazuh/wazuh-kibana-app/pull/636)):
  - This feature was unstable, experimental and untested for a long time. We'll provide much better RBAC capabilities in the future.
- Removed the new Kuery language option on Discover app search bars.
  - This feature will be restored in the future, after more Elastic v6.3.0 adaptations.

## Wazuh v3.3.0/v3.3.1 - Kibana v6.3.0 - Revision 397

### Added

- Support for Elastic Stack v6.3.0 ([#579](https://github.com/wazuh/wazuh-kibana-app/pull/579) & [#612](https://github.com/wazuh/wazuh-kibana-app/pull/612) & [#615](https://github.com/wazuh/wazuh-kibana-app/pull/615)).
- Brand-new Wazuh app redesign for the _Monitoring_ tab ([#581](https://github.com/wazuh/wazuh-kibana-app/pull/581)):
  - Refactored and optimized UI for these tabs, using a breadcrumbs-based navigability.
  - Used the same guidelines from the previous redesign for _Overview_ and _Agents_ tabs.
- New tab for _Agents_ - _Inventory_ ([#582](https://github.com/wazuh/wazuh-kibana-app/pull/582)):
  - Get information about the agent host, such as installed packages, motherboard, operating system, etc.
  - This tab will appear if the agent has the [`syscollector`](https://documentation.wazuh.com/current/user-manual/reference/ossec-conf/wodle-syscollector.html) wodle enabled.
- Brand-new extension - _CIS-CAT Alerts_ ([#601](https://github.com/wazuh/wazuh-kibana-app/pull/601)):
  - A new extension, disabled by default.
  - Visualize alerts related to the CIS-CAT benchmarks on the _Overview_ and _Agents_ tabs.
  - Get information about the last performed scan and its score.
- Several improvements for the _Dev tools_ tab ([#583](https://github.com/wazuh/wazuh-kibana-app/pull/583) & [#597](https://github.com/wazuh/wazuh-kibana-app/pull/597)):
  - Now you can insert queries using inline parameters, just like in a web browser.
  - You can combine inline parameters with JSON-like parameters.
  - If you use the same parameter on both methods with different values, the inline parameter has precedence over the other one.
  - The tab icon has been changed for a more appropriate one.
  - The `Execute query` button is now always placed on the first line of the query block.
- Refactoring for all app tables ([#582](https://github.com/wazuh/wazuh-kibana-app/pull/582)):
  - Replaced the old `wz-table` directive with a new one, along with a new data factory.
  - Now the tables are built with a pagination system.
  - Much easier method for building tables for the app.
  - Performance and stability improvements when fetching API data.
  - Now you can see the total amount of items and the elapsed time.

### Changed

- Moved some logic from the _Agents preview_ tab to the server, to avoid excessive client-side workload ([#586](https://github.com/wazuh/wazuh-kibana-app/pull/586)).
- Changed the UI to use the same loading ring across all the app tabs ([#593](https://github.com/wazuh/wazuh-kibana-app/pull/593) & [#599](https://github.com/wazuh/wazuh-kibana-app/pull/599)).
- Changed the _No results_ message across all the tabs with visualizations ([#599](https://github.com/wazuh/wazuh-kibana-app/pull/599)).

### Fixed

- Fixed a bug on the _Settings/Extensions_ tab where enabling/disabling some extensions could make other ones to be disabled ([#591](https://github.com/wazuh/wazuh-kibana-app/pull/591)).

## Wazuh v3.3.0/v3.3.1 - Kibana v6.2.4 - Revision 396

### Added

- Support for Wazuh v3.3.1.
- Brand-new Wazuh app redesign for the _Settings_ tab ([#570](https://github.com/wazuh/wazuh-kibana-app/pull/570)):
  - Refactored and optimized UI for these tabs, using a breadcrumbs-based navigability.
  - Used the same guidelines from the previous redesign for _Overview_ and _Agents_ tabs.
- Refactoring for _Overview_ and _Agents_ controllers ([#564](https://github.com/wazuh/wazuh-kibana-app/pull/564)):
  - Reduced duplicated code by splitting it into separate files.
  - Code optimization for a better performance and maintainability.
  - Added new services to provide similar functionality between different app tabs.
- Added `data.vulnerability.package.condition` to the list of known fields ([#566](https://github.com/wazuh/wazuh-kibana-app/pull/566)).

### Changed

- The `wazuh-logs` and `wazuh-monitoring` folders have been moved to the Kibana's `optimize` directory in order to avoid some error messages when using the `kibana-plugin list` command ([#563](https://github.com/wazuh/wazuh-kibana-app/pull/563)).

### Fixed

- Fixed a bug on the _Settings_ tab where updating an API entry with wrong credentials would corrupt the existing one ([#558](https://github.com/wazuh/wazuh-kibana-app/pull/558)).
- Fixed a bug on the _Settings_ tab where removing an API entry while its edit form is opened would hide the `Add API` button unless the user reloads the tab ([#558](https://github.com/wazuh/wazuh-kibana-app/pull/558)).
- Fixed some Audit visualizations on the _Overview_ and _Agents_ tabs that weren't using the same search query to show the results ([#572](https://github.com/wazuh/wazuh-kibana-app/pull/572)).
- Fixed undefined variable error on the `wz-menu` directive ([#575](https://github.com/wazuh/wazuh-kibana-app/pull/575)).

## Wazuh v3.3.0 - Kibana v6.2.4 - Revision 395

### Fixed

- Fixed a bug on the _Agent Configuration_ tab where the sync status was always `NOT SYNCHRONIZED` ([#569](https://github.com/wazuh/wazuh-kibana-app/pull/569)).

## Wazuh v3.3.0 - Kibana v6.2.4 - Revision 394

### Added

- Support for Wazuh v3.3.0.
- Updated some backend API calls to include the app version in the request header ([#560](https://github.com/wazuh/wazuh-kibana-app/pull/560)).

## Wazuh v3.2.4 - Kibana v6.2.4 - Revision 393

### Added

- Brand-new Wazuh app redesign for _Overview_ and _Agents_ tabs ([#543](https://github.com/wazuh/wazuh-kibana-app/pull/543)):
  - Updated UI for these tabs using breadcrumbs.
  - New _Welcome_ screen, presenting all the tabs to the user, with useful links to our documentation.
  - Overall design improved, adjusted font sizes and reduced HTML code.
  - This base will allow the app to increase its functionality in the future.
  - Removed the `md-nav-bar` component for a better user experience on small screens.
  - Improved app performance removing some CSS effects from some components, such as buttons.
- New filter for agent version on the _Agents Preview_ tab ([#537](https://github.com/wazuh/wazuh-kibana-app/pull/537)).
- New filter for cluster node on the _Agents Preview_ tab ([#538](https://github.com/wazuh/wazuh-kibana-app/pull/538)).

### Changed

- Now the report generation process will run in a parallel mode in the foreground ([#523](https://github.com/wazuh/wazuh-kibana-app/pull/523)).
- Replaced the usage of `$rootScope` with two new factories, along with more controller improvements ([#525](https://github.com/wazuh/wazuh-kibana-app/pull/525)).
- Now the _Extensions_ tab on _Settings_ won't edit the `.wazuh` index to modify the extensions configuration for all users ([#545](https://github.com/wazuh/wazuh-kibana-app/pull/545)).
  - This allows each new user to always start with the base extensions configuration, and modify it to its needs storing the settings on a browser cookie.
- Now the GDPR requirements description on its tab won't be loaded if the Wazuh API version is not v3.2.3 or higher ([#546](https://github.com/wazuh/wazuh-kibana-app/pull/546)).

### Fixed

- Fixed a bug where the app crashes when attempting to download huge amounts of data as CSV format ([#521](https://github.com/wazuh/wazuh-kibana-app/pull/521)).
- Fixed a bug on the Timelion visualizations from _Management/Monitoring_ which were not properly filtering and showing the cluster nodes information ([#530](https://github.com/wazuh/wazuh-kibana-app/pull/530)).
- Fixed several bugs on the loading process when switching between tabs with or without visualizations in the _Overview_ and _Agents_ tab ([#531](https://github.com/wazuh/wazuh-kibana-app/pull/531) & [#533](https://github.com/wazuh/wazuh-kibana-app/pull/533)).
- Fixed a bug on the `wazuh-monitoring` index feature when using multiple inserted APIs, along with several performance improvements ([#539](https://github.com/wazuh/wazuh-kibana-app/pull/539)).
- Fixed a bug where the OS filter on the _Agents Preview_ tab would exclude the rest of filters instead of combining them ([#552](https://github.com/wazuh/wazuh-kibana-app/pull/552)).
- Fixed a bug where the Extensions settings were restored every time the user opened the _Settings_ tab or pressed the _Set default manager_ button ([#555](https://github.com/wazuh/wazuh-kibana-app/pull/555) & [#556](https://github.com/wazuh/wazuh-kibana-app/pull/556)).

## Wazuh v3.2.3/v3.2.4 - Kibana v6.2.4 - Revision 392

### Added

- Support for Wazuh v3.2.4.
- New functionality - _Reporting_ ([#510](https://github.com/wazuh/wazuh-kibana-app/pull/510)):
  - Generate PDF logs on the _Overview_ and _Agents_ tabs, with the new button next to _Panels_ and _Discover_.
  - The report will contain the current visualizations from the tab where you generated it.
  - List all your generated reports, download or deleted them at the new _Management/Reporting_ tab.
  - **Warning:** If you leave the tab while generating a report, the process will be aborted.
- Added warning/error messages about the total RAM on the server side ([#502](https://github.com/wazuh/wazuh-kibana-app/pull/502)):
  - None of this messages will prevent the user from accessing the app, it's just a recommendation.
  - If your server has less than 2GB of RAM, you'll get an error message when opening the app.
  - If your server has between 2GB and 3GB of RAM, you'll get a warning message.
  - If your server has more than 3GB of RAM, you won't get any kind of message.
- Refactoring and added loading bar to _Manager Logs_ and _Groups_ tabs ([#505](https://github.com/wazuh/wazuh-kibana-app/pull/505)).
- Added more Syscheck options to _Management/Agents_ configuration tabs ([#509](https://github.com/wazuh/wazuh-kibana-app/pull/509)).

### Fixed

- Added more fields to the `known-fields.js` file to avoid warning messages on _Discover_ when using Filebeat for alerts forwarding ([#497](https://github.com/wazuh/wazuh-kibana-app/pull/497)).
- Fixed a bug where clicking on the _Check connection_ button on the _Settings_ tab threw an error message although the API connected successfully ([#504](https://github.com/wazuh/wazuh-kibana-app/pull/504)).
- Fixed a bug where the _Agents_ tab was not properly showing the total of agents due to the new Wazuh cluster implementation ([#517](https://github.com/wazuh/wazuh-kibana-app/pull/517)).

## Wazuh v3.2.3 - Kibana v6.2.4 - Revision 391

### Added

- Support for Wazuh v3.2.3.
- Brand-new extension - _GDPR Alerts_ ([#453](https://github.com/wazuh/wazuh-kibana-app/pull/453)):
  - A new extension, enabled by default.
  - Visualize alerts related to the GDPR compliance on the _Overview_ and _Agents_ tabs.
  - The _Ruleset_ tab has been updated to include GDPR filters on the _Rules_ subtab.
- Brand-new Management tab - _Monitoring_ ([#490](https://github.com/wazuh/wazuh-kibana-app/pull/490)):
  - Visualize your Wazuh cluster, both master and clients.
    - Get the current cluster configuration.
    - Nodes listing, sorting, searching, etc.
  - Get a more in-depth cluster status thanks to the newly added [_Timelion_](https://www.elastic.co/guide/en/kibana/current/timelion.html) visualizations.
  - The Detail view gives you a summary of the node's healthcheck.
- Brand-new tab - _Dev tools_ ([#449](https://github.com/wazuh/wazuh-kibana-app/pull/449)):
  - Find it on the top navbar, next to _Discover_.
  - Execute Wazuh API requests directly from the app.
  - This tab uses your currently selected API from _Settings_.
  - You can type different API requests on the input window, select one with the cursor, and click on the Play button to execute it.
  - You can also type comments on the input window.
- More improvements for the _Manager/Ruleset_ tab ([#446](https://github.com/wazuh/wazuh-kibana-app/pull/446)):
  - A new colour palette for regex, order and rule description arguments.
  - Added return to List view on Ruleset button while on Detail view.
  - Fixed line height on all table headers.
  - Removed unused, old code from Ruleset controllers.
- Added option on `config.yml` to enable/disable the `wazuh-monitoring` index ([#441](https://github.com/wazuh/wazuh-kibana-app/pull/441)):
  - Configure the frequency time to generate new indices.
  - The default frequency time has been increased to 1 hour.
  - When disabled, useful metrics will appear on _Overview/General_ replacing the _Agent status_ visualization.
- Added CSV exporting button to the app ([#431](https://github.com/wazuh/wazuh-kibana-app/pull/431)):
  - Implemented new logic to fetch data from the Wazuh API and download it in CSV format.
  - Currently available for the _Ruleset_, _Logs_ and _Groups_ sections on the _Manager_ tab and also the _Agents_ tab.
- More refactoring to the app backend ([#439](https://github.com/wazuh/wazuh-kibana-app/pull/439)):
  - Standardized error output from the server side.
  - Drastically reduced the error management logic on the client side.
  - Applied the _Facade_ pattern when importing/exporting modules.
  - Deleted unused/deprecated/useless methods both from server and client side.
  - Some optimizations to variable type usages.
- Refactoring to Kibana filters management ([#452](https://github.com/wazuh/wazuh-kibana-app/pull/452) & [#459](https://github.com/wazuh/wazuh-kibana-app/pull/459)):
  - Added new class to build queries from the base query.
  - The filter management is being done on controllers instead of the `discover` directive.
  - Now we are emitting specific events whenever we are fetching data or communicating to the `discover` directive.
  - The number of useless requests to fetch data has been reduced.
  - The synchronization actions are working as expected regardless the amount of data and/or the number of machine resources.
  - Fixed several bugs about filter usage and transition to different app tabs.
- Added confirmation message when the user deletes an API entry on _Settings/API_ ([#428](https://github.com/wazuh/wazuh-kibana-app/pull/428)).
- Added support for filters on the _Manager/Logs_ tab when realtime is enabled ([#433](https://github.com/wazuh/wazuh-kibana-app/pull/433)).
- Added more filter options to the Detail view on _Manager/Ruleset_ ([#434](https://github.com/wazuh/wazuh-kibana-app/pull/434)).

### Changed

- Changed OSCAP visualization to avoid clipping issues with large agent names ([#429](https://github.com/wazuh/wazuh-kibana-app/pull/429)).
- Now the related Rules or Decoders sections on _Manager/Ruleset_ will remain hidden if there isn't any data to show or while it's loading ([#434](https://github.com/wazuh/wazuh-kibana-app/pull/434)).
- Added a 200ms delay when fetching iterable data from the Wazuh API ([#445](https://github.com/wazuh/wazuh-kibana-app/pull/445) & [#450](https://github.com/wazuh/wazuh-kibana-app/pull/450)).
- Fixed several bugs related to Wazuh API timeout/cancelled requests ([#445](https://github.com/wazuh/wazuh-kibana-app/pull/445)).
- Added `ENOTFOUND`, `EHOSTUNREACH`, `EINVAL`, `EAI_AGAIN` options for API URL parameter checking ([#463](https://github.com/wazuh/wazuh-kibana-app/pull/463)).
- Now the _Settings/Extensions_ subtab won't appear unless there's at least one API inserted ([#465](https://github.com/wazuh/wazuh-kibana-app/pull/465)).
- Now the index pattern selector on _Settings/Pattern_ will also refresh the known fields when changing it ([#477](https://github.com/wazuh/wazuh-kibana-app/pull/477)).
- Changed the _Manager_ tab into _Management_ ([#490](https://github.com/wazuh/wazuh-kibana-app/pull/490)).

### Fixed

- Fixed a bug where toggling extensions after deleting an API entry could lead into an error message ([#465](https://github.com/wazuh/wazuh-kibana-app/pull/465)).
- Fixed some performance bugs on the `dataHandler` service ([#442](https://github.com/wazuh/wazuh-kibana-app/pull/442) & [#486](https://github.com/wazuh/wazuh-kibana-app/pull/442)).
- Fixed a bug when loading the _Agents preview_ tab on Safari web browser ([#447](https://github.com/wazuh/wazuh-kibana-app/pull/447)).
- Fixed a bug where a new extension (enabled by default) appears disabled when updating the app ([#456](https://github.com/wazuh/wazuh-kibana-app/pull/456)).
- Fixed a bug where pressing the Enter key on the _Discover's_ tab search bar wasn't working properly ([#488](https://github.com/wazuh/wazuh-kibana-app/pull/488)).

### Removed

- Removed the `rison` dependency from the `package.json` file ([#452](https://github.com/wazuh/wazuh-kibana-app/pull/452)).
- Removed unused Elasticsearch request to avoid problems when there's no API inserted ([#460](https://github.com/wazuh/wazuh-kibana-app/pull/460)).

## Wazuh v3.2.1/v3.2.2 - Kibana v6.2.4 - Revision 390

### Added

- Support for Wazuh v3.2.2.
- Refactoring on visualizations use and management ([#397](https://github.com/wazuh/wazuh-kibana-app/pull/397)):
  - Visualizations are no longer stored on an index, they're built and loaded on demand when needed to render the interface.
  - Refactoring on the whole app source code to use the _import/export_ paradigm.
  - Removed old functions and variables from the old visualization management logic.
  - Removed cron task to clean remaining visualizations since it's no longer needed.
  - Some Kibana functions and modules have been overridden in order to make this refactoring work.
    - This change is not intrusive in any case.
- New redesign for the _Manager/Ruleset_ tab ([#420](https://github.com/wazuh/wazuh-kibana-app/pull/420)):
  - Rules and decoders list now divided into two different sections: _List view_ and _Detail view_.
  - Removed old expandable tables to move the rule/decoder information into a new space.
  - Enable different filters on the detail view for a better search on the list view.
  - New table for related rules or decoders.
  - And finally, a bunch of minor design enhancements to the whole app.
- Added a copyright notice to the whole app source code ([#395](https://github.com/wazuh/wazuh-kibana-app/pull/395)).
- Updated `.gitignore` with the _Node_ template ([#395](https://github.com/wazuh/wazuh-kibana-app/pull/395)).
- Added new module to the `package.json` file, [`rison`](https://www.npmjs.com/package/rison) ([#404](https://github.com/wazuh/wazuh-kibana-app/pull/404)).
- Added the `errorHandler` service to the blank screen scenario ([#413](https://github.com/wazuh/wazuh-kibana-app/pull/413)):
  - Now the exact error message will be shown to the user, instead of raw JSON content.
- Added new option on the `config.yml` file to disable the new X-Pack RBAC capabilities to filter index-patterns ([#417](https://github.com/wazuh/wazuh-kibana-app/pull/417)).

### Changed

- Small minor enhancements to the user interface ([#396](https://github.com/wazuh/wazuh-kibana-app/pull/396)):
  - Reduced Wazuh app logo size.
  - Changed buttons text to not use all-capitalized letters.
  - Minor typos found in the HTML/CSS code have been fixed.
- Now the app log stores the package revision ([#417](https://github.com/wazuh/wazuh-kibana-app/pull/417)).

### Fixed

- Fixed bug where the _Agents_ tab didn't preserve the filters after reloading the page ([#404](https://github.com/wazuh/wazuh-kibana-app/pull/404)).
- Fixed a bug when using X-Pack that sometimes threw an error of false _"Not enough privileges"_ scenario ([#415](https://github.com/wazuh/wazuh-kibana-app/pull/415)).
- Fixed a bug where the Kibana Discover auto-refresh functionality was still working when viewing the _Agent configuration_ tab ([#419](https://github.com/wazuh/wazuh-kibana-app/pull/419)).

## Wazuh v3.2.1 - Kibana v6.2.4 - Revision 389

### Changed

- Changed severity and verbosity to some log messages ([#412](https://github.com/wazuh/wazuh-kibana-app/pull/412)).

### Fixed

- Fixed a bug when using the X-Pack plugin without security capabilities enabled ([#403](https://github.com/wazuh/wazuh-kibana-app/pull/403)).
- Fixed a bug when the app was trying to create `wazuh-monitoring` indices without checking the existence of the proper template ([#412](https://github.com/wazuh/wazuh-kibana-app/pull/412)).

## Wazuh v3.2.1 - Kibana v6.2.4 - Revision 388

### Added

- Support for Elastic Stack v6.2.4.
- App server fully refactored ([#360](https://github.com/wazuh/wazuh-kibana-app/pull/360)):
  - Added new classes, reduced the amount of code, removed unused functions, and several optimizations.
  - Now the app follows a more ES6 code style on multiple modules.
  - _Overview/Agents_ visualizations have been ordered into separated files and folders.
  - Now the app can use the default index defined on the `/ect/kibana/kibana.yml` file.
  - Better error handling for the visualizations directive.
  - Added a cron job to delete remaining visualizations on the `.kibana` index if so.
  - Also, we've added some changes when using the X-Pack plugin:
    - Better management of users and roles in order to use the app capabilities.
    - Prevents app loading if the currently logged user has no access to any index pattern.
- Added the `errorHandler` service to the `dataHandler` factory ([#340](https://github.com/wazuh/wazuh-kibana-app/pull/340)).
- Added Syscollector section to _Manager/Agents Configuration_ tabs ([#359](https://github.com/wazuh/wazuh-kibana-app/pull/359)).
- Added `cluster.name` field to the `wazuh-monitoring` index ([#377](https://github.com/wazuh/wazuh-kibana-app/pull/377)).

### Changed

- Increased the query size when fetching the index pattern list ([#339](https://github.com/wazuh/wazuh-kibana-app/pull/339)).
- Changed active colour for all app tables ([#347](https://github.com/wazuh/wazuh-kibana-app/pull/347)).
- Changed validation regex to accept URLs with non-numeric format ([#353](https://github.com/wazuh/wazuh-kibana-app/pull/353)).
- Changed visualization removal cron task to avoid excessive log messages when there weren't removed visualizations ([#361](https://github.com/wazuh/wazuh-kibana-app/pull/361)).
- Changed filters comparison for a safer access ([#383](https://github.com/wazuh/wazuh-kibana-app/pull/383)).
- Removed some `server.log` messages to avoid performance errors ([#384](https://github.com/wazuh/wazuh-kibana-app/pull/384)).
- Changed the way of handling the index patterns list ([#360](https://github.com/wazuh/wazuh-kibana-app/pull/360)).
- Rewritten some false error-level logs to just information-level ones ([#360](https://github.com/wazuh/wazuh-kibana-app/pull/360)).
- Changed some files from JSON to CommonJS for performance improvements ([#360](https://github.com/wazuh/wazuh-kibana-app/pull/360)).
- Replaced some code on the `kibana-discover` directive with a much cleaner statement to avoid issues on the _Agents_ tab ([#394](https://github.com/wazuh/wazuh-kibana-app/pull/394)).

### Fixed

- Fixed a bug where several `agent.id` filters were created at the same time when navigating between _Agents_ and _Groups_ with different selected agents ([#342](https://github.com/wazuh/wazuh-kibana-app/pull/342)).
- Fixed logic on the index-pattern selector which wasn't showing the currently selected pattern the very first time a user opened the app ([#345](https://github.com/wazuh/wazuh-kibana-app/pull/345)).
- Fixed a bug on the `errorHandler` service who was preventing a proper output of some Elastic-related backend error messages ([#346](https://github.com/wazuh/wazuh-kibana-app/pull/346)).
- Fixed panels flickering in the _Settings_ tab ([#348](https://github.com/wazuh/wazuh-kibana-app/pull/348)).
- Fixed a bug in the shards and replicas settings when the user sets the value to zero (0) ([#358](https://github.com/wazuh/wazuh-kibana-app/pull/358)).
- Fixed several bugs related to the upgrade process from Wazuh 2.x to the new refactored server ([#363](https://github.com/wazuh/wazuh-kibana-app/pull/363)).
- Fixed a bug in _Discover/Agents VirusTotal_ tabs to avoid conflicts with the `agent.name` field ([#379](https://github.com/wazuh/wazuh-kibana-app/pull/379)).
- Fixed a bug on the implicit filter in _Discover/Agents PCI_ tabs ([#393](https://github.com/wazuh/wazuh-kibana-app/pull/393)).

### Removed

- Removed clear API password on `checkPattern` response ([#339](https://github.com/wazuh/wazuh-kibana-app/pull/339)).
- Removed old dashboard visualizations to reduce loading times ([#360](https://github.com/wazuh/wazuh-kibana-app/pull/360)).
- Removed some unused dependencies due to the server refactoring ([#360](https://github.com/wazuh/wazuh-kibana-app/pull/360)).
- Removed completely `metricService` from the app ([#389](https://github.com/wazuh/wazuh-kibana-app/pull/389)).

## Wazuh v3.2.1 - Kibana v6.2.2/v6.2.3 - Revision 387

### Added

- New logging system ([#307](https://github.com/wazuh/wazuh-kibana-app/pull/307)):
  - New module implemented to write app logs.
  - Now a trace is stored every time the app is re/started.
  - Currently, the `initialize.js` and `monitoring.js` files work with this system.
  - Note: the logs will live under `/var/log/wazuh/wazuhapp.log` on Linux systems, on Windows systems they will live under `kibana/plugins/`. It rotates the log whenever it reaches 100MB.
- Better cookies handling ([#308](https://github.com/wazuh/wazuh-kibana-app/pull/308)):
  - New field on the `.wazuh-version` index to store the last time the Kibana server was restarted.
  - This is used to check if the cookies have consistency with the current server status.
  - Now the app is clever and takes decisions depending on new consistency checks.
- New design for the _Agents/Configuration_ tab ([#310](https://github.com/wazuh/wazuh-kibana-app/pull/310)):
  - The style is the same as the _Manager/Configuration_ tab.
  - Added two more sections: CIS-CAT and Commands ([#315](https://github.com/wazuh/wazuh-kibana-app/pull/315)).
  - Added a new card that will appear when there's no group configuration at all ([#323](https://github.com/wazuh/wazuh-kibana-app/pull/323)).
- Added _"group"_ column on the agents list in _Agents_ ([#312](https://github.com/wazuh/wazuh-kibana-app/pull/312)):
  - If you click on the group, it will redirect the user to the specified group in _Manager/Groups_.
- New option for the `config.yml` file, `ip.selector` ([#313](https://github.com/wazuh/wazuh-kibana-app/pull/313)):
  - Define if the app will show or not the index pattern selector on the top navbar.
  - This setting is set to `true` by default.
- More CSS cleanup and reordering ([#315](https://github.com/wazuh/wazuh-kibana-app/pull/315)):
  - New `typography.less` file.
  - New `layout.less` file.
  - Removed `cleaned.less` file.
  - Reordering and cleaning of existing CSS files, including removal of unused classes, renaming, and more.
  - The _Settings_ tab has been refactored to correct some visual errors with some card components.
  - Small refactoring to some components from _Manager/Ruleset_ ([#323](https://github.com/wazuh/wazuh-kibana-app/pull/323)).
- New design for the top navbar ([#326](https://github.com/wazuh/wazuh-kibana-app/pull/326)):
  - Cleaned and refactored code
  - Revamped design, smaller and with minor details to follow the rest of Wazuh app guidelines.
- New design for the wz-chip component to follow the new Wazuh app guidelines ([#323](https://github.com/wazuh/wazuh-kibana-app/pull/323)).
- Added more descriptive error messages when the user inserts bad credentials on the _Add new API_ form in the _Settings_ tab ([#331](https://github.com/wazuh/wazuh-kibana-app/pull/331)).
- Added a new CSS class to truncate overflowing text on tables and metric ribbons ([#332](https://github.com/wazuh/wazuh-kibana-app/pull/332)).
- Support for Elastic Stack v6.2.2/v6.2.3.

### Changed

- Improved the initialization system ([#317](https://github.com/wazuh/wazuh-kibana-app/pull/317)):
  - Now the app will re-create the index-pattern if the user deletes the currently used by the Wazuh app.
  - The fieldset is now automatically refreshed if the app detects mismatches.
  - Now every index-pattern is dynamically formatted (for example, to enable the URLs in the _Vulnerabilities_ tab).
  - Some code refactoring for a better handling of possible use cases.
  - And the best thing, it's no longer needed to insert the sample alert!
- Improvements and changes to index-patterns ([#320](https://github.com/wazuh/wazuh-kibana-app/pull/320) & [#333](https://github.com/wazuh/wazuh-kibana-app/pull/333)):
  - Added a new route, `/get-list`, to fetch the index pattern list.
  - Removed and changed several functions for a proper management of index-patterns.
  - Improved the compatibility with user-created index-patterns, known to have unpredictable IDs.
  - Now the app properly redirects to `/blank-screen` if the length of the index patterns list is 0.
  - Ignored custom index patterns with auto-generated ID on the initialization process.
    - Now it uses the value set on the `config.yml` file.
  - If the index pattern is no longer available, the cookie will be overwritten.
- Improvements to the monitoring module ([#322](https://github.com/wazuh/wazuh-kibana-app/pull/322)):
  - Minor refactoring to the whole module.
  - Now the `wazuh-monitoring` index pattern is regenerated if it's missing.
  - And the best thing, it's no longer needed to insert the monitoring template!
- Now the app health check system only checks if the API and app have the same `major.minor` version ([#311](https://github.com/wazuh/wazuh-kibana-app/pull/311)):
  - Previously, the API and app had to be on the same `major.minor.patch` version.
- Adjusted space between title and value in some cards showing Manager or Agent configurations ([#315](https://github.com/wazuh/wazuh-kibana-app/pull/315)).
- Changed red and green colours to more saturated ones, following Kibana style ([#315](https://github.com/wazuh/wazuh-kibana-app/pull/315)).

### Fixed

- Fixed bug in Firefox browser who was not properly showing the tables with the scroll pagination functionality ([#314](https://github.com/wazuh/wazuh-kibana-app/pull/314)).
- Fixed bug where visualizations weren't being destroyed due to ongoing renderization processes ([#316](https://github.com/wazuh/wazuh-kibana-app/pull/316)).
- Fixed several UI bugs for a better consistency and usability ([#318](https://github.com/wazuh/wazuh-kibana-app/pull/318)).
- Fixed an error where the initial index-pattern was not loaded properly the very first time you enter the app ([#328](https://github.com/wazuh/wazuh-kibana-app/pull/328)).
- Fixed an error message that appeared whenever the app was not able to found the `wazuh-monitoring` index pattern ([#328](https://github.com/wazuh/wazuh-kibana-app/pull/328)).

## Wazuh v3.2.1 - Kibana v6.2.2 - Revision 386

### Added

- New design for the _Manager/Groups_ tab ([#295](https://github.com/wazuh/wazuh-kibana-app/pull/295)).
- New design for the _Manager/Configuration_ tab ([#297](https://github.com/wazuh/wazuh-kibana-app/pull/297)).
- New design of agents statistics for the _Agents_ tab ([#299](https://github.com/wazuh/wazuh-kibana-app/pull/299)).
- Added information ribbon into _Overview/Agent SCAP_ tabs ([#303](https://github.com/wazuh/wazuh-kibana-app/pull/303)).
- Added information ribbon into _Overview/Agent VirusTotal_ tabs ([#306](https://github.com/wazuh/wazuh-kibana-app/pull/306)).
- Added information ribbon into _Overview AWS_ tab ([#306](https://github.com/wazuh/wazuh-kibana-app/pull/306)).

### Changed

- Refactoring of HTML and CSS code throughout the whole Wazuh app ([#294](https://github.com/wazuh/wazuh-kibana-app/pull/294), [#302](https://github.com/wazuh/wazuh-kibana-app/pull/302) & [#305](https://github.com/wazuh/wazuh-kibana-app/pull/305)):
  - A big milestone for the project was finally achieved with this refactoring.
  - We've removed the Bootstrap dependency from the `package.json` file.
  - We've removed and merged many duplicated rules.
  - We've removed HTML and `angular-md` overriding rules. Now we have more own-made classes to avoid undesired results on the UI.
  - Also, this update brings tons of minor bugfixes related to weird HTML code.
- Wazuh app visualizations reviewed ([#301](https://github.com/wazuh/wazuh-kibana-app/pull/301)):
  - The number of used buckets has been limited since most of the table visualizations were surpassing acceptable limits.
  - Some visualizations have been checked to see if they make complete sense on what they mean to show to the user.
- Modified some app components for better follow-up of Kibana guidelines ([#290](https://github.com/wazuh/wazuh-kibana-app/pull/290) & [#297](https://github.com/wazuh/wazuh-kibana-app/pull/297)).
  - Also, some elements were modified on the _Discover_ tab in order to correct some mismatches.

### Fixed

- Adjusted information ribbon in _Agents/General_ for large OS names ([#290](https://github.com/wazuh/wazuh-kibana-app/pull/290) & [#294](https://github.com/wazuh/wazuh-kibana-app/pull/294)).
- Fixed unsafe array access on the visualization directive when going directly into _Manager/Ruleset/Decoders_ ([#293](https://github.com/wazuh/wazuh-kibana-app/pull/293)).
- Fixed a bug where navigating between agents in the _Agents_ tab was generating duplicated `agent.id` implicit filters ([#296](https://github.com/wazuh/wazuh-kibana-app/pull/296)).
- Fixed a bug where navigating between different tabs from _Overview_ or _Agents_ while being on the _Discover_ sub-tab was causing data loss in metric watchers ([#298](https://github.com/wazuh/wazuh-kibana-app/pull/298)).
- Fixed incorrect visualization of the rule level on _Manager/Ruleset/Rules_ when the rule level is zero (0) ([#298](https://github.com/wazuh/wazuh-kibana-app/pull/298)).

### Removed

- Removed almost every `md-tooltip` component from the whole app ([#305](https://github.com/wazuh/wazuh-kibana-app/pull/305)).
- Removed unused images from the `img` folder ([#305](https://github.com/wazuh/wazuh-kibana-app/pull/305)).

## Wazuh v3.2.1 - Kibana v6.2.2 - Revision 385

### Added

- Support for Wazuh v3.2.1.
- Brand-new first redesign for the app user interface ([#278](https://github.com/wazuh/wazuh-kibana-app/pull/278)):
  - This is the very first iteration of a _work-in-progress_ UX redesign for the Wazuh app.
  - The overall interface has been refreshed, removing some unnecessary colours and shadow effects.
  - The metric visualizations have been replaced by an information ribbon under the filter search bar, reducing the amount of space they occupied.
    - A new service was implemented for a proper handling of the metric visualizations watchers ([#280](https://github.com/wazuh/wazuh-kibana-app/pull/280)).
  - The rest of the app visualizations now have a new, more detailed card design.
- New shards and replicas settings to the `config.yml` file ([#277](https://github.com/wazuh/wazuh-kibana-app/pull/277)):
  - Now you can apply custom values to the shards and replicas for the `.wazuh` and `.wazuh-version` indices.
  - This feature only works before the installation process. If you modify these settings after installing the app, they won't be applied at all.

### Changed

- Now clicking again on the _Groups_ tab on _Manager_ will properly reload the tab and redirect to the beginning ([#274](https://github.com/wazuh/wazuh-kibana-app/pull/274)).
- Now the visualizations only use the `vis-id` attribute for loading them ([#275](https://github.com/wazuh/wazuh-kibana-app/pull/275)).
- The colours from the toast messages have been replaced to follow the Elastic 6 guidelines ([#286](https://github.com/wazuh/wazuh-kibana-app/pull/286)).

### Fixed

- Fixed wrong data flow on _Agents/General_ when coming from and going to the _Groups_ tab ([#273](https://github.com/wazuh/wazuh-kibana-app/pull/273)).
- Fixed sorting on tables, now they use the sorting functionality provided by the Wazuh API ([#274](https://github.com/wazuh/wazuh-kibana-app/pull/274)).
- Fixed column width issues on some tables ([#274](https://github.com/wazuh/wazuh-kibana-app/pull/274)).
- Fixed bug in the _Agent configuration_ JSON viewer who didn't properly show the full group configuration ([#276](https://github.com/wazuh/wazuh-kibana-app/pull/276)).
- Fixed excessive loading time from some Audit visualizations ([#278](https://github.com/wazuh/wazuh-kibana-app/pull/278)).
- Fixed Play/Pause button in timepicker's auto-refresh ([#281](https://github.com/wazuh/wazuh-kibana-app/pull/281)).
- Fixed unusual scenario on visualization directive where sometimes there was duplicated implicit filters when doing a search ([#283](https://github.com/wazuh/wazuh-kibana-app/pull/283)).
- Fixed some _Overview Audit_ visualizations who were not working properly ([#285](https://github.com/wazuh/wazuh-kibana-app/pull/285)).

### Removed

- Deleted the `id` attribute from all the app visualizations ([#275](https://github.com/wazuh/wazuh-kibana-app/pull/275)).

## Wazuh v3.2.0 - Kibana v6.2.2 - Revision 384

### Added

- New directives for the Wazuh app: `wz-table`, `wz-table-header` and `wz-search-bar` ([#263](https://github.com/wazuh/wazuh-kibana-app/pull/263)):
  - Maintainable and reusable components for a better-structured app.
  - Several files have been changed, renamed and moved to new folders, following _best practices_.
  - The progress bar is now within its proper directive ([#266](https://github.com/wazuh/wazuh-kibana-app/pull/266)).
  - Minor typos and refactoring changes to the new directives.
- Support for Elastic Stack v6.2.2.

### Changed

- App buttons have been refactored. Unified CSS and HTML for buttons, providing the same structure for them ([#269](https://github.com/wazuh/wazuh-kibana-app/pull/269)).
- The API list on Settings now shows the latest inserted API at the beginning of the list ([#261](https://github.com/wazuh/wazuh-kibana-app/pull/261)).
- The check for the currently applied pattern has been improved, providing clever handling of Elasticsearch errors ([#271](https://github.com/wazuh/wazuh-kibana-app/pull/271)).
- Now on _Settings_, when the Add or Edit API form is active, if you press the other button, it will make the previous one disappear, getting a clearer interface ([#9df1e31](https://github.com/wazuh/wazuh-kibana-app/commit/9df1e317903edf01c81eba068da6d20a8a1ea7c2)).

### Fixed

- Fixed visualizations directive to properly load the _Manager/Ruleset_ visualizations ([#262](https://github.com/wazuh/wazuh-kibana-app/pull/262)).
- Fixed a bug where the classic extensions were not affected by the settings of the `config.yml` file ([#266](https://github.com/wazuh/wazuh-kibana-app/pull/266)).
- Fixed minor CSS bugs from the conversion to directives to some components ([#266](https://github.com/wazuh/wazuh-kibana-app/pull/266)).
- Fixed bug in the tables directive when accessing a member it doesn't exist ([#266](https://github.com/wazuh/wazuh-kibana-app/pull/266)).
- Fixed browser console log error when clicking the Wazuh logo on the app ([#6647fbc](https://github.com/wazuh/wazuh-kibana-app/commit/6647fbc051c2bf69df7df6e247b2b2f46963f194)).

### Removed

- Removed the `kbn-dis` directive from _Manager/Ruleset_ ([#262](https://github.com/wazuh/wazuh-kibana-app/pull/262)).
- Removed the `filters.js` and `kibana_fields_file.json` files ([#263](https://github.com/wazuh/wazuh-kibana-app/pull/263)).
- Removed the `implicitFilters` service ([#270](https://github.com/wazuh/wazuh-kibana-app/pull/270)).
- Removed visualizations loading status trace from controllers and visualization directive ([#270](https://github.com/wazuh/wazuh-kibana-app/pull/270)).

## Wazuh v3.2.0 - Kibana v6.2.1 - Revision 383

### Added

- Support for Wazuh 3.2.0.
- Compatibility with Kibana 6.1.0 to Kibana 6.2.1.
- New tab for vulnerability detector alerts.

### Changed

- The app now shows the index pattern selector only if the list length is greater than 1.
  - If it's exactly 1 shows the index pattern without a selector.
- Now the index pattern selector only shows the compatible ones.
  - It's no longer possible to select the `wazuh-monitoring` index pattern.
- Updated Bootstrap to 3.3.7.
- Improved filter propagation between Discover and the visualizations.
- Replaced the login route name from /login to /wlogin to avoid conflict with X-Pack own login route.

### Fixed

- Several CSS bugfixes for better compatibility with Kibana 6.2.1.
- Some variables changed for adapting new Wazuh API requests.
- Better error handling for some Elastic-related messages.
- Fixed browser console error from top-menu directive.
- Removed undesired md-divider from Manager/Logs.
- Adjusted the width of a column in Manager/Logs to avoid overflow issues with the text.
- Fixed a wrong situation with the visualizations when we refresh the Manager/Rules tab.

### Removed

- Removed the `travis.yml` file.

## Wazuh v3.1.0 - Kibana v6.1.3 - Revision 380

### Added

- Support for Wazuh 3.1.0.
- Compatibility with Kibana 6.1.3.
- New error handler for better app errors reporting.
- A new extension for Amazon Web Services alerts.
- A new extension for VirusTotal alerts.
- New agent configuration tab:
  - Visualize the current group configuration for the currently selected agent on the app.
  - Navigate through the different tabs to see which configuration is being used.
  - Check the synchronization status for the configuration.
  - View the current group of the agent and click on it to go to the Groups tab.
- New initial health check for checking some app components.
- New YAML config file:
  - Define the initial index pattern.
  - Define specific checks for the healthcheck.
  - Define the default extensions when adding new APIs.
- New index pattern selector dropdown on the top navbar.
  - The app will reload applying the new index pattern.
- Added new icons for some sections of the app.

### Changed

- New visualizations loader, with much better performance.
- Improved reindex process for the .wazuh index when upgrading from a 2.x-5.x version.
- Adding 365 days expiring time to the cookies.
- Change default behaviour for the config file. Now everything is commented with default values.
  - You need to edit the file, remove the comment mark and apply the desired value.
- Completely redesigned the manager configuration tab.
- Completely redesigned the groups tab.
- App tables have now unified CSS classes.

### Fixed

- Play real-time button has been fixed.
- Preventing duplicate APIs from feeding the wazuh-monitoring index.
- Fixing the check manager connection button.
- Fixing the extensions settings so they are preserved over time.
- Much more error handling messages in all the tabs.
- Fixed OS filters in agents list.
- Fixed autocomplete lists in the agents, rules and decoders list so they properly scroll.
- Many styles bugfixes for the different browsers.
- Reviewed and fixed some visualizations not showing accurate information.

### Removed

- Removed index pattern configuration from the `package.json` file.
- Removed unnecessary dependencies from the `package.json` file.

## Wazuh v3.0.0 - Kibana v6.1.0 - Revision 371

### Added

- You can configure the initial index-pattern used by the plugin in the initialPattern variable of the app's package.json.
- Auto `.wazuh` reindex from Wazuh 2.x - Kibana 5.x to Wazuh 3.x - Kibana 6.x.
  - The API credentials will be automatically migrated to the new installation.
- Dynamically changed the index-pattern used by going to the Settings -> Pattern tab.
  - Wazuh alerts compatibility auto detection.
- New loader for visualizations.
- Better performance: now the tabs use the same Discover tab, only changing the current filters.
- New Groups tab.
  - Now you can check your group configuration (search its agents and configuration files).
- The Logs tab has been improved.
  - You can sort by field and the view has been improved.
- Achieved a clearer interface with implicit filters per tab showed as unremovable chips.

### Changed

- Dynamically creating .kibana index if necessary.
- Better integration with Kibana Discover.
- Visualizations loaded at initialization time.
- New sync system to wait for Elasticsearch JS.
- Decoupling selected API and pattern from backend and moved to the client side.

## Wazuh v2.1.0 - Kibana v5.6.1 - Revision 345

### Added

- Loading icon while Wazuh loads the visualizations.
- Add/Delete/Restart agents.
- OS agent filter

### Changed

- Using genericReq when possible.

## Wazuh v2.0.1 - Kibana v5.5.1 - Revision 339

### Changed

- New index in Elasticsearch to save Wazuh set up configuration
- Short URL's is now supported
- A native base path from kibana.yml is now supported

### Fixed

- Search bar across panels now support parenthesis grouping
- Several CSS fixes for IE browser<|MERGE_RESOLUTION|>--- conflicted
+++ resolved
@@ -4,11 +4,6 @@
 
 ## Wazuh v4.1.1 - Kibana 7.10.0 , 7.10.2 - Revision 4102
 
-<<<<<<< HEAD
-### Fixed
-
-- Fixed forcing a non numeric filter value in a number type field [#2961](https://github.com/wazuh/wazuh-kibana-app/pull/2961)
-=======
 ### Added
 
 - Prompt to show the unsupported module for the selected agent [#2959](https://github.com/wazuh/wazuh-kibana-app/pull/2959)
@@ -20,6 +15,7 @@
 - Fix Security events table is empty when switching the pinned agents [#2956](https://github.com/wazuh/wazuh-kibana-app/pull/2956)
 - Fix disabled switch visual edit button when json content is empty [#2957](https://github.com/wazuh/wazuh-kibana-app/issues/2957)
 - Fixed main and `More` menus for unsupported agents [#2959](https://github.com/wazuh/wazuh-kibana-app/pull/2959)
+- Fixed forcing a non numeric filter value in a number type field [#2961](https://github.com/wazuh/wazuh-kibana-app/pull/2961)
 - Fixed wrong number of alerts in Security Events [#2964](https://github.com/wazuh/wazuh-kibana-app/pull/2964)
 - Fixed search with strange characters of agent in Management groups [#2970](https://github.com/wazuh/wazuh-kibana-app/pull/2970)
 - Fix the statusCode error message [#2971](https://github.com/wazuh/wazuh-kibana-app/pull/2971)
@@ -29,7 +25,6 @@
 - Can't edit empty rules and decoders files that already exist in the manager [#2978](https://github.com/wazuh/wazuh-kibana-app/pull/2978)
 - Support for alerts index pattern with different ID and name [#2979](https://github.com/wazuh/wazuh-kibana-app/pull/2979)
 - Fix the unpin agent in the selection modal [#2980](https://github.com/wazuh/wazuh-kibana-app/pull/2980)
->>>>>>> f4aec674
 
 ## Wazuh v4.1.0 - Kibana 7.10.0 , 7.10.2 - Revision 4101
 
