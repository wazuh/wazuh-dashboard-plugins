--- conflicted
+++ resolved
@@ -8,13 +8,10 @@
 
 - Added the option to sort by the agents count in the group table. [#4323](https://github.com/wazuh/wazuh-kibana-app/pull/4323)
 - Added agent synchronization status in the agent module. [#3874](https://github.com/wazuh/wazuh-kibana-app/pull/3874)
-<<<<<<< HEAD
 - The input name was added and when the user adds a value the variable WAZUH_AGENT_NAME with its value appears in the installation command. [#4739](https://github.com/wazuh/wazuh-kibana-app/pull/4739)
-=======
 - Redesign the SCA table from agent's dashboard [#4512](https://github.com/wazuh/wazuh-kibana-app/pull/4512)
 - Enhanced the plugin setting description displayed in the UI and the configuration file. [#4501](https://github.com/wazuh/wazuh-kibana-app/pull/4501)
 - Added validation to the plugin settings in the form of `Settings/Configuration` and the endpoint to update the plugin configuration [#4501](https://github.com/wazuh/wazuh-kibana-app/pull/4503)
->>>>>>> 67f94e8f
 
 ### Changed
 
