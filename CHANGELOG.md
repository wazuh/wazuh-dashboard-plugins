# Change Log

All notable changes to the Wazuh app project will be documented in this file.

<<<<<<< HEAD
## Wazuh v4.9.1 - OpenSearch Dashboards 2.13.0 - Revision 00

### Added

- Support for Wazuh 4.9.1

### Fixed

- Fixed the temporal directory variable on the the command to deploy a new Windows agent [#6905](https://github.com/wazuh/wazuh-dashboard-plugins/pull/6905)
- Fixed an error on the command to deploy a new macOS agent that could cause the registration password had a wrong value because a `\n` could be included [#6906](https://github.com/wazuh/wazuh-dashboard-plugins/pull/6906)
- Fixed rendering an active response as disabled when is active [#6901](https://github.com/wazuh/wazuh-dashboard-plugins/pull/6901)
- Fixed an error on Dev Tools when using payload properties as arrays [#6908](https://github.com/wazuh/wazuh-dashboard-plugins/pull/6908)

### Changed

- Upgraded the `axios` dependency to `1.7.4` [#6919](https://github.com/wazuh/wazuh-dashboard-plugins/pull/6919)
- Improved MITRE ATT&CK intelligence flyout details readability [#6954](https://github.com/wazuh/wazuh-dashboard-plugins/pull/6954)

## Wazuh v4.9.0 - OpenSearch Dashboards 2.13.0 - Revision 05
=======
## Wazuh v4.9.0 - OpenSearch Dashboards 2.13.0 - Revision 07
>>>>>>> 21816235

### Added

- Support for Wazuh 4.9.0
- Added AngularJS dependencies [#6145](https://github.com/wazuh/wazuh-dashboard-plugins/pull/6145)
- Improve fleet management by adding 'Edit Agent Groups' and 'Upgrade Agents' actions, as well as a filter to show only outdated agents [#6250](https://github.com/wazuh/wazuh-dashboard-plugins/pull/6250) [#6476](https://github.com/wazuh/wazuh-dashboard-plugins/pull/6476) [#6274](https://github.com/wazuh/wazuh-dashboard-plugins/pull/6274) [#6501](https://github.com/wazuh/wazuh-dashboard-plugins/pull/6501) [#6529](https://github.com/wazuh/wazuh-dashboard-plugins/pull/6529) [#6648](https://github.com/wazuh/wazuh-dashboard-plugins/pull/6648)
- Added propagation of updates from the table to dashboard visualizations in Endpoints summary [#6460](https://github.com/wazuh/wazuh-dashboard-plugins/pull/6460) [#6737](https://github.com/wazuh/wazuh-dashboard-plugins/pull/6737)
- Handle index pattern selector on new discover [#6499](https://github.com/wazuh/wazuh-dashboard-plugins/pull/6499)
- Added macOS log collector tab [#6545](https://github.com/wazuh/wazuh-dashboard-plugins/pull/6545)
- Added ability to disable the edition of configuration through API endpoints and UI [#6557](https://github.com/wazuh/wazuh-dashboard-plugins/issues/6557)
- Added journald log collector tab [#6572](https://github.com/wazuh/wazuh-dashboard-plugins/pull/6572)
- Added HAProxy helper settings to cluster configuration [#6653](https://github.com/wazuh/wazuh-dashboard-plugins/pull/6653)
- Added ability to open the report file or Reporting application from the toast message [#6558](https://github.com/wazuh/wazuh-dashboard-plugins/pull/6558)
- Added support for agents to Office 365 [#6558](https://github.com/wazuh/wazuh-dashboard-plugins/pull/6558)
- Added pinned agent data validation when rendering the Inventory data, Stats and Configuration tabs in Agent preview of Endpoints Summary [#6800](https://github.com/wazuh/wazuh-dashboard-plugins/pull/6800)
- Added wz-link component to make redirections [#6848](https://github.com/wazuh/wazuh-dashboard-plugins/pull/6848)
- Added embedded and customized `dom-to-image-more` dependency [#6902](https://github.com/wazuh/wazuh-dashboard-plugins/pull/6902)

### Changed

- Removed legacy embedded discover [#6120](https://github.com/wazuh/wazuh-dashboard-plugins/issues/6120)
- Allow editing groups for an agent from Endpoints Summary [#6250](https://github.com/wazuh/wazuh-dashboard-plugins/pull/6250)
- Changed how the configuration is managed in the backend side [#6337](https://github.com/wazuh/wazuh-dashboard-plugins/pull/6337) [#6573](https://github.com/wazuh/wazuh-dashboard-plugins/pull/6573)
- Changed the view of API is down and check connection to Server APIs application [#6337](https://github.com/wazuh/wazuh-dashboard-plugins/pull/6337)
- Changed the usage of the endpoint GET /groups/{group_id}/files/{file_name} [#6385](https://github.com/wazuh/wazuh-dashboard-plugins/pull/6385)
- Refactoring and redesign endpoints summary visualizations [#6268](https://github.com/wazuh/wazuh-dashboard-plugins/pull/6268) [#6832](https://github.com/wazuh/wazuh-dashboard-plugins/pull/6832)
- Moved AngularJS settings controller to ReactJS [#6580](https://github.com/wazuh/wazuh-dashboard-plugins/pull/6580)
- Moved AngularJS controller and view for manage groups to ReactJS [#6543](https://github.com/wazuh/wazuh-dashboard-plugins/pull/6543)
- Moved AngularJS controllers and views of Tools and Dev Tools to ReactJS [#6544](https://github.com/wazuh/wazuh-dashboard-plugins/pull/6544)
- Moved the AngularJS controller and template of blank screen to ReactJS component [#6538](https://github.com/wazuh/wazuh-dashboard-plugins/pull/6538)
- Moved AngularJS controller for management to ReactJS component [#6555](https://github.com/wazuh/wazuh-dashboard-plugins/pull/6555)
- Moved AngularJS controller for overview to ReactJS component [#6594](https://github.com/wazuh/wazuh-dashboard-plugins/pull/6594)
- Moved the registry data to in-memory cache [#6481](https://github.com/wazuh/wazuh-dashboard-plugins/pull/6481)
- Enhanced the validation for `enrollment.dns` on App Settings application [#6573](https://github.com/wazuh/wazuh-dashboard-plugins/pull/6573)
- Moved AngularJS controller for the agent view to ReactJS [#6618](https://github.com/wazuh/wazuh-dashboard-plugins/pull/6618)
- Implemented new data source feature on MITRE ATT&CK module [#6482](https://github.com/wazuh/wazuh-dashboard-plugins/pull/6482)
- Upgraded versions of `follow-redirects` and `es5-ext` [#6626](https://github.com/wazuh/wazuh-dashboard-plugins/pull/6626)
- Changed agent log collector socket API response controller component [#6660](https://github.com/wazuh/wazuh-dashboard-plugins/pull/6660)
- Improved margins and paddings in the Events, Inventory and Control tabs [#6708](https://github.com/wazuh/wazuh-dashboard-plugins/pull/6708)
- Refactored the search bar to correctly handle fixed and user-added filters [#6716](https://github.com/wazuh/wazuh-dashboard-plugins/pull/6716) [#6755](https://github.com/wazuh/wazuh-dashboard-plugins/pull/6755) [#6833](https://github.com/wazuh/wazuh-dashboard-plugins/pull/6833)
- Generate URL with predefined filters [#6745](https://github.com/wazuh/wazuh-dashboard-plugins/pull/6745)
- Migrated AngularJS routing to ReactJS [#6689](https://github.com/wazuh/wazuh-dashboard-plugins/pull/6689) [#6775](https://github.com/wazuh/wazuh-dashboard-plugins/pull/6775) [#6790](https://github.com/wazuh/wazuh-dashboard-plugins/pull/6790) [#6893](https://github.com/wazuh/wazuh-dashboard-plugins/pull/6893)
- Improvement of the filter management system by implementing new standard modules [#6534](https://github.com/wazuh/wazuh-dashboard-plugins/pull/6534) [#6772](https://github.com/wazuh/wazuh-dashboard-plugins/pull/6772) [#6873](https://github.com/wazuh/wazuh-dashboard-plugins/pull/6873)
- Changed permalink field in the Events tab table in Virustotal to show an external link [#6839](https://github.com/wazuh/wazuh-dashboard-plugins/pull/6839)
- Changed the logging system to use the provided by the platform [#6161](https://github.com/wazuh/wazuh-dashboard-plugins/pull/6161)
- Changed the internal control from Endpoint Groups to a control via url. [#6890](https://github.com/wazuh/wazuh-dashboard-plugins/pull/6890)
- Changed the internal control from MITRE ATT&CK > intelligence > Table to a control via url. [#6882](https://github.com/wazuh/wazuh-dashboard-plugins/pull/6882)
- Changed the display of rule details flyout to be based on URL [#6886](https://github.com/wazuh/wazuh-dashboard-plugins/pull/6886)
- Changed the order of columns on Vulnerabilities Detection > Events table [#6949](https://github.com/wazuh/wazuh-dashboard-plugins/pull/6949)

### Fixed

- Fixed the scripted fields disappear when the fields of the events index pattern was refreshed [#6237](https://github.com/wazuh/wazuh-dashboard-plugins/pull/6237)
- Fixed an error of malformed table row on the generation of PDF reports [#6558](https://github.com/wazuh/wazuh-dashboard-plugins/pull/6558)
- Fixed the sample alerts scripts to generate valid IP ranges and file hashes [#6667](https://github.com/wazuh/wazuh-dashboard-plugins/pull/6667)
- Fixed cronjob max seconds interval validation [#6730](https://github.com/wazuh/wazuh-dashboard-plugins/pull/6730)
- Fixed styles in small height viewports [#6747](https://github.com/wazuh/wazuh-dashboard-plugins/pull/6747)
- Fixed behavior in Configuration Assessment when changing API [#6770](https://github.com/wazuh/wazuh-dashboard-plugins/pull/6770)
- Fixed the fixed maximum width of the clear session button in the ruleset test view [#6871](https://github.com/wazuh/wazuh-dashboard-plugins/pull/6871)
- Fixed the width of the "last modified" column of the table in Windows Registry [#6876](https://github.com/wazuh/wazuh-dashboard-plugins/pull/6876)
- Fixed redirection to FIM > Inventory > Files from FIM > Inventory > Windows Registry when switching to non-Windows agent. [#6880](https://github.com/wazuh/wazuh-dashboard-plugins/pull/6880)

### Removed

- Removed some branding references across the application. [#6155](https://github.com/wazuh/wazuh-dashboard-plugins/pull/6155)
- Removed API endpoint GET /api/timestamp [#6481](https://github.com/wazuh/wazuh-dashboard-plugins/pull/6481)
- Removed API endpoint PUT /api/update-hostname/{id} [#6481](https://github.com/wazuh/wazuh-dashboard-plugins/pull/6481)
- Removed API endpoint DELETE /hosts/remove-orphan-entries [#6481](https://github.com/wazuh/wazuh-dashboard-plugins/pull/6481)
- Removed AngularJS component `click-action` [#6613](https://github.com/wazuh/wazuh-dashboard-plugins/pull/6613)
- Removed AngularJS service `config-handler` [#6631](https://github.com/wazuh/wazuh-dashboard-plugins/pull/6631)
- Removed legacy discover references and methods [#6646](https://github.com/wazuh/wazuh-dashboard-plugins/pull/6646)
- Removed custom EuiSuggestItem component in favor of OUI's native component [#6714](https://github.com/wazuh/wazuh-dashboard-plugins/pull/6714)
- Removed API endpoint unused endpoints from creation of old visualizations: GET /elastic/visualizations/{tab}/{pattern} and GET /elastic/visualizations/{tab}/{pattern} [#6782](https://github.com/wazuh/wazuh-dashboard-plugins/pull/6782)
- Removed `logs.level` setting [#6161](https://github.com/wazuh/wazuh-dashboard-plugins/pull/6161)
- Removed the usage of `wazuhapp-plain.log`, `wazuhapp.log`, `wazuh-ui-plain.log` and `wazuh-ui.log` files [#6161](https://github.com/wazuh/wazuh-dashboard-plugins/pull/6161)
- Removed the `App logs` application [#6161](https://github.com/wazuh/wazuh-dashboard-plugins/pull/6161)
- Removed API endpoint GET /utils/logs/ui [#6161](https://github.com/wazuh/wazuh-dashboard-plugins/pull/6161)
- Removed API endpoint GET /utils/logs [#6161](https://github.com/wazuh/wazuh-dashboard-plugins/pull/6161)
- Removed embedded `dom-to-image` dependency [#6902](https://github.com/wazuh/wazuh-dashboard-plugins/pull/6902)

## Wazuh v4.8.2 - OpenSearch Dashboards 2.10.0 - Revision 01

### Added

- Support for Wazuh 4.8.2

## Wazuh v4.8.1 - OpenSearch Dashboards 2.10.0 - Revision 04

### Added

- Support for Wazuh 4.8.1

### Fixed

- Removed the unexpected `delay` parameter on the server API requests [#6778](https://github.com/wazuh/wazuh-dashboard-plugins/pull/6778)
- Fixed home KPI links with custom or index pattern whose title is different to the id [#6777](https://github.com/wazuh/wazuh-dashboard-plugins/pull/6777)
- Fixed colors related to vulnerability severity levels on Vulnerability Detection dashboard [#6793](https://github.com/wazuh/wazuh-dashboard-plugins/pull/6793)
- Fixed pinned agent error in vulnerabilities events tab [#6827](https://github.com/wazuh/wazuh-dashboard-plugins/pull/6827)

## Wazuh v4.8.0 - OpenSearch Dashboards 2.10.0 - Revision 12

### Added

- Support for Wazuh 4.8.0
- Added the ability to check if there are available updates from the UI. [#6093](https://github.com/wazuh/wazuh-dashboard-plugins/pull/6093) [#6256](https://github.com/wazuh/wazuh-dashboard-plugins/pull/6256) [#6328](https://github.com/wazuh/wazuh-dashboard-plugins/pull/6328)
- Added remember server address check [#5791](https://github.com/wazuh/wazuh-dashboard-plugins/pull/5791)
- Added the ssl_agent_ca configuration to the SSL Settings form [#6083](https://github.com/wazuh/wazuh-dashboard-plugins/pull/6083)
- Added global vulnerabilities dashboards [#5896](https://github.com/wazuh/wazuh-dashboard-plugins/pull/5896)
- Added an agent selector to the agent view [#5840](https://github.com/wazuh/wazuh-dashboard-plugins/pull/5840)
- Added information icon with tooltip on the most active agent in the endpoint summary view [#6364](https://github.com/wazuh/wazuh-dashboard-plugins/pull/6364) [#6421](https://github.com/wazuh/wazuh-dashboard-plugins/pull/6421)
- Added a dash with a tooltip in the server APIs table when the run as is disabled [#6354](https://github.com/wazuh/wazuh-dashboard-plugins/pull/6354)

### Changed

- Moved the plugin menu to platform applications into the side menu [#5840](https://github.com/wazuh/wazuh-dashboard-plugins/pull/5840) [#6226](https://github.com/wazuh/wazuh-dashboard-plugins/pull/6226) [#6244](https://github.com/wazuh/wazuh-dashboard-plugins/pull/6244) [#6423](https://github.com/wazuh/wazuh-dashboard-plugins/pull/6423) [#6510](https://github.com/wazuh/wazuh-dashboard-plugins/pull/6510) [#6591](https://github.com/wazuh/wazuh-dashboard-plugins/pull/6591)
- Changed dashboards visualizations definitions. [#6035](https://github.com/wazuh/wazuh-dashboard-plugins/pull/6035) [#6632](https://github.com/wazuh/wazuh-dashboard-plugins/pull/6632) [#6690](https://github.com/wazuh/wazuh-dashboard-plugins/pull/6690)
- Change the display order of tabs in all modules. [#6067](https://github.com/wazuh/wazuh-dashboard-plugins/pull/6067)
- Upgraded the `axios` dependency to `1.6.1` [#6114](https://github.com/wazuh/wazuh-dashboard-plugins/pull/6114)
- Changed the API configuration title in the Server APIs section. [#6373](https://github.com/wazuh/wazuh-dashboard-plugins/pull/6373)
- Changed overview home top KPIs. [#6379](https://github.com/wazuh/wazuh-dashboard-plugins/pull/6379) [#6408](https://github.com/wazuh/wazuh-dashboard-plugins/pull/6408) [#6569](https://github.com/wazuh/wazuh-dashboard-plugins/pull/6569)
- Updated the PDF report year number. [#6492](https://github.com/wazuh/wazuh-dashboard-plugins/pull/6492)
- Changed overview home font size [#6627](https://github.com/wazuh/wazuh-dashboard-plugins/pull/6627)
- Changed endpoints summary KPIs, index pattern and APIs selects font sizes [#6702](https://github.com/wazuh/wazuh-dashboard-plugins/pull/6702)

### Fixed

- Fixed a problem with the agent menu header when the side menu is docked [#5840](https://github.com/wazuh/wazuh-dashboard-plugins/pull/5840)
- Fixed how the query filters apply on the Security Alerts table [#6102](https://github.com/wazuh/wazuh-dashboard-plugins/pull/6102)
- Fixed exception in agent view when an agent doesn't have policies [#6177](https://github.com/wazuh/wazuh-dashboard-plugins/pull/6177)
- Fixed exception in Inventory when agents don't have OS information [#6177](https://github.com/wazuh/wazuh-dashboard-plugins/pull/6177)
- Fixed pinned agent state in URL [#6177](https://github.com/wazuh/wazuh-dashboard-plugins/pull/6177)
- Fixed invalid date format in about and agent views [#6234](https://github.com/wazuh/wazuh-dashboard-plugins/pull/6234)
- Fixed script to install agents on macOS when you have password to deploy [#6305](https://github.com/wazuh/wazuh-dashboard-plugins/pull/6305)
- Fixed a problem with the address validation on Deploy New Agent [#6327](https://github.com/wazuh/wazuh-dashboard-plugins/pull/6327)
- Fixed a typo in an abbreviation for Fully Qualified Domain Name [#6333](https://github.com/wazuh/wazuh-dashboard-plugins/pull/6333)
- Fixed server statistics when cluster mode is disabled [#6352](https://github.com/wazuh/wazuh-dashboard-plugins/pull/6352)
- Fixed wrong value at server stat Archives queue usage [#6342](https://github.com/wazuh/wazuh-dashboard-plugins/pull/6342)
- Fixed the help menu, to be consistent and avoid duplication [#6374](https://github.com/wazuh/wazuh-dashboard-plugins/pull/6374)
- Fixed the axis label visual bug from dashboards [#6378](https://github.com/wazuh/wazuh-dashboard-plugins/pull/6378)
- Fixed a error pop-up spawn in MITRE ATT&CK [#6431](https://github.com/wazuh/wazuh-dashboard-plugins/pull/6431)
- Fixed minor style issues [#6484](https://github.com/wazuh/wazuh-dashboard-plugins/pull/6484) [#6489](https://github.com/wazuh/wazuh-dashboard-plugins/pull/6489) [#6587](https://github.com/wazuh/wazuh-dashboard-plugins/pull/6587) [#6868](https://github.com/wazuh/wazuh-dashboard-plugins/pull/6868)
- Fixed "View alerts of this Rule" link [#6553](https://github.com/wazuh/wazuh-dashboard-plugins/pull/6553)
- Fixed disconnected agent configuration error [#6587](https://github.com/wazuh/wazuh-dashboard-plugins/pull/6617)

### Removed

- Removed the `disabled_roles` and `customization.logo.sidebar` settings [#5840](https://github.com/wazuh/wazuh-dashboard-plugins/pull/5840)
- Removed the ability to configure the visibility of modules and removed `extensions.*` settings [#5840](https://github.com/wazuh/wazuh-dashboard-plugins/pull/5840)
- Removed the implicit filter of WQL language of the search bar UI [#6174](https://github.com/wazuh/wazuh-dashboard-plugins/pull/6174)
- Removed notice of old Discover deprecation [#6341](https://github.com/wazuh/wazuh-dashboard-plugins/pull/6341)
- Removed compilation date field from the app [#6366](https://github.com/wazuh/wazuh-dashboard-plugins/pull/6366)
- Removed WAZUH_REGISTRATION_SERVER from Windows agent deployment command [#6361](https://github.com/wazuh/wazuh-dashboard-plugins/pull/6361)

## Wazuh v4.7.5 - OpenSearch Dashboards 2.8.0 - Revision 02

### Added

- Support for Wazuh 4.7.5
- Added sanitization to custom branding SVG files [#6687](https://github.com/wazuh/wazuh-dashboard-plugins/pull/6687)

### Fixed

- Fixed a missing space in the macOS register agent command when a password is required [#6718](https://github.com/wazuh/wazuh-dashboard-plugins/pull/6718)

## Wazuh v4.7.4 - OpenSearch Dashboards 2.8.0 - Revision 02

### Added

- Support for Wazuh 4.7.4

## Wazuh v4.7.3 - OpenSearch Dashboards 2.8.0 - Revision 02

### Added

- Support for Wazuh 4.7.3

### Fixed

- Fixed CDB List import file feature [#6458](https://github.com/wazuh/wazuh-dashboard-plugins/pull/6458)

## Wazuh v4.7.2 - OpenSearch Dashboards 2.8.0 - Revision 02

### Added

- Support for Wazuh 4.7.2
- Added contextual information in the register agent commands [#6208](https://github.com/wazuh/wazuh-dashboard-plugins/pull/6208)
- Added host name and board serial information to Agents > Inventory data [#6191](https://github.com/wazuh/wazuh-dashboard-plugins/pull/6191)

### Fixed

- Fixed Agents preview page load when there are no registered agents [#6185](https://github.com/wazuh/wazuh-dashboard-plugins/pull/6185)
- Fixed the endpoint to get Wazuh server auth configuration [#6206](https://github.com/wazuh/wazuh-dashboard-plugins/pull/6206) [#6213](https://github.com/wazuh/wazuh-dashboard-plugins/pull/6213)
- Fixed error navigating back to agent in some scenarios [#6224](https://github.com/wazuh/wazuh-dashboard-plugins/pull/6224)

## Wazuh v4.7.1 - OpenSearch Dashboards 2.8.0 - Revision 03

### Added

- Support for Wazuh 4.7.1

### Fixed

- Fixed problem when using non latin characters in the username [#6076](https://github.com/wazuh/wazuh-dashboard-plugins/pull/6076)
- Fixed UI crash on retrieving log collection configuration for macos agent. [#6104](https://github.com/wazuh/wazuh-dashboard-plugins/pull/6104)
- Fixed incorrect validation of the agent name on the Deploy new agent window [#6105](https://github.com/wazuh/wazuh-dashboard-plugins/pull/6105)
- Fixed missing columns in the agents table of Groups [#6184](https://github.com/wazuh/wazuh-dashboard-plugins/pull/6184)

## Wazuh v4.7.0 - OpenSearch Dashboards 2.8.0 - Revision 04

### Added

- Support for Wazuh 4.7.0
- Added `status detail` column in the agents table. [#5680](https://github.com/wazuh/wazuh-dashboard-plugins/pull/5680)
- Added agent register wizard handle properly special characters in password [#5738](https://github.com/wazuh/wazuh-dashboard-plugins/pull/5738)

### Changed

- Changed Network ports table columns for Linux agents. [#5636](https://github.com/wazuh/wazuh-dashboard-plugins/pull/5636)
- Updated development dependencies (`@typescript-eslint/eslint-plugin, @typescript-eslint/parser, eslint, swagger-client`)[#5748](https://github.com/wazuh/wazuh-dashboard-plugins/pull/5748)
- Changed timelion type displays in the management > statistics section to line type displays. [5707](https://github.com/wazuh/wazuh-dashboard-plugins/pull/5707)

### Fixed

- Fixed problem with new or missing columns in agent table. [#5591](https://github.com/wazuh/wazuh-dashboard-plugins/pull/5591)
- Fixed the color of the agent name in the groups section in dark mode. [#5676](https://github.com/wazuh/wazuh-dashboard-plugins/pull/5676) [#6018](https://github.com/wazuh/wazuh-dashboard-plugins/pull/6018)
- Fixed the propagation event so that the flyout data, in the decoders, does not change when the button is pressed. [#5597](https://github.com/wazuh/wazuh-dashboard-plugins/pull/5597)
- Fixed the tooltips of the tables in the security section, and unnecessary requests are removed. [#5631](https://github.com/wazuh/wazuh-dashboard-plugins/pull/5631)

### Removed

- Removed views in JSON and XML formats from management settings. [#5747](https://github.com/wazuh/wazuh-dashboard-plugins/pull/5747)

## Wazuh v4.6.0 - OpenSearch Dashboards 2.8.0 - Revision 03

### Added

- Added rel="noopener noreferrer" in documentation links. [#5197](https://github.com/wazuh/wazuh-dashboard-plugins/pull/5197) [#5274](https://github.com/wazuh/wazuh-dashboard-plugins/pull/5274) [#5298](https://github.com/wazuh/wazuh-dashboard-plugins/pull/5298) [#5409](https://github.com/wazuh/wazuh-dashboard-plugins/pull/5409)
- Added `ignore` and `restrict` options to Syslog configuration. [#5203](https://github.com/wazuh/wazuh-dashboard-plugins/pull/5203)
- Added the `extensions.github` and `extensions.office` settings to the default configuration file [#5376](https://github.com/wazuh/wazuh-dashboard-plugins/pull/5376)
- Added new global error treatment (client-side) [#4163](https://github.com/wazuh/wazuh-dashboard-plugins/pull/4163)
- Added new CLI to generate API data from specification file [#5519](https://github.com/wazuh/wazuh-dashboard-plugins/pull/5519)
- Added specific RBAC permissions to Security section [#5551](https://github.com/wazuh/wazuh-dashboard-plugins/pull/5551)
- Added Refresh and Export formatted button to panels in Agents > Inventory data [#5443](https://github.com/wazuh/wazuh-dashboard-plugins/pull/5443)
- Added Refresh and Export formatted buttons to Management > Cluster > Nodes [#5491](https://github.com/wazuh/wazuh-dashboard-plugins/pull/5491)

### Changed

- Changed of regular expression in RBAC. [#5201](https://github.com/wazuh/wazuh-dashboard-plugins/pull/5201)
- Migrate the timeFilter, metaFields, maxBuckets health checks inside the pattern check. [#5384](https://github.com/wazuh/wazuh-dashboard-plugins/pull/5384)
- Changed the query to search for an agent in `management/configuration`. [#5485](https://github.com/wazuh/wazuh-dashboard-plugins/pull/5485)
- Changed the search bar in management/log to the one used in the rest of the app. [#5476](https://github.com/wazuh/wazuh-dashboard-plugins/pull/5476)
- Changed the design of the wizard to add agents. [#5457](https://github.com/wazuh/wazuh-dashboard-plugins/pull/5457)
- Changed the search bar in Management (Rules, Decoders, CDB List, Groups, Cluster > Nodes) and Modules (Vulnerabilities > Inventory, Security Configuration Assessment > Inventory > {Policy ID} > Checks, MITRE ATT&CK > Intelligence > {Resource}, Integrity monitoring > Inventory > Files, Integrity monitoring > Inventory > Registry), Agent Inventory data, Explore agent modal, Agents [#5363](https://github.com/wazuh/wazuh-dashboard-plugins/pull/5363) [#5442](https://github.com/wazuh/wazuh-dashboard-plugins/pull/5442) [#5443](https://github.com/wazuh/wazuh-dashboard-plugins/pull/5443) [#5444](https://github.com/wazuh/wazuh-dashboard-plugins/pull/5444) [#5445](https://github.com/wazuh/wazuh-dashboard-plugins/pull/5445) [#5447](https://github.com/wazuh/wazuh-dashboard-plugins/pull/5447) [#5452](https://github.com/wazuh/wazuh-dashboard-plugins/pull/5452) [#5491](https://github.com/wazuh/wazuh-dashboard-plugins/pull/5491) [#5785](https://github.com/wazuh/wazuh-dashboard-plugins/pull/5785) [#5813](https://github.com/wazuh/wazuh-dashboard-plugins/pull/5813)

### Fixed

- Fixed trailing hyphen character for OS value in the list of agents [#4828](https://github.com/wazuh/wazuh-dashboard-plugins/pull/4828)
- Fixed several typos in the code, by @jctello [#4911](https://github.com/wazuh/wazuh-dashboard-plugins/pull/4911)
- Fixed the display of more than one protocol in the Global configuration section [#4917](https://github.com/wazuh/wazuh-dashboard-plugins/pull/4917)
- Handling endpoint response was done when there is no data to show [#4918](https://github.com/wazuh/wazuh-dashboard-plugins/pull/4918)
- Fixed references to Elasticsearch in Wazuh-stack plugin [4894](https://github.com/wazuh/wazuh-dashboard-plugins/pull/4894)
- Fixed the 2 errors that appeared in console in Settings>Configuration section. [#5135](https://github.com/wazuh/wazuh-dashboard-plugins/pull/5135)
- Fixed the GitHub and Office 365 module visibility configuration for each API host was not kept when changing/upgrading the plugin [#5376](https://github.com/wazuh/wazuh-dashboard-plugins/pull/5376)
- Fixed the GitHub and Office 365 modules appear in the main menu when they were not configured [#5376](https://github.com/wazuh/wazuh-dashboard-plugins/pull/5376)
- Fixed TypeError in FIM Inventory using new error handler [#5364](https://github.com/wazuh/wazuh-dashboard-plugins/pull/5364)
- Fixed error when using invalid group configuration [#5423](https://github.com/wazuh/wazuh-dashboard-plugins/pull/5423)
- Fixed repeated requests in inventory data and configurations of an agent. [#5460](https://github.com/wazuh/wazuh-dashboard-plugins/pull/5460)
- Fixed repeated requests in the group table when adding a group or refreshing the table [#5465](https://github.com/wazuh/wazuh-dashboard-plugins/pull/5465)
- Fixed an error in the request body suggestions of API Console [#5521](https://github.com/wazuh/wazuh-dashboard-plugins/pull/5521)
- Fixed some errors related to relative dirname of rule and decoder files [#5734](https://github.com/wazuh/wazuh-dashboard-plugins/pull/5734)
- Fixed package URLs in aarch64 commands [#5879](https://github.com/wazuh/wazuh-dashboard-plugins/pull/5879)
- Fixed install macOS agent commands [5888](https://github.com/wazuh/wazuh-dashboard-plugins/pull/5888)

### Removed

- Removed deprecated request and code in agent's view [#5451](https://github.com/wazuh/wazuh-dashboard-plugins/pull/5451)
- Removed unnecessary dashboard queries caused by the deploy agent view. [#5453](https://github.com/wazuh/wazuh-dashboard-plugins/pull/5453)
- Removed repeated and unnecessary requests in security section. [#5500](https://github.com/wazuh/wazuh-dashboard-plugins/pull/5500)
- Removed scripts to generate API data from live Wazuh manager [#5519](https://github.com/wazuh/wazuh-dashboard-plugins/pull/5519)
- Removed pretty parameter from cron job requests. [#5532](https://github.com/wazuh/wazuh-dashboard-plugins/pull/5532)
- Removed unnecessary requests in `Management/Status` section. [#5528](https://github.com/wazuh/wazuh-dashboard-plugins/pull/5528)
- Removed obsolete code that caused duplicate requests to the api in `Management`. [#5485](https://github.com/wazuh/wazuh-dashboard-plugins/pull/5485)
- Removed unused embedded jquery-ui [#5592](https://github.com/wazuh/wazuh-dashboard-plugins/pull/5592)

## Wazuh v4.5.4 - OpenSearch Dashboards 2.6.0 - Revision 01

### Added

- Support for Wazuh 4.5.4

## Wazuh v4.5.3 - OpenSearch Dashboards 2.6.0 - Revision 02

### Added

- Support for Wazuh 4.5.3

### Changed

- Changed the command to install the agent on SUSE uses zypper [#5925](https://github.com/wazuh/wazuh-dashboard-plugins/pull/5925)

## Wazuh v4.5.2 - OpenSearch Dashboards 2.6.0 - Revision 02

### Added

- Support for Wazuh 4.5.2

### Fixed

- Fixed an error with the commands in the Deploy new agent section for Oracle Linux 6+ agents [#5764](https://github.com/wazuh/wazuh-dashboard-plugins/pull/5764)
- Fixed broken documentation links in `Management/Configuration` section [#5796](https://github.com/wazuh/wazuh-dashboard-plugins/pull/5796)

## Wazuh v4.5.1 - OpenSearch Dashboards 2.6.0 - Revision 03

### Added

- Add Apple Silicon architecture button to the register Agent wizard [#5478](https://github.com/wazuh/wazuh-dashboard-plugins/pull/5478)

### Fixed

- Fixed the rendering of tables that contains IPs and agent overview [#5471](https://github.com/wazuh/wazuh-dashboard-plugins/pull/5471)
- Fixed the agents active coverage stat as NaN in Details panel of Agents section [#5490](https://github.com/wazuh/wazuh-dashboard-plugins/pull/5490)
- Fixed a broken documentation link to agent labels [#5687](https://github.com/wazuh/wazuh-dashboard-plugins/pull/5687)
- Fixed the PDF report filters applied to tables [#5714](https://github.com/wazuh/wazuh-dashboard-plugins/pull/5714)
- Fixed outdated year in the PDF report footer [#5766](https://github.com/wazuh/wazuh-dashboard-plugins/pull/5766)

### Removed

- Removed the agent name in the agent info ribbon [#5497](https://github.com/wazuh/wazuh-dashboard-plugins/pull/5497)

### Changed

- Changed method to perform redirection on agent table buttons [#5539](https://github.com/wazuh/wazuh-dashboard-plugins/pull/5539)
- Changed windows agent service name in the deploy agent wizard [#5538](https://github.com/wazuh/wazuh-dashboard-plugins/pull/5538)
- Changed the requests to get the agent labels for the managers [#5687](https://github.com/wazuh/wazuh-dashboard-plugins/pull/5687)

## Wazuh v4.5.0 - OpenSearch Dashboards 2.6.0 - Revision 01

### Added

- Support for Wazuh 4.5.0

## Wazuh v4.4.5 - OpenSearch Dashboards 2.6.0 - Revision 02

### Added

- Support for Wazuh 4.4.5

## Wazuh v4.4.4 - OpenSearch Dashboards 2.6.0 - Revision 01

### Added

- Support for Wazuh 4.4.4

### Changed

- Changed the title and added a warning in the step 3 of the deploy new agent section. [#5416](https://github.com/wazuh/wazuh-dashboard-plugins/pull/5416)

## Wazuh v4.4.3 - OpenSearch Dashboards 2.6.0 - Revision 01

### Added

- Support for Wazuh 4.4.3

### Fixed

- Fixed command to install the macOS agent on the agent wizard [#5481](https://github.com/wazuh/wazuh-dashboard-plugins/pull/5481) [#5484](https://github.com/wazuh/wazuh-dashboard-plugins/pull/5484)
- Fixed command to start the macOS agent on the agent wizard [#5470](https://github.com/wazuh/wazuh-dashboard-plugins/pull/5470)

## Wazuh v4.4.2 - OpenSearch Dashboards 2.6.0 - Revision 01

### Added

- Support for Wazuh 4.4.2

### Fixed

- Fixed a problem in the backend service to get the plugin configuration [#5428](https://github.com/wazuh/wazuh-dashboard-plugins/pull/5428) [#5432](https://github.com/wazuh/wazuh-dashboard-plugins/pull/5432)

## Wazuh v4.4.1 - OpenSearch Dashboards 2.6.0 - Revision 01

### Fixed

- Fixed the search in the agent inventory data tables [#5196](https://github.com/wazuh/wazuh-dashboard-plugins/pull/5196)
- Fixed `Top 5 users` table overflow in `FIM::Dashboard` [#5334](https://github.com/wazuh/wazuh-dashboard-plugins/pull/5334)
- Fixed a visual error in the 'About' section. [#5337](https://github.com/wazuh/wazuh-dashboard-plugins/pull/5337)
- Fixed the `Anomaly and malware detection` link. [#5329](https://github.com/wazuh/wazuh-dashboard-plugins/pull/5329)
- Fixed the problem that did not allow closing the time picker when the button was clicked again in `Agents` and `Management/Statistics`. [#5341](https://github.com/wazuh/wazuh-dashboard-plugins/pull/5341)

## Wazuh v4.4.0 - OpenSearch Dashboards 2.4.0 - Revision 06

### Added

- Added the option to sort by the agent's count in the group table. [#4323](https://github.com/wazuh/wazuh-dashboard-plugins/pull/4323)
- Added agent synchronization status in the agent module. [#3874](https://github.com/wazuh/wazuh-dashboard-plugins/pull/3874) [#5143](https://github.com/wazuh/wazuh-dashboard-plugins/pull/5143) [#5177](https://github.com/wazuh/wazuh-dashboard-plugins/pull/5177)
- Added the ability to set the agent name in the installation command. [#4739](https://github.com/wazuh/wazuh-dashboard-plugins/pull/4739)
- Added validation to the plugin's settings [#4503](https://github.com/wazuh/wazuh-dashboard-plugins/pull/4503) [#4785](https://github.com/wazuh/wazuh-dashboard-plugins/pull/4785)
- Added new settings to customize the header and footer on the PDF reports [#4505](https://github.com/wazuh/wazuh-dashboard-plugins/pull/4505) [#4798](https://github.com/wazuh/wazuh-dashboard-plugins/pull/4798) [#4805](https://github.com/wazuh/wazuh-dashboard-plugins/pull/4805)
- Added a new setting to enable or disable the customization [#4507](https://github.com/wazuh/wazuh-dashboard-plugins/pull/4507)
- Added the ability to upload an image for the `customization.logo.*` settings in `Settings/Configuration` [#4504](https://github.com/wazuh/wazuh-dashboard-plugins/pull/4504)
- Added macOS support to the 'Deploy new agent' section [#4867](https://github.com/wazuh/wazuh-dashboard-plugins/pull/4867)
- Added PowerPC architecture support for redhat7, in the 'Deploy new agent' section. [#4833](https://github.com/wazuh/wazuh-dashboard-plugins/pull/4833)
- Added a centralized service to handle the requests [#4831](https://github.com/wazuh/wazuh-dashboard-plugins/pull/4831)
- Added data-test-subj property to the create-policy component [#4873](https://github.com/wazuh/wazuh-dashboard-plugins/pull/4873)
- Added a link for additional steps to enroll agents on Alpine Linux in the 'Deploy new agent' section. [#4933](https://github.com/wazuh/wazuh-dashboard-plugins/pull/4933)
- Added extra steps message and new command for Windows XP and Windows Server 2008, added alpine agent with all its steps. [#4933](https://github.com/wazuh/wazuh-dashboard-plugins/pull/4933)
- Added file saving conditions in File Editor [#4970](https://github.com/wazuh/wazuh-dashboard-plugins/pull/4970)
- Added character validation to avoid invalid agent names in the 'Deploy new agent' section. [#5021](https://github.com/wazuh/wazuh-dashboard-plugins/pull/5021) [#5028](https://github.com/wazuh/wazuh-dashboard-plugins/pull/5028)
- Added default selected options in the 'Deploy new agent' section [#5063](https://github.com/wazuh/wazuh-dashboard-plugins/pull/5063)
- Added suggestions for cluster's node and protocol to use for agent enrollment in the 'Deploy new agent' section. [#4776](https://github.com/wazuh/wazuh-dashboard-plugins/pull/4776) [#4954](https://github.com/wazuh/wazuh-dashboard-plugins/pull/4954) [#5166](https://github.com/wazuh/wazuh-dashboard-plugins/pull/5166)
- Redesign the SCA table of the agent's dashboard [#4512](https://github.com/wazuh/wazuh-dashboard-plugins/pull/4512)

### Changed

- Changed the HTTP verb from `GET` to `POST` in the requests to log in to the Wazuh API [#4103](https://github.com/wazuh/wazuh-dashboard-plugins/pull/4103)
- Changed the endpoint that updates the plugin configuration to support updating multiple settings at once. [#4501](https://github.com/wazuh/wazuh-dashboard-plugins/pull/4501)
- Improved alerts summary performance [#4376](https://github.com/wazuh/wazuh-dashboard-plugins/pull/4376) [#5071](https://github.com/wazuh/wazuh-dashboard-plugins/pull/5071) [#5131](https://github.com/wazuh/wazuh-dashboard-plugins/pull/5131)
- Improved the setting's description for the plugin displayed in the UI and the configuration file. [#4501](https://github.com/wazuh/wazuh-dashboard-plugins/pull/4501)
- Improved `Agents Overview` performance [#4363](https://github.com/wazuh/wazuh-dashboard-plugins/pull/4363) [#5076](https://github.com/wazuh/wazuh-dashboard-plugins/pull/5076)
- Improved the message displayed when there is a versions mismatch between the Wazuh API and the Wazuh app [#4529](https://github.com/wazuh/wazuh-dashboard-plugins/pull/4529) [#4964](https://github.com/wazuh/wazuh-dashboard-plugins/pull/4964)
- Updated operating systems' information in the 'Deploy new agent' section. [#4851](https://github.com/wazuh/wazuh-dashboard-plugins/pull/4851)
- Updated and unified the fetching and rendering of the SCA checks results due to changes in the Wazuh API [#5031](https://github.com/wazuh/wazuh-dashboard-plugins/pull/5031)
- Updated the `Agent details` component to the changes in the Wazuh API response. [#3874](https://github.com/wazuh/wazuh-dashboard-plugins/pull/3874)
- Updated the `Last vulnerability scan` component to the changes in the Wazuh API response [#4975](https://github.com/wazuh/wazuh-dashboard-plugins/pull/4975)
- Updated the `winston` dependency to `3.5.1` [#4985](https://github.com/wazuh/wazuh-dashboard-plugins/pull/4985)
- Updated the `mocha` dependency to `10.1.0` [#5062](https://github.com/wazuh/wazuh-dashboard-plugins/pull/5062)
- Updated the `pdfmake` dependency to `0.2.7` [#5062](https://github.com/wazuh/wazuh-dashboard-plugins/pull/5062)
- The button to export the app logs is now disabled when there are no results, instead of showing an error toast [#4992](https://github.com/wazuh/wazuh-dashboard-plugins/pull/4992)
- Independently load each dashboard from the `Agents Overview` page [#4363](https://github.com/wazuh/wazuh-dashboard-plugins/pull/4363)

### Fixed

- Fixed nested fields filtering in dashboards tables and KPIs [#4425](https://github.com/wazuh/wazuh-dashboard-plugins/pull/4425)
- Fixed nested field rendering in security alerts table details [#4428](https://github.com/wazuh/wazuh-dashboard-plugins/pull/4428)
- Fixed a bug where the Wazuh logo was used instead of the custom one [#4539](https://github.com/wazuh/wazuh-dashboard-plugins/pull/4539)
- Fixed rendering problems of the `Agent Overview` section in low resolutions [#4516](https://github.com/wazuh/wazuh-dashboard-plugins/pull/4516)
- Fixed issue when logging out from Wazuh when SAML is enabled [#4595](https://github.com/wazuh/wazuh-dashboard-plugins/issues/4595)
- Fixed server errors with code 500 when the Wazuh API is not reachable / up. [#4710](https://github.com/wazuh/wazuh-dashboard-plugins/pull/4710) [#4728](https://github.com/wazuh/wazuh-dashboard-plugins/pull/4728) [#4971](https://github.com/wazuh/wazuh-dashboard-plugins/pull/4971)
- Fixed pagination to SCA table [#4653](https://github.com/wazuh/wazuh-dashboard-plugins/issues/4653) [#5010](https://github.com/wazuh/wazuh-dashboard-plugins/pull/5010)
- Fixed `WAZUH_PROTOCOL` suggestion in the 'Deploy new agent' section. [#4849](https://github.com/wazuh/wazuh-dashboard-plugins/pull/4849)
- Fixed agent deployment instructions for HP-UX and Solaris. [#4943](https://github.com/wazuh/wazuh-dashboard-plugins/pull/4943)
- Fixed a bug that caused the flyouts to close when clicking inside them [#4638](https://github.com/wazuh/wazuh-dashboard-plugins/pull/4638) [#5046](https://github.com/wazuh/wazuh-dashboard-plugins/pull/5046)
- Fixed the manager option in the 'Deploy new agent' section [#4981](https://github.com/wazuh/wazuh-dashboard-plugins/pull/4981)
- Fixed Inventory checks table filters by stats [#4999](https://github.com/wazuh/wazuh-dashboard-plugins/pull/4999) [#5031](https://github.com/wazuh/wazuh-dashboard-plugins/pull/5031)
- Fixed commands in the 'Deploy new agent' section (most of the commands are missing '-1') [#4962](https://github.com/wazuh/wazuh-dashboard-plugins/pull/4962)
- Fixed agent installation command for macOS in the 'Deploy new agent' section. [#4968](https://github.com/wazuh/wazuh-dashboard-plugins/pull/4968)
- Fixed agent evolution chart [#4942](https://github.com/wazuh/wazuh-dashboard-plugins/pull/4942)
- Fixed Solaris command [#5035](https://github.com/wazuh/wazuh-dashboard-plugins/pull/5035)
- Fixed commands: AIX, OpenSUSE, Alpine, Suse11, Fedora, HP, Oracle Linux 5, Amazon Linux 2, CentOS5. Changed the word 'or higher' in buttons to '+'. Fixed validations for HP, Solaris and Alpine. [#5045](https://github.com/wazuh/wazuh-dashboard-plugins/pull/5045)
- Fixed error in GitHub module PDF report. [#5069](https://github.com/wazuh/wazuh-dashboard-plugins/pull/5069)
- Fixed password input in 'Deploy new agent' section [#5098](https://github.com/wazuh/wazuh-dashboard-plugins/pull/5098)
- Fixed error when clicking on the selectors of agents in the group agents management [#5094](https://github.com/wazuh/wazuh-dashboard-plugins/pull/5094)
- Fixed menu content panel is displayed in the wrong place. [5092](https://github.com/wazuh/wazuh-dashboard-plugins/pull/5092)
- Fixed greyed and disabled menu section names [#5101](https://github.com/wazuh/wazuh-dashboard-plugins/pull/5101)
- Fixed misspelling in the NIST module [#5107](https://github.com/wazuh/wazuh-dashboard-plugins/pull/5107)
- Fixed Statistic cronjob bulk document insert [#5150](https://github.com/wazuh/wazuh-dashboard-plugins/pull/5150)
- Fixed the style of the buttons showing more event information in the event view table. [#5137](https://github.com/wazuh/wazuh-dashboard-plugins/pull/5137)
- Fixed Inventory module for Solaris agents [#5144](https://github.com/wazuh/wazuh-dashboard-plugins/pull/5144)
- Fixed the module information button in Office 365 and GitHub Panel tab to open the nav drawer. [#5167](https://github.com/wazuh/wazuh-dashboard-plugins/pull/5167)
- Fixed a UI crash due to `external_references` field could be missing in some vulnerability data [#5200](https://github.com/wazuh/wazuh-dashboard-plugins/pull/5200)
- Fixed Wazuh main menu not displayed when navigation menu is locked [#5273](https://github.com/wazuh/wazuh-dashboard-plugins/pull/5273)
- Fixed 'Deploy new agent' section which used wrong secure connection property [#5285](https://github.com/wazuh/wazuh-dashboard-plugins/pull/5285) [#5295](https://github.com/wazuh/wazuh-dashboard-plugins/pull/5295)
- Fixed events view when search bar language is `lucene` [#5286](https://github.com/wazuh/wazuh-dashboard-plugins/pull/5286)
- Disabled unmapped fields filter in `Security Events` alerts table [#4929](https://github.com/wazuh/wazuh-dashboard-plugins/pull/4929)
- Raspbian OS, Ubuntu, Amazon Linux and Amazon Linux 2 commands in the 'Deploy new agent' section now change when a different architecture is selected [#4876](https://github.com/wazuh/wazuh-dashboard-plugins/pull/4876) [#4880](https://github.com/wazuh/wazuh-dashboard-plugins/pull/4880)

### Removed

- Removed custom styles for Kibana 7.9.0 [#4491](https://github.com/wazuh/wazuh-dashboard-plugins/pull/4491)
- Removed the `angular-chart.js` dependency [#4985](https://github.com/wazuh/wazuh-dashboard-plugins/pull/4985)
- Removed the `pug-loader` dependency [#5062](https://github.com/wazuh/wazuh-dashboard-plugins/pull/5062) [#5089](https://github.com/wazuh/wazuh-dashboard-plugins/pull/5089)

## Wazuh v4.3.11 - OpenSearch Dashboards 1.2.0 - Revision 4312

### Added

- Support for Wazuh 4.3.11

## Wazuh v4.3.10 - OpenSearch Dashboards 1.2.0 - Revision 4311

### Fixed

- Fixed issue when logging out from Wazuh when SAML is enabled [#4815](https://github.com/wazuh/wazuh-dashboard-plugins/issues/4815)

## Wazuh v4.3.9 - OpenSearch Dashboards 1.2.0 - Revision 4310

### Added

- Support for Wazuh 4.3.9

## Wazuh v4.3.8 - OpenSearch Dashboards 1.2.0 - Revision 4309

### Added

- Support for Wazuh 4.3.8

## Wazuh v4.3.7 - OpenSearch Dashboards 1.2.0 - Revision 4308

### Fixed

- Wazuh.yml review: fixed link to web documentation, improved in-file documentation and fixed some grammatical errors. [#4378](https://github.com/wazuh/wazuh-dashboard-plugins/pull/4378) [#4399](https://github.com/wazuh/wazuh-dashboard-plugins/pull/4399)
- Fixed an error during the generation of a group's report, if the request to the Wazuh API fails [#4350](https://github.com/wazuh/wazuh-dashboard-plugins/pull/4350)
- Fixed a problem with the group's report, when the group has no agents [#4350](https://github.com/wazuh/wazuh-dashboard-plugins/pull/4350)
- Fixed path in logo customization section [#4352](https://github.com/wazuh/wazuh-dashboard-plugins/pull/4352)
- Fixed a TypeError in Firefox. Change the Get request that was made with a Kibana core.http.get(/api/check-wazuh) resource to the WzRequest.genericReq resource and it no longer fails, also add a test capture to public/plugin.ts that wraps the request and in case of failure, the error is detected when the browser does not work with the V8 engine. [#4362](https://github.com/wazuh/wazuh-dashboard-plugins/pull/4362)
- Fixed an error of an undefined username hash related to reporting when using Kibana with X-Pack and security was disabled [#4358](https://github.com/wazuh/wazuh-dashboard-plugins/pull/4358)
- Fixed persistence of the plugin registry file between updates [#4359](https://github.com/wazuh/wazuh-dashboard-plugins/pull/4359)
- Fixed searchbar error on SCA Inventory table [#4367](https://github.com/wazuh/wazuh-dashboard-plugins/pull/4367)
- Fixed a routes loop when reinstalling Wazuh indexer [#4373](https://github.com/wazuh/wazuh-dashboard-plugins/pull/4373)

### Removed

- Removed the use of `manager_host` field related to agent information of Wazuh API responses, which is obsolete [#4350](https://github.com/wazuh/wazuh-dashboard-plugins/pull/4350)

## Wazuh v4.3.6 - OpenSearch Dashboards 1.2.0 - Revision 4307

### Fixed

- Fixed the search bar component to properly distinguish conjuntion operators (AND, OR) [#4326](https://github.com/wazuh/wazuh-dashboard-plugins/pull/4326)
- Fixed documentation link titles to match the documentation sections to redirect to [#4301](https://github.com/wazuh/wazuh-dashboard-plugins/pull/4301)
- Fixed missing documentation references to the Agent's overview, Agent's Integrity monitoring, and Agent's Inventory data sections, when the agent has never connected. [#4301](https://github.com/wazuh/wazuh-dashboard-plugins/pull/4301)
- The references to the documentation site now links to the appropriate version [#4301](https://github.com/wazuh/wazuh-dashboard-plugins/pull/4301)
- Fixed missing documentation link in the Docker Listener module [#4301](https://github.com/wazuh/wazuh-dashboard-plugins/pull/4301)
- Fixed broken links to the documentation site [#4301](https://github.com/wazuh/wazuh-dashboard-plugins/pull/4301)
- Fix Rules, Decoders and CDB lists uploaders to show errors appropriately [#4307](https://github.com/wazuh/wazuh-dashboard-plugins/pull/4307)
- Sanitize report's inputs and usernames [#4330](https://github.com/wazuh/wazuh-dashboard-plugins/pull/4330)

## Wazuh v4.3.5 - OpenSearch Dashboards 1.2.0 - Revision 4306

### Added

- Added to the interface API messages in the Ruleset test module [#4244](https://github.com/wazuh/wazuh-dashboard-plugins/pull/4244)
- Added authorization prompt in Mitre > Intelligence [#4261](https://github.com/wazuh/wazuh-dashboard-plugins/pull/4261)
- Added a more descriptive message when there is an error related to the user permissions when getting the list of index patterns in a route resolver [#4280](https://github.com/wazuh/wazuh-dashboard-plugins/pull/4280)

### Changed

- Changed the reference from Manager to Wazuh server in the guide to deploy a new agent [#4239](https://github.com/wazuh/wazuh-dashboard-plugins/pull/4239)
- Removed the filtered tags because they were not supported by the API endpoint [#4267](https://github.com/wazuh/wazuh-dashboard-plugins/pull/4267)
- Changed styles in visualizations. [#4254](https://github.com/wazuh/wazuh-dashboard-plugins/pull/4254)

### Fixed

- Fixed type error when changing screen size in agents section [#4233](https://github.com/wazuh/wazuh-dashboard-plugins/pull/4233)
- Removed a logged error that appeared when the `statistics` tasks tried to create an index with the same name, causing the second task to fail on the creation of the index because it already exists [#4235](https://github.com/wazuh/wazuh-dashboard-plugins/pull/4235)
- Fixed a UI crash due to a query with syntax errors in `Modules/Security events` [#4237](https://github.com/wazuh/wazuh-dashboard-plugins/pull/4237)
- Fixed an error when generating a module report after changing the selected agent [#4240](https://github.com/wazuh/wazuh-dashboard-plugins/pull/4240)
- Fixed an unhandled error when a Wazuh API request failed in the dev tools [#4266](https://github.com/wazuh/wazuh-dashboard-plugins/pull/4266)
- Fixed an error related to `API not available` when saving the manager configuration and restarting the manager from `Management/Configuration/Edit configuration` on manager mode [#4264](https://github.com/wazuh/wazuh-dashboard-plugins/pull/4264)
- Fixed a UI problem that required scrolling to see the logs in Management/Logs and Settings/Logs [#4253](https://github.com/wazuh/wazuh-dashboard-plugins/pull/4253)

## Wazuh v4.3.4 - OpenSearch Dashboards 1.2.0 - Revision 4305

### Added

- Added the `pending` agent status to some sections that was missing
  [#4166](https://github.com/wazuh/wazuh-dashboard-plugins/pull/4166)
  [#4188](https://github.com/wazuh/wazuh-dashboard-plugins/pull/4188)

### Changed

- Replaced the visualization of `Status` panel in `Agents` [#4166](https://github.com/wazuh/wazuh-dashboard-plugins/pull/4166)
- Replaced the visualization of policy in `Modules/Security configuration assessment/Inventory` [#4166](https://github.com/wazuh/wazuh-dashboard-plugins/pull/4166)
- Consistency in the colors and labels used for the agent status [#4166](https://github.com/wazuh/wazuh-dashboard-plugins/pull/4166) [#4199](https://github.com/wazuh/wazuh-dashboard-plugins/issues/4199)
- Replaced how the full and partial scan dates are displayed in the `Details` panel of `Vulnerabilities/Inventory` [#4169](https://github.com/wazuh/wazuh-dashboard-plugins/pull/4169)

### Fixed

- Fixed that the platform visualizations didn't use some definitions related to the UI on Kibana 7.10.2 [#4166](https://github.com/wazuh/wazuh-dashboard-plugins/pull/4166)
- Fixed a toast message with a successful process appeared when removing an agent of a group in `Management/Groups` and the agent appears in the agent list after refreshing the table [#4167](https://github.com/wazuh/wazuh-dashboard-plugins/pull/4167)
- Fixed import of an empty rule or decoder file [#4176](https://github.com/wazuh/wazuh-dashboard-plugins/pull/4176)
- Fixed overwriting of rule and decoder imports [#4180](https://github.com/wazuh/wazuh-dashboard-plugins/pull/4180)

## Wazuh v4.3.3 - OpenSearch Dashboards 1.2.0 - Revision 4304

### Fixed

- Fixed Wazuh Dashboard troubleshooting url [#4151](https://github.com/wazuh/wazuh-dashboard-plugins/pull/4151)

## Wazuh v4.3.2 - OpenSearch Dashboards 1.2.0 - Revision 4303

### Added

- Support for Wazuh 4.3.2

## Wazuh v4.3.1 - OpenSearch Dashboards 1.2.0 - Revision 4302

### Added

- Added PowerShell version warning to Windows agent installation wizard [#4142](https://github.com/wazuh/wazuh-dashboard-plugins/pull/4142)
- A new workflow is added to perform backports to specific branches [#4149](https://github.com/wazuh/wazuh-dashboard-plugins/pull/4149)

### Fixed

- Fixed the falsy values are displayed as not defined and enhanced the output of `Ruleset Test` [#4141](https://github.com/wazuh/wazuh-dashboard-plugins/pull/4141)

## Wazuh v4.3.0 - OpenSearch Dashboards 1.2.0 - Revision 4301

### Added

- Support for OpenSearch Dashboards 1.2.0
- Added GitHub and Office365 modules [#3557](https://github.com/wazuh/wazuh-dashboard-plugins/pull/3557)
- Added a new `Panel` module tab for GitHub and Office365 modules
  [#3541](https://github.com/wazuh/wazuh-dashboard-plugins/pull/3541)
  [#3945](https://github.com/wazuh/wazuh-dashboard-plugins/pull/3945)
  [#3952](https://github.com/wazuh/wazuh-dashboard-plugins/pull/3952)
- Added ability to filter the results fo the `Network Ports` table in the `Inventory data` section [#3639](https://github.com/wazuh/wazuh-dashboard-plugins/pull/3639)
- Added new endpoint service to collect the frontend logs into a file [#3324](https://github.com/wazuh/wazuh-dashboard-plugins/pull/3324)
- Improved the frontend handle errors strategy: UI, Toasts, console log and log in file
  [#3327](https://github.com/wazuh/wazuh-dashboard-plugins/pull/3327)
  [#3321](https://github.com/wazuh/wazuh-dashboard-plugins/pull/3321)
  [#3367](https://github.com/wazuh/wazuh-dashboard-plugins/pull/3367)
  [#3373](https://github.com/wazuh/wazuh-dashboard-plugins/pull/3373)
  [#3374](https://github.com/wazuh/wazuh-dashboard-plugins/pull/3374)
  [#3390](https://github.com/wazuh/wazuh-dashboard-plugins/pull/3390)  
  [#3410](https://github.com/wazuh/wazuh-dashboard-plugins/pull/3410)
  [#3408](https://github.com/wazuh/wazuh-dashboard-plugins/pull/3408)
  [#3429](https://github.com/wazuh/wazuh-dashboard-plugins/pull/3429)
  [#3427](https://github.com/wazuh/wazuh-dashboard-plugins/pull/3427)
  [#3417](https://github.com/wazuh/wazuh-dashboard-plugins/pull/3417)
  [#3462](https://github.com/wazuh/wazuh-dashboard-plugins/pull/3462)
  [#3451](https://github.com/wazuh/wazuh-dashboard-plugins/pull/3451)
  [#3442](https://github.com/wazuh/wazuh-dashboard-plugins/pull/3442)
  [#3480](https://github.com/wazuh/wazuh-dashboard-plugins/pull/3480)
  [#3472](https://github.com/wazuh/wazuh-dashboard-plugins/pull/3472)
  [#3434](https://github.com/wazuh/wazuh-dashboard-plugins/pull/3434)
  [#3392](https://github.com/wazuh/wazuh-dashboard-plugins/pull/3392)
  [#3404](https://github.com/wazuh/wazuh-dashboard-plugins/pull/3404)
  [#3432](https://github.com/wazuh/wazuh-dashboard-plugins/pull/3432)
  [#3415](https://github.com/wazuh/wazuh-dashboard-plugins/pull/3415)
  [#3469](https://github.com/wazuh/wazuh-dashboard-plugins/pull/3469)
  [#3448](https://github.com/wazuh/wazuh-dashboard-plugins/pull/3448)
  [#3465](https://github.com/wazuh/wazuh-dashboard-plugins/pull/3465)
  [#3464](https://github.com/wazuh/wazuh-dashboard-plugins/pull/3464)
  [#3478](https://github.com/wazuh/wazuh-dashboard-plugins/pull/3478)
  [#4116](https://github.com/wazuh/wazuh-dashboard-plugins/pull/4116)
- Added Intelligence tab to Mitre Att&ck module [#3368](https://github.com/wazuh/wazuh-dashboard-plugins/pull/3368) [#3344](https://github.com/wazuh/wazuh-dashboard-plugins/pull/3344) [#3726](https://github.com/wazuh/wazuh-dashboard-plugins/pull/3726)
- Added sample data for office365 events [#3424](https://github.com/wazuh/wazuh-dashboard-plugins/pull/3424)
- Created a separate component to check for sample data [#3475](https://github.com/wazuh/wazuh-dashboard-plugins/pull/3475)
- Added a new hook for getting value suggestions [#3506](https://github.com/wazuh/wazuh-dashboard-plugins/pull/3506)
- Added dinamic simple filters and adding simple GitHub filters fields [3531](https://github.com/wazuh/wazuh-dashboard-plugins/pull/3531)
- Added configuration viewer for Module Office365 on Management > Configuration [#3524](https://github.com/wazuh/wazuh-dashboard-plugins/pull/3524)
- Added base Module Panel view with Office365 setup [#3518](https://github.com/wazuh/wazuh-dashboard-plugins/pull/3518)
- Added specifics and custom filters for Office365 search bar [#3533](https://github.com/wazuh/wazuh-dashboard-plugins/pull/3533)
- Adding Pagination and filter to drilldown tables at Office pannel [#3544](https://github.com/wazuh/wazuh-dashboard-plugins/pull/3544).
- Simple filters change between panel and drilldown panel [#3568](https://github.com/wazuh/wazuh-dashboard-plugins/pull/3568).
- Added new fields in Inventory table and Flyout Details [#3525](https://github.com/wazuh/wazuh-dashboard-plugins/pull/3525)
- Added columns selector in agents table [#3691](https://github.com/wazuh/wazuh-dashboard-plugins/pull/3691)
- Added a new workflow for create wazuh packages [#3742](https://github.com/wazuh/wazuh-dashboard-plugins/pull/3742)
- Run `template` and `fields` checks in the health check depends on the app configuration [#3783](https://github.com/wazuh/wazuh-dashboard-plugins/pull/3783)
- Added a toast message when there is an error creating a new group [#3804](https://github.com/wazuh/wazuh-dashboard-plugins/pull/3804)
- Added a step to start the agent to the deploy new Windowns agent guide [#3846](https://github.com/wazuh/wazuh-dashboard-plugins/pull/3846)
- Added agents windows events config tab [#3905](https://github.com/wazuh/wazuh-dashboard-plugins/pull/3905)
- Added 3 new panels to `Vulnerabilities/Inventory` [#3893](https://github.com/wazuh/wazuh-dashboard-plugins/pull/3893)
- Added new fields of `Vulnerabilities` to the details flyout [#3893](https://github.com/wazuh/wazuh-dashboard-plugins/pull/3893) [#3908](https://github.com/wazuh/wazuh-dashboard-plugins/pull/3908)
- Added missing fields used in visualizations to the known fiels related to alerts [#3924](https://github.com/wazuh/wazuh-dashboard-plugins/pull/3924)
- Added troubleshooting link to "index pattern was refreshed" toast [#3946](https://github.com/wazuh/wazuh-dashboard-plugins/pull/3946)
- Added more number options to the tables widget in Modules -> "Mitre" [#4041](https://github.com/wazuh/wazuh-dashboard-plugins/pull/4066)
- Management -> groups -> agent: Selectors appear when there are more than 3 options [#4126](https://github.com/wazuh/wazuh-dashboard-plugins/pull/4126)

### Changed

- Changed ossec to wazuh in sample-data [#3121](https://github.com/wazuh/wazuh-dashboard-plugins/pull/3121)
- Changed empty fields in FIM tables and `syscheck.value_name` in discovery now show an empty tag for visual clarity [#3279](https://github.com/wazuh/wazuh-dashboard-plugins/pull/3279)
- Adapted the Mitre tactics and techniques resources to use the API endpoints [#3346](https://github.com/wazuh/wazuh-dashboard-plugins/pull/3346)
- Moved the filterManager subscription to the hook useFilterManager [#3517](https://github.com/wazuh/wazuh-dashboard-plugins/pull/3517)
- Change filter from is to is one of in custom searchbar [#3529](https://github.com/wazuh/wazuh-dashboard-plugins/pull/3529)
- Refactored as module tabs and buttons are rendered [#3494](https://github.com/wazuh/wazuh-dashboard-plugins/pull/3494)
- Updated the deprecated and added new references authd [#3663](https://github.com/wazuh/wazuh-dashboard-plugins/pull/3663) [#3806](https://github.com/wazuh/wazuh-dashboard-plugins/pull/3806)
- Added time subscription to Discover component [#3549](https://github.com/wazuh/wazuh-dashboard-plugins/pull/3549)
- Refactored as module tabs and buttons are rendered [#3494](https://github.com/wazuh/wazuh-dashboard-plugins/pull/3494)
- Testing logs using the Ruletest Test don't display the rule information if not matching a rule. [#3446](https://github.com/wazuh/wazuh-dashboard-plugins/pull/3446)
- Changed format permissions in FIM inventory [#3649](https://github.com/wazuh/wazuh-dashboard-plugins/pull/3649)
- Changed of request for one that does not return data that is not necessary to optimize times. [#3686](https://github.com/wazuh/wazuh-dashboard-plugins/pull/3686) [#3728](https://github.com/wazuh/wazuh-dashboard-plugins/pull/3728)
- Rebranding. Replaced the brand logos, set module icons with brand colors [#3788](https://github.com/wazuh/wazuh-dashboard-plugins/pull/3788)
- Changed user for sample data management [#3795](https://github.com/wazuh/wazuh-dashboard-plugins/pull/3795)
- Changed agent install codeblock copy button and powershell terminal warning [#3792](https://github.com/wazuh/wazuh-dashboard-plugins/pull/3792)
- Refactored as the plugin platform name and references is managed [#3811](https://github.com/wazuh/wazuh-dashboard-plugins/pull/3811)
- Removed `Dashboard` tab for the `Vulnerabilities` modules [#3893](https://github.com/wazuh/wazuh-dashboard-plugins/pull/3893)
- Display all fields in the `Table` tab when expading an alert row in the alerts tables of flyouts and the `Modules/Security Events/Dashboard` table [#3908](https://github.com/wazuh/wazuh-dashboard-plugins/pull/3908)
- Refactored the table in `Vulnerabilities/Inventory` [#3196](https://github.com/wazuh/wazuh-dashboard-plugins/pull/3196)
- Changed Google Groups app icons [#3949](https://github.com/wazuh/wazuh-dashboard-plugins/pull/3949)
- Removed sorting for `Agents` or `Configuration checksum` column in the table of `Management/Groups` due to this is not supported by the API [#3857](https://github.com/wazuh/wazuh-dashboard-plugins/pull/3857)
- Changed messages in the agent installation guide [#4040](https://github.com/wazuh/wazuh-dashboard-plugins/pull/4040)
- Changed the default `wazuh.statistics.shards` setting from `2` to `1` [#4055](https://github.com/wazuh/wazuh-dashboard-plugins/pull/4055)
- Removed the migration tasks in the `.wazuh` and `.wazuh-version` indices [#4098](https://github.com/wazuh/wazuh-dashboard-plugins/pull/4098)
- Separated the actions of viewing and editing the `agent.conf` group file [#4114](https://github.com/wazuh/wazuh-dashboard-plugins/pull/4114)

### Fixed

- Fixed creation of log files [#3384](https://github.com/wazuh/wazuh-dashboard-plugins/pull/3384)
- Fixed double fetching alerts count when pinnin/unpinning the agent in Mitre Att&ck/Framework [#3484](https://github.com/wazuh/wazuh-dashboard-plugins/pull/3484)
- Query config refactor [#3490](https://github.com/wazuh/wazuh-dashboard-plugins/pull/3490)
- Fixed rules and decoders test flyout clickout event [#3412](https://github.com/wazuh/wazuh-dashboard-plugins/pull/3412)
- Notify when you are registering an agent without permissions [#3430](https://github.com/wazuh/wazuh-dashboard-plugins/pull/3430)
- Remove not used `redirectRule` query param when clicking the row table on CDB Lists/Decoders [#3438](https://github.com/wazuh/wazuh-dashboard-plugins/pull/3438)
- Fixed the code overflows over the line numbers in the API Console editor [#3439](https://github.com/wazuh/wazuh-dashboard-plugins/pull/3439)
- Don't open the main menu when changing the seleted API or index pattern [#3440](https://github.com/wazuh/wazuh-dashboard-plugins/pull/3440)
- Fix error message in conf managment [#3443](https://github.com/wazuh/wazuh-dashboard-plugins/pull/3443)
- Fix size api selector when name is too long [#3445](https://github.com/wazuh/wazuh-dashboard-plugins/pull/3445)
- Fixed error when edit a rule or decoder [#3456](https://github.com/wazuh/wazuh-dashboard-plugins/pull/3456)
- Fixed index pattern selector doesn't display the ignored index patterns [#3458](https://github.com/wazuh/wazuh-dashboard-plugins/pull/3458)
- Fixed error in /Management/Configuration when cluster is disabled [#3553](https://github.com/wazuh/wazuh-dashboard-plugins/pull/3553)
- Fix the pinned filters were removed when accessing to the `Panel` tab of a module [#3565](https://github.com/wazuh/wazuh-dashboard-plugins/pull/3565)
- Fixed multi-select component searcher handler [#3645](https://github.com/wazuh/wazuh-dashboard-plugins/pull/3645)
- Fixed order logs properly in Management/Logs [#3609](https://github.com/wazuh/wazuh-dashboard-plugins/pull/3609)
- Fixed the Wazuh API requests to `GET //` [#3661](https://github.com/wazuh/wazuh-dashboard-plugins/pull/3661)
- Fixed missing mitre tactics [#3675](https://github.com/wazuh/wazuh-dashboard-plugins/pull/3675)
- Fix CDB list view not working with IPv6 [#3488](https://github.com/wazuh/wazuh-dashboard-plugins/pull/3488)
- Fixed the bad requests using Console tool to `PUT /active-response` API endpoint [#3466](https://github.com/wazuh/wazuh-dashboard-plugins/pull/3466)
- Fixed group agent management table does not update on error [#3605](https://github.com/wazuh/wazuh-dashboard-plugins/pull/3605)
- Fixed not showing packages details in agent inventory for a freeBSD agent SO [#3651](https://github.com/wazuh/wazuh-dashboard-plugins/pull/3651)
- Fixed wazuh token deleted twice [#3652](https://github.com/wazuh/wazuh-dashboard-plugins/pull/3652)
- Fixed handler of error on dev-tools [#3687](https://github.com/wazuh/wazuh-dashboard-plugins/pull/3687)
- Fixed compatibility wazuh 4.3 - kibana 7.13.4 [#3685](https://github.com/wazuh/wazuh-dashboard-plugins/pull/3685)
- Fixed registry values without agent pinned in FIM>Events [#3689](https://github.com/wazuh/wazuh-dashboard-plugins/pull/3689)
- Fixed breadcrumbs style compatibility for Kibana 7.14.2 [#3688](https://github.com/wazuh/wazuh-dashboard-plugins/pull/3688)
- Fixed security alerts table when filters change [#3682](https://github.com/wazuh/wazuh-dashboard-plugins/pull/3682)
- Fixed error that shows we're using X-Pack when we have Basic [#3692](https://github.com/wazuh/wazuh-dashboard-plugins/pull/3692)
- Fixed blank screen in Kibana 7.10.2 [#3700](https://github.com/wazuh/wazuh-dashboard-plugins/pull/3700)
- Fixed related decoder link undefined parameters error [#3704](https://github.com/wazuh/wazuh-dashboard-plugins/pull/3704)
- Fixing Flyouts in Kibana 7.14.2 [#3708](https://github.com/wazuh/wazuh-dashboard-plugins/pull/3708)
- Fixing the bug of index patterns in health-check due to bad copy of a PR [#3707](https://github.com/wazuh/wazuh-dashboard-plugins/pull/3707)
- Fixed styles and behaviour of button filter in the flyout of `Inventory` section for `Integrity monitoring` and `Vulnerabilities` modules [#3733](https://github.com/wazuh/wazuh-dashboard-plugins/pull/3733)
- Fixed height of `Evolution` card in the `Agents` section when has no data for the selected time range [#3733](https://github.com/wazuh/wazuh-dashboard-plugins/pull/3733)
- Fix clearing the query filter doesn't update the data in Office 365 and GitHub Panel tab [#3722](https://github.com/wazuh/wazuh-dashboard-plugins/pull/3722)
- Fix wrong deamons in filter list [#3710](https://github.com/wazuh/wazuh-dashboard-plugins/pull/3710)
- Fixing bug when create filename with spaces and throws a bad error [#3724](https://github.com/wazuh/wazuh-dashboard-plugins/pull/3724)
- Fixing bug in security User flyout nonexistant unsubmitted changes warning [#3731](https://github.com/wazuh/wazuh-dashboard-plugins/pull/3731)
- Fixing redirect to new tab when click in a link [#3732](https://github.com/wazuh/wazuh-dashboard-plugins/pull/3732)
- Fixed missing settings in `Management/Configuration/Global configuration/Global/Main settings` [#3737](https://github.com/wazuh/wazuh-dashboard-plugins/pull/3737)
- Fixed `Maximum call stack size exceeded` error exporting key-value pairs of a CDB List [#3738](https://github.com/wazuh/wazuh-dashboard-plugins/pull/3738)
- Fixed regex lookahead and lookbehind for safari [#3741](https://github.com/wazuh/wazuh-dashboard-plugins/pull/3741)
- Fixed Vulnerabilities Inventory flyout details filters [#3744](https://github.com/wazuh/wazuh-dashboard-plugins/pull/3744)
- Removed api selector toggle from settings menu since it performed no useful function [#3604](https://github.com/wazuh/wazuh-dashboard-plugins/pull/3604)
- Fixed the requests get [#3661](https://github.com/wazuh/wazuh-dashboard-plugins/pull/3661)
- Fixed Dashboard PDF report error when switching pinned agent state [#3748](https://github.com/wazuh/wazuh-dashboard-plugins/pull/3748)
- Fixed the rendering of the command to deploy new Windows agent not working in some Kibana versions [#3753](https://github.com/wazuh/wazuh-dashboard-plugins/pull/3753)
- Fixed action buttons overlaying to the request text in Tools/API Console [#3772](https://github.com/wazuh/wazuh-dashboard-plugins/pull/3772)
- Fix `Rule ID` value in reporting tables related to top results [#3774](https://github.com/wazuh/wazuh-dashboard-plugins/issues/3774)
- Fixed github/office365 multi-select filters suggested values [#3787](https://github.com/wazuh/wazuh-dashboard-plugins/pull/3787)
- Fix updating the aggregation data of Panel section when changing the time filter [#3790](https://github.com/wazuh/wazuh-dashboard-plugins/pull/3790)
- Removed the button to remove an agent for a group in the agents' table when it is the default group [#3804](https://github.com/wazuh/wazuh-dashboard-plugins/pull/3804)
- Fixed internal user no longer needs permission to make x-pack detection request [#3831](https://github.com/wazuh/wazuh-dashboard-plugins/pull/3831)
- Fixed agents details card style [#3845](https://github.com/wazuh/wazuh-dashboard-plugins/pull/3845) [#3860](https://github.com/wazuh/wazuh-dashboard-plugins/pull/3860)
- Fixed search bar query sanitizing in PDF report [#3861](https://github.com/wazuh/wazuh-dashboard-plugins/pull/3861)
- Fixed routing redirection in events documents discover links [#3866](https://github.com/wazuh/wazuh-dashboard-plugins/pull/3866)
- Fixed health-check [#3868](https://github.com/wazuh/wazuh-dashboard-plugins/pull/3868)
- Fixed refreshing agents evolution visualization [#3894](https://github.com/wazuh/wazuh-dashboard-plugins/pull/3894)
- Fixed an error when generating PDF reports due to Wazuh API token expiration [#3881](https://github.com/wazuh/wazuh-dashboard-plugins/pull/3881)
- Fixed the table of Vulnerabilities/Inventory doesn't reload when changing the selected agent [#3901](https://github.com/wazuh/wazuh-dashboard-plugins/pull/3901)
- Fixed backslash breaking exported JSON result [#3909](https://github.com/wazuh/wazuh-dashboard-plugins/pull/3909)
- Fixed the Events view multiple "The index pattern was refreshed successfully" toast [#3937](https://github.com/wazuh/wazuh-dashboard-plugins/pull/3937)
- Fixed a rendering problem in the map visualizations [#3942](https://github.com/wazuh/wazuh-dashboard-plugins/pull/3942)
- Parse error when using `#` character not at the beginning of the line [#3877](https://github.com/wazuh/wazuh-dashboard-plugins/pull/3877)
- Fixed the `rule.mitre.id` cell enhancement that doesn't support values with sub techniques [#3944](https://github.com/wazuh/wazuh-dashboard-plugins/pull/3944)
- Fixed error not working the alerts displayed when changing the selected time in some flyouts [#3947](https://github.com/wazuh/wazuh-dashboard-plugins/pull/3947) [#4115](https://github.com/wazuh/wazuh-dashboard-plugins/pull/4115)
- Fixed the user can not logout when the Kibana server has a basepath configurated [#3957](https://github.com/wazuh/wazuh-dashboard-plugins/pull/3957)
- Fixed fatal cron-job error when Wazuh API is down [#3991](https://github.com/wazuh/wazuh-dashboard-plugins/pull/3991)
- Fixed circular re-directions when API errors are handled [#4079](https://github.com/wazuh/wazuh-dashboard-plugins/pull/4079)
- Fixed agent breadcrumb routing minor error [#4101](https://github.com/wazuh/wazuh-dashboard-plugins/pull/4101)
- Fixed selected text not visible in API Console [#4102](https://github.com/wazuh/wazuh-dashboard-plugins/pull/4102)
- Fixed the 'missing parameters' error on the Manager Logs [#4110](https://github.com/wazuh/wazuh-dashboard-plugins/pull/4110)
- Fixed undefined input reference when switching between rule set view and rule files view [#4125](https://github.com/wazuh/wazuh-dashboard-plugins/pull/4125)
- Fixed not found FIM file toast error #4124 [#4124](https://github.com/wazuh/wazuh-dashboard-plugins/pull/4124)
- Fixed "See full error" on error toast [#4119](https://github.com/wazuh/wazuh-dashboard-plugins/pull/4119)
- Fixed not being able to remove custom filters. [#4112](https://github.com/wazuh/wazuh-dashboard-plugins/pull/4112)
- Fixed spinner not showing when export button is clicked in management views [#4120](https://github.com/wazuh/wazuh-dashboard-plugins/pull/4120)
- Correction of field and value in the section: last registered agent [#4127](https://github.com/wazuh/wazuh-dashboard-plugins/pull/4127)
- Fixed the download agent installer command [#4132] (https://github.com/wazuh/wazuh-dashboard-plugins/pull/4132)

## Wazuh v4.2.6 - Kibana 7.10.2, 7.11.2, 7.12.1, 7.13.0, 7.13.1, 7.13.2, 7.13.3, 7.13.4, 7.14.0, 7.14.1, 7.14.2 - Revision 4207

### Added

- Support for Kibana 7.13.4
- Support for Kibana 7.14.2
- Hide the `telemetry` banner [#3709](https://github.com/wazuh/wazuh-dashboard-plugins/pull/3709)

### Fixed

- Fixed compatibility Wazuh 4.2 - Kibana 7.13.4 [#3653](https://github.com/wazuh/wazuh-dashboard-plugins/pull/3653)
- Fixed interative register windows agent screen error [#3654](https://github.com/wazuh/wazuh-dashboard-plugins/pull/3654)
- Fixed breadcrumbs style compatibility for Kibana 7.14.2 [#3668](https://github.com/wazuh/wazuh-dashboard-plugins/pull/3668)
- Fixed Wazuh token is not removed after logout in Kibana 7.13 [#3670](https://github.com/wazuh/wazuh-dashboard-plugins/pull/3670)
- Fixed Group Configuration and Management configuration error after trying to going back after you save [#3672](https://github.com/wazuh/wazuh-dashboard-plugins/pull/3672)
- Fixing EuiPanels in Overview Sections and disabled text in WzMenu [#3674](https://github.com/wazuh/wazuh-dashboard-plugins/pull/3674)
- Fixing double flyout clicking in a policy [#3676](https://github.com/wazuh/wazuh-dashboard-plugins/pull/3676)
- Fixed error conflict setting kibana settings from the health check [#3678](https://github.com/wazuh/wazuh-dashboard-plugins/pull/3678)
- Fixed compatibility to get the valid index patterns and refresh fields for Kibana 7.10.2-7.13.4 [3681](https://github.com/wazuh/wazuh-dashboard-plugins/pull/3681)
- Fixed wrong redirect after login [3701](https://github.com/wazuh/wazuh-dashboard-plugins/pull/3701)
- Fixed error getting the index pattern data when there is not `attributes.fields` in the saved object [3689](https://github.com/wazuh/wazuh-dashboard-plugins/pull/3698)

## Wazuh v4.2.4 - Kibana 7.10.2, 7.11.2, 7.12.1 - Revision 4205

### Added

- Support for Wazuh 4.2.4

### Fixed

- Fixed a bug where the user's auth token was not deprecated on logout [#3638](https://github.com/wazuh/wazuh-dashboard-plugins/pull/3638)

## Wazuh v4.2.3 - Kibana 7.10.2, 7.11.2, 7.12.1 - Revision 4204

### Added

- Support for Wazuh 4.2.3

## Wazuh v4.2.2 - Kibana 7.10.2 , 7.12.1 - Revision 4203

### Added

- Wazuh help links in the Kibana help menu [#3170](https://github.com/wazuh/wazuh-dashboard-plugins/pull/3170)
- Redirect to group details using the `group` query param in the URL [#3184](https://github.com/wazuh/wazuh-dashboard-plugins/pull/3184)
- Configuration to disable Wazuh App access from X-Pack/ODFE role [#3222](https://github.com/wazuh/wazuh-dashboard-plugins/pull/3222) [#3292](https://github.com/wazuh/wazuh-dashboard-plugins/pull/3292)
- Added confirmation message when closing a form [#3221](https://github.com/wazuh/wazuh-dashboard-plugins/pull/3221)
- Improvement to hide navbar Wazuh label. [#3240](https://github.com/wazuh/wazuh-dashboard-plugins/pull/3240)
- Add modal creating new rule/decoder [#3274](https://github.com/wazuh/wazuh-dashboard-plugins/pull/3274)
- New functionality to change app logos [#3503](https://github.com/wazuh/wazuh-dashboard-plugins/pull/3503)
- Added link to the upgrade guide when the Wazuh API version and the Wazuh App version mismatch [#3592](https://github.com/wazuh/wazuh-dashboard-plugins/pull/3592)

### Changed

- Removed module titles [#3160](https://github.com/wazuh/wazuh-dashboard-plugins/pull/3160)
- Changed default `wazuh.monitoring.creation` app setting from `d` to `w` [#3174](https://github.com/wazuh/wazuh-dashboard-plugins/pull/3174)
- Changed default `wazuh.monitoring.shards` app setting from `2` to `1` [#3174](https://github.com/wazuh/wazuh-dashboard-plugins/pull/3174)
- Removed Sha1 field from registry key detail [#3189](https://github.com/wazuh/wazuh-dashboard-plugins/pull/3189)
- Removed tooltip in last breadcrumb in header breadcrumb [3250](https://github.com/wazuh/wazuh-dashboard-plugins/pull/3250)
- Refactored the Health check component [#3197](https://github.com/wazuh/wazuh-dashboard-plugins/pull/3197)
- Added version in package downloaded name in agent deploy command [#3210](https://github.com/wazuh/wazuh-dashboard-plugins/issues/3210)
- Removed restriction to allow only current active agents from vulnerability inventory [#3243](https://github.com/wazuh/wazuh-dashboard-plugins/pull/3243)
- Move API selector and Index Pattern Selector to the header bar [#3175](https://github.com/wazuh/wazuh-dashboard-plugins/pull/3175)
- Health check actions notifications refactored and added debug mode [#3258](https://github.com/wazuh/wazuh-dashboard-plugins/pull/3258)
- Improved visualizations object configuration readability [#3355](https://github.com/wazuh/wazuh-dashboard-plugins/pull/3355)
- Changed the way kibana-vis hides the visualization while loading, this should prevent errors caused by having a 0 height visualization [#3349](https://github.com/wazuh/wazuh-dashboard-plugins/pull/3349)

### Fixed

- Fixed screen flickers in Cluster visualization [#3159](https://github.com/wazuh/wazuh-dashboard-plugins/pull/3159)
- Fixed the broken links when using `server.basePath` Kibana setting [#3161](https://github.com/wazuh/wazuh-dashboard-plugins/pull/3161)
- Fixed filter in reports [#3173](https://github.com/wazuh/wazuh-dashboard-plugins/pull/3173)
- Fixed typo error in Settings/Configuration [#3234](https://github.com/wazuh/wazuh-dashboard-plugins/pull/3234)
- Fixed fields overlap in the agent summary screen [#3217](https://github.com/wazuh/wazuh-dashboard-plugins/pull/3217)
- Fixed Ruleset Test, each request is made in a different session instead of all in the same session [#3257](https://github.com/wazuh/wazuh-dashboard-plugins/pull/3257)
- Fixed the `Visualize` button is not displaying when expanding a field in the Events sidebar [#3237](https://github.com/wazuh/wazuh-dashboard-plugins/pull/3237)
- Fix modules are missing in the agent menu [#3244](https://github.com/wazuh/wazuh-dashboard-plugins/pull/3244)
- Fix improving and removing WUI error logs [#3260](https://github.com/wazuh/wazuh-dashboard-plugins/pull/3260)
- Fix some errors of PDF reports [#3272](https://github.com/wazuh/wazuh-dashboard-plugins/pull/3272)
- Fix TypeError when selecting macOS agent deployment in a Safari Browser [#3289](https://github.com/wazuh/wazuh-dashboard-plugins/pull/3289)
- Fix error in how the SCA check's checks are displayed [#3297](https://github.com/wazuh/wazuh-dashboard-plugins/pull/3297)
- Fixed message of error when add sample data fails [#3241](https://github.com/wazuh/wazuh-dashboard-plugins/pull/3241)
- Fixed modules are missing in the agent menu [#3244](https://github.com/wazuh/wazuh-dashboard-plugins/pull/3244)
- Fixed Alerts Summary of modules for reports [#3303](https://github.com/wazuh/wazuh-dashboard-plugins/pull/3303)
- Fixed dark mode visualization background in pdf reports [#3315](https://github.com/wazuh/wazuh-dashboard-plugins/pull/3315)
- Adapt Kibana integrations to Kibana 7.11 and 7.12 [#3309](https://github.com/wazuh/wazuh-dashboard-plugins/pull/3309)
- Fixed error agent view does not render correctly [#3306](https://github.com/wazuh/wazuh-dashboard-plugins/pull/3306)
- Fixed miscalculation in table column width in PDF reports [#3326](https://github.com/wazuh/wazuh-dashboard-plugins/pull/3326)
- Normalized visData table property for 7.12 retro-compatibility [#3323](https://github.com/wazuh/wazuh-dashboard-plugins/pull/3323)
- Fixed error that caused the labels in certain visualizations to overlap [#3355](https://github.com/wazuh/wazuh-dashboard-plugins/pull/3355)
- Fixed export to csv button in dashboards tables [#3358](https://github.com/wazuh/wazuh-dashboard-plugins/pull/3358)
- Fixed Elastic UI breaking changes in 7.12 [#3345](https://github.com/wazuh/wazuh-dashboard-plugins/pull/3345)
- Fixed Wazuh main menu and breadcrumb render issues [#3347](https://github.com/wazuh/wazuh-dashboard-plugins/pull/3347)
- Fixed generation of huge logs from backend errors [#3397](https://github.com/wazuh/wazuh-dashboard-plugins/pull/3397)
- Fixed vulnerabilities flyout not showing alerts if the vulnerability had a field missing [#3593](https://github.com/wazuh/wazuh-dashboard-plugins/pull/3593)

## Wazuh v4.2.1 - Kibana 7.10.2 , 7.11.2 - Revision 4202

### Added

- Support for Wazuh 4.2.1

## Wazuh v4.2.0 - Kibana 7.10.2 , 7.11.2 - Revision 4201

### Added

- Added `Ruleset Test` section under Tools menu, and on Edit Rules/Decoders as a tool. [#1434](https://github.com/wazuh/wazuh-dashboard-plugins/pull/1434)
- Added page size options in Security events, explore agents table [#2925](https://github.com/wazuh/wazuh-dashboard-plugins/pull/2925)
- Added a reminder to restart cluster or manager after import a file in Rules, Decoders or CDB Lists [#3051](https://github.com/wazuh/wazuh-dashboard-plugins/pull/3051)
- Added Agent Stats section [#3056](https://github.com/wazuh/wazuh-dashboard-plugins/pull/3056)
- Added `logtest` PUT example on API Console [#3061](https://github.com/wazuh/wazuh-dashboard-plugins/pull/3061)
- Added vulnerabilities inventory that affect to an agent [#3069](https://github.com/wazuh/wazuh-dashboard-plugins/pull/3069)
- Added retry button to check api again in health check [#3109](https://github.com/wazuh/wazuh-dashboard-plugins/pull/3109)
- Added `wazuh-statistics` template and a new mapping for these indices [#3111](https://github.com/wazuh/wazuh-dashboard-plugins/pull/3111)
- Added link to documentation "Checking connection with Manager" in deploy new agent [#3126](https://github.com/wazuh/wazuh-dashboard-plugins/pull/3126)
- Fixed Agent Evolution graph showing agents from multiple APIs [#3256](https://github.com/wazuh/wazuh-dashboard-plugins/pull/3256)
- Added Disabled index pattern checks in Health Check [#3311](https://github.com/wazuh/wazuh-dashboard-plugins/pull/3311)

### Changed

- Moved Dev Tools inside of Tools menu as Api Console. [#1434](https://github.com/wazuh/wazuh-dashboard-plugins/pull/1434)
- Changed position of Top users on Integrity Monitoring Top 5 user. [#2892](https://github.com/wazuh/wazuh-dashboard-plugins/pull/2892)
- Changed user allow_run_as way of editing. [#3080](https://github.com/wazuh/wazuh-dashboard-plugins/pull/3080)
- Rename some ossec references to Wazuh [#3046](https://github.com/wazuh/wazuh-dashboard-plugins/pull/3046)

### Fixed

- Filter only authorized agents in Agents stats and Visualizations [#3088](https://github.com/wazuh/wazuh-dashboard-plugins/pull/3088)
- Fixed missing `pending` status suggestion for agents [#3095](https://github.com/wazuh/wazuh-dashboard-plugins/pull/3095)
- Index pattern setting not used for choosing from existing patterns [#3097](https://github.com/wazuh/wazuh-dashboard-plugins/pull/3097)
- Fixed space character missing on deployment command if UDP is configured [#3108](https://github.com/wazuh/wazuh-dashboard-plugins/pull/3108)
- Fixed statistics visualizations when a node is selected [#3110](https://github.com/wazuh/wazuh-dashboard-plugins/pull/3110)
- Fixed Flyout date filter also changes main date filter [#3114](https://github.com/wazuh/wazuh-dashboard-plugins/pull/3114)
- Fixed name for "TCP sessions" visualization and average metric is now a sum [#3118](https://github.com/wazuh/wazuh-dashboard-plugins/pull/3118)
- Filter only authorized agents in Events and Security Alerts table [#3120](https://github.com/wazuh/wazuh-dashboard-plugins/pull/3120)
- Fixed Last keep alive label is outside the panel [#3122](https://github.com/wazuh/wazuh-dashboard-plugins/pull/3122)
- Fixed app redirect to Settings section after the health check [#3128](https://github.com/wazuh/wazuh-dashboard-plugins/pull/3128)
- Fixed the plugin logo path in Kibana menu when use `server.basePath` setting [#3144](https://github.com/wazuh/wazuh-dashboard-plugins/pull/3144)
- Fixed deprecated endpoint for create agent groups [3152](https://github.com/wazuh/wazuh-dashboard-plugins/pull/3152)
- Fixed check for TCP protocol in deploy new agent [#3163](https://github.com/wazuh/wazuh-dashboard-plugins/pull/3163)
- Fixed RBAC issue with agent group permissions [#3181](https://github.com/wazuh/wazuh-dashboard-plugins/pull/3181)
- Fixed change index pattern from menu doesn't work [#3187](https://github.com/wazuh/wazuh-dashboard-plugins/pull/3187)
- Conflict with the creation of the index pattern when performing the Health Check [#3232](https://github.com/wazuh/wazuh-dashboard-plugins/pull/3232)
- Added Disabled index pattern checks in Health Check [#3311](https://github.com/wazuh/wazuh-dashboard-plugins/pull/3311)
- Fixed windows update section in Linux Inventory PDF [#3569](https://github.com/wazuh/wazuh-dashboard-plugins/pull/3569)
- Improving and removing unnecessary error logs [#3574](https://github.com/wazuh/wazuh-dashboard-plugins/pull/3574)

## Wazuh v4.1.5 - Kibana 7.10.0 , 7.10.2, 7.11.2 - Revision 4108

### Fixed

- Unable to change selected index pattern from the Wazuh menu [#3330](https://github.com/wazuh/wazuh-dashboard-plugins/pull/3330)

## Wazuh v4.1.5 - Kibana 7.10.0 , 7.10.2, 7.11.2 - Revision 4107

### Added

- Support for Kibana 7.11.2
- Added a warning message for the `Install and enroll the agent` step of `Deploy new agent` guide [#3238](https://github.com/wazuh/wazuh-dashboard-plugins/pull/3238)

### Fixed

- Conflict with the creation of the index pattern when performing the Health Check [#3223](https://github.com/wazuh/wazuh-dashboard-plugins/pull/3223)
- Fixing mac os agents add command [#3207](https://github.com/wazuh/wazuh-dashboard-plugins/pull/3207)

## Wazuh v4.1.5 - Kibana 7.10.0 , 7.10.2 - Revision 4106

- Adapt for Wazuh 4.1.5

## Wazuh v4.1.4 - Kibana 7.10.0 , 7.10.2 - Revision 4105

- Adapt for Wazuh 4.1.4

## Wazuh v4.1.3 - Kibana 7.10.0 , 7.10.2 - Revision 4104

### Added

- Creation of index pattern after the default one is changes in Settings [#2985](https://github.com/wazuh/wazuh-dashboard-plugins/pull/2985)
- Added node name of agent list and detail [#3039](https://github.com/wazuh/wazuh-dashboard-plugins/pull/3039)
- Added loading view while the user is logging to prevent permissions prompts [#3041](https://github.com/wazuh/wazuh-dashboard-plugins/pull/3041)
- Added custom message for each possible run_as setup [#3048](https://github.com/wazuh/wazuh-dashboard-plugins/pull/3048)

### Changed

- Change all dates labels to Kibana formatting time zone [#3047](https://github.com/wazuh/wazuh-dashboard-plugins/pull/3047)
- Improve toast message when selecting a default API [#3049](https://github.com/wazuh/wazuh-dashboard-plugins/pull/3049)
- Improve validation and prevention for caching bundles on the client-side [#3063](https://github.com/wazuh/wazuh-dashboard-plugins/pull/3063) [#3091](https://github.com/wazuh/wazuh-dashboard-plugins/pull/3091)

### Fixed

- Fixed unexpected behavior in Roles mapping [#3028](https://github.com/wazuh/wazuh-dashboard-plugins/pull/3028)
- Fixed rule filter is no applied when you click on a rule id in another module.[#3057](https://github.com/wazuh/wazuh-dashboard-plugins/pull/3057)
- Fixed bug changing master node configuration [#3062](https://github.com/wazuh/wazuh-dashboard-plugins/pull/3062)
- Fixed wrong variable declaration for macOS agents [#3066](https://github.com/wazuh/wazuh-dashboard-plugins/pull/3066)
- Fixed some errors in the Events table, action buttons style, and URLs disappeared [#3086](https://github.com/wazuh/wazuh-dashboard-plugins/pull/3086)
- Fixed Rollback of invalid rule configuration file [#3084](https://github.com/wazuh/wazuh-dashboard-plugins/pull/3084)

## Wazuh v4.1.2 - Kibana 7.10.0 , 7.10.2 - Revision 4103

- Add `run_as` setting to example host configuration in Add new API view [#3021](https://github.com/wazuh/wazuh-dashboard-plugins/pull/3021)
- Refactor of some prompts [#3015](https://github.com/wazuh/wazuh-dashboard-plugins/pull/3015)

### Fixed

- Fix SCA policy detail showing name and check results about another policy [#3007](https://github.com/wazuh/wazuh-dashboard-plugins/pull/3007)
- Fixed that alerts table is empty when switching pinned agents [#3008](https://github.com/wazuh/wazuh-dashboard-plugins/pull/3008)
- Creating a role mapping before the existing ones are loaded, the page bursts [#3013](https://github.com/wazuh/wazuh-dashboard-plugins/pull/3013)
- Fix pagination in SCA checks table when expand some row [#3018](https://github.com/wazuh/wazuh-dashboard-plugins/pull/3018)
- Fix manager is shown in suggestions in Agents section [#3025](https://github.com/wazuh/wazuh-dashboard-plugins/pull/3025)
- Fix disabled loading on inventory when request fail [#3026](https://github.com/wazuh/wazuh-dashboard-plugins/pull/3026)
- Fix restarting selected cluster instead of all of them [#3032](https://github.com/wazuh/wazuh-dashboard-plugins/pull/3032)
- Fix pinned agents don't trigger a new filtered query [#3035](https://github.com/wazuh/wazuh-dashboard-plugins/pull/3035)
- Overlay Wazuh menu when Kibana menu is opened or docked [#3038](https://github.com/wazuh/wazuh-dashboard-plugins/pull/3038)
- Fix visualizations in PDF Reports with Dark mode [#2983](https://github.com/wazuh/wazuh-dashboard-plugins/pull/2983)

## Wazuh v4.1.1 - Kibana 7.10.0 , 7.10.2 - Revision 4102

### Added

- Prompt to show the unsupported module for the selected agent [#2959](https://github.com/wazuh/wazuh-dashboard-plugins/pull/2959)
- Added a X-Frame-Options header to the backend responses [#2977](https://github.com/wazuh/wazuh-dashboard-plugins/pull/2977)

### Changed

- Added toast with refresh button when new fields are loaded [#2974](https://github.com/wazuh/wazuh-dashboard-plugins/pull/2974)
- Migrated manager and cluster files endpoints and their corresponding RBAC [#2984](https://github.com/wazuh/wazuh-dashboard-plugins/pull/2984)

### Fixed

- Fix login error when AWS Elasticsearch and ODFE is used [#2710](https://github.com/wazuh/wazuh-dashboard-plugins/issues/2710)
- An error message is displayed when changing a group's configuration although the user has the right permissions [#2955](https://github.com/wazuh/wazuh-dashboard-plugins/pull/2955)
- Fix Security events table is empty when switching the pinned agents [#2956](https://github.com/wazuh/wazuh-dashboard-plugins/pull/2956)
- Fix disabled switch visual edit button when json content is empty [#2957](https://github.com/wazuh/wazuh-dashboard-plugins/issues/2957)
- Fixed main and `More` menus for unsupported agents [#2959](https://github.com/wazuh/wazuh-dashboard-plugins/pull/2959)
- Fixed forcing a non numeric filter value in a number type field [#2961](https://github.com/wazuh/wazuh-dashboard-plugins/pull/2961)
- Fixed wrong number of alerts in Security Events [#2964](https://github.com/wazuh/wazuh-dashboard-plugins/pull/2964)
- Fixed search with strange characters of agent in Management groups [#2970](https://github.com/wazuh/wazuh-dashboard-plugins/pull/2970)
- Fix the statusCode error message [#2971](https://github.com/wazuh/wazuh-dashboard-plugins/pull/2971)
- Fix the SCA policy stats didn't refresh [#2973](https://github.com/wazuh/wazuh-dashboard-plugins/pull/2973)
- Fixed loading of AWS index fields even when no AWS alerts were found [#2974](https://github.com/wazuh/wazuh-dashboard-plugins/pull/2974)
- Fix some date fields format in FIM and SCA modules [#2975](https://github.com/wazuh/wazuh-dashboard-plugins/pull/2975)
- Fix a non-stop error in Manage agents when the user has no permissions [#2976](https://github.com/wazuh/wazuh-dashboard-plugins/pull/2976)
- Can't edit empty rules and decoders files that already exist in the manager [#2978](https://github.com/wazuh/wazuh-dashboard-plugins/pull/2978)
- Support for alerts index pattern with different ID and name [#2979](https://github.com/wazuh/wazuh-dashboard-plugins/pull/2979)
- Fix the unpin agent in the selection modal [#2980](https://github.com/wazuh/wazuh-dashboard-plugins/pull/2980)
- Fix properly logout of Wazuh API when logging out of the application (only for OpenDistro) [#2789](https://github.com/wazuh/wazuh-dashboard-plugins/issues/2789)
- Fixed missing `&&` from macOS agent deployment command [#2989](https://github.com/wazuh/wazuh-dashboard-plugins/issues/2989)
- Fix prompt permissions on Framework of Mitre and Inventory of Integrity monitoring. [#2967](https://github.com/wazuh/wazuh-dashboard-plugins/issues/2967)
- Fix properly logout of Wazuh API when logging out of the application support x-pack [#2789](https://github.com/wazuh/wazuh-dashboard-plugins/issues/2789)

## Wazuh v4.1.0 - Kibana 7.10.0 , 7.10.2 - Revision 4101

### Added

- Check the max buckets by default in healthcheck and increase them [#2901](https://github.com/wazuh/wazuh-dashboard-plugins/pull/2901)
- Added a prompt wraning in role mapping if run_as is false or he is not allowed to use it by API [#2876](https://github.com/wazuh/wazuh-dashboard-plugins/pull/2876)

### Changed

- Support new fields of Windows Registry at FIM inventory panel [#2679](https://github.com/wazuh/wazuh-dashboard-plugins/issues/2679)
- Added on FIM Inventory Windows Registry registry_key and registry_value items from syscheck [#2908](https://github.com/wazuh/wazuh-dashboard-plugins/issues/2908)
- Uncheck agents after an action in agents groups management [#2907](https://github.com/wazuh/wazuh-dashboard-plugins/pull/2907)
- Unsave rule files when edit or create a rule with invalid content [#2944](https://github.com/wazuh/wazuh-dashboard-plugins/pull/2944)
- Added vulnerabilities module for macos agents [#2969](https://github.com/wazuh/wazuh-dashboard-plugins/pull/2969)

### Fixed

- Fix server error Invalid token specified: Cannot read property 'replace' of undefined [#2899](https://github.com/wazuh/wazuh-dashboard-plugins/issues/2899)
- Fix show empty files rules and decoders: [#2923](https://github.com/wazuh/wazuh-dashboard-plugins/issues/2923)
- Fixed wrong hover texts in CDB lists actions [#2929](https://github.com/wazuh/wazuh-dashboard-plugins/pull/2929)
- Fixed access to forbidden agents information when exporting agents listt [2918](https://github.com/wazuh/wazuh-dashboard-plugins/pull/2918)
- Fix the decoder detail view is not displayed [#2888](https://github.com/wazuh/wazuh-dashboard-plugins/issues/2888)
- Fix the complex search using the Wazuh API query filter in search bars [#2930](https://github.com/wazuh/wazuh-dashboard-plugins/issues/2930)
- Fixed validation to check userPermissions are not ready yet [#2931](https://github.com/wazuh/wazuh-dashboard-plugins/issues/2931)
- Fixed clear visualizations manager list when switching tabs. Fixes PDF reports filters [#2932](https://github.com/wazuh/wazuh-dashboard-plugins/pull/2932)
- Fix Strange box shadow in Export popup panel in Managment > Groups [#2886](https://github.com/wazuh/wazuh-dashboard-plugins/issues/2886)
- Fixed wrong command on alert when data folder does not exist [#2938](https://github.com/wazuh/wazuh-dashboard-plugins/pull/2938)
- Fix agents table OS field sorting: Changes agents table field `os_name` to `os.name,os.version` to make it sortable. [#2939](https://github.com/wazuh/wazuh-dashboard-plugins/pull/2939)
- Fixed diff parsed datetime between agent detail and agents table [#2940](https://github.com/wazuh/wazuh-dashboard-plugins/pull/2940)
- Allow access to Agents section with agent:group action permission [#2933](https://github.com/wazuh/wazuh-dashboard-plugins/issues/2933)
- Fixed filters does not work on modals with search bar [#2935](https://github.com/wazuh/wazuh-dashboard-plugins/pull/2935)
- Fix wrong package name in deploy new agent [#2942](https://github.com/wazuh/wazuh-dashboard-plugins/issues/2942)
- Fixed number agents not show on pie onMouseEvent [#2890](https://github.com/wazuh/wazuh-dashboard-plugins/issues/2890)
- Fixed off Kibana Query Language in search bar of Controls/Inventory modules. [#2945](https://github.com/wazuh/wazuh-dashboard-plugins/pull/2945)
- Fixed number of agents do not show on the pie chart tooltip in agents preview [#2890](https://github.com/wazuh/wazuh-dashboard-plugins/issues/2890)

## Wazuh v4.0.4 - Kibana 7.10.0 , 7.10.2 - Revision 4017

### Added

- Adapt the app to the new Kibana platform [#2475](https://github.com/wazuh/wazuh-dashboard-plugins/issues/2475)
- Wazuh data directory moved from `optimize` to `data` Kibana directory [#2591](https://github.com/wazuh/wazuh-dashboard-plugins/issues/2591)
- Show the wui_rules belong to wazuh-wui API user [#2702](https://github.com/wazuh/wazuh-dashboard-plugins/issues/2702)

### Fixed

- Fixed Wazuh menu and agent menu for Solaris agents [#2773](https://github.com/wazuh/wazuh-dashboard-plugins/issues/2773) [#2725](https://github.com/wazuh/wazuh-dashboard-plugins/issues/2725)
- Fixed wrong shards and replicas for statistics indices and also fixed wrong prefix for monitoring indices [#2732](https://github.com/wazuh/wazuh-dashboard-plugins/issues/2732)
- Report's creation dates set to 1970-01-01T00:00:00.000Z [#2772](https://github.com/wazuh/wazuh-dashboard-plugins/issues/2772)
- Fixed bug for missing commands in ubuntu/debian and centos [#2786](https://github.com/wazuh/wazuh-dashboard-plugins/issues/2786)
- Fixed bug that show an hour before in /security-events/dashboard [#2785](https://github.com/wazuh/wazuh-dashboard-plugins/issues/2785)
- Fixed permissions to access agents [#2838](https://github.com/wazuh/wazuh-dashboard-plugins/issues/2838)
- Fix searching in groups [#2825](https://github.com/wazuh/wazuh-dashboard-plugins/issues/2825)
- Fix the pagination in SCA ckecks table [#2815](https://github.com/wazuh/wazuh-dashboard-plugins/issues/2815)
- Fix the SCA table with a wrong behaviour using the refresh button [#2854](https://github.com/wazuh/wazuh-dashboard-plugins/issues/2854)
- Fix sca permissions for agents views and dashboards [#2862](https://github.com/wazuh/wazuh-dashboard-plugins/issues/2862)
- Solaris should not show vulnerabilities module [#2829](https://github.com/wazuh/wazuh-dashboard-plugins/issues/2829)
- Fix the settings of statistics indices creation [#2858](https://github.com/wazuh/wazuh-dashboard-plugins/issues/2858)
- Update agents' info in Management Status after changing cluster node selected [#2828](https://github.com/wazuh/wazuh-dashboard-plugins/issues/2828)
- Fix error when applying filter in rules from events [#2877](https://github.com/wazuh/wazuh-dashboard-plugins/issues/2877)

### Changed

- Replaced `wazuh` Wazuh API user by `wazuh-wui` in the default configuration [#2852](https://github.com/wazuh/wazuh-dashboard-plugins/issues/2852)
- Add agent id to the reports name in Agent Inventory and Modules [#2817](https://github.com/wazuh/wazuh-dashboard-plugins/issues/2817)

### Adapt for Kibana 7.10.0

- Fixed filter pinned crash returning from agents [#2864](https://github.com/wazuh/wazuh-dashboard-plugins/issues/2864)
- Fixed style in sca and regulatory compliance tables and in wz menu [#2861](https://github.com/wazuh/wazuh-dashboard-plugins/issues/2861)
- Fix body-payload of Sample Alerts POST endpoint [#2857](https://github.com/wazuh/wazuh-dashboard-plugins/issues/2857)
- Fixed bug in the table on Agents->Table-> Actions->Config icon [#2853](https://github.com/wazuh/wazuh-dashboard-plugins/issues/2853)
- Fixed tooltip in the icon of view decoder file [#2850](https://github.com/wazuh/wazuh-dashboard-plugins/issues/2850)
- Fixed bug with agent filter when it is pinned [#2846](https://github.com/wazuh/wazuh-dashboard-plugins/issues/2846)
- Fix discovery navigation [#2845](https://github.com/wazuh/wazuh-dashboard-plugins/issues/2845)
- Search file editor gone [#2843](https://github.com/wazuh/wazuh-dashboard-plugins/issues/2843)
- Fix Agent Search Bar - Regex Query Interpreter [#2834](https://github.com/wazuh/wazuh-dashboard-plugins/issues/2834)
- Fixed accordion style breaking [#2833](https://github.com/wazuh/wazuh-dashboard-plugins/issues/2833)
- Fix metrics are not updated after a bad request in search input [#2830](https://github.com/wazuh/wazuh-dashboard-plugins/issues/2830)
- Fix mitre framework tab crash [#2821](https://github.com/wazuh/wazuh-dashboard-plugins/issues/2821)
- Changed ping request to default request. Added delay and while to che… [#2820](https://github.com/wazuh/wazuh-dashboard-plugins/issues/2820)
- Removed kibana alert for security [#2806](https://github.com/wazuh/wazuh-dashboard-plugins/issues/2806)

## Wazuh v4.0.4 - Kibana 7.10.0 , 7.10.2 - Revision 4016

### Added

- Modified agent registration adding groups and architecture [#2666](https://github.com/wazuh/wazuh-dashboard-plugins/issues/2666) [#2652](https://github.com/wazuh/wazuh-dashboard-plugins/issues/2652)
- Each user can only view their own reports [#2686](https://github.com/wazuh/wazuh-dashboard-plugins/issues/2686)

### Fixed

- Create index pattern even if there aren´t available indices [#2620](https://github.com/wazuh/wazuh-dashboard-plugins/issues/2620)
- Top bar overlayed over expanded visualizations [#2667](https://github.com/wazuh/wazuh-dashboard-plugins/issues/2667)
- Empty inventory data in Solaris agents [#2680](https://github.com/wazuh/wazuh-dashboard-plugins/pull/2680)
- Wrong parameters in the dev-tools autocomplete section [#2675](https://github.com/wazuh/wazuh-dashboard-plugins/issues/2675)
- Wrong permissions on edit CDB list [#2665](https://github.com/wazuh/wazuh-dashboard-plugins/pull/2665)
- fix(frontend): add the metafields when refreshing the index pattern [#2681](https://github.com/wazuh/wazuh-dashboard-plugins/pull/2681)
- Error toast is showing about Elasticsearch users for environments without security [#2713](https://github.com/wazuh/wazuh-dashboard-plugins/issues/2713)
- Error about Handler.error in Role Mapping fixed [#2702](https://github.com/wazuh/wazuh-dashboard-plugins/issues/2702)
- Fixed message in reserved users actions [#2702](https://github.com/wazuh/wazuh-dashboard-plugins/issues/2702)
- Error 500 on Export formatted CDB list [#2692](https://github.com/wazuh/wazuh-dashboard-plugins/pull/2692)
- Wui rules label should have only one tooltip [#2723](https://github.com/wazuh/wazuh-dashboard-plugins/issues/2723)
- Move upper the Wazuh item in the Kibana menu and default index pattern [#2867](https://github.com/wazuh/wazuh-dashboard-plugins/pull/2867)

## Wazuh v4.0.4 - Kibana v7.9.1, v7.9.3 - Revision 4015

### Added

- Support for Wazuh v4.0.4

## Wazuh v4.0.3 - Kibana v7.9.1, v7.9.2, v7.9.3 - Revision 4014

### Added

- Improved management of index-pattern fields [#2630](https://github.com/wazuh/wazuh-dashboard-plugins/issues/2630)

### Fixed

- fix(fronted): fixed the check of API and APP version in health check [#2655](https://github.com/wazuh/wazuh-dashboard-plugins/pull/2655)
- Replace user by username key in the monitoring logic [#2654](https://github.com/wazuh/wazuh-dashboard-plugins/pull/2654)
- Security alerts and reporting issues when using private tenants [#2639](https://github.com/wazuh/wazuh-dashboard-plugins/issues/2639)
- Manager restart in rule editor does not work with Wazuh cluster enabled [#2640](https://github.com/wazuh/wazuh-dashboard-plugins/issues/2640)
- fix(frontend): Empty inventory data in Solaris agents [#2680](https://github.com/wazuh/wazuh-dashboard-plugins/pull/2680)

## Wazuh v4.0.3 - Kibana v7.9.1, v7.9.2, v7.9.3 - Revision 4013

### Added

- Support for Wazuh v4.0.3.

## Wazuh v4.0.2 - Kibana v7.9.1, v7.9.3 - Revision 4012

### Added

- Sample data indices name should take index pattern in use [#2593](https://github.com/wazuh/wazuh-dashboard-plugins/issues/2593)
- Added start option to macos Agents [#2653](https://github.com/wazuh/wazuh-dashboard-plugins/pull/2653)

### Changed

- Statistics settings do not allow to configure primary shards and replicas [#2627](https://github.com/wazuh/wazuh-dashboard-plugins/issues/2627)

## Wazuh v4.0.2 - Kibana v7.9.1, v7.9.3 - Revision 4011

### Added

- Support for Wazuh v4.0.2.

### Fixed

- The index pattern title is overwritten with its id after refreshing its fields [#2577](https://github.com/wazuh/wazuh-dashboard-plugins/issues/2577)
- [RBAC] Issues detected when using RBAC [#2579](https://github.com/wazuh/wazuh-dashboard-plugins/issues/2579)

## Wazuh v4.0.1 - Kibana v7.9.1, v7.9.3 - Revision 4010

### Changed

- Alerts summary table for PDF reports on all modules [#2632](https://github.com/wazuh/wazuh-dashboard-plugins/issues/2632)
- [4.0-7.9] Run as with no wazuh-wui API user [#2576](https://github.com/wazuh/wazuh-dashboard-plugins/issues/2576)
- Deploy a new agent interface as default interface [#2564](https://github.com/wazuh/wazuh-dashboard-plugins/issues/2564)
- Problem in the visualization of new reserved resources of the Wazuh API [#2643](https://github.com/wazuh/wazuh-dashboard-plugins/issues/2643)

### Fixed

- Restore the tables in the agents' reports [#2628](https://github.com/wazuh/wazuh-dashboard-plugins/issues/2628)
- [RBAC] Issues detected when using RBAC [#2579](https://github.com/wazuh/wazuh-dashboard-plugins/issues/2579)
- Changes done via a worker's API are overwritten [#2626](https://github.com/wazuh/wazuh-dashboard-plugins/issues/2626)

### Fixed

- [BUGFIX] Default user field for current platform [#2633](https://github.com/wazuh/wazuh-dashboard-plugins/pull/2633)

## Wazuh v4.0.1 - Kibana v7.9.1, v7.9.3 - Revision 4009

### Changed

- Hide empty columns of the processes table of the MacOS agents [#2570](https://github.com/wazuh/wazuh-dashboard-plugins/pull/2570)
- Missing step in "Deploy a new agent" view [#2623](https://github.com/wazuh/wazuh-dashboard-plugins/issues/2623)
- Implement wazuh users' CRUD [#2598](https://github.com/wazuh/wazuh-dashboard-plugins/pull/2598)

### Fixed

- Inconsistent data in sample data alerts [#2618](https://github.com/wazuh/wazuh-dashboard-plugins/pull/2618)

## Wazuh v4.0.1 - Kibana v7.9.1, v7.9.3 - Revision 4008

### Fixed

- Icons not align to the right in Modules > Events [#2607](https://github.com/wazuh/wazuh-dashboard-plugins/pull/2607)
- Statistics visualizations do not show data [#2602](https://github.com/wazuh/wazuh-dashboard-plugins/pull/2602)
- Error on loading css files [#2599](https://github.com/wazuh/wazuh-dashboard-plugins/pull/2599)
- Fixed search filter in search bar in Module/SCA wasn't working [#2601](https://github.com/wazuh/wazuh-dashboard-plugins/pull/2601)

## Wazuh v4.0.0 - Kibana v7.9.1, v7.9.2, v7.9.3 - Revision 4007

### Fixed

- updated macOS package URL [#2596](https://github.com/wazuh/wazuh-dashboard-plugins/pull/2596)
- Revert "[4.0-7.9] [BUGFIX] Removed unnecessary function call" [#2597](https://github.com/wazuh/wazuh-dashboard-plugins/pull/2597)

## Wazuh v4.0.0 - Kibana v7.9.1, v7.9.2, v7.9.3 - Revision 4006

### Fixed

- Undefined field in event view [#2588](https://github.com/wazuh/wazuh-dashboard-plugins/issues/2588)
- Several calls to the same stats request (esAlerts) [#2586](https://github.com/wazuh/wazuh-dashboard-plugins/issues/2586)
- The filter options popup doesn't open on click once the filter is pinned [#2581](https://github.com/wazuh/wazuh-dashboard-plugins/issues/2581)
- The formatedFields are missing from the index-pattern of wazuh-alerts-\* [#2574](https://github.com/wazuh/wazuh-dashboard-plugins/issues/2574)

## Wazuh v4.0.0 - Kibana v7.9.3 - Revision 4005

### Added

- Support for Kibana v7.9.3

## Wazuh v4.0.0 - Kibana v7.9.1, v7.9.2 - Revision 4002

### Added

- Support for Wazuh v4.0.0.
- Support for Kibana v7.9.1 and 7.9.2.
- Support for Open Distro 1.10.1.
- Added a RBAC security layer integrated with Open Distro and X-Pack.
- Added remoted and analysisd statistics.
- Expand supported deployment variables.
- Added new configuration view settings for GCP integration.
- Added logic to change the `metafields` configuration of Kibana [#2524](https://github.com/wazuh/wazuh-dashboard-plugins/issues/2524)

### Changed

- Migrated the default index-pattern to `wazuh-alerts-*`.
- Removed the `known-fields` functionality.
- Security Events dashboard redesinged.
- Redesigned the app settings configuration with categories.
- Moved the wazuh-registry file to Kibana optimize folder.

### Fixed

- Format options in `wazuh-alerts` index-pattern are not overwritten now.
- Prevent blank page in detaill agent view.
- Navigable agents name in Events.
- Index pattern is not being refreshed.
- Reporting fails when agent is pinned and compliance controls are visited.
- Reload rule detail doesn't work properly with the related rules.
- Fix search bar filter in Manage agent of group [#2541](https://github.com/wazuh/wazuh-dashboard-plugins/pull/2541)

# Wazuh v3.13.6 - Kibana v7.9.2 - Revision 890

### Added

- Support for Wazuh v3.13.6

## Wazuh v3.13.5 - Kibana 7.9.2 - Revision 889

- Sanitize report's inputs and usernames [#4336](https://github.com/wazuh/wazuh-dashboard-plugins/pull/4336)

## Wazuh v3.13.2 - Kibana v7.9.1 - Revision 887

### Added

- Support for Wazuh v3.13.2

## Wazuh v3.13.2 - Kibana v7.8.0 - Revision 887

### Added

- Support for Wazuh v3.13.2

## Wazuh v3.13.1 - Kibana v7.9.1 - Revision 886

### Added

- Support for Kibana v7.9.1

## Wazuh v3.13.1 - Kibana v7.9.0 - Revision 885

### Added

- Support for Kibana v7.9.0

## Wazuh v3.13.1 - Kibana v7.8.1 - Revision 884

### Added

- Support for Kibana v7.8.1

## Wazuh v3.13.1 - Kibana v7.8.0 - Revision 883

### Added

- Support for Wazuh v3.13.1

## Wazuh v3.13.0 - Kibana v7.8.0 - Revision 881

### Added

- Support for Kibana v7.8.0

## Wazuh v3.13.0 - Kibana v7.7.0, v7.7.1 - Revision 880

### Added

- Support for Wazuh v3.13.0
- Support for Kibana v7.7.1
- Support for Open Distro 1.8
- New navigation experience with a global menu [#1965](https://github.com/wazuh/wazuh-dashboard-plugins/issues/1965)
- Added a Breadcrumb in Kibana top nav [#2161](https://github.com/wazuh/wazuh-dashboard-plugins/issues/2161)
- Added a new Agents Summary Screen [#1963](https://github.com/wazuh/wazuh-dashboard-plugins/issues/1963)
- Added a new feature to add sample data to dashboards [#2115](https://github.com/wazuh/wazuh-dashboard-plugins/issues/2115)
- Added MITRE integration [#1877](https://github.com/wazuh/wazuh-dashboard-plugins/issues/1877)
- Added Google Cloud Platform integration [#1873](https://github.com/wazuh/wazuh-dashboard-plugins/issues/1873)
- Added TSC integration [#2204](https://github.com/wazuh/wazuh-dashboard-plugins/pull/2204)
- Added a new Integrity monitoring state view for agent [#2153](https://github.com/wazuh/wazuh-dashboard-plugins/issues/2153)
- Added a new Integrity monitoring files detail view [#2156](https://github.com/wazuh/wazuh-dashboard-plugins/issues/2156)
- Added a new component to explore Compliance requirements [#2156](https://github.com/wazuh/wazuh-dashboard-plugins/issues/2261)

### Changed

- Code migration to React.js
- Global review of styles
- Unified Overview and Agent dashboards into new Modules [#2110](https://github.com/wazuh/wazuh-dashboard-plugins/issues/2110)
- Changed Vulnerabilities dashboard visualizations [#2262](https://github.com/wazuh/wazuh-dashboard-plugins/issues/2262)

### Fixed

- Open Distro tenants have been fixed and are functional now [#1890](https://github.com/wazuh/wazuh-dashboard-plugins/issues/1890).
- Improved navigation performance [#2200](https://github.com/wazuh/wazuh-dashboard-plugins/issues/2200).
- Avoid creating the wazuh-monitoring index pattern if it is disabled [#2100](https://github.com/wazuh/wazuh-dashboard-plugins/issues/2100)
- SCA checks without compliance field can't be expanded [#2264](https://github.com/wazuh/wazuh-dashboard-plugins/issues/2264)

## Wazuh v3.12.3 - Kibana v7.7.1 - Revision 876

### Added

- Support for Kibana v7.7.1

## Wazuh v3.12.3 - Kibana v7.7.0 - Revision 875

### Added

- Support for Kibana v7.7.0

## Wazuh v3.12.3 - Kibana v6.8.8, v7.6.1, v7.6.2 - Revision 874

### Added

- Support for Wazuh v3.12.3

## Wazuh v3.12.2 - Kibana v6.8.8, v7.6.1, v7.6.2 - Revision 873

### Added

- Support for Wazuh v3.12.2

## Wazuh v3.12.1 - Kibana v6.8.8, v7.6.1, v7.6.2 - Revision 872

### Added

- Support Wazuh 3.12.1
- Added new FIM settings on configuration on demand. [#2147](https://github.com/wazuh/wazuh-dashboard-plugins/issues/2147)

### Changed

- Updated agent's variable names in deployment guides. [#2169](https://github.com/wazuh/wazuh-dashboard-plugins/pull/2169)

### Fixed

- Pagination is now shown in table-type visualizations. [#2180](https://github.com/wazuh/wazuh-dashboard-plugins/issues/2180)

## Wazuh v3.12.0 - Kibana v6.8.8, v7.6.2 - Revision 871

### Added

- Support for Kibana v6.8.8 and v7.6.2

## Wazuh v3.12.0 - Kibana v6.8.7, v7.4.2, v7.6.1 - Revision 870

### Added

- Support for Wazuh v3.12.0
- Added a new setting to hide manager alerts from dashboards. [#2102](https://github.com/wazuh/wazuh-dashboard-plugins/pull/2102)
- Added a new setting to be able to change API from the top menu. [#2143](https://github.com/wazuh/wazuh-dashboard-plugins/issues/2143)
- Added a new setting to enable/disable the known fields health check [#2037](https://github.com/wazuh/wazuh-dashboard-plugins/pull/2037)
- Added suport for PCI 11.2.1 and 11.2.3 rules. [#2062](https://github.com/wazuh/wazuh-dashboard-plugins/pull/2062)

### Changed

- Restructuring of the optimize/wazuh directory. Now the Wazuh configuration file (wazuh.yml) is placed on /usr/share/kibana/optimize/wazuh/config. [#2116](https://github.com/wazuh/wazuh-dashboard-plugins/pull/2116)
- Improve performance of Dasboards reports generation. [1802344](https://github.com/wazuh/wazuh-dashboard-plugins/commit/18023447c6279d385df84d7f4a5663ed2167fdb5)

### Fixed

- Discover time range selector is now displayed on the Cluster section. [08901df](https://github.com/wazuh/wazuh-dashboard-plugins/commit/08901dfcbe509f17e4fab26877c8b7dae8a66bff)
- Added the win_auth_failure rule group to Authentication failure metrics. [#2099](https://github.com/wazuh/wazuh-dashboard-plugins/pull/2099)
- Negative values in Syscheck attributes now have their correct value in reports. [7c3e84e](https://github.com/wazuh/wazuh-dashboard-plugins/commit/7c3e84ec8f00760b4f650cfc00a885d868123f99)

## Wazuh v3.11.4 - Kibana v7.6.1 - Revision 858

### Added

- Support for Kibana v7.6.1

## Wazuh v3.11.4 - Kibana v6.8.6, v7.4.2, v7.6.0 - Revision 857

### Added

- Support for Wazuh v3.11.4

## Wazuh v3.11.3 - Kibana v7.6.0 - Revision 856

### Added

- Support for Kibana v7.6.0

## Wazuh v3.11.3 - Kibana v7.4.2 - Revision 855

### Added

- Support for Kibana v7.4.2

## Wazuh v3.11.3 - Kibana v7.5.2 - Revision 854

### Added

- Support for Wazuh v3.11.3

### Fixed

- Windows Updates table is now displayed in the Inventory Data report [#2028](https://github.com/wazuh/wazuh-dashboard-plugins/pull/2028)

## Wazuh v3.11.2 - Kibana v7.5.2 - Revision 853

### Added

- Support for Kibana v7.5.2

## Wazuh v3.11.2 - Kibana v6.8.6, v7.3.2, v7.5.1 - Revision 852

### Added

- Support for Wazuh v3.11.2

### Changed

- Increased list filesize limit for the CDB-list [#1993](https://github.com/wazuh/wazuh-dashboard-plugins/pull/1993)

### Fixed

- The xml validator now correctly handles the `--` string within comments [#1980](https://github.com/wazuh/wazuh-dashboard-plugins/pull/1980)
- The AWS map visualization wasn't been loaded until the user interacts with it [dd31bd7](https://github.com/wazuh/wazuh-dashboard-plugins/commit/dd31bd7a155354bc50fe0af22fca878607c8936a)

## Wazuh v3.11.1 - Kibana v6.8.6, v7.3.2, v7.5.1 - Revision 581

### Added

- Support for Wazuh v3.11.1.

## Wazuh v3.11.0 - Kibana v6.8.6, v7.3.2, v7.5.1 - Revision 580

### Added

- Support for Wazuh v3.11.0.
- Support for Kibana v7.5.1.
- The API credentials configuration has been moved from the .wazuh index to a wazuh.yml configuration file. Now the configuration of the API hosts is done from the file and not from the application. [#1465](https://github.com/wazuh/wazuh-dashboard-plugins/issues/1465) [#1771](https://github.com/wazuh/wazuh-dashboard-plugins/issues/1771).
- Upload ruleset files using a "drag and drop" component [#1770](https://github.com/wazuh/wazuh-dashboard-plugins/issues/1770)
- Add logs for the reporting module [#1622](https://github.com/wazuh/wazuh-dashboard-plugins/issues/1622).
- Extended the "Add new agent" guide [#1767](https://github.com/wazuh/wazuh-dashboard-plugins/issues/1767).
- Add new table for windows hotfixes [#1932](https://github.com/wazuh/wazuh-dashboard-plugins/pull/1932)

### Changed

- Removed Discover from top menu [#1699](https://github.com/wazuh/wazuh-dashboard-plugins/issues/1699).
- Hide index pattern selector in case that only one exists [#1799](https://github.com/wazuh/wazuh-dashboard-plugins/issues/1799).
- Remove visualizations legend [#1936](https://github.com/wazuh/wazuh-dashboard-plugins/pull/1936)
- Normalize the field whodata in the group reporting [#1921](https://github.com/wazuh/wazuh-dashboard-plugins/pull/1921)
- A message in the configuration view is ambiguous [#1870](https://github.com/wazuh/wazuh-dashboard-plugins/issues/1870)
- Refactor syscheck table [#1941](https://github.com/wazuh/wazuh-dashboard-plugins/pull/1941)

### Fixed

- Empty files now throws an error [#1806](https://github.com/wazuh/wazuh-dashboard-plugins/issues/1806).
- Arguments for wazuh api requests are now validated [#1815](https://github.com/wazuh/wazuh-dashboard-plugins/issues/1815).
- Fixed the way to check admin mode [#1838](https://github.com/wazuh/wazuh-dashboard-plugins/issues/1838).
- Fixed error exporting as CSV the files into a group [#1833](https://github.com/wazuh/wazuh-dashboard-plugins/issues/1833).
- Fixed XML validator false error for `<` [1882](https://github.com/wazuh/wazuh-dashboard-plugins/issues/1882)
- Fixed "New file" editor doesn't allow saving twice [#1896](https://github.com/wazuh/wazuh-dashboard-plugins/issues/1896)
- Fixed decoders files [#1929](https://github.com/wazuh/wazuh-dashboard-plugins/pull/1929)
- Fixed registration guide [#1926](https://github.com/wazuh/wazuh-dashboard-plugins/pull/1926)
- Fixed infinite load on Ciscat views [#1920](https://github.com/wazuh/wazuh-dashboard-plugins/pull/1920), [#1916](https://github.com/wazuh/wazuh-dashboard-plugins/pull/1916)
- Fixed missing fields in the Visualizations [#1913](https://github.com/wazuh/wazuh-dashboard-plugins/pull/1913)
- Fixed Amazon S3 status is wrong in configuration section [#1864](https://github.com/wazuh/wazuh-dashboard-plugins/issues/1864)
- Fixed hidden overflow in the fim configuration [#1887](https://github.com/wazuh/wazuh-dashboard-plugins/pull/1887)
- Fixed Logo source fail after adding server.basePath [#1871](https://github.com/wazuh/wazuh-dashboard-plugins/issues/1871)
- Fixed the documentation broken links [#1853](https://github.com/wazuh/wazuh-dashboard-plugins/pull/1853)

## Wazuh v3.10.2 - Kibana v7.5.1 - Revision 556

### Added

- Support for Kibana v7.5.1

## Wazuh v3.10.2 - Kibana v7.5.0 - Revision 555

### Added

- Support for Kibana v7.5.0

## Wazuh v3.10.2 - Kibana v7.4.2 - Revision 549

### Added

- Support for Kibana v7.4.2

## Wazuh v3.10.2 - Kibana v7.4.1 - Revision 548

### Added

- Support for Kibana v7.4.1

## Wazuh v3.10.2 - Kibana v7.4.0 - Revision 547

### Added

- Support for Kibana v7.4.0
- Support for Wazuh v3.10.2.

## Wazuh v3.10.2 - Kibana v7.3.2 - Revision 546

### Added

- Support for Wazuh v3.10.2.

## Wazuh v3.10.1 - Kibana v7.3.2 - Revision 545

### Added

- Support for Wazuh v3.10.1.

## Wazuh v3.10.0 - Kibana v7.3.2 - Revision 543

### Added

- Support for Wazuh v3.10.0.
- Added an interactive guide for registering agents, things are now easier for the user, guiding it through the steps needed ending in a _copy & paste_ snippet for deploying his agent [#1468](https://github.com/wazuh/wazuh-dashboard-plugins/issues/1468).
- Added new dashboards for the recently added regulatory compliance groups into the Wazuh core. They are HIPAA and NIST-800-53 [#1468](https://github.com/wazuh/wazuh-dashboard-plugins/issues/1448), [#1638](https://github.com/wazuh/wazuh-dashboard-plugins/issues/1638).
- Make the app work under a custom Kibana space [#1234](https://github.com/wazuh/wazuh-dashboard-plugins/issues/1234), [#1450](https://github.com/wazuh/wazuh-dashboard-plugins/issues/1450).
- Added the ability to manage the app as a native plugin when using Kibana spaces, now you can safely hide/show the app depending on the selected space [#1601](https://github.com/wazuh/wazuh-dashboard-plugins/issues/1601).
- Adapt the app the for Kibana dark mode [#1562](https://github.com/wazuh/wazuh-dashboard-plugins/issues/1562).
- Added an alerts summary in _Overview > FIM_ panel [#1527](https://github.com/wazuh/wazuh-dashboard-plugins/issues/1527).
- Export all the information of a Wazuh group and its related agents in a PDF document [#1341](https://github.com/wazuh/wazuh-dashboard-plugins/issues/1341).
- Export the configuration of a certain agent as a PDF document. Supports granularity for exporting just certain sections of the configuration [#1340](https://github.com/wazuh/wazuh-dashboard-plugins/issues/1340).

### Changed

- Reduced _Agents preview_ load time using the new API endpoint `/summary/agents` [#1687](https://github.com/wazuh/wazuh-dashboard-plugins/pull/1687).
- Replaced most of the _md-nav-bar_ Angular.js components with React components using EUI [#1705](https://github.com/wazuh/wazuh-dashboard-plugins/pull/1705).
- Replaced the requirements slider component with a new styled component [#1708](https://github.com/wazuh/wazuh-dashboard-plugins/pull/1708).
- Soft deprecated the _.wazuh-version_ internal index, now the app dumps its content if applicable to a registry file, then the app removes that index. Further versions will hard deprecate this index [#1467](https://github.com/wazuh/wazuh-dashboard-plugins/issues/1467).
- Visualizations now don't fetch the documents _source_, also, they now use _size: 0_ for fetching [#1663](https://github.com/wazuh/wazuh-dashboard-plugins/issues/1663).
- The app menu is now fixed on top of the view, it's not being hidden on every state change. Also, the Wazuh logo was placed in the top bar of Kibana UI [#1502](https://github.com/wazuh/wazuh-dashboard-plugins/issues/1502).
- Improved _getTimestamp_ method not returning a promise object because it's no longer needed [014bc3a](https://github.com/wazuh/wazuh-dashboard-plugins/commit/014b3aba0d2e9cda0c4d521f5f16faddc434a21e). Also improved main Discover listener for Wazuh not returning a promise object [bd82823](https://github.com/wazuh/wazuh-dashboard-plugins/commit/bd8282391a402b8c567b32739cf914a0135d74bc).
- Replaced _Requirements over time_ visualizations in both PCI DSS and GDPR dashboards [35c539](https://github.com/wazuh/wazuh-dashboard-plugins/commit/35c539eb328b3bded94aa7608f73f9cc51c235a6).
- Do not show a toaster when a visualization field was not known yet, instead, show it just in case the internal refreshing failed [19a2e7](https://github.com/wazuh/wazuh-dashboard-plugins/commit/19a2e71006b38f6a64d3d1eb8a20b02b415d7e07).
- Minor optimizations for server logging [eb8e000](https://github.com/wazuh/wazuh-dashboard-plugins/commit/eb8e00057dfea2dafef56319590ff832042c402d).

### Fixed

- Alerts search bar fixed for Kibana v7.3.1, queries were not being applied as expected [#1686](https://github.com/wazuh/wazuh-dashboard-plugins/issues/1686).
- Hide attributes field from non-Windows agents in the FIM table [#1710](https://github.com/wazuh/wazuh-dashboard-plugins/issues/1710).
- Fixed broken view in Management > Configuration > Amazon S3 > Buckets, some information was missing [#1675](https://github.com/wazuh/wazuh-dashboard-plugins/issues/1675).
- Keep user's filters when switching from Discover to panel [#1685](https://github.com/wazuh/wazuh-dashboard-plugins/issues/1685).
- Reduce load time and amount of data to be fetched in _Management > Cluster monitoring_ section avoiding possible timeouts [#1663](https://github.com/wazuh/wazuh-dashboard-plugins/issues/1663).
- Restored _Remove column_ feature in Discover tabs [#1702](https://github.com/wazuh/wazuh-dashboard-plugins/issues/1702).
- Apps using Kibana v7.3.1 had a bug once the user goes back from _Agent > FIM > Files_ to _Agent > FIM > dashboard_, filters disappear, now it's working properly [#1700](https://github.com/wazuh/wazuh-dashboard-plugins/issues/1700).
- Fixed visual bug in _Management > Cluster monitoring_ and a button position [1e3b748](https://github.com/wazuh/wazuh-dashboard-plugins/commit/1e3b748f11b43b2e7956b830269b6d046d74d12c).
- The app installation date was not being updated properly, now it's fixed [#1692](https://github.com/wazuh/wazuh-dashboard-plugins/issues/1692).
- Fixed _Network interfaces_ table in Inventory section, the table was not paginating [#1474](https://github.com/wazuh/wazuh-dashboard-plugins/issues/1474).
- Fixed APIs passwords are now obfuscated in server responses [adc3152](https://github.com/wazuh/wazuh-dashboard-plugins/pull/1782/commits/adc31525e26b25e4cb62d81cbae70a8430728af5).

## Wazuh v3.9.5 - Kibana v6.8.2 / Kibana v7.2.1 / Kibana v7.3.0 - Revision 531

### Added

- Support for Wazuh v3.9.5

## Wazuh v3.9.4 - Kibana v6.8.1 / Kibana v6.8.2 / Kibana v7.2.0 / Kibana v7.2.1 / Kibana v7.3.0 - Revision 528

### Added

- Support for Wazuh v3.9.4
- Allow filtering by clicking a column in rules/decoders tables [0e2ddd7](https://github.com/wazuh/wazuh-dashboard-plugins/pull/1615/commits/0e2ddd7b73f7f7975d02e97ed86ae8a0966472b4)
- Allow open file in rules table clicking on the file column [1af929d](https://github.com/wazuh/wazuh-dashboard-plugins/pull/1615/commits/1af929d62f450f93c6733868bcb4057e16b7e279)

### Changed

- Improved app performance [#1640](https://github.com/wazuh/wazuh-dashboard-plugins/pull/1640).
- Remove path filter from custom rules and decoders [895792e](https://github.com/wazuh/wazuh-dashboard-plugins/pull/1615/commits/895792e6e6d9401b3293d5e16352b9abef515096)
- Show path column in rules and decoders [6f49816](https://github.com/wazuh/wazuh-dashboard-plugins/pull/1615/commits/6f49816c71b5999d77bf9e3838443627c9be945d)
- Removed SCA overview dashboard [94ebbff](https://github.com/wazuh/wazuh-dashboard-plugins/pull/1615/commits/94ebbff231cbfb6d793130e0b9ea855baa755a1c)
- Disabled last custom column removal [f1ef7de](https://github.com/wazuh/wazuh-dashboard-plugins/pull/1615/commits/f1ef7de1a34bbe53a899596002e8153b95e7dc0e)
- Agents messages across sections unification [8fd7e36](https://github.com/wazuh/wazuh-dashboard-plugins/pull/1615/commits/8fd7e36286fa9dfd03a797499af6ffbaa90b00e1)

### Fixed

- Fix check storeded apis [d6115d6](https://github.com/wazuh/wazuh-dashboard-plugins/pull/1615/commits/d6115d6424c78f0cde2017b432a51b77186dd95a).
- Fix pci-dss console error [297080d](https://github.com/wazuh/wazuh-dashboard-plugins/pull/1615/commits/297080d36efaea8f99b0cafd4c48845dad20495a)
- Fix error in reportingTable [85b7266](https://github.com/wazuh/wazuh-dashboard-plugins/pull/1615/commits/85b72662cb4db44c443ed04f7c31fba57eefccaa)
- Fix filters budgets size [c7ac86a](https://github.com/wazuh/wazuh-dashboard-plugins/pull/1615/commits/c7ac86acb3d5afaf1cf348fab09a2b8c5778a491)
- Fix missing permalink virustotal visualization [1b57529](https://github.com/wazuh/wazuh-dashboard-plugins/pull/1615/commits/1b57529758fccdeb3ac0840e66a8aafbe4757a96)
- Improved wz-table performance [224bd6f](https://github.com/wazuh/wazuh-dashboard-plugins/pull/1615/commits/224bd6f31235c81ba01755c3c1e120c3f86beafd)
- Fix inconsistent data between visualizations and tables in Overview Security Events [b12c600](https://github.com/wazuh/wazuh-dashboard-plugins/pull/1615/commits/b12c600578d80d0715507dec4624a4ebc27ea573)
- Timezone applied in cluster status [a4f620d](https://github.com/wazuh/wazuh-dashboard-plugins/pull/1615/commits/a4f620d398f5834a6d2945af892a462425ca3bec)
- Fixed Overview Security Events report when wazuh.monitoring is disabled [1c26da0](https://github.com/wazuh/wazuh-dashboard-plugins/pull/1615/commits/1c26da05a0b6daf727e15c13b819111aa4e4e913)
- Fixes in APIs management [2143943](https://github.com/wazuh/wazuh-dashboard-plugins/pull/1615/commits/2143943a5049cbb59bb8d6702b5a56cbe0d27a2a)
- Prevent duplicated visualization toast errors [786faf3](https://github.com/wazuh/wazuh-dashboard-plugins/commit/786faf3e62d2cad13f512c0f873b36eca6e9787d)
- Fix not properly updated breadcrumb in ruleset section [9645903](https://github.com/wazuh/wazuh-dashboard-plugins/commit/96459031cd4edbe047970bf0d22d0c099771879f)
- Fix badly dimensioned table in Integrity Monitoring section [9645903](https://github.com/wazuh/wazuh-dashboard-plugins/commit/96459031cd4edbe047970bf0d22d0c099771879f)
- Fix implicit filters can be destroyed [9cf8578](https://github.com/wazuh/wazuh-dashboard-plugins/commit/9cf85786f504f5d67edddeea6cfbf2ab577e799b)
- Windows agent dashboard doesn't show failure logon access. [d38d088](https://github.com/wazuh/wazuh-dashboard-plugins/commit/d38d0881ac8e4294accde83d63108337b74cdd91)
- Number of agents is not properly updated. [f7cbbe5](https://github.com/wazuh/wazuh-dashboard-plugins/commit/f7cbbe54394db825827715c3ad4370ac74317108)
- Missing scrollbar on Firefox file viewer. [df4e8f9](https://github.com/wazuh/wazuh-dashboard-plugins/commit/df4e8f9305b35e9ee1473bed5f5d452dd3420567)
- Agent search filter by name, lost when refreshing. [71b5274](https://github.com/wazuh/wazuh-dashboard-plugins/commit/71b5274ccc332d8961a158587152f7badab28a95)
- Alerts of level 12 cannot be displayed in the Summary table. [ec0e888](https://github.com/wazuh/wazuh-dashboard-plugins/commit/ec0e8885d9f1306523afbc87de01a31f24e36309)
- Restored query from search bar in visualizations. [439128f](https://github.com/wazuh/wazuh-dashboard-plugins/commit/439128f0a1f65b649a9dcb81ab5804ca20f65763)
- Fix Kibana filters loop in Firefox. [82f0f32](https://github.com/wazuh/wazuh-dashboard-plugins/commit/82f0f32946d844ce96a28f0185f903e8e05c5589)

## Wazuh v3.9.3 - Kibana v6.8.1 / v7.1.1 / v7.2.0 - Revision 523

### Added

- Support for Wazuh v3.9.3
- Support for Kibana v7.2.0 [#1556](https://github.com/wazuh/wazuh-dashboard-plugins/pull/1556).

### Changed

- New design and several UI/UX changes [#1525](https://github.com/wazuh/wazuh-dashboard-plugins/pull/1525).
- Improved error checking + syscollector performance [94d0a83](https://github.com/wazuh/wazuh-dashboard-plugins/commit/94d0a83e43aa1d2d84ef6f87cbb76b9aefa085b3).
- Adapt Syscollector for MacOS agents [a4bf7ef](https://github.com/wazuh/wazuh-dashboard-plugins/commit/a4bf7efc693a99b7565b5afcaa372155f15a4db9).
- Show last scan for syscollector [73f2056](https://github.com/wazuh/wazuh-dashboard-plugins/commit/73f2056673bb289d472663397ba7097e49b7b93b).
- Extendend information for syscollector [#1585](https://github.com/wazuh/wazuh-dashboard-plugins/issues/1585).

### Fixed

- Corrected width for agent stats [a998955](https://github.com/wazuh/wazuh-dashboard-plugins/commit/a99895565a8854c55932ec94cffb08e1d0aa3da1).
- Fix height for the menu directive with Dynamic height [427d0f3](https://github.com/wazuh/wazuh-dashboard-plugins/commit/427d0f3e9fa6c34287aa9e8557da99a51e0db40f).
- Fix wazuh-db and clusterd check [cddcef6](https://github.com/wazuh/wazuh-dashboard-plugins/commit/cddcef630c5234dd6f6a495715743dfcfd4e4001).
- Fix AlertsStats when value is "0", it was showing "-" [07a3e10](https://github.com/wazuh/wazuh-dashboard-plugins/commit/07a3e10c7f1e626ba75a55452b6c295d11fd657d).
- Fix syscollector state value [f8d3d0e](https://github.com/wazuh/wazuh-dashboard-plugins/commit/f8d3d0eca44e67e26f79bc574495b1f4c8f751f2).
- Fix time offset for reporting table [2ef500b](https://github.com/wazuh/wazuh-dashboard-plugins/commit/2ef500bb112e68bd4811b8e87ce8581d7c04d20f).
- Fix call to obtain GDPR requirements for specific agent [ccda846](https://github.com/wazuh/wazuh-dashboard-plugins/commit/ccda8464b50be05bc5b3642f25f4972c8a7a2c03).
- Restore "rule.id" as a clickable field in visualizations [#1546](https://github.com/wazuh/wazuh-dashboard-plugins/pull/1546).
- Fix timepicker in cluster monitoring [f7533ce](https://github.com/wazuh/wazuh-dashboard-plugins/pull/1560/commits/f7533cecb6862abfb5c1d2173ec3e70ffc59804a).
- Fix several bugs [#1569](https://github.com/wazuh/wazuh-dashboard-plugins/pull/1569).
- Fully removed "rule.id" as URL field [#1584](https://github.com/wazuh/wazuh-dashboard-plugins/issues/1584).
- Fix filters for dashboards [#1583](https://github.com/wazuh/wazuh-dashboard-plugins/issues/1583).
- Fix missing dependency [#1591](https://github.com/wazuh/wazuh-dashboard-plugins/issues/1591).

## Wazuh v3.9.2 - Kibana v7.1.1 - Revision 510

### Added

- Support for Wazuh v3.9.2

### Changed

- Avoid showing more than one toaster for the same error message [7937003](https://github.com/wazuh/wazuh-dashboard-plugins/commit/793700382798033203091d160773363323e05bb9).
- Restored "Alerts evolution - Top 5 agents" in Overview > Security events [f9305c0](https://github.com/wazuh/wazuh-dashboard-plugins/commit/f9305c0c6acf4a31c41b1cc9684b87f79b27524f).

### Fixed

- Fix missing parameters in Dev Tools request [#1496](https://github.com/wazuh/wazuh-dashboard-plugins/pull/1496).
- Fix "Invalid Date" for Safari and Internet Explorer [#1505](https://github.com/wazuh/wazuh-dashboard-plugins/pull/1505).

## Wazuh v3.9.1 - Kibana v7.1.1 - Revision 509

### Added

- Support for Kibana v7.1.1
- Added overall metrics for Agents > Overview [#1479](https://github.com/wazuh/wazuh-dashboard-plugins/pull/1479).

### Fixed

- Fixed missing dependency for Discover [43f5dd5](https://github.com/wazuh/wazuh-dashboard-plugins/commit/43f5dd5f64065c618ba930b2a4087f0a9e706c0e).
- Fixed visualization for Agents > Overview [#1477](https://github.com/wazuh/wazuh-dashboard-plugins/pull/1477).
- Fixed SCA policy checks table [#1478](https://github.com/wazuh/wazuh-dashboard-plugins/pull/1478).

## Wazuh v3.9.1 - Kibana v7.1.0 - Revision 508

### Added

- Support for Kibana v7.1.0

## Wazuh v3.9.1 - Kibana v6.8.0 - Revision 444

### Added

- Support for Wazuh v3.9.1
- Support for Kibana v6.8.0

### Fixed

- Fixed background color for some parts of the Discover directive [2dfc763](https://github.com/wazuh/wazuh-dashboard-plugins/commit/2dfc763bfa1093fb419f118c2938f6b348562c69).
- Fixed cut values in non-resizable tables when the value is too large [cc4828f](https://github.com/wazuh/wazuh-dashboard-plugins/commit/cc4828fbf50d4dab3dd4bb430617c1f2b13dac6a).
- Fixed handled but not shown error messages from rule editor [0aa0e17](https://github.com/wazuh/wazuh-dashboard-plugins/commit/0aa0e17ac8678879e5066f8d83fd46f5d8edd86a).
- Minor typos corrected [fe11fb6](https://github.com/wazuh/wazuh-dashboard-plugins/commit/fe11fb67e752368aedc89ec844ddf729eb8ad761).
- Minor fixes in agents configuration [1bc2175](https://github.com/wazuh/wazuh-dashboard-plugins/commit/1bc217590438573e7267687655bb5939b5bb9fde).
- Fix Management > logs viewer scrolling [f458b2e](https://github.com/wazuh/wazuh-dashboard-plugins/commit/f458b2e3294796f9cf00482b4da27984646c6398).

### Changed

- Kibana version shown in settings is now read from our package.json [c103d3e](https://github.com/wazuh/wazuh-dashboard-plugins/commit/c103d3e782136106736c02039d28c4567b255aaa).
- Removed an old header from Settings [0197b8b](https://github.com/wazuh/wazuh-dashboard-plugins/commit/0197b8b1abc195f275c8cd9893df84cd5569527b).
- Improved index pattern validation fields, replaced "full_log" with "rule.id" as part of the minimum required fields [dce0595](https://github.com/wazuh/wazuh-dashboard-plugins/commit/dce059501cbd28f1294fd761da3e015e154747bc).
- Improve dynamic height for configuration editor [c318131](https://github.com/wazuh/wazuh-dashboard-plugins/commit/c318131dfb6b5f01752593f2aa972b98c0655610).
- Add timezone for all dates shown in the app [4b8736f](https://github.com/wazuh/wazuh-dashboard-plugins/commit/4b8736fb4e562c78505daaee042bcd798242c3f5).

## Wazuh v3.9.0 - Kibana v6.7.0 / v6.7.1 / v6.7.2 - Revision 441

### Added

- Support for Wazuh v3.9.0
- Support for Kibana v6.7.0 / v6.7.1 / v6.7.2
- Edit master and worker configuration ([#1215](https://github.com/wazuh/wazuh-dashboard-plugins/pull/1215)).
- Edit local rules, local decoders and CDB lists ([#1212](https://github.com/wazuh/wazuh-dashboard-plugins/pull/1212), [#1204](https://github.com/wazuh/wazuh-dashboard-plugins/pull/1204), [#1196](https://github.com/wazuh/wazuh-dashboard-plugins/pull/1196), [#1233](https://github.com/wazuh/wazuh-dashboard-plugins/pull/1233), [#1304](https://github.com/wazuh/wazuh-dashboard-plugins/pull/1304)).
- View no local rules/decoders XML files ([#1395](https://github.com/wazuh/wazuh-dashboard-plugins/pull/1395))
- Dev Tools additions
  - Added hotkey `[shift] + [enter]` for sending query ([#1170](https://github.com/wazuh/wazuh-dashboard-plugins/pull/1170)).
  - Added `Export JSON` button for the Dev Tools ([#1170](https://github.com/wazuh/wazuh-dashboard-plugins/pull/1170)).
- Added refresh button for agents preview table ([#1169](https://github.com/wazuh/wazuh-dashboard-plugins/pull/1169)).
- Added `configuration assessment` information in "Agent > Policy monitoring" ([#1227](https://github.com/wazuh/wazuh-dashboard-plugins/pull/1227)).
- Added agents `configuration assessment` configuration section in "Agent > Configuration" ([1257](https://github.com/wazuh/wazuh-dashboard-plugins/pull/1257))
- Restart master and worker nodes ([#1222](https://github.com/wazuh/wazuh-dashboard-plugins/pull/1222)).
- Restart agents ([#1229](https://github.com/wazuh/wazuh-dashboard-plugins/pull/1229)).
- Added support for more than one Wazuh monitoring pattern ([#1243](https://github.com/wazuh/wazuh-dashboard-plugins/pull/1243))
- Added customizable interval for Wazuh monitoring indices creation ([#1243](https://github.com/wazuh/wazuh-dashboard-plugins/pull/1243)).
- Expand visualizations ([#1246](https://github.com/wazuh/wazuh-dashboard-plugins/pull/1246)).
- Added a dynamic table columns selector ([#1246](https://github.com/wazuh/wazuh-dashboard-plugins/pull/1246)).
- Added resizable columns by dragging in tables ([d2bf8ee](https://github.com/wazuh/wazuh-dashboard-plugins/commit/d2bf8ee9681ca5d6028325e165854b49214e86a3))
- Added a cron job for fetching missing fields of all valid index patterns, also merging dynamic fields every time an index pattern is refreshed by the app ([#1276](https://github.com/wazuh/wazuh-dashboard-plugins/pull/1276)).
- Added auto-merging dynamic fields for Wazuh monitoring index patterns ([#1300](https://github.com/wazuh/wazuh-dashboard-plugins/pull/1300))
- New server module, it's a job queue so we can add delayed jobs to be run in background, this iteration only accepts delayed Wazuh API calls ([#1283](https://github.com/wazuh/wazuh-dashboard-plugins/pull/1283)).
- Added new way to view logs using a logs viewer ([#1292](https://github.com/wazuh/wazuh-dashboard-plugins/pull/1292))
- Added new directive for registering agents from the UI, including instructions on "how to" ([#1321](https://github.com/wazuh/wazuh-dashboard-plugins/pull/1321)).
- Added some Angular charts in Agents Preview and Agents SCA sections ([#1364](https://github.com/wazuh/wazuh-dashboard-plugins/pull/1364))
- Added Docker listener settings in configuration views ([#1365](https://github.com/wazuh/wazuh-dashboard-plugins/pull/1365))
- Added Docker dashboards for both Agents and Overview ([#1367](https://github.com/wazuh/wazuh-dashboard-plugins/pull/1367))
- Improved app logger with debug level ([#1373](https://github.com/wazuh/wazuh-dashboard-plugins/pull/1373))
- Introducing React components from the EUI framework

### Changed

- Escape XML special characters ([#1159](https://github.com/wazuh/wazuh-dashboard-plugins/pull/1159)).
- Changed empty results message for Wazuh tables ([#1165](https://github.com/wazuh/wazuh-dashboard-plugins/pull/1165)).
- Allowing the same query multiple times on the Dev Tools ([#1174](https://github.com/wazuh/wazuh-dashboard-plugins/pull/1174))
- Refactor JSON/XML viewer for configuration tab ([#1173](https://github.com/wazuh/wazuh-dashboard-plugins/pull/1173), [#1148](https://github.com/wazuh/wazuh-dashboard-plugins/pull/1148)).
- Using full height for all containers when possible ([#1224](https://github.com/wazuh/wazuh-dashboard-plugins/pull/1224)).
- Improved the way we are handling "back button" events ([#1207](https://github.com/wazuh/wazuh-dashboard-plugins/pull/1207)).
- Changed some visualizations for FIM, GDPR, PCI, Vulnerability and Security Events ([#1206](https://github.com/wazuh/wazuh-dashboard-plugins/pull/1206), [#1235](https://github.com/wazuh/wazuh-dashboard-plugins/pull/1235), [#1293](https://github.com/wazuh/wazuh-dashboard-plugins/pull/1293)).
- New design for agent header view ([#1186](https://github.com/wazuh/wazuh-dashboard-plugins/pull/1186)).
- Not fetching data the very first time the Dev Tools are opened ([#1185](https://github.com/wazuh/wazuh-dashboard-plugins/pull/1185)).
- Refresh all known fields for all valid index patterns if `kbn-vis` detects a broken index pattern ([ecd7c8f](https://github.com/wazuh/wazuh-dashboard-plugins/commit/ecd7c8f98c187a350f81261d13b0d45dcec6dc5d)).
- Truncate texts and display a tooltip when they don't fit in a table cell ([7b56a87](https://github.com/wazuh/wazuh-dashboard-plugins/commit/7b56a873f85dcba7e6838aeb2e40d9b4cf472576))
- Updated API autocomplete for Dev Tools ([#1218](https://github.com/wazuh/wazuh-dashboard-plugins/pull/1218))
- Updated switches design to adapt it to Kibana's design ([#1253](https://github.com/wazuh/wazuh-dashboard-plugins/pull/1253))
- Reduced the width of some table cells with little text, to give more space to the other columns ([#1263](https://github.com/wazuh/wazuh-dashboard-plugins/pull/1263)).
- Redesign for Management > Status daemons list ([#1284](https://github.com/wazuh/wazuh-dashboard-plugins/pull/1284)).
- Redesign for Management > Configuration, Agent > Configuration ([#1289](https://github.com/wazuh/wazuh-dashboard-plugins/pull/1289)).
- Replaced Management > Logs table with a log viewer component ([#1292](https://github.com/wazuh/wazuh-dashboard-plugins/pull/1292)).
- The agents list search bar now allows to switch between AND/OR operators ([#1291](https://github.com/wazuh/wazuh-dashboard-plugins/pull/1291)).
- Improve audit dashboards ([#1374](https://github.com/wazuh/wazuh-dashboard-plugins/pull/1374))
- Exclude agent "000" getting the last registered and the most active agents from the Wazuh API.([#1391](https://github.com/wazuh/wazuh-dashboard-plugins/pull/1391))
- Reviewed Osquery dashboards ([#1394](https://github.com/wazuh/wazuh-dashboard-plugins/pull/1394))
- Memory info is now a log ([#1400](https://github.com/wazuh/wazuh-dashboard-plugins/pull/1400))
- Error toasters time is now 30000ms, warning/info are still 6000ms ([#1420](https://github.com/wazuh/wazuh-dashboard-plugins/pull/1420))

### Fixed

- Properly handling long messages on notifier service, until now, they were using out of the card space, also we replaced some API messages with more meaningful messages ([#1168](https://github.com/wazuh/wazuh-dashboard-plugins/pull/1168)).
- Adapted Wazuh icon for multiple browsers where it was gone ([#1208](https://github.com/wazuh/wazuh-dashboard-plugins/pull/1208)).
- Do not fetch data from tables twice when resize window ([#1303](https://github.com/wazuh/wazuh-dashboard-plugins/pull/1303)).
- Agent syncrhonization status is updated as we browse the configuration section ([#1305](https://github.com/wazuh/wazuh-dashboard-plugins/pull/1305))
- Using the browser timezone for reporting documents ([#1311](https://github.com/wazuh/wazuh-dashboard-plugins/pull/1311)).
- Wrong behaviors in the routing system when the basePath was set ([#1342](https://github.com/wazuh/wazuh-dashboard-plugins/pull/1342))
- Do not show pagination for one-page tables ([196c5b7](https://github.com/wazuh/wazuh-dashboard-plugins/pull/1362/commits/196c5b717583032798da7791fa4f90ec06397f68))
- Being redirected to Overview once a Kibana restart is performed ([#1378](https://github.com/wazuh/wazuh-dashboard-plugins/pull/1378))
- Displaying the AWS services section of the aws-s3 wodle ([#1393](https://github.com/wazuh/wazuh-dashboard-plugins/pull/1393))
- Show email configuration on the configuration on demand ([#1401](https://github.com/wazuh/wazuh-dashboard-plugins/issues/1401))
- Show "Follow symbolic link" field in Integrity monitoring - Monitored configuration on demand ([0c9c9da](https://github.com/wazuh/wazuh-dashboard-plugins/pull/1414/commits/0c9c9da3b951548761cd203db5ee5baa39afe26c))

## Wazuh v3.8.2 - Kibana v6.6.0 / v6.6.1 / v6.6.2 / v6.7.0 - Revision 419

### Added

- Support for Kibana v6.6.0 / v6.6.1 / v6.6.2 / v6.7.0

### Fixed

- Fixed AWS dashboard, newer JavaScript browser engines break the view due to Angular.js ([6e882fc](https://github.com/wazuh/wazuh-dashboard-plugins/commit/6e882fc1d7efe6059e6140ff40b8a20d9c1fa51e)).
- Fixed AWS accounts visualization, using the right field now ([6e882fc](https://github.com/wazuh/wazuh-dashboard-plugins/commit/6e882fc1d7efe6059e6140ff40b8a20d9c1fa51e)).

## Wazuh v3.8.2 - Kibana v6.5.4 - Revision 418

### Added

- Support for Wazuh v3.8.2

### Changed

- Close configuration editor only if it was successfully updated ([bc77c35](https://github.com/wazuh/wazuh-dashboard-plugins/commit/bc77c35d8440a656d4704451ce857c9e1d36a438)).
- Replaced FIM Vega visualization with standard visualization ([554ee1c](https://github.com/wazuh/wazuh-dashboard-plugins/commit/554ee1c4c4d75c76d82272075acf8bb62e7f9e27)).

## Wazuh v3.8.1 - Kibana v6.5.4 - Revision 417

### Added

- Support for Wazuh v3.8.1

### Changed

- Moved monitored/ignored Windows registry entries to "FIM > Monitored" and "FIM > Ignored" to avoid user confusion ([#1176](https://github.com/wazuh/wazuh-dashboard-plugins/pull/1176)).
- Excluding managers from wazuh-monitoring indices ([#1177](https://github.com/wazuh/wazuh-dashboard-plugins/pull/1177)).
- Escape `&` before sending group configuration ([d3aa56f](https://github.com/wazuh/wazuh-dashboard-plugins/commit/d3aa56fa73478c60505e500db7d3a7df263081b5)).
- Improved `autoFormat` function before rendering group configuration ([f4f8144](https://github.com/wazuh/wazuh-dashboard-plugins/commit/f4f8144eef8b93038fc897a9f16356e71029b844)).
- Now the group configuration editor doesn't exit after sending data to the Wazuh API ([5c1a3ef](https://github.com/wazuh/wazuh-dashboard-plugins/commit/5c1a3ef9bd710a7befbed0709c4a7cf414f44f6b)).

### Fixed

- Fixed style for the error toaster for long URLs or long paths ([11b8084](https://github.com/wazuh/wazuh-dashboard-plugins/commit/11b8084c75bbc5da36587ff31d1bc80a55fe4dfe)).

## Wazuh v3.8.0 - Kibana v6.5.4 - Revision 416

### Added

- Added group management features such as:
  - Edit the group configuration ([#1096](https://github.com/wazuh/wazuh-dashboard-plugins/pull/1096)).
  - Add/remove groups to/from an agent ([#1096](https://github.com/wazuh/wazuh-dashboard-plugins/pull/1096)).
  - Add/remove agents to/from a group ([#1096](https://github.com/wazuh/wazuh-dashboard-plugins/pull/1096)).
  - Add/remove groups ([#1152](https://github.com/wazuh/wazuh-dashboard-plugins/pull/1152)).
- New directive for tables that don't need external data sources ([#1067](https://github.com/wazuh/wazuh-dashboard-plugins/pull/1067)).
- New search bar directive with interactive filters and suggestions ([#1058](https://github.com/wazuh/wazuh-dashboard-plugins/pull/1058)).
- New server route `/elastic/alerts` for fetching alerts using custom parameters([#1056](https://github.com/wazuh/wazuh-dashboard-plugins/pull/1056)).
- New table for an agent FIM monitored files, if the agent OS platform is Windows it will show two tables: files and registry ([#1032](https://github.com/wazuh/wazuh-dashboard-plugins/pull/1032)).
- Added description to each setting under Settings > Configuration ([#1048](https://github.com/wazuh/wazuh-dashboard-plugins/pull/1048)).
- Added a new setting to `config.yml` related to Wazuh monitoring and its index pattern ([#1095](https://github.com/wazuh/wazuh-dashboard-plugins/pull/1095)).
- Resizable columns by dragging in Dev-tools ([#1102](https://github.com/wazuh/wazuh-dashboard-plugins/pull/1102)).
- New feature to be able to edit config.yml file from the Settings > Configuration section view ([#1105](https://github.com/wazuh/wazuh-dashboard-plugins/pull/1105)).
- Added a new table (network addresses) for agent inventory tab ([#1111](https://github.com/wazuh/wazuh-dashboard-plugins/pull/1111)).
- Added `audit_key` (Who-data Audit keys) for configuration tab ([#1123](https://github.com/wazuh/wazuh-dashboard-plugins/pull/1123)).
- Added new known fields for Kibana index pattern ([#1150](https://github.com/wazuh/wazuh-dashboard-plugins/pull/1150)).

### Changed

- Changed Inventory tables. Now the app looks for the OS platform and it shows different tables depending on the OS platform. In addition the process state codes has been replaced to be more meaningful ([#1059](https://github.com/wazuh/wazuh-dashboard-plugins/pull/1059)).
- Tiny rework for the AWS tab including.
- "Report" button is hidden on Discover panel ([#1047](https://github.com/wazuh/wazuh-dashboard-plugins/pull/1047)).
- Visualizations, filters and Discover improved ([#1083](https://github.com/wazuh/wazuh-dashboard-plugins/pull/1083)).
- Removed `popularizeField` function until https://github.com/elastic/kibana/issues/22426 is solved in order to avoid `Unable to write index pattern!` error on Discover tab ([#1085](https://github.com/wazuh/wazuh-dashboard-plugins/pull/1085)).
- Improved Wazuh monitoring module ([#1094](https://github.com/wazuh/wazuh-dashboard-plugins/pull/1094)).
- Added "Registered date" and "Last keep alive" in agents table allowing you to sort by these fields ([#1102](https://github.com/wazuh/wazuh-dashboard-plugins/pull/1102)).
- Improved code quality in sections such as Ruleset > Rule and Decoder detail view simplify conditions ([#1102](https://github.com/wazuh/wazuh-dashboard-plugins/pull/1102)).
- Replaced reporting success message ([#1102](https://github.com/wazuh/wazuh-dashboard-plugins/pull/1102)).
- Reduced the default number of shards and the default number of replicas for the app indices ([#1113](https://github.com/wazuh/wazuh-dashboard-plugins/pull/1113)).
- Refreshing index pattern known fields on health check controller ([#1119](https://github.com/wazuh/wazuh-dashboard-plugins/pull/1119)).
- Less strict memory check ([786c764](https://github.com/wazuh/wazuh-dashboard-plugins/commit/786c7642cd88083f9a77c57ed204488ecf5b710a)).
- Checking message origin in error handler ([dfec368](https://github.com/wazuh/wazuh-dashboard-plugins/commit/dfec368d22a148b2e4437db92d71294900241961)).
- Dev tools is now showing the response as it is, like `curl` does ([#1137](https://github.com/wazuh/wazuh-dashboard-plugins/pull/1137)).
- Removed `unknown` as valid node name ([#1149](https://github.com/wazuh/wazuh-dashboard-plugins/pull/1149)).
- Removed `rule.id` direct filter from the rule set tables ([#1151](https://github.com/wazuh/wazuh-dashboard-plugins/pull/1151))

### Fixed

- Restored X-Pack security logic for the .wazuh index, now it's not bypassing the X-Pack roles ([#1081](https://github.com/wazuh/wazuh-dashboard-plugins/pull/1081))
- Avoid fetching twice the same data ([#1072](https://github.com/wazuh/wazuh-dashboard-plugins/pull/1072), [#1061](https://github.com/wazuh/wazuh-dashboard-plugins/pull/1061)).
- Wazuh logo adapted to low resolutions ([#1074](https://github.com/wazuh/wazuh-dashboard-plugins/pull/1074)).
- Hide Audit, OpenSCAP tabs for non-linux agents. Fixed empty Windows events under Configuration > Log collection section. OSQuery logo has been standardized ([#1072](https://github.com/wazuh/wazuh-dashboard-plugins/pull/1072), [#1076](https://github.com/wazuh/wazuh-dashboard-plugins/pull/1076)).
- Fix empty values on _Overview > Security events_ when Wazuh monitoring is disabled ([#1091](https://github.com/wazuh/wazuh-dashboard-plugins/pull/1091)).
- Fix overlapped play button in Dev-tools when the input box has a scrollbar ([#1102](https://github.com/wazuh/wazuh-dashboard-plugins/pull/1102)).
- Fix Dev-tools behavior when parse json invalid blocks ([#1102](https://github.com/wazuh/wazuh-dashboard-plugins/pull/1102)).
- Fixed Management > Monitoring tab frustration adding back buttons ([#1102](https://github.com/wazuh/wazuh-dashboard-plugins/pull/1102)).
- Fix template checking when using more than one pattern ([#1104](https://github.com/wazuh/wazuh-dashboard-plugins/pull/1104)).
- Fix infinite loop for Wazuh monitoring when the Wazuh API is not being able to give us all the agents ([5a26916](https://github.com/wazuh/wazuh-dashboard-plugins/commit/5a2691642b40a34783d2eafb6ee24ae78b9af21a)), ([85005a1](https://github.com/wazuh/wazuh-dashboard-plugins/commit/85005a184d4f1c3d339b7c895b5d2469f3b45171)).
- Fix rule details for `list` and `info` parameters ([#1149](https://github.com/wazuh/wazuh-dashboard-plugins/pull/1149)).

## Wazuh v3.7.1 / v3.7.2 - Kibana v6.5.1 / v6.5.2 / v6.5.3 / v6.5.4 - Revision 415

### Added

- Support for Elastic stack v6.5.2 / v6.5.3 / v6.5.4.
- Support for Wazuh v3.7.1 / v3.7.2.
- Dev Tools module now autocompletes API endpoints ([#1030](https://github.com/wazuh/wazuh-dashboard-plugins/pull/1030)).

### Changed

- Increased number of rows for syscollector tables ([#1033](https://github.com/wazuh/wazuh-dashboard-plugins/pull/1033)).
- Modularized JSON/XML viewers for the configuration section ([#982](https://github.com/wazuh/wazuh-dashboard-plugins/pull/982)).

### Fixed

- Added missing fields for syscollector network tables ([#1036](https://github.com/wazuh/wazuh-dashboard-plugins/pull/1036)).
- Using the right API path when downloading CSV for decoders list ([#1045](https://github.com/wazuh/wazuh-dashboard-plugins/pull/1045)).
- Including group field when downloading CSV for agents list ([#1044](https://github.com/wazuh/wazuh-dashboard-plugins/pull/1044)).
- Preserve active tab in configuration section when refreshing the page ([#1037](https://github.com/wazuh/wazuh-dashboard-plugins/pull/1037)).

## Wazuh v3.7.0 - Kibana v6.5.0 / v6.5.1 - Revision 414

### Added

- Support for Elastic Stack v6.5.0 / v6.5.1.
- Agent groups bar is now visible on the agent configuration section ([#1023](https://github.com/wazuh/wazuh-dashboard-plugins/pull/1023)).
- Added a new setting for the `config.yml` file for enable/disable administrator mode ([#1019](https://github.com/wazuh/wazuh-dashboard-plugins/pull/1019)).
  - This allows the user to perform PUT, POST, DELETE methods in our Dev Tools.

### Changed

- Refactored most front-end controllers ([#1023](https://github.com/wazuh/wazuh-dashboard-plugins/pull/1023)).

## Wazuh v3.7.0 - Kibana v6.4.2 / v6.4.3 - Revision 413

### Added

- Support for Wazuh v3.7.0.
- Support for Elastic Stack v6.4.2 / v6.4.3.
- Brand-new interface for _Configuration_ (on both _Management_ and _Agents_ tabs) ([#914](https://github.com/wazuh/wazuh-dashboard-plugins/pull/914)):
  - Now you can check current and real agent and manager configuration.
  - A new interface design, with more useful information and easy to understand descriptions.
  - New and more responsive JSON/XML viewers to show the configuration in raw mode.
- Brand-new extension - Osquery ([#938](https://github.com/wazuh/wazuh-dashboard-plugins/pull/938)):
  - A new extension, disabled by default.
  - Check alerts from Wazuh's Osquery integration.
  - Check your current Osquery wodle configuration.
  - More improvements will come for this extension in the future.
- New option for Wazuh app configuration file - _Ignore index patterns_ ([#947](https://github.com/wazuh/wazuh-dashboard-plugins/pull/947)):
  - Now the user can specify which index patterns can't be selected on the app using the new `ip.ignore` setting on the `config.yml` file.
  - The valid format is an array of strings which represents index patterns.
  - By default, this list is empty (all index patterns will be available if they use a compatible structure).
- Added a node selector for _Management > Status_ section when Wazuh cluster is enabled ([#976](https://github.com/wazuh/wazuh-dashboard-plugins/pull/976)).
- Added quick access to _Configuration_ or _Discover_ panels for an agent on the agents list ([#939](https://github.com/wazuh/wazuh-dashboard-plugins/pull/939)).
- Now you can click on an agent's ID on the _Discover_ panels to open its details page on the app ([#904](https://github.com/wazuh/wazuh-dashboard-plugins/pull/904)).
- Redesigned the _Overview > Amazon AWS_ tab, using more meaningful visualizations for a better overall view of your agents' status ([#903](https://github.com/wazuh/wazuh-dashboard-plugins/pull/903)).
- Redesigned the _Overview/Agents > Vulnerabilities_ tab, using more meaningful visualizations for a better overall view of your agents' status ([#954](https://github.com/wazuh/wazuh-dashboard-plugins/pull/954)).
- Now everytime the user enters the _Settings_ tab, the API connection will be automatically checked ([#971](https://github.com/wazuh/wazuh-dashboard-plugins/pull/971)).
- Added a node selector for _Management > Logs_ section when Wazuh cluster is enabled ([#980](https://github.com/wazuh/wazuh-dashboard-plugins/pull/980)).
- Added a group selector for _Agents_ section ([#995](https://github.com/wazuh/wazuh-dashboard-plugins/pull/995)).

### Changed

- Interface refactoring for the _Agents > Inventory data_ tab ([#924](https://github.com/wazuh/wazuh-dashboard-plugins/pull/924)):
  - Now the tab won't be available if your agent doesn't have Syscollector enabled, and each card will be enabled or disabled depending on the current Syscollector scans configuration.
  - This will prevent situations where the user couldn't check the inventory although there was actual scan data to show on some sections.
- Added support for new multigroups feature ([#911](https://github.com/wazuh/wazuh-dashboard-plugins/pull/911)):
  - Now the information bars on _Agents_ will show all the groups an agent belongs to.
- Now the result pane on the _Dev tools_ tab will show the error code coming from the Wazuh API ([#909](https://github.com/wazuh/wazuh-dashboard-plugins/pull/909)).
- Changed some visualizations titles for _Overview/Agents > OpenSCAP_ tab ([#925](https://github.com/wazuh/wazuh-dashboard-plugins/pull/925)).
- All backend routes have been renamed ([#932](https://github.com/wazuh/wazuh-dashboard-plugins/pull/932)).
- Several improvements for Elasticsearch tests ([#933](https://github.com/wazuh/wazuh-dashboard-plugins/pull/933)).
- Updated some strings and descriptions on the _Settings_ tab ([#934](https://github.com/wazuh/wazuh-dashboard-plugins/pull/934)).
- Changed the date format on _Settings > Logs_ to make it more human-readable ([#944](https://github.com/wazuh/wazuh-dashboard-plugins/pull/944)).
- Changed some labels to remove the "MD5 sum" expression, it will use "Checksum" instead ([#945](https://github.com/wazuh/wazuh-dashboard-plugins/pull/945)).
- Added word wrapping class to group name in _Management > Groups > Group detail_ tab ([#945](https://github.com/wazuh/wazuh-dashboard-plugins/pull/945)).
- The `wz-table` directive has been refactored ([#953](https://github.com/wazuh/wazuh-dashboard-plugins/pull/953)).
- The `wz-table` directive now checks if a request is aborted ([#979](https://github.com/wazuh/wazuh-dashboard-plugins/pull/979)).
- Several performance improvements ([#985](https://github.com/wazuh/wazuh-dashboard-plugins/pull/985), [#997](https://github.com/wazuh/wazuh-dashboard-plugins/pull/997), [#1000](https://github.com/wazuh/wazuh-dashboard-plugins/pull/1000)).

### Fixed

- Several known fields for _Whodata_ functionality have been fixed ([#901](https://github.com/wazuh/wazuh-dashboard-plugins/pull/901)).
- Fixed alignment bug with the _Add a filter +_ button on _Discover_ and _Agents_ tabs ([#912](https://github.com/wazuh/wazuh-dashboard-plugins/pull/912)).
- Fixed a bug where the `Add API` form on _Settings_ didn't appear when pressing the button after editing an existing API entry ([#944](https://github.com/wazuh/wazuh-dashboard-plugins/pull/944)).
- Fixed a bug on _Ruleset_ tab where the "Description" column was showing `0` if the rule doesn't have any description ([#948](https://github.com/wazuh/wazuh-dashboard-plugins/pull/948)).
- Fixed wrong alignment on related Rules/Decoders tables from _Management > Ruleset_ tab ([#971](https://github.com/wazuh/wazuh-dashboard-plugins/pull/971)).
- Fixed a bug where sometimes the error messages appeared duplicated ([#971](https://github.com/wazuh/wazuh-dashboard-plugins/pull/971)).

### Removed

- On the _Management > Monitoring_ tab, the `Cluster enabled but not running` message won't appear as an error anymore ([#971](https://github.com/wazuh/wazuh-dashboard-plugins/pull/971)).

## Wazuh v3.6.1 - Kibana v6.4.1 / v6.4.2 / v6.4.3 - Revision 412

### Added

- Support for Elastic Stack v6.4.1 / v6.4.2 / v6.4.3.

## Wazuh v3.6.1 - Kibana v6.4.0 - Revision 411

### Added

- Redesigned the _Overview > Integrity monitoring_ tab, using more meaningful visualizations for a better overall view of your agents' status ([#893](https://github.com/wazuh/wazuh-dashboard-plugins/pull/893)).
- Added a new table for the _Inventory_ tab: _Processes_ ([#895](https://github.com/wazuh/wazuh-dashboard-plugins/pull/895)).
- Improved error handling for tables. Now the table will show an error message if it wasn't able to fetch and load data ([#896](https://github.com/wazuh/wazuh-dashboard-plugins/pull/896)).

### Changed

- The app source code has been improved, following best practices and coding guidelines ([#892](https://github.com/wazuh/wazuh-dashboard-plugins/pull/892)).
- Included more app tests and prettifier for better code maintainability ([#883](https://github.com/wazuh/wazuh-dashboard-plugins/pull/883) & [#885](https://github.com/wazuh/wazuh-dashboard-plugins/pull/885)).

### Fixed

- Fixed minor visual errors on some _GDPR_, _PCI DSS_ and _Vulnerabilities_ visualizations ([#894](https://github.com/wazuh/wazuh-dashboard-plugins/pull/894)).

## Wazuh v3.6.1 - Kibana v6.4.0 - Revision 410

### Added

- The _Inventory_ tab has been redesigned ([#873](https://github.com/wazuh/wazuh-dashboard-plugins/pull/873)):
  - Added new network interfaces and port tables.
  - Improved design using metric information bars and intuitive status indicators.
- Added refresh functionality to the _Settings > Logs_ tab ([#852](https://github.com/wazuh/wazuh-dashboard-plugins/pull/852)):
  - Now everytime the user opens the tab, the logs will be reloaded.
  - A new button to force the update has been added on the top left corner of the logs table.
- Added `tags` and `recursion_level` configuration options to _Management/Agent > Configuration_ tabs ([#850](https://github.com/wazuh/wazuh-dashboard-plugins/pull/850)).
- The _Kuery_ search syntax has been added again to the app ([#851](https://github.com/wazuh/wazuh-dashboard-plugins/pull/851)).
- Added a first batch of [_Mocha_](https://mochajs.org/) tests and other quality of code improvements to the app ([#859](https://github.com/wazuh/wazuh-dashboard-plugins/pull/859)).
- Now you can open specific rule details (the _Management > Ruleset_ tab) when clicking on the `rule.id` value on the _Discover_ tab ([#862](https://github.com/wazuh/wazuh-dashboard-plugins/pull/862)).
- Now you can click on the rule ID value on the _Management > Ruleset_ tab to search for related alerts on the _Discover_ tab ([#863](https://github.com/wazuh/wazuh-dashboard-plugins/pull/863)).

### Changed

- The index pattern known fields have been updated up to 567 ([#872](https://github.com/wazuh/wazuh-dashboard-plugins/pull/872)).
- Now the _Inventory_ tab will always be available for all agents, and a descriptive message will appear if the agent doesn't have `syscollector` enabled ([#879](https://github.com/wazuh/wazuh-dashboard-plugins/pull/879)).

### Fixed

- Fixed a bug where the _Inventory_ tab was unavailable if the user reloads the page while on the _Agents > Configuration_ tab ([#845](https://github.com/wazuh/wazuh-dashboard-plugins/pull/845)).
- Fixed some _Overview > VirusTotal_ visualizations ([#846](https://github.com/wazuh/wazuh-dashboard-plugins/pull/846)).
- Fixed a bug where the _Settings > Extensions_ tab wasn't being properly hidden when there's no API entries inserted ([#847](https://github.com/wazuh/wazuh-dashboard-plugins/pull/847)).
- Fixed a bug where the _Current API_ indicator on the top navbar wasn't being properly updated when the user deletes all the API entries ([#848](https://github.com/wazuh/wazuh-dashboard-plugins/pull/848)).
- Fixed a bug where the _Agents coverage_ metric were not displaying a proper value when the manager has 0 registered agents ([#849](https://github.com/wazuh/wazuh-dashboard-plugins/pull/849)).
- Fixed a bug where the `wazuh-basic` user role was able to update API entries (it should be forbidden) ([#853](https://github.com/wazuh/wazuh-dashboard-plugins/pull/853)).
- Fixed a bug where the visualizations had scroll bars on the PDF reports ([#870](https://github.com/wazuh/wazuh-dashboard-plugins/pull/870)).
- Fixed a bug on the _Dev tools_ tab where the user couldn't execute the first request block if there was blank lines above it ([#871](https://github.com/wazuh/wazuh-dashboard-plugins/pull/871)).
- Fixed a bug on pinned filters when opening tabs where the implicit filter was the same, making them stuck and unremovable from other tabs ([#878](https://github.com/wazuh/wazuh-dashboard-plugins/pull/878)).

## Wazuh v3.6.1 - Kibana v6.4.0 - Revision 409

### Added

- Support for Wazuh v3.6.1.

### Fixed

- Fixed a bug on the _Dev tools_ tab ([b7c79f4](https://github.com/wazuh/wazuh-dashboard-plugins/commit/b7c79f48f06cb49b12883ec9e9337da23b49976b)).

## Wazuh v3.6.1 - Kibana v6.3.2 - Revision 408

### Added

- Support for Wazuh v3.6.1.

### Fixed

- Fixed a bug on the _Dev tools_ tab ([4ca9ed5](https://github.com/wazuh/wazuh-dashboard-plugins/commit/4ca9ed54f1b18e5d499d950e6ff0741946701988)).

## Wazuh v3.6.0 - Kibana v6.4.0 - Revision 407

### Added

- Support for Wazuh v3.6.0.

## Wazuh v3.6.0 - Kibana v6.3.2 - Revision 406

### Added

- Support for Wazuh v3.6.0.

## Wazuh v3.5.0 - Kibana v6.4.0 - Revision 405

### Added

- Support for Elastic Stack v6.4.0 ([#813](https://github.com/wazuh/wazuh-dashboard-plugins/pull/813)).

## Wazuh v3.5.0 - Kibana v6.3.2 - Revision 404

### Added

- Added new options to `config.yml` to change shards and replicas settings for `wazuh-monitoring` indices ([#809](https://github.com/wazuh/wazuh-dashboard-plugins/pull/809)).
- Added more error messages for `wazuhapp.log` in case of failure when performing some crucial functions ([#812](https://github.com/wazuh/wazuh-dashboard-plugins/pull/812)).
- Now it's possible to change replicas settings for existing `.wazuh`, `.wazuh-version` and `wazuh-monitoring` indices on the `config.yml` file ([#817](https://github.com/wazuh/wazuh-dashboard-plugins/pull/817)).

### Changed

- App frontend code refactored and restructured ([#802](https://github.com/wazuh/wazuh-dashboard-plugins/pull/802)).
- Now the _Overview > Security events_ tab won't show anything if the only visualization with data is _Agents status_ ([#811](https://github.com/wazuh/wazuh-dashboard-plugins/pull/811)).

### Fixed

- Fixed a bug where the RAM status message appreared twice the first time you opened the app ([#807](https://github.com/wazuh/wazuh-dashboard-plugins/pull/807)).
- Fixed the app UI to make the app usable on Internet Explorer 11 ([#808](https://github.com/wazuh/wazuh-dashboard-plugins/pull/808)).

## Wazuh v3.5.0 - Kibana v6.3.2 - Revision 403

### Added

- The welcome tabs on _Overview_ and _Agents_ have been updated with a new name and description for the existing sections ([#788](https://github.com/wazuh/wazuh-dashboard-plugins/pull/788)).
- Now the app tables will auto-resize depending on the screen height ([#792](https://github.com/wazuh/wazuh-dashboard-plugins/pull/792)).

### Changed

- Now all the app filters on several tables will present the values in alphabetical order ([#787](https://github.com/wazuh/wazuh-dashboard-plugins/pull/787)).

### Fixed

- Fixed a bug on _Decoders_ where clicking on the decoder wouldn't open the detail view if the `Parent decoders` filter was enabled ([#782](https://github.com/wazuh/wazuh-dashboard-plugins/pull/782)).
- Fixed a bug on _Dev tools_ when the first line on the editor pane was empty or had a comment ([#790](https://github.com/wazuh/wazuh-dashboard-plugins/pull/790)).
- Fixed a bug where the app was throwing multiple warning messages the first time you open it ([#791](https://github.com/wazuh/wazuh-dashboard-plugins/pull/791)).
- Fixed a bug where clicking on a different tab from _Overview_ right after inserting the API credentials for the first time would always redirect to _Overview_ ([#791](https://github.com/wazuh/wazuh-dashboard-plugins/pull/791)).
- Fixed a bug where the user could have a browser cookie with a reference to a non-existing API entry on Elasticsearch ([#794](https://github.com/wazuh/wazuh-dashboard-plugins/pull/794) & [#795](https://github.com/wazuh/wazuh-dashboard-plugins/pull/795)).

### Removed

- The cluster key has been removed from the API requests to `/manager/configuration` ([#796](https://github.com/wazuh/wazuh-dashboard-plugins/pull/796)).

## Wazuh v3.5.0 - Kibana v6.3.1/v6.3.2 - Revision 402

### Added

- Support for Wazuh v3.5.0.
- Added new fields for _Vulnerability detector_ alerts ([#752](https://github.com/wazuh/wazuh-dashboard-plugins/pull/752)).
- Added multi table search for `wz-table` directive. Added two new log levels for _Management > Logs_ section ([#753](https://github.com/wazuh/wazuh-dashboard-plugins/pull/753)).

## Wazuh v3.4.0 - Kibana v6.3.1/v6.3.2 - Revision 401

### Added

- Added a few new fields for Kibana due to the new Wazuh _who-data_ feature ([#763](https://github.com/wazuh/wazuh-dashboard-plugins/pull/763)).
- Added XML/JSON viewer for each card under _Management > Configuration_ ([#764](https://github.com/wazuh/wazuh-dashboard-plugins/pull/764)).

### Changed

- Improved error handling for Dev tools. Also removed some unused dependencies from the _Dev tools_ tab ([#760](https://github.com/wazuh/wazuh-dashboard-plugins/pull/760)).
- Unified origin for tab descriptions. Reviewed some grammar typos ([#765](https://github.com/wazuh/wazuh-dashboard-plugins/pull/765)).
- Refactored agents autocomplete component. Removed unused/deprecated modules ([#766](https://github.com/wazuh/wazuh-dashboard-plugins/pull/766)).
- Simplified route resolves section ([#768](https://github.com/wazuh/wazuh-dashboard-plugins/pull/768)).

### Fixed

- Fixed missing cluster node filter for the visualization shown when looking for specific node under _Management > Monitoring_ section ([#758](https://github.com/wazuh/wazuh-dashboard-plugins/pull/758)).
- Fixed missing dependency injection for `wzMisc` factory ([#768](https://github.com/wazuh/wazuh-dashboard-plugins/pull/768)).

### Removed

- Removed `angular-aria`, `angular-md5`, `ansicolors`, `js-yaml`, `querystring` and `lodash` dependencies since Kibana includes all of them. Removed some unused images ([#768](https://github.com/wazuh/wazuh-dashboard-plugins/pull/768)).

## Wazuh v3.4.0 - Kibana v6.3.1/v6.3.2 - Revision 400

### Added

- Support for Wazuh v3.4.0.
- Support for Elastic Stack v6.3.2.
- Support for Kuery as accepted query language ([#742](https://github.com/wazuh/wazuh-dashboard-plugins/pull/742)).
  - This feature is experimental.
- Added new _Who data_ fields from file integrity monitoring features ([#746](https://github.com/wazuh/wazuh-dashboard-plugins/pull/746)).
- Added tab in _Settings_ section where you can see the last logs from the Wazuh app server ([#723](https://github.com/wazuh/wazuh-dashboard-plugins/pull/723)).

### Changed

- Fully redesigned of the welcome screen along the different app sections ([#751](https://github.com/wazuh/wazuh-dashboard-plugins/pull/751)).
- Now any agent can go to the _Inventory_ tab regardless if it's enabled or not. The content will change properly according to the agent configuration ([#744](https://github.com/wazuh/wazuh-dashboard-plugins/pull/744)).
- Updated the `angular-material` dependency to `1.1.10` ([#743](https://github.com/wazuh/wazuh-dashboard-plugins/pull/743)).
- Any API entry is now removable regardless if it's the only one API entry ([#740](https://github.com/wazuh/wazuh-dashboard-plugins/pull/740)).
- Performance has been improved regarding to agents status, they are now being fetched using _distinct_ routes from the Wazuh API ([#738](https://github.com/wazuh/wazuh-dashboard-plugins/pull/738)).
- Improved the way we are parsing some Wazuh API errors regarding to version mismatching ([#735](https://github.com/wazuh/wazuh-dashboard-plugins/pull/735)).

### Fixed

- Fixed wrong filters being applied in _Ruleset > Rules_ and _Ruleset > Decoders_ sections when using Lucene like filters plus path filters ([#736](https://github.com/wazuh/wazuh-dashboard-plugins/pull/736)).
- Fixed the template checking from the healthcheck, now it allows to use custom index patterns ([#739](https://github.com/wazuh/wazuh-dashboard-plugins/pull/739)).
- Fixed infinite white screen from _Management > Monitoring_ when the Wazuh cluster is enabled but not running ([#741](https://github.com/wazuh/wazuh-dashboard-plugins/pull/741)).

## Wazuh v3.3.0/v3.3.1 - Kibana v6.3.1 - Revision 399

### Added

- Added a new Angular.js factory to store the Wazuh app configuration values. Also, this factory is being used by the pre-routes functions (resolves); this way we are sure about having the real configuration at any time. These pre-routes functions have been improved too ([#670](https://github.com/wazuh/wazuh-dashboard-plugins/pull/670)).
- Added extended information for reports from _Reporting_ feature ([#701](https://github.com/wazuh/wazuh-dashboard-plugins/pull/701)).

### Changed

- Tables have been improved. Now they are truncating long fields and adding a tooltip if needed ([#671](https://github.com/wazuh/wazuh-dashboard-plugins/pull/671)).
- Services have been improved ([#715](https://github.com/wazuh/wazuh-dashboard-plugins/pull/715)).
- CSV formatted files have been improved. Now they are showing a more human readable column names ([#717](https://github.com/wazuh/wazuh-dashboard-plugins/pull/717), [#726](https://github.com/wazuh/wazuh-dashboard-plugins/pull/726)).
- Added/Modified some visualization titles ([#728](https://github.com/wazuh/wazuh-dashboard-plugins/pull/728)).
- Improved Discover perfomance when in background mode ([#719](https://github.com/wazuh/wazuh-dashboard-plugins/pull/719)).
- Reports from the _Reporting_ feature have been fulyl redesigned ([#701](https://github.com/wazuh/wazuh-dashboard-plugins/pull/701)).

### Fixed

- Fixed the top menu API indicator when checking the API connection and the manager/cluster information had been changed ([#668](https://github.com/wazuh/wazuh-dashboard-plugins/pull/668)).
- Fixed our logger module which was not writting logs the very first time Kibana is started neither after a log rotation ([#667](https://github.com/wazuh/wazuh-dashboard-plugins/pull/667)).
- Fixed a regular expression in the server side when parsing URLs before registering a new Wazuh API ([#690](https://github.com/wazuh/wazuh-dashboard-plugins/pull/690)).
- Fixed filters from specific visualization regarding to _File integrity_ section ([#694](https://github.com/wazuh/wazuh-dashboard-plugins/pull/694)).
- Fixed filters parsing when generating a report because it was not parsing negated filters as expected ([#696](https://github.com/wazuh/wazuh-dashboard-plugins/pull/696)).
- Fixed visualization counter from _OSCAP_ tab ([#722](https://github.com/wazuh/wazuh-dashboard-plugins/pull/722)).

### Removed

- Temporary removed CSV download from agent inventory section due to Wazuh API bug ([#727](https://github.com/wazuh/wazuh-dashboard-plugins/pull/727)).

## Wazuh v3.3.0/v3.3.1 - Kibana v6.3.0 - Revision 398

### Added

- Improvements for latest app redesign ([#652](https://github.com/wazuh/wazuh-dashboard-plugins/pull/652)):
  - The _Welcome_ tabs have been simplified, following a more Elastic design.
  - Added again the `md-nav-bar` component with refined styles and limited to specific sections.
  - The _Settings > Welcome_ tab has been removed. You can use the nav bar to switch tabs.
  - Minor CSS adjustments and reordering.
- Small app UI improvements ([#634](https://github.com/wazuh/wazuh-dashboard-plugins/pull/634)):
  - Added link to _Agents Preview_ on the _Agents_ tab breadcrumbs.
  - Replaced the _Generate report_ button with a smaller one.
  - Redesigned _Management > Ruleset_ `md-chips` to look similar to Kibana filter pills.
  - Added agent information bar from _Agents > General_ to _Agents > Welcome_ too.
  - Refactored flex layout on _Welcome_ tabs to fix a height visual bug.
  - Removed duplicated loading rings on the _Agents_ tab.
- Improvements for app tables ([#627](https://github.com/wazuh/wazuh-dashboard-plugins/pull/627)):
  - Now the current page will be highlighted.
  - The gap has been fixed to the items per page value.
  - If there are no more pages for _Next_ or _Prev_ buttons, they will be hidden.
- Improvements for app health check ([#637](https://github.com/wazuh/wazuh-dashboard-plugins/pull/637)):
  - Improved design for the view.
  - The checks have been placed on a table, showing the current status of each one.
- Changes to our reporting feature ([#639](https://github.com/wazuh/wazuh-dashboard-plugins/pull/639)):
  - Now the generated reports will include tables for each section.
  - Added a parser for getting Elasticsearch data table responses.
  - The reporting feature is now a separated module, and the code has been refactored.
- Improvements for app tables pagination ([#646](https://github.com/wazuh/wazuh-dashboard-plugins/pull/646)).

### Changed

- Now the `pretty` parameter on the _Dev tools_ tab will be ignored to avoid `Unexpected error` messages ([#624](https://github.com/wazuh/wazuh-dashboard-plugins/pull/624)).
- The `pdfkit` dependency has been replaced by `pdfmake` ([#639](https://github.com/wazuh/wazuh-dashboard-plugins/pull/639)).
- Changed some Kibana tables for performance improvements on the reporting feature ([#644](https://github.com/wazuh/wazuh-dashboard-plugins/pull/644)).
- Changed the method to refresh the list of known fields on the index pattern ([#650](https://github.com/wazuh/wazuh-dashboard-plugins/pull/650)):
  - Now when restarting Kibana, the app will update the fieldset preserving the custom user fields.

### Fixed

- Fixed bug on _Agents CIS-CAT_ tab who wasn't loading the appropriate visualizations ([#626](https://github.com/wazuh/wazuh-dashboard-plugins/pull/626)).
- Fixed a bug where sometimes the index pattern could be `undefined` during the health check process, leading into a false error message when loading the app ([#640](https://github.com/wazuh/wazuh-dashboard-plugins/pull/640)).
- Fixed several bugs on the _Settings > API_ tab when removing, adding or editing new entries.

### Removed

- Removed the app login system ([#636](https://github.com/wazuh/wazuh-dashboard-plugins/pull/636)):
  - This feature was unstable, experimental and untested for a long time. We'll provide much better RBAC capabilities in the future.
- Removed the new Kuery language option on Discover app search bars.
  - This feature will be restored in the future, after more Elastic v6.3.0 adaptations.

## Wazuh v3.3.0/v3.3.1 - Kibana v6.3.0 - Revision 397

### Added

- Support for Elastic Stack v6.3.0 ([#579](https://github.com/wazuh/wazuh-dashboard-plugins/pull/579) & [#612](https://github.com/wazuh/wazuh-dashboard-plugins/pull/612) & [#615](https://github.com/wazuh/wazuh-dashboard-plugins/pull/615)).
- Brand-new Wazuh app redesign for the _Monitoring_ tab ([#581](https://github.com/wazuh/wazuh-dashboard-plugins/pull/581)):
  - Refactored and optimized UI for these tabs, using a breadcrumbs-based navigability.
  - Used the same guidelines from the previous redesign for _Overview_ and _Agents_ tabs.
- New tab for _Agents_ - _Inventory_ ([#582](https://github.com/wazuh/wazuh-dashboard-plugins/pull/582)):
  - Get information about the agent host, such as installed packages, motherboard, operating system, etc.
  - This tab will appear if the agent has the [`syscollector`](https://documentation.wazuh.com/current/user-manual/reference/ossec-conf/wodle-syscollector.html) wodle enabled.
- Brand-new extension - _CIS-CAT Alerts_ ([#601](https://github.com/wazuh/wazuh-dashboard-plugins/pull/601)):
  - A new extension, disabled by default.
  - Visualize alerts related to the CIS-CAT benchmarks on the _Overview_ and _Agents_ tabs.
  - Get information about the last performed scan and its score.
- Several improvements for the _Dev tools_ tab ([#583](https://github.com/wazuh/wazuh-dashboard-plugins/pull/583) & [#597](https://github.com/wazuh/wazuh-dashboard-plugins/pull/597)):
  - Now you can insert queries using inline parameters, just like in a web browser.
  - You can combine inline parameters with JSON-like parameters.
  - If you use the same parameter on both methods with different values, the inline parameter has precedence over the other one.
  - The tab icon has been changed for a more appropriate one.
  - The `Execute query` button is now always placed on the first line of the query block.
- Refactoring for all app tables ([#582](https://github.com/wazuh/wazuh-dashboard-plugins/pull/582)):
  - Replaced the old `wz-table` directive with a new one, along with a new data factory.
  - Now the tables are built with a pagination system.
  - Much easier method for building tables for the app.
  - Performance and stability improvements when fetching API data.
  - Now you can see the total amount of items and the elapsed time.

### Changed

- Moved some logic from the _Agents preview_ tab to the server, to avoid excessive client-side workload ([#586](https://github.com/wazuh/wazuh-dashboard-plugins/pull/586)).
- Changed the UI to use the same loading ring across all the app tabs ([#593](https://github.com/wazuh/wazuh-dashboard-plugins/pull/593) & [#599](https://github.com/wazuh/wazuh-dashboard-plugins/pull/599)).
- Changed the _No results_ message across all the tabs with visualizations ([#599](https://github.com/wazuh/wazuh-dashboard-plugins/pull/599)).

### Fixed

- Fixed a bug on the _Settings/Extensions_ tab where enabling/disabling some extensions could make other ones to be disabled ([#591](https://github.com/wazuh/wazuh-dashboard-plugins/pull/591)).

## Wazuh v3.3.0/v3.3.1 - Kibana v6.2.4 - Revision 396

### Added

- Support for Wazuh v3.3.1.
- Brand-new Wazuh app redesign for the _Settings_ tab ([#570](https://github.com/wazuh/wazuh-dashboard-plugins/pull/570)):
  - Refactored and optimized UI for these tabs, using a breadcrumbs-based navigability.
  - Used the same guidelines from the previous redesign for _Overview_ and _Agents_ tabs.
- Refactoring for _Overview_ and _Agents_ controllers ([#564](https://github.com/wazuh/wazuh-dashboard-plugins/pull/564)):
  - Reduced duplicated code by splitting it into separate files.
  - Code optimization for a better performance and maintainability.
  - Added new services to provide similar functionality between different app tabs.
- Added `data.vulnerability.package.condition` to the list of known fields ([#566](https://github.com/wazuh/wazuh-dashboard-plugins/pull/566)).

### Changed

- The `wazuh-logs` and `wazuh-monitoring` folders have been moved to the Kibana's `optimize` directory in order to avoid some error messages when using the `kibana-plugin list` command ([#563](https://github.com/wazuh/wazuh-dashboard-plugins/pull/563)).

### Fixed

- Fixed a bug on the _Settings_ tab where updating an API entry with wrong credentials would corrupt the existing one ([#558](https://github.com/wazuh/wazuh-dashboard-plugins/pull/558)).
- Fixed a bug on the _Settings_ tab where removing an API entry while its edit form is opened would hide the `Add API` button unless the user reloads the tab ([#558](https://github.com/wazuh/wazuh-dashboard-plugins/pull/558)).
- Fixed some Audit visualizations on the _Overview_ and _Agents_ tabs that weren't using the same search query to show the results ([#572](https://github.com/wazuh/wazuh-dashboard-plugins/pull/572)).
- Fixed undefined variable error on the `wz-menu` directive ([#575](https://github.com/wazuh/wazuh-dashboard-plugins/pull/575)).

## Wazuh v3.3.0 - Kibana v6.2.4 - Revision 395

### Fixed

- Fixed a bug on the _Agent Configuration_ tab where the sync status was always `NOT SYNCHRONIZED` ([#569](https://github.com/wazuh/wazuh-dashboard-plugins/pull/569)).

## Wazuh v3.3.0 - Kibana v6.2.4 - Revision 394

### Added

- Support for Wazuh v3.3.0.
- Updated some backend API calls to include the app version in the request header ([#560](https://github.com/wazuh/wazuh-dashboard-plugins/pull/560)).

## Wazuh v3.2.4 - Kibana v6.2.4 - Revision 393

### Added

- Brand-new Wazuh app redesign for _Overview_ and _Agents_ tabs ([#543](https://github.com/wazuh/wazuh-dashboard-plugins/pull/543)):
  - Updated UI for these tabs using breadcrumbs.
  - New _Welcome_ screen, presenting all the tabs to the user, with useful links to our documentation.
  - Overall design improved, adjusted font sizes and reduced HTML code.
  - This base will allow the app to increase its functionality in the future.
  - Removed the `md-nav-bar` component for a better user experience on small screens.
  - Improved app performance removing some CSS effects from some components, such as buttons.
- New filter for agent version on the _Agents Preview_ tab ([#537](https://github.com/wazuh/wazuh-dashboard-plugins/pull/537)).
- New filter for cluster node on the _Agents Preview_ tab ([#538](https://github.com/wazuh/wazuh-dashboard-plugins/pull/538)).

### Changed

- Now the report generation process will run in a parallel mode in the foreground ([#523](https://github.com/wazuh/wazuh-dashboard-plugins/pull/523)).
- Replaced the usage of `$rootScope` with two new factories, along with more controller improvements ([#525](https://github.com/wazuh/wazuh-dashboard-plugins/pull/525)).
- Now the _Extensions_ tab on _Settings_ won't edit the `.wazuh` index to modify the extensions configuration for all users ([#545](https://github.com/wazuh/wazuh-dashboard-plugins/pull/545)).
  - This allows each new user to always start with the base extensions configuration, and modify it to its needs storing the settings on a browser cookie.
- Now the GDPR requirements description on its tab won't be loaded if the Wazuh API version is not v3.2.3 or higher ([#546](https://github.com/wazuh/wazuh-dashboard-plugins/pull/546)).

### Fixed

- Fixed a bug where the app crashes when attempting to download huge amounts of data as CSV format ([#521](https://github.com/wazuh/wazuh-dashboard-plugins/pull/521)).
- Fixed a bug on the Timelion visualizations from _Management/Monitoring_ which were not properly filtering and showing the cluster nodes information ([#530](https://github.com/wazuh/wazuh-dashboard-plugins/pull/530)).
- Fixed several bugs on the loading process when switching between tabs with or without visualizations in the _Overview_ and _Agents_ tab ([#531](https://github.com/wazuh/wazuh-dashboard-plugins/pull/531) & [#533](https://github.com/wazuh/wazuh-dashboard-plugins/pull/533)).
- Fixed a bug on the `wazuh-monitoring` index feature when using multiple inserted APIs, along with several performance improvements ([#539](https://github.com/wazuh/wazuh-dashboard-plugins/pull/539)).
- Fixed a bug where the OS filter on the _Agents Preview_ tab would exclude the rest of filters instead of combining them ([#552](https://github.com/wazuh/wazuh-dashboard-plugins/pull/552)).
- Fixed a bug where the Extensions settings were restored every time the user opened the _Settings_ tab or pressed the _Set default manager_ button ([#555](https://github.com/wazuh/wazuh-dashboard-plugins/pull/555) & [#556](https://github.com/wazuh/wazuh-dashboard-plugins/pull/556)).

## Wazuh v3.2.3/v3.2.4 - Kibana v6.2.4 - Revision 392

### Added

- Support for Wazuh v3.2.4.
- New functionality - _Reporting_ ([#510](https://github.com/wazuh/wazuh-dashboard-plugins/pull/510)):
  - Generate PDF logs on the _Overview_ and _Agents_ tabs, with the new button next to _Panels_ and _Discover_.
  - The report will contain the current visualizations from the tab where you generated it.
  - List all your generated reports, download or deleted them at the new _Management/Reporting_ tab.
  - **Warning:** If you leave the tab while generating a report, the process will be aborted.
- Added warning/error messages about the total RAM on the server side ([#502](https://github.com/wazuh/wazuh-dashboard-plugins/pull/502)):
  - None of this messages will prevent the user from accessing the app, it's just a recommendation.
  - If your server has less than 2GB of RAM, you'll get an error message when opening the app.
  - If your server has between 2GB and 3GB of RAM, you'll get a warning message.
  - If your server has more than 3GB of RAM, you won't get any kind of message.
- Refactoring and added loading bar to _Manager Logs_ and _Groups_ tabs ([#505](https://github.com/wazuh/wazuh-dashboard-plugins/pull/505)).
- Added more Syscheck options to _Management/Agents_ configuration tabs ([#509](https://github.com/wazuh/wazuh-dashboard-plugins/pull/509)).

### Fixed

- Added more fields to the `known-fields.js` file to avoid warning messages on _Discover_ when using Filebeat for alerts forwarding ([#497](https://github.com/wazuh/wazuh-dashboard-plugins/pull/497)).
- Fixed a bug where clicking on the _Check connection_ button on the _Settings_ tab threw an error message although the API connected successfully ([#504](https://github.com/wazuh/wazuh-dashboard-plugins/pull/504)).
- Fixed a bug where the _Agents_ tab was not properly showing the total of agents due to the new Wazuh cluster implementation ([#517](https://github.com/wazuh/wazuh-dashboard-plugins/pull/517)).

## Wazuh v3.2.3 - Kibana v6.2.4 - Revision 391

### Added

- Support for Wazuh v3.2.3.
- Brand-new extension - _GDPR Alerts_ ([#453](https://github.com/wazuh/wazuh-dashboard-plugins/pull/453)):
  - A new extension, enabled by default.
  - Visualize alerts related to the GDPR compliance on the _Overview_ and _Agents_ tabs.
  - The _Ruleset_ tab has been updated to include GDPR filters on the _Rules_ subtab.
- Brand-new Management tab - _Monitoring_ ([#490](https://github.com/wazuh/wazuh-dashboard-plugins/pull/490)):
  - Visualize your Wazuh cluster, both master and clients.
    - Get the current cluster configuration.
    - Nodes listing, sorting, searching, etc.
  - Get a more in-depth cluster status thanks to the newly added [_Timelion_](https://www.elastic.co/guide/en/kibana/current/timelion.html) visualizations.
  - The Detail view gives you a summary of the node's healthcheck.
- Brand-new tab - _Dev tools_ ([#449](https://github.com/wazuh/wazuh-dashboard-plugins/pull/449)):
  - Find it on the top navbar, next to _Discover_.
  - Execute Wazuh API requests directly from the app.
  - This tab uses your currently selected API from _Settings_.
  - You can type different API requests on the input window, select one with the cursor, and click on the Play button to execute it.
  - You can also type comments on the input window.
- More improvements for the _Manager/Ruleset_ tab ([#446](https://github.com/wazuh/wazuh-dashboard-plugins/pull/446)):
  - A new colour palette for regex, order and rule description arguments.
  - Added return to List view on Ruleset button while on Detail view.
  - Fixed line height on all table headers.
  - Removed unused, old code from Ruleset controllers.
- Added option on `config.yml` to enable/disable the `wazuh-monitoring` index ([#441](https://github.com/wazuh/wazuh-dashboard-plugins/pull/441)):
  - Configure the frequency time to generate new indices.
  - The default frequency time has been increased to 1 hour.
  - When disabled, useful metrics will appear on _Overview/General_ replacing the _Agent status_ visualization.
- Added CSV exporting button to the app ([#431](https://github.com/wazuh/wazuh-dashboard-plugins/pull/431)):
  - Implemented new logic to fetch data from the Wazuh API and download it in CSV format.
  - Currently available for the _Ruleset_, _Logs_ and _Groups_ sections on the _Manager_ tab and also the _Agents_ tab.
- More refactoring to the app backend ([#439](https://github.com/wazuh/wazuh-dashboard-plugins/pull/439)):
  - Standardized error output from the server side.
  - Drastically reduced the error management logic on the client side.
  - Applied the _Facade_ pattern when importing/exporting modules.
  - Deleted unused/deprecated/useless methods both from server and client side.
  - Some optimizations to variable type usages.
- Refactoring to Kibana filters management ([#452](https://github.com/wazuh/wazuh-dashboard-plugins/pull/452) & [#459](https://github.com/wazuh/wazuh-dashboard-plugins/pull/459)):
  - Added new class to build queries from the base query.
  - The filter management is being done on controllers instead of the `discover` directive.
  - Now we are emitting specific events whenever we are fetching data or communicating to the `discover` directive.
  - The number of useless requests to fetch data has been reduced.
  - The synchronization actions are working as expected regardless the amount of data and/or the number of machine resources.
  - Fixed several bugs about filter usage and transition to different app tabs.
- Added confirmation message when the user deletes an API entry on _Settings/API_ ([#428](https://github.com/wazuh/wazuh-dashboard-plugins/pull/428)).
- Added support for filters on the _Manager/Logs_ tab when realtime is enabled ([#433](https://github.com/wazuh/wazuh-dashboard-plugins/pull/433)).
- Added more filter options to the Detail view on _Manager/Ruleset_ ([#434](https://github.com/wazuh/wazuh-dashboard-plugins/pull/434)).

### Changed

- Changed OSCAP visualization to avoid clipping issues with large agent names ([#429](https://github.com/wazuh/wazuh-dashboard-plugins/pull/429)).
- Now the related Rules or Decoders sections on _Manager/Ruleset_ will remain hidden if there isn't any data to show or while it's loading ([#434](https://github.com/wazuh/wazuh-dashboard-plugins/pull/434)).
- Added a 200ms delay when fetching iterable data from the Wazuh API ([#445](https://github.com/wazuh/wazuh-dashboard-plugins/pull/445) & [#450](https://github.com/wazuh/wazuh-dashboard-plugins/pull/450)).
- Fixed several bugs related to Wazuh API timeout/cancelled requests ([#445](https://github.com/wazuh/wazuh-dashboard-plugins/pull/445)).
- Added `ENOTFOUND`, `EHOSTUNREACH`, `EINVAL`, `EAI_AGAIN` options for API URL parameter checking ([#463](https://github.com/wazuh/wazuh-dashboard-plugins/pull/463)).
- Now the _Settings/Extensions_ subtab won't appear unless there's at least one API inserted ([#465](https://github.com/wazuh/wazuh-dashboard-plugins/pull/465)).
- Now the index pattern selector on _Settings/Pattern_ will also refresh the known fields when changing it ([#477](https://github.com/wazuh/wazuh-dashboard-plugins/pull/477)).
- Changed the _Manager_ tab into _Management_ ([#490](https://github.com/wazuh/wazuh-dashboard-plugins/pull/490)).

### Fixed

- Fixed a bug where toggling extensions after deleting an API entry could lead into an error message ([#465](https://github.com/wazuh/wazuh-dashboard-plugins/pull/465)).
- Fixed some performance bugs on the `dataHandler` service ([#442](https://github.com/wazuh/wazuh-dashboard-plugins/pull/442) & [#486](https://github.com/wazuh/wazuh-dashboard-plugins/pull/442)).
- Fixed a bug when loading the _Agents preview_ tab on Safari web browser ([#447](https://github.com/wazuh/wazuh-dashboard-plugins/pull/447)).
- Fixed a bug where a new extension (enabled by default) appears disabled when updating the app ([#456](https://github.com/wazuh/wazuh-dashboard-plugins/pull/456)).
- Fixed a bug where pressing the Enter key on the _Discover's_ tab search bar wasn't working properly ([#488](https://github.com/wazuh/wazuh-dashboard-plugins/pull/488)).

### Removed

- Removed the `rison` dependency from the `package.json` file ([#452](https://github.com/wazuh/wazuh-dashboard-plugins/pull/452)).
- Removed unused Elasticsearch request to avoid problems when there's no API inserted ([#460](https://github.com/wazuh/wazuh-dashboard-plugins/pull/460)).

## Wazuh v3.2.1/v3.2.2 - Kibana v6.2.4 - Revision 390

### Added

- Support for Wazuh v3.2.2.
- Refactoring on visualizations use and management ([#397](https://github.com/wazuh/wazuh-dashboard-plugins/pull/397)):
  - Visualizations are no longer stored on an index, they're built and loaded on demand when needed to render the interface.
  - Refactoring on the whole app source code to use the _import/export_ paradigm.
  - Removed old functions and variables from the old visualization management logic.
  - Removed cron task to clean remaining visualizations since it's no longer needed.
  - Some Kibana functions and modules have been overridden in order to make this refactoring work.
    - This change is not intrusive in any case.
- New redesign for the _Manager/Ruleset_ tab ([#420](https://github.com/wazuh/wazuh-dashboard-plugins/pull/420)):
  - Rules and decoders list now divided into two different sections: _List view_ and _Detail view_.
  - Removed old expandable tables to move the rule/decoder information into a new space.
  - Enable different filters on the detail view for a better search on the list view.
  - New table for related rules or decoders.
  - And finally, a bunch of minor design enhancements to the whole app.
- Added a copyright notice to the whole app source code ([#395](https://github.com/wazuh/wazuh-dashboard-plugins/pull/395)).
- Updated `.gitignore` with the _Node_ template ([#395](https://github.com/wazuh/wazuh-dashboard-plugins/pull/395)).
- Added new module to the `package.json` file, [`rison`](https://www.npmjs.com/package/rison) ([#404](https://github.com/wazuh/wazuh-dashboard-plugins/pull/404)).
- Added the `errorHandler` service to the blank screen scenario ([#413](https://github.com/wazuh/wazuh-dashboard-plugins/pull/413)):
  - Now the exact error message will be shown to the user, instead of raw JSON content.
- Added new option on the `config.yml` file to disable the new X-Pack RBAC capabilities to filter index-patterns ([#417](https://github.com/wazuh/wazuh-dashboard-plugins/pull/417)).

### Changed

- Small minor enhancements to the user interface ([#396](https://github.com/wazuh/wazuh-dashboard-plugins/pull/396)):
  - Reduced Wazuh app logo size.
  - Changed buttons text to not use all-capitalized letters.
  - Minor typos found in the HTML/CSS code have been fixed.
- Now the app log stores the package revision ([#417](https://github.com/wazuh/wazuh-dashboard-plugins/pull/417)).

### Fixed

- Fixed bug where the _Agents_ tab didn't preserve the filters after reloading the page ([#404](https://github.com/wazuh/wazuh-dashboard-plugins/pull/404)).
- Fixed a bug when using X-Pack that sometimes threw an error of false _"Not enough privileges"_ scenario ([#415](https://github.com/wazuh/wazuh-dashboard-plugins/pull/415)).
- Fixed a bug where the Kibana Discover auto-refresh functionality was still working when viewing the _Agent configuration_ tab ([#419](https://github.com/wazuh/wazuh-dashboard-plugins/pull/419)).

## Wazuh v3.2.1 - Kibana v6.2.4 - Revision 389

### Changed

- Changed severity and verbosity to some log messages ([#412](https://github.com/wazuh/wazuh-dashboard-plugins/pull/412)).

### Fixed

- Fixed a bug when using the X-Pack plugin without security capabilities enabled ([#403](https://github.com/wazuh/wazuh-dashboard-plugins/pull/403)).
- Fixed a bug when the app was trying to create `wazuh-monitoring` indices without checking the existence of the proper template ([#412](https://github.com/wazuh/wazuh-dashboard-plugins/pull/412)).

## Wazuh v3.2.1 - Kibana v6.2.4 - Revision 388

### Added

- Support for Elastic Stack v6.2.4.
- App server fully refactored ([#360](https://github.com/wazuh/wazuh-dashboard-plugins/pull/360)):
  - Added new classes, reduced the amount of code, removed unused functions, and several optimizations.
  - Now the app follows a more ES6 code style on multiple modules.
  - _Overview/Agents_ visualizations have been ordered into separated files and folders.
  - Now the app can use the default index defined on the `/ect/kibana/kibana.yml` file.
  - Better error handling for the visualizations directive.
  - Added a cron job to delete remaining visualizations on the `.kibana` index if so.
  - Also, we've added some changes when using the X-Pack plugin:
    - Better management of users and roles in order to use the app capabilities.
    - Prevents app loading if the currently logged user has no access to any index pattern.
- Added the `errorHandler` service to the `dataHandler` factory ([#340](https://github.com/wazuh/wazuh-dashboard-plugins/pull/340)).
- Added Syscollector section to _Manager/Agents Configuration_ tabs ([#359](https://github.com/wazuh/wazuh-dashboard-plugins/pull/359)).
- Added `cluster.name` field to the `wazuh-monitoring` index ([#377](https://github.com/wazuh/wazuh-dashboard-plugins/pull/377)).

### Changed

- Increased the query size when fetching the index pattern list ([#339](https://github.com/wazuh/wazuh-dashboard-plugins/pull/339)).
- Changed active colour for all app tables ([#347](https://github.com/wazuh/wazuh-dashboard-plugins/pull/347)).
- Changed validation regex to accept URLs with non-numeric format ([#353](https://github.com/wazuh/wazuh-dashboard-plugins/pull/353)).
- Changed visualization removal cron task to avoid excessive log messages when there weren't removed visualizations ([#361](https://github.com/wazuh/wazuh-dashboard-plugins/pull/361)).
- Changed filters comparison for a safer access ([#383](https://github.com/wazuh/wazuh-dashboard-plugins/pull/383)).
- Removed some `server.log` messages to avoid performance errors ([#384](https://github.com/wazuh/wazuh-dashboard-plugins/pull/384)).
- Changed the way of handling the index patterns list ([#360](https://github.com/wazuh/wazuh-dashboard-plugins/pull/360)).
- Rewritten some false error-level logs to just information-level ones ([#360](https://github.com/wazuh/wazuh-dashboard-plugins/pull/360)).
- Changed some files from JSON to CommonJS for performance improvements ([#360](https://github.com/wazuh/wazuh-dashboard-plugins/pull/360)).
- Replaced some code on the `kibana-discover` directive with a much cleaner statement to avoid issues on the _Agents_ tab ([#394](https://github.com/wazuh/wazuh-dashboard-plugins/pull/394)).

### Fixed

- Fixed a bug where several `agent.id` filters were created at the same time when navigating between _Agents_ and _Groups_ with different selected agents ([#342](https://github.com/wazuh/wazuh-dashboard-plugins/pull/342)).
- Fixed logic on the index-pattern selector which wasn't showing the currently selected pattern the very first time a user opened the app ([#345](https://github.com/wazuh/wazuh-dashboard-plugins/pull/345)).
- Fixed a bug on the `errorHandler` service who was preventing a proper output of some Elastic-related backend error messages ([#346](https://github.com/wazuh/wazuh-dashboard-plugins/pull/346)).
- Fixed panels flickering in the _Settings_ tab ([#348](https://github.com/wazuh/wazuh-dashboard-plugins/pull/348)).
- Fixed a bug in the shards and replicas settings when the user sets the value to zero (0) ([#358](https://github.com/wazuh/wazuh-dashboard-plugins/pull/358)).
- Fixed several bugs related to the upgrade process from Wazuh 2.x to the new refactored server ([#363](https://github.com/wazuh/wazuh-dashboard-plugins/pull/363)).
- Fixed a bug in _Discover/Agents VirusTotal_ tabs to avoid conflicts with the `agent.name` field ([#379](https://github.com/wazuh/wazuh-dashboard-plugins/pull/379)).
- Fixed a bug on the implicit filter in _Discover/Agents PCI_ tabs ([#393](https://github.com/wazuh/wazuh-dashboard-plugins/pull/393)).

### Removed

- Removed clear API password on `checkPattern` response ([#339](https://github.com/wazuh/wazuh-dashboard-plugins/pull/339)).
- Removed old dashboard visualizations to reduce loading times ([#360](https://github.com/wazuh/wazuh-dashboard-plugins/pull/360)).
- Removed some unused dependencies due to the server refactoring ([#360](https://github.com/wazuh/wazuh-dashboard-plugins/pull/360)).
- Removed completely `metricService` from the app ([#389](https://github.com/wazuh/wazuh-dashboard-plugins/pull/389)).

## Wazuh v3.2.1 - Kibana v6.2.2/v6.2.3 - Revision 387

### Added

- New logging system ([#307](https://github.com/wazuh/wazuh-dashboard-plugins/pull/307)):
  - New module implemented to write app logs.
  - Now a trace is stored every time the app is re/started.
  - Currently, the `initialize.js` and `monitoring.js` files work with this system.
  - Note: the logs will live under `/var/log/wazuh/wazuhapp.log` on Linux systems, on Windows systems they will live under `kibana/plugins/`. It rotates the log whenever it reaches 100MB.
- Better cookies handling ([#308](https://github.com/wazuh/wazuh-dashboard-plugins/pull/308)):
  - New field on the `.wazuh-version` index to store the last time the Kibana server was restarted.
  - This is used to check if the cookies have consistency with the current server status.
  - Now the app is clever and takes decisions depending on new consistency checks.
- New design for the _Agents/Configuration_ tab ([#310](https://github.com/wazuh/wazuh-dashboard-plugins/pull/310)):
  - The style is the same as the _Manager/Configuration_ tab.
  - Added two more sections: CIS-CAT and Commands ([#315](https://github.com/wazuh/wazuh-dashboard-plugins/pull/315)).
  - Added a new card that will appear when there's no group configuration at all ([#323](https://github.com/wazuh/wazuh-dashboard-plugins/pull/323)).
- Added _"group"_ column on the agents list in _Agents_ ([#312](https://github.com/wazuh/wazuh-dashboard-plugins/pull/312)):
  - If you click on the group, it will redirect the user to the specified group in _Manager/Groups_.
- New option for the `config.yml` file, `ip.selector` ([#313](https://github.com/wazuh/wazuh-dashboard-plugins/pull/313)):
  - Define if the app will show or not the index pattern selector on the top navbar.
  - This setting is set to `true` by default.
- More CSS cleanup and reordering ([#315](https://github.com/wazuh/wazuh-dashboard-plugins/pull/315)):
  - New `typography.less` file.
  - New `layout.less` file.
  - Removed `cleaned.less` file.
  - Reordering and cleaning of existing CSS files, including removal of unused classes, renaming, and more.
  - The _Settings_ tab has been refactored to correct some visual errors with some card components.
  - Small refactoring to some components from _Manager/Ruleset_ ([#323](https://github.com/wazuh/wazuh-dashboard-plugins/pull/323)).
- New design for the top navbar ([#326](https://github.com/wazuh/wazuh-dashboard-plugins/pull/326)):
  - Cleaned and refactored code
  - Revamped design, smaller and with minor details to follow the rest of Wazuh app guidelines.
- New design for the wz-chip component to follow the new Wazuh app guidelines ([#323](https://github.com/wazuh/wazuh-dashboard-plugins/pull/323)).
- Added more descriptive error messages when the user inserts bad credentials on the _Add new API_ form in the _Settings_ tab ([#331](https://github.com/wazuh/wazuh-dashboard-plugins/pull/331)).
- Added a new CSS class to truncate overflowing text on tables and metric ribbons ([#332](https://github.com/wazuh/wazuh-dashboard-plugins/pull/332)).
- Support for Elastic Stack v6.2.2/v6.2.3.

### Changed

- Improved the initialization system ([#317](https://github.com/wazuh/wazuh-dashboard-plugins/pull/317)):
  - Now the app will re-create the index-pattern if the user deletes the currently used by the Wazuh app.
  - The fieldset is now automatically refreshed if the app detects mismatches.
  - Now every index-pattern is dynamically formatted (for example, to enable the URLs in the _Vulnerabilities_ tab).
  - Some code refactoring for a better handling of possible use cases.
  - And the best thing, it's no longer needed to insert the sample alert!
- Improvements and changes to index-patterns ([#320](https://github.com/wazuh/wazuh-dashboard-plugins/pull/320) & [#333](https://github.com/wazuh/wazuh-dashboard-plugins/pull/333)):
  - Added a new route, `/get-list`, to fetch the index pattern list.
  - Removed and changed several functions for a proper management of index-patterns.
  - Improved the compatibility with user-created index-patterns, known to have unpredictable IDs.
  - Now the app properly redirects to `/blank-screen` if the length of the index patterns list is 0.
  - Ignored custom index patterns with auto-generated ID on the initialization process.
    - Now it uses the value set on the `config.yml` file.
  - If the index pattern is no longer available, the cookie will be overwritten.
- Improvements to the monitoring module ([#322](https://github.com/wazuh/wazuh-dashboard-plugins/pull/322)):
  - Minor refactoring to the whole module.
  - Now the `wazuh-monitoring` index pattern is regenerated if it's missing.
  - And the best thing, it's no longer needed to insert the monitoring template!
- Now the app health check system only checks if the API and app have the same `major.minor` version ([#311](https://github.com/wazuh/wazuh-dashboard-plugins/pull/311)):
  - Previously, the API and app had to be on the same `major.minor.patch` version.
- Adjusted space between title and value in some cards showing Manager or Agent configurations ([#315](https://github.com/wazuh/wazuh-dashboard-plugins/pull/315)).
- Changed red and green colours to more saturated ones, following Kibana style ([#315](https://github.com/wazuh/wazuh-dashboard-plugins/pull/315)).

### Fixed

- Fixed bug in Firefox browser who was not properly showing the tables with the scroll pagination functionality ([#314](https://github.com/wazuh/wazuh-dashboard-plugins/pull/314)).
- Fixed bug where visualizations weren't being destroyed due to ongoing renderization processes ([#316](https://github.com/wazuh/wazuh-dashboard-plugins/pull/316)).
- Fixed several UI bugs for a better consistency and usability ([#318](https://github.com/wazuh/wazuh-dashboard-plugins/pull/318)).
- Fixed an error where the initial index-pattern was not loaded properly the very first time you enter the app ([#328](https://github.com/wazuh/wazuh-dashboard-plugins/pull/328)).
- Fixed an error message that appeared whenever the app was not able to found the `wazuh-monitoring` index pattern ([#328](https://github.com/wazuh/wazuh-dashboard-plugins/pull/328)).

## Wazuh v3.2.1 - Kibana v6.2.2 - Revision 386

### Added

- New design for the _Manager/Groups_ tab ([#295](https://github.com/wazuh/wazuh-dashboard-plugins/pull/295)).
- New design for the _Manager/Configuration_ tab ([#297](https://github.com/wazuh/wazuh-dashboard-plugins/pull/297)).
- New design of agents statistics for the _Agents_ tab ([#299](https://github.com/wazuh/wazuh-dashboard-plugins/pull/299)).
- Added information ribbon into _Overview/Agent SCAP_ tabs ([#303](https://github.com/wazuh/wazuh-dashboard-plugins/pull/303)).
- Added information ribbon into _Overview/Agent VirusTotal_ tabs ([#306](https://github.com/wazuh/wazuh-dashboard-plugins/pull/306)).
- Added information ribbon into _Overview AWS_ tab ([#306](https://github.com/wazuh/wazuh-dashboard-plugins/pull/306)).

### Changed

- Refactoring of HTML and CSS code throughout the whole Wazuh app ([#294](https://github.com/wazuh/wazuh-dashboard-plugins/pull/294), [#302](https://github.com/wazuh/wazuh-dashboard-plugins/pull/302) & [#305](https://github.com/wazuh/wazuh-dashboard-plugins/pull/305)):
  - A big milestone for the project was finally achieved with this refactoring.
  - We've removed the Bootstrap dependency from the `package.json` file.
  - We've removed and merged many duplicated rules.
  - We've removed HTML and `angular-md` overriding rules. Now we have more own-made classes to avoid undesired results on the UI.
  - Also, this update brings tons of minor bugfixes related to weird HTML code.
- Wazuh app visualizations reviewed ([#301](https://github.com/wazuh/wazuh-dashboard-plugins/pull/301)):
  - The number of used buckets has been limited since most of the table visualizations were surpassing acceptable limits.
  - Some visualizations have been checked to see if they make complete sense on what they mean to show to the user.
- Modified some app components for better follow-up of Kibana guidelines ([#290](https://github.com/wazuh/wazuh-dashboard-plugins/pull/290) & [#297](https://github.com/wazuh/wazuh-dashboard-plugins/pull/297)).
  - Also, some elements were modified on the _Discover_ tab in order to correct some mismatches.

### Fixed

- Adjusted information ribbon in _Agents/General_ for large OS names ([#290](https://github.com/wazuh/wazuh-dashboard-plugins/pull/290) & [#294](https://github.com/wazuh/wazuh-dashboard-plugins/pull/294)).
- Fixed unsafe array access on the visualization directive when going directly into _Manager/Ruleset/Decoders_ ([#293](https://github.com/wazuh/wazuh-dashboard-plugins/pull/293)).
- Fixed a bug where navigating between agents in the _Agents_ tab was generating duplicated `agent.id` implicit filters ([#296](https://github.com/wazuh/wazuh-dashboard-plugins/pull/296)).
- Fixed a bug where navigating between different tabs from _Overview_ or _Agents_ while being on the _Discover_ sub-tab was causing data loss in metric watchers ([#298](https://github.com/wazuh/wazuh-dashboard-plugins/pull/298)).
- Fixed incorrect visualization of the rule level on _Manager/Ruleset/Rules_ when the rule level is zero (0) ([#298](https://github.com/wazuh/wazuh-dashboard-plugins/pull/298)).

### Removed

- Removed almost every `md-tooltip` component from the whole app ([#305](https://github.com/wazuh/wazuh-dashboard-plugins/pull/305)).
- Removed unused images from the `img` folder ([#305](https://github.com/wazuh/wazuh-dashboard-plugins/pull/305)).

## Wazuh v3.2.1 - Kibana v6.2.2 - Revision 385

### Added

- Support for Wazuh v3.2.1.
- Brand-new first redesign for the app user interface ([#278](https://github.com/wazuh/wazuh-dashboard-plugins/pull/278)):
  - This is the very first iteration of a _work-in-progress_ UX redesign for the Wazuh app.
  - The overall interface has been refreshed, removing some unnecessary colours and shadow effects.
  - The metric visualizations have been replaced by an information ribbon under the filter search bar, reducing the amount of space they occupied.
    - A new service was implemented for a proper handling of the metric visualizations watchers ([#280](https://github.com/wazuh/wazuh-dashboard-plugins/pull/280)).
  - The rest of the app visualizations now have a new, more detailed card design.
- New shards and replicas settings to the `config.yml` file ([#277](https://github.com/wazuh/wazuh-dashboard-plugins/pull/277)):
  - Now you can apply custom values to the shards and replicas for the `.wazuh` and `.wazuh-version` indices.
  - This feature only works before the installation process. If you modify these settings after installing the app, they won't be applied at all.

### Changed

- Now clicking again on the _Groups_ tab on _Manager_ will properly reload the tab and redirect to the beginning ([#274](https://github.com/wazuh/wazuh-dashboard-plugins/pull/274)).
- Now the visualizations only use the `vis-id` attribute for loading them ([#275](https://github.com/wazuh/wazuh-dashboard-plugins/pull/275)).
- The colours from the toast messages have been replaced to follow the Elastic 6 guidelines ([#286](https://github.com/wazuh/wazuh-dashboard-plugins/pull/286)).

### Fixed

- Fixed wrong data flow on _Agents/General_ when coming from and going to the _Groups_ tab ([#273](https://github.com/wazuh/wazuh-dashboard-plugins/pull/273)).
- Fixed sorting on tables, now they use the sorting functionality provided by the Wazuh API ([#274](https://github.com/wazuh/wazuh-dashboard-plugins/pull/274)).
- Fixed column width issues on some tables ([#274](https://github.com/wazuh/wazuh-dashboard-plugins/pull/274)).
- Fixed bug in the _Agent configuration_ JSON viewer who didn't properly show the full group configuration ([#276](https://github.com/wazuh/wazuh-dashboard-plugins/pull/276)).
- Fixed excessive loading time from some Audit visualizations ([#278](https://github.com/wazuh/wazuh-dashboard-plugins/pull/278)).
- Fixed Play/Pause button in timepicker's auto-refresh ([#281](https://github.com/wazuh/wazuh-dashboard-plugins/pull/281)).
- Fixed unusual scenario on visualization directive where sometimes there was duplicated implicit filters when doing a search ([#283](https://github.com/wazuh/wazuh-dashboard-plugins/pull/283)).
- Fixed some _Overview Audit_ visualizations who were not working properly ([#285](https://github.com/wazuh/wazuh-dashboard-plugins/pull/285)).

### Removed

- Deleted the `id` attribute from all the app visualizations ([#275](https://github.com/wazuh/wazuh-dashboard-plugins/pull/275)).

## Wazuh v3.2.0 - Kibana v6.2.2 - Revision 384

### Added

- New directives for the Wazuh app: `wz-table`, `wz-table-header` and `wz-search-bar` ([#263](https://github.com/wazuh/wazuh-dashboard-plugins/pull/263)):
  - Maintainable and reusable components for a better-structured app.
  - Several files have been changed, renamed and moved to new folders, following _best practices_.
  - The progress bar is now within its proper directive ([#266](https://github.com/wazuh/wazuh-dashboard-plugins/pull/266)).
  - Minor typos and refactoring changes to the new directives.
- Support for Elastic Stack v6.2.2.

### Changed

- App buttons have been refactored. Unified CSS and HTML for buttons, providing the same structure for them ([#269](https://github.com/wazuh/wazuh-dashboard-plugins/pull/269)).
- The API list on Settings now shows the latest inserted API at the beginning of the list ([#261](https://github.com/wazuh/wazuh-dashboard-plugins/pull/261)).
- The check for the currently applied pattern has been improved, providing clever handling of Elasticsearch errors ([#271](https://github.com/wazuh/wazuh-dashboard-plugins/pull/271)).
- Now on _Settings_, when the Add or Edit API form is active, if you press the other button, it will make the previous one disappear, getting a clearer interface ([#9df1e31](https://github.com/wazuh/wazuh-dashboard-plugins/commit/9df1e317903edf01c81eba068da6d20a8a1ea7c2)).

### Fixed

- Fixed visualizations directive to properly load the _Manager/Ruleset_ visualizations ([#262](https://github.com/wazuh/wazuh-dashboard-plugins/pull/262)).
- Fixed a bug where the classic extensions were not affected by the settings of the `config.yml` file ([#266](https://github.com/wazuh/wazuh-dashboard-plugins/pull/266)).
- Fixed minor CSS bugs from the conversion to directives to some components ([#266](https://github.com/wazuh/wazuh-dashboard-plugins/pull/266)).
- Fixed bug in the tables directive when accessing a member it doesn't exist ([#266](https://github.com/wazuh/wazuh-dashboard-plugins/pull/266)).
- Fixed browser console log error when clicking the Wazuh logo on the app ([#6647fbc](https://github.com/wazuh/wazuh-dashboard-plugins/commit/6647fbc051c2bf69df7df6e247b2b2f46963f194)).

### Removed

- Removed the `kbn-dis` directive from _Manager/Ruleset_ ([#262](https://github.com/wazuh/wazuh-dashboard-plugins/pull/262)).
- Removed the `filters.js` and `kibana_fields_file.json` files ([#263](https://github.com/wazuh/wazuh-dashboard-plugins/pull/263)).
- Removed the `implicitFilters` service ([#270](https://github.com/wazuh/wazuh-dashboard-plugins/pull/270)).
- Removed visualizations loading status trace from controllers and visualization directive ([#270](https://github.com/wazuh/wazuh-dashboard-plugins/pull/270)).

## Wazuh v3.2.0 - Kibana v6.2.1 - Revision 383

### Added

- Support for Wazuh 3.2.0.
- Compatibility with Kibana 6.1.0 to Kibana 6.2.1.
- New tab for vulnerability detector alerts.

### Changed

- The app now shows the index pattern selector only if the list length is greater than 1.
  - If it's exactly 1 shows the index pattern without a selector.
- Now the index pattern selector only shows the compatible ones.
  - It's no longer possible to select the `wazuh-monitoring` index pattern.
- Updated Bootstrap to 3.3.7.
- Improved filter propagation between Discover and the visualizations.
- Replaced the login route name from /login to /wlogin to avoid conflict with X-Pack own login route.

### Fixed

- Several CSS bugfixes for better compatibility with Kibana 6.2.1.
- Some variables changed for adapting new Wazuh API requests.
- Better error handling for some Elastic-related messages.
- Fixed browser console error from top-menu directive.
- Removed undesired md-divider from Manager/Logs.
- Adjusted the width of a column in Manager/Logs to avoid overflow issues with the text.
- Fixed a wrong situation with the visualizations when we refresh the Manager/Rules tab.

### Removed

- Removed the `travis.yml` file.

## Wazuh v3.1.0 - Kibana v6.1.3 - Revision 380

### Added

- Support for Wazuh 3.1.0.
- Compatibility with Kibana 6.1.3.
- New error handler for better app errors reporting.
- A new extension for Amazon Web Services alerts.
- A new extension for VirusTotal alerts.
- New agent configuration tab:
  - Visualize the current group configuration for the currently selected agent on the app.
  - Navigate through the different tabs to see which configuration is being used.
  - Check the synchronization status for the configuration.
  - View the current group of the agent and click on it to go to the Groups tab.
- New initial health check for checking some app components.
- New YAML config file:
  - Define the initial index pattern.
  - Define specific checks for the healthcheck.
  - Define the default extensions when adding new APIs.
- New index pattern selector dropdown on the top navbar.
  - The app will reload applying the new index pattern.
- Added new icons for some sections of the app.

### Changed

- New visualizations loader, with much better performance.
- Improved reindex process for the .wazuh index when upgrading from a 2.x-5.x version.
- Adding 365 days expiring time to the cookies.
- Change default behaviour for the config file. Now everything is commented with default values.
  - You need to edit the file, remove the comment mark and apply the desired value.
- Completely redesigned the manager configuration tab.
- Completely redesigned the groups tab.
- App tables have now unified CSS classes.

### Fixed

- Play real-time button has been fixed.
- Preventing duplicate APIs from feeding the wazuh-monitoring index.
- Fixing the check manager connection button.
- Fixing the extensions settings so they are preserved over time.
- Much more error handling messages in all the tabs.
- Fixed OS filters in agents list.
- Fixed autocomplete lists in the agents, rules and decoders list so they properly scroll.
- Many styles bugfixes for the different browsers.
- Reviewed and fixed some visualizations not showing accurate information.

### Removed

- Removed index pattern configuration from the `package.json` file.
- Removed unnecessary dependencies from the `package.json` file.

## Wazuh v3.0.0 - Kibana v6.1.0 - Revision 371

### Added

- You can configure the initial index-pattern used by the plugin in the initialPattern variable of the app's package.json.
- Auto `.wazuh` reindex from Wazuh 2.x - Kibana 5.x to Wazuh 3.x - Kibana 6.x.
  - The API credentials will be automatically migrated to the new installation.
- Dynamically changed the index-pattern used by going to the Settings -> Pattern tab.
  - Wazuh alerts compatibility auto detection.
- New loader for visualizations.
- Better performance: now the tabs use the same Discover tab, only changing the current filters.
- New Groups tab.
  - Now you can check your group configuration (search its agents and configuration files).
- The Logs tab has been improved.
  - You can sort by field and the view has been improved.
- Achieved a clearer interface with implicit filters per tab showed as unremovable chips.

### Changed

- Dynamically creating .kibana index if necessary.
- Better integration with Kibana Discover.
- Visualizations loaded at initialization time.
- New sync system to wait for Elasticsearch JS.
- Decoupling selected API and pattern from backend and moved to the client side.

## Wazuh v2.1.0 - Kibana v5.6.1 - Revision 345

### Added

- Loading icon while Wazuh loads the visualizations.
- Add/Delete/Restart agents.
- OS agent filter

### Changed

- Using genericReq when possible.

## Wazuh v2.0.1 - Kibana v5.5.1 - Revision 339

### Changed

- New index in Elasticsearch to save Wazuh set up configuration
- Short URL's is now supported
- A native base path from kibana.yml is now supported

### Fixed

- Search bar across panels now support parenthesis grouping
- Several CSS fixes for IE browser<|MERGE_RESOLUTION|>--- conflicted
+++ resolved
@@ -2,7 +2,6 @@
 
 All notable changes to the Wazuh app project will be documented in this file.
 
-<<<<<<< HEAD
 ## Wazuh v4.9.1 - OpenSearch Dashboards 2.13.0 - Revision 00
 
 ### Added
@@ -21,10 +20,7 @@
 - Upgraded the `axios` dependency to `1.7.4` [#6919](https://github.com/wazuh/wazuh-dashboard-plugins/pull/6919)
 - Improved MITRE ATT&CK intelligence flyout details readability [#6954](https://github.com/wazuh/wazuh-dashboard-plugins/pull/6954)
 
-## Wazuh v4.9.0 - OpenSearch Dashboards 2.13.0 - Revision 05
-=======
 ## Wazuh v4.9.0 - OpenSearch Dashboards 2.13.0 - Revision 07
->>>>>>> 21816235
 
 ### Added
 
