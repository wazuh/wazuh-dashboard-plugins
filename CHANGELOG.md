# Change Log

All notable changes to the Wazuh app project will be documented in this file.

<<<<<<< HEAD
## Wazuh v5.0.0 - OpenSearch Dashboards 3.3.0 - Revision 00

### Added

- Support for Wazuh 5.0.0
- Added default notification channels through health check [#7827](https://github.com/wazuh/wazuh-dashboard-plugins/pull/7827)
- Added sample data generators for agents monitoring and server statistics [#7597](https://github.com/wazuh/wazuh-dashboard-plugins/pull/7597)
- Added "form-data": "^4.0.4" to the resolutions section to ensure this specific version is installed [#7662](https://github.com/wazuh/wazuh-dashboard-plugins/pull/7662)
- Added prompts to some views related to problems with server API and alerts index pattern [#7694](https://github.com/wazuh/wazuh-dashboard-plugins/pull/7694)
- Added "Not applicable" status to SCA CheckResult enum with corresponding color mapping (#B9A888) and sample data support
- Added Alerting sample monitors health check [#7833](https://github.com/wazuh/wazuh-dashboard-plugins/pull/7833)

### Changed

- Adapted alerts sample data to Wazuh Common Schema [#7839](https://github.com/wazuh/wazuh-dashboard-plugins/issues/7839)
- Set cluster mode as default for all Wazuh installations, including single-node deployments. Updated RBAC permissions to `cluster:*` actions [#7688](https://github.com/wazuh/wazuh-dashboard-plugins/issues/7688)
- Rework SCA modules visualizations, global detail for all agents without pinning, replaced `/sca` endpoint with `wazuh-states-sca-*` index pattern, added sample data section [#7578](https://github.com/wazuh/wazuh-dashboard-plugins/issues/7578)
- Split the FIM registry inventory into 2 index patterns and change some fields in the FIM files and registries sample data [#7604](https://github.com/wazuh/wazuh-dashboard-plugins/pull/7604)
- Reworked health check [#7622](https://github.com/wazuh/wazuh-dashboard-plugins/pull/7622) [#7694](https://github.com/wazuh/wazuh-dashboard-plugins/pull/7694) [#7756](https://github.com/wazuh/wazuh-dashboard-plugins/pull/7756) [#7829](https://github.com/wazuh/wazuh-dashboard-plugins/pull/7829)
- Reworked some view components to use data source [#7622](https://github.com/wazuh/wazuh-dashboard-plugins/pull/7622)
- Fixed date and more format errors [#7754](https://github.com/wazuh/wazuh-dashboard-plugins/pull/7754)
- Upgraded the `brace-expansion` dependency to `1.1.12` and `2.0.2` [#7812](https://github.com/wazuh/wazuh-dashboard-plugins/pull/7812)
- Upgraded the `tar-fs` dependency to `2.1.4` [#7812](https://github.com/wazuh/wazuh-dashboard-plugins/pull/7812)
- Migrated the `wazuh.yml` settings to `opensearch_dashboards.yml` and advanced settings [#7871](https://github.com/wazuh/wazuh-dashboard-plugins/pull/7871)
- Changed the sample data index names [#7871](https://github.com/wazuh/wazuh-dashboard-plugins/pull/7871)
- Rework generate report button [#7900](https://github.com/wazuh/wazuh-dashboard-plugins/pull/7900)

### Removed

- Removed logic related to manager in favor to cluster management [#7688](https://github.com/wazuh/wazuh-dashboard-plugins/issues/7688)
- Removed the monitoring and statistics jobs in the backend side [#7597](https://github.com/wazuh/wazuh-dashboard-plugins/pull/7597)
- Removed the settings related to monitoring and statistics job from the configuration [#7597](https://github.com/wazuh/wazuh-dashboard-plugins/pull/7597) [#7698](https://github.com/wazuh/wazuh-dashboard-plugins/pull/7698)
- Removed prompt related to statistic job is disabled in Statistics app [#7597](https://github.com/wazuh/wazuh-dashboard-plugins/pull/7597)
- Removed the configuration for modules that relied on the following deprecated daemons: wazuh-agentlessd, wazuh-csyslogd, wazuh-dbd, wazuh-integratord, wazuh-maild, and wazuh-reportd. [#7612](https://github.com/wazuh/wazuh-dashboard-plugins/pull/7612)
- Removed deprecated modules OpenSCAP, CIS-CAT, Osquery [#7645](https://github.com/wazuh/wazuh-dashboard-plugins/pull/7645)
- Removed `/health-check` and `/blank-screen` frontend routes [#7622](https://github.com/wazuh/wazuh-dashboard-plugins/pull/7622)
- Removed `Miscellaneous` from `App Settings`[#7622](https://github.com/wazuh/wazuh-dashboard-plugins/pull/7622)
- Removed `customization.logo.healthcheck`, `checks.api`, `checks.fields`, `checks.maxBuckets`, `checks.metaFields`, `checks.pattern`, `checks.setup`, `checks.template` and `checks.timeFilter` settings [#7622](https://github.com/wazuh/wazuh-dashboard-plugins/pull/7622)
- Removed `customization.*`, `alerts.sample.prefix`, `configuration.ui_api_editable`, `ip.selector` settings [#7871](https://github.com/wazuh/wazuh-dashboard-plugins/pull/7871)
- Removed `App Settings` app [#7871](https://github.com/wazuh/wazuh-dashboard-plugins/pull/7871)
- Removed `GET /elastic/alerts` and `/utils/configuration*` endpoints [#7871](https://github.com/wazuh/wazuh-dashboard-plugins/pull/7871)
- Removed task to sanitize the custom logos [#7871](https://github.com/wazuh/wazuh-dashboard-plugins/pull/7871)
- Removed task to migrate the reports directory [#7871](https://github.com/wazuh/wazuh-dashboard-plugins/pull/7871)
- Remove `Rules`, `Decoders`, `CDB List` and `Ruleset test` apps [#7901](https://github.com/wazuh/wazuh-dashboard-plugins/pull/7901)
- Removed the legacy reporting application, including its server routes, UI, PDF generation logic, and related customization settings [#7899](https://github.com/wazuh/wazuh-dashboard-plugins/pull/7899)

## Wazuh v4.14.2 - OpenSearch Dashboards 2.19.3 - Revision 00
=======
## Wazuh v4.14.2 - OpenSearch Dashboards 2.19.4 - Revision 00
>>>>>>> 182d6797

### Added

- Support for Wazuh 4.14.2
- Added persistence for page size and sorting in API tables [#7864](https://github.com/wazuh/wazuh-dashboard-plugins/pull/7864)

### Fixed

- Removed sorting for Program name and Order columns in Related decoders table and Groups column in Related rules table to prevent API errors [#7864](https://github.com/wazuh/wazuh-dashboard-plugins/pull/7864)

### Changed

- Improved text size consistency and visual hierarchy across the Agent Overview page by implementing standardized typography styling [#7878](https://github.com/wazuh/wazuh-dashboard-plugins/pull/7878)
- Improved Agent Overview resilience by rendering each available system inventory field [#78696](https://github.com/wazuh/wazuh-dashboard-plugins/pull/7896)
- Upgraded `cookie` dependency to 0.7.0 [#7897](https://github.com/wazuh/wazuh-dashboard-plugins/pull/7897)

## Wazuh v4.14.1 - OpenSearch Dashboards 2.19.3 - Revision 02

### Added

- Support for Wazuh 4.14.1

### Changed

- Upgraded the `axios` dependency to `1.12.2` [#7804](https://github.com/wazuh/wazuh-dashboard-plugins/pull/7804)
- Improved column order in IT Hygiene > Network > Traffic view to follow a logical source-to-destination flow [#7841](https://github.com/wazuh/wazuh-dashboard-plugins/pull/7841)
- Improved Integrity monitoring settings terminology by clarifying file/registry labels and updating component names for better user understanding [#7639](https://github.com/wazuh/wazuh-dashboard-plugins/issues/7639)

### Fixed

- Fixed navigation problem in MITRE ATT&CK framework details flyout [#7689](https://github.com/wazuh/wazuh-dashboard-plugins/pull/7689)
- Fixed Events count evolution visualization in Endpoint detail to use server API context filter [#7710](https://github.com/wazuh/wazuh-dashboard-plugins/issues/7710)
- Fixed SCA check result capitalization inconsistency by standardizing 'passed' to 'Passed' and 'failed' to 'Failed' across dashboard components and constants [#7748](https://github.com/wazuh/wazuh-dashboard-plugins/pull/7748)
- Fixed sorting by agent count in top 5 groups visualization in endpoints summary [#7783](https://github.com/wazuh/wazuh-dashboard-plugins/pull/7783)
- Fixed System Inventory displaying incorrect agent data after switching agents in Endpoint Details [#7803](https://github.com/wazuh/wazuh-dashboard-plugins/pull/7803)
- Fixed Microsoft Graph API module icon from Azure logo to Microsoft Graph API logo for better specificity [#7838](https://github.com/wazuh/wazuh-dashboard-plugins/pull/7838)

## Wazuh v4.14.0 - OpenSearch Dashboards 2.19.3 - Revision 03

### Added

- Support for Wazuh 4.14.0
- Added visualizations field validations when creating wazuh-states index patterns [#7777](https://github.com/wazuh/wazuh-dashboard-plugins/pull/7777)
- Create Users & Groups inventories [#7554](https://github.com/wazuh/wazuh-dashboard-plugins/pull/7554) [#7587](https://github.com/wazuh/wazuh-dashboard-plugins/pull/7587) [#7792](https://github.com/wazuh/wazuh-dashboard-plugins/pull/7792) [#7787](https://github.com/wazuh/wazuh-dashboard-plugins/pull/7787)
- Added ability to set the Wazuh data path (wazuh directory) within the directory defined through `path.data` setting [#7586](https://github.com/wazuh/wazuh-dashboard-plugins/pull/7586)
- Added a new Browser Extensions tab in IT Hygiene [#7641](https://github.com/wazuh/wazuh-dashboard-plugins/pull/7641) [#7696](https://github.com/wazuh/wazuh-dashboard-plugins/pull/7696) [#7729](https://github.com/wazuh/wazuh-dashboard-plugins/pull/7729) [#7774](https://github.com/wazuh/wazuh-dashboard-plugins/pull/7774) [#7785](https://github.com/wazuh/wazuh-dashboard-plugins/pull/7785)
- Added Microsoft Graph API module [#7516](https://github.com/wazuh/wazuh-dashboard-plugins/pull/7516) [#7644](https://github.com/wazuh/wazuh-dashboard-plugins/pull/7644) [#7661](https://github.com/wazuh/wazuh-dashboard-plugins/pull/7661)
- Added a new Services tab in IT Hygiene [#7646](https://github.com/wazuh/wazuh-dashboard-plugins/pull/7646) [#7695](https://github.com/wazuh/wazuh-dashboard-plugins/pull/7695) [#7729](https://github.com/wazuh/wazuh-dashboard-plugins/pull/7729) [#7773](https://github.com/wazuh/wazuh-dashboard-plugins/pull/7773) [#7790](https://github.com/wazuh/wazuh-dashboard-plugins/pull/7790)
- Added a final step in the Deploy new agent section to navigate back to the agent list [#7711](https://github.com/wazuh/wazuh-dashboard-plugins/pull/7711)

### Changed

- Updated OS logos [#7712](https://github.com/wazuh/wazuh-dashboard-plugins/pull/7712)
- Changed "Services" tab label to "Listeners" in IT Hygiene > Networks [#7742](https://github.com/wazuh/wazuh-dashboard-plugins/pull/7742)

### Fixed

- Fixed missing scan settings in Inventory Data [#7811](https://github.com/wazuh/wazuh-dashboard-plugins/pull/7811)
- Fixed the Endpoint summary to correctly display outdated agents without using filters, resolving previous inconsistencies [#7796](https://github.com/wazuh/wazuh-dashboard-plugins/pull/7796)
- Fixed missing provider and queue_size fields in whodata configuration [#7596](https://github.com/wazuh/wazuh-dashboard-plugins/pull/7596)
- Fixed an error that caused PDF report tables to overflow the page width [#7630](https://github.com/wazuh/wazuh-dashboard-plugins/pull/7630)
- Fixed TypeError when changing API host ID in wazuh.yml configuration [#7611](https://github.com/wazuh/wazuh-dashboard-plugins/issues/7611)
- Fixed behavior and appearance alignment with OpenSearch (Wazuh Indexer) Dev Tools [#7669](https://github.com/wazuh/wazuh-dashboard-plugins/issues/7669)

## Wazuh v4.13.1 - OpenSearch Dashboards 2.19.2 - Revision 01

### Added

- Support for Wazuh 4.13.1

### Changed

- Changed the label from `Packages` to `Unique packages` in the `KPI` for IT Hygiene > Software [#7752](https://github.com/wazuh/wazuh-dashboard-plugins/pull/7752)

### Fixed

- Fixed RBAC validation for reload button to prevent API failures when users lack cluster:restart permission [#7753](https://github.com/wazuh/wazuh-dashboard-plugins/pull/7753)

## Wazuh v4.13.0 - OpenSearch Dashboards 2.19.2 - Revision 08

### Added

- Support for Wazuh 4.13.0
- Added `It Hygiene` application [#7368](https://github.com/wazuh/wazuh-dashboard-plugins/pull/7368) [#7461](https://github.com/wazuh/wazuh-dashboard-plugins/pull/7461) [#7476](https://github.com/wazuh/wazuh-dashboard-plugins/pull/7476) [#7475](https://github.com/wazuh/wazuh-dashboard-plugins/pull/7475) [#7513](https://github.com/wazuh/wazuh-dashboard-plugins/pull/7513) [#7582](https://github.com/wazuh/wazuh-dashboard-plugins/pull/7582) [#7588](https://github.com/wazuh/wazuh-dashboard-plugins/pull/7588) [#7692](https://github.com/wazuh/wazuh-dashboard-plugins/pull/7692) [#7717](https://github.com/wazuh/wazuh-dashboard-plugins/pull/7717)
- Added hardware and system information to the agent overview [#7368](https://github.com/wazuh/wazuh-dashboard-plugins/pull/7368)
- Added persistence for selected columns and page size in data grid settings [#7379](https://github.com/wazuh/wazuh-dashboard-plugins/pull/7379) [#7513](https://github.com/wazuh/wazuh-dashboard-plugins/pull/7513)
- Added the ability to manage the sample data from IT Hygiene and vulnerabilities. [#7373](https://github.com/wazuh/wazuh-dashboard-plugins/pull/7373) [#7449](https://github.com/wazuh/wazuh-dashboard-plugins/pull/7449) [#7475](https://github.com/wazuh/wazuh-dashboard-plugins/pull/7475) [#7718](https://github.com/wazuh/wazuh-dashboard-plugins/pull/7718)
- Added back button to Deploy Agent page that redirects to Endpoints Summary [#7443](https://github.com/wazuh/wazuh-dashboard-plugins/pull/7443)
- Add UUID field to APIs table [#7412](https://github.com/wazuh/wazuh-dashboard-plugins/pull/7412)
- Added the ability to manage the sample data from FIM, IT Higiene and vulnerabilities inventories and new settings to define the index names prefixes. [#7373](https://github.com/wazuh/wazuh-dashboard-plugins/pull/7373) [7449](https://github.com/wazuh/wazuh-dashboard-plugins/pull/7449)
- Added back button to Deploy Agent page that redirects to Endpoints Summary [#7443](https://github.com/wazuh/wazuh-dashboard-plugins/pull/7443)

## Changed

- Changed the manager reset button to reload in Rules, Decoders and CDB list [#7657](https://github.com/wazuh/wazuh-dashboard-plugins/pull/7657) [#7677](https://github.com/wazuh/wazuh-dashboard-plugins/pull/7677)
- Moved `/elastic/samplealerts` API endpoints to `/indexer/samplealerts` [#7373](https://github.com/wazuh/wazuh-dashboard-plugins/pull/7373)
- Changed macOS agent startup command [#7430](https://github.com/wazuh/wazuh-dashboard-plugins/pull/7430)
- Improved the number of API calls to access agent's summary information [#7484](https://github.com/wazuh/wazuh-dashboard-plugins/pull/7484)

### Fixed

- Fixed a problem in Vulnerabilities > Dashboard and Inventory when there are no indices matching with the index pattern [#7368](https://github.com/wazuh/wazuh-dashboard-plugins/pull/7368)
- Fixed double backslash warning on xml editor [#7425](https://github.com/wazuh/wazuh-dashboard-plugins/pull/7425)
- Fixed X-axis label in "Vulnerabilities by year of publication" visualization [#7422](https://github.com/wazuh/wazuh-dashboard-plugins/pull/7422)
- Fixed a bug in Rule details flyout, where it didn't map all the compliances [#7501](https://github.com/wazuh/wazuh-dashboard-plugins/pull/7501)
- Fixed the Windows service name in Deploy new agent [#7540](https://github.com/wazuh/wazuh-dashboard-plugins/pull/7540)
- Fixed some filter values could change on navigation or pin/unpin causing different searches with unexpected results [#7552](https://github.com/wazuh/wazuh-dashboard-plugins/pull/7552)
- Fixed a problem in the expanded table row that allowed to see not updated inforamtion if using the Refresh button [#7544](https://github.com/wazuh/wazuh-dashboard-plugins/pull/7544)
- Fixed a bug that caused a format issue in csv reports [#7550](https://github.com/wazuh/wazuh-dashboard-plugins/pull/7550)

### Removed

- Removed `Inventory data` view from agent overview [#7368](https://github.com/wazuh/wazuh-dashboard-plugins/pull/7368)
- Removed `GET /api/syscollector` API endpoint [#7368](https://github.com/wazuh/wazuh-dashboard-plugins/pull/7368)
- Removed inventory data report and `POST /reports/agents/{agentID}/inventory` API endpoint [#7368](https://github.com/wazuh/wazuh-dashboard-plugins/pull/7368)
- Removed the `enrollment.password` field from the `/utils/configuration` endpoint response to prevent unauthorized agent registration by users with read-only API roles. [#7483](https://github.com/wazuh/wazuh-dashboard-plugins/pull/7483)
- Removed `vulnerability.pattern` setting [#7475](https://github.com/wazuh/wazuh-dashboard-plugins/pull/7475)

## Wazuh v4.12.0 - OpenSearch Dashboards 2.19.1 - Revision 03

### Added

- Support for Wazuh 4.12.0
- Add setting to limit the number of rows in csv reports [#7182](https://github.com/wazuh/wazuh-dashboard-plugins/pull/7182)
- Add new `vulnerability.scanner.reference` field which contains the CTI reference of the vulnerability [#7306](https://github.com/wazuh/wazuh-dashboard-plugins/pull/7306)

### Changed

- Refined queue usage visualizations in Statistics [#7192](https://github.com/wazuh/wazuh-dashboard-plugins/pull/7192)

### Fixed

- Fixed adding the same filter twice doesn't show it in the search bar [#7185](https://github.com/wazuh/wazuh-dashboard-plugins/pull/7185)
- Fixed rendering of rows in CDB list table when it starts with quotes [#7171](https://github.com/wazuh/wazuh-dashboard-plugins/issues/7171)
- Fixed width of long fields in the document detail flyout [#7206](https://github.com/wazuh/wazuh-dashboard-plugins/issues/7206)
- Fixed logging UI logs due to logger undefined property [#7267](https://github.com/wazuh/wazuh-dashboard-plugins/pull/7267)
- Fixed TOP-5-SO filter management in Endpoints > Summary [#7278](https://github.com/wazuh/wazuh-dashboard-plugins/pull/7278)
- Fixed CSV export not filtering by timerange [#7304](https://github.com/wazuh/wazuh-dashboard-plugins/pull/7304)
- Fixed agent view not showing the latest agent state [#7336](https://github.com/wazuh/wazuh-dashboard-plugins/pull/7336)
- Fixed saved queries not displaying in the search bar [#7377](https://github.com/wazuh/wazuh-dashboard-plugins/pull/7377)
- Fixed monitoring cronjob infinite retries in case of a request exception [#7401](https://github.com/wazuh/wazuh-dashboard-plugins/pull/7401)
- Fixed double scroll bar in discover [#7399](https://github.com/wazuh/wazuh-dashboard-plugins/pull/7399)

### Removed

- Removed revision number from about page [#7390](https://github.com/wazuh/wazuh-dashboard-plugins/pull/7390)

## Wazuh v4.11.2 - OpenSearch Dashboards 2.16.0 - Revision 02

### Added

- Support for Wazuh 4.11.2

### Fixed

- Fixed several broken Wazuh documentation links [#7370](https://github.com/wazuh/wazuh-dashboard-plugins/pull/7370) [#7371](https://github.com/wazuh/wazuh-dashboard-plugins/pull/7371)

## Wazuh v4.11.1 - OpenSearch Dashboards 2.16.0 - Revision 02

### Added

- Support for Wazuh 4.11.1
- Added missing fields to the default fields list of the alerts index pattern [#7318](https://github.com/wazuh/wazuh-dashboard-plugins/pull/7318)

### Fixed

- Fixed documentation links related to agent management [#7299](https://github.com/wazuh/wazuh-dashboard-plugins/pull/7299)

## Wazuh v4.11.0 - OpenSearch Dashboards 2.16.0 - Revision 03

### Added

- Support for Wazuh 4.11.0

### Changed

- Refined the layout of the agent details view [#7193](https://github.com/wazuh/wazuh-dashboard-plugins/issues/7193)
- Changed the width of the command column, relocate argvs column and change the width of the rest of the columns in the table processes. [#7195](https://github.com/wazuh/wazuh-dashboard-plugins/pull/7195)

### Fixed

- Fixed documentation URL related to the usage of authentication password in the agent deployment [#7251](https://github.com/wazuh/wazuh-dashboard-plugins/pull/7251)
- Fixed a problem with duplicated requests to get the list of valid index patterns in the menu [#7255](https://github.com/wazuh/wazuh-dashboard-plugins/pull/7255)

### Removed

- Remove unused `node_build` field in package manifest of `wazuh` plugin [#7245](https://github.com/wazuh/wazuh-dashboard-plugins/pull/7245)

## Wazuh v4.10.1 - OpenSearch Dashboards 2.16.0 - Revision 01

### Added

- Support for Wazuh 4.10.1
- Added comma separators to numbers [#7233](https://github.com/wazuh/wazuh-dashboard-plugins/pull/7233)

### Changed

- Move the ability to manage the visibility of fields in `Events` and `Vulnerability Detection` > `Inventory` tables from `Columns` button to a new `Available fields` button enhancing the performance of the view [#7226](https://github.com/wazuh/wazuh-dashboard-plugins/pull/7226)
- Change the color of `Export formatted` button of data grid tables to match the color of the rest of table buttons [#7226](https://github.com/wazuh/wazuh-dashboard-plugins/pull/7226)

## Wazuh v4.10.0 - OpenSearch Dashboards 2.16.0 - Revision 08

### Added

- Support for Wazuh 4.10.0
- Added sample data for YARA [#6964](https://github.com/wazuh/wazuh-dashboard-plugins/issues/6964)
- Added a custom filter and visualization for vulnerability.under_evaluation field [#6968](https://github.com/wazuh/wazuh-dashboard-plugins/issues/6968) [#7044](https://github.com/wazuh/wazuh-dashboard-plugins/pull/7044) [#7046](https://github.com/wazuh/wazuh-dashboard-plugins/issues/7046)
- Add vulnerabilities card to agent details page [#7058](https://github.com/wazuh/wazuh-dashboard-plugins/issues/7058)
- Added an "Agents management" menu and moved the sections: "Endpoint Groups" and "Endpoint Summary" which changed its name to "Summary".[#7112](https://github.com/wazuh/wazuh-dashboard-plugins/pull/7112)
- Added ability to filter from File Integrity Monitoring registry inventory [#7119](https://github.com/wazuh/wazuh-dashboard-plugins/pull/7119)
- Added new field columns and ability to select the visible fields in the File Integrity Monitoring Files and Registry tables [#7119](https://github.com/wazuh/wazuh-dashboard-plugins/pull/7119)
- Added filter by value to document details fields [#7081](https://github.com/wazuh/wazuh-dashboard-plugins/pull/7081)
- Added pinned agent mechanic to inventory data, stats, and configuration for consistent functionality [#7135](https://github.com/wazuh/wazuh-dashboard-plugins/pull/7135)
- Added ability to edit the `wazuh.updates.disabled` configuration setting from UI [#7156](https://github.com/wazuh/wazuh-dashboard-plugins/pull/7156)

### Changed

- Update malware detection group values in data sources [#6963](https://github.com/wazuh/wazuh-dashboard-plugins/issues/6963)
- Changed the registration id of the Settings application for compatibility with OpenSearch Dashboard 2.16.0 [#6938](https://github.com/wazuh/wazuh-dashboard-plugins/pull/6938)
- Changed Malware detection dashboard visualizations [#6964](https://github.com/wazuh/wazuh-dashboard-plugins/issues/6964)
- Changed MITRE ATT&CK overview description [#7032](https://github.com/wazuh/wazuh-dashboard-plugins/pull/7032)
- Changed the agents summary in overview with no results to an agent deployment help message. [#7041](https://github.com/wazuh/wazuh-dashboard-plugins/pull/7041)
- Changed malware feature description [#7036](https://github.com/wazuh/wazuh-dashboard-plugins/pull/7036)
- Changed the font size of the kpi subtitles and the features descriptions [#7033](https://github.com/wazuh/wazuh-dashboard-plugins/pull/7033)
- Changed the warning icon in events view to a info icon [#7057](https://github.com/wazuh/wazuh-dashboard-plugins/pull/7057)
- Changed feature container margins to ensure consistent separation and uniform design. [#7034](https://github.com/wazuh/wazuh-dashboard-plugins/pull/7034)
- Changed the initial width to the default columns on each selected field [#7059](https://github.com/wazuh/wazuh-dashboard-plugins/issues/7059)
- Changed inventory, stats and configuration page to use tabs [#7089](https://github.com/wazuh/wazuh-dashboard-plugins/pull/7089)
- Changed styles in the register agent view for consistency of styles in the views. [#7149](https://github.com/wazuh/wazuh-dashboard-plugins/pull/7149)

### Fixed

- Fixed the filter are displayed cropped on screens of 575px to 767px in vulnerability detection module [#7047](https://github.com/wazuh/wazuh-dashboard-plugins/pull/7047)
- Fixed read-only users could not access to Statistics application [#7001](https://github.com/wazuh/wazuh-dashboard-plugins/pull/7001)
- Fixed no-agent-alert spawn with selected agent in agent-welcome view [#7029](https://github.com/wazuh/wazuh-dashboard-plugins/pull/7029)
- Fixed loading state of the agents status chart in the home overview [#7120](https://github.com/wazuh/wazuh-dashboard-plugins/pull/7120)
- Fixed security policy exception when it contained deprecated actions [#7042](https://github.com/wazuh/wazuh-dashboard-plugins/pull/7042)
- Fixed border on cells in events that disappear when clicked [#7075](https://github.com/wazuh/wazuh-dashboard-plugins/pull/7075)
- Fixed export formatted csv data with special characters from tables [#7048](https://github.com/wazuh/wazuh-dashboard-plugins/pull/7048)
- Fixed column reordering feature [#7072](https://github.com/wazuh/wazuh-dashboard-plugins/pull/7072)
- Fixed filter management to prevent hiding when adding multiple filters [#7077](https://github.com/wazuh/wazuh-dashboard-plugins/pull/7077)
- Fixed the Mitre ATT&CK exception in the agent view, the redirections of ID, Tactics, Dashboard Icon and Event Icon in the drop-down menu and the card not displaying information when the flyout was opened [#7116](https://github.com/wazuh/wazuh-dashboard-plugins/pull/7116)
- Fixed the filter are displayed cropped on screens of 575px to 767px in vulnerability detection module [#7047](https://github.com/wazuh/wazuh-dashboard-plugins/pull/7047)
- Fixed ability to filter from files inventory details flyout of File Integrity Monitoring [#7119](https://github.com/wazuh/wazuh-dashboard-plugins/pull/7119) [#7163](https://github.com/wazuh/wazuh-dashboard-plugins/pull/7163)
- Fixed endpoint group module name and indexer management order [#7161](https://github.com/wazuh/wazuh-dashboard-plugins/pull/7161)
- Fixed Invalid date filter applied on FIM details flyout [#7160](https://github.com/wazuh/wazuh-dashboard-plugins/pull/7160)
- Fixed the check updates UI was displayed despite it could be configured as disabled [#7156](https://github.com/wazuh/wazuh-dashboard-plugins/pull/7156)
- Fixed filter by value in document details in safari [#7151](https://github.com/wazuh/wazuh-dashboard-plugins/pull/7151)
- Fixed error message to prevent pass no strings to the wazuh logger [#7167](https://github.com/wazuh/wazuh-dashboard-plugins/pull/7167)
- Fixed the rendering of the `data.vunerability.reference` in the table and flyout [#7177](https://github.com/wazuh/wazuh-dashboard-plugins/pull/7177)
- Fixed incorrect or empty Wazuh API version displayed after upgrade [#440](https://github.com/wazuh/wazuh-dashboard/issues/440)
- Fixed typo in flyout title for available updates [#7235](https://github.com/wazuh/wazuh-dashboard-plugins/pull/7235)

### Removed

- Removed agent RBAC filters from dashboard queries [#6945](https://github.com/wazuh/wazuh-dashboard-plugins/pull/6945)
- Removed GET /elastic/statistics API endpoint [#7001](https://github.com/wazuh/wazuh-dashboard-plugins/pull/7001)
- Removed VirusTotal application in favor of Malware Detection [#7038](https://github.com/wazuh/wazuh-dashboard-plugins/pull/7038)
- Removed processes state column in macOS agents [#7122](https://github.com/wazuh/wazuh-dashboard-plugins/pull/7122)

## Wazuh v4.9.2 - OpenSearch Dashboards 2.13.0 - Revision 01

### Added

- Support for Wazuh 4.9.2

### Fixed

- Fixed vulnerabilities inventory table scroll [#7128](https://github.com/wazuh/wazuh-dashboard-plugins/pull/7128)

## Wazuh v4.9.1 - OpenSearch Dashboards 2.13.0 - Revision 04

### Added

- Support for Wazuh 4.9.1
- Add feature to filter by field in the events table rows [#6977](https://github.com/wazuh/wazuh-dashboard-plugins/pull/6991)

### Fixed

- Fixed issue causing vulnerability dashboard to fail loading for read-only users [#6933](https://github.com/wazuh/wazuh-dashboard-plugins/pull/6993)
- Fixed the temporal directory variable on the the command to deploy a new Windows agent [#6905](https://github.com/wazuh/wazuh-dashboard-plugins/pull/6905)
- Fixed an error on the command to deploy a new macOS agent that could cause the registration password had a wrong value because a `\n` could be included [#6906](https://github.com/wazuh/wazuh-dashboard-plugins/pull/6906)
- Fixed rendering an active response as disabled when is active [#6901](https://github.com/wazuh/wazuh-dashboard-plugins/pull/6901)
- Fixed an error on Dev Tools when using payload properties as arrays [#6908](https://github.com/wazuh/wazuh-dashboard-plugins/pull/6908)
- Fixed of the font size in the table used in the events tab, in the Threat hunting dashboard tab and in the Vulnerabilities inventory tab [#6987](https://github.com/wazuh/wazuh-dashboard-plugins/pull/6987)
- Fixed missing link to Vulnerabilities detection and Office 365 in the agent menu of `Endpoints Summary` [#6983](https://github.com/wazuh/wazuh-dashboard-plugins/pull/6983)
- Fixed missing options depending on agent operating system in the agent configuration report [#6983](https://github.com/wazuh/wazuh-dashboard-plugins/pull/6983)
- Fixed an style that affected the Discover plugin [#6989](https://github.com/wazuh/wazuh-dashboard-plugins/pull/6989)
- Fixed a problem updating the API host registry in the GET /api/check-stored-api [#6995](https://github.com/wazuh/wazuh-dashboard-plugins/pull/6995)
- Fixed the `Open report` button of the toast and the `Download report` icon of the reporting table in Safari [#7019](https://github.com/wazuh/wazuh-dashboard-plugins/pull/7019)
- Fixed style when unnpinned an agent in endpoint summary section [#7015](https://github.com/wazuh/wazuh-dashboard-plugins/pull/7015)
- Fixed overflow style on a long value filter [#7021](https://github.com/wazuh/wazuh-dashboard-plugins/pull/7021)
- Fixed buttons enabled for a readonly user in `Endpoint groups` section [#7056](https://github.com/wazuh/wazuh-dashboard-plugins/pull/7056)
- Fixed the automatic page refresh in dashboards and prevent duplicate requests [#7090](https://github.com/wazuh/wazuh-dashboard-plugins/pull/7090)

### Changed

- Change the text of the query limit tooltip [#6981](https://github.com/wazuh/wazuh-dashboard-plugins/pull/6981)
- Upgraded the `axios` dependency to `1.7.4` [#6919](https://github.com/wazuh/wazuh-dashboard-plugins/pull/6919)
- Improved MITRE ATT&CK intelligence flyout details readability [#6954](https://github.com/wazuh/wazuh-dashboard-plugins/pull/6954)
- Upgraded Event-tab column selector showing first the picked columns [#6984](https://github.com/wazuh/wazuh-dashboard-plugins/pull/6984)
- Changed vulnerabilities.reference to links in Vulnerability Detection > Inventory columns [#6960](https://github.com/wazuh/wazuh-dashboard-plugins/pull/6960)
- Upgraded the `follow-redirects` dependency to `1.15.6` [#6982](https://github.com/wazuh/wazuh-dashboard-plugins/pull/6982)
- Changed many loading spinners in some views to loading search progress [#6956](https://github.com/wazuh/wazuh-dashboard-plugins/pull/6956)

### Removed

- Removed the PDF report footer year [#7023](https://github.com/wazuh/wazuh-dashboard-plugins/pull/7023)
- Removed the XML autoformat function group configuration due to performance [#6999](https://github.com/wazuh/wazuh-dashboard-plugins/pull/6999)
- Removed data grid tables from Threat hunting dashboard, GitHub panel and Office365 panel [#7086](https://github.com/wazuh/wazuh-dashboard-plugins/pull/7086)

## Wazuh v4.9.0 - OpenSearch Dashboards 2.13.0 - Revision 07

### Added

- Support for Wazuh 4.9.0
- Added AngularJS dependencies [#6145](https://github.com/wazuh/wazuh-dashboard-plugins/pull/6145)
- Improve fleet management by adding 'Edit Agent Groups' and 'Upgrade Agents' actions, as well as a filter to show only outdated agents [#6250](https://github.com/wazuh/wazuh-dashboard-plugins/pull/6250) [#6476](https://github.com/wazuh/wazuh-dashboard-plugins/pull/6476) [#6274](https://github.com/wazuh/wazuh-dashboard-plugins/pull/6274) [#6501](https://github.com/wazuh/wazuh-dashboard-plugins/pull/6501) [#6529](https://github.com/wazuh/wazuh-dashboard-plugins/pull/6529) [#6648](https://github.com/wazuh/wazuh-dashboard-plugins/pull/6648)
- Added propagation of updates from the table to dashboard visualizations in Endpoints summary [#6460](https://github.com/wazuh/wazuh-dashboard-plugins/pull/6460) [#6737](https://github.com/wazuh/wazuh-dashboard-plugins/pull/6737)
- Handle index pattern selector on new discover [#6499](https://github.com/wazuh/wazuh-dashboard-plugins/pull/6499)
- Added macOS log collector tab [#6545](https://github.com/wazuh/wazuh-dashboard-plugins/pull/6545)
- Added ability to disable the edition of configuration through API endpoints and UI [#6557](https://github.com/wazuh/wazuh-dashboard-plugins/issues/6557)
- Added journald log collector tab [#6572](https://github.com/wazuh/wazuh-dashboard-plugins/pull/6572)
- Added HAProxy helper settings to cluster configuration [#6653](https://github.com/wazuh/wazuh-dashboard-plugins/pull/6653)
- Added ability to open the report file or Reporting application from the toast message [#6558](https://github.com/wazuh/wazuh-dashboard-plugins/pull/6558)
- Added support for agents to Office 365 [#6558](https://github.com/wazuh/wazuh-dashboard-plugins/pull/6558)
- Added pinned agent data validation when rendering the Inventory data, Stats and Configuration tabs in Agent preview of Endpoints Summary [#6800](https://github.com/wazuh/wazuh-dashboard-plugins/pull/6800)
- Added wz-link component to make redirections [#6848](https://github.com/wazuh/wazuh-dashboard-plugins/pull/6848)
- Added embedded and customized `dom-to-image-more` dependency [#6902](https://github.com/wazuh/wazuh-dashboard-plugins/pull/6902)

### Changed

- Removed legacy embedded discover [#6120](https://github.com/wazuh/wazuh-dashboard-plugins/issues/6120)
- Allow editing groups for an agent from Endpoints Summary [#6250](https://github.com/wazuh/wazuh-dashboard-plugins/pull/6250)
- Changed how the configuration is managed in the backend side [#6337](https://github.com/wazuh/wazuh-dashboard-plugins/pull/6337) [#6573](https://github.com/wazuh/wazuh-dashboard-plugins/pull/6573)
- Changed the view of API is down and check connection to Server APIs application [#6337](https://github.com/wazuh/wazuh-dashboard-plugins/pull/6337)
- Changed the usage of the endpoint GET /groups/{group_id}/files/{file_name} [#6385](https://github.com/wazuh/wazuh-dashboard-plugins/pull/6385)
- Refactoring and redesign endpoints summary visualizations [#6268](https://github.com/wazuh/wazuh-dashboard-plugins/pull/6268) [#6832](https://github.com/wazuh/wazuh-dashboard-plugins/pull/6832)
- Moved AngularJS settings controller to ReactJS [#6580](https://github.com/wazuh/wazuh-dashboard-plugins/pull/6580)
- Moved AngularJS controller and view for manage groups to ReactJS [#6543](https://github.com/wazuh/wazuh-dashboard-plugins/pull/6543)
- Moved AngularJS controllers and views of Tools and Dev Tools to ReactJS [#6544](https://github.com/wazuh/wazuh-dashboard-plugins/pull/6544)
- Moved the AngularJS controller and template of blank screen to ReactJS component [#6538](https://github.com/wazuh/wazuh-dashboard-plugins/pull/6538)
- Moved AngularJS controller for management to ReactJS component [#6555](https://github.com/wazuh/wazuh-dashboard-plugins/pull/6555)
- Moved AngularJS controller for overview to ReactJS component [#6594](https://github.com/wazuh/wazuh-dashboard-plugins/pull/6594)
- Moved the registry data to in-memory cache [#6481](https://github.com/wazuh/wazuh-dashboard-plugins/pull/6481)
- Enhanced the validation for `enrollment.dns` on App Settings application [#6573](https://github.com/wazuh/wazuh-dashboard-plugins/pull/6573)
- Moved AngularJS controller for the agent view to ReactJS [#6618](https://github.com/wazuh/wazuh-dashboard-plugins/pull/6618)
- Implemented new data source feature on MITRE ATT&CK module [#6482](https://github.com/wazuh/wazuh-dashboard-plugins/pull/6482)
- Upgraded versions of `follow-redirects` and `es5-ext` [#6626](https://github.com/wazuh/wazuh-dashboard-plugins/pull/6626)
- Changed agent log collector socket API response controller component [#6660](https://github.com/wazuh/wazuh-dashboard-plugins/pull/6660)
- Improved margins and paddings in the Events, Inventory and Control tabs [#6708](https://github.com/wazuh/wazuh-dashboard-plugins/pull/6708)
- Refactored the search bar to correctly handle fixed and user-added filters [#6716](https://github.com/wazuh/wazuh-dashboard-plugins/pull/6716) [#6755](https://github.com/wazuh/wazuh-dashboard-plugins/pull/6755) [#6833](https://github.com/wazuh/wazuh-dashboard-plugins/pull/6833)
- Generate URL with predefined filters [#6745](https://github.com/wazuh/wazuh-dashboard-plugins/pull/6745)
- Migrated AngularJS routing to ReactJS [#6689](https://github.com/wazuh/wazuh-dashboard-plugins/pull/6689) [#6775](https://github.com/wazuh/wazuh-dashboard-plugins/pull/6775) [#6790](https://github.com/wazuh/wazuh-dashboard-plugins/pull/6790) [#6893](https://github.com/wazuh/wazuh-dashboard-plugins/pull/6893)
- Improvement of the filter management system by implementing new standard modules [#6534](https://github.com/wazuh/wazuh-dashboard-plugins/pull/6534) [#6772](https://github.com/wazuh/wazuh-dashboard-plugins/pull/6772) [#6873](https://github.com/wazuh/wazuh-dashboard-plugins/pull/6873)
- Changed permalink field in the Events tab table in Virustotal to show an external link [#6839](https://github.com/wazuh/wazuh-dashboard-plugins/pull/6839)
- Changed the logging system to use the provided by the platform [#6161](https://github.com/wazuh/wazuh-dashboard-plugins/pull/6161)
- Changed the internal control from Endpoint Groups to a control via url. [#6890](https://github.com/wazuh/wazuh-dashboard-plugins/pull/6890)
- Changed the internal control from MITRE ATT&CK > intelligence > Table to a control via url. [#6882](https://github.com/wazuh/wazuh-dashboard-plugins/pull/6882)
- Changed the display of rule details flyout to be based on URL [#6886](https://github.com/wazuh/wazuh-dashboard-plugins/pull/6886)
- Changed the order of columns on Vulnerabilities Detection > Events table [#6949](https://github.com/wazuh/wazuh-dashboard-plugins/pull/6949)

### Fixed

- Fixed the scripted fields disappear when the fields of the events index pattern was refreshed [#6237](https://github.com/wazuh/wazuh-dashboard-plugins/pull/6237)
- Fixed an error of malformed table row on the generation of PDF reports [#6558](https://github.com/wazuh/wazuh-dashboard-plugins/pull/6558)
- Fixed the sample alerts scripts to generate valid IP ranges and file hashes [#6667](https://github.com/wazuh/wazuh-dashboard-plugins/pull/6667)
- Fixed cronjob max seconds interval validation [#6730](https://github.com/wazuh/wazuh-dashboard-plugins/pull/6730)
- Fixed styles in small height viewports [#6747](https://github.com/wazuh/wazuh-dashboard-plugins/pull/6747)
- Fixed behavior in Configuration Assessment when changing API [#6770](https://github.com/wazuh/wazuh-dashboard-plugins/pull/6770)
- Fixed the fixed maximum width of the clear session button in the ruleset test view [#6871](https://github.com/wazuh/wazuh-dashboard-plugins/pull/6871)
- Fixed the width of the "last modified" column of the table in Windows Registry [#6876](https://github.com/wazuh/wazuh-dashboard-plugins/pull/6876)
- Fixed redirection to FIM > Inventory > Files from FIM > Inventory > Windows Registry when switching to non-Windows agent. [#6880](https://github.com/wazuh/wazuh-dashboard-plugins/pull/6880)

### Removed

- Removed some branding references across the application. [#6155](https://github.com/wazuh/wazuh-dashboard-plugins/pull/6155)
- Removed API endpoint GET /api/timestamp [#6481](https://github.com/wazuh/wazuh-dashboard-plugins/pull/6481)
- Removed API endpoint PUT /api/update-hostname/{id} [#6481](https://github.com/wazuh/wazuh-dashboard-plugins/pull/6481)
- Removed API endpoint DELETE /hosts/remove-orphan-entries [#6481](https://github.com/wazuh/wazuh-dashboard-plugins/pull/6481)
- Removed AngularJS component `click-action` [#6613](https://github.com/wazuh/wazuh-dashboard-plugins/pull/6613)
- Removed AngularJS service `config-handler` [#6631](https://github.com/wazuh/wazuh-dashboard-plugins/pull/6631)
- Removed legacy discover references and methods [#6646](https://github.com/wazuh/wazuh-dashboard-plugins/pull/6646)
- Removed custom EuiSuggestItem component in favor of OUI's native component [#6714](https://github.com/wazuh/wazuh-dashboard-plugins/pull/6714)
- Removed API endpoint unused endpoints from creation of old visualizations: GET /elastic/visualizations/{tab}/{pattern} and GET /elastic/visualizations/{tab}/{pattern} [#6782](https://github.com/wazuh/wazuh-dashboard-plugins/pull/6782)
- Removed `logs.level` setting [#6161](https://github.com/wazuh/wazuh-dashboard-plugins/pull/6161)
- Removed the usage of `wazuhapp-plain.log`, `wazuhapp.log`, `wazuh-ui-plain.log` and `wazuh-ui.log` files [#6161](https://github.com/wazuh/wazuh-dashboard-plugins/pull/6161)
- Removed the `App logs` application [#6161](https://github.com/wazuh/wazuh-dashboard-plugins/pull/6161)
- Removed API endpoint GET /utils/logs/ui [#6161](https://github.com/wazuh/wazuh-dashboard-plugins/pull/6161)
- Removed API endpoint GET /utils/logs [#6161](https://github.com/wazuh/wazuh-dashboard-plugins/pull/6161)
- Removed embedded `dom-to-image` dependency [#6902](https://github.com/wazuh/wazuh-dashboard-plugins/pull/6902)

## Wazuh v4.8.2 - OpenSearch Dashboards 2.10.0 - Revision 01

### Added

- Support for Wazuh 4.8.2

## Wazuh v4.8.1 - OpenSearch Dashboards 2.10.0 - Revision 04

### Added

- Support for Wazuh 4.8.1

### Fixed

- Removed the unexpected `delay` parameter on the server API requests [#6778](https://github.com/wazuh/wazuh-dashboard-plugins/pull/6778)
- Fixed home KPI links with custom or index pattern whose title is different to the id [#6777](https://github.com/wazuh/wazuh-dashboard-plugins/pull/6777)
- Fixed colors related to vulnerability severity levels on Vulnerability Detection dashboard [#6793](https://github.com/wazuh/wazuh-dashboard-plugins/pull/6793)
- Fixed pinned agent error in vulnerabilities events tab [#6827](https://github.com/wazuh/wazuh-dashboard-plugins/pull/6827)

## Wazuh v4.8.0 - OpenSearch Dashboards 2.10.0 - Revision 12

### Added

- Support for Wazuh 4.8.0
- Added the ability to check if there are available updates from the UI. [#6093](https://github.com/wazuh/wazuh-dashboard-plugins/pull/6093) [#6256](https://github.com/wazuh/wazuh-dashboard-plugins/pull/6256) [#6328](https://github.com/wazuh/wazuh-dashboard-plugins/pull/6328)
- Added remember server address check [#5791](https://github.com/wazuh/wazuh-dashboard-plugins/pull/5791)
- Added the ssl_agent_ca configuration to the SSL Settings form [#6083](https://github.com/wazuh/wazuh-dashboard-plugins/pull/6083)
- Added global vulnerabilities dashboards [#5896](https://github.com/wazuh/wazuh-dashboard-plugins/pull/5896)
- Added an agent selector to the agent view [#5840](https://github.com/wazuh/wazuh-dashboard-plugins/pull/5840)
- Added information icon with tooltip on the most active agent in the endpoint summary view [#6364](https://github.com/wazuh/wazuh-dashboard-plugins/pull/6364) [#6421](https://github.com/wazuh/wazuh-dashboard-plugins/pull/6421)
- Added a dash with a tooltip in the server APIs table when the run as is disabled [#6354](https://github.com/wazuh/wazuh-dashboard-plugins/pull/6354)

### Changed

- Moved the plugin menu to platform applications into the side menu [#5840](https://github.com/wazuh/wazuh-dashboard-plugins/pull/5840) [#6226](https://github.com/wazuh/wazuh-dashboard-plugins/pull/6226) [#6244](https://github.com/wazuh/wazuh-dashboard-plugins/pull/6244) [#6423](https://github.com/wazuh/wazuh-dashboard-plugins/pull/6423) [#6510](https://github.com/wazuh/wazuh-dashboard-plugins/pull/6510) [#6591](https://github.com/wazuh/wazuh-dashboard-plugins/pull/6591)
- Changed dashboards visualizations definitions. [#6035](https://github.com/wazuh/wazuh-dashboard-plugins/pull/6035) [#6632](https://github.com/wazuh/wazuh-dashboard-plugins/pull/6632) [#6690](https://github.com/wazuh/wazuh-dashboard-plugins/pull/6690)
- Change the display order of tabs in all modules. [#6067](https://github.com/wazuh/wazuh-dashboard-plugins/pull/6067)
- Upgraded the `axios` dependency to `1.6.1` [#6114](https://github.com/wazuh/wazuh-dashboard-plugins/pull/6114)
- Changed the API configuration title in the Server APIs section. [#6373](https://github.com/wazuh/wazuh-dashboard-plugins/pull/6373)
- Changed overview home top KPIs. [#6379](https://github.com/wazuh/wazuh-dashboard-plugins/pull/6379) [#6408](https://github.com/wazuh/wazuh-dashboard-plugins/pull/6408) [#6569](https://github.com/wazuh/wazuh-dashboard-plugins/pull/6569)
- Updated the PDF report year number. [#6492](https://github.com/wazuh/wazuh-dashboard-plugins/pull/6492)
- Changed overview home font size [#6627](https://github.com/wazuh/wazuh-dashboard-plugins/pull/6627)
- Changed endpoints summary KPIs, index pattern and APIs selects font sizes [#6702](https://github.com/wazuh/wazuh-dashboard-plugins/pull/6702)

### Fixed

- Fixed a problem with the agent menu header when the side menu is docked [#5840](https://github.com/wazuh/wazuh-dashboard-plugins/pull/5840)
- Fixed how the query filters apply on the Security Alerts table [#6102](https://github.com/wazuh/wazuh-dashboard-plugins/pull/6102)
- Fixed exception in agent view when an agent doesn't have policies [#6177](https://github.com/wazuh/wazuh-dashboard-plugins/pull/6177)
- Fixed exception in Inventory when agents don't have OS information [#6177](https://github.com/wazuh/wazuh-dashboard-plugins/pull/6177)
- Fixed pinned agent state in URL [#6177](https://github.com/wazuh/wazuh-dashboard-plugins/pull/6177)
- Fixed invalid date format in about and agent views [#6234](https://github.com/wazuh/wazuh-dashboard-plugins/pull/6234)
- Fixed script to install agents on macOS when you have password to deploy [#6305](https://github.com/wazuh/wazuh-dashboard-plugins/pull/6305)
- Fixed a problem with the address validation on Deploy New Agent [#6327](https://github.com/wazuh/wazuh-dashboard-plugins/pull/6327)
- Fixed a typo in an abbreviation for Fully Qualified Domain Name [#6333](https://github.com/wazuh/wazuh-dashboard-plugins/pull/6333)
- Fixed server statistics when cluster mode is disabled [#6352](https://github.com/wazuh/wazuh-dashboard-plugins/pull/6352)
- Fixed wrong value at server stat Archives queue usage [#6342](https://github.com/wazuh/wazuh-dashboard-plugins/pull/6342)
- Fixed the help menu, to be consistent and avoid duplication [#6374](https://github.com/wazuh/wazuh-dashboard-plugins/pull/6374)
- Fixed the axis label visual bug from dashboards [#6378](https://github.com/wazuh/wazuh-dashboard-plugins/pull/6378)
- Fixed a error pop-up spawn in MITRE ATT&CK [#6431](https://github.com/wazuh/wazuh-dashboard-plugins/pull/6431)
- Fixed minor style issues [#6484](https://github.com/wazuh/wazuh-dashboard-plugins/pull/6484) [#6489](https://github.com/wazuh/wazuh-dashboard-plugins/pull/6489) [#6587](https://github.com/wazuh/wazuh-dashboard-plugins/pull/6587) [#6868](https://github.com/wazuh/wazuh-dashboard-plugins/pull/6868)
- Fixed "View alerts of this Rule" link [#6553](https://github.com/wazuh/wazuh-dashboard-plugins/pull/6553)
- Fixed disconnected agent configuration error [#6587](https://github.com/wazuh/wazuh-dashboard-plugins/pull/6617)

### Removed

- Removed the `disabled_roles` and `customization.logo.sidebar` settings [#5840](https://github.com/wazuh/wazuh-dashboard-plugins/pull/5840)
- Removed the ability to configure the visibility of modules and removed `extensions.*` settings [#5840](https://github.com/wazuh/wazuh-dashboard-plugins/pull/5840)
- Removed the implicit filter of WQL language of the search bar UI [#6174](https://github.com/wazuh/wazuh-dashboard-plugins/pull/6174)
- Removed notice of old Discover deprecation [#6341](https://github.com/wazuh/wazuh-dashboard-plugins/pull/6341)
- Removed compilation date field from the app [#6366](https://github.com/wazuh/wazuh-dashboard-plugins/pull/6366)
- Removed WAZUH_REGISTRATION_SERVER from Windows agent deployment command [#6361](https://github.com/wazuh/wazuh-dashboard-plugins/pull/6361)

## Wazuh v4.7.5 - OpenSearch Dashboards 2.8.0 - Revision 02

### Added

- Support for Wazuh 4.7.5
- Added sanitization to custom branding SVG files [#6687](https://github.com/wazuh/wazuh-dashboard-plugins/pull/6687)

### Fixed

- Fixed a missing space in the macOS register agent command when a password is required [#6718](https://github.com/wazuh/wazuh-dashboard-plugins/pull/6718)

## Wazuh v4.7.4 - OpenSearch Dashboards 2.8.0 - Revision 02

### Added

- Support for Wazuh 4.7.4

## Wazuh v4.7.3 - OpenSearch Dashboards 2.8.0 - Revision 02

### Added

- Support for Wazuh 4.7.3

### Fixed

- Fixed CDB List import file feature [#6458](https://github.com/wazuh/wazuh-dashboard-plugins/pull/6458)

## Wazuh v4.7.2 - OpenSearch Dashboards 2.8.0 - Revision 02

### Added

- Support for Wazuh 4.7.2
- Added contextual information in the register agent commands [#6208](https://github.com/wazuh/wazuh-dashboard-plugins/pull/6208)
- Added host name and board serial information to Agents > Inventory data [#6191](https://github.com/wazuh/wazuh-dashboard-plugins/pull/6191)

### Fixed

- Fixed Agents preview page load when there are no registered agents [#6185](https://github.com/wazuh/wazuh-dashboard-plugins/pull/6185)
- Fixed the endpoint to get Wazuh server auth configuration [#6206](https://github.com/wazuh/wazuh-dashboard-plugins/pull/6206) [#6213](https://github.com/wazuh/wazuh-dashboard-plugins/pull/6213)
- Fixed error navigating back to agent in some scenarios [#6224](https://github.com/wazuh/wazuh-dashboard-plugins/pull/6224)

## Wazuh v4.7.1 - OpenSearch Dashboards 2.8.0 - Revision 03

### Added

- Support for Wazuh 4.7.1

### Fixed

- Fixed problem when using non latin characters in the username [#6076](https://github.com/wazuh/wazuh-dashboard-plugins/pull/6076)
- Fixed UI crash on retrieving log collection configuration for macos agent. [#6104](https://github.com/wazuh/wazuh-dashboard-plugins/pull/6104)
- Fixed incorrect validation of the agent name on the Deploy new agent window [#6105](https://github.com/wazuh/wazuh-dashboard-plugins/pull/6105)
- Fixed missing columns in the agents table of Groups [#6184](https://github.com/wazuh/wazuh-dashboard-plugins/pull/6184)

## Wazuh v4.7.0 - OpenSearch Dashboards 2.8.0 - Revision 04

### Added

- Support for Wazuh 4.7.0
- Added `status detail` column in the agents table. [#5680](https://github.com/wazuh/wazuh-dashboard-plugins/pull/5680)
- Added agent register wizard handle properly special characters in password [#5738](https://github.com/wazuh/wazuh-dashboard-plugins/pull/5738)

### Changed

- Changed Network ports table columns for Linux agents. [#5636](https://github.com/wazuh/wazuh-dashboard-plugins/pull/5636)
- Updated development dependencies (`@typescript-eslint/eslint-plugin, @typescript-eslint/parser, eslint, swagger-client`)[#5748](https://github.com/wazuh/wazuh-dashboard-plugins/pull/5748)
- Changed timelion type displays in the management > statistics section to line type displays. [5707](https://github.com/wazuh/wazuh-dashboard-plugins/pull/5707)

### Fixed

- Fixed problem with new or missing columns in agent table. [#5591](https://github.com/wazuh/wazuh-dashboard-plugins/pull/5591)
- Fixed the color of the agent name in the groups section in dark mode. [#5676](https://github.com/wazuh/wazuh-dashboard-plugins/pull/5676) [#6018](https://github.com/wazuh/wazuh-dashboard-plugins/pull/6018)
- Fixed the propagation event so that the flyout data, in the decoders, does not change when the button is pressed. [#5597](https://github.com/wazuh/wazuh-dashboard-plugins/pull/5597)
- Fixed the tooltips of the tables in the security section, and unnecessary requests are removed. [#5631](https://github.com/wazuh/wazuh-dashboard-plugins/pull/5631)

### Removed

- Removed views in JSON and XML formats from management settings. [#5747](https://github.com/wazuh/wazuh-dashboard-plugins/pull/5747)

## Wazuh v4.6.0 - OpenSearch Dashboards 2.8.0 - Revision 03

### Added

- Added rel="noopener noreferrer" in documentation links. [#5197](https://github.com/wazuh/wazuh-dashboard-plugins/pull/5197) [#5274](https://github.com/wazuh/wazuh-dashboard-plugins/pull/5274) [#5298](https://github.com/wazuh/wazuh-dashboard-plugins/pull/5298) [#5409](https://github.com/wazuh/wazuh-dashboard-plugins/pull/5409)
- Added `ignore` and `restrict` options to Syslog configuration. [#5203](https://github.com/wazuh/wazuh-dashboard-plugins/pull/5203)
- Added the `extensions.github` and `extensions.office` settings to the default configuration file [#5376](https://github.com/wazuh/wazuh-dashboard-plugins/pull/5376)
- Added new global error treatment (client-side) [#4163](https://github.com/wazuh/wazuh-dashboard-plugins/pull/4163)
- Added new CLI to generate API data from specification file [#5519](https://github.com/wazuh/wazuh-dashboard-plugins/pull/5519)
- Added specific RBAC permissions to Security section [#5551](https://github.com/wazuh/wazuh-dashboard-plugins/pull/5551)
- Added Refresh and Export formatted button to panels in Agents > Inventory data [#5443](https://github.com/wazuh/wazuh-dashboard-plugins/pull/5443)
- Added Refresh and Export formatted buttons to Management > Cluster > Nodes [#5491](https://github.com/wazuh/wazuh-dashboard-plugins/pull/5491)

### Changed

- Changed of regular expression in RBAC. [#5201](https://github.com/wazuh/wazuh-dashboard-plugins/pull/5201)
- Migrate the timeFilter, metaFields, maxBuckets health checks inside the pattern check. [#5384](https://github.com/wazuh/wazuh-dashboard-plugins/pull/5384)
- Changed the query to search for an agent in `management/configuration`. [#5485](https://github.com/wazuh/wazuh-dashboard-plugins/pull/5485)
- Changed the search bar in management/log to the one used in the rest of the app. [#5476](https://github.com/wazuh/wazuh-dashboard-plugins/pull/5476)
- Changed the design of the wizard to add agents. [#5457](https://github.com/wazuh/wazuh-dashboard-plugins/pull/5457)
- Changed the search bar in Management (Rules, Decoders, CDB List, Groups, Cluster > Nodes) and Modules (Vulnerabilities > Inventory, Security Configuration Assessment > Inventory > {Policy ID} > Checks, MITRE ATT&CK > Intelligence > {Resource}, Integrity monitoring > Inventory > Files, Integrity monitoring > Inventory > Registry), Agent Inventory data, Explore agent modal, Agents [#5363](https://github.com/wazuh/wazuh-dashboard-plugins/pull/5363) [#5442](https://github.com/wazuh/wazuh-dashboard-plugins/pull/5442) [#5443](https://github.com/wazuh/wazuh-dashboard-plugins/pull/5443) [#5444](https://github.com/wazuh/wazuh-dashboard-plugins/pull/5444) [#5445](https://github.com/wazuh/wazuh-dashboard-plugins/pull/5445) [#5447](https://github.com/wazuh/wazuh-dashboard-plugins/pull/5447) [#5452](https://github.com/wazuh/wazuh-dashboard-plugins/pull/5452) [#5491](https://github.com/wazuh/wazuh-dashboard-plugins/pull/5491) [#5785](https://github.com/wazuh/wazuh-dashboard-plugins/pull/5785) [#5813](https://github.com/wazuh/wazuh-dashboard-plugins/pull/5813)

### Fixed

- Fixed trailing hyphen character for OS value in the list of agents [#4828](https://github.com/wazuh/wazuh-dashboard-plugins/pull/4828)
- Fixed several typos in the code, by @jctello [#4911](https://github.com/wazuh/wazuh-dashboard-plugins/pull/4911)
- Fixed the display of more than one protocol in the Global configuration section [#4917](https://github.com/wazuh/wazuh-dashboard-plugins/pull/4917)
- Handling endpoint response was done when there is no data to show [#4918](https://github.com/wazuh/wazuh-dashboard-plugins/pull/4918)
- Fixed references to Elasticsearch in Wazuh-stack plugin [4894](https://github.com/wazuh/wazuh-dashboard-plugins/pull/4894)
- Fixed the 2 errors that appeared in console in Settings>Configuration section. [#5135](https://github.com/wazuh/wazuh-dashboard-plugins/pull/5135)
- Fixed the GitHub and Office 365 module visibility configuration for each API host was not kept when changing/upgrading the plugin [#5376](https://github.com/wazuh/wazuh-dashboard-plugins/pull/5376)
- Fixed the GitHub and Office 365 modules appear in the main menu when they were not configured [#5376](https://github.com/wazuh/wazuh-dashboard-plugins/pull/5376)
- Fixed TypeError in FIM Inventory using new error handler [#5364](https://github.com/wazuh/wazuh-dashboard-plugins/pull/5364)
- Fixed error when using invalid group configuration [#5423](https://github.com/wazuh/wazuh-dashboard-plugins/pull/5423)
- Fixed repeated requests in inventory data and configurations of an agent. [#5460](https://github.com/wazuh/wazuh-dashboard-plugins/pull/5460)
- Fixed repeated requests in the group table when adding a group or refreshing the table [#5465](https://github.com/wazuh/wazuh-dashboard-plugins/pull/5465)
- Fixed an error in the request body suggestions of API Console [#5521](https://github.com/wazuh/wazuh-dashboard-plugins/pull/5521)
- Fixed some errors related to relative dirname of rule and decoder files [#5734](https://github.com/wazuh/wazuh-dashboard-plugins/pull/5734)
- Fixed package URLs in aarch64 commands [#5879](https://github.com/wazuh/wazuh-dashboard-plugins/pull/5879)
- Fixed install macOS agent commands [5888](https://github.com/wazuh/wazuh-dashboard-plugins/pull/5888)

### Removed

- Removed deprecated request and code in agent's view [#5451](https://github.com/wazuh/wazuh-dashboard-plugins/pull/5451)
- Removed unnecessary dashboard queries caused by the deploy agent view. [#5453](https://github.com/wazuh/wazuh-dashboard-plugins/pull/5453)
- Removed repeated and unnecessary requests in security section. [#5500](https://github.com/wazuh/wazuh-dashboard-plugins/pull/5500)
- Removed scripts to generate API data from live Wazuh manager [#5519](https://github.com/wazuh/wazuh-dashboard-plugins/pull/5519)
- Removed pretty parameter from cron job requests. [#5532](https://github.com/wazuh/wazuh-dashboard-plugins/pull/5532)
- Removed unnecessary requests in `Management/Status` section. [#5528](https://github.com/wazuh/wazuh-dashboard-plugins/pull/5528)
- Removed obsolete code that caused duplicate requests to the api in `Management`. [#5485](https://github.com/wazuh/wazuh-dashboard-plugins/pull/5485)
- Removed unused embedded jquery-ui [#5592](https://github.com/wazuh/wazuh-dashboard-plugins/pull/5592)

## Wazuh v4.5.4 - OpenSearch Dashboards 2.6.0 - Revision 01

### Added

- Support for Wazuh 4.5.4

## Wazuh v4.5.3 - OpenSearch Dashboards 2.6.0 - Revision 02

### Added

- Support for Wazuh 4.5.3

### Changed

- Changed the command to install the agent on SUSE uses zypper [#5925](https://github.com/wazuh/wazuh-dashboard-plugins/pull/5925)

## Wazuh v4.5.2 - OpenSearch Dashboards 2.6.0 - Revision 02

### Added

- Support for Wazuh 4.5.2

### Fixed

- Fixed an error with the commands in the Deploy new agent section for Oracle Linux 6+ agents [#5764](https://github.com/wazuh/wazuh-dashboard-plugins/pull/5764)
- Fixed broken documentation links in `Management/Configuration` section [#5796](https://github.com/wazuh/wazuh-dashboard-plugins/pull/5796)

## Wazuh v4.5.1 - OpenSearch Dashboards 2.6.0 - Revision 03

### Added

- Add Apple Silicon architecture button to the register Agent wizard [#5478](https://github.com/wazuh/wazuh-dashboard-plugins/pull/5478)

### Fixed

- Fixed the rendering of tables that contains IPs and agent overview [#5471](https://github.com/wazuh/wazuh-dashboard-plugins/pull/5471)
- Fixed the agents active coverage stat as NaN in Details panel of Agents section [#5490](https://github.com/wazuh/wazuh-dashboard-plugins/pull/5490)
- Fixed a broken documentation link to agent labels [#5687](https://github.com/wazuh/wazuh-dashboard-plugins/pull/5687)
- Fixed the PDF report filters applied to tables [#5714](https://github.com/wazuh/wazuh-dashboard-plugins/pull/5714)
- Fixed outdated year in the PDF report footer [#5766](https://github.com/wazuh/wazuh-dashboard-plugins/pull/5766)

### Removed

- Removed the agent name in the agent info ribbon [#5497](https://github.com/wazuh/wazuh-dashboard-plugins/pull/5497)

### Changed

- Changed method to perform redirection on agent table buttons [#5539](https://github.com/wazuh/wazuh-dashboard-plugins/pull/5539)
- Changed windows agent service name in the deploy agent wizard [#5538](https://github.com/wazuh/wazuh-dashboard-plugins/pull/5538)
- Changed the requests to get the agent labels for the managers [#5687](https://github.com/wazuh/wazuh-dashboard-plugins/pull/5687)

## Wazuh v4.5.0 - OpenSearch Dashboards 2.6.0 - Revision 01

### Added

- Support for Wazuh 4.5.0

## Wazuh v4.4.5 - OpenSearch Dashboards 2.6.0 - Revision 02

### Added

- Support for Wazuh 4.4.5

## Wazuh v4.4.4 - OpenSearch Dashboards 2.6.0 - Revision 01

### Added

- Support for Wazuh 4.4.4

### Changed

- Changed the title and added a warning in the step 3 of the deploy new agent section. [#5416](https://github.com/wazuh/wazuh-dashboard-plugins/pull/5416)

## Wazuh v4.4.3 - OpenSearch Dashboards 2.6.0 - Revision 01

### Added

- Support for Wazuh 4.4.3

### Fixed

- Fixed command to install the macOS agent on the agent wizard [#5481](https://github.com/wazuh/wazuh-dashboard-plugins/pull/5481) [#5484](https://github.com/wazuh/wazuh-dashboard-plugins/pull/5484)
- Fixed command to start the macOS agent on the agent wizard [#5470](https://github.com/wazuh/wazuh-dashboard-plugins/pull/5470)

## Wazuh v4.4.2 - OpenSearch Dashboards 2.6.0 - Revision 01

### Added

- Support for Wazuh 4.4.2

### Fixed

- Fixed a problem in the backend service to get the plugin configuration [#5428](https://github.com/wazuh/wazuh-dashboard-plugins/pull/5428) [#5432](https://github.com/wazuh/wazuh-dashboard-plugins/pull/5432)

## Wazuh v4.4.1 - OpenSearch Dashboards 2.6.0 - Revision 01

### Fixed

- Fixed the search in the agent inventory data tables [#5196](https://github.com/wazuh/wazuh-dashboard-plugins/pull/5196)
- Fixed `Top 5 users` table overflow in `FIM::Dashboard` [#5334](https://github.com/wazuh/wazuh-dashboard-plugins/pull/5334)
- Fixed a visual error in the 'About' section. [#5337](https://github.com/wazuh/wazuh-dashboard-plugins/pull/5337)
- Fixed the `Anomaly and malware detection` link. [#5329](https://github.com/wazuh/wazuh-dashboard-plugins/pull/5329)
- Fixed the problem that did not allow closing the time picker when the button was clicked again in `Agents` and `Management/Statistics`. [#5341](https://github.com/wazuh/wazuh-dashboard-plugins/pull/5341)

## Wazuh v4.4.0 - OpenSearch Dashboards 2.4.0 - Revision 06

### Added

- Added the option to sort by the agent's count in the group table. [#4323](https://github.com/wazuh/wazuh-dashboard-plugins/pull/4323)
- Added agent synchronization status in the agent module. [#3874](https://github.com/wazuh/wazuh-dashboard-plugins/pull/3874) [#5143](https://github.com/wazuh/wazuh-dashboard-plugins/pull/5143) [#5177](https://github.com/wazuh/wazuh-dashboard-plugins/pull/5177)
- Added the ability to set the agent name in the installation command. [#4739](https://github.com/wazuh/wazuh-dashboard-plugins/pull/4739)
- Added validation to the plugin's settings [#4503](https://github.com/wazuh/wazuh-dashboard-plugins/pull/4503) [#4785](https://github.com/wazuh/wazuh-dashboard-plugins/pull/4785)
- Added new settings to customize the header and footer on the PDF reports [#4505](https://github.com/wazuh/wazuh-dashboard-plugins/pull/4505) [#4798](https://github.com/wazuh/wazuh-dashboard-plugins/pull/4798) [#4805](https://github.com/wazuh/wazuh-dashboard-plugins/pull/4805)
- Added a new setting to enable or disable the customization [#4507](https://github.com/wazuh/wazuh-dashboard-plugins/pull/4507)
- Added the ability to upload an image for the `customization.logo.*` settings in `Settings/Configuration` [#4504](https://github.com/wazuh/wazuh-dashboard-plugins/pull/4504)
- Added macOS support to the 'Deploy new agent' section [#4867](https://github.com/wazuh/wazuh-dashboard-plugins/pull/4867)
- Added PowerPC architecture support for redhat7, in the 'Deploy new agent' section. [#4833](https://github.com/wazuh/wazuh-dashboard-plugins/pull/4833)
- Added a centralized service to handle the requests [#4831](https://github.com/wazuh/wazuh-dashboard-plugins/pull/4831)
- Added data-test-subj property to the create-policy component [#4873](https://github.com/wazuh/wazuh-dashboard-plugins/pull/4873)
- Added a link for additional steps to enroll agents on Alpine Linux in the 'Deploy new agent' section. [#4933](https://github.com/wazuh/wazuh-dashboard-plugins/pull/4933)
- Added extra steps message and new command for Windows XP and Windows Server 2008, added alpine agent with all its steps. [#4933](https://github.com/wazuh/wazuh-dashboard-plugins/pull/4933)
- Added file saving conditions in File Editor [#4970](https://github.com/wazuh/wazuh-dashboard-plugins/pull/4970)
- Added character validation to avoid invalid agent names in the 'Deploy new agent' section. [#5021](https://github.com/wazuh/wazuh-dashboard-plugins/pull/5021) [#5028](https://github.com/wazuh/wazuh-dashboard-plugins/pull/5028)
- Added default selected options in the 'Deploy new agent' section [#5063](https://github.com/wazuh/wazuh-dashboard-plugins/pull/5063)
- Added suggestions for cluster's node and protocol to use for agent enrollment in the 'Deploy new agent' section. [#4776](https://github.com/wazuh/wazuh-dashboard-plugins/pull/4776) [#4954](https://github.com/wazuh/wazuh-dashboard-plugins/pull/4954) [#5166](https://github.com/wazuh/wazuh-dashboard-plugins/pull/5166)
- Redesign the SCA table of the agent's dashboard [#4512](https://github.com/wazuh/wazuh-dashboard-plugins/pull/4512)

### Changed

- Changed the HTTP verb from `GET` to `POST` in the requests to log in to the Wazuh API [#4103](https://github.com/wazuh/wazuh-dashboard-plugins/pull/4103)
- Changed the endpoint that updates the plugin configuration to support updating multiple settings at once. [#4501](https://github.com/wazuh/wazuh-dashboard-plugins/pull/4501)
- Improved alerts summary performance [#4376](https://github.com/wazuh/wazuh-dashboard-plugins/pull/4376) [#5071](https://github.com/wazuh/wazuh-dashboard-plugins/pull/5071) [#5131](https://github.com/wazuh/wazuh-dashboard-plugins/pull/5131)
- Improved the setting's description for the plugin displayed in the UI and the configuration file. [#4501](https://github.com/wazuh/wazuh-dashboard-plugins/pull/4501)
- Improved `Agents Overview` performance [#4363](https://github.com/wazuh/wazuh-dashboard-plugins/pull/4363) [#5076](https://github.com/wazuh/wazuh-dashboard-plugins/pull/5076)
- Improved the message displayed when there is a versions mismatch between the Wazuh API and the Wazuh app [#4529](https://github.com/wazuh/wazuh-dashboard-plugins/pull/4529) [#4964](https://github.com/wazuh/wazuh-dashboard-plugins/pull/4964)
- Updated operating systems' information in the 'Deploy new agent' section. [#4851](https://github.com/wazuh/wazuh-dashboard-plugins/pull/4851)
- Updated and unified the fetching and rendering of the SCA checks results due to changes in the Wazuh API [#5031](https://github.com/wazuh/wazuh-dashboard-plugins/pull/5031)
- Updated the `Agent details` component to the changes in the Wazuh API response. [#3874](https://github.com/wazuh/wazuh-dashboard-plugins/pull/3874)
- Updated the `Last vulnerability scan` component to the changes in the Wazuh API response [#4975](https://github.com/wazuh/wazuh-dashboard-plugins/pull/4975)
- Updated the `winston` dependency to `3.5.1` [#4985](https://github.com/wazuh/wazuh-dashboard-plugins/pull/4985)
- Updated the `mocha` dependency to `10.1.0` [#5062](https://github.com/wazuh/wazuh-dashboard-plugins/pull/5062)
- Updated the `pdfmake` dependency to `0.2.7` [#5062](https://github.com/wazuh/wazuh-dashboard-plugins/pull/5062)
- The button to export the app logs is now disabled when there are no results, instead of showing an error toast [#4992](https://github.com/wazuh/wazuh-dashboard-plugins/pull/4992)
- Independently load each dashboard from the `Agents Overview` page [#4363](https://github.com/wazuh/wazuh-dashboard-plugins/pull/4363)

### Fixed

- Fixed nested fields filtering in dashboards tables and KPIs [#4425](https://github.com/wazuh/wazuh-dashboard-plugins/pull/4425)
- Fixed nested field rendering in security alerts table details [#4428](https://github.com/wazuh/wazuh-dashboard-plugins/pull/4428)
- Fixed a bug where the Wazuh logo was used instead of the custom one [#4539](https://github.com/wazuh/wazuh-dashboard-plugins/pull/4539)
- Fixed rendering problems of the `Agent Overview` section in low resolutions [#4516](https://github.com/wazuh/wazuh-dashboard-plugins/pull/4516)
- Fixed issue when logging out from Wazuh when SAML is enabled [#4595](https://github.com/wazuh/wazuh-dashboard-plugins/issues/4595)
- Fixed server errors with code 500 when the Wazuh API is not reachable / up. [#4710](https://github.com/wazuh/wazuh-dashboard-plugins/pull/4710) [#4728](https://github.com/wazuh/wazuh-dashboard-plugins/pull/4728) [#4971](https://github.com/wazuh/wazuh-dashboard-plugins/pull/4971)
- Fixed pagination to SCA table [#4653](https://github.com/wazuh/wazuh-dashboard-plugins/issues/4653) [#5010](https://github.com/wazuh/wazuh-dashboard-plugins/pull/5010)
- Fixed `WAZUH_PROTOCOL` suggestion in the 'Deploy new agent' section. [#4849](https://github.com/wazuh/wazuh-dashboard-plugins/pull/4849)
- Fixed agent deployment instructions for HP-UX and Solaris. [#4943](https://github.com/wazuh/wazuh-dashboard-plugins/pull/4943)
- Fixed a bug that caused the flyouts to close when clicking inside them [#4638](https://github.com/wazuh/wazuh-dashboard-plugins/pull/4638) [#5046](https://github.com/wazuh/wazuh-dashboard-plugins/pull/5046)
- Fixed the manager option in the 'Deploy new agent' section [#4981](https://github.com/wazuh/wazuh-dashboard-plugins/pull/4981)
- Fixed Inventory checks table filters by stats [#4999](https://github.com/wazuh/wazuh-dashboard-plugins/pull/4999) [#5031](https://github.com/wazuh/wazuh-dashboard-plugins/pull/5031)
- Fixed commands in the 'Deploy new agent' section (most of the commands are missing '-1') [#4962](https://github.com/wazuh/wazuh-dashboard-plugins/pull/4962)
- Fixed agent installation command for macOS in the 'Deploy new agent' section. [#4968](https://github.com/wazuh/wazuh-dashboard-plugins/pull/4968)
- Fixed agent evolution chart [#4942](https://github.com/wazuh/wazuh-dashboard-plugins/pull/4942)
- Fixed Solaris command [#5035](https://github.com/wazuh/wazuh-dashboard-plugins/pull/5035)
- Fixed commands: AIX, OpenSUSE, Alpine, Suse11, Fedora, HP, Oracle Linux 5, Amazon Linux 2, CentOS5. Changed the word 'or higher' in buttons to '+'. Fixed validations for HP, Solaris and Alpine. [#5045](https://github.com/wazuh/wazuh-dashboard-plugins/pull/5045)
- Fixed error in GitHub module PDF report. [#5069](https://github.com/wazuh/wazuh-dashboard-plugins/pull/5069)
- Fixed password input in 'Deploy new agent' section [#5098](https://github.com/wazuh/wazuh-dashboard-plugins/pull/5098)
- Fixed error when clicking on the selectors of agents in the group agents management [#5094](https://github.com/wazuh/wazuh-dashboard-plugins/pull/5094)
- Fixed menu content panel is displayed in the wrong place. [5092](https://github.com/wazuh/wazuh-dashboard-plugins/pull/5092)
- Fixed greyed and disabled menu section names [#5101](https://github.com/wazuh/wazuh-dashboard-plugins/pull/5101)
- Fixed misspelling in the NIST module [#5107](https://github.com/wazuh/wazuh-dashboard-plugins/pull/5107)
- Fixed Statistic cronjob bulk document insert [#5150](https://github.com/wazuh/wazuh-dashboard-plugins/pull/5150)
- Fixed the style of the buttons showing more event information in the event view table. [#5137](https://github.com/wazuh/wazuh-dashboard-plugins/pull/5137)
- Fixed Inventory module for Solaris agents [#5144](https://github.com/wazuh/wazuh-dashboard-plugins/pull/5144)
- Fixed the module information button in Office 365 and GitHub Panel tab to open the nav drawer. [#5167](https://github.com/wazuh/wazuh-dashboard-plugins/pull/5167)
- Fixed a UI crash due to `external_references` field could be missing in some vulnerability data [#5200](https://github.com/wazuh/wazuh-dashboard-plugins/pull/5200)
- Fixed Wazuh main menu not displayed when navigation menu is locked [#5273](https://github.com/wazuh/wazuh-dashboard-plugins/pull/5273)
- Fixed 'Deploy new agent' section which used wrong secure connection property [#5285](https://github.com/wazuh/wazuh-dashboard-plugins/pull/5285) [#5295](https://github.com/wazuh/wazuh-dashboard-plugins/pull/5295)
- Fixed events view when search bar language is `lucene` [#5286](https://github.com/wazuh/wazuh-dashboard-plugins/pull/5286)
- Disabled unmapped fields filter in `Security Events` alerts table [#4929](https://github.com/wazuh/wazuh-dashboard-plugins/pull/4929)
- Raspbian OS, Ubuntu, Amazon Linux and Amazon Linux 2 commands in the 'Deploy new agent' section now change when a different architecture is selected [#4876](https://github.com/wazuh/wazuh-dashboard-plugins/pull/4876) [#4880](https://github.com/wazuh/wazuh-dashboard-plugins/pull/4880)

### Removed

- Removed custom styles for Kibana 7.9.0 [#4491](https://github.com/wazuh/wazuh-dashboard-plugins/pull/4491)
- Removed the `angular-chart.js` dependency [#4985](https://github.com/wazuh/wazuh-dashboard-plugins/pull/4985)
- Removed the `pug-loader` dependency [#5062](https://github.com/wazuh/wazuh-dashboard-plugins/pull/5062) [#5089](https://github.com/wazuh/wazuh-dashboard-plugins/pull/5089)

## Wazuh v4.3.11 - OpenSearch Dashboards 1.2.0 - Revision 4312

### Added

- Support for Wazuh 4.3.11

## Wazuh v4.3.10 - OpenSearch Dashboards 1.2.0 - Revision 4311

### Fixed

- Fixed issue when logging out from Wazuh when SAML is enabled [#4815](https://github.com/wazuh/wazuh-dashboard-plugins/issues/4815)

## Wazuh v4.3.9 - OpenSearch Dashboards 1.2.0 - Revision 4310

### Added

- Support for Wazuh 4.3.9

## Wazuh v4.3.8 - OpenSearch Dashboards 1.2.0 - Revision 4309

### Added

- Support for Wazuh 4.3.8

## Wazuh v4.3.7 - OpenSearch Dashboards 1.2.0 - Revision 4308

### Fixed

- Wazuh.yml review: fixed link to web documentation, improved in-file documentation and fixed some grammatical errors. [#4378](https://github.com/wazuh/wazuh-dashboard-plugins/pull/4378) [#4399](https://github.com/wazuh/wazuh-dashboard-plugins/pull/4399)
- Fixed an error during the generation of a group's report, if the request to the Wazuh API fails [#4350](https://github.com/wazuh/wazuh-dashboard-plugins/pull/4350)
- Fixed a problem with the group's report, when the group has no agents [#4350](https://github.com/wazuh/wazuh-dashboard-plugins/pull/4350)
- Fixed path in logo customization section [#4352](https://github.com/wazuh/wazuh-dashboard-plugins/pull/4352)
- Fixed a TypeError in Firefox. Change the Get request that was made with a Kibana core.http.get(/api/check-wazuh) resource to the WzRequest.genericReq resource and it no longer fails, also add a test capture to public/plugin.ts that wraps the request and in case of failure, the error is detected when the browser does not work with the V8 engine. [#4362](https://github.com/wazuh/wazuh-dashboard-plugins/pull/4362)
- Fixed an error of an undefined username hash related to reporting when using Kibana with X-Pack and security was disabled [#4358](https://github.com/wazuh/wazuh-dashboard-plugins/pull/4358)
- Fixed persistence of the plugin registry file between updates [#4359](https://github.com/wazuh/wazuh-dashboard-plugins/pull/4359)
- Fixed searchbar error on SCA Inventory table [#4367](https://github.com/wazuh/wazuh-dashboard-plugins/pull/4367)
- Fixed a routes loop when reinstalling Wazuh indexer [#4373](https://github.com/wazuh/wazuh-dashboard-plugins/pull/4373)

### Removed

- Removed the use of `manager_host` field related to agent information of Wazuh API responses, which is obsolete [#4350](https://github.com/wazuh/wazuh-dashboard-plugins/pull/4350)

## Wazuh v4.3.6 - OpenSearch Dashboards 1.2.0 - Revision 4307

### Fixed

- Fixed the search bar component to properly distinguish conjuntion operators (AND, OR) [#4326](https://github.com/wazuh/wazuh-dashboard-plugins/pull/4326)
- Fixed documentation link titles to match the documentation sections to redirect to [#4301](https://github.com/wazuh/wazuh-dashboard-plugins/pull/4301)
- Fixed missing documentation references to the Agent's overview, Agent's Integrity monitoring, and Agent's Inventory data sections, when the agent has never connected. [#4301](https://github.com/wazuh/wazuh-dashboard-plugins/pull/4301)
- The references to the documentation site now links to the appropriate version [#4301](https://github.com/wazuh/wazuh-dashboard-plugins/pull/4301)
- Fixed missing documentation link in the Docker Listener module [#4301](https://github.com/wazuh/wazuh-dashboard-plugins/pull/4301)
- Fixed broken links to the documentation site [#4301](https://github.com/wazuh/wazuh-dashboard-plugins/pull/4301)
- Fix Rules, Decoders and CDB lists uploaders to show errors appropriately [#4307](https://github.com/wazuh/wazuh-dashboard-plugins/pull/4307)
- Sanitize report's inputs and usernames [#4330](https://github.com/wazuh/wazuh-dashboard-plugins/pull/4330)

## Wazuh v4.3.5 - OpenSearch Dashboards 1.2.0 - Revision 4306

### Added

- Added to the interface API messages in the Ruleset test module [#4244](https://github.com/wazuh/wazuh-dashboard-plugins/pull/4244)
- Added authorization prompt in Mitre > Intelligence [#4261](https://github.com/wazuh/wazuh-dashboard-plugins/pull/4261)
- Added a more descriptive message when there is an error related to the user permissions when getting the list of index patterns in a route resolver [#4280](https://github.com/wazuh/wazuh-dashboard-plugins/pull/4280)

### Changed

- Changed the reference from Manager to Wazuh server in the guide to deploy a new agent [#4239](https://github.com/wazuh/wazuh-dashboard-plugins/pull/4239)
- Removed the filtered tags because they were not supported by the API endpoint [#4267](https://github.com/wazuh/wazuh-dashboard-plugins/pull/4267)
- Changed styles in visualizations. [#4254](https://github.com/wazuh/wazuh-dashboard-plugins/pull/4254)

### Fixed

- Fixed type error when changing screen size in agents section [#4233](https://github.com/wazuh/wazuh-dashboard-plugins/pull/4233)
- Removed a logged error that appeared when the `statistics` tasks tried to create an index with the same name, causing the second task to fail on the creation of the index because it already exists [#4235](https://github.com/wazuh/wazuh-dashboard-plugins/pull/4235)
- Fixed a UI crash due to a query with syntax errors in `Modules/Security events` [#4237](https://github.com/wazuh/wazuh-dashboard-plugins/pull/4237)
- Fixed an error when generating a module report after changing the selected agent [#4240](https://github.com/wazuh/wazuh-dashboard-plugins/pull/4240)
- Fixed an unhandled error when a Wazuh API request failed in the dev tools [#4266](https://github.com/wazuh/wazuh-dashboard-plugins/pull/4266)
- Fixed an error related to `API not available` when saving the manager configuration and restarting the manager from `Management/Configuration/Edit configuration` on manager mode [#4264](https://github.com/wazuh/wazuh-dashboard-plugins/pull/4264)
- Fixed a UI problem that required scrolling to see the logs in Management/Logs and Settings/Logs [#4253](https://github.com/wazuh/wazuh-dashboard-plugins/pull/4253)

## Wazuh v4.3.4 - OpenSearch Dashboards 1.2.0 - Revision 4305

### Added

- Added the `pending` agent status to some sections that was missing
  [#4166](https://github.com/wazuh/wazuh-dashboard-plugins/pull/4166)
  [#4188](https://github.com/wazuh/wazuh-dashboard-plugins/pull/4188)

### Changed

- Replaced the visualization of `Status` panel in `Agents` [#4166](https://github.com/wazuh/wazuh-dashboard-plugins/pull/4166)
- Replaced the visualization of policy in `Modules/Security configuration assessment/Inventory` [#4166](https://github.com/wazuh/wazuh-dashboard-plugins/pull/4166)
- Consistency in the colors and labels used for the agent status [#4166](https://github.com/wazuh/wazuh-dashboard-plugins/pull/4166) [#4199](https://github.com/wazuh/wazuh-dashboard-plugins/issues/4199)
- Replaced how the full and partial scan dates are displayed in the `Details` panel of `Vulnerabilities/Inventory` [#4169](https://github.com/wazuh/wazuh-dashboard-plugins/pull/4169)

### Fixed

- Fixed that the platform visualizations didn't use some definitions related to the UI on Kibana 7.10.2 [#4166](https://github.com/wazuh/wazuh-dashboard-plugins/pull/4166)
- Fixed a toast message with a successful process appeared when removing an agent of a group in `Management/Groups` and the agent appears in the agent list after refreshing the table [#4167](https://github.com/wazuh/wazuh-dashboard-plugins/pull/4167)
- Fixed import of an empty rule or decoder file [#4176](https://github.com/wazuh/wazuh-dashboard-plugins/pull/4176)
- Fixed overwriting of rule and decoder imports [#4180](https://github.com/wazuh/wazuh-dashboard-plugins/pull/4180)

## Wazuh v4.3.3 - OpenSearch Dashboards 1.2.0 - Revision 4304

### Fixed

- Fixed Wazuh Dashboard troubleshooting url [#4151](https://github.com/wazuh/wazuh-dashboard-plugins/pull/4151)

## Wazuh v4.3.2 - OpenSearch Dashboards 1.2.0 - Revision 4303

### Added

- Support for Wazuh 4.3.2

## Wazuh v4.3.1 - OpenSearch Dashboards 1.2.0 - Revision 4302

### Added

- Added PowerShell version warning to Windows agent installation wizard [#4142](https://github.com/wazuh/wazuh-dashboard-plugins/pull/4142)
- A new workflow is added to perform backports to specific branches [#4149](https://github.com/wazuh/wazuh-dashboard-plugins/pull/4149)

### Fixed

- Fixed the falsy values are displayed as not defined and enhanced the output of `Ruleset Test` [#4141](https://github.com/wazuh/wazuh-dashboard-plugins/pull/4141)

## Wazuh v4.3.0 - OpenSearch Dashboards 1.2.0 - Revision 4301

### Added

- Support for OpenSearch Dashboards 1.2.0
- Added GitHub and Office365 modules [#3557](https://github.com/wazuh/wazuh-dashboard-plugins/pull/3557)
- Added a new `Panel` module tab for GitHub and Office365 modules
  [#3541](https://github.com/wazuh/wazuh-dashboard-plugins/pull/3541)
  [#3945](https://github.com/wazuh/wazuh-dashboard-plugins/pull/3945)
  [#3952](https://github.com/wazuh/wazuh-dashboard-plugins/pull/3952)
- Added ability to filter the results fo the `Network Ports` table in the `Inventory data` section [#3639](https://github.com/wazuh/wazuh-dashboard-plugins/pull/3639)
- Added new endpoint service to collect the frontend logs into a file [#3324](https://github.com/wazuh/wazuh-dashboard-plugins/pull/3324)
- Improved the frontend handle errors strategy: UI, Toasts, console log and log in file
  [#3327](https://github.com/wazuh/wazuh-dashboard-plugins/pull/3327)
  [#3321](https://github.com/wazuh/wazuh-dashboard-plugins/pull/3321)
  [#3367](https://github.com/wazuh/wazuh-dashboard-plugins/pull/3367)
  [#3373](https://github.com/wazuh/wazuh-dashboard-plugins/pull/3373)
  [#3374](https://github.com/wazuh/wazuh-dashboard-plugins/pull/3374)
  [#3390](https://github.com/wazuh/wazuh-dashboard-plugins/pull/3390)
  [#3410](https://github.com/wazuh/wazuh-dashboard-plugins/pull/3410)
  [#3408](https://github.com/wazuh/wazuh-dashboard-plugins/pull/3408)
  [#3429](https://github.com/wazuh/wazuh-dashboard-plugins/pull/3429)
  [#3427](https://github.com/wazuh/wazuh-dashboard-plugins/pull/3427)
  [#3417](https://github.com/wazuh/wazuh-dashboard-plugins/pull/3417)
  [#3462](https://github.com/wazuh/wazuh-dashboard-plugins/pull/3462)
  [#3451](https://github.com/wazuh/wazuh-dashboard-plugins/pull/3451)
  [#3442](https://github.com/wazuh/wazuh-dashboard-plugins/pull/3442)
  [#3480](https://github.com/wazuh/wazuh-dashboard-plugins/pull/3480)
  [#3472](https://github.com/wazuh/wazuh-dashboard-plugins/pull/3472)
  [#3434](https://github.com/wazuh/wazuh-dashboard-plugins/pull/3434)
  [#3392](https://github.com/wazuh/wazuh-dashboard-plugins/pull/3392)
  [#3404](https://github.com/wazuh/wazuh-dashboard-plugins/pull/3404)
  [#3432](https://github.com/wazuh/wazuh-dashboard-plugins/pull/3432)
  [#3415](https://github.com/wazuh/wazuh-dashboard-plugins/pull/3415)
  [#3469](https://github.com/wazuh/wazuh-dashboard-plugins/pull/3469)
  [#3448](https://github.com/wazuh/wazuh-dashboard-plugins/pull/3448)
  [#3465](https://github.com/wazuh/wazuh-dashboard-plugins/pull/3465)
  [#3464](https://github.com/wazuh/wazuh-dashboard-plugins/pull/3464)
  [#3478](https://github.com/wazuh/wazuh-dashboard-plugins/pull/3478)
  [#4116](https://github.com/wazuh/wazuh-dashboard-plugins/pull/4116)
- Added Intelligence tab to Mitre Att&ck module [#3368](https://github.com/wazuh/wazuh-dashboard-plugins/pull/3368) [#3344](https://github.com/wazuh/wazuh-dashboard-plugins/pull/3344) [#3726](https://github.com/wazuh/wazuh-dashboard-plugins/pull/3726)
- Added sample data for office365 events [#3424](https://github.com/wazuh/wazuh-dashboard-plugins/pull/3424)
- Created a separate component to check for sample data [#3475](https://github.com/wazuh/wazuh-dashboard-plugins/pull/3475)
- Added a new hook for getting value suggestions [#3506](https://github.com/wazuh/wazuh-dashboard-plugins/pull/3506)
- Added dinamic simple filters and adding simple GitHub filters fields [3531](https://github.com/wazuh/wazuh-dashboard-plugins/pull/3531)
- Added configuration viewer for Module Office365 on Management > Configuration [#3524](https://github.com/wazuh/wazuh-dashboard-plugins/pull/3524)
- Added base Module Panel view with Office365 setup [#3518](https://github.com/wazuh/wazuh-dashboard-plugins/pull/3518)
- Added specifics and custom filters for Office365 search bar [#3533](https://github.com/wazuh/wazuh-dashboard-plugins/pull/3533)
- Adding Pagination and filter to drilldown tables at Office pannel [#3544](https://github.com/wazuh/wazuh-dashboard-plugins/pull/3544).
- Simple filters change between panel and drilldown panel [#3568](https://github.com/wazuh/wazuh-dashboard-plugins/pull/3568).
- Added new fields in Inventory table and Flyout Details [#3525](https://github.com/wazuh/wazuh-dashboard-plugins/pull/3525)
- Added columns selector in agents table [#3691](https://github.com/wazuh/wazuh-dashboard-plugins/pull/3691)
- Added a new workflow for create wazuh packages [#3742](https://github.com/wazuh/wazuh-dashboard-plugins/pull/3742)
- Run `template` and `fields` checks in the health check depends on the app configuration [#3783](https://github.com/wazuh/wazuh-dashboard-plugins/pull/3783)
- Added a toast message when there is an error creating a new group [#3804](https://github.com/wazuh/wazuh-dashboard-plugins/pull/3804)
- Added a step to start the agent to the deploy new Windowns agent guide [#3846](https://github.com/wazuh/wazuh-dashboard-plugins/pull/3846)
- Added agents windows events config tab [#3905](https://github.com/wazuh/wazuh-dashboard-plugins/pull/3905)
- Added 3 new panels to `Vulnerabilities/Inventory` [#3893](https://github.com/wazuh/wazuh-dashboard-plugins/pull/3893)
- Added new fields of `Vulnerabilities` to the details flyout [#3893](https://github.com/wazuh/wazuh-dashboard-plugins/pull/3893) [#3908](https://github.com/wazuh/wazuh-dashboard-plugins/pull/3908)
- Added missing fields used in visualizations to the known fiels related to alerts [#3924](https://github.com/wazuh/wazuh-dashboard-plugins/pull/3924)
- Added troubleshooting link to "index pattern was refreshed" toast [#3946](https://github.com/wazuh/wazuh-dashboard-plugins/pull/3946)
- Added more number options to the tables widget in Modules -> "Mitre" [#4041](https://github.com/wazuh/wazuh-dashboard-plugins/pull/4066)
- Management -> groups -> agent: Selectors appear when there are more than 3 options [#4126](https://github.com/wazuh/wazuh-dashboard-plugins/pull/4126)

### Changed

- Changed ossec to wazuh in sample-data [#3121](https://github.com/wazuh/wazuh-dashboard-plugins/pull/3121)
- Changed empty fields in FIM tables and `syscheck.value_name` in discovery now show an empty tag for visual clarity [#3279](https://github.com/wazuh/wazuh-dashboard-plugins/pull/3279)
- Adapted the Mitre tactics and techniques resources to use the API endpoints [#3346](https://github.com/wazuh/wazuh-dashboard-plugins/pull/3346)
- Moved the filterManager subscription to the hook useFilterManager [#3517](https://github.com/wazuh/wazuh-dashboard-plugins/pull/3517)
- Change filter from is to is one of in custom searchbar [#3529](https://github.com/wazuh/wazuh-dashboard-plugins/pull/3529)
- Refactored as module tabs and buttons are rendered [#3494](https://github.com/wazuh/wazuh-dashboard-plugins/pull/3494)
- Updated the deprecated and added new references authd [#3663](https://github.com/wazuh/wazuh-dashboard-plugins/pull/3663) [#3806](https://github.com/wazuh/wazuh-dashboard-plugins/pull/3806)
- Added time subscription to Discover component [#3549](https://github.com/wazuh/wazuh-dashboard-plugins/pull/3549)
- Refactored as module tabs and buttons are rendered [#3494](https://github.com/wazuh/wazuh-dashboard-plugins/pull/3494)
- Testing logs using the Ruletest Test don't display the rule information if not matching a rule. [#3446](https://github.com/wazuh/wazuh-dashboard-plugins/pull/3446)
- Changed format permissions in FIM inventory [#3649](https://github.com/wazuh/wazuh-dashboard-plugins/pull/3649)
- Changed of request for one that does not return data that is not necessary to optimize times. [#3686](https://github.com/wazuh/wazuh-dashboard-plugins/pull/3686) [#3728](https://github.com/wazuh/wazuh-dashboard-plugins/pull/3728)
- Rebranding. Replaced the brand logos, set module icons with brand colors [#3788](https://github.com/wazuh/wazuh-dashboard-plugins/pull/3788)
- Changed user for sample data management [#3795](https://github.com/wazuh/wazuh-dashboard-plugins/pull/3795)
- Changed agent install codeblock copy button and powershell terminal warning [#3792](https://github.com/wazuh/wazuh-dashboard-plugins/pull/3792)
- Refactored as the plugin platform name and references is managed [#3811](https://github.com/wazuh/wazuh-dashboard-plugins/pull/3811)
- Removed `Dashboard` tab for the `Vulnerabilities` modules [#3893](https://github.com/wazuh/wazuh-dashboard-plugins/pull/3893)
- Display all fields in the `Table` tab when expading an alert row in the alerts tables of flyouts and the `Modules/Security Events/Dashboard` table [#3908](https://github.com/wazuh/wazuh-dashboard-plugins/pull/3908)
- Refactored the table in `Vulnerabilities/Inventory` [#3196](https://github.com/wazuh/wazuh-dashboard-plugins/pull/3196)
- Changed Google Groups app icons [#3949](https://github.com/wazuh/wazuh-dashboard-plugins/pull/3949)
- Removed sorting for `Agents` or `Configuration checksum` column in the table of `Management/Groups` due to this is not supported by the API [#3857](https://github.com/wazuh/wazuh-dashboard-plugins/pull/3857)
- Changed messages in the agent installation guide [#4040](https://github.com/wazuh/wazuh-dashboard-plugins/pull/4040)
- Changed the default `wazuh.statistics.shards` setting from `2` to `1` [#4055](https://github.com/wazuh/wazuh-dashboard-plugins/pull/4055)
- Removed the migration tasks in the `.wazuh` and `.wazuh-version` indices [#4098](https://github.com/wazuh/wazuh-dashboard-plugins/pull/4098)
- Separated the actions of viewing and editing the `agent.conf` group file [#4114](https://github.com/wazuh/wazuh-dashboard-plugins/pull/4114)

### Fixed

- Fixed creation of log files [#3384](https://github.com/wazuh/wazuh-dashboard-plugins/pull/3384)
- Fixed double fetching alerts count when pinnin/unpinning the agent in Mitre Att&ck/Framework [#3484](https://github.com/wazuh/wazuh-dashboard-plugins/pull/3484)
- Query config refactor [#3490](https://github.com/wazuh/wazuh-dashboard-plugins/pull/3490)
- Fixed rules and decoders test flyout clickout event [#3412](https://github.com/wazuh/wazuh-dashboard-plugins/pull/3412)
- Notify when you are registering an agent without permissions [#3430](https://github.com/wazuh/wazuh-dashboard-plugins/pull/3430)
- Remove not used `redirectRule` query param when clicking the row table on CDB Lists/Decoders [#3438](https://github.com/wazuh/wazuh-dashboard-plugins/pull/3438)
- Fixed the code overflows over the line numbers in the API Console editor [#3439](https://github.com/wazuh/wazuh-dashboard-plugins/pull/3439)
- Don't open the main menu when changing the seleted API or index pattern [#3440](https://github.com/wazuh/wazuh-dashboard-plugins/pull/3440)
- Fix error message in conf managment [#3443](https://github.com/wazuh/wazuh-dashboard-plugins/pull/3443)
- Fix size api selector when name is too long [#3445](https://github.com/wazuh/wazuh-dashboard-plugins/pull/3445)
- Fixed error when edit a rule or decoder [#3456](https://github.com/wazuh/wazuh-dashboard-plugins/pull/3456)
- Fixed index pattern selector doesn't display the ignored index patterns [#3458](https://github.com/wazuh/wazuh-dashboard-plugins/pull/3458)
- Fixed error in /Management/Configuration when cluster is disabled [#3553](https://github.com/wazuh/wazuh-dashboard-plugins/pull/3553)
- Fix the pinned filters were removed when accessing to the `Panel` tab of a module [#3565](https://github.com/wazuh/wazuh-dashboard-plugins/pull/3565)
- Fixed multi-select component searcher handler [#3645](https://github.com/wazuh/wazuh-dashboard-plugins/pull/3645)
- Fixed order logs properly in Management/Logs [#3609](https://github.com/wazuh/wazuh-dashboard-plugins/pull/3609)
- Fixed the Wazuh API requests to `GET //` [#3661](https://github.com/wazuh/wazuh-dashboard-plugins/pull/3661)
- Fixed missing mitre tactics [#3675](https://github.com/wazuh/wazuh-dashboard-plugins/pull/3675)
- Fix CDB list view not working with IPv6 [#3488](https://github.com/wazuh/wazuh-dashboard-plugins/pull/3488)
- Fixed the bad requests using Console tool to `PUT /active-response` API endpoint [#3466](https://github.com/wazuh/wazuh-dashboard-plugins/pull/3466)
- Fixed group agent management table does not update on error [#3605](https://github.com/wazuh/wazuh-dashboard-plugins/pull/3605)
- Fixed not showing packages details in agent inventory for a freeBSD agent SO [#3651](https://github.com/wazuh/wazuh-dashboard-plugins/pull/3651)
- Fixed wazuh token deleted twice [#3652](https://github.com/wazuh/wazuh-dashboard-plugins/pull/3652)
- Fixed handler of error on dev-tools [#3687](https://github.com/wazuh/wazuh-dashboard-plugins/pull/3687)
- Fixed compatibility wazuh 4.3 - kibana 7.13.4 [#3685](https://github.com/wazuh/wazuh-dashboard-plugins/pull/3685)
- Fixed registry values without agent pinned in FIM>Events [#3689](https://github.com/wazuh/wazuh-dashboard-plugins/pull/3689)
- Fixed breadcrumbs style compatibility for Kibana 7.14.2 [#3688](https://github.com/wazuh/wazuh-dashboard-plugins/pull/3688)
- Fixed security alerts table when filters change [#3682](https://github.com/wazuh/wazuh-dashboard-plugins/pull/3682)
- Fixed error that shows we're using X-Pack when we have Basic [#3692](https://github.com/wazuh/wazuh-dashboard-plugins/pull/3692)
- Fixed blank screen in Kibana 7.10.2 [#3700](https://github.com/wazuh/wazuh-dashboard-plugins/pull/3700)
- Fixed related decoder link undefined parameters error [#3704](https://github.com/wazuh/wazuh-dashboard-plugins/pull/3704)
- Fixing Flyouts in Kibana 7.14.2 [#3708](https://github.com/wazuh/wazuh-dashboard-plugins/pull/3708)
- Fixing the bug of index patterns in health-check due to bad copy of a PR [#3707](https://github.com/wazuh/wazuh-dashboard-plugins/pull/3707)
- Fixed styles and behaviour of button filter in the flyout of `Inventory` section for `Integrity monitoring` and `Vulnerabilities` modules [#3733](https://github.com/wazuh/wazuh-dashboard-plugins/pull/3733)
- Fixed height of `Evolution` card in the `Agents` section when has no data for the selected time range [#3733](https://github.com/wazuh/wazuh-dashboard-plugins/pull/3733)
- Fix clearing the query filter doesn't update the data in Office 365 and GitHub Panel tab [#3722](https://github.com/wazuh/wazuh-dashboard-plugins/pull/3722)
- Fix wrong deamons in filter list [#3710](https://github.com/wazuh/wazuh-dashboard-plugins/pull/3710)
- Fixing bug when create filename with spaces and throws a bad error [#3724](https://github.com/wazuh/wazuh-dashboard-plugins/pull/3724)
- Fixing bug in security User flyout nonexistant unsubmitted changes warning [#3731](https://github.com/wazuh/wazuh-dashboard-plugins/pull/3731)
- Fixing redirect to new tab when click in a link [#3732](https://github.com/wazuh/wazuh-dashboard-plugins/pull/3732)
- Fixed missing settings in `Management/Configuration/Global configuration/Global/Main settings` [#3737](https://github.com/wazuh/wazuh-dashboard-plugins/pull/3737)
- Fixed `Maximum call stack size exceeded` error exporting key-value pairs of a CDB List [#3738](https://github.com/wazuh/wazuh-dashboard-plugins/pull/3738)
- Fixed regex lookahead and lookbehind for safari [#3741](https://github.com/wazuh/wazuh-dashboard-plugins/pull/3741)
- Fixed Vulnerabilities Inventory flyout details filters [#3744](https://github.com/wazuh/wazuh-dashboard-plugins/pull/3744)
- Removed api selector toggle from settings menu since it performed no useful function [#3604](https://github.com/wazuh/wazuh-dashboard-plugins/pull/3604)
- Fixed the requests get [#3661](https://github.com/wazuh/wazuh-dashboard-plugins/pull/3661)
- Fixed Dashboard PDF report error when switching pinned agent state [#3748](https://github.com/wazuh/wazuh-dashboard-plugins/pull/3748)
- Fixed the rendering of the command to deploy new Windows agent not working in some Kibana versions [#3753](https://github.com/wazuh/wazuh-dashboard-plugins/pull/3753)
- Fixed action buttons overlaying to the request text in Tools/API Console [#3772](https://github.com/wazuh/wazuh-dashboard-plugins/pull/3772)
- Fix `Rule ID` value in reporting tables related to top results [#3774](https://github.com/wazuh/wazuh-dashboard-plugins/issues/3774)
- Fixed github/office365 multi-select filters suggested values [#3787](https://github.com/wazuh/wazuh-dashboard-plugins/pull/3787)
- Fix updating the aggregation data of Panel section when changing the time filter [#3790](https://github.com/wazuh/wazuh-dashboard-plugins/pull/3790)
- Removed the button to remove an agent for a group in the agents' table when it is the default group [#3804](https://github.com/wazuh/wazuh-dashboard-plugins/pull/3804)
- Fixed internal user no longer needs permission to make x-pack detection request [#3831](https://github.com/wazuh/wazuh-dashboard-plugins/pull/3831)
- Fixed agents details card style [#3845](https://github.com/wazuh/wazuh-dashboard-plugins/pull/3845) [#3860](https://github.com/wazuh/wazuh-dashboard-plugins/pull/3860)
- Fixed search bar query sanitizing in PDF report [#3861](https://github.com/wazuh/wazuh-dashboard-plugins/pull/3861)
- Fixed routing redirection in events documents discover links [#3866](https://github.com/wazuh/wazuh-dashboard-plugins/pull/3866)
- Fixed health-check [#3868](https://github.com/wazuh/wazuh-dashboard-plugins/pull/3868)
- Fixed refreshing agents evolution visualization [#3894](https://github.com/wazuh/wazuh-dashboard-plugins/pull/3894)
- Fixed an error when generating PDF reports due to Wazuh API token expiration [#3881](https://github.com/wazuh/wazuh-dashboard-plugins/pull/3881)
- Fixed the table of Vulnerabilities/Inventory doesn't reload when changing the selected agent [#3901](https://github.com/wazuh/wazuh-dashboard-plugins/pull/3901)
- Fixed backslash breaking exported JSON result [#3909](https://github.com/wazuh/wazuh-dashboard-plugins/pull/3909)
- Fixed the Events view multiple "The index pattern was refreshed successfully" toast [#3937](https://github.com/wazuh/wazuh-dashboard-plugins/pull/3937)
- Fixed a rendering problem in the map visualizations [#3942](https://github.com/wazuh/wazuh-dashboard-plugins/pull/3942)
- Parse error when using `#` character not at the beginning of the line [#3877](https://github.com/wazuh/wazuh-dashboard-plugins/pull/3877)
- Fixed the `rule.mitre.id` cell enhancement that doesn't support values with sub techniques [#3944](https://github.com/wazuh/wazuh-dashboard-plugins/pull/3944)
- Fixed error not working the alerts displayed when changing the selected time in some flyouts [#3947](https://github.com/wazuh/wazuh-dashboard-plugins/pull/3947) [#4115](https://github.com/wazuh/wazuh-dashboard-plugins/pull/4115)
- Fixed the user can not logout when the Kibana server has a basepath configurated [#3957](https://github.com/wazuh/wazuh-dashboard-plugins/pull/3957)
- Fixed fatal cron-job error when Wazuh API is down [#3991](https://github.com/wazuh/wazuh-dashboard-plugins/pull/3991)
- Fixed circular re-directions when API errors are handled [#4079](https://github.com/wazuh/wazuh-dashboard-plugins/pull/4079)
- Fixed agent breadcrumb routing minor error [#4101](https://github.com/wazuh/wazuh-dashboard-plugins/pull/4101)
- Fixed selected text not visible in API Console [#4102](https://github.com/wazuh/wazuh-dashboard-plugins/pull/4102)
- Fixed the 'missing parameters' error on the Manager Logs [#4110](https://github.com/wazuh/wazuh-dashboard-plugins/pull/4110)
- Fixed undefined input reference when switching between rule set view and rule files view [#4125](https://github.com/wazuh/wazuh-dashboard-plugins/pull/4125)
- Fixed not found FIM file toast error #4124 [#4124](https://github.com/wazuh/wazuh-dashboard-plugins/pull/4124)
- Fixed "See full error" on error toast [#4119](https://github.com/wazuh/wazuh-dashboard-plugins/pull/4119)
- Fixed not being able to remove custom filters. [#4112](https://github.com/wazuh/wazuh-dashboard-plugins/pull/4112)
- Fixed spinner not showing when export button is clicked in management views [#4120](https://github.com/wazuh/wazuh-dashboard-plugins/pull/4120)
- Correction of field and value in the section: last registered agent [#4127](https://github.com/wazuh/wazuh-dashboard-plugins/pull/4127)
- Fixed the download agent installer command [#4132] (https://github.com/wazuh/wazuh-dashboard-plugins/pull/4132)

## Wazuh v4.2.6 - Kibana 7.10.2, 7.11.2, 7.12.1, 7.13.0, 7.13.1, 7.13.2, 7.13.3, 7.13.4, 7.14.0, 7.14.1, 7.14.2 - Revision 4207

### Added

- Support for Kibana 7.13.4
- Support for Kibana 7.14.2
- Hide the `telemetry` banner [#3709](https://github.com/wazuh/wazuh-dashboard-plugins/pull/3709)

### Fixed

- Fixed compatibility Wazuh 4.2 - Kibana 7.13.4 [#3653](https://github.com/wazuh/wazuh-dashboard-plugins/pull/3653)
- Fixed interative register windows agent screen error [#3654](https://github.com/wazuh/wazuh-dashboard-plugins/pull/3654)
- Fixed breadcrumbs style compatibility for Kibana 7.14.2 [#3668](https://github.com/wazuh/wazuh-dashboard-plugins/pull/3668)
- Fixed Wazuh token is not removed after logout in Kibana 7.13 [#3670](https://github.com/wazuh/wazuh-dashboard-plugins/pull/3670)
- Fixed Group Configuration and Management configuration error after trying to going back after you save [#3672](https://github.com/wazuh/wazuh-dashboard-plugins/pull/3672)
- Fixing EuiPanels in Overview Sections and disabled text in WzMenu [#3674](https://github.com/wazuh/wazuh-dashboard-plugins/pull/3674)
- Fixing double flyout clicking in a policy [#3676](https://github.com/wazuh/wazuh-dashboard-plugins/pull/3676)
- Fixed error conflict setting kibana settings from the health check [#3678](https://github.com/wazuh/wazuh-dashboard-plugins/pull/3678)
- Fixed compatibility to get the valid index patterns and refresh fields for Kibana 7.10.2-7.13.4 [3681](https://github.com/wazuh/wazuh-dashboard-plugins/pull/3681)
- Fixed wrong redirect after login [3701](https://github.com/wazuh/wazuh-dashboard-plugins/pull/3701)
- Fixed error getting the index pattern data when there is not `attributes.fields` in the saved object [3689](https://github.com/wazuh/wazuh-dashboard-plugins/pull/3698)

## Wazuh v4.2.4 - Kibana 7.10.2, 7.11.2, 7.12.1 - Revision 4205

### Added

- Support for Wazuh 4.2.4

### Fixed

- Fixed a bug where the user's auth token was not deprecated on logout [#3638](https://github.com/wazuh/wazuh-dashboard-plugins/pull/3638)

## Wazuh v4.2.3 - Kibana 7.10.2, 7.11.2, 7.12.1 - Revision 4204

### Added

- Support for Wazuh 4.2.3

## Wazuh v4.2.2 - Kibana 7.10.2 , 7.12.1 - Revision 4203

### Added

- Wazuh help links in the Kibana help menu [#3170](https://github.com/wazuh/wazuh-dashboard-plugins/pull/3170)
- Redirect to group details using the `group` query param in the URL [#3184](https://github.com/wazuh/wazuh-dashboard-plugins/pull/3184)
- Configuration to disable Wazuh App access from X-Pack/ODFE role [#3222](https://github.com/wazuh/wazuh-dashboard-plugins/pull/3222) [#3292](https://github.com/wazuh/wazuh-dashboard-plugins/pull/3292)
- Added confirmation message when closing a form [#3221](https://github.com/wazuh/wazuh-dashboard-plugins/pull/3221)
- Improvement to hide navbar Wazuh label. [#3240](https://github.com/wazuh/wazuh-dashboard-plugins/pull/3240)
- Add modal creating new rule/decoder [#3274](https://github.com/wazuh/wazuh-dashboard-plugins/pull/3274)
- New functionality to change app logos [#3503](https://github.com/wazuh/wazuh-dashboard-plugins/pull/3503)
- Added link to the upgrade guide when the Wazuh API version and the Wazuh App version mismatch [#3592](https://github.com/wazuh/wazuh-dashboard-plugins/pull/3592)

### Changed

- Removed module titles [#3160](https://github.com/wazuh/wazuh-dashboard-plugins/pull/3160)
- Changed default `wazuh.monitoring.creation` app setting from `d` to `w` [#3174](https://github.com/wazuh/wazuh-dashboard-plugins/pull/3174)
- Changed default `wazuh.monitoring.shards` app setting from `2` to `1` [#3174](https://github.com/wazuh/wazuh-dashboard-plugins/pull/3174)
- Removed Sha1 field from registry key detail [#3189](https://github.com/wazuh/wazuh-dashboard-plugins/pull/3189)
- Removed tooltip in last breadcrumb in header breadcrumb [3250](https://github.com/wazuh/wazuh-dashboard-plugins/pull/3250)
- Refactored the Health check component [#3197](https://github.com/wazuh/wazuh-dashboard-plugins/pull/3197)
- Added version in package downloaded name in agent deploy command [#3210](https://github.com/wazuh/wazuh-dashboard-plugins/issues/3210)
- Removed restriction to allow only current active agents from vulnerability inventory [#3243](https://github.com/wazuh/wazuh-dashboard-plugins/pull/3243)
- Move API selector and Index Pattern Selector to the header bar [#3175](https://github.com/wazuh/wazuh-dashboard-plugins/pull/3175)
- Health check actions notifications refactored and added debug mode [#3258](https://github.com/wazuh/wazuh-dashboard-plugins/pull/3258)
- Improved visualizations object configuration readability [#3355](https://github.com/wazuh/wazuh-dashboard-plugins/pull/3355)
- Changed the way kibana-vis hides the visualization while loading, this should prevent errors caused by having a 0 height visualization [#3349](https://github.com/wazuh/wazuh-dashboard-plugins/pull/3349)

### Fixed

- Fixed screen flickers in Cluster visualization [#3159](https://github.com/wazuh/wazuh-dashboard-plugins/pull/3159)
- Fixed the broken links when using `server.basePath` Kibana setting [#3161](https://github.com/wazuh/wazuh-dashboard-plugins/pull/3161)
- Fixed filter in reports [#3173](https://github.com/wazuh/wazuh-dashboard-plugins/pull/3173)
- Fixed typo error in Settings/Configuration [#3234](https://github.com/wazuh/wazuh-dashboard-plugins/pull/3234)
- Fixed fields overlap in the agent summary screen [#3217](https://github.com/wazuh/wazuh-dashboard-plugins/pull/3217)
- Fixed Ruleset Test, each request is made in a different session instead of all in the same session [#3257](https://github.com/wazuh/wazuh-dashboard-plugins/pull/3257)
- Fixed the `Visualize` button is not displaying when expanding a field in the Events sidebar [#3237](https://github.com/wazuh/wazuh-dashboard-plugins/pull/3237)
- Fix modules are missing in the agent menu [#3244](https://github.com/wazuh/wazuh-dashboard-plugins/pull/3244)
- Fix improving and removing WUI error logs [#3260](https://github.com/wazuh/wazuh-dashboard-plugins/pull/3260)
- Fix some errors of PDF reports [#3272](https://github.com/wazuh/wazuh-dashboard-plugins/pull/3272)
- Fix TypeError when selecting macOS agent deployment in a Safari Browser [#3289](https://github.com/wazuh/wazuh-dashboard-plugins/pull/3289)
- Fix error in how the SCA check's checks are displayed [#3297](https://github.com/wazuh/wazuh-dashboard-plugins/pull/3297)
- Fixed message of error when add sample data fails [#3241](https://github.com/wazuh/wazuh-dashboard-plugins/pull/3241)
- Fixed modules are missing in the agent menu [#3244](https://github.com/wazuh/wazuh-dashboard-plugins/pull/3244)
- Fixed Alerts Summary of modules for reports [#3303](https://github.com/wazuh/wazuh-dashboard-plugins/pull/3303)
- Fixed dark mode visualization background in pdf reports [#3315](https://github.com/wazuh/wazuh-dashboard-plugins/pull/3315)
- Adapt Kibana integrations to Kibana 7.11 and 7.12 [#3309](https://github.com/wazuh/wazuh-dashboard-plugins/pull/3309)
- Fixed error agent view does not render correctly [#3306](https://github.com/wazuh/wazuh-dashboard-plugins/pull/3306)
- Fixed miscalculation in table column width in PDF reports [#3326](https://github.com/wazuh/wazuh-dashboard-plugins/pull/3326)
- Normalized visData table property for 7.12 retro-compatibility [#3323](https://github.com/wazuh/wazuh-dashboard-plugins/pull/3323)
- Fixed error that caused the labels in certain visualizations to overlap [#3355](https://github.com/wazuh/wazuh-dashboard-plugins/pull/3355)
- Fixed export to csv button in dashboards tables [#3358](https://github.com/wazuh/wazuh-dashboard-plugins/pull/3358)
- Fixed Elastic UI breaking changes in 7.12 [#3345](https://github.com/wazuh/wazuh-dashboard-plugins/pull/3345)
- Fixed Wazuh main menu and breadcrumb render issues [#3347](https://github.com/wazuh/wazuh-dashboard-plugins/pull/3347)
- Fixed generation of huge logs from backend errors [#3397](https://github.com/wazuh/wazuh-dashboard-plugins/pull/3397)
- Fixed vulnerabilities flyout not showing alerts if the vulnerability had a field missing [#3593](https://github.com/wazuh/wazuh-dashboard-plugins/pull/3593)

## Wazuh v4.2.1 - Kibana 7.10.2 , 7.11.2 - Revision 4202

### Added

- Support for Wazuh 4.2.1

## Wazuh v4.2.0 - Kibana 7.10.2 , 7.11.2 - Revision 4201

### Added

- Added `Ruleset Test` section under Tools menu, and on Edit Rules/Decoders as a tool. [#1434](https://github.com/wazuh/wazuh-dashboard-plugins/pull/1434)
- Added page size options in Security events, explore agents table [#2925](https://github.com/wazuh/wazuh-dashboard-plugins/pull/2925)
- Added a reminder to restart cluster or manager after import a file in Rules, Decoders or CDB Lists [#3051](https://github.com/wazuh/wazuh-dashboard-plugins/pull/3051)
- Added Agent Stats section [#3056](https://github.com/wazuh/wazuh-dashboard-plugins/pull/3056)
- Added `logtest` PUT example on API Console [#3061](https://github.com/wazuh/wazuh-dashboard-plugins/pull/3061)
- Added vulnerabilities inventory that affect to an agent [#3069](https://github.com/wazuh/wazuh-dashboard-plugins/pull/3069)
- Added retry button to check api again in health check [#3109](https://github.com/wazuh/wazuh-dashboard-plugins/pull/3109)
- Added `wazuh-statistics` template and a new mapping for these indices [#3111](https://github.com/wazuh/wazuh-dashboard-plugins/pull/3111)
- Added link to documentation "Checking connection with Manager" in deploy new agent [#3126](https://github.com/wazuh/wazuh-dashboard-plugins/pull/3126)
- Fixed Agent Evolution graph showing agents from multiple APIs [#3256](https://github.com/wazuh/wazuh-dashboard-plugins/pull/3256)
- Added Disabled index pattern checks in Health Check [#3311](https://github.com/wazuh/wazuh-dashboard-plugins/pull/3311)

### Changed

- Moved Dev Tools inside of Tools menu as Api Console. [#1434](https://github.com/wazuh/wazuh-dashboard-plugins/pull/1434)
- Changed position of Top users on Integrity Monitoring Top 5 user. [#2892](https://github.com/wazuh/wazuh-dashboard-plugins/pull/2892)
- Changed user allow_run_as way of editing. [#3080](https://github.com/wazuh/wazuh-dashboard-plugins/pull/3080)
- Rename some ossec references to Wazuh [#3046](https://github.com/wazuh/wazuh-dashboard-plugins/pull/3046)

### Fixed

- Filter only authorized agents in Agents stats and Visualizations [#3088](https://github.com/wazuh/wazuh-dashboard-plugins/pull/3088)
- Fixed missing `pending` status suggestion for agents [#3095](https://github.com/wazuh/wazuh-dashboard-plugins/pull/3095)
- Index pattern setting not used for choosing from existing patterns [#3097](https://github.com/wazuh/wazuh-dashboard-plugins/pull/3097)
- Fixed space character missing on deployment command if UDP is configured [#3108](https://github.com/wazuh/wazuh-dashboard-plugins/pull/3108)
- Fixed statistics visualizations when a node is selected [#3110](https://github.com/wazuh/wazuh-dashboard-plugins/pull/3110)
- Fixed Flyout date filter also changes main date filter [#3114](https://github.com/wazuh/wazuh-dashboard-plugins/pull/3114)
- Fixed name for "TCP sessions" visualization and average metric is now a sum [#3118](https://github.com/wazuh/wazuh-dashboard-plugins/pull/3118)
- Filter only authorized agents in Events and Security Alerts table [#3120](https://github.com/wazuh/wazuh-dashboard-plugins/pull/3120)
- Fixed Last keep alive label is outside the panel [#3122](https://github.com/wazuh/wazuh-dashboard-plugins/pull/3122)
- Fixed app redirect to Settings section after the health check [#3128](https://github.com/wazuh/wazuh-dashboard-plugins/pull/3128)
- Fixed the plugin logo path in Kibana menu when use `server.basePath` setting [#3144](https://github.com/wazuh/wazuh-dashboard-plugins/pull/3144)
- Fixed deprecated endpoint for create agent groups [3152](https://github.com/wazuh/wazuh-dashboard-plugins/pull/3152)
- Fixed check for TCP protocol in deploy new agent [#3163](https://github.com/wazuh/wazuh-dashboard-plugins/pull/3163)
- Fixed RBAC issue with agent group permissions [#3181](https://github.com/wazuh/wazuh-dashboard-plugins/pull/3181)
- Fixed change index pattern from menu doesn't work [#3187](https://github.com/wazuh/wazuh-dashboard-plugins/pull/3187)
- Conflict with the creation of the index pattern when performing the Health Check [#3232](https://github.com/wazuh/wazuh-dashboard-plugins/pull/3232)
- Added Disabled index pattern checks in Health Check [#3311](https://github.com/wazuh/wazuh-dashboard-plugins/pull/3311)
- Fixed windows update section in Linux Inventory PDF [#3569](https://github.com/wazuh/wazuh-dashboard-plugins/pull/3569)
- Improving and removing unnecessary error logs [#3574](https://github.com/wazuh/wazuh-dashboard-plugins/pull/3574)

## Wazuh v4.1.5 - Kibana 7.10.0 , 7.10.2, 7.11.2 - Revision 4108

### Fixed

- Unable to change selected index pattern from the Wazuh menu [#3330](https://github.com/wazuh/wazuh-dashboard-plugins/pull/3330)

## Wazuh v4.1.5 - Kibana 7.10.0 , 7.10.2, 7.11.2 - Revision 4107

### Added

- Support for Kibana 7.11.2
- Added a warning message for the `Install and enroll the agent` step of `Deploy new agent` guide [#3238](https://github.com/wazuh/wazuh-dashboard-plugins/pull/3238)

### Fixed

- Conflict with the creation of the index pattern when performing the Health Check [#3223](https://github.com/wazuh/wazuh-dashboard-plugins/pull/3223)
- Fixing mac os agents add command [#3207](https://github.com/wazuh/wazuh-dashboard-plugins/pull/3207)

## Wazuh v4.1.5 - Kibana 7.10.0 , 7.10.2 - Revision 4106

- Adapt for Wazuh 4.1.5

## Wazuh v4.1.4 - Kibana 7.10.0 , 7.10.2 - Revision 4105

- Adapt for Wazuh 4.1.4

## Wazuh v4.1.3 - Kibana 7.10.0 , 7.10.2 - Revision 4104

### Added

- Creation of index pattern after the default one is changes in Settings [#2985](https://github.com/wazuh/wazuh-dashboard-plugins/pull/2985)
- Added node name of agent list and detail [#3039](https://github.com/wazuh/wazuh-dashboard-plugins/pull/3039)
- Added loading view while the user is logging to prevent permissions prompts [#3041](https://github.com/wazuh/wazuh-dashboard-plugins/pull/3041)
- Added custom message for each possible run_as setup [#3048](https://github.com/wazuh/wazuh-dashboard-plugins/pull/3048)

### Changed

- Change all dates labels to Kibana formatting time zone [#3047](https://github.com/wazuh/wazuh-dashboard-plugins/pull/3047)
- Improve toast message when selecting a default API [#3049](https://github.com/wazuh/wazuh-dashboard-plugins/pull/3049)
- Improve validation and prevention for caching bundles on the client-side [#3063](https://github.com/wazuh/wazuh-dashboard-plugins/pull/3063) [#3091](https://github.com/wazuh/wazuh-dashboard-plugins/pull/3091)

### Fixed

- Fixed unexpected behavior in Roles mapping [#3028](https://github.com/wazuh/wazuh-dashboard-plugins/pull/3028)
- Fixed rule filter is no applied when you click on a rule id in another module.[#3057](https://github.com/wazuh/wazuh-dashboard-plugins/pull/3057)
- Fixed bug changing master node configuration [#3062](https://github.com/wazuh/wazuh-dashboard-plugins/pull/3062)
- Fixed wrong variable declaration for macOS agents [#3066](https://github.com/wazuh/wazuh-dashboard-plugins/pull/3066)
- Fixed some errors in the Events table, action buttons style, and URLs disappeared [#3086](https://github.com/wazuh/wazuh-dashboard-plugins/pull/3086)
- Fixed Rollback of invalid rule configuration file [#3084](https://github.com/wazuh/wazuh-dashboard-plugins/pull/3084)

## Wazuh v4.1.2 - Kibana 7.10.0 , 7.10.2 - Revision 4103

- Add `run_as` setting to example host configuration in Add new API view [#3021](https://github.com/wazuh/wazuh-dashboard-plugins/pull/3021)
- Refactor of some prompts [#3015](https://github.com/wazuh/wazuh-dashboard-plugins/pull/3015)

### Fixed

- Fix SCA policy detail showing name and check results about another policy [#3007](https://github.com/wazuh/wazuh-dashboard-plugins/pull/3007)
- Fixed that alerts table is empty when switching pinned agents [#3008](https://github.com/wazuh/wazuh-dashboard-plugins/pull/3008)
- Creating a role mapping before the existing ones are loaded, the page bursts [#3013](https://github.com/wazuh/wazuh-dashboard-plugins/pull/3013)
- Fix pagination in SCA checks table when expand some row [#3018](https://github.com/wazuh/wazuh-dashboard-plugins/pull/3018)
- Fix manager is shown in suggestions in Agents section [#3025](https://github.com/wazuh/wazuh-dashboard-plugins/pull/3025)
- Fix disabled loading on inventory when request fail [#3026](https://github.com/wazuh/wazuh-dashboard-plugins/pull/3026)
- Fix restarting selected cluster instead of all of them [#3032](https://github.com/wazuh/wazuh-dashboard-plugins/pull/3032)
- Fix pinned agents don't trigger a new filtered query [#3035](https://github.com/wazuh/wazuh-dashboard-plugins/pull/3035)
- Overlay Wazuh menu when Kibana menu is opened or docked [#3038](https://github.com/wazuh/wazuh-dashboard-plugins/pull/3038)
- Fix visualizations in PDF Reports with Dark mode [#2983](https://github.com/wazuh/wazuh-dashboard-plugins/pull/2983)

## Wazuh v4.1.1 - Kibana 7.10.0 , 7.10.2 - Revision 4102

### Added

- Prompt to show the unsupported module for the selected agent [#2959](https://github.com/wazuh/wazuh-dashboard-plugins/pull/2959)
- Added a X-Frame-Options header to the backend responses [#2977](https://github.com/wazuh/wazuh-dashboard-plugins/pull/2977)

### Changed

- Added toast with refresh button when new fields are loaded [#2974](https://github.com/wazuh/wazuh-dashboard-plugins/pull/2974)
- Migrated manager and cluster files endpoints and their corresponding RBAC [#2984](https://github.com/wazuh/wazuh-dashboard-plugins/pull/2984)
- Changed dashboards renderer by saved objects [#7842](https://github.com/wazuh/wazuh-dashboard-plugins/pull/7842)

### Fixed

- Fix login error when AWS Elasticsearch and ODFE is used [#2710](https://github.com/wazuh/wazuh-dashboard-plugins/issues/2710)
- An error message is displayed when changing a group's configuration although the user has the right permissions [#2955](https://github.com/wazuh/wazuh-dashboard-plugins/pull/2955)
- Fix Security events table is empty when switching the pinned agents [#2956](https://github.com/wazuh/wazuh-dashboard-plugins/pull/2956)
- Fix disabled switch visual edit button when json content is empty [#2957](https://github.com/wazuh/wazuh-dashboard-plugins/issues/2957)
- Fixed main and `More` menus for unsupported agents [#2959](https://github.com/wazuh/wazuh-dashboard-plugins/pull/2959)
- Fixed forcing a non numeric filter value in a number type field [#2961](https://github.com/wazuh/wazuh-dashboard-plugins/pull/2961)
- Fixed wrong number of alerts in Security Events [#2964](https://github.com/wazuh/wazuh-dashboard-plugins/pull/2964)
- Fixed search with strange characters of agent in Management groups [#2970](https://github.com/wazuh/wazuh-dashboard-plugins/pull/2970)
- Fix the statusCode error message [#2971](https://github.com/wazuh/wazuh-dashboard-plugins/pull/2971)
- Fix the SCA policy stats didn't refresh [#2973](https://github.com/wazuh/wazuh-dashboard-plugins/pull/2973)
- Fixed loading of AWS index fields even when no AWS alerts were found [#2974](https://github.com/wazuh/wazuh-dashboard-plugins/pull/2974)
- Fix some date fields format in FIM and SCA modules [#2975](https://github.com/wazuh/wazuh-dashboard-plugins/pull/2975)
- Fix a non-stop error in Manage agents when the user has no permissions [#2976](https://github.com/wazuh/wazuh-dashboard-plugins/pull/2976)
- Can't edit empty rules and decoders files that already exist in the manager [#2978](https://github.com/wazuh/wazuh-dashboard-plugins/pull/2978)
- Support for alerts index pattern with different ID and name [#2979](https://github.com/wazuh/wazuh-dashboard-plugins/pull/2979)
- Fix the unpin agent in the selection modal [#2980](https://github.com/wazuh/wazuh-dashboard-plugins/pull/2980)
- Fix properly logout of Wazuh API when logging out of the application (only for OpenDistro) [#2789](https://github.com/wazuh/wazuh-dashboard-plugins/issues/2789)
- Fixed missing `&&` from macOS agent deployment command [#2989](https://github.com/wazuh/wazuh-dashboard-plugins/issues/2989)
- Fix prompt permissions on Framework of Mitre and Inventory of Integrity monitoring. [#2967](https://github.com/wazuh/wazuh-dashboard-plugins/issues/2967)
- Fix properly logout of Wazuh API when logging out of the application support x-pack [#2789](https://github.com/wazuh/wazuh-dashboard-plugins/issues/2789)

## Wazuh v4.1.0 - Kibana 7.10.0 , 7.10.2 - Revision 4101

### Added

- Check the max buckets by default in healthcheck and increase them [#2901](https://github.com/wazuh/wazuh-dashboard-plugins/pull/2901)
- Added a prompt wraning in role mapping if run_as is false or he is not allowed to use it by API [#2876](https://github.com/wazuh/wazuh-dashboard-plugins/pull/2876)

### Changed

- Support new fields of Windows Registry at FIM inventory panel [#2679](https://github.com/wazuh/wazuh-dashboard-plugins/issues/2679)
- Added on FIM Inventory Windows Registry registry_key and registry_value items from syscheck [#2908](https://github.com/wazuh/wazuh-dashboard-plugins/issues/2908)
- Uncheck agents after an action in agents groups management [#2907](https://github.com/wazuh/wazuh-dashboard-plugins/pull/2907)
- Unsave rule files when edit or create a rule with invalid content [#2944](https://github.com/wazuh/wazuh-dashboard-plugins/pull/2944)
- Added vulnerabilities module for macos agents [#2969](https://github.com/wazuh/wazuh-dashboard-plugins/pull/2969)

### Fixed

- Fix server error Invalid token specified: Cannot read property 'replace' of undefined [#2899](https://github.com/wazuh/wazuh-dashboard-plugins/issues/2899)
- Fix show empty files rules and decoders: [#2923](https://github.com/wazuh/wazuh-dashboard-plugins/issues/2923)
- Fixed wrong hover texts in CDB lists actions [#2929](https://github.com/wazuh/wazuh-dashboard-plugins/pull/2929)
- Fixed access to forbidden agents information when exporting agents listt [2918](https://github.com/wazuh/wazuh-dashboard-plugins/pull/2918)
- Fix the decoder detail view is not displayed [#2888](https://github.com/wazuh/wazuh-dashboard-plugins/issues/2888)
- Fix the complex search using the Wazuh API query filter in search bars [#2930](https://github.com/wazuh/wazuh-dashboard-plugins/issues/2930)
- Fixed validation to check userPermissions are not ready yet [#2931](https://github.com/wazuh/wazuh-dashboard-plugins/issues/2931)
- Fixed clear visualizations manager list when switching tabs. Fixes PDF reports filters [#2932](https://github.com/wazuh/wazuh-dashboard-plugins/pull/2932)
- Fix Strange box shadow in Export popup panel in Managment > Groups [#2886](https://github.com/wazuh/wazuh-dashboard-plugins/issues/2886)
- Fixed wrong command on alert when data folder does not exist [#2938](https://github.com/wazuh/wazuh-dashboard-plugins/pull/2938)
- Fix agents table OS field sorting: Changes agents table field `os_name` to `os.name,os.version` to make it sortable. [#2939](https://github.com/wazuh/wazuh-dashboard-plugins/pull/2939)
- Fixed diff parsed datetime between agent detail and agents table [#2940](https://github.com/wazuh/wazuh-dashboard-plugins/pull/2940)
- Allow access to Agents section with agent:group action permission [#2933](https://github.com/wazuh/wazuh-dashboard-plugins/issues/2933)
- Fixed filters does not work on modals with search bar [#2935](https://github.com/wazuh/wazuh-dashboard-plugins/pull/2935)
- Fix wrong package name in deploy new agent [#2942](https://github.com/wazuh/wazuh-dashboard-plugins/issues/2942)
- Fixed number agents not show on pie onMouseEvent [#2890](https://github.com/wazuh/wazuh-dashboard-plugins/issues/2890)
- Fixed off Kibana Query Language in search bar of Controls/Inventory modules. [#2945](https://github.com/wazuh/wazuh-dashboard-plugins/pull/2945)
- Fixed number of agents do not show on the pie chart tooltip in agents preview [#2890](https://github.com/wazuh/wazuh-dashboard-plugins/issues/2890)

## Wazuh v4.0.4 - Kibana 7.10.0 , 7.10.2 - Revision 4017

### Added

- Adapt the app to the new Kibana platform [#2475](https://github.com/wazuh/wazuh-dashboard-plugins/issues/2475)
- Wazuh data directory moved from `optimize` to `data` Kibana directory [#2591](https://github.com/wazuh/wazuh-dashboard-plugins/issues/2591)
- Show the wui_rules belong to wazuh-wui API user [#2702](https://github.com/wazuh/wazuh-dashboard-plugins/issues/2702)

### Fixed

- Fixed Wazuh menu and agent menu for Solaris agents [#2773](https://github.com/wazuh/wazuh-dashboard-plugins/issues/2773) [#2725](https://github.com/wazuh/wazuh-dashboard-plugins/issues/2725)
- Fixed wrong shards and replicas for statistics indices and also fixed wrong prefix for monitoring indices [#2732](https://github.com/wazuh/wazuh-dashboard-plugins/issues/2732)
- Report's creation dates set to 1970-01-01T00:00:00.000Z [#2772](https://github.com/wazuh/wazuh-dashboard-plugins/issues/2772)
- Fixed bug for missing commands in ubuntu/debian and centos [#2786](https://github.com/wazuh/wazuh-dashboard-plugins/issues/2786)
- Fixed bug that show an hour before in /security-events/dashboard [#2785](https://github.com/wazuh/wazuh-dashboard-plugins/issues/2785)
- Fixed permissions to access agents [#2838](https://github.com/wazuh/wazuh-dashboard-plugins/issues/2838)
- Fix searching in groups [#2825](https://github.com/wazuh/wazuh-dashboard-plugins/issues/2825)
- Fix the pagination in SCA ckecks table [#2815](https://github.com/wazuh/wazuh-dashboard-plugins/issues/2815)
- Fix the SCA table with a wrong behaviour using the refresh button [#2854](https://github.com/wazuh/wazuh-dashboard-plugins/issues/2854)
- Fix sca permissions for agents views and dashboards [#2862](https://github.com/wazuh/wazuh-dashboard-plugins/issues/2862)
- Solaris should not show vulnerabilities module [#2829](https://github.com/wazuh/wazuh-dashboard-plugins/issues/2829)
- Fix the settings of statistics indices creation [#2858](https://github.com/wazuh/wazuh-dashboard-plugins/issues/2858)
- Update agents' info in Management Status after changing cluster node selected [#2828](https://github.com/wazuh/wazuh-dashboard-plugins/issues/2828)
- Fix error when applying filter in rules from events [#2877](https://github.com/wazuh/wazuh-dashboard-plugins/issues/2877)

### Changed

- Replaced `wazuh` Wazuh API user by `wazuh-wui` in the default configuration [#2852](https://github.com/wazuh/wazuh-dashboard-plugins/issues/2852)
- Add agent id to the reports name in Agent Inventory and Modules [#2817](https://github.com/wazuh/wazuh-dashboard-plugins/issues/2817)

### Adapt for Kibana 7.10.0

- Fixed filter pinned crash returning from agents [#2864](https://github.com/wazuh/wazuh-dashboard-plugins/issues/2864)
- Fixed style in sca and regulatory compliance tables and in wz menu [#2861](https://github.com/wazuh/wazuh-dashboard-plugins/issues/2861)
- Fix body-payload of Sample Alerts POST endpoint [#2857](https://github.com/wazuh/wazuh-dashboard-plugins/issues/2857)
- Fixed bug in the table on Agents->Table-> Actions->Config icon [#2853](https://github.com/wazuh/wazuh-dashboard-plugins/issues/2853)
- Fixed tooltip in the icon of view decoder file [#2850](https://github.com/wazuh/wazuh-dashboard-plugins/issues/2850)
- Fixed bug with agent filter when it is pinned [#2846](https://github.com/wazuh/wazuh-dashboard-plugins/issues/2846)
- Fix discovery navigation [#2845](https://github.com/wazuh/wazuh-dashboard-plugins/issues/2845)
- Search file editor gone [#2843](https://github.com/wazuh/wazuh-dashboard-plugins/issues/2843)
- Fix Agent Search Bar - Regex Query Interpreter [#2834](https://github.com/wazuh/wazuh-dashboard-plugins/issues/2834)
- Fixed accordion style breaking [#2833](https://github.com/wazuh/wazuh-dashboard-plugins/issues/2833)
- Fix metrics are not updated after a bad request in search input [#2830](https://github.com/wazuh/wazuh-dashboard-plugins/issues/2830)
- Fix mitre framework tab crash [#2821](https://github.com/wazuh/wazuh-dashboard-plugins/issues/2821)
- Changed ping request to default request. Added delay and while to che… [#2820](https://github.com/wazuh/wazuh-dashboard-plugins/issues/2820)
- Removed kibana alert for security [#2806](https://github.com/wazuh/wazuh-dashboard-plugins/issues/2806)

## Wazuh v4.0.4 - Kibana 7.10.0 , 7.10.2 - Revision 4016

### Added

- Modified agent registration adding groups and architecture [#2666](https://github.com/wazuh/wazuh-dashboard-plugins/issues/2666) [#2652](https://github.com/wazuh/wazuh-dashboard-plugins/issues/2652)
- Each user can only view their own reports [#2686](https://github.com/wazuh/wazuh-dashboard-plugins/issues/2686)

### Fixed

- Create index pattern even if there aren´t available indices [#2620](https://github.com/wazuh/wazuh-dashboard-plugins/issues/2620)
- Top bar overlayed over expanded visualizations [#2667](https://github.com/wazuh/wazuh-dashboard-plugins/issues/2667)
- Empty inventory data in Solaris agents [#2680](https://github.com/wazuh/wazuh-dashboard-plugins/pull/2680)
- Wrong parameters in the dev-tools autocomplete section [#2675](https://github.com/wazuh/wazuh-dashboard-plugins/issues/2675)
- Wrong permissions on edit CDB list [#2665](https://github.com/wazuh/wazuh-dashboard-plugins/pull/2665)
- fix(frontend): add the metafields when refreshing the index pattern [#2681](https://github.com/wazuh/wazuh-dashboard-plugins/pull/2681)
- Error toast is showing about Elasticsearch users for environments without security [#2713](https://github.com/wazuh/wazuh-dashboard-plugins/issues/2713)
- Error about Handler.error in Role Mapping fixed [#2702](https://github.com/wazuh/wazuh-dashboard-plugins/issues/2702)
- Fixed message in reserved users actions [#2702](https://github.com/wazuh/wazuh-dashboard-plugins/issues/2702)
- Error 500 on Export formatted CDB list [#2692](https://github.com/wazuh/wazuh-dashboard-plugins/pull/2692)
- Wui rules label should have only one tooltip [#2723](https://github.com/wazuh/wazuh-dashboard-plugins/issues/2723)
- Move upper the Wazuh item in the Kibana menu and default index pattern [#2867](https://github.com/wazuh/wazuh-dashboard-plugins/pull/2867)

## Wazuh v4.0.4 - Kibana v7.9.1, v7.9.3 - Revision 4015

### Added

- Support for Wazuh v4.0.4

## Wazuh v4.0.3 - Kibana v7.9.1, v7.9.2, v7.9.3 - Revision 4014

### Added

- Improved management of index-pattern fields [#2630](https://github.com/wazuh/wazuh-dashboard-plugins/issues/2630)

### Fixed

- fix(fronted): fixed the check of API and APP version in health check [#2655](https://github.com/wazuh/wazuh-dashboard-plugins/pull/2655)
- Replace user by username key in the monitoring logic [#2654](https://github.com/wazuh/wazuh-dashboard-plugins/pull/2654)
- Security alerts and reporting issues when using private tenants [#2639](https://github.com/wazuh/wazuh-dashboard-plugins/issues/2639)
- Manager restart in rule editor does not work with Wazuh cluster enabled [#2640](https://github.com/wazuh/wazuh-dashboard-plugins/issues/2640)
- fix(frontend): Empty inventory data in Solaris agents [#2680](https://github.com/wazuh/wazuh-dashboard-plugins/pull/2680)

## Wazuh v4.0.3 - Kibana v7.9.1, v7.9.2, v7.9.3 - Revision 4013

### Added

- Support for Wazuh v4.0.3.

## Wazuh v4.0.2 - Kibana v7.9.1, v7.9.3 - Revision 4012

### Added

- Sample data indices name should take index pattern in use [#2593](https://github.com/wazuh/wazuh-dashboard-plugins/issues/2593)
- Added start option to macos Agents [#2653](https://github.com/wazuh/wazuh-dashboard-plugins/pull/2653)

### Changed

- Statistics settings do not allow to configure primary shards and replicas [#2627](https://github.com/wazuh/wazuh-dashboard-plugins/issues/2627)

## Wazuh v4.0.2 - Kibana v7.9.1, v7.9.3 - Revision 4011

### Added

- Support for Wazuh v4.0.2.

### Fixed

- The index pattern title is overwritten with its id after refreshing its fields [#2577](https://github.com/wazuh/wazuh-dashboard-plugins/issues/2577)
- [RBAC] Issues detected when using RBAC [#2579](https://github.com/wazuh/wazuh-dashboard-plugins/issues/2579)

## Wazuh v4.0.1 - Kibana v7.9.1, v7.9.3 - Revision 4010

### Changed

- Alerts summary table for PDF reports on all modules [#2632](https://github.com/wazuh/wazuh-dashboard-plugins/issues/2632)
- [4.0-7.9] Run as with no wazuh-wui API user [#2576](https://github.com/wazuh/wazuh-dashboard-plugins/issues/2576)
- Deploy a new agent interface as default interface [#2564](https://github.com/wazuh/wazuh-dashboard-plugins/issues/2564)
- Problem in the visualization of new reserved resources of the Wazuh API [#2643](https://github.com/wazuh/wazuh-dashboard-plugins/issues/2643)

### Fixed

- Restore the tables in the agents' reports [#2628](https://github.com/wazuh/wazuh-dashboard-plugins/issues/2628)
- [RBAC] Issues detected when using RBAC [#2579](https://github.com/wazuh/wazuh-dashboard-plugins/issues/2579)
- Changes done via a worker's API are overwritten [#2626](https://github.com/wazuh/wazuh-dashboard-plugins/issues/2626)

### Fixed

- [BUGFIX] Default user field for current platform [#2633](https://github.com/wazuh/wazuh-dashboard-plugins/pull/2633)

## Wazuh v4.0.1 - Kibana v7.9.1, v7.9.3 - Revision 4009

### Changed

- Hide empty columns of the processes table of the MacOS agents [#2570](https://github.com/wazuh/wazuh-dashboard-plugins/pull/2570)
- Missing step in "Deploy a new agent" view [#2623](https://github.com/wazuh/wazuh-dashboard-plugins/issues/2623)
- Implement wazuh users' CRUD [#2598](https://github.com/wazuh/wazuh-dashboard-plugins/pull/2598)

### Fixed

- Inconsistent data in sample data alerts [#2618](https://github.com/wazuh/wazuh-dashboard-plugins/pull/2618)

## Wazuh v4.0.1 - Kibana v7.9.1, v7.9.3 - Revision 4008

### Fixed

- Icons not align to the right in Modules > Events [#2607](https://github.com/wazuh/wazuh-dashboard-plugins/pull/2607)
- Statistics visualizations do not show data [#2602](https://github.com/wazuh/wazuh-dashboard-plugins/pull/2602)
- Error on loading css files [#2599](https://github.com/wazuh/wazuh-dashboard-plugins/pull/2599)
- Fixed search filter in search bar in Module/SCA wasn't working [#2601](https://github.com/wazuh/wazuh-dashboard-plugins/pull/2601)

## Wazuh v4.0.0 - Kibana v7.9.1, v7.9.2, v7.9.3 - Revision 4007

### Fixed

- updated macOS package URL [#2596](https://github.com/wazuh/wazuh-dashboard-plugins/pull/2596)
- Revert "[4.0-7.9] [BUGFIX] Removed unnecessary function call" [#2597](https://github.com/wazuh/wazuh-dashboard-plugins/pull/2597)

## Wazuh v4.0.0 - Kibana v7.9.1, v7.9.2, v7.9.3 - Revision 4006

### Fixed

- Undefined field in event view [#2588](https://github.com/wazuh/wazuh-dashboard-plugins/issues/2588)
- Several calls to the same stats request (esAlerts) [#2586](https://github.com/wazuh/wazuh-dashboard-plugins/issues/2586)
- The filter options popup doesn't open on click once the filter is pinned [#2581](https://github.com/wazuh/wazuh-dashboard-plugins/issues/2581)
- The formatedFields are missing from the index-pattern of wazuh-alerts-\* [#2574](https://github.com/wazuh/wazuh-dashboard-plugins/issues/2574)

## Wazuh v4.0.0 - Kibana v7.9.3 - Revision 4005

### Added

- Support for Kibana v7.9.3

## Wazuh v4.0.0 - Kibana v7.9.1, v7.9.2 - Revision 4002

### Added

- Support for Wazuh v4.0.0.
- Support for Kibana v7.9.1 and 7.9.2.
- Support for Open Distro 1.10.1.
- Added a RBAC security layer integrated with Open Distro and X-Pack.
- Added remoted and analysisd statistics.
- Expand supported deployment variables.
- Added new configuration view settings for GCP integration.
- Added logic to change the `metafields` configuration of Kibana [#2524](https://github.com/wazuh/wazuh-dashboard-plugins/issues/2524)

### Changed

- Migrated the default index-pattern to `wazuh-alerts-*`.
- Removed the `known-fields` functionality.
- Security Events dashboard redesinged.
- Redesigned the app settings configuration with categories.
- Moved the wazuh-registry file to Kibana optimize folder.

### Fixed

- Format options in `wazuh-alerts` index-pattern are not overwritten now.
- Prevent blank page in detaill agent view.
- Navigable agents name in Events.
- Index pattern is not being refreshed.
- Reporting fails when agent is pinned and compliance controls are visited.
- Reload rule detail doesn't work properly with the related rules.
- Fix search bar filter in Manage agent of group [#2541](https://github.com/wazuh/wazuh-dashboard-plugins/pull/2541)

# Wazuh v3.13.6 - Kibana v7.9.2 - Revision 890

### Added

- Support for Wazuh v3.13.6

## Wazuh v3.13.5 - Kibana 7.9.2 - Revision 889

- Sanitize report's inputs and usernames [#4336](https://github.com/wazuh/wazuh-dashboard-plugins/pull/4336)

## Wazuh v3.13.2 - Kibana v7.9.1 - Revision 887

### Added

- Support for Wazuh v3.13.2

## Wazuh v3.13.2 - Kibana v7.8.0 - Revision 887

### Added

- Support for Wazuh v3.13.2

## Wazuh v3.13.1 - Kibana v7.9.1 - Revision 886

### Added

- Support for Kibana v7.9.1

## Wazuh v3.13.1 - Kibana v7.9.0 - Revision 885

### Added

- Support for Kibana v7.9.0

## Wazuh v3.13.1 - Kibana v7.8.1 - Revision 884

### Added

- Support for Kibana v7.8.1

## Wazuh v3.13.1 - Kibana v7.8.0 - Revision 883

### Added

- Support for Wazuh v3.13.1

## Wazuh v3.13.0 - Kibana v7.8.0 - Revision 881

### Added

- Support for Kibana v7.8.0

## Wazuh v3.13.0 - Kibana v7.7.0, v7.7.1 - Revision 880

### Added

- Support for Wazuh v3.13.0
- Support for Kibana v7.7.1
- Support for Open Distro 1.8
- New navigation experience with a global menu [#1965](https://github.com/wazuh/wazuh-dashboard-plugins/issues/1965)
- Added a Breadcrumb in Kibana top nav [#2161](https://github.com/wazuh/wazuh-dashboard-plugins/issues/2161)
- Added a new Agents Summary Screen [#1963](https://github.com/wazuh/wazuh-dashboard-plugins/issues/1963)
- Added a new feature to add sample data to dashboards [#2115](https://github.com/wazuh/wazuh-dashboard-plugins/issues/2115)
- Added MITRE integration [#1877](https://github.com/wazuh/wazuh-dashboard-plugins/issues/1877)
- Added Google Cloud Platform integration [#1873](https://github.com/wazuh/wazuh-dashboard-plugins/issues/1873)
- Added TSC integration [#2204](https://github.com/wazuh/wazuh-dashboard-plugins/pull/2204)
- Added a new Integrity monitoring state view for agent [#2153](https://github.com/wazuh/wazuh-dashboard-plugins/issues/2153)
- Added a new Integrity monitoring files detail view [#2156](https://github.com/wazuh/wazuh-dashboard-plugins/issues/2156)
- Added a new component to explore Compliance requirements [#2156](https://github.com/wazuh/wazuh-dashboard-plugins/issues/2261)

### Changed

- Code migration to React.js
- Global review of styles
- Unified Overview and Agent dashboards into new Modules [#2110](https://github.com/wazuh/wazuh-dashboard-plugins/issues/2110)
- Changed Vulnerabilities dashboard visualizations [#2262](https://github.com/wazuh/wazuh-dashboard-plugins/issues/2262)

### Fixed

- Open Distro tenants have been fixed and are functional now [#1890](https://github.com/wazuh/wazuh-dashboard-plugins/issues/1890).
- Improved navigation performance [#2200](https://github.com/wazuh/wazuh-dashboard-plugins/issues/2200).
- Avoid creating the wazuh-monitoring index pattern if it is disabled [#2100](https://github.com/wazuh/wazuh-dashboard-plugins/issues/2100)
- SCA checks without compliance field can't be expanded [#2264](https://github.com/wazuh/wazuh-dashboard-plugins/issues/2264)

## Wazuh v3.12.3 - Kibana v7.7.1 - Revision 876

### Added

- Support for Kibana v7.7.1

## Wazuh v3.12.3 - Kibana v7.7.0 - Revision 875

### Added

- Support for Kibana v7.7.0

## Wazuh v3.12.3 - Kibana v6.8.8, v7.6.1, v7.6.2 - Revision 874

### Added

- Support for Wazuh v3.12.3

## Wazuh v3.12.2 - Kibana v6.8.8, v7.6.1, v7.6.2 - Revision 873

### Added

- Support for Wazuh v3.12.2

## Wazuh v3.12.1 - Kibana v6.8.8, v7.6.1, v7.6.2 - Revision 872

### Added

- Support Wazuh 3.12.1
- Added new FIM settings on configuration on demand. [#2147](https://github.com/wazuh/wazuh-dashboard-plugins/issues/2147)

### Changed

- Updated agent's variable names in deployment guides. [#2169](https://github.com/wazuh/wazuh-dashboard-plugins/pull/2169)

### Fixed

- Pagination is now shown in table-type visualizations. [#2180](https://github.com/wazuh/wazuh-dashboard-plugins/issues/2180)

## Wazuh v3.12.0 - Kibana v6.8.8, v7.6.2 - Revision 871

### Added

- Support for Kibana v6.8.8 and v7.6.2

## Wazuh v3.12.0 - Kibana v6.8.7, v7.4.2, v7.6.1 - Revision 870

### Added

- Support for Wazuh v3.12.0
- Added a new setting to hide manager alerts from dashboards. [#2102](https://github.com/wazuh/wazuh-dashboard-plugins/pull/2102)
- Added a new setting to be able to change API from the top menu. [#2143](https://github.com/wazuh/wazuh-dashboard-plugins/issues/2143)
- Added a new setting to enable/disable the known fields health check [#2037](https://github.com/wazuh/wazuh-dashboard-plugins/pull/2037)
- Added suport for PCI 11.2.1 and 11.2.3 rules. [#2062](https://github.com/wazuh/wazuh-dashboard-plugins/pull/2062)

### Changed

- Restructuring of the optimize/wazuh directory. Now the Wazuh configuration file (wazuh.yml) is placed on /usr/share/kibana/optimize/wazuh/config. [#2116](https://github.com/wazuh/wazuh-dashboard-plugins/pull/2116)
- Improve performance of Dasboards reports generation. [1802344](https://github.com/wazuh/wazuh-dashboard-plugins/commit/18023447c6279d385df84d7f4a5663ed2167fdb5)

### Fixed

- Discover time range selector is now displayed on the Cluster section. [08901df](https://github.com/wazuh/wazuh-dashboard-plugins/commit/08901dfcbe509f17e4fab26877c8b7dae8a66bff)
- Added the win_auth_failure rule group to Authentication failure metrics. [#2099](https://github.com/wazuh/wazuh-dashboard-plugins/pull/2099)
- Negative values in Syscheck attributes now have their correct value in reports. [7c3e84e](https://github.com/wazuh/wazuh-dashboard-plugins/commit/7c3e84ec8f00760b4f650cfc00a885d868123f99)

## Wazuh v3.11.4 - Kibana v7.6.1 - Revision 858

### Added

- Support for Kibana v7.6.1

## Wazuh v3.11.4 - Kibana v6.8.6, v7.4.2, v7.6.0 - Revision 857

### Added

- Support for Wazuh v3.11.4

## Wazuh v3.11.3 - Kibana v7.6.0 - Revision 856

### Added

- Support for Kibana v7.6.0

## Wazuh v3.11.3 - Kibana v7.4.2 - Revision 855

### Added

- Support for Kibana v7.4.2

## Wazuh v3.11.3 - Kibana v7.5.2 - Revision 854

### Added

- Support for Wazuh v3.11.3

### Fixed

- Windows Updates table is now displayed in the Inventory Data report [#2028](https://github.com/wazuh/wazuh-dashboard-plugins/pull/2028)

## Wazuh v3.11.2 - Kibana v7.5.2 - Revision 853

### Added

- Support for Kibana v7.5.2

## Wazuh v3.11.2 - Kibana v6.8.6, v7.3.2, v7.5.1 - Revision 852

### Added

- Support for Wazuh v3.11.2

### Changed

- Increased list filesize limit for the CDB-list [#1993](https://github.com/wazuh/wazuh-dashboard-plugins/pull/1993)

### Fixed

- The xml validator now correctly handles the `--` string within comments [#1980](https://github.com/wazuh/wazuh-dashboard-plugins/pull/1980)
- The AWS map visualization wasn't been loaded until the user interacts with it [dd31bd7](https://github.com/wazuh/wazuh-dashboard-plugins/commit/dd31bd7a155354bc50fe0af22fca878607c8936a)

## Wazuh v3.11.1 - Kibana v6.8.6, v7.3.2, v7.5.1 - Revision 581

### Added

- Support for Wazuh v3.11.1.

## Wazuh v3.11.0 - Kibana v6.8.6, v7.3.2, v7.5.1 - Revision 580

### Added

- Support for Wazuh v3.11.0.
- Support for Kibana v7.5.1.
- The API credentials configuration has been moved from the .wazuh index to a wazuh.yml configuration file. Now the configuration of the API hosts is done from the file and not from the application. [#1465](https://github.com/wazuh/wazuh-dashboard-plugins/issues/1465) [#1771](https://github.com/wazuh/wazuh-dashboard-plugins/issues/1771).
- Upload ruleset files using a "drag and drop" component [#1770](https://github.com/wazuh/wazuh-dashboard-plugins/issues/1770)
- Add logs for the reporting module [#1622](https://github.com/wazuh/wazuh-dashboard-plugins/issues/1622).
- Extended the "Add new agent" guide [#1767](https://github.com/wazuh/wazuh-dashboard-plugins/issues/1767).
- Add new table for windows hotfixes [#1932](https://github.com/wazuh/wazuh-dashboard-plugins/pull/1932)

### Changed

- Removed Discover from top menu [#1699](https://github.com/wazuh/wazuh-dashboard-plugins/issues/1699).
- Hide index pattern selector in case that only one exists [#1799](https://github.com/wazuh/wazuh-dashboard-plugins/issues/1799).
- Remove visualizations legend [#1936](https://github.com/wazuh/wazuh-dashboard-plugins/pull/1936)
- Normalize the field whodata in the group reporting [#1921](https://github.com/wazuh/wazuh-dashboard-plugins/pull/1921)
- A message in the configuration view is ambiguous [#1870](https://github.com/wazuh/wazuh-dashboard-plugins/issues/1870)
- Refactor syscheck table [#1941](https://github.com/wazuh/wazuh-dashboard-plugins/pull/1941)

### Fixed

- Empty files now throws an error [#1806](https://github.com/wazuh/wazuh-dashboard-plugins/issues/1806).
- Arguments for wazuh api requests are now validated [#1815](https://github.com/wazuh/wazuh-dashboard-plugins/issues/1815).
- Fixed the way to check admin mode [#1838](https://github.com/wazuh/wazuh-dashboard-plugins/issues/1838).
- Fixed error exporting as CSV the files into a group [#1833](https://github.com/wazuh/wazuh-dashboard-plugins/issues/1833).
- Fixed XML validator false error for `<` [1882](https://github.com/wazuh/wazuh-dashboard-plugins/issues/1882)
- Fixed "New file" editor doesn't allow saving twice [#1896](https://github.com/wazuh/wazuh-dashboard-plugins/issues/1896)
- Fixed decoders files [#1929](https://github.com/wazuh/wazuh-dashboard-plugins/pull/1929)
- Fixed registration guide [#1926](https://github.com/wazuh/wazuh-dashboard-plugins/pull/1926)
- Fixed infinite load on Ciscat views [#1920](https://github.com/wazuh/wazuh-dashboard-plugins/pull/1920), [#1916](https://github.com/wazuh/wazuh-dashboard-plugins/pull/1916)
- Fixed missing fields in the Visualizations [#1913](https://github.com/wazuh/wazuh-dashboard-plugins/pull/1913)
- Fixed Amazon S3 status is wrong in configuration section [#1864](https://github.com/wazuh/wazuh-dashboard-plugins/issues/1864)
- Fixed hidden overflow in the fim configuration [#1887](https://github.com/wazuh/wazuh-dashboard-plugins/pull/1887)
- Fixed Logo source fail after adding server.basePath [#1871](https://github.com/wazuh/wazuh-dashboard-plugins/issues/1871)
- Fixed the documentation broken links [#1853](https://github.com/wazuh/wazuh-dashboard-plugins/pull/1853)

## Wazuh v3.10.2 - Kibana v7.5.1 - Revision 556

### Added

- Support for Kibana v7.5.1

## Wazuh v3.10.2 - Kibana v7.5.0 - Revision 555

### Added

- Support for Kibana v7.5.0

## Wazuh v3.10.2 - Kibana v7.4.2 - Revision 549

### Added

- Support for Kibana v7.4.2

## Wazuh v3.10.2 - Kibana v7.4.1 - Revision 548

### Added

- Support for Kibana v7.4.1

## Wazuh v3.10.2 - Kibana v7.4.0 - Revision 547

### Added

- Support for Kibana v7.4.0
- Support for Wazuh v3.10.2.

## Wazuh v3.10.2 - Kibana v7.3.2 - Revision 546

### Added

- Support for Wazuh v3.10.2.

## Wazuh v3.10.1 - Kibana v7.3.2 - Revision 545

### Added

- Support for Wazuh v3.10.1.

## Wazuh v3.10.0 - Kibana v7.3.2 - Revision 543

### Added

- Support for Wazuh v3.10.0.
- Added an interactive guide for registering agents, things are now easier for the user, guiding it through the steps needed ending in a _copy & paste_ snippet for deploying his agent [#1468](https://github.com/wazuh/wazuh-dashboard-plugins/issues/1468).
- Added new dashboards for the recently added regulatory compliance groups into the Wazuh core. They are HIPAA and NIST-800-53 [#1468](https://github.com/wazuh/wazuh-dashboard-plugins/issues/1448), [#1638](https://github.com/wazuh/wazuh-dashboard-plugins/issues/1638).
- Make the app work under a custom Kibana space [#1234](https://github.com/wazuh/wazuh-dashboard-plugins/issues/1234), [#1450](https://github.com/wazuh/wazuh-dashboard-plugins/issues/1450).
- Added the ability to manage the app as a native plugin when using Kibana spaces, now you can safely hide/show the app depending on the selected space [#1601](https://github.com/wazuh/wazuh-dashboard-plugins/issues/1601).
- Adapt the app the for Kibana dark mode [#1562](https://github.com/wazuh/wazuh-dashboard-plugins/issues/1562).
- Added an alerts summary in _Overview > FIM_ panel [#1527](https://github.com/wazuh/wazuh-dashboard-plugins/issues/1527).
- Export all the information of a Wazuh group and its related agents in a PDF document [#1341](https://github.com/wazuh/wazuh-dashboard-plugins/issues/1341).
- Export the configuration of a certain agent as a PDF document. Supports granularity for exporting just certain sections of the configuration [#1340](https://github.com/wazuh/wazuh-dashboard-plugins/issues/1340).

### Changed

- Reduced _Agents preview_ load time using the new API endpoint `/summary/agents` [#1687](https://github.com/wazuh/wazuh-dashboard-plugins/pull/1687).
- Replaced most of the _md-nav-bar_ Angular.js components with React components using EUI [#1705](https://github.com/wazuh/wazuh-dashboard-plugins/pull/1705).
- Replaced the requirements slider component with a new styled component [#1708](https://github.com/wazuh/wazuh-dashboard-plugins/pull/1708).
- Soft deprecated the _.wazuh-version_ internal index, now the app dumps its content if applicable to a registry file, then the app removes that index. Further versions will hard deprecate this index [#1467](https://github.com/wazuh/wazuh-dashboard-plugins/issues/1467).
- Visualizations now don't fetch the documents _source_, also, they now use _size: 0_ for fetching [#1663](https://github.com/wazuh/wazuh-dashboard-plugins/issues/1663).
- The app menu is now fixed on top of the view, it's not being hidden on every state change. Also, the Wazuh logo was placed in the top bar of Kibana UI [#1502](https://github.com/wazuh/wazuh-dashboard-plugins/issues/1502).
- Improved _getTimestamp_ method not returning a promise object because it's no longer needed [014bc3a](https://github.com/wazuh/wazuh-dashboard-plugins/commit/014b3aba0d2e9cda0c4d521f5f16faddc434a21e). Also improved main Discover listener for Wazuh not returning a promise object [bd82823](https://github.com/wazuh/wazuh-dashboard-plugins/commit/bd8282391a402b8c567b32739cf914a0135d74bc).
- Replaced _Requirements over time_ visualizations in both PCI DSS and GDPR dashboards [35c539](https://github.com/wazuh/wazuh-dashboard-plugins/commit/35c539eb328b3bded94aa7608f73f9cc51c235a6).
- Do not show a toaster when a visualization field was not known yet, instead, show it just in case the internal refreshing failed [19a2e7](https://github.com/wazuh/wazuh-dashboard-plugins/commit/19a2e71006b38f6a64d3d1eb8a20b02b415d7e07).
- Minor optimizations for server logging [eb8e000](https://github.com/wazuh/wazuh-dashboard-plugins/commit/eb8e00057dfea2dafef56319590ff832042c402d).

### Fixed

- Alerts search bar fixed for Kibana v7.3.1, queries were not being applied as expected [#1686](https://github.com/wazuh/wazuh-dashboard-plugins/issues/1686).
- Hide attributes field from non-Windows agents in the FIM table [#1710](https://github.com/wazuh/wazuh-dashboard-plugins/issues/1710).
- Fixed broken view in Management > Configuration > Amazon S3 > Buckets, some information was missing [#1675](https://github.com/wazuh/wazuh-dashboard-plugins/issues/1675).
- Keep user's filters when switching from Discover to panel [#1685](https://github.com/wazuh/wazuh-dashboard-plugins/issues/1685).
- Reduce load time and amount of data to be fetched in _Management > Cluster monitoring_ section avoiding possible timeouts [#1663](https://github.com/wazuh/wazuh-dashboard-plugins/issues/1663).
- Restored _Remove column_ feature in Discover tabs [#1702](https://github.com/wazuh/wazuh-dashboard-plugins/issues/1702).
- Apps using Kibana v7.3.1 had a bug once the user goes back from _Agent > FIM > Files_ to _Agent > FIM > dashboard_, filters disappear, now it's working properly [#1700](https://github.com/wazuh/wazuh-dashboard-plugins/issues/1700).
- Fixed visual bug in _Management > Cluster monitoring_ and a button position [1e3b748](https://github.com/wazuh/wazuh-dashboard-plugins/commit/1e3b748f11b43b2e7956b830269b6d046d74d12c).
- The app installation date was not being updated properly, now it's fixed [#1692](https://github.com/wazuh/wazuh-dashboard-plugins/issues/1692).
- Fixed _Network interfaces_ table in Inventory section, the table was not paginating [#1474](https://github.com/wazuh/wazuh-dashboard-plugins/issues/1474).
- Fixed APIs passwords are now obfuscated in server responses [adc3152](https://github.com/wazuh/wazuh-dashboard-plugins/pull/1782/commits/adc31525e26b25e4cb62d81cbae70a8430728af5).

## Wazuh v3.9.5 - Kibana v6.8.2 / Kibana v7.2.1 / Kibana v7.3.0 - Revision 531

### Added

- Support for Wazuh v3.9.5

## Wazuh v3.9.4 - Kibana v6.8.1 / Kibana v6.8.2 / Kibana v7.2.0 / Kibana v7.2.1 / Kibana v7.3.0 - Revision 528

### Added

- Support for Wazuh v3.9.4
- Allow filtering by clicking a column in rules/decoders tables [0e2ddd7](https://github.com/wazuh/wazuh-dashboard-plugins/pull/1615/commits/0e2ddd7b73f7f7975d02e97ed86ae8a0966472b4)
- Allow open file in rules table clicking on the file column [1af929d](https://github.com/wazuh/wazuh-dashboard-plugins/pull/1615/commits/1af929d62f450f93c6733868bcb4057e16b7e279)

### Changed

- Improved app performance [#1640](https://github.com/wazuh/wazuh-dashboard-plugins/pull/1640).
- Remove path filter from custom rules and decoders [895792e](https://github.com/wazuh/wazuh-dashboard-plugins/pull/1615/commits/895792e6e6d9401b3293d5e16352b9abef515096)
- Show path column in rules and decoders [6f49816](https://github.com/wazuh/wazuh-dashboard-plugins/pull/1615/commits/6f49816c71b5999d77bf9e3838443627c9be945d)
- Removed SCA overview dashboard [94ebbff](https://github.com/wazuh/wazuh-dashboard-plugins/pull/1615/commits/94ebbff231cbfb6d793130e0b9ea855baa755a1c)
- Disabled last custom column removal [f1ef7de](https://github.com/wazuh/wazuh-dashboard-plugins/pull/1615/commits/f1ef7de1a34bbe53a899596002e8153b95e7dc0e)
- Agents messages across sections unification [8fd7e36](https://github.com/wazuh/wazuh-dashboard-plugins/pull/1615/commits/8fd7e36286fa9dfd03a797499af6ffbaa90b00e1)

### Fixed

- Fix check storeded apis [d6115d6](https://github.com/wazuh/wazuh-dashboard-plugins/pull/1615/commits/d6115d6424c78f0cde2017b432a51b77186dd95a).
- Fix pci-dss console error [297080d](https://github.com/wazuh/wazuh-dashboard-plugins/pull/1615/commits/297080d36efaea8f99b0cafd4c48845dad20495a)
- Fix error in reportingTable [85b7266](https://github.com/wazuh/wazuh-dashboard-plugins/pull/1615/commits/85b72662cb4db44c443ed04f7c31fba57eefccaa)
- Fix filters budgets size [c7ac86a](https://github.com/wazuh/wazuh-dashboard-plugins/pull/1615/commits/c7ac86acb3d5afaf1cf348fab09a2b8c5778a491)
- Fix missing permalink virustotal visualization [1b57529](https://github.com/wazuh/wazuh-dashboard-plugins/pull/1615/commits/1b57529758fccdeb3ac0840e66a8aafbe4757a96)
- Improved wz-table performance [224bd6f](https://github.com/wazuh/wazuh-dashboard-plugins/pull/1615/commits/224bd6f31235c81ba01755c3c1e120c3f86beafd)
- Fix inconsistent data between visualizations and tables in Overview Security Events [b12c600](https://github.com/wazuh/wazuh-dashboard-plugins/pull/1615/commits/b12c600578d80d0715507dec4624a4ebc27ea573)
- Timezone applied in cluster status [a4f620d](https://github.com/wazuh/wazuh-dashboard-plugins/pull/1615/commits/a4f620d398f5834a6d2945af892a462425ca3bec)
- Fixed Overview Security Events report when wazuh.monitoring is disabled [1c26da0](https://github.com/wazuh/wazuh-dashboard-plugins/pull/1615/commits/1c26da05a0b6daf727e15c13b819111aa4e4e913)
- Fixes in APIs management [2143943](https://github.com/wazuh/wazuh-dashboard-plugins/pull/1615/commits/2143943a5049cbb59bb8d6702b5a56cbe0d27a2a)
- Prevent duplicated visualization toast errors [786faf3](https://github.com/wazuh/wazuh-dashboard-plugins/commit/786faf3e62d2cad13f512c0f873b36eca6e9787d)
- Fix not properly updated breadcrumb in ruleset section [9645903](https://github.com/wazuh/wazuh-dashboard-plugins/commit/96459031cd4edbe047970bf0d22d0c099771879f)
- Fix badly dimensioned table in Integrity Monitoring section [9645903](https://github.com/wazuh/wazuh-dashboard-plugins/commit/96459031cd4edbe047970bf0d22d0c099771879f)
- Fix implicit filters can be destroyed [9cf8578](https://github.com/wazuh/wazuh-dashboard-plugins/commit/9cf85786f504f5d67edddeea6cfbf2ab577e799b)
- Windows agent dashboard doesn't show failure logon access. [d38d088](https://github.com/wazuh/wazuh-dashboard-plugins/commit/d38d0881ac8e4294accde83d63108337b74cdd91)
- Number of agents is not properly updated. [f7cbbe5](https://github.com/wazuh/wazuh-dashboard-plugins/commit/f7cbbe54394db825827715c3ad4370ac74317108)
- Missing scrollbar on Firefox file viewer. [df4e8f9](https://github.com/wazuh/wazuh-dashboard-plugins/commit/df4e8f9305b35e9ee1473bed5f5d452dd3420567)
- Agent search filter by name, lost when refreshing. [71b5274](https://github.com/wazuh/wazuh-dashboard-plugins/commit/71b5274ccc332d8961a158587152f7badab28a95)
- Alerts of level 12 cannot be displayed in the Summary table. [ec0e888](https://github.com/wazuh/wazuh-dashboard-plugins/commit/ec0e8885d9f1306523afbc87de01a31f24e36309)
- Restored query from search bar in visualizations. [439128f](https://github.com/wazuh/wazuh-dashboard-plugins/commit/439128f0a1f65b649a9dcb81ab5804ca20f65763)
- Fix Kibana filters loop in Firefox. [82f0f32](https://github.com/wazuh/wazuh-dashboard-plugins/commit/82f0f32946d844ce96a28f0185f903e8e05c5589)

## Wazuh v3.9.3 - Kibana v6.8.1 / v7.1.1 / v7.2.0 - Revision 523

### Added

- Support for Wazuh v3.9.3
- Support for Kibana v7.2.0 [#1556](https://github.com/wazuh/wazuh-dashboard-plugins/pull/1556).

### Changed

- New design and several UI/UX changes [#1525](https://github.com/wazuh/wazuh-dashboard-plugins/pull/1525).
- Improved error checking + syscollector performance [94d0a83](https://github.com/wazuh/wazuh-dashboard-plugins/commit/94d0a83e43aa1d2d84ef6f87cbb76b9aefa085b3).
- Adapt Syscollector for MacOS agents [a4bf7ef](https://github.com/wazuh/wazuh-dashboard-plugins/commit/a4bf7efc693a99b7565b5afcaa372155f15a4db9).
- Show last scan for syscollector [73f2056](https://github.com/wazuh/wazuh-dashboard-plugins/commit/73f2056673bb289d472663397ba7097e49b7b93b).
- Extendend information for syscollector [#1585](https://github.com/wazuh/wazuh-dashboard-plugins/issues/1585).

### Fixed

- Corrected width for agent stats [a998955](https://github.com/wazuh/wazuh-dashboard-plugins/commit/a99895565a8854c55932ec94cffb08e1d0aa3da1).
- Fix height for the menu directive with Dynamic height [427d0f3](https://github.com/wazuh/wazuh-dashboard-plugins/commit/427d0f3e9fa6c34287aa9e8557da99a51e0db40f).
- Fix wazuh-db and clusterd check [cddcef6](https://github.com/wazuh/wazuh-dashboard-plugins/commit/cddcef630c5234dd6f6a495715743dfcfd4e4001).
- Fix AlertsStats when value is "0", it was showing "-" [07a3e10](https://github.com/wazuh/wazuh-dashboard-plugins/commit/07a3e10c7f1e626ba75a55452b6c295d11fd657d).
- Fix syscollector state value [f8d3d0e](https://github.com/wazuh/wazuh-dashboard-plugins/commit/f8d3d0eca44e67e26f79bc574495b1f4c8f751f2).
- Fix time offset for reporting table [2ef500b](https://github.com/wazuh/wazuh-dashboard-plugins/commit/2ef500bb112e68bd4811b8e87ce8581d7c04d20f).
- Fix call to obtain GDPR requirements for specific agent [ccda846](https://github.com/wazuh/wazuh-dashboard-plugins/commit/ccda8464b50be05bc5b3642f25f4972c8a7a2c03).
- Restore "rule.id" as a clickable field in visualizations [#1546](https://github.com/wazuh/wazuh-dashboard-plugins/pull/1546).
- Fix timepicker in cluster monitoring [f7533ce](https://github.com/wazuh/wazuh-dashboard-plugins/pull/1560/commits/f7533cecb6862abfb5c1d2173ec3e70ffc59804a).
- Fix several bugs [#1569](https://github.com/wazuh/wazuh-dashboard-plugins/pull/1569).
- Fully removed "rule.id" as URL field [#1584](https://github.com/wazuh/wazuh-dashboard-plugins/issues/1584).
- Fix filters for dashboards [#1583](https://github.com/wazuh/wazuh-dashboard-plugins/issues/1583).
- Fix missing dependency [#1591](https://github.com/wazuh/wazuh-dashboard-plugins/issues/1591).

## Wazuh v3.9.2 - Kibana v7.1.1 - Revision 510

### Added

- Support for Wazuh v3.9.2

### Changed

- Avoid showing more than one toaster for the same error message [7937003](https://github.com/wazuh/wazuh-dashboard-plugins/commit/793700382798033203091d160773363323e05bb9).
- Restored "Alerts evolution - Top 5 agents" in Overview > Security events [f9305c0](https://github.com/wazuh/wazuh-dashboard-plugins/commit/f9305c0c6acf4a31c41b1cc9684b87f79b27524f).

### Fixed

- Fix missing parameters in Dev Tools request [#1496](https://github.com/wazuh/wazuh-dashboard-plugins/pull/1496).
- Fix "Invalid Date" for Safari and Internet Explorer [#1505](https://github.com/wazuh/wazuh-dashboard-plugins/pull/1505).

## Wazuh v3.9.1 - Kibana v7.1.1 - Revision 509

### Added

- Support for Kibana v7.1.1
- Added overall metrics for Agents > Overview [#1479](https://github.com/wazuh/wazuh-dashboard-plugins/pull/1479).

### Fixed

- Fixed missing dependency for Discover [43f5dd5](https://github.com/wazuh/wazuh-dashboard-plugins/commit/43f5dd5f64065c618ba930b2a4087f0a9e706c0e).
- Fixed visualization for Agents > Overview [#1477](https://github.com/wazuh/wazuh-dashboard-plugins/pull/1477).
- Fixed SCA policy checks table [#1478](https://github.com/wazuh/wazuh-dashboard-plugins/pull/1478).

## Wazuh v3.9.1 - Kibana v7.1.0 - Revision 508

### Added

- Support for Kibana v7.1.0

## Wazuh v3.9.1 - Kibana v6.8.0 - Revision 444

### Added

- Support for Wazuh v3.9.1
- Support for Kibana v6.8.0

### Fixed

- Fixed background color for some parts of the Discover directive [2dfc763](https://github.com/wazuh/wazuh-dashboard-plugins/commit/2dfc763bfa1093fb419f118c2938f6b348562c69).
- Fixed cut values in non-resizable tables when the value is too large [cc4828f](https://github.com/wazuh/wazuh-dashboard-plugins/commit/cc4828fbf50d4dab3dd4bb430617c1f2b13dac6a).
- Fixed handled but not shown error messages from rule editor [0aa0e17](https://github.com/wazuh/wazuh-dashboard-plugins/commit/0aa0e17ac8678879e5066f8d83fd46f5d8edd86a).
- Minor typos corrected [fe11fb6](https://github.com/wazuh/wazuh-dashboard-plugins/commit/fe11fb67e752368aedc89ec844ddf729eb8ad761).
- Minor fixes in agents configuration [1bc2175](https://github.com/wazuh/wazuh-dashboard-plugins/commit/1bc217590438573e7267687655bb5939b5bb9fde).
- Fix Management > logs viewer scrolling [f458b2e](https://github.com/wazuh/wazuh-dashboard-plugins/commit/f458b2e3294796f9cf00482b4da27984646c6398).

### Changed

- Kibana version shown in settings is now read from our package.json [c103d3e](https://github.com/wazuh/wazuh-dashboard-plugins/commit/c103d3e782136106736c02039d28c4567b255aaa).
- Removed an old header from Settings [0197b8b](https://github.com/wazuh/wazuh-dashboard-plugins/commit/0197b8b1abc195f275c8cd9893df84cd5569527b).
- Improved index pattern validation fields, replaced "full_log" with "rule.id" as part of the minimum required fields [dce0595](https://github.com/wazuh/wazuh-dashboard-plugins/commit/dce059501cbd28f1294fd761da3e015e154747bc).
- Improve dynamic height for configuration editor [c318131](https://github.com/wazuh/wazuh-dashboard-plugins/commit/c318131dfb6b5f01752593f2aa972b98c0655610).
- Add timezone for all dates shown in the app [4b8736f](https://github.com/wazuh/wazuh-dashboard-plugins/commit/4b8736fb4e562c78505daaee042bcd798242c3f5).

## Wazuh v3.9.0 - Kibana v6.7.0 / v6.7.1 / v6.7.2 - Revision 441

### Added

- Support for Wazuh v3.9.0
- Support for Kibana v6.7.0 / v6.7.1 / v6.7.2
- Edit master and worker configuration ([#1215](https://github.com/wazuh/wazuh-dashboard-plugins/pull/1215)).
- Edit local rules, local decoders and CDB lists ([#1212](https://github.com/wazuh/wazuh-dashboard-plugins/pull/1212), [#1204](https://github.com/wazuh/wazuh-dashboard-plugins/pull/1204), [#1196](https://github.com/wazuh/wazuh-dashboard-plugins/pull/1196), [#1233](https://github.com/wazuh/wazuh-dashboard-plugins/pull/1233), [#1304](https://github.com/wazuh/wazuh-dashboard-plugins/pull/1304)).
- View no local rules/decoders XML files ([#1395](https://github.com/wazuh/wazuh-dashboard-plugins/pull/1395))
- Dev Tools additions
  - Added hotkey `[shift] + [enter]` for sending query ([#1170](https://github.com/wazuh/wazuh-dashboard-plugins/pull/1170)).
  - Added `Export JSON` button for the Dev Tools ([#1170](https://github.com/wazuh/wazuh-dashboard-plugins/pull/1170)).
- Added refresh button for agents preview table ([#1169](https://github.com/wazuh/wazuh-dashboard-plugins/pull/1169)).
- Added `configuration assessment` information in "Agent > Policy monitoring" ([#1227](https://github.com/wazuh/wazuh-dashboard-plugins/pull/1227)).
- Added agents `configuration assessment` configuration section in "Agent > Configuration" ([1257](https://github.com/wazuh/wazuh-dashboard-plugins/pull/1257))
- Restart master and worker nodes ([#1222](https://github.com/wazuh/wazuh-dashboard-plugins/pull/1222)).
- Restart agents ([#1229](https://github.com/wazuh/wazuh-dashboard-plugins/pull/1229)).
- Added support for more than one Wazuh monitoring pattern ([#1243](https://github.com/wazuh/wazuh-dashboard-plugins/pull/1243))
- Added customizable interval for Wazuh monitoring indices creation ([#1243](https://github.com/wazuh/wazuh-dashboard-plugins/pull/1243)).
- Expand visualizations ([#1246](https://github.com/wazuh/wazuh-dashboard-plugins/pull/1246)).
- Added a dynamic table columns selector ([#1246](https://github.com/wazuh/wazuh-dashboard-plugins/pull/1246)).
- Added resizable columns by dragging in tables ([d2bf8ee](https://github.com/wazuh/wazuh-dashboard-plugins/commit/d2bf8ee9681ca5d6028325e165854b49214e86a3))
- Added a cron job for fetching missing fields of all valid index patterns, also merging dynamic fields every time an index pattern is refreshed by the app ([#1276](https://github.com/wazuh/wazuh-dashboard-plugins/pull/1276)).
- Added auto-merging dynamic fields for Wazuh monitoring index patterns ([#1300](https://github.com/wazuh/wazuh-dashboard-plugins/pull/1300))
- New server module, it's a job queue so we can add delayed jobs to be run in background, this iteration only accepts delayed Wazuh API calls ([#1283](https://github.com/wazuh/wazuh-dashboard-plugins/pull/1283)).
- Added new way to view logs using a logs viewer ([#1292](https://github.com/wazuh/wazuh-dashboard-plugins/pull/1292))
- Added new directive for registering agents from the UI, including instructions on "how to" ([#1321](https://github.com/wazuh/wazuh-dashboard-plugins/pull/1321)).
- Added some Angular charts in Agents Preview and Agents SCA sections ([#1364](https://github.com/wazuh/wazuh-dashboard-plugins/pull/1364))
- Added Docker listener settings in configuration views ([#1365](https://github.com/wazuh/wazuh-dashboard-plugins/pull/1365))
- Added Docker dashboards for both Agents and Overview ([#1367](https://github.com/wazuh/wazuh-dashboard-plugins/pull/1367))
- Improved app logger with debug level ([#1373](https://github.com/wazuh/wazuh-dashboard-plugins/pull/1373))
- Introducing React components from the EUI framework

### Changed

- Escape XML special characters ([#1159](https://github.com/wazuh/wazuh-dashboard-plugins/pull/1159)).
- Changed empty results message for Wazuh tables ([#1165](https://github.com/wazuh/wazuh-dashboard-plugins/pull/1165)).
- Allowing the same query multiple times on the Dev Tools ([#1174](https://github.com/wazuh/wazuh-dashboard-plugins/pull/1174))
- Refactor JSON/XML viewer for configuration tab ([#1173](https://github.com/wazuh/wazuh-dashboard-plugins/pull/1173), [#1148](https://github.com/wazuh/wazuh-dashboard-plugins/pull/1148)).
- Using full height for all containers when possible ([#1224](https://github.com/wazuh/wazuh-dashboard-plugins/pull/1224)).
- Improved the way we are handling "back button" events ([#1207](https://github.com/wazuh/wazuh-dashboard-plugins/pull/1207)).
- Changed some visualizations for FIM, GDPR, PCI, Vulnerability and Security Events ([#1206](https://github.com/wazuh/wazuh-dashboard-plugins/pull/1206), [#1235](https://github.com/wazuh/wazuh-dashboard-plugins/pull/1235), [#1293](https://github.com/wazuh/wazuh-dashboard-plugins/pull/1293)).
- New design for agent header view ([#1186](https://github.com/wazuh/wazuh-dashboard-plugins/pull/1186)).
- Not fetching data the very first time the Dev Tools are opened ([#1185](https://github.com/wazuh/wazuh-dashboard-plugins/pull/1185)).
- Refresh all known fields for all valid index patterns if `kbn-vis` detects a broken index pattern ([ecd7c8f](https://github.com/wazuh/wazuh-dashboard-plugins/commit/ecd7c8f98c187a350f81261d13b0d45dcec6dc5d)).
- Truncate texts and display a tooltip when they don't fit in a table cell ([7b56a87](https://github.com/wazuh/wazuh-dashboard-plugins/commit/7b56a873f85dcba7e6838aeb2e40d9b4cf472576))
- Updated API autocomplete for Dev Tools ([#1218](https://github.com/wazuh/wazuh-dashboard-plugins/pull/1218))
- Updated switches design to adapt it to Kibana's design ([#1253](https://github.com/wazuh/wazuh-dashboard-plugins/pull/1253))
- Reduced the width of some table cells with little text, to give more space to the other columns ([#1263](https://github.com/wazuh/wazuh-dashboard-plugins/pull/1263)).
- Redesign for Management > Status daemons list ([#1284](https://github.com/wazuh/wazuh-dashboard-plugins/pull/1284)).
- Redesign for Management > Configuration, Agent > Configuration ([#1289](https://github.com/wazuh/wazuh-dashboard-plugins/pull/1289)).
- Replaced Management > Logs table with a log viewer component ([#1292](https://github.com/wazuh/wazuh-dashboard-plugins/pull/1292)).
- The agents list search bar now allows to switch between AND/OR operators ([#1291](https://github.com/wazuh/wazuh-dashboard-plugins/pull/1291)).
- Improve audit dashboards ([#1374](https://github.com/wazuh/wazuh-dashboard-plugins/pull/1374))
- Exclude agent "000" getting the last registered and the most active agents from the Wazuh API.([#1391](https://github.com/wazuh/wazuh-dashboard-plugins/pull/1391))
- Reviewed Osquery dashboards ([#1394](https://github.com/wazuh/wazuh-dashboard-plugins/pull/1394))
- Memory info is now a log ([#1400](https://github.com/wazuh/wazuh-dashboard-plugins/pull/1400))
- Error toasters time is now 30000ms, warning/info are still 6000ms ([#1420](https://github.com/wazuh/wazuh-dashboard-plugins/pull/1420))

### Fixed

- Properly handling long messages on notifier service, until now, they were using out of the card space, also we replaced some API messages with more meaningful messages ([#1168](https://github.com/wazuh/wazuh-dashboard-plugins/pull/1168)).
- Adapted Wazuh icon for multiple browsers where it was gone ([#1208](https://github.com/wazuh/wazuh-dashboard-plugins/pull/1208)).
- Do not fetch data from tables twice when resize window ([#1303](https://github.com/wazuh/wazuh-dashboard-plugins/pull/1303)).
- Agent syncrhonization status is updated as we browse the configuration section ([#1305](https://github.com/wazuh/wazuh-dashboard-plugins/pull/1305))
- Using the browser timezone for reporting documents ([#1311](https://github.com/wazuh/wazuh-dashboard-plugins/pull/1311)).
- Wrong behaviors in the routing system when the basePath was set ([#1342](https://github.com/wazuh/wazuh-dashboard-plugins/pull/1342))
- Do not show pagination for one-page tables ([196c5b7](https://github.com/wazuh/wazuh-dashboard-plugins/pull/1362/commits/196c5b717583032798da7791fa4f90ec06397f68))
- Being redirected to Overview once a Kibana restart is performed ([#1378](https://github.com/wazuh/wazuh-dashboard-plugins/pull/1378))
- Displaying the AWS services section of the aws-s3 wodle ([#1393](https://github.com/wazuh/wazuh-dashboard-plugins/pull/1393))
- Show email configuration on the configuration on demand ([#1401](https://github.com/wazuh/wazuh-dashboard-plugins/issues/1401))
- Show "Follow symbolic link" field in Integrity monitoring - Monitored configuration on demand ([0c9c9da](https://github.com/wazuh/wazuh-dashboard-plugins/pull/1414/commits/0c9c9da3b951548761cd203db5ee5baa39afe26c))

## Wazuh v3.8.2 - Kibana v6.6.0 / v6.6.1 / v6.6.2 / v6.7.0 - Revision 419

### Added

- Support for Kibana v6.6.0 / v6.6.1 / v6.6.2 / v6.7.0

### Fixed

- Fixed AWS dashboard, newer JavaScript browser engines break the view due to Angular.js ([6e882fc](https://github.com/wazuh/wazuh-dashboard-plugins/commit/6e882fc1d7efe6059e6140ff40b8a20d9c1fa51e)).
- Fixed AWS accounts visualization, using the right field now ([6e882fc](https://github.com/wazuh/wazuh-dashboard-plugins/commit/6e882fc1d7efe6059e6140ff40b8a20d9c1fa51e)).

## Wazuh v3.8.2 - Kibana v6.5.4 - Revision 418

### Added

- Support for Wazuh v3.8.2

### Changed

- Close configuration editor only if it was successfully updated ([bc77c35](https://github.com/wazuh/wazuh-dashboard-plugins/commit/bc77c35d8440a656d4704451ce857c9e1d36a438)).
- Replaced FIM Vega visualization with standard visualization ([554ee1c](https://github.com/wazuh/wazuh-dashboard-plugins/commit/554ee1c4c4d75c76d82272075acf8bb62e7f9e27)).

## Wazuh v3.8.1 - Kibana v6.5.4 - Revision 417

### Added

- Support for Wazuh v3.8.1

### Changed

- Moved monitored/ignored Windows registry entries to "FIM > Monitored" and "FIM > Ignored" to avoid user confusion ([#1176](https://github.com/wazuh/wazuh-dashboard-plugins/pull/1176)).
- Excluding managers from wazuh-monitoring indices ([#1177](https://github.com/wazuh/wazuh-dashboard-plugins/pull/1177)).
- Escape `&` before sending group configuration ([d3aa56f](https://github.com/wazuh/wazuh-dashboard-plugins/commit/d3aa56fa73478c60505e500db7d3a7df263081b5)).
- Improved `autoFormat` function before rendering group configuration ([f4f8144](https://github.com/wazuh/wazuh-dashboard-plugins/commit/f4f8144eef8b93038fc897a9f16356e71029b844)).
- Now the group configuration editor doesn't exit after sending data to the Wazuh API ([5c1a3ef](https://github.com/wazuh/wazuh-dashboard-plugins/commit/5c1a3ef9bd710a7befbed0709c4a7cf414f44f6b)).

### Fixed

- Fixed style for the error toaster for long URLs or long paths ([11b8084](https://github.com/wazuh/wazuh-dashboard-plugins/commit/11b8084c75bbc5da36587ff31d1bc80a55fe4dfe)).

## Wazuh v3.8.0 - Kibana v6.5.4 - Revision 416

### Added

- Added group management features such as:
  - Edit the group configuration ([#1096](https://github.com/wazuh/wazuh-dashboard-plugins/pull/1096)).
  - Add/remove groups to/from an agent ([#1096](https://github.com/wazuh/wazuh-dashboard-plugins/pull/1096)).
  - Add/remove agents to/from a group ([#1096](https://github.com/wazuh/wazuh-dashboard-plugins/pull/1096)).
  - Add/remove groups ([#1152](https://github.com/wazuh/wazuh-dashboard-plugins/pull/1152)).
- New directive for tables that don't need external data sources ([#1067](https://github.com/wazuh/wazuh-dashboard-plugins/pull/1067)).
- New search bar directive with interactive filters and suggestions ([#1058](https://github.com/wazuh/wazuh-dashboard-plugins/pull/1058)).
- New server route `/elastic/alerts` for fetching alerts using custom parameters([#1056](https://github.com/wazuh/wazuh-dashboard-plugins/pull/1056)).
- New table for an agent FIM monitored files, if the agent OS platform is Windows it will show two tables: files and registry ([#1032](https://github.com/wazuh/wazuh-dashboard-plugins/pull/1032)).
- Added description to each setting under Settings > Configuration ([#1048](https://github.com/wazuh/wazuh-dashboard-plugins/pull/1048)).
- Added a new setting to `config.yml` related to Wazuh monitoring and its index pattern ([#1095](https://github.com/wazuh/wazuh-dashboard-plugins/pull/1095)).
- Resizable columns by dragging in Dev-tools ([#1102](https://github.com/wazuh/wazuh-dashboard-plugins/pull/1102)).
- New feature to be able to edit config.yml file from the Settings > Configuration section view ([#1105](https://github.com/wazuh/wazuh-dashboard-plugins/pull/1105)).
- Added a new table (network addresses) for agent inventory tab ([#1111](https://github.com/wazuh/wazuh-dashboard-plugins/pull/1111)).
- Added `audit_key` (Who-data Audit keys) for configuration tab ([#1123](https://github.com/wazuh/wazuh-dashboard-plugins/pull/1123)).
- Added new known fields for Kibana index pattern ([#1150](https://github.com/wazuh/wazuh-dashboard-plugins/pull/1150)).

### Changed

- Changed Inventory tables. Now the app looks for the OS platform and it shows different tables depending on the OS platform. In addition the process state codes has been replaced to be more meaningful ([#1059](https://github.com/wazuh/wazuh-dashboard-plugins/pull/1059)).
- Tiny rework for the AWS tab including.
- "Report" button is hidden on Discover panel ([#1047](https://github.com/wazuh/wazuh-dashboard-plugins/pull/1047)).
- Visualizations, filters and Discover improved ([#1083](https://github.com/wazuh/wazuh-dashboard-plugins/pull/1083)).
- Removed `popularizeField` function until https://github.com/elastic/kibana/issues/22426 is solved in order to avoid `Unable to write index pattern!` error on Discover tab ([#1085](https://github.com/wazuh/wazuh-dashboard-plugins/pull/1085)).
- Improved Wazuh monitoring module ([#1094](https://github.com/wazuh/wazuh-dashboard-plugins/pull/1094)).
- Added "Registered date" and "Last keep alive" in agents table allowing you to sort by these fields ([#1102](https://github.com/wazuh/wazuh-dashboard-plugins/pull/1102)).
- Improved code quality in sections such as Ruleset > Rule and Decoder detail view simplify conditions ([#1102](https://github.com/wazuh/wazuh-dashboard-plugins/pull/1102)).
- Replaced reporting success message ([#1102](https://github.com/wazuh/wazuh-dashboard-plugins/pull/1102)).
- Reduced the default number of shards and the default number of replicas for the app indices ([#1113](https://github.com/wazuh/wazuh-dashboard-plugins/pull/1113)).
- Refreshing index pattern known fields on health check controller ([#1119](https://github.com/wazuh/wazuh-dashboard-plugins/pull/1119)).
- Less strict memory check ([786c764](https://github.com/wazuh/wazuh-dashboard-plugins/commit/786c7642cd88083f9a77c57ed204488ecf5b710a)).
- Checking message origin in error handler ([dfec368](https://github.com/wazuh/wazuh-dashboard-plugins/commit/dfec368d22a148b2e4437db92d71294900241961)).
- Dev tools is now showing the response as it is, like `curl` does ([#1137](https://github.com/wazuh/wazuh-dashboard-plugins/pull/1137)).
- Removed `unknown` as valid node name ([#1149](https://github.com/wazuh/wazuh-dashboard-plugins/pull/1149)).
- Removed `rule.id` direct filter from the rule set tables ([#1151](https://github.com/wazuh/wazuh-dashboard-plugins/pull/1151))

### Fixed

- Restored X-Pack security logic for the .wazuh index, now it's not bypassing the X-Pack roles ([#1081](https://github.com/wazuh/wazuh-dashboard-plugins/pull/1081))
- Avoid fetching twice the same data ([#1072](https://github.com/wazuh/wazuh-dashboard-plugins/pull/1072), [#1061](https://github.com/wazuh/wazuh-dashboard-plugins/pull/1061)).
- Wazuh logo adapted to low resolutions ([#1074](https://github.com/wazuh/wazuh-dashboard-plugins/pull/1074)).
- Hide Audit, OpenSCAP tabs for non-linux agents. Fixed empty Windows events under Configuration > Log collection section. OSQuery logo has been standardized ([#1072](https://github.com/wazuh/wazuh-dashboard-plugins/pull/1072), [#1076](https://github.com/wazuh/wazuh-dashboard-plugins/pull/1076)).
- Fix empty values on _Overview > Security events_ when Wazuh monitoring is disabled ([#1091](https://github.com/wazuh/wazuh-dashboard-plugins/pull/1091)).
- Fix overlapped play button in Dev-tools when the input box has a scrollbar ([#1102](https://github.com/wazuh/wazuh-dashboard-plugins/pull/1102)).
- Fix Dev-tools behavior when parse json invalid blocks ([#1102](https://github.com/wazuh/wazuh-dashboard-plugins/pull/1102)).
- Fixed Management > Monitoring tab frustration adding back buttons ([#1102](https://github.com/wazuh/wazuh-dashboard-plugins/pull/1102)).
- Fix template checking when using more than one pattern ([#1104](https://github.com/wazuh/wazuh-dashboard-plugins/pull/1104)).
- Fix infinite loop for Wazuh monitoring when the Wazuh API is not being able to give us all the agents ([5a26916](https://github.com/wazuh/wazuh-dashboard-plugins/commit/5a2691642b40a34783d2eafb6ee24ae78b9af21a)), ([85005a1](https://github.com/wazuh/wazuh-dashboard-plugins/commit/85005a184d4f1c3d339b7c895b5d2469f3b45171)).
- Fix rule details for `list` and `info` parameters ([#1149](https://github.com/wazuh/wazuh-dashboard-plugins/pull/1149)).

## Wazuh v3.7.1 / v3.7.2 - Kibana v6.5.1 / v6.5.2 / v6.5.3 / v6.5.4 - Revision 415

### Added

- Support for Elastic stack v6.5.2 / v6.5.3 / v6.5.4.
- Support for Wazuh v3.7.1 / v3.7.2.
- Dev Tools module now autocompletes API endpoints ([#1030](https://github.com/wazuh/wazuh-dashboard-plugins/pull/1030)).

### Changed

- Increased number of rows for syscollector tables ([#1033](https://github.com/wazuh/wazuh-dashboard-plugins/pull/1033)).
- Modularized JSON/XML viewers for the configuration section ([#982](https://github.com/wazuh/wazuh-dashboard-plugins/pull/982)).

### Fixed

- Added missing fields for syscollector network tables ([#1036](https://github.com/wazuh/wazuh-dashboard-plugins/pull/1036)).
- Using the right API path when downloading CSV for decoders list ([#1045](https://github.com/wazuh/wazuh-dashboard-plugins/pull/1045)).
- Including group field when downloading CSV for agents list ([#1044](https://github.com/wazuh/wazuh-dashboard-plugins/pull/1044)).
- Preserve active tab in configuration section when refreshing the page ([#1037](https://github.com/wazuh/wazuh-dashboard-plugins/pull/1037)).

## Wazuh v3.7.0 - Kibana v6.5.0 / v6.5.1 - Revision 414

### Added

- Support for Elastic Stack v6.5.0 / v6.5.1.
- Agent groups bar is now visible on the agent configuration section ([#1023](https://github.com/wazuh/wazuh-dashboard-plugins/pull/1023)).
- Added a new setting for the `config.yml` file for enable/disable administrator mode ([#1019](https://github.com/wazuh/wazuh-dashboard-plugins/pull/1019)).
  - This allows the user to perform PUT, POST, DELETE methods in our Dev Tools.

### Changed

- Refactored most front-end controllers ([#1023](https://github.com/wazuh/wazuh-dashboard-plugins/pull/1023)).

## Wazuh v3.7.0 - Kibana v6.4.2 / v6.4.3 - Revision 413

### Added

- Support for Wazuh v3.7.0.
- Support for Elastic Stack v6.4.2 / v6.4.3.
- Brand-new interface for _Configuration_ (on both _Management_ and _Agents_ tabs) ([#914](https://github.com/wazuh/wazuh-dashboard-plugins/pull/914)):
  - Now you can check current and real agent and manager configuration.
  - A new interface design, with more useful information and easy to understand descriptions.
  - New and more responsive JSON/XML viewers to show the configuration in raw mode.
- Brand-new extension - Osquery ([#938](https://github.com/wazuh/wazuh-dashboard-plugins/pull/938)):
  - A new extension, disabled by default.
  - Check alerts from Wazuh's Osquery integration.
  - Check your current Osquery wodle configuration.
  - More improvements will come for this extension in the future.
- New option for Wazuh app configuration file - _Ignore index patterns_ ([#947](https://github.com/wazuh/wazuh-dashboard-plugins/pull/947)):
  - Now the user can specify which index patterns can't be selected on the app using the new `ip.ignore` setting on the `config.yml` file.
  - The valid format is an array of strings which represents index patterns.
  - By default, this list is empty (all index patterns will be available if they use a compatible structure).
- Added a node selector for _Management > Status_ section when Wazuh cluster is enabled ([#976](https://github.com/wazuh/wazuh-dashboard-plugins/pull/976)).
- Added quick access to _Configuration_ or _Discover_ panels for an agent on the agents list ([#939](https://github.com/wazuh/wazuh-dashboard-plugins/pull/939)).
- Now you can click on an agent's ID on the _Discover_ panels to open its details page on the app ([#904](https://github.com/wazuh/wazuh-dashboard-plugins/pull/904)).
- Redesigned the _Overview > Amazon AWS_ tab, using more meaningful visualizations for a better overall view of your agents' status ([#903](https://github.com/wazuh/wazuh-dashboard-plugins/pull/903)).
- Redesigned the _Overview/Agents > Vulnerabilities_ tab, using more meaningful visualizations for a better overall view of your agents' status ([#954](https://github.com/wazuh/wazuh-dashboard-plugins/pull/954)).
- Now everytime the user enters the _Settings_ tab, the API connection will be automatically checked ([#971](https://github.com/wazuh/wazuh-dashboard-plugins/pull/971)).
- Added a node selector for _Management > Logs_ section when Wazuh cluster is enabled ([#980](https://github.com/wazuh/wazuh-dashboard-plugins/pull/980)).
- Added a group selector for _Agents_ section ([#995](https://github.com/wazuh/wazuh-dashboard-plugins/pull/995)).

### Changed

- Interface refactoring for the _Agents > Inventory data_ tab ([#924](https://github.com/wazuh/wazuh-dashboard-plugins/pull/924)):
  - Now the tab won't be available if your agent doesn't have Syscollector enabled, and each card will be enabled or disabled depending on the current Syscollector scans configuration.
  - This will prevent situations where the user couldn't check the inventory although there was actual scan data to show on some sections.
- Added support for new multigroups feature ([#911](https://github.com/wazuh/wazuh-dashboard-plugins/pull/911)):
  - Now the information bars on _Agents_ will show all the groups an agent belongs to.
- Now the result pane on the _Dev tools_ tab will show the error code coming from the Wazuh API ([#909](https://github.com/wazuh/wazuh-dashboard-plugins/pull/909)).
- Changed some visualizations titles for _Overview/Agents > OpenSCAP_ tab ([#925](https://github.com/wazuh/wazuh-dashboard-plugins/pull/925)).
- All backend routes have been renamed ([#932](https://github.com/wazuh/wazuh-dashboard-plugins/pull/932)).
- Several improvements for Elasticsearch tests ([#933](https://github.com/wazuh/wazuh-dashboard-plugins/pull/933)).
- Updated some strings and descriptions on the _Settings_ tab ([#934](https://github.com/wazuh/wazuh-dashboard-plugins/pull/934)).
- Changed the date format on _Settings > Logs_ to make it more human-readable ([#944](https://github.com/wazuh/wazuh-dashboard-plugins/pull/944)).
- Changed some labels to remove the "MD5 sum" expression, it will use "Checksum" instead ([#945](https://github.com/wazuh/wazuh-dashboard-plugins/pull/945)).
- Added word wrapping class to group name in _Management > Groups > Group detail_ tab ([#945](https://github.com/wazuh/wazuh-dashboard-plugins/pull/945)).
- The `wz-table` directive has been refactored ([#953](https://github.com/wazuh/wazuh-dashboard-plugins/pull/953)).
- The `wz-table` directive now checks if a request is aborted ([#979](https://github.com/wazuh/wazuh-dashboard-plugins/pull/979)).
- Several performance improvements ([#985](https://github.com/wazuh/wazuh-dashboard-plugins/pull/985), [#997](https://github.com/wazuh/wazuh-dashboard-plugins/pull/997), [#1000](https://github.com/wazuh/wazuh-dashboard-plugins/pull/1000)).

### Fixed

- Several known fields for _Whodata_ functionality have been fixed ([#901](https://github.com/wazuh/wazuh-dashboard-plugins/pull/901)).
- Fixed alignment bug with the _Add a filter +_ button on _Discover_ and _Agents_ tabs ([#912](https://github.com/wazuh/wazuh-dashboard-plugins/pull/912)).
- Fixed a bug where the `Add API` form on _Settings_ didn't appear when pressing the button after editing an existing API entry ([#944](https://github.com/wazuh/wazuh-dashboard-plugins/pull/944)).
- Fixed a bug on _Ruleset_ tab where the "Description" column was showing `0` if the rule doesn't have any description ([#948](https://github.com/wazuh/wazuh-dashboard-plugins/pull/948)).
- Fixed wrong alignment on related Rules/Decoders tables from _Management > Ruleset_ tab ([#971](https://github.com/wazuh/wazuh-dashboard-plugins/pull/971)).
- Fixed a bug where sometimes the error messages appeared duplicated ([#971](https://github.com/wazuh/wazuh-dashboard-plugins/pull/971)).

### Removed

- On the _Management > Monitoring_ tab, the `Cluster enabled but not running` message won't appear as an error anymore ([#971](https://github.com/wazuh/wazuh-dashboard-plugins/pull/971)).

## Wazuh v3.6.1 - Kibana v6.4.1 / v6.4.2 / v6.4.3 - Revision 412

### Added

- Support for Elastic Stack v6.4.1 / v6.4.2 / v6.4.3.

## Wazuh v3.6.1 - Kibana v6.4.0 - Revision 411

### Added

- Redesigned the _Overview > Integrity monitoring_ tab, using more meaningful visualizations for a better overall view of your agents' status ([#893](https://github.com/wazuh/wazuh-dashboard-plugins/pull/893)).
- Added a new table for the _Inventory_ tab: _Processes_ ([#895](https://github.com/wazuh/wazuh-dashboard-plugins/pull/895)).
- Improved error handling for tables. Now the table will show an error message if it wasn't able to fetch and load data ([#896](https://github.com/wazuh/wazuh-dashboard-plugins/pull/896)).

### Changed

- The app source code has been improved, following best practices and coding guidelines ([#892](https://github.com/wazuh/wazuh-dashboard-plugins/pull/892)).
- Included more app tests and prettifier for better code maintainability ([#883](https://github.com/wazuh/wazuh-dashboard-plugins/pull/883) & [#885](https://github.com/wazuh/wazuh-dashboard-plugins/pull/885)).

### Fixed

- Fixed minor visual errors on some _GDPR_, _PCI DSS_ and _Vulnerabilities_ visualizations ([#894](https://github.com/wazuh/wazuh-dashboard-plugins/pull/894)).

## Wazuh v3.6.1 - Kibana v6.4.0 - Revision 410

### Added

- The _Inventory_ tab has been redesigned ([#873](https://github.com/wazuh/wazuh-dashboard-plugins/pull/873)):
  - Added new network interfaces and port tables.
  - Improved design using metric information bars and intuitive status indicators.
- Added refresh functionality to the _Settings > Logs_ tab ([#852](https://github.com/wazuh/wazuh-dashboard-plugins/pull/852)):
  - Now everytime the user opens the tab, the logs will be reloaded.
  - A new button to force the update has been added on the top left corner of the logs table.
- Added `tags` and `recursion_level` configuration options to _Management/Agent > Configuration_ tabs ([#850](https://github.com/wazuh/wazuh-dashboard-plugins/pull/850)).
- The _Kuery_ search syntax has been added again to the app ([#851](https://github.com/wazuh/wazuh-dashboard-plugins/pull/851)).
- Added a first batch of [_Mocha_](https://mochajs.org/) tests and other quality of code improvements to the app ([#859](https://github.com/wazuh/wazuh-dashboard-plugins/pull/859)).
- Now you can open specific rule details (the _Management > Ruleset_ tab) when clicking on the `rule.id` value on the _Discover_ tab ([#862](https://github.com/wazuh/wazuh-dashboard-plugins/pull/862)).
- Now you can click on the rule ID value on the _Management > Ruleset_ tab to search for related alerts on the _Discover_ tab ([#863](https://github.com/wazuh/wazuh-dashboard-plugins/pull/863)).

### Changed

- The index pattern known fields have been updated up to 567 ([#872](https://github.com/wazuh/wazuh-dashboard-plugins/pull/872)).
- Now the _Inventory_ tab will always be available for all agents, and a descriptive message will appear if the agent doesn't have `syscollector` enabled ([#879](https://github.com/wazuh/wazuh-dashboard-plugins/pull/879)).

### Fixed

- Fixed a bug where the _Inventory_ tab was unavailable if the user reloads the page while on the _Agents > Configuration_ tab ([#845](https://github.com/wazuh/wazuh-dashboard-plugins/pull/845)).
- Fixed some _Overview > VirusTotal_ visualizations ([#846](https://github.com/wazuh/wazuh-dashboard-plugins/pull/846)).
- Fixed a bug where the _Settings > Extensions_ tab wasn't being properly hidden when there's no API entries inserted ([#847](https://github.com/wazuh/wazuh-dashboard-plugins/pull/847)).
- Fixed a bug where the _Current API_ indicator on the top navbar wasn't being properly updated when the user deletes all the API entries ([#848](https://github.com/wazuh/wazuh-dashboard-plugins/pull/848)).
- Fixed a bug where the _Agents coverage_ metric were not displaying a proper value when the manager has 0 registered agents ([#849](https://github.com/wazuh/wazuh-dashboard-plugins/pull/849)).
- Fixed a bug where the `wazuh-basic` user role was able to update API entries (it should be forbidden) ([#853](https://github.com/wazuh/wazuh-dashboard-plugins/pull/853)).
- Fixed a bug where the visualizations had scroll bars on the PDF reports ([#870](https://github.com/wazuh/wazuh-dashboard-plugins/pull/870)).
- Fixed a bug on the _Dev tools_ tab where the user couldn't execute the first request block if there was blank lines above it ([#871](https://github.com/wazuh/wazuh-dashboard-plugins/pull/871)).
- Fixed a bug on pinned filters when opening tabs where the implicit filter was the same, making them stuck and unremovable from other tabs ([#878](https://github.com/wazuh/wazuh-dashboard-plugins/pull/878)).

## Wazuh v3.6.1 - Kibana v6.4.0 - Revision 409

### Added

- Support for Wazuh v3.6.1.

### Fixed

- Fixed a bug on the _Dev tools_ tab ([b7c79f4](https://github.com/wazuh/wazuh-dashboard-plugins/commit/b7c79f48f06cb49b12883ec9e9337da23b49976b)).

## Wazuh v3.6.1 - Kibana v6.3.2 - Revision 408

### Added

- Support for Wazuh v3.6.1.

### Fixed

- Fixed a bug on the _Dev tools_ tab ([4ca9ed5](https://github.com/wazuh/wazuh-dashboard-plugins/commit/4ca9ed54f1b18e5d499d950e6ff0741946701988)).

## Wazuh v3.6.0 - Kibana v6.4.0 - Revision 407

### Added

- Support for Wazuh v3.6.0.

## Wazuh v3.6.0 - Kibana v6.3.2 - Revision 406

### Added

- Support for Wazuh v3.6.0.

## Wazuh v3.5.0 - Kibana v6.4.0 - Revision 405

### Added

- Support for Elastic Stack v6.4.0 ([#813](https://github.com/wazuh/wazuh-dashboard-plugins/pull/813)).

## Wazuh v3.5.0 - Kibana v6.3.2 - Revision 404

### Added

- Added new options to `config.yml` to change shards and replicas settings for `wazuh-monitoring` indices ([#809](https://github.com/wazuh/wazuh-dashboard-plugins/pull/809)).
- Added more error messages for `wazuhapp.log` in case of failure when performing some crucial functions ([#812](https://github.com/wazuh/wazuh-dashboard-plugins/pull/812)).
- Now it's possible to change replicas settings for existing `.wazuh`, `.wazuh-version` and `wazuh-monitoring` indices on the `config.yml` file ([#817](https://github.com/wazuh/wazuh-dashboard-plugins/pull/817)).

### Changed

- App frontend code refactored and restructured ([#802](https://github.com/wazuh/wazuh-dashboard-plugins/pull/802)).
- Now the _Overview > Security events_ tab won't show anything if the only visualization with data is _Agents status_ ([#811](https://github.com/wazuh/wazuh-dashboard-plugins/pull/811)).

### Fixed

- Fixed a bug where the RAM status message appreared twice the first time you opened the app ([#807](https://github.com/wazuh/wazuh-dashboard-plugins/pull/807)).
- Fixed the app UI to make the app usable on Internet Explorer 11 ([#808](https://github.com/wazuh/wazuh-dashboard-plugins/pull/808)).

## Wazuh v3.5.0 - Kibana v6.3.2 - Revision 403

### Added

- The welcome tabs on _Overview_ and _Agents_ have been updated with a new name and description for the existing sections ([#788](https://github.com/wazuh/wazuh-dashboard-plugins/pull/788)).
- Now the app tables will auto-resize depending on the screen height ([#792](https://github.com/wazuh/wazuh-dashboard-plugins/pull/792)).

### Changed

- Now all the app filters on several tables will present the values in alphabetical order ([#787](https://github.com/wazuh/wazuh-dashboard-plugins/pull/787)).

### Fixed

- Fixed a bug on _Decoders_ where clicking on the decoder wouldn't open the detail view if the `Parent decoders` filter was enabled ([#782](https://github.com/wazuh/wazuh-dashboard-plugins/pull/782)).
- Fixed a bug on _Dev tools_ when the first line on the editor pane was empty or had a comment ([#790](https://github.com/wazuh/wazuh-dashboard-plugins/pull/790)).
- Fixed a bug where the app was throwing multiple warning messages the first time you open it ([#791](https://github.com/wazuh/wazuh-dashboard-plugins/pull/791)).
- Fixed a bug where clicking on a different tab from _Overview_ right after inserting the API credentials for the first time would always redirect to _Overview_ ([#791](https://github.com/wazuh/wazuh-dashboard-plugins/pull/791)).
- Fixed a bug where the user could have a browser cookie with a reference to a non-existing API entry on Elasticsearch ([#794](https://github.com/wazuh/wazuh-dashboard-plugins/pull/794) & [#795](https://github.com/wazuh/wazuh-dashboard-plugins/pull/795)).

### Removed

- The cluster key has been removed from the API requests to `/manager/configuration` ([#796](https://github.com/wazuh/wazuh-dashboard-plugins/pull/796)).

## Wazuh v3.5.0 - Kibana v6.3.1/v6.3.2 - Revision 402

### Added

- Support for Wazuh v3.5.0.
- Added new fields for _Vulnerability detector_ alerts ([#752](https://github.com/wazuh/wazuh-dashboard-plugins/pull/752)).
- Added multi table search for `wz-table` directive. Added two new log levels for _Management > Logs_ section ([#753](https://github.com/wazuh/wazuh-dashboard-plugins/pull/753)).

## Wazuh v3.4.0 - Kibana v6.3.1/v6.3.2 - Revision 401

### Added

- Added a few new fields for Kibana due to the new Wazuh _who-data_ feature ([#763](https://github.com/wazuh/wazuh-dashboard-plugins/pull/763)).
- Added XML/JSON viewer for each card under _Management > Configuration_ ([#764](https://github.com/wazuh/wazuh-dashboard-plugins/pull/764)).

### Changed

- Improved error handling for Dev tools. Also removed some unused dependencies from the _Dev tools_ tab ([#760](https://github.com/wazuh/wazuh-dashboard-plugins/pull/760)).
- Unified origin for tab descriptions. Reviewed some grammar typos ([#765](https://github.com/wazuh/wazuh-dashboard-plugins/pull/765)).
- Refactored agents autocomplete component. Removed unused/deprecated modules ([#766](https://github.com/wazuh/wazuh-dashboard-plugins/pull/766)).
- Simplified route resolves section ([#768](https://github.com/wazuh/wazuh-dashboard-plugins/pull/768)).

### Fixed

- Fixed missing cluster node filter for the visualization shown when looking for specific node under _Management > Monitoring_ section ([#758](https://github.com/wazuh/wazuh-dashboard-plugins/pull/758)).
- Fixed missing dependency injection for `wzMisc` factory ([#768](https://github.com/wazuh/wazuh-dashboard-plugins/pull/768)).

### Removed

- Removed `angular-aria`, `angular-md5`, `ansicolors`, `js-yaml`, `querystring` and `lodash` dependencies since Kibana includes all of them. Removed some unused images ([#768](https://github.com/wazuh/wazuh-dashboard-plugins/pull/768)).

## Wazuh v3.4.0 - Kibana v6.3.1/v6.3.2 - Revision 400

### Added

- Support for Wazuh v3.4.0.
- Support for Elastic Stack v6.3.2.
- Support for Kuery as accepted query language ([#742](https://github.com/wazuh/wazuh-dashboard-plugins/pull/742)).
  - This feature is experimental.
- Added new _Who data_ fields from file integrity monitoring features ([#746](https://github.com/wazuh/wazuh-dashboard-plugins/pull/746)).
- Added tab in _Settings_ section where you can see the last logs from the Wazuh app server ([#723](https://github.com/wazuh/wazuh-dashboard-plugins/pull/723)).

### Changed

- Fully redesigned of the welcome screen along the different app sections ([#751](https://github.com/wazuh/wazuh-dashboard-plugins/pull/751)).
- Now any agent can go to the _Inventory_ tab regardless if it's enabled or not. The content will change properly according to the agent configuration ([#744](https://github.com/wazuh/wazuh-dashboard-plugins/pull/744)).
- Updated the `angular-material` dependency to `1.1.10` ([#743](https://github.com/wazuh/wazuh-dashboard-plugins/pull/743)).
- Any API entry is now removable regardless if it's the only one API entry ([#740](https://github.com/wazuh/wazuh-dashboard-plugins/pull/740)).
- Performance has been improved regarding to agents status, they are now being fetched using _distinct_ routes from the Wazuh API ([#738](https://github.com/wazuh/wazuh-dashboard-plugins/pull/738)).
- Improved the way we are parsing some Wazuh API errors regarding to version mismatching ([#735](https://github.com/wazuh/wazuh-dashboard-plugins/pull/735)).

### Fixed

- Fixed wrong filters being applied in _Ruleset > Rules_ and _Ruleset > Decoders_ sections when using Lucene like filters plus path filters ([#736](https://github.com/wazuh/wazuh-dashboard-plugins/pull/736)).
- Fixed the template checking from the healthcheck, now it allows to use custom index patterns ([#739](https://github.com/wazuh/wazuh-dashboard-plugins/pull/739)).
- Fixed infinite white screen from _Management > Monitoring_ when the Wazuh cluster is enabled but not running ([#741](https://github.com/wazuh/wazuh-dashboard-plugins/pull/741)).

## Wazuh v3.3.0/v3.3.1 - Kibana v6.3.1 - Revision 399

### Added

- Added a new Angular.js factory to store the Wazuh app configuration values. Also, this factory is being used by the pre-routes functions (resolves); this way we are sure about having the real configuration at any time. These pre-routes functions have been improved too ([#670](https://github.com/wazuh/wazuh-dashboard-plugins/pull/670)).
- Added extended information for reports from _Reporting_ feature ([#701](https://github.com/wazuh/wazuh-dashboard-plugins/pull/701)).

### Changed

- Tables have been improved. Now they are truncating long fields and adding a tooltip if needed ([#671](https://github.com/wazuh/wazuh-dashboard-plugins/pull/671)).
- Services have been improved ([#715](https://github.com/wazuh/wazuh-dashboard-plugins/pull/715)).
- CSV formatted files have been improved. Now they are showing a more human readable column names ([#717](https://github.com/wazuh/wazuh-dashboard-plugins/pull/717), [#726](https://github.com/wazuh/wazuh-dashboard-plugins/pull/726)).
- Added/Modified some visualization titles ([#728](https://github.com/wazuh/wazuh-dashboard-plugins/pull/728)).
- Improved Discover perfomance when in background mode ([#719](https://github.com/wazuh/wazuh-dashboard-plugins/pull/719)).
- Reports from the _Reporting_ feature have been fulyl redesigned ([#701](https://github.com/wazuh/wazuh-dashboard-plugins/pull/701)).

### Fixed

- Fixed the top menu API indicator when checking the API connection and the manager/cluster information had been changed ([#668](https://github.com/wazuh/wazuh-dashboard-plugins/pull/668)).
- Fixed our logger module which was not writting logs the very first time Kibana is started neither after a log rotation ([#667](https://github.com/wazuh/wazuh-dashboard-plugins/pull/667)).
- Fixed a regular expression in the server side when parsing URLs before registering a new Wazuh API ([#690](https://github.com/wazuh/wazuh-dashboard-plugins/pull/690)).
- Fixed filters from specific visualization regarding to _File integrity_ section ([#694](https://github.com/wazuh/wazuh-dashboard-plugins/pull/694)).
- Fixed filters parsing when generating a report because it was not parsing negated filters as expected ([#696](https://github.com/wazuh/wazuh-dashboard-plugins/pull/696)).
- Fixed visualization counter from _OSCAP_ tab ([#722](https://github.com/wazuh/wazuh-dashboard-plugins/pull/722)).

### Removed

- Temporary removed CSV download from agent inventory section due to Wazuh API bug ([#727](https://github.com/wazuh/wazuh-dashboard-plugins/pull/727)).

## Wazuh v3.3.0/v3.3.1 - Kibana v6.3.0 - Revision 398

### Added

- Improvements for latest app redesign ([#652](https://github.com/wazuh/wazuh-dashboard-plugins/pull/652)):
  - The _Welcome_ tabs have been simplified, following a more Elastic design.
  - Added again the `md-nav-bar` component with refined styles and limited to specific sections.
  - The _Settings > Welcome_ tab has been removed. You can use the nav bar to switch tabs.
  - Minor CSS adjustments and reordering.
- Small app UI improvements ([#634](https://github.com/wazuh/wazuh-dashboard-plugins/pull/634)):
  - Added link to _Agents Preview_ on the _Agents_ tab breadcrumbs.
  - Replaced the _Generate report_ button with a smaller one.
  - Redesigned _Management > Ruleset_ `md-chips` to look similar to Kibana filter pills.
  - Added agent information bar from _Agents > General_ to _Agents > Welcome_ too.
  - Refactored flex layout on _Welcome_ tabs to fix a height visual bug.
  - Removed duplicated loading rings on the _Agents_ tab.
- Improvements for app tables ([#627](https://github.com/wazuh/wazuh-dashboard-plugins/pull/627)):
  - Now the current page will be highlighted.
  - The gap has been fixed to the items per page value.
  - If there are no more pages for _Next_ or _Prev_ buttons, they will be hidden.
- Improvements for app health check ([#637](https://github.com/wazuh/wazuh-dashboard-plugins/pull/637)):
  - Improved design for the view.
  - The checks have been placed on a table, showing the current status of each one.
- Changes to our reporting feature ([#639](https://github.com/wazuh/wazuh-dashboard-plugins/pull/639)):
  - Now the generated reports will include tables for each section.
  - Added a parser for getting Elasticsearch data table responses.
  - The reporting feature is now a separated module, and the code has been refactored.
- Improvements for app tables pagination ([#646](https://github.com/wazuh/wazuh-dashboard-plugins/pull/646)).

### Changed

- Now the `pretty` parameter on the _Dev tools_ tab will be ignored to avoid `Unexpected error` messages ([#624](https://github.com/wazuh/wazuh-dashboard-plugins/pull/624)).
- The `pdfkit` dependency has been replaced by `pdfmake` ([#639](https://github.com/wazuh/wazuh-dashboard-plugins/pull/639)).
- Changed some Kibana tables for performance improvements on the reporting feature ([#644](https://github.com/wazuh/wazuh-dashboard-plugins/pull/644)).
- Changed the method to refresh the list of known fields on the index pattern ([#650](https://github.com/wazuh/wazuh-dashboard-plugins/pull/650)):
  - Now when restarting Kibana, the app will update the fieldset preserving the custom user fields.

### Fixed

- Fixed bug on _Agents CIS-CAT_ tab who wasn't loading the appropriate visualizations ([#626](https://github.com/wazuh/wazuh-dashboard-plugins/pull/626)).
- Fixed a bug where sometimes the index pattern could be `undefined` during the health check process, leading into a false error message when loading the app ([#640](https://github.com/wazuh/wazuh-dashboard-plugins/pull/640)).
- Fixed several bugs on the _Settings > API_ tab when removing, adding or editing new entries.

### Removed

- Removed the app login system ([#636](https://github.com/wazuh/wazuh-dashboard-plugins/pull/636)):
  - This feature was unstable, experimental and untested for a long time. We'll provide much better RBAC capabilities in the future.
- Removed the new Kuery language option on Discover app search bars.
  - This feature will be restored in the future, after more Elastic v6.3.0 adaptations.

## Wazuh v3.3.0/v3.3.1 - Kibana v6.3.0 - Revision 397

### Added

- Support for Elastic Stack v6.3.0 ([#579](https://github.com/wazuh/wazuh-dashboard-plugins/pull/579) & [#612](https://github.com/wazuh/wazuh-dashboard-plugins/pull/612) & [#615](https://github.com/wazuh/wazuh-dashboard-plugins/pull/615)).
- Brand-new Wazuh app redesign for the _Monitoring_ tab ([#581](https://github.com/wazuh/wazuh-dashboard-plugins/pull/581)):
  - Refactored and optimized UI for these tabs, using a breadcrumbs-based navigability.
  - Used the same guidelines from the previous redesign for _Overview_ and _Agents_ tabs.
- New tab for _Agents_ - _Inventory_ ([#582](https://github.com/wazuh/wazuh-dashboard-plugins/pull/582)):
  - Get information about the agent host, such as installed packages, motherboard, operating system, etc.
  - This tab will appear if the agent has the [`syscollector`](https://documentation.wazuh.com/current/user-manual/reference/ossec-conf/wodle-syscollector.html) wodle enabled.
- Brand-new extension - _CIS-CAT Alerts_ ([#601](https://github.com/wazuh/wazuh-dashboard-plugins/pull/601)):
  - A new extension, disabled by default.
  - Visualize alerts related to the CIS-CAT benchmarks on the _Overview_ and _Agents_ tabs.
  - Get information about the last performed scan and its score.
- Several improvements for the _Dev tools_ tab ([#583](https://github.com/wazuh/wazuh-dashboard-plugins/pull/583) & [#597](https://github.com/wazuh/wazuh-dashboard-plugins/pull/597)):
  - Now you can insert queries using inline parameters, just like in a web browser.
  - You can combine inline parameters with JSON-like parameters.
  - If you use the same parameter on both methods with different values, the inline parameter has precedence over the other one.
  - The tab icon has been changed for a more appropriate one.
  - The `Execute query` button is now always placed on the first line of the query block.
- Refactoring for all app tables ([#582](https://github.com/wazuh/wazuh-dashboard-plugins/pull/582)):
  - Replaced the old `wz-table` directive with a new one, along with a new data factory.
  - Now the tables are built with a pagination system.
  - Much easier method for building tables for the app.
  - Performance and stability improvements when fetching API data.
  - Now you can see the total amount of items and the elapsed time.

### Changed

- Moved some logic from the _Agents preview_ tab to the server, to avoid excessive client-side workload ([#586](https://github.com/wazuh/wazuh-dashboard-plugins/pull/586)).
- Changed the UI to use the same loading ring across all the app tabs ([#593](https://github.com/wazuh/wazuh-dashboard-plugins/pull/593) & [#599](https://github.com/wazuh/wazuh-dashboard-plugins/pull/599)).
- Changed the _No results_ message across all the tabs with visualizations ([#599](https://github.com/wazuh/wazuh-dashboard-plugins/pull/599)).

### Fixed

- Fixed a bug on the _Settings/Extensions_ tab where enabling/disabling some extensions could make other ones to be disabled ([#591](https://github.com/wazuh/wazuh-dashboard-plugins/pull/591)).

## Wazuh v3.3.0/v3.3.1 - Kibana v6.2.4 - Revision 396

### Added

- Support for Wazuh v3.3.1.
- Brand-new Wazuh app redesign for the _Settings_ tab ([#570](https://github.com/wazuh/wazuh-dashboard-plugins/pull/570)):
  - Refactored and optimized UI for these tabs, using a breadcrumbs-based navigability.
  - Used the same guidelines from the previous redesign for _Overview_ and _Agents_ tabs.
- Refactoring for _Overview_ and _Agents_ controllers ([#564](https://github.com/wazuh/wazuh-dashboard-plugins/pull/564)):
  - Reduced duplicated code by splitting it into separate files.
  - Code optimization for a better performance and maintainability.
  - Added new services to provide similar functionality between different app tabs.
- Added `data.vulnerability.package.condition` to the list of known fields ([#566](https://github.com/wazuh/wazuh-dashboard-plugins/pull/566)).

### Changed

- The `wazuh-logs` and `wazuh-monitoring` folders have been moved to the Kibana's `optimize` directory in order to avoid some error messages when using the `kibana-plugin list` command ([#563](https://github.com/wazuh/wazuh-dashboard-plugins/pull/563)).

### Fixed

- Fixed a bug on the _Settings_ tab where updating an API entry with wrong credentials would corrupt the existing one ([#558](https://github.com/wazuh/wazuh-dashboard-plugins/pull/558)).
- Fixed a bug on the _Settings_ tab where removing an API entry while its edit form is opened would hide the `Add API` button unless the user reloads the tab ([#558](https://github.com/wazuh/wazuh-dashboard-plugins/pull/558)).
- Fixed some Audit visualizations on the _Overview_ and _Agents_ tabs that weren't using the same search query to show the results ([#572](https://github.com/wazuh/wazuh-dashboard-plugins/pull/572)).
- Fixed undefined variable error on the `wz-menu` directive ([#575](https://github.com/wazuh/wazuh-dashboard-plugins/pull/575)).

## Wazuh v3.3.0 - Kibana v6.2.4 - Revision 395

### Fixed

- Fixed a bug on the _Agent Configuration_ tab where the sync status was always `NOT SYNCHRONIZED` ([#569](https://github.com/wazuh/wazuh-dashboard-plugins/pull/569)).

## Wazuh v3.3.0 - Kibana v6.2.4 - Revision 394

### Added

- Support for Wazuh v3.3.0.
- Updated some backend API calls to include the app version in the request header ([#560](https://github.com/wazuh/wazuh-dashboard-plugins/pull/560)).

## Wazuh v3.2.4 - Kibana v6.2.4 - Revision 393

### Added

- Brand-new Wazuh app redesign for _Overview_ and _Agents_ tabs ([#543](https://github.com/wazuh/wazuh-dashboard-plugins/pull/543)):
  - Updated UI for these tabs using breadcrumbs.
  - New _Welcome_ screen, presenting all the tabs to the user, with useful links to our documentation.
  - Overall design improved, adjusted font sizes and reduced HTML code.
  - This base will allow the app to increase its functionality in the future.
  - Removed the `md-nav-bar` component for a better user experience on small screens.
  - Improved app performance removing some CSS effects from some components, such as buttons.
- New filter for agent version on the _Agents Preview_ tab ([#537](https://github.com/wazuh/wazuh-dashboard-plugins/pull/537)).
- New filter for cluster node on the _Agents Preview_ tab ([#538](https://github.com/wazuh/wazuh-dashboard-plugins/pull/538)).

### Changed

- Now the report generation process will run in a parallel mode in the foreground ([#523](https://github.com/wazuh/wazuh-dashboard-plugins/pull/523)).
- Replaced the usage of `$rootScope` with two new factories, along with more controller improvements ([#525](https://github.com/wazuh/wazuh-dashboard-plugins/pull/525)).
- Now the _Extensions_ tab on _Settings_ won't edit the `.wazuh` index to modify the extensions configuration for all users ([#545](https://github.com/wazuh/wazuh-dashboard-plugins/pull/545)).
  - This allows each new user to always start with the base extensions configuration, and modify it to its needs storing the settings on a browser cookie.
- Now the GDPR requirements description on its tab won't be loaded if the Wazuh API version is not v3.2.3 or higher ([#546](https://github.com/wazuh/wazuh-dashboard-plugins/pull/546)).

### Fixed

- Fixed a bug where the app crashes when attempting to download huge amounts of data as CSV format ([#521](https://github.com/wazuh/wazuh-dashboard-plugins/pull/521)).
- Fixed a bug on the Timelion visualizations from _Management/Monitoring_ which were not properly filtering and showing the cluster nodes information ([#530](https://github.com/wazuh/wazuh-dashboard-plugins/pull/530)).
- Fixed several bugs on the loading process when switching between tabs with or without visualizations in the _Overview_ and _Agents_ tab ([#531](https://github.com/wazuh/wazuh-dashboard-plugins/pull/531) & [#533](https://github.com/wazuh/wazuh-dashboard-plugins/pull/533)).
- Fixed a bug on the `wazuh-monitoring` index feature when using multiple inserted APIs, along with several performance improvements ([#539](https://github.com/wazuh/wazuh-dashboard-plugins/pull/539)).
- Fixed a bug where the OS filter on the _Agents Preview_ tab would exclude the rest of filters instead of combining them ([#552](https://github.com/wazuh/wazuh-dashboard-plugins/pull/552)).
- Fixed a bug where the Extensions settings were restored every time the user opened the _Settings_ tab or pressed the _Set default manager_ button ([#555](https://github.com/wazuh/wazuh-dashboard-plugins/pull/555) & [#556](https://github.com/wazuh/wazuh-dashboard-plugins/pull/556)).

## Wazuh v3.2.3/v3.2.4 - Kibana v6.2.4 - Revision 392

### Added

- Support for Wazuh v3.2.4.
- New functionality - _Reporting_ ([#510](https://github.com/wazuh/wazuh-dashboard-plugins/pull/510)):
  - Generate PDF logs on the _Overview_ and _Agents_ tabs, with the new button next to _Panels_ and _Discover_.
  - The report will contain the current visualizations from the tab where you generated it.
  - List all your generated reports, download or deleted them at the new _Management/Reporting_ tab.
  - **Warning:** If you leave the tab while generating a report, the process will be aborted.
- Added warning/error messages about the total RAM on the server side ([#502](https://github.com/wazuh/wazuh-dashboard-plugins/pull/502)):
  - None of this messages will prevent the user from accessing the app, it's just a recommendation.
  - If your server has less than 2GB of RAM, you'll get an error message when opening the app.
  - If your server has between 2GB and 3GB of RAM, you'll get a warning message.
  - If your server has more than 3GB of RAM, you won't get any kind of message.
- Refactoring and added loading bar to _Manager Logs_ and _Groups_ tabs ([#505](https://github.com/wazuh/wazuh-dashboard-plugins/pull/505)).
- Added more Syscheck options to _Management/Agents_ configuration tabs ([#509](https://github.com/wazuh/wazuh-dashboard-plugins/pull/509)).

### Fixed

- Added more fields to the `known-fields.js` file to avoid warning messages on _Discover_ when using Filebeat for alerts forwarding ([#497](https://github.com/wazuh/wazuh-dashboard-plugins/pull/497)).
- Fixed a bug where clicking on the _Check connection_ button on the _Settings_ tab threw an error message although the API connected successfully ([#504](https://github.com/wazuh/wazuh-dashboard-plugins/pull/504)).
- Fixed a bug where the _Agents_ tab was not properly showing the total of agents due to the new Wazuh cluster implementation ([#517](https://github.com/wazuh/wazuh-dashboard-plugins/pull/517)).

## Wazuh v3.2.3 - Kibana v6.2.4 - Revision 391

### Added

- Support for Wazuh v3.2.3.
- Brand-new extension - _GDPR Alerts_ ([#453](https://github.com/wazuh/wazuh-dashboard-plugins/pull/453)):
  - A new extension, enabled by default.
  - Visualize alerts related to the GDPR compliance on the _Overview_ and _Agents_ tabs.
  - The _Ruleset_ tab has been updated to include GDPR filters on the _Rules_ subtab.
- Brand-new Management tab - _Monitoring_ ([#490](https://github.com/wazuh/wazuh-dashboard-plugins/pull/490)):
  - Visualize your Wazuh cluster, both master and clients.
    - Get the current cluster configuration.
    - Nodes listing, sorting, searching, etc.
  - Get a more in-depth cluster status thanks to the newly added [_Timelion_](https://www.elastic.co/guide/en/kibana/current/timelion.html) visualizations.
  - The Detail view gives you a summary of the node's healthcheck.
- Brand-new tab - _Dev tools_ ([#449](https://github.com/wazuh/wazuh-dashboard-plugins/pull/449)):
  - Find it on the top navbar, next to _Discover_.
  - Execute Wazuh API requests directly from the app.
  - This tab uses your currently selected API from _Settings_.
  - You can type different API requests on the input window, select one with the cursor, and click on the Play button to execute it.
  - You can also type comments on the input window.
- More improvements for the _Manager/Ruleset_ tab ([#446](https://github.com/wazuh/wazuh-dashboard-plugins/pull/446)):
  - A new colour palette for regex, order and rule description arguments.
  - Added return to List view on Ruleset button while on Detail view.
  - Fixed line height on all table headers.
  - Removed unused, old code from Ruleset controllers.
- Added option on `config.yml` to enable/disable the `wazuh-monitoring` index ([#441](https://github.com/wazuh/wazuh-dashboard-plugins/pull/441)):
  - Configure the frequency time to generate new indices.
  - The default frequency time has been increased to 1 hour.
  - When disabled, useful metrics will appear on _Overview/General_ replacing the _Agent status_ visualization.
- Added CSV exporting button to the app ([#431](https://github.com/wazuh/wazuh-dashboard-plugins/pull/431)):
  - Implemented new logic to fetch data from the Wazuh API and download it in CSV format.
  - Currently available for the _Ruleset_, _Logs_ and _Groups_ sections on the _Manager_ tab and also the _Agents_ tab.
- More refactoring to the app backend ([#439](https://github.com/wazuh/wazuh-dashboard-plugins/pull/439)):
  - Standardized error output from the server side.
  - Drastically reduced the error management logic on the client side.
  - Applied the _Facade_ pattern when importing/exporting modules.
  - Deleted unused/deprecated/useless methods both from server and client side.
  - Some optimizations to variable type usages.
- Refactoring to Kibana filters management ([#452](https://github.com/wazuh/wazuh-dashboard-plugins/pull/452) & [#459](https://github.com/wazuh/wazuh-dashboard-plugins/pull/459)):
  - Added new class to build queries from the base query.
  - The filter management is being done on controllers instead of the `discover` directive.
  - Now we are emitting specific events whenever we are fetching data or communicating to the `discover` directive.
  - The number of useless requests to fetch data has been reduced.
  - The synchronization actions are working as expected regardless the amount of data and/or the number of machine resources.
  - Fixed several bugs about filter usage and transition to different app tabs.
- Added confirmation message when the user deletes an API entry on _Settings/API_ ([#428](https://github.com/wazuh/wazuh-dashboard-plugins/pull/428)).
- Added support for filters on the _Manager/Logs_ tab when realtime is enabled ([#433](https://github.com/wazuh/wazuh-dashboard-plugins/pull/433)).
- Added more filter options to the Detail view on _Manager/Ruleset_ ([#434](https://github.com/wazuh/wazuh-dashboard-plugins/pull/434)).

### Changed

- Changed OSCAP visualization to avoid clipping issues with large agent names ([#429](https://github.com/wazuh/wazuh-dashboard-plugins/pull/429)).
- Now the related Rules or Decoders sections on _Manager/Ruleset_ will remain hidden if there isn't any data to show or while it's loading ([#434](https://github.com/wazuh/wazuh-dashboard-plugins/pull/434)).
- Added a 200ms delay when fetching iterable data from the Wazuh API ([#445](https://github.com/wazuh/wazuh-dashboard-plugins/pull/445) & [#450](https://github.com/wazuh/wazuh-dashboard-plugins/pull/450)).
- Fixed several bugs related to Wazuh API timeout/cancelled requests ([#445](https://github.com/wazuh/wazuh-dashboard-plugins/pull/445)).
- Added `ENOTFOUND`, `EHOSTUNREACH`, `EINVAL`, `EAI_AGAIN` options for API URL parameter checking ([#463](https://github.com/wazuh/wazuh-dashboard-plugins/pull/463)).
- Now the _Settings/Extensions_ subtab won't appear unless there's at least one API inserted ([#465](https://github.com/wazuh/wazuh-dashboard-plugins/pull/465)).
- Now the index pattern selector on _Settings/Pattern_ will also refresh the known fields when changing it ([#477](https://github.com/wazuh/wazuh-dashboard-plugins/pull/477)).
- Changed the _Manager_ tab into _Management_ ([#490](https://github.com/wazuh/wazuh-dashboard-plugins/pull/490)).

### Fixed

- Fixed a bug where toggling extensions after deleting an API entry could lead into an error message ([#465](https://github.com/wazuh/wazuh-dashboard-plugins/pull/465)).
- Fixed some performance bugs on the `dataHandler` service ([#442](https://github.com/wazuh/wazuh-dashboard-plugins/pull/442) & [#486](https://github.com/wazuh/wazuh-dashboard-plugins/pull/442)).
- Fixed a bug when loading the _Agents preview_ tab on Safari web browser ([#447](https://github.com/wazuh/wazuh-dashboard-plugins/pull/447)).
- Fixed a bug where a new extension (enabled by default) appears disabled when updating the app ([#456](https://github.com/wazuh/wazuh-dashboard-plugins/pull/456)).
- Fixed a bug where pressing the Enter key on the _Discover's_ tab search bar wasn't working properly ([#488](https://github.com/wazuh/wazuh-dashboard-plugins/pull/488)).

### Removed

- Removed the `rison` dependency from the `package.json` file ([#452](https://github.com/wazuh/wazuh-dashboard-plugins/pull/452)).
- Removed unused Elasticsearch request to avoid problems when there's no API inserted ([#460](https://github.com/wazuh/wazuh-dashboard-plugins/pull/460)).

## Wazuh v3.2.1/v3.2.2 - Kibana v6.2.4 - Revision 390

### Added

- Support for Wazuh v3.2.2.
- Refactoring on visualizations use and management ([#397](https://github.com/wazuh/wazuh-dashboard-plugins/pull/397)):
  - Visualizations are no longer stored on an index, they're built and loaded on demand when needed to render the interface.
  - Refactoring on the whole app source code to use the _import/export_ paradigm.
  - Removed old functions and variables from the old visualization management logic.
  - Removed cron task to clean remaining visualizations since it's no longer needed.
  - Some Kibana functions and modules have been overridden in order to make this refactoring work.
    - This change is not intrusive in any case.
- New redesign for the _Manager/Ruleset_ tab ([#420](https://github.com/wazuh/wazuh-dashboard-plugins/pull/420)):
  - Rules and decoders list now divided into two different sections: _List view_ and _Detail view_.
  - Removed old expandable tables to move the rule/decoder information into a new space.
  - Enable different filters on the detail view for a better search on the list view.
  - New table for related rules or decoders.
  - And finally, a bunch of minor design enhancements to the whole app.
- Added a copyright notice to the whole app source code ([#395](https://github.com/wazuh/wazuh-dashboard-plugins/pull/395)).
- Updated `.gitignore` with the _Node_ template ([#395](https://github.com/wazuh/wazuh-dashboard-plugins/pull/395)).
- Added new module to the `package.json` file, [`rison`](https://www.npmjs.com/package/rison) ([#404](https://github.com/wazuh/wazuh-dashboard-plugins/pull/404)).
- Added the `errorHandler` service to the blank screen scenario ([#413](https://github.com/wazuh/wazuh-dashboard-plugins/pull/413)):
  - Now the exact error message will be shown to the user, instead of raw JSON content.
- Added new option on the `config.yml` file to disable the new X-Pack RBAC capabilities to filter index-patterns ([#417](https://github.com/wazuh/wazuh-dashboard-plugins/pull/417)).

### Changed

- Small minor enhancements to the user interface ([#396](https://github.com/wazuh/wazuh-dashboard-plugins/pull/396)):
  - Reduced Wazuh app logo size.
  - Changed buttons text to not use all-capitalized letters.
  - Minor typos found in the HTML/CSS code have been fixed.
- Now the app log stores the package revision ([#417](https://github.com/wazuh/wazuh-dashboard-plugins/pull/417)).

### Fixed

- Fixed bug where the _Agents_ tab didn't preserve the filters after reloading the page ([#404](https://github.com/wazuh/wazuh-dashboard-plugins/pull/404)).
- Fixed a bug when using X-Pack that sometimes threw an error of false _"Not enough privileges"_ scenario ([#415](https://github.com/wazuh/wazuh-dashboard-plugins/pull/415)).
- Fixed a bug where the Kibana Discover auto-refresh functionality was still working when viewing the _Agent configuration_ tab ([#419](https://github.com/wazuh/wazuh-dashboard-plugins/pull/419)).

## Wazuh v3.2.1 - Kibana v6.2.4 - Revision 389

### Changed

- Changed severity and verbosity to some log messages ([#412](https://github.com/wazuh/wazuh-dashboard-plugins/pull/412)).

### Fixed

- Fixed a bug when using the X-Pack plugin without security capabilities enabled ([#403](https://github.com/wazuh/wazuh-dashboard-plugins/pull/403)).
- Fixed a bug when the app was trying to create `wazuh-monitoring` indices without checking the existence of the proper template ([#412](https://github.com/wazuh/wazuh-dashboard-plugins/pull/412)).

## Wazuh v3.2.1 - Kibana v6.2.4 - Revision 388

### Added

- Support for Elastic Stack v6.2.4.
- App server fully refactored ([#360](https://github.com/wazuh/wazuh-dashboard-plugins/pull/360)):
  - Added new classes, reduced the amount of code, removed unused functions, and several optimizations.
  - Now the app follows a more ES6 code style on multiple modules.
  - _Overview/Agents_ visualizations have been ordered into separated files and folders.
  - Now the app can use the default index defined on the `/ect/kibana/kibana.yml` file.
  - Better error handling for the visualizations directive.
  - Added a cron job to delete remaining visualizations on the `.kibana` index if so.
  - Also, we've added some changes when using the X-Pack plugin:
    - Better management of users and roles in order to use the app capabilities.
    - Prevents app loading if the currently logged user has no access to any index pattern.
- Added the `errorHandler` service to the `dataHandler` factory ([#340](https://github.com/wazuh/wazuh-dashboard-plugins/pull/340)).
- Added Syscollector section to _Manager/Agents Configuration_ tabs ([#359](https://github.com/wazuh/wazuh-dashboard-plugins/pull/359)).
- Added `cluster.name` field to the `wazuh-monitoring` index ([#377](https://github.com/wazuh/wazuh-dashboard-plugins/pull/377)).

### Changed

- Increased the query size when fetching the index pattern list ([#339](https://github.com/wazuh/wazuh-dashboard-plugins/pull/339)).
- Changed active colour for all app tables ([#347](https://github.com/wazuh/wazuh-dashboard-plugins/pull/347)).
- Changed validation regex to accept URLs with non-numeric format ([#353](https://github.com/wazuh/wazuh-dashboard-plugins/pull/353)).
- Changed visualization removal cron task to avoid excessive log messages when there weren't removed visualizations ([#361](https://github.com/wazuh/wazuh-dashboard-plugins/pull/361)).
- Changed filters comparison for a safer access ([#383](https://github.com/wazuh/wazuh-dashboard-plugins/pull/383)).
- Removed some `server.log` messages to avoid performance errors ([#384](https://github.com/wazuh/wazuh-dashboard-plugins/pull/384)).
- Changed the way of handling the index patterns list ([#360](https://github.com/wazuh/wazuh-dashboard-plugins/pull/360)).
- Rewritten some false error-level logs to just information-level ones ([#360](https://github.com/wazuh/wazuh-dashboard-plugins/pull/360)).
- Changed some files from JSON to CommonJS for performance improvements ([#360](https://github.com/wazuh/wazuh-dashboard-plugins/pull/360)).
- Replaced some code on the `kibana-discover` directive with a much cleaner statement to avoid issues on the _Agents_ tab ([#394](https://github.com/wazuh/wazuh-dashboard-plugins/pull/394)).

### Fixed

- Fixed a bug where several `agent.id` filters were created at the same time when navigating between _Agents_ and _Groups_ with different selected agents ([#342](https://github.com/wazuh/wazuh-dashboard-plugins/pull/342)).
- Fixed logic on the index-pattern selector which wasn't showing the currently selected pattern the very first time a user opened the app ([#345](https://github.com/wazuh/wazuh-dashboard-plugins/pull/345)).
- Fixed a bug on the `errorHandler` service who was preventing a proper output of some Elastic-related backend error messages ([#346](https://github.com/wazuh/wazuh-dashboard-plugins/pull/346)).
- Fixed panels flickering in the _Settings_ tab ([#348](https://github.com/wazuh/wazuh-dashboard-plugins/pull/348)).
- Fixed a bug in the shards and replicas settings when the user sets the value to zero (0) ([#358](https://github.com/wazuh/wazuh-dashboard-plugins/pull/358)).
- Fixed several bugs related to the upgrade process from Wazuh 2.x to the new refactored server ([#363](https://github.com/wazuh/wazuh-dashboard-plugins/pull/363)).
- Fixed a bug in _Discover/Agents VirusTotal_ tabs to avoid conflicts with the `agent.name` field ([#379](https://github.com/wazuh/wazuh-dashboard-plugins/pull/379)).
- Fixed a bug on the implicit filter in _Discover/Agents PCI_ tabs ([#393](https://github.com/wazuh/wazuh-dashboard-plugins/pull/393)).

### Removed

- Removed clear API password on `checkPattern` response ([#339](https://github.com/wazuh/wazuh-dashboard-plugins/pull/339)).
- Removed old dashboard visualizations to reduce loading times ([#360](https://github.com/wazuh/wazuh-dashboard-plugins/pull/360)).
- Removed some unused dependencies due to the server refactoring ([#360](https://github.com/wazuh/wazuh-dashboard-plugins/pull/360)).
- Removed completely `metricService` from the app ([#389](https://github.com/wazuh/wazuh-dashboard-plugins/pull/389)).

## Wazuh v3.2.1 - Kibana v6.2.2/v6.2.3 - Revision 387

### Added

- New logging system ([#307](https://github.com/wazuh/wazuh-dashboard-plugins/pull/307)):
  - New module implemented to write app logs.
  - Now a trace is stored every time the app is re/started.
  - Currently, the `initialize.js` and `monitoring.js` files work with this system.
  - Note: the logs will live under `/var/log/wazuh/wazuhapp.log` on Linux systems, on Windows systems they will live under `kibana/plugins/`. It rotates the log whenever it reaches 100MB.
- Better cookies handling ([#308](https://github.com/wazuh/wazuh-dashboard-plugins/pull/308)):
  - New field on the `.wazuh-version` index to store the last time the Kibana server was restarted.
  - This is used to check if the cookies have consistency with the current server status.
  - Now the app is clever and takes decisions depending on new consistency checks.
- New design for the _Agents/Configuration_ tab ([#310](https://github.com/wazuh/wazuh-dashboard-plugins/pull/310)):
  - The style is the same as the _Manager/Configuration_ tab.
  - Added two more sections: CIS-CAT and Commands ([#315](https://github.com/wazuh/wazuh-dashboard-plugins/pull/315)).
  - Added a new card that will appear when there's no group configuration at all ([#323](https://github.com/wazuh/wazuh-dashboard-plugins/pull/323)).
- Added _"group"_ column on the agents list in _Agents_ ([#312](https://github.com/wazuh/wazuh-dashboard-plugins/pull/312)):
  - If you click on the group, it will redirect the user to the specified group in _Manager/Groups_.
- New option for the `config.yml` file, `ip.selector` ([#313](https://github.com/wazuh/wazuh-dashboard-plugins/pull/313)):
  - Define if the app will show or not the index pattern selector on the top navbar.
  - This setting is set to `true` by default.
- More CSS cleanup and reordering ([#315](https://github.com/wazuh/wazuh-dashboard-plugins/pull/315)):
  - New `typography.less` file.
  - New `layout.less` file.
  - Removed `cleaned.less` file.
  - Reordering and cleaning of existing CSS files, including removal of unused classes, renaming, and more.
  - The _Settings_ tab has been refactored to correct some visual errors with some card components.
  - Small refactoring to some components from _Manager/Ruleset_ ([#323](https://github.com/wazuh/wazuh-dashboard-plugins/pull/323)).
- New design for the top navbar ([#326](https://github.com/wazuh/wazuh-dashboard-plugins/pull/326)):
  - Cleaned and refactored code
  - Revamped design, smaller and with minor details to follow the rest of Wazuh app guidelines.
- New design for the wz-chip component to follow the new Wazuh app guidelines ([#323](https://github.com/wazuh/wazuh-dashboard-plugins/pull/323)).
- Added more descriptive error messages when the user inserts bad credentials on the _Add new API_ form in the _Settings_ tab ([#331](https://github.com/wazuh/wazuh-dashboard-plugins/pull/331)).
- Added a new CSS class to truncate overflowing text on tables and metric ribbons ([#332](https://github.com/wazuh/wazuh-dashboard-plugins/pull/332)).
- Support for Elastic Stack v6.2.2/v6.2.3.

### Changed

- Improved the initialization system ([#317](https://github.com/wazuh/wazuh-dashboard-plugins/pull/317)):
  - Now the app will re-create the index-pattern if the user deletes the currently used by the Wazuh app.
  - The fieldset is now automatically refreshed if the app detects mismatches.
  - Now every index-pattern is dynamically formatted (for example, to enable the URLs in the _Vulnerabilities_ tab).
  - Some code refactoring for a better handling of possible use cases.
  - And the best thing, it's no longer needed to insert the sample alert!
- Improvements and changes to index-patterns ([#320](https://github.com/wazuh/wazuh-dashboard-plugins/pull/320) & [#333](https://github.com/wazuh/wazuh-dashboard-plugins/pull/333)):
  - Added a new route, `/get-list`, to fetch the index pattern list.
  - Removed and changed several functions for a proper management of index-patterns.
  - Improved the compatibility with user-created index-patterns, known to have unpredictable IDs.
  - Now the app properly redirects to `/blank-screen` if the length of the index patterns list is 0.
  - Ignored custom index patterns with auto-generated ID on the initialization process.
    - Now it uses the value set on the `config.yml` file.
  - If the index pattern is no longer available, the cookie will be overwritten.
- Improvements to the monitoring module ([#322](https://github.com/wazuh/wazuh-dashboard-plugins/pull/322)):
  - Minor refactoring to the whole module.
  - Now the `wazuh-monitoring` index pattern is regenerated if it's missing.
  - And the best thing, it's no longer needed to insert the monitoring template!
- Now the app health check system only checks if the API and app have the same `major.minor` version ([#311](https://github.com/wazuh/wazuh-dashboard-plugins/pull/311)):
  - Previously, the API and app had to be on the same `major.minor.patch` version.
- Adjusted space between title and value in some cards showing Manager or Agent configurations ([#315](https://github.com/wazuh/wazuh-dashboard-plugins/pull/315)).
- Changed red and green colours to more saturated ones, following Kibana style ([#315](https://github.com/wazuh/wazuh-dashboard-plugins/pull/315)).

### Fixed

- Fixed bug in Firefox browser who was not properly showing the tables with the scroll pagination functionality ([#314](https://github.com/wazuh/wazuh-dashboard-plugins/pull/314)).
- Fixed bug where visualizations weren't being destroyed due to ongoing renderization processes ([#316](https://github.com/wazuh/wazuh-dashboard-plugins/pull/316)).
- Fixed several UI bugs for a better consistency and usability ([#318](https://github.com/wazuh/wazuh-dashboard-plugins/pull/318)).
- Fixed an error where the initial index-pattern was not loaded properly the very first time you enter the app ([#328](https://github.com/wazuh/wazuh-dashboard-plugins/pull/328)).
- Fixed an error message that appeared whenever the app was not able to found the `wazuh-monitoring` index pattern ([#328](https://github.com/wazuh/wazuh-dashboard-plugins/pull/328)).

## Wazuh v3.2.1 - Kibana v6.2.2 - Revision 386

### Added

- New design for the _Manager/Groups_ tab ([#295](https://github.com/wazuh/wazuh-dashboard-plugins/pull/295)).
- New design for the _Manager/Configuration_ tab ([#297](https://github.com/wazuh/wazuh-dashboard-plugins/pull/297)).
- New design of agents statistics for the _Agents_ tab ([#299](https://github.com/wazuh/wazuh-dashboard-plugins/pull/299)).
- Added information ribbon into _Overview/Agent SCAP_ tabs ([#303](https://github.com/wazuh/wazuh-dashboard-plugins/pull/303)).
- Added information ribbon into _Overview/Agent VirusTotal_ tabs ([#306](https://github.com/wazuh/wazuh-dashboard-plugins/pull/306)).
- Added information ribbon into _Overview AWS_ tab ([#306](https://github.com/wazuh/wazuh-dashboard-plugins/pull/306)).

### Changed

- Refactoring of HTML and CSS code throughout the whole Wazuh app ([#294](https://github.com/wazuh/wazuh-dashboard-plugins/pull/294), [#302](https://github.com/wazuh/wazuh-dashboard-plugins/pull/302) & [#305](https://github.com/wazuh/wazuh-dashboard-plugins/pull/305)):
  - A big milestone for the project was finally achieved with this refactoring.
  - We've removed the Bootstrap dependency from the `package.json` file.
  - We've removed and merged many duplicated rules.
  - We've removed HTML and `angular-md` overriding rules. Now we have more own-made classes to avoid undesired results on the UI.
  - Also, this update brings tons of minor bugfixes related to weird HTML code.
- Wazuh app visualizations reviewed ([#301](https://github.com/wazuh/wazuh-dashboard-plugins/pull/301)):
  - The number of used buckets has been limited since most of the table visualizations were surpassing acceptable limits.
  - Some visualizations have been checked to see if they make complete sense on what they mean to show to the user.
- Modified some app components for better follow-up of Kibana guidelines ([#290](https://github.com/wazuh/wazuh-dashboard-plugins/pull/290) & [#297](https://github.com/wazuh/wazuh-dashboard-plugins/pull/297)).
  - Also, some elements were modified on the _Discover_ tab in order to correct some mismatches.

### Fixed

- Adjusted information ribbon in _Agents/General_ for large OS names ([#290](https://github.com/wazuh/wazuh-dashboard-plugins/pull/290) & [#294](https://github.com/wazuh/wazuh-dashboard-plugins/pull/294)).
- Fixed unsafe array access on the visualization directive when going directly into _Manager/Ruleset/Decoders_ ([#293](https://github.com/wazuh/wazuh-dashboard-plugins/pull/293)).
- Fixed a bug where navigating between agents in the _Agents_ tab was generating duplicated `agent.id` implicit filters ([#296](https://github.com/wazuh/wazuh-dashboard-plugins/pull/296)).
- Fixed a bug where navigating between different tabs from _Overview_ or _Agents_ while being on the _Discover_ sub-tab was causing data loss in metric watchers ([#298](https://github.com/wazuh/wazuh-dashboard-plugins/pull/298)).
- Fixed incorrect visualization of the rule level on _Manager/Ruleset/Rules_ when the rule level is zero (0) ([#298](https://github.com/wazuh/wazuh-dashboard-plugins/pull/298)).

### Removed

- Removed almost every `md-tooltip` component from the whole app ([#305](https://github.com/wazuh/wazuh-dashboard-plugins/pull/305)).
- Removed unused images from the `img` folder ([#305](https://github.com/wazuh/wazuh-dashboard-plugins/pull/305)).

## Wazuh v3.2.1 - Kibana v6.2.2 - Revision 385

### Added

- Support for Wazuh v3.2.1.
- Brand-new first redesign for the app user interface ([#278](https://github.com/wazuh/wazuh-dashboard-plugins/pull/278)):
  - This is the very first iteration of a _work-in-progress_ UX redesign for the Wazuh app.
  - The overall interface has been refreshed, removing some unnecessary colours and shadow effects.
  - The metric visualizations have been replaced by an information ribbon under the filter search bar, reducing the amount of space they occupied.
    - A new service was implemented for a proper handling of the metric visualizations watchers ([#280](https://github.com/wazuh/wazuh-dashboard-plugins/pull/280)).
  - The rest of the app visualizations now have a new, more detailed card design.
- New shards and replicas settings to the `config.yml` file ([#277](https://github.com/wazuh/wazuh-dashboard-plugins/pull/277)):
  - Now you can apply custom values to the shards and replicas for the `.wazuh` and `.wazuh-version` indices.
  - This feature only works before the installation process. If you modify these settings after installing the app, they won't be applied at all.

### Changed

- Now clicking again on the _Groups_ tab on _Manager_ will properly reload the tab and redirect to the beginning ([#274](https://github.com/wazuh/wazuh-dashboard-plugins/pull/274)).
- Now the visualizations only use the `vis-id` attribute for loading them ([#275](https://github.com/wazuh/wazuh-dashboard-plugins/pull/275)).
- The colours from the toast messages have been replaced to follow the Elastic 6 guidelines ([#286](https://github.com/wazuh/wazuh-dashboard-plugins/pull/286)).

### Fixed

- Fixed wrong data flow on _Agents/General_ when coming from and going to the _Groups_ tab ([#273](https://github.com/wazuh/wazuh-dashboard-plugins/pull/273)).
- Fixed sorting on tables, now they use the sorting functionality provided by the Wazuh API ([#274](https://github.com/wazuh/wazuh-dashboard-plugins/pull/274)).
- Fixed column width issues on some tables ([#274](https://github.com/wazuh/wazuh-dashboard-plugins/pull/274)).
- Fixed bug in the _Agent configuration_ JSON viewer who didn't properly show the full group configuration ([#276](https://github.com/wazuh/wazuh-dashboard-plugins/pull/276)).
- Fixed excessive loading time from some Audit visualizations ([#278](https://github.com/wazuh/wazuh-dashboard-plugins/pull/278)).
- Fixed Play/Pause button in timepicker's auto-refresh ([#281](https://github.com/wazuh/wazuh-dashboard-plugins/pull/281)).
- Fixed unusual scenario on visualization directive where sometimes there was duplicated implicit filters when doing a search ([#283](https://github.com/wazuh/wazuh-dashboard-plugins/pull/283)).
- Fixed some _Overview Audit_ visualizations who were not working properly ([#285](https://github.com/wazuh/wazuh-dashboard-plugins/pull/285)).

### Removed

- Deleted the `id` attribute from all the app visualizations ([#275](https://github.com/wazuh/wazuh-dashboard-plugins/pull/275)).

## Wazuh v3.2.0 - Kibana v6.2.2 - Revision 384

### Added

- New directives for the Wazuh app: `wz-table`, `wz-table-header` and `wz-search-bar` ([#263](https://github.com/wazuh/wazuh-dashboard-plugins/pull/263)):
  - Maintainable and reusable components for a better-structured app.
  - Several files have been changed, renamed and moved to new folders, following _best practices_.
  - The progress bar is now within its proper directive ([#266](https://github.com/wazuh/wazuh-dashboard-plugins/pull/266)).
  - Minor typos and refactoring changes to the new directives.
- Support for Elastic Stack v6.2.2.

### Changed

- App buttons have been refactored. Unified CSS and HTML for buttons, providing the same structure for them ([#269](https://github.com/wazuh/wazuh-dashboard-plugins/pull/269)).
- The API list on Settings now shows the latest inserted API at the beginning of the list ([#261](https://github.com/wazuh/wazuh-dashboard-plugins/pull/261)).
- The check for the currently applied pattern has been improved, providing clever handling of Elasticsearch errors ([#271](https://github.com/wazuh/wazuh-dashboard-plugins/pull/271)).
- Now on _Settings_, when the Add or Edit API form is active, if you press the other button, it will make the previous one disappear, getting a clearer interface ([#9df1e31](https://github.com/wazuh/wazuh-dashboard-plugins/commit/9df1e317903edf01c81eba068da6d20a8a1ea7c2)).

### Fixed

- Fixed visualizations directive to properly load the _Manager/Ruleset_ visualizations ([#262](https://github.com/wazuh/wazuh-dashboard-plugins/pull/262)).
- Fixed a bug where the classic extensions were not affected by the settings of the `config.yml` file ([#266](https://github.com/wazuh/wazuh-dashboard-plugins/pull/266)).
- Fixed minor CSS bugs from the conversion to directives to some components ([#266](https://github.com/wazuh/wazuh-dashboard-plugins/pull/266)).
- Fixed bug in the tables directive when accessing a member it doesn't exist ([#266](https://github.com/wazuh/wazuh-dashboard-plugins/pull/266)).
- Fixed browser console log error when clicking the Wazuh logo on the app ([#6647fbc](https://github.com/wazuh/wazuh-dashboard-plugins/commit/6647fbc051c2bf69df7df6e247b2b2f46963f194)).

### Removed

- Removed the `kbn-dis` directive from _Manager/Ruleset_ ([#262](https://github.com/wazuh/wazuh-dashboard-plugins/pull/262)).
- Removed the `filters.js` and `kibana_fields_file.json` files ([#263](https://github.com/wazuh/wazuh-dashboard-plugins/pull/263)).
- Removed the `implicitFilters` service ([#270](https://github.com/wazuh/wazuh-dashboard-plugins/pull/270)).
- Removed visualizations loading status trace from controllers and visualization directive ([#270](https://github.com/wazuh/wazuh-dashboard-plugins/pull/270)).

## Wazuh v3.2.0 - Kibana v6.2.1 - Revision 383

### Added

- Support for Wazuh 3.2.0.
- Compatibility with Kibana 6.1.0 to Kibana 6.2.1.
- New tab for vulnerability detector alerts.

### Changed

- The app now shows the index pattern selector only if the list length is greater than 1.
  - If it's exactly 1 shows the index pattern without a selector.
- Now the index pattern selector only shows the compatible ones.
  - It's no longer possible to select the `wazuh-monitoring` index pattern.
- Updated Bootstrap to 3.3.7.
- Improved filter propagation between Discover and the visualizations.
- Replaced the login route name from /login to /wlogin to avoid conflict with X-Pack own login route.

### Fixed

- Several CSS bugfixes for better compatibility with Kibana 6.2.1.
- Some variables changed for adapting new Wazuh API requests.
- Better error handling for some Elastic-related messages.
- Fixed browser console error from top-menu directive.
- Removed undesired md-divider from Manager/Logs.
- Adjusted the width of a column in Manager/Logs to avoid overflow issues with the text.
- Fixed a wrong situation with the visualizations when we refresh the Manager/Rules tab.

### Removed

- Removed the `travis.yml` file.

## Wazuh v3.1.0 - Kibana v6.1.3 - Revision 380

### Added

- Support for Wazuh 3.1.0.
- Compatibility with Kibana 6.1.3.
- New error handler for better app errors reporting.
- A new extension for Amazon Web Services alerts.
- A new extension for VirusTotal alerts.
- New agent configuration tab:
  - Visualize the current group configuration for the currently selected agent on the app.
  - Navigate through the different tabs to see which configuration is being used.
  - Check the synchronization status for the configuration.
  - View the current group of the agent and click on it to go to the Groups tab.
- New initial health check for checking some app components.
- New YAML config file:
  - Define the initial index pattern.
  - Define specific checks for the healthcheck.
  - Define the default extensions when adding new APIs.
- New index pattern selector dropdown on the top navbar.
  - The app will reload applying the new index pattern.
- Added new icons for some sections of the app.

### Changed

- New visualizations loader, with much better performance.
- Improved reindex process for the .wazuh index when upgrading from a 2.x-5.x version.
- Adding 365 days expiring time to the cookies.
- Change default behaviour for the config file. Now everything is commented with default values.
  - You need to edit the file, remove the comment mark and apply the desired value.
- Completely redesigned the manager configuration tab.
- Completely redesigned the groups tab.
- App tables have now unified CSS classes.

### Fixed

- Play real-time button has been fixed.
- Preventing duplicate APIs from feeding the wazuh-monitoring index.
- Fixing the check manager connection button.
- Fixing the extensions settings so they are preserved over time.
- Much more error handling messages in all the tabs.
- Fixed OS filters in agents list.
- Fixed autocomplete lists in the agents, rules and decoders list so they properly scroll.
- Many styles bugfixes for the different browsers.
- Reviewed and fixed some visualizations not showing accurate information.

### Removed

- Removed index pattern configuration from the `package.json` file.
- Removed unnecessary dependencies from the `package.json` file.

## Wazuh v3.0.0 - Kibana v6.1.0 - Revision 371

### Added

- You can configure the initial index-pattern used by the plugin in the initialPattern variable of the app's package.json.
- Auto `.wazuh` reindex from Wazuh 2.x - Kibana 5.x to Wazuh 3.x - Kibana 6.x.
  - The API credentials will be automatically migrated to the new installation.
- Dynamically changed the index-pattern used by going to the Settings -> Pattern tab.
  - Wazuh alerts compatibility auto detection.
- New loader for visualizations.
- Better performance: now the tabs use the same Discover tab, only changing the current filters.
- New Groups tab.
  - Now you can check your group configuration (search its agents and configuration files).
- The Logs tab has been improved.
  - You can sort by field and the view has been improved.
- Achieved a clearer interface with implicit filters per tab showed as unremovable chips.

### Changed

- Dynamically creating .kibana index if necessary.
- Better integration with Kibana Discover.
- Visualizations loaded at initialization time.
- New sync system to wait for Elasticsearch JS.
- Decoupling selected API and pattern from backend and moved to the client side.

## Wazuh v2.1.0 - Kibana v5.6.1 - Revision 345

### Added

- Loading icon while Wazuh loads the visualizations.
- Add/Delete/Restart agents.
- OS agent filter

### Changed

- Using genericReq when possible.

## Wazuh v2.0.1 - Kibana v5.5.1 - Revision 339

### Changed

- New index in Elasticsearch to save Wazuh set up configuration
- Short URL's is now supported
- A native base path from kibana.yml is now supported

### Fixed

- Search bar across panels now support parenthesis grouping
- Several CSS fixes for IE browser<|MERGE_RESOLUTION|>--- conflicted
+++ resolved
@@ -2,7 +2,6 @@
 
 All notable changes to the Wazuh app project will be documented in this file.
 
-<<<<<<< HEAD
 ## Wazuh v5.0.0 - OpenSearch Dashboards 3.3.0 - Revision 00
 
 ### Added
@@ -49,10 +48,7 @@
 - Remove `Rules`, `Decoders`, `CDB List` and `Ruleset test` apps [#7901](https://github.com/wazuh/wazuh-dashboard-plugins/pull/7901)
 - Removed the legacy reporting application, including its server routes, UI, PDF generation logic, and related customization settings [#7899](https://github.com/wazuh/wazuh-dashboard-plugins/pull/7899)
 
-## Wazuh v4.14.2 - OpenSearch Dashboards 2.19.3 - Revision 00
-=======
 ## Wazuh v4.14.2 - OpenSearch Dashboards 2.19.4 - Revision 00
->>>>>>> 182d6797
 
 ### Added
 
