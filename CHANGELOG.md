# Change Log

All notable changes to the Wazuh app project will be documented in this file.

<<<<<<< HEAD
## Wazuh v4.3.0 - Kibana 7.10.2 , 7.11.2, 7.13.4, 7.14.2 - Revision 4301

### Added

- Added ability to filter the results fo the `Network Ports` table in the `Inventory data` section [#3639](https://github.com/wazuh/wazuh-kibana-app/pull/3639)
- Added new endpoint service to collect the frontend logs into a file [#3324](https://github.com/wazuh/wazuh-kibana-app/pull/3324)
- Improved the frontend handle errors strategy: UI, Toasts, console log and log in file 
  [#3327](https://github.com/wazuh/wazuh-kibana-app/pull/3327) 
  [#3321](https://github.com/wazuh/wazuh-kibana-app/pull/3321) 
  [#3367](https://github.com/wazuh/wazuh-kibana-app/pull/3367)
  [#3373](https://github.com/wazuh/wazuh-kibana-app/pull/3373)
  [#3374](https://github.com/wazuh/wazuh-kibana-app/pull/3374) 
  [#3390](https://github.com/wazuh/wazuh-kibana-app/pull/3390)  
  [#3410](https://github.com/wazuh/wazuh-kibana-app/pull/3410) 
  [#3408](https://github.com/wazuh/wazuh-kibana-app/pull/3408) 
  [#3429](https://github.com/wazuh/wazuh-kibana-app/pull/3429) 
  [#3427](https://github.com/wazuh/wazuh-kibana-app/pull/3427) 
  [#3417](https://github.com/wazuh/wazuh-kibana-app/pull/3417) 
  [#3462](https://github.com/wazuh/wazuh-kibana-app/pull/3462) 
  [#3451](https://github.com/wazuh/wazuh-kibana-app/pull/3451) 
  [#3442](https://github.com/wazuh/wazuh-kibana-app/pull/3442)
  [#3480](https://github.com/wazuh/wazuh-kibana-app/pull/3480) 
  [#3472](https://github.com/wazuh/wazuh-kibana-app/pull/3472) 
  [#3434](https://github.com/wazuh/wazuh-kibana-app/pull/3434) 
  [#3392](https://github.com/wazuh/wazuh-kibana-app/pull/3392)
  [#3404](https://github.com/wazuh/wazuh-kibana-app/pull/3404) 
  [#3432](https://github.com/wazuh/wazuh-kibana-app/pull/3432) 
  [#3415](https://github.com/wazuh/wazuh-kibana-app/pull/3415) 
  [#3469](https://github.com/wazuh/wazuh-kibana-app/pull/3469) 
  [#3448](https://github.com/wazuh/wazuh-kibana-app/pull/3448)
  [#3465](https://github.com/wazuh/wazuh-kibana-app/pull/3465)
  [#3464](https://github.com/wazuh/wazuh-kibana-app/pull/3464)
  [#3478](https://github.com/wazuh/wazuh-kibana-app/pull/3478)
- Added fields status and type in vulnerabilities table [#3196](https://github.com/wazuh/wazuh-kibana-app/pull/3196)
- Added Intelligence tab to Mitre Att&ck module [#3368](https://github.com/wazuh/wazuh-kibana-app/pull/3368) [#3344](https://github.com/wazuh/wazuh-kibana-app/pull/3344)
- Added sample data for office365 events [#3424](https://github.com/wazuh/wazuh-kibana-app/pull/3424)
- Created a separate component to check for sample data [#3475](https://github.com/wazuh/wazuh-kibana-app/pull/3475)
- Added a new hook for getting value suggestions [#3506](https://github.com/wazuh/wazuh-kibana-app/pull/3506)
- Added dinamic simple filters and adding simple GitHub filters fields [3531](https://github.com/wazuh/wazuh-kibana-app/pull/3531)
- Added configuration viewer for Module Office365 on Management > Configuration [#3524](https://github.com/wazuh/wazuh-kibana-app/pull/3524)
- Added base Module Panel view with Office365 setup [#3518](https://github.com/wazuh/wazuh-kibana-app/pull/3518)
- Added specifics and custom filters for Office365 search bar [#3533](https://github.com/wazuh/wazuh-kibana-app/pull/3533)
- Adding Pagination and filter to drilldown tables at Office pannel [#3544](https://github.com/wazuh/wazuh-kibana-app/pull/3544).
- Simple filters change between panel and drilldown panel [#3568](https://github.com/wazuh/wazuh-kibana-app/pull/3568).
- Added new fields in Inventory table and Flyout Details [#3525](https://github.com/wazuh/wazuh-kibana-app/pull/3525)
- Added columns selector in agents table [#3691](https://github.com/wazuh/wazuh-kibana-app/pull/3691)

### Changed

- Changed ossec to wazuh in sample-data [#3121](https://github.com/wazuh/wazuh-kibana-app/pull/3121)
- Changed empty fields in FIM tables and `syscheck.value_name` in discovery now show an empty tag for visual clarity [#3279](https://github.com/wazuh/wazuh-kibana-app/pull/3279)
- Adapted the Mitre tactics and techniques resources to use the API endpoints [#3346](https://github.com/wazuh/wazuh-kibana-app/pull/3346)
- Moved the filterManager subscription to the hook useFilterManager [#3517](https://github.com/wazuh/wazuh-kibana-app/pull/3517)
- Change filter from is to is one of in custom searchbar [#3529](https://github.com/wazuh/wazuh-kibana-app/pull/3529)
- Refactored as module tabs and buttons are rendered [#3494](https://github.com/wazuh/wazuh-kibana-app/pull/3494)
- Updated depracated and new references authd [#3663](https://github.com/wazuh/wazuh-kibana-app/pull/3663)
- Added time subscription to Discover component [#3549](https://github.com/wazuh/wazuh-kibana-app/pull/3549)
- Refactored as module tabs and buttons are rendered [#3494](https://github.com/wazuh/wazuh-kibana-app/pull/3494)
- Testing logs using the Ruletest Test don't display the rule information if not matching a rule. [#3446](https://github.com/wazuh/wazuh-kibana-app/pull/3446)
- Changed format permissions in FIM inventory [#3649](https://github.com/wazuh/wazuh-kibana-app/pull/3649)
- Changed of request for one that does not return data that is not necessary to optimize times. [#3686](https://github.com/wazuh/wazuh-kibana-app/pull/3686)

### Fixed

- Fixed creation of log files [#3384](https://github.com/wazuh/wazuh-kibana-app/pull/3384) 
- Fixed double fetching alerts count when pinnin/unpinning the agent in Mitre Att&ck/Framework [#3484](https://github.com/wazuh/wazuh-kibana-app/pull/3484)
- Query config refactor [#3490](https://github.com/wazuh/wazuh-kibana-app/pull/3490)
- Fixed rules and decoders test flyout clickout event [#3412](https://github.com/wazuh/wazuh-kibana-app/pull/3412)
- Notify when you are registering an agent without permissions [#3430](https://github.com/wazuh/wazuh-kibana-app/pull/3430)
- Remove not used `redirectRule` query param when clicking the row table on CDB Lists/Decoders [#3438](https://github.com/wazuh/wazuh-kibana-app/pull/3438)
- Fixed the code overflows over the line numbers in the API Console editor [#3439](https://github.com/wazuh/wazuh-kibana-app/pull/3439)
- Don't open the main menu when changing the seleted API or index pattern [#3440](https://github.com/wazuh/wazuh-kibana-app/pull/3440)
- Fix error message in conf managment [#3443](https://github.com/wazuh/wazuh-kibana-app/pull/3443)
- Fix size api selector when name is too long [#3445](https://github.com/wazuh/wazuh-kibana-app/pull/3445)
- Fixed error when edit a rule or decoder [#3456](https://github.com/wazuh/wazuh-kibana-app/pull/3456)
- Fixed index pattern selector doesn't display the ignored index patterns [#3458](https://github.com/wazuh/wazuh-kibana-app/pull/3458)
- Fixed error in /Management/Configuration when cluster is disabled [#3553](https://github.com/wazuh/wazuh-kibana-app/pull/3553)
- Fix the pinned filters were removed when accessing to the `Panel` tab of a module [#3565](https://github.com/wazuh/wazuh-kibana-app/pull/3565)
- Fixed multi-select component searcher handler [#3645](https://github.com/wazuh/wazuh-kibana-app/pull/3645)
- Fixed order logs properly in Management/Logs [#3609](https://github.com/wazuh/wazuh-kibana-app/pull/3609)
- Fixed the Wazuh API requests to `GET //` [#3661](https://github.com/wazuh/wazuh-kibana-app/pull/3661)
- Fixed missing mitre tactics [#3675](https://github.com/wazuh/wazuh-kibana-app/pull/3675)
- Fix CDB list view not working with IPv6 [#3488](https://github.com/wazuh/wazuh-kibana-app/pull/3488)
- Fixed the bad requests using Console tool to `PUT /active-response` API endpoint [#3466](https://github.com/wazuh/wazuh-kibana-app/pull/3466)
- Fixed group agent management table does not update on error [#3605](https://github.com/wazuh/wazuh-kibana-app/pull/3605)
- Fixed not showing packages details in agent inventory for a freeBSD agent SO [#3651](https://github.com/wazuh/wazuh-kibana-app/pull/3651)
- Fixed wazuh token deleted twice [#3652](https://github.com/wazuh/wazuh-kibana-app/pull/3652)
- Fixed handler of error on dev-tools [#3687](https://github.com/wazuh/wazuh-kibana-app/pull/3687)
- Fixed compatibility wazuh 4.3 - kibana 7.13.4 [#3685](https://github.com/wazuh/wazuh-kibana-app/pull/3685)
- Fixed registry values without agent pinned in FIM>Events [#3689](https://github.com/wazuh/wazuh-kibana-app/pull/3689)
- Fixed breadcrumbs style compatibility for Kibana 7.14.2 [#3688](https://github.com/wazuh/wazuh-kibana-app/pull/3688)
- Fixed security alerts table when filters change [#3682](https://github.com/wazuh/wazuh-kibana-app/pull/3682)
- Fixed error that shows we're using X-Pack when we have Basic [#3692](https://github.com/wazuh/wazuh-kibana-app/pull/3692)
- Fixed blank screen in Kibana 7.10.2 [#3700](https://github.com/wazuh/wazuh-kibana-app/pull/3700)
- Fixed related decoder link undefined parameters error [#3704](https://github.com/wazuh/wazuh-kibana-app/pull/3704)
- Fixing the bug of index patterns in health-check due to bad copy of a PR [#3707](https://github.com/wazuh/wazuh-kibana-app/pull/3707)
- Fix wrong deamons in filter list [#3710](https://github.com/wazuh/wazuh-kibana-app/pull/3710)
- Fixing bug when create filename with spaces and throws a bad error [#3724](https://github.com/wazuh/wazuh-kibana-app/pull/3724)
- Fixing bug in security User flyout nonexistant unsubmitted changes warning [#3731](https://github.com/wazuh/wazuh-kibana-app/pull/3731)
- Fixing redirect to new tab when click in a link [#3732](https://github.com/wazuh/wazuh-kibana-app/pull/3732)

## Wazuh v4.2.4 - Kibana 7.10.2 , 7.12.1, 7.13.4, 7.14.2 - Revision 4206
=======
## Wazuh v4.2.5 - Kibana 7.10.2, 7.11.2, 7.12.1, 7.13.4, 7.14.2 - Revision 4206
>>>>>>> e840db1a

### Added

- Support for Kibana 7.13.4
- Support for Kibana 7.14.2
- Hide the `telemetry` banner [#3709](https://github.com/wazuh/wazuh-kibana-app/pull/3709)

### Fixed

- Fixed compatibility Wazuh 4.2 - Kibana 7.13.4 [#3653](https://github.com/wazuh/wazuh-kibana-app/pull/3653)
- Fixed interative register windows agent screen error [#3654](https://github.com/wazuh/wazuh-kibana-app/pull/3654)
- Fixed breadcrumbs style compatibility for Kibana 7.14.2 [#3668](https://github.com/wazuh/wazuh-kibana-app/pull/3668)
- Fixed Wazuh token is not removed after logout in Kibana 7.13 [#3670](https://github.com/wazuh/wazuh-kibana-app/pull/3670)
- Fixed Group Configuration and Management configuration error after trying to going back after you save [#3672](https://github.com/wazuh/wazuh-kibana-app/pull/3672)
- Fixing EuiPanels in Overview Sections and disabled text in WzMenu [#3674](https://github.com/wazuh/wazuh-kibana-app/pull/3674)
- Fixing double flyout clicking in a policy [#3676](https://github.com/wazuh/wazuh-kibana-app/pull/3676)
- Fixed error conflict setting kibana settings from the health check [#3678](https://github.com/wazuh/wazuh-kibana-app/pull/3678)
- Fixed compatibility to get the valid index patterns and refresh fields for Kibana 7.10.2-7.13.4 [3681](https://github.com/wazuh/wazuh-kibana-app/pull/3681)
- Fixed wrong redirect after login [3701](https://github.com/wazuh/wazuh-kibana-app/pull/3701)
- Fixed error getting the index pattern data when there is not `attributes.fields` in the saved object [3689](https://github.com/wazuh/wazuh-kibana-app/pull/3698)


## Wazuh v4.2.4 - Kibana 7.10.2, 7.11.2, 7.12.1 - Revision 4205

### Added

- Support for Wazuh 4.2.4

### Fixed 

- Fixed a bug where the user's auth token was not deprecated on logout [#3638](https://github.com/wazuh/wazuh-kibana-app/pull/3638)

## Wazuh v4.2.3 - Kibana 7.10.2, 7.11.2, 7.12.1 - Revision 4204

### Added

- Support for Wazuh 4.2.3

## Wazuh v4.2.2 - Kibana 7.10.2 , 7.12.1 - Revision 4203

### Added

- Wazuh help links in the Kibana help menu [#3170](https://github.com/wazuh/wazuh-kibana-app/pull/3170)
- Redirect to group details using the `group` query param in the URL [#3184](https://github.com/wazuh/wazuh-kibana-app/pull/3184)
- Configuration to disable Wazuh App access from X-Pack/ODFE role [#3222](https://github.com/wazuh/wazuh-kibana-app/pull/3222) [#3292](https://github.com/wazuh/wazuh-kibana-app/pull/3292)
- Added confirmation message when closing a form [#3221](https://github.com/wazuh/wazuh-kibana-app/pull/3221)
- Improvement to hide navbar Wazuh label. [#3240](https://github.com/wazuh/wazuh-kibana-app/pull/3240)
- Add modal creating new rule/decoder [#3274](https://github.com/wazuh/wazuh-kibana-app/pull/3274)
- New functionality to change app logos [#3503](https://github.com/wazuh/wazuh-kibana-app/pull/3503)
- Added link to the upgrade guide when the Wazuh API version and the Wazuh App version mismatch [#3592](https://github.com/wazuh/wazuh-kibana-app/pull/3592)

### Changed

- Removed module titles [#3160](https://github.com/wazuh/wazuh-kibana-app/pull/3160)
- Changed default `wazuh.monitoring.creation` app setting from `d` to `w` [#3174](https://github.com/wazuh/wazuh-kibana-app/pull/3174)
- Changed default `wazuh.monitoring.shards` app setting from `2` to `1` [#3174](https://github.com/wazuh/wazuh-kibana-app/pull/3174)
- Removed Sha1 field from registry key detail [#3189](https://github.com/wazuh/wazuh-kibana-app/pull/3189)
- Removed tooltip in last breadcrumb in header breadcrumb [3250](https://github.com/wazuh/wazuh-kibana-app/pull/3250)
- Refactored the Health check component [#3197](https://github.com/wazuh/wazuh-kibana-app/pull/3197)
- Added version in package downloaded name in agent deploy command [#3210](https://github.com/wazuh/wazuh-kibana-app/issues/3210)
- Removed restriction to allow only current active agents from vulnerability inventory [#3243](https://github.com/wazuh/wazuh-kibana-app/pull/3243)
- Move API selector and Index Pattern Selector to the header bar [#3175](https://github.com/wazuh/wazuh-kibana-app/pull/3175)
- Health check actions notifications refactored and added debug mode [#3258](https://github.com/wazuh/wazuh-kibana-app/pull/3258)
- Improved visualizations object configuration readability [#3355](https://github.com/wazuh/wazuh-kibana-app/pull/3355)
- Changed the way kibana-vis hides the visualization while loading, this should prevent errors caused by having a 0 height visualization [#3349](https://github.com/wazuh/wazuh-kibana-app/pull/3349)

### Fixed

- Fixed screen flickers in Cluster visualization [#3159](https://github.com/wazuh/wazuh-kibana-app/pull/3159)
- Fixed the broken links when using `server.basePath` Kibana setting [#3161](https://github.com/wazuh/wazuh-kibana-app/pull/3161)
- Fixed filter in reports [#3173](https://github.com/wazuh/wazuh-kibana-app/pull/3173)
- Fixed typo error in Settings/Configuration [#3234](https://github.com/wazuh/wazuh-kibana-app/pull/3234)
- Fixed fields overlap in the agent summary screen [#3217](https://github.com/wazuh/wazuh-kibana-app/pull/3217)
- Fixed Ruleset Test, each request is made in a different session instead of all in the same session [#3257](https://github.com/wazuh/wazuh-kibana-app/pull/3257)
- Fixed the `Visualize` button is not displaying when expanding a field in the Events sidebar [#3237](https://github.com/wazuh/wazuh-kibana-app/pull/3237)
- Fix modules are missing in the agent menu [#3244](https://github.com/wazuh/wazuh-kibana-app/pull/3244)
- Fix improving and removing WUI error logs [#3260](https://github.com/wazuh/wazuh-kibana-app/pull/3260)
- Fix some errors of PDF reports [#3272](https://github.com/wazuh/wazuh-kibana-app/pull/3272)
- Fix TypeError when selecting macOS agent deployment in a Safari Browser [#3289](https://github.com/wazuh/wazuh-kibana-app/pull/3289)
- Fix error in how the SCA check's checks are displayed [#3297](https://github.com/wazuh/wazuh-kibana-app/pull/3297)
- Fixed message of error when add sample data fails [#3241](https://github.com/wazuh/wazuh-kibana-app/pull/3241)
- Fixed modules are missing in the agent menu [#3244](https://github.com/wazuh/wazuh-kibana-app/pull/3244)
- Fixed Alerts Summary of modules for reports [#3303](https://github.com/wazuh/wazuh-kibana-app/pull/3303)
- Fixed dark mode visualization background in pdf reports [#3315](https://github.com/wazuh/wazuh-kibana-app/pull/3315)
- Adapt Kibana integrations to Kibana 7.11 and 7.12  [#3309](https://github.com/wazuh/wazuh-kibana-app/pull/3309)
- Fixed error agent view does not render correctly  [#3306](https://github.com/wazuh/wazuh-kibana-app/pull/3306)
- Fixed miscalculation in table column width in PDF reports  [#3326](https://github.com/wazuh/wazuh-kibana-app/pull/3326)
- Normalized visData table property for 7.12 retro-compatibility  [#3323](https://github.com/wazuh/wazuh-kibana-app/pull/3323)
- Fixed error that caused the labels in certain visualizations to overlap [#3355](https://github.com/wazuh/wazuh-kibana-app/pull/3355)
- Fixed export to csv button in dashboards tables [#3358](https://github.com/wazuh/wazuh-kibana-app/pull/3358)
- Fixed Elastic UI breaking changes in 7.12 [#3345](https://github.com/wazuh/wazuh-kibana-app/pull/3345)
- Fixed Wazuh main menu and breadcrumb render issues [#3347](https://github.com/wazuh/wazuh-kibana-app/pull/3347)
- Fixed generation of huge logs from backend errors [#3397](https://github.com/wazuh/wazuh-kibana-app/pull/3397)
- Fixed vulnerabilities flyout not showing alerts if the vulnerability had a field missing [#3593](https://github.com/wazuh/wazuh-kibana-app/pull/3593)
- Removed api selector toggle from settings menu since it performed no useful function [#3604](https://github.com/wazuh/wazuh-kibana-app/pull/3604)

## Wazuh v4.2.1 - Kibana 7.10.2 , 7.11.2 - Revision 4202

### Added

- Support for Wazuh 4.2.1

## Wazuh v4.2.0 - Kibana 7.10.2 , 7.11.2 - Revision 4201

### Added

- Added `Ruleset Test` section under Tools menu, and on Edit Rules/Decoders as a tool. [#1434](https://github.com/wazuh/wazuh-kibana-app/pull/1434)
- Added page size options in Security events, explore agents table [#2925](https://github.com/wazuh/wazuh-kibana-app/pull/2925)
- Added a reminder to restart cluster or manager after import a file in Rules, Decoders or CDB Lists [#3051](https://github.com/wazuh/wazuh-kibana-app/pull/3051)
- Added Agent Stats section [#3056](https://github.com/wazuh/wazuh-kibana-app/pull/3056)
- Added `logtest` PUT example on API Console [#3061](https://github.com/wazuh/wazuh-kibana-app/pull/3061)
- Added vulnerabilities inventory that affect to an agent [#3069](https://github.com/wazuh/wazuh-kibana-app/pull/3069)
- Added retry button to check api again in health check [#3109](https://github.com/wazuh/wazuh-kibana-app/pull/3109)
- Added `wazuh-statistics` template and a new mapping for these indices [#3111](https://github.com/wazuh/wazuh-kibana-app/pull/3111)
- Added link to documentation "Checking connection with Manager" in deploy new agent [#3126](https://github.com/wazuh/wazuh-kibana-app/pull/3126)
- Fixed Agent Evolution graph showing agents from multiple APIs [#3256](https://github.com/wazuh/wazuh-kibana-app/pull/3256)
- Added Disabled index pattern checks in Health Check [#3311](https://github.com/wazuh/wazuh-kibana-app/pull/3311)

### Changed

- Moved Dev Tools inside of Tools menu as Api Console.  [#1434](https://github.com/wazuh/wazuh-kibana-app/pull/1434)
- Changed position of Top users on Integrity Monitoring Top 5 user. [#2892](https://github.com/wazuh/wazuh-kibana-app/pull/2892)
- Changed user allow_run_as way of editing. [#3080](https://github.com/wazuh/wazuh-kibana-app/pull/3080)
- Rename some ossec references to Wazuh [#3046](https://github.com/wazuh/wazuh-kibana-app/pull/3046)

### Fixed

- Filter only authorized agents in Agents stats and Visualizations [#3088](https://github.com/wazuh/wazuh-kibana-app/pull/3088)
- Fixed missing `pending` status suggestion for agents [#3095](https://github.com/wazuh/wazuh-kibana-app/pull/3095)
- Index pattern setting not used for choosing from existing patterns [#3097](https://github.com/wazuh/wazuh-kibana-app/pull/3097)
- Fixed space character missing on deployment command if UDP is configured [#3108](https://github.com/wazuh/wazuh-kibana-app/pull/3108)
- Fixed statistics visualizations when a node is selected [#3110](https://github.com/wazuh/wazuh-kibana-app/pull/3110)
- Fixed Flyout date filter also changes main date filter [#3114](https://github.com/wazuh/wazuh-kibana-app/pull/3114)
- Fixed name for "TCP sessions" visualization and average metric is now a sum [#3118](https://github.com/wazuh/wazuh-kibana-app/pull/3118)
- Filter only authorized agents in Events and Security Alerts table [#3120](https://github.com/wazuh/wazuh-kibana-app/pull/3120)
- Fixed Last keep alive label is outside the panel [#3122](https://github.com/wazuh/wazuh-kibana-app/pull/3122)
- Fixed app redirect to Settings section after the health check [#3128](https://github.com/wazuh/wazuh-kibana-app/pull/3128)
- Fixed the plugin logo path in Kibana menu when use `server.basePath` setting [#3144](https://github.com/wazuh/wazuh-kibana-app/pull/3144)
- Fixed deprecated endpoint for create agent groups [3152](https://github.com/wazuh/wazuh-kibana-app/pull/3152)
- Fixed check for TCP protocol in deploy new agent [#3163](https://github.com/wazuh/wazuh-kibana-app/pull/3163)
- Fixed RBAC issue with agent group permissions [#3181](https://github.com/wazuh/wazuh-kibana-app/pull/3181)
- Fixed change index pattern from menu doesn't work [#3187](https://github.com/wazuh/wazuh-kibana-app/pull/3187)
- Conflict with the creation of the index pattern when performing the Health Check [#3232](https://github.com/wazuh/wazuh-kibana-app/pull/3232)
- Added Disabled index pattern checks in Health Check [#3311](https://github.com/wazuh/wazuh-kibana-app/pull/3311)
- Fixed windows update section in Linux Inventory PDF [#3569](https://github.com/wazuh/wazuh-kibana-app/pull/3569)
- Improving and removing unnecessary error logs [#3574](https://github.com/wazuh/wazuh-kibana-app/pull/3574)

## Wazuh v4.1.5 - Kibana 7.10.0 , 7.10.2, 7.11.2 - Revision 4108

### Fixed

- Unable to change selected index pattern from the Wazuh menu [#3330](https://github.com/wazuh/wazuh-kibana-app/pull/3330)

## Wazuh v4.1.5 - Kibana 7.10.0 , 7.10.2, 7.11.2 - Revision 4107

### Added

- Support for Kibana 7.11.2
- Added a warning message for the `Install and enroll the agent` step of `Deploy new agent` guide [#3238](https://github.com/wazuh/wazuh-kibana-app/pull/3238)

### Fixed

- Conflict with the creation of the index pattern when performing the Health Check [#3223](https://github.com/wazuh/wazuh-kibana-app/pull/3223)
- Fixing mac os agents add command [#3207](https://github.com/wazuh/wazuh-kibana-app/pull/3207)
## Wazuh v4.1.5 - Kibana 7.10.0 , 7.10.2 - Revision 4106

- Adapt for Wazuh 4.1.5

## Wazuh v4.1.4 - Kibana 7.10.0 , 7.10.2 - Revision 4105

- Adapt for Wazuh 4.1.4

## Wazuh v4.1.3 - Kibana 7.10.0 , 7.10.2 - Revision 4104

### Added

- Creation of index pattern after the default one is changes in Settings [#2985](https://github.com/wazuh/wazuh-kibana-app/pull/2985)
- Added node name of agent list and detail [#3039](https://github.com/wazuh/wazuh-kibana-app/pull/3039)
- Added loading view while the user is logging to prevent permissions prompts [#3041](https://github.com/wazuh/wazuh-kibana-app/pull/3041)
- Added custom message for each possible run_as setup [#3048](https://github.com/wazuh/wazuh-kibana-app/pull/3048)

### Changed 

- Change all dates labels to Kibana formatting time zone [#3047](https://github.com/wazuh/wazuh-kibana-app/pull/3047)
- Improve toast message when selecting a default API [#3049](https://github.com/wazuh/wazuh-kibana-app/pull/3049)
- Improve validation and prevention for caching bundles on the client-side [#3063](https://github.com/wazuh/wazuh-kibana-app/pull/3063) [#3091](https://github.com/wazuh/wazuh-kibana-app/pull/3091)

### Fixed

- Fixed unexpected behavior in Roles mapping [#3028](https://github.com/wazuh/wazuh-kibana-app/pull/3028)
- Fixed rule filter is no applied when you click on a rule id in another module.[#3057](https://github.com/wazuh/wazuh-kibana-app/pull/3057)
- Fixed bug changing master node configuration [#3062](https://github.com/wazuh/wazuh-kibana-app/pull/3062)
- Fixed wrong variable declaration for macOS agents [#3066](https://github.com/wazuh/wazuh-kibana-app/pull/3066)
- Fixed some errors in the Events table, action buttons style, and URLs disappeared [#3086](https://github.com/wazuh/wazuh-kibana-app/pull/3086)
- Fixed Rollback of invalid rule configuration file [#3084](https://github.com/wazuh/wazuh-kibana-app/pull/3084)

## Wazuh v4.1.2 - Kibana 7.10.0 , 7.10.2 - Revision 4103

- Add `run_as` setting to example host configuration in Add new API view [#3021](https://github.com/wazuh/wazuh-kibana-app/pull/3021)
- Refactor of some prompts [#3015](https://github.com/wazuh/wazuh-kibana-app/pull/3015)

### Fixed

- Fix SCA policy detail showing name and check results about another policy [#3007](https://github.com/wazuh/wazuh-kibana-app/pull/3007)
- Fixed that alerts table is empty when switching pinned agents [#3008](https://github.com/wazuh/wazuh-kibana-app/pull/3008)
- Creating a role mapping before the existing ones are loaded, the page bursts [#3013](https://github.com/wazuh/wazuh-kibana-app/pull/3013)
- Fix pagination in SCA checks table when expand some row [#3018](https://github.com/wazuh/wazuh-kibana-app/pull/3018)
- Fix manager is shown in suggestions in Agents section [#3025](https://github.com/wazuh/wazuh-kibana-app/pull/3025)
- Fix disabled loading on inventory when request fail [#3026](https://github.com/wazuh/wazuh-kibana-app/pull/3026)
- Fix restarting selected cluster instead of all of them [#3032](https://github.com/wazuh/wazuh-kibana-app/pull/3032)
- Fix pinned agents don't trigger a new filtered query [#3035](https://github.com/wazuh/wazuh-kibana-app/pull/3035)
- Overlay Wazuh menu when Kibana menu is opened or docked [#3038](https://github.com/wazuh/wazuh-kibana-app/pull/3038)
- Fix visualizations in PDF Reports with Dark mode [#2983](https://github.com/wazuh/wazuh-kibana-app/pull/2983)

## Wazuh v4.1.1 - Kibana 7.10.0 , 7.10.2 - Revision 4102

### Added

- Prompt to show the unsupported module for the selected agent [#2959](https://github.com/wazuh/wazuh-kibana-app/pull/2959)
- Added a X-Frame-Options header to the backend responses [#2977](https://github.com/wazuh/wazuh-kibana-app/pull/2977)

### Changed

- Added toast with refresh button when new fields are loaded [#2974](https://github.com/wazuh/wazuh-kibana-app/pull/2974)
- Migrated manager and cluster files endpoints and their corresponding RBAC [#2984](https://github.com/wazuh/wazuh-kibana-app/pull/2984)

### Fixed

- Fix login error when AWS Elasticsearch and ODFE is used [#2710](https://github.com/wazuh/wazuh-kibana-app/issues/2710)
- An error message is displayed when changing a group's configuration although the user has the right permissions [#2955](https://github.com/wazuh/wazuh-kibana-app/pull/2955)
- Fix Security events table is empty when switching the pinned agents [#2956](https://github.com/wazuh/wazuh-kibana-app/pull/2956)
- Fix disabled switch visual edit button when json content is empty [#2957](https://github.com/wazuh/wazuh-kibana-app/issues/2957)
- Fixed main and `More` menus for unsupported agents [#2959](https://github.com/wazuh/wazuh-kibana-app/pull/2959)
- Fixed forcing a non numeric filter value in a number type field [#2961](https://github.com/wazuh/wazuh-kibana-app/pull/2961)
- Fixed wrong number of alerts in Security Events [#2964](https://github.com/wazuh/wazuh-kibana-app/pull/2964)
- Fixed search with strange characters of agent in Management groups [#2970](https://github.com/wazuh/wazuh-kibana-app/pull/2970)
- Fix the statusCode error message [#2971](https://github.com/wazuh/wazuh-kibana-app/pull/2971)
- Fix the SCA policy stats didn't refresh [#2973](https://github.com/wazuh/wazuh-kibana-app/pull/2973)
- Fixed loading of AWS index fields even when no AWS alerts were found [#2974](https://github.com/wazuh/wazuh-kibana-app/pull/2974)
- Fix some date fields format in FIM and SCA modules [#2975](https://github.com/wazuh/wazuh-kibana-app/pull/2975)
- Fix a non-stop error in Manage agents when the user has no permissions [#2976](https://github.com/wazuh/wazuh-kibana-app/pull/2976)
- Can't edit empty rules and decoders files that already exist in the manager [#2978](https://github.com/wazuh/wazuh-kibana-app/pull/2978)
- Support for alerts index pattern with different ID and name [#2979](https://github.com/wazuh/wazuh-kibana-app/pull/2979)
- Fix the unpin agent in the selection modal [#2980](https://github.com/wazuh/wazuh-kibana-app/pull/2980)
- Fix properly logout of Wazuh API when logging out of the application (only for OpenDistro) [#2789](https://github.com/wazuh/wazuh-kibana-app/issues/2789)
- Fixed missing `&&` from macOS agent deployment command [#2989](https://github.com/wazuh/wazuh-kibana-app/issues/2989)
- Fix prompt permissions on Framework of Mitre and Inventory of Integrity monitoring. [#2967](https://github.com/wazuh/wazuh-kibana-app/issues/2967)
- Fix properly logout of Wazuh API when logging out of the application support x-pack [#2789](https://github.com/wazuh/wazuh-kibana-app/issues/2789)

## Wazuh v4.1.0 - Kibana 7.10.0 , 7.10.2 - Revision 4101

### Added

- Check the max buckets by default in healthcheck and increase them [#2901](https://github.com/wazuh/wazuh-kibana-app/pull/2901)
- Added a prompt wraning in role mapping if run_as is false or he is not allowed to use it by API [#2876](https://github.com/wazuh/wazuh-kibana-app/pull/2876)

### Changed

- Support new fields of Windows Registry at FIM inventory panel [#2679](https://github.com/wazuh/wazuh-kibana-app/issues/2679)
- Added on FIM Inventory Windows Registry registry_key and registry_value items from syscheck [#2908](https://github.com/wazuh/wazuh-kibana-app/issues/2908)
- Uncheck agents after an action in agents groups management [#2907](https://github.com/wazuh/wazuh-kibana-app/pull/2907)
- Unsave rule files when edit or create a rule with invalid content [#2944](https://github.com/wazuh/wazuh-kibana-app/pull/2944)
- Added vulnerabilities module for macos agents [#2969](https://github.com/wazuh/wazuh-kibana-app/pull/2969)

### Fixed

- Fix server error Invalid token specified: Cannot read property 'replace' of undefined [#2899](https://github.com/wazuh/wazuh-kibana-app/issues/2899)
- Fix show empty files rules and decoders: [#2923](https://github.com/wazuh/wazuh-kibana-app/issues/2923)
- Fixed wrong hover texts in CDB lists actions [#2929](https://github.com/wazuh/wazuh-kibana-app/pull/2929)
- Fixed access to forbidden agents information when exporting agents listt [2918](https://github.com/wazuh/wazuh-kibana-app/pull/2918)
- Fix the decoder detail view is not displayed [#2888](https://github.com/wazuh/wazuh-kibana-app/issues/2888)
- Fix the complex search using the Wazuh API query filter in search bars [#2930](https://github.com/wazuh/wazuh-kibana-app/issues/2930)
- Fixed validation to check userPermissions are not ready yet [#2931](https://github.com/wazuh/wazuh-kibana-app/issues/2931)
- Fixed clear visualizations manager list when switching tabs. Fixes PDF reports filters [#2932](https://github.com/wazuh/wazuh-kibana-app/pull/2932)
- Fix Strange box shadow in Export popup panel in Managment > Groups [#2886](https://github.com/wazuh/wazuh-kibana-app/issues/2886)
- Fixed wrong command on alert when data folder does not exist [#2938](https://github.com/wazuh/wazuh-kibana-app/pull/2938)
- Fix agents table OS field sorting: Changes agents table field `os_name` to `os.name,os.version` to make it sortable. [#2939](https://github.com/wazuh/wazuh-kibana-app/pull/2939)
- Fixed diff parsed datetime between agent detail and agents table [#2940](https://github.com/wazuh/wazuh-kibana-app/pull/2940)
- Allow access to Agents section with agent:group action permission [#2933](https://github.com/wazuh/wazuh-kibana-app/issues/2933)
- Fixed filters does not work on modals with search bar [#2935](https://github.com/wazuh/wazuh-kibana-app/pull/2935)
- Fix wrong package name in deploy new agent [#2942](https://github.com/wazuh/wazuh-kibana-app/issues/2942)
- Fixed number agents not show on pie onMouseEvent [#2890](https://github.com/wazuh/wazuh-kibana-app/issues/2890)
- Fixed off Kibana Query Language in search bar of Controls/Inventory modules. [#2945](https://github.com/wazuh/wazuh-kibana-app/pull/2945)
- Fixed number of agents do not show on the pie chart tooltip in agents preview [#2890](https://github.com/wazuh/wazuh-kibana-app/issues/2890)

## Wazuh v4.0.4 - Kibana 7.10.0 , 7.10.2 - Revision 4017

### Added
- Adapt the app to the new Kibana platform [#2475](https://github.com/wazuh/wazuh-kibana-app/issues/2475)
- Wazuh data directory moved from `optimize` to `data` Kibana directory [#2591](https://github.com/wazuh/wazuh-kibana-app/issues/2591)
- Show the wui_rules belong to wazuh-wui API user [#2702](https://github.com/wazuh/wazuh-kibana-app/issues/2702)

### Fixed

- Fixed Wazuh menu and agent menu for Solaris agents [#2773](https://github.com/wazuh/wazuh-kibana-app/issues/2773) [#2725](https://github.com/wazuh/wazuh-kibana-app/issues/2725)
- Fixed wrong shards and replicas for statistics indices and also fixed wrong prefix for monitoring indices [#2732](https://github.com/wazuh/wazuh-kibana-app/issues/2732)
- Report's creation dates set to 1970-01-01T00:00:00.000Z [#2772](https://github.com/wazuh/wazuh-kibana-app/issues/2772)
- Fixed bug for missing commands in ubuntu/debian and centos [#2786](https://github.com/wazuh/wazuh-kibana-app/issues/2786)
- Fixed bug that show an hour before in /security-events/dashboard [#2785](https://github.com/wazuh/wazuh-kibana-app/issues/2785) 
- Fixed permissions to access agents [#2838](https://github.com/wazuh/wazuh-kibana-app/issues/2838)
- Fix searching in groups [#2825](https://github.com/wazuh/wazuh-kibana-app/issues/2825)
- Fix the pagination in SCA ckecks table [#2815](https://github.com/wazuh/wazuh-kibana-app/issues/2815)
- Fix the SCA table with a wrong behaviour using the refresh button [#2854](https://github.com/wazuh/wazuh-kibana-app/issues/2854)
- Fix sca permissions for agents views and dashboards [#2862](https://github.com/wazuh/wazuh-kibana-app/issues/2862)
- Solaris should not show vulnerabilities module [#2829](https://github.com/wazuh/wazuh-kibana-app/issues/2829)
- Fix the settings of statistics indices creation [#2858](https://github.com/wazuh/wazuh-kibana-app/issues/2858)
- Update agents' info in Management Status after changing cluster node selected [#2828](https://github.com/wazuh/wazuh-kibana-app/issues/2828)
- Fix error when applying filter in rules from events [#2877](https://github.com/wazuh/wazuh-kibana-app/issues/2877)

### Changed

- Replaced `wazuh` Wazuh API user by `wazuh-wui` in the default configuration [#2852](https://github.com/wazuh/wazuh-kibana-app/issues/2852)
- Add agent id to the reports name in Agent Inventory and Modules [#2817](https://github.com/wazuh/wazuh-kibana-app/issues/2817)

### Adapt for Kibana 7.10.0

- Fixed filter pinned crash returning from agents [#2864](https://github.com/wazuh/wazuh-kibana-app/issues/2864)
- Fixed style in sca and regulatory compliance tables and in wz menu [#2861](https://github.com/wazuh/wazuh-kibana-app/issues/2861)
- Fix body-payload of Sample Alerts POST endpoint [#2857](https://github.com/wazuh/wazuh-kibana-app/issues/2857)
- Fixed bug in the table on Agents->Table-> Actions->Config icon [#2853](https://github.com/wazuh/wazuh-kibana-app/issues/2853)
- Fixed tooltip in the icon of view decoder file [#2850](https://github.com/wazuh/wazuh-kibana-app/issues/2850)
- Fixed bug with agent filter when it is pinned [#2846](https://github.com/wazuh/wazuh-kibana-app/issues/2846)
- Fix discovery navigation [#2845](https://github.com/wazuh/wazuh-kibana-app/issues/2845)
- Search file editor gone [#2843](https://github.com/wazuh/wazuh-kibana-app/issues/2843)
- Fix Agent Search Bar - Regex Query Interpreter [#2834](https://github.com/wazuh/wazuh-kibana-app/issues/2834)
- Fixed accordion style breaking [#2833](https://github.com/wazuh/wazuh-kibana-app/issues/2833)
- Fix metrics are not updated after a bad request in search input [#2830](https://github.com/wazuh/wazuh-kibana-app/issues/2830)
- Fix mitre framework tab crash [#2821](https://github.com/wazuh/wazuh-kibana-app/issues/2821)
- Changed ping request to default request. Added delay and while to che… [#2820](https://github.com/wazuh/wazuh-kibana-app/issues/2820)
- Removed kibana alert for security [#2806](https://github.com/wazuh/wazuh-kibana-app/issues/2806)

## Wazuh v4.0.4 - Kibana 7.10.0 , 7.10.2 - Revision 4016

### Added

- Modified agent registration adding groups and architecture [#2666](https://github.com/wazuh/wazuh-kibana-app/issues/2666) [#2652](https://github.com/wazuh/wazuh-kibana-app/issues/2652)
- Each user can only view their own reports [#2686](https://github.com/wazuh/wazuh-kibana-app/issues/2686)

### Fixed

- Create index pattern even if there aren´t available indices [#2620](https://github.com/wazuh/wazuh-kibana-app/issues/2620)
- Top bar overlayed over expanded visualizations [#2667](https://github.com/wazuh/wazuh-kibana-app/issues/2667)
- Empty inventory data in Solaris agents [#2680](https://github.com/wazuh/wazuh-kibana-app/pull/2680)
- Wrong parameters in the dev-tools autocomplete section [#2675](https://github.com/wazuh/wazuh-kibana-app/issues/2675)
- Wrong permissions on edit CDB list [#2665](https://github.com/wazuh/wazuh-kibana-app/pull/2665)
- fix(frontend): add the metafields when refreshing the index pattern [#2681](https://github.com/wazuh/wazuh-kibana-app/pull/2681)
- Error toast is showing about Elasticsearch users for environments without security [#2713](https://github.com/wazuh/wazuh-kibana-app/issues/2713)
- Error about Handler.error in Role Mapping fixed [#2702](https://github.com/wazuh/wazuh-kibana-app/issues/2702)
- Fixed message in reserved users actions [#2702](https://github.com/wazuh/wazuh-kibana-app/issues/2702)
- Error 500 on Export formatted CDB list [#2692](https://github.com/wazuh/wazuh-kibana-app/pull/2692)
- Wui rules label should have only one tooltip [#2723](https://github.com/wazuh/wazuh-kibana-app/issues/2723)
- Move upper the Wazuh item in the Kibana menu and default index pattern [#2867](https://github.com/wazuh/wazuh-kibana-app/pull/2867)


## Wazuh v4.0.4 - Kibana v7.9.1, v7.9.3 - Revision 4015

### Added

- Support for Wazuh v4.0.4

## Wazuh v4.0.3 - Kibana v7.9.1, v7.9.2, v7.9.3 - Revision 4014

### Added

- Improved management of index-pattern fields [#2630](https://github.com/wazuh/wazuh-kibana-app/issues/2630)

### Fixed

- fix(fronted): fixed the check of API and APP version in health check [#2655](https://github.com/wazuh/wazuh-kibana-app/pull/2655)
- Replace user by username key in the monitoring logic [#2654](https://github.com/wazuh/wazuh-kibana-app/pull/2654)
- Security alerts and reporting issues when using private tenants [#2639](https://github.com/wazuh/wazuh-kibana-app/issues/2639)
- Manager restart in rule editor does not work with Wazuh cluster enabled [#2640](https://github.com/wazuh/wazuh-kibana-app/issues/2640)
- fix(frontend): Empty inventory data in Solaris agents [#2680](https://github.com/wazuh/wazuh-kibana-app/pull/2680)

## Wazuh v4.0.3 - Kibana v7.9.1, v7.9.2, v7.9.3 - Revision 4013

### Added

- Support for Wazuh v4.0.3.

## Wazuh v4.0.2 - Kibana v7.9.1, v7.9.3 - Revision 4012

### Added

- Sample data indices name should take index pattern in use [#2593](https://github.com/wazuh/wazuh-kibana-app/issues/2593) 
- Added start option to macos Agents [#2653](https://github.com/wazuh/wazuh-kibana-app/pull/2653)

### Changed

- Statistics settings do not allow to configure primary shards and replicas [#2627](https://github.com/wazuh/wazuh-kibana-app/issues/2627)

## Wazuh v4.0.2 - Kibana v7.9.1, v7.9.3 - Revision 4011

### Added

- Support for Wazuh v4.0.2.

### Fixed

- The index pattern title is overwritten with its id after refreshing its fields [#2577](https://github.com/wazuh/wazuh-kibana-app/issues/2577)
- [RBAC] Issues detected when using RBAC [#2579](https://github.com/wazuh/wazuh-kibana-app/issues/2579)

## Wazuh v4.0.1 - Kibana v7.9.1, v7.9.3 - Revision 4010

### Changed

- Alerts summary table for PDF reports on all modules [#2632](https://github.com/wazuh/wazuh-kibana-app/issues/2632)
- [4.0-7.9] Run as with no wazuh-wui API user [#2576](https://github.com/wazuh/wazuh-kibana-app/issues/2576)
- Deploy a new agent interface as default interface [#2564](https://github.com/wazuh/wazuh-kibana-app/issues/2564)
- Problem in the visualization of new reserved resources of the Wazuh API [#2643](https://github.com/wazuh/wazuh-kibana-app/issues/2643)

### Fixed

- Restore the tables in the agents' reports [#2628](https://github.com/wazuh/wazuh-kibana-app/issues/2628)
- [RBAC] Issues detected when using RBAC [#2579](https://github.com/wazuh/wazuh-kibana-app/issues/2579)
- Changes done via a worker's API are overwritten [#2626](https://github.com/wazuh/wazuh-kibana-app/issues/2626)

### Fixed

- [BUGFIX] Default user field for current platform [#2633](https://github.com/wazuh/wazuh-kibana-app/pull/2633)

## Wazuh v4.0.1 - Kibana v7.9.1, v7.9.3 - Revision 4009

### Changed

- Hide empty columns of the processes table of the MacOS agents [#2570](https://github.com/wazuh/wazuh-kibana-app/pull/2570)
- Missing step in "Deploy a new agent" view [#2623](https://github.com/wazuh/wazuh-kibana-app/issues/2623)
- Implement wazuh users' CRUD [#2598](https://github.com/wazuh/wazuh-kibana-app/pull/2598)

### Fixed

- Inconsistent data in sample data alerts [#2618](https://github.com/wazuh/wazuh-kibana-app/pull/2618)

## Wazuh v4.0.1 - Kibana v7.9.1, v7.9.3 - Revision 4008

### Fixed

- Icons not align to the right in Modules > Events [#2607](https://github.com/wazuh/wazuh-kibana-app/pull/2607)
- Statistics visualizations do not show data [#2602](https://github.com/wazuh/wazuh-kibana-app/pull/2602)
- Error on loading css files [#2599](https://github.com/wazuh/wazuh-kibana-app/pull/2599)
- Fixed search filter in search bar in Module/SCA wasn't working [#2601](https://github.com/wazuh/wazuh-kibana-app/pull/2601)

## Wazuh v4.0.0 - Kibana v7.9.1, v7.9.2, v7.9.3 - Revision 4007

### Fixed

- updated macOS package URL [#2596](https://github.com/wazuh/wazuh-kibana-app/pull/2596)
- Revert "[4.0-7.9] [BUGFIX] Removed unnecessary function call" [#2597](https://github.com/wazuh/wazuh-kibana-app/pull/2597)

## Wazuh v4.0.0 - Kibana v7.9.1, v7.9.2, v7.9.3 - Revision 4006

### Fixed

- Undefined field in event view [#2588](https://github.com/wazuh/wazuh-kibana-app/issues/2588)
- Several calls to the same stats request (esAlerts) [#2586](https://github.com/wazuh/wazuh-kibana-app/issues/2586)
- The filter options popup doesn't open on click once the filter is pinned [#2581](https://github.com/wazuh/wazuh-kibana-app/issues/2581)
- The formatedFields are missing from the index-pattern of wazuh-alerts-* [#2574](https://github.com/wazuh/wazuh-kibana-app/issues/2574)


## Wazuh v4.0.0 - Kibana v7.9.3 - Revision 4005

### Added

- Support for Kibana v7.9.3

## Wazuh v4.0.0 - Kibana v7.9.1, v7.9.2 - Revision 4002

### Added

- Support for Wazuh v4.0.0.
- Support for Kibana v7.9.1 and 7.9.2.
- Support for Open Distro 1.10.1.
- Added a RBAC security layer integrated with Open Distro and X-Pack.
- Added remoted and analysisd statistics.
- Expand supported deployment variables.
- Added new configuration view settings for GCP integration.
- Added logic to change the `metafields` configuration of Kibana [#2524](https://github.com/wazuh/wazuh-kibana-app/issues/2524)

### Changed

- Migrated the default index-pattern to `wazuh-alerts-*`.
- Removed the `known-fields` functionality.
- Security Events dashboard redesinged.
- Redesigned the app settings configuration with categories.
- Moved the wazuh-registry file to Kibana optimize folder.

### Fixed

- Format options in `wazuh-alerts` index-pattern are not overwritten now.
- Prevent blank page in detaill agent view.
- Navigable agents name in Events.
- Index pattern is not being refreshed.
- Reporting fails when agent is pinned and compliance controls are visited.
- Reload rule detail doesn't work properly with the related rules.
- Fix search bar filter in Manage agent of group [#2541](https://github.com/wazuh/wazuh-kibana-app/pull/2541)

## Wazuh v3.13.2 - Kibana v7.9.1 - Revision 887

### Added

- Support for Wazuh v3.13.2

## Wazuh v3.13.2 - Kibana v7.8.0 - Revision 887
### Added

- Support for Wazuh v3.13.2

## Wazuh v3.13.1 - Kibana v7.9.1 - Revision 886

### Added

- Support for Kibana v7.9.1

## Wazuh v3.13.1 - Kibana v7.9.0 - Revision 885

### Added

- Support for Kibana v7.9.0


## Wazuh v3.13.1 - Kibana v7.8.1 - Revision 884

### Added

- Support for Kibana v7.8.1


## Wazuh v3.13.1 - Kibana v7.8.0 - Revision 883

### Added

- Support for Wazuh v3.13.1


## Wazuh v3.13.0 - Kibana v7.8.0 - Revision 881

### Added

- Support for Kibana v7.8.0


## Wazuh v3.13.0 - Kibana v7.7.0, v7.7.1 - Revision 880

### Added

- Support for Wazuh v3.13.0
- Support for Kibana v7.7.1
- Support for Open Distro 1.8
- New navigation experience with a global menu [#1965](https://github.com/wazuh/wazuh-kibana-app/issues/1965)
- Added a Breadcrumb in Kibana top nav [#2161](https://github.com/wazuh/wazuh-kibana-app/issues/2161)
- Added a new Agents Summary Screen [#1963](https://github.com/wazuh/wazuh-kibana-app/issues/1963)
- Added a new feature to add sample data to dashboards [#2115](https://github.com/wazuh/wazuh-kibana-app/issues/2115)
- Added MITRE integration [#1877](https://github.com/wazuh/wazuh-kibana-app/issues/1877)
- Added Google Cloud Platform integration [#1873](https://github.com/wazuh/wazuh-kibana-app/issues/1873)
- Added TSC integration [#2204](https://github.com/wazuh/wazuh-kibana-app/pull/2204)
- Added a new Integrity monitoring state view for agent [#2153](https://github.com/wazuh/wazuh-kibana-app/issues/2153)
- Added a new Integrity monitoring files detail view [#2156](https://github.com/wazuh/wazuh-kibana-app/issues/2156)
- Added a new component to explore Compliance requirements [#2156](https://github.com/wazuh/wazuh-kibana-app/issues/2261)

### Changed

- Code migration to React.js
- Global review of styles
- Unified Overview and Agent dashboards into new Modules [#2110](https://github.com/wazuh/wazuh-kibana-app/issues/2110)
- Changed Vulnerabilities dashboard visualizations [#2262](https://github.com/wazuh/wazuh-kibana-app/issues/2262)

### Fixed

- Open Distro tenants have been fixed and are functional now [#1890](https://github.com/wazuh/wazuh-kibana-app/issues/1890).
- Improved navigation performance [#2200](https://github.com/wazuh/wazuh-kibana-app/issues/2200).
- Avoid creating the wazuh-monitoring index pattern if it is disabled [#2100](https://github.com/wazuh/wazuh-kibana-app/issues/2100)
- SCA checks without compliance field can't be expanded [#2264](https://github.com/wazuh/wazuh-kibana-app/issues/2264)


## Wazuh v3.12.3 - Kibana v7.7.1 - Revision 876

### Added

- Support for Kibana v7.7.1


## Wazuh v3.12.3 - Kibana v7.7.0 - Revision 875

### Added

- Support for Kibana v7.7.0


## Wazuh v3.12.3 - Kibana v6.8.8, v7.6.1, v7.6.2 - Revision 874

### Added

- Support for Wazuh v3.12.3


## Wazuh v3.12.2 - Kibana v6.8.8, v7.6.1, v7.6.2 - Revision 873

### Added

- Support for Wazuh v3.12.2


## Wazuh v3.12.1 - Kibana v6.8.8, v7.6.1, v7.6.2 - Revision 872

### Added

- Support Wazuh 3.12.1
- Added new FIM settings on configuration on demand. [#2147](https://github.com/wazuh/wazuh-kibana-app/issues/2147)

### Changed

- Updated agent's variable names in deployment guides. [#2169](https://github.com/wazuh/wazuh-kibana-app/pull/2169)

### Fixed

- Pagination is now shown in table-type visualizations. [#2180](https://github.com/wazuh/wazuh-kibana-app/issues/2180)


## Wazuh v3.12.0 - Kibana v6.8.8, v7.6.2 - Revision 871

### Added

- Support for Kibana v6.8.8 and v7.6.2

## Wazuh v3.12.0 - Kibana v6.8.7, v7.4.2, v7.6.1 - Revision 870

### Added

- Support for Wazuh v3.12.0
- Added a new setting to hide manager alerts from dashboards. [#2102](https://github.com/wazuh/wazuh-kibana-app/pull/2102)
- Added a new setting to be able to change API from the top menu. [#2143](https://github.com/wazuh/wazuh-kibana-app/issues/2143)
- Added a new setting to enable/disable the known fields health check [#2037](https://github.com/wazuh/wazuh-kibana-app/pull/2037)
- Added suport for PCI 11.2.1 and 11.2.3 rules. [#2062](https://github.com/wazuh/wazuh-kibana-app/pull/2062)

### Changed

- Restructuring of the optimize/wazuh directory. Now the Wazuh configuration file (wazuh.yml) is placed on /usr/share/kibana/optimize/wazuh/config. [#2116](https://github.com/wazuh/wazuh-kibana-app/pull/2116)
- Improve performance of Dasboards reports generation. [1802344](https://github.com/wazuh/wazuh-kibana-app/commit/18023447c6279d385df84d7f4a5663ed2167fdb5)

### Fixed

- Discover time range selector is now displayed on the Cluster section. [08901df](https://github.com/wazuh/wazuh-kibana-app/commit/08901dfcbe509f17e4fab26877c8b7dae8a66bff)
- Added the win_auth_failure rule group to Authentication failure metrics. [#2099](https://github.com/wazuh/wazuh-kibana-app/pull/2099)
- Negative values in Syscheck attributes now have their correct value in reports. [7c3e84e](https://github.com/wazuh/wazuh-kibana-app/commit/7c3e84ec8f00760b4f650cfc00a885d868123f99)


## Wazuh v3.11.4 - Kibana v7.6.1 - Revision 858

### Added

- Support for Kibana v7.6.1


## Wazuh v3.11.4 - Kibana v6.8.6, v7.4.2, v7.6.0 - Revision 857

### Added

- Support for Wazuh v3.11.4


## Wazuh v3.11.3 - Kibana v7.6.0 - Revision 856

### Added

- Support for Kibana v7.6.0


## Wazuh v3.11.3 - Kibana v7.4.2 - Revision 855

### Added

- Support for Kibana v7.4.2

## Wazuh v3.11.3 - Kibana v7.5.2 - Revision 854

### Added

- Support for Wazuh v3.11.3

### Fixed

- Windows Updates table is now displayed in the Inventory Data report [#2028](https://github.com/wazuh/wazuh-kibana-app/pull/2028)


## Wazuh v3.11.2 - Kibana v7.5.2 - Revision 853

### Added

- Support for Kibana v7.5.2


## Wazuh v3.11.2 - Kibana v6.8.6, v7.3.2, v7.5.1 - Revision 852

### Added

- Support for Wazuh v3.11.2

### Changed

- Increased list filesize limit for the CDB-list [#1993](https://github.com/wazuh/wazuh-kibana-app/pull/1993)

### Fixed

- The xml validator now correctly handles the `--` string within comments [#1980](https://github.com/wazuh/wazuh-kibana-app/pull/1980)
- The AWS map visualization wasn't been loaded until the user interacts with it [dd31bd7](https://github.com/wazuh/wazuh-kibana-app/commit/dd31bd7a155354bc50fe0af22fca878607c8936a)


## Wazuh v3.11.1 - Kibana v6.8.6, v7.3.2, v7.5.1 - Revision 581

### Added
- Support for Wazuh v3.11.1.


## Wazuh v3.11.0 - Kibana v6.8.6, v7.3.2, v7.5.1 - Revision 580

### Added

- Support for Wazuh v3.11.0.
- Support for Kibana v7.5.1.
- The API credentials configuration has been moved from the .wazuh index to a wazuh.yml configuration file. Now the configuration of the API hosts is done from the file and not from the application. [#1465](https://github.com/wazuh/wazuh-kibana-app/issues/1465) [#1771](https://github.com/wazuh/wazuh-kibana-app/issues/1771).
- Upload ruleset files using a "drag and drop" component [#1770](https://github.com/wazuh/wazuh-kibana-app/issues/1770)
- Add logs for the reporting module [#1622](https://github.com/wazuh/wazuh-kibana-app/issues/1622).
- Extended the "Add new agent" guide [#1767](https://github.com/wazuh/wazuh-kibana-app/issues/1767).
- Add new table for windows hotfixes [#1932](https://github.com/wazuh/wazuh-kibana-app/pull/1932)

### Changed

- Removed Discover from top menu [#1699](https://github.com/wazuh/wazuh-kibana-app/issues/1699).
- Hide index pattern selector in case that only one exists [#1799](https://github.com/wazuh/wazuh-kibana-app/issues/1799).
- Remove visualizations legend [#1936](https://github.com/wazuh/wazuh-kibana-app/pull/1936)
- Normalize the field whodata in the group reporting [#1921](https://github.com/wazuh/wazuh-kibana-app/pull/1921)
- A message in the configuration view is ambiguous [#1870](https://github.com/wazuh/wazuh-kibana-app/issues/1870)
- Refactor syscheck table [#1941](https://github.com/wazuh/wazuh-kibana-app/pull/1941)

### Fixed

- Empty files now throws an error [#1806](https://github.com/wazuh/wazuh-kibana-app/issues/1806).
- Arguments for wazuh api requests are now validated [#1815](https://github.com/wazuh/wazuh-kibana-app/issues/1815).
- Fixed the way to check admin mode [#1838](https://github.com/wazuh/wazuh-kibana-app/issues/1838).
- Fixed error exporting as CSV the files into a group [#1833](https://github.com/wazuh/wazuh-kibana-app/issues/1833).
- Fixed XML validator false error for `<` [1882](https://github.com/wazuh/wazuh-kibana-app/issues/1882)
- Fixed "New file" editor doesn't allow saving twice [#1896](https://github.com/wazuh/wazuh-kibana-app/issues/1896)
- Fixed decoders files [#1929](https://github.com/wazuh/wazuh-kibana-app/pull/1929)
- Fixed registration guide [#1926](https://github.com/wazuh/wazuh-kibana-app/pull/1926)
- Fixed infinite load on Ciscat views [#1920](https://github.com/wazuh/wazuh-kibana-app/pull/1920), [#1916](https://github.com/wazuh/wazuh-kibana-app/pull/1916)
- Fixed missing fields in the Visualizations [#1913](https://github.com/wazuh/wazuh-kibana-app/pull/1913)
- Fixed Amazon S3 status is wrong in configuration section [#1864](https://github.com/wazuh/wazuh-kibana-app/issues/1864)
- Fixed hidden overflow in the fim configuration [#1887](https://github.com/wazuh/wazuh-kibana-app/pull/1887)
- Fixed Logo source fail after adding server.basePath [#1871](https://github.com/wazuh/wazuh-kibana-app/issues/1871)
- Fixed the documentation broken links [#1853](https://github.com/wazuh/wazuh-kibana-app/pull/1853)

## Wazuh v3.10.2 - Kibana v7.5.1 - Revision 556

### Added

- Support for Kibana v7.5.1


## Wazuh v3.10.2 - Kibana v7.5.0 - Revision 555

### Added

- Support for Kibana v7.5.0


## Wazuh v3.10.2 - Kibana v7.4.2 - Revision 549

### Added

- Support for Kibana v7.4.2


## Wazuh v3.10.2 - Kibana v7.4.1 - Revision 548

### Added

- Support for Kibana v7.4.1


## Wazuh v3.10.2 - Kibana v7.4.0 - Revision 547

### Added

- Support for Kibana v7.4.0
- Support for Wazuh v3.10.2.


## Wazuh v3.10.2 - Kibana v7.3.2 - Revision 546

### Added

- Support for Wazuh v3.10.2.


## Wazuh v3.10.1 - Kibana v7.3.2 - Revision 545

### Added

- Support for Wazuh v3.10.1.


## Wazuh v3.10.0 - Kibana v7.3.2 - Revision 543

### Added

- Support for Wazuh v3.10.0.
- Added an interactive guide for registering agents, things are now easier for the user, guiding it through the steps needed ending in a _copy & paste_ snippet for deploying his agent [#1468](https://github.com/wazuh/wazuh-kibana-app/issues/1468).
- Added new dashboards for the recently added regulatory compliance groups into the Wazuh core. They are HIPAA and NIST-800-53 [#1468](https://github.com/wazuh/wazuh-kibana-app/issues/1448), [#1638]( https://github.com/wazuh/wazuh-kibana-app/issues/1638).
- Make the app work under a custom Kibana space [#1234](https://github.com/wazuh/wazuh-kibana-app/issues/1234), [#1450](https://github.com/wazuh/wazuh-kibana-app/issues/1450).
- Added the ability to manage the app as a native plugin when using Kibana spaces, now you can safely hide/show the app depending on the selected space [#1601](https://github.com/wazuh/wazuh-kibana-app/issues/1601).
- Adapt the app the for Kibana dark mode [#1562](https://github.com/wazuh/wazuh-kibana-app/issues/1562).
- Added an alerts summary in _Overview > FIM_ panel [#1527](https://github.com/wazuh/wazuh-kibana-app/issues/1527).
- Export all the information of a Wazuh group and its related agents in a PDF document [#1341](https://github.com/wazuh/wazuh-kibana-app/issues/1341).
- Export the configuration of a certain agent as a PDF document. Supports granularity for exporting just certain sections of the configuration [#1340](https://github.com/wazuh/wazuh-kibana-app/issues/1340).


### Changed

- Reduced _Agents preview_ load time using the new API endpoint `/summary/agents` [#1687](https://github.com/wazuh/wazuh-kibana-app/pull/1687).
- Replaced most of the _md-nav-bar_ Angular.js components with React components using EUI [#1705](https://github.com/wazuh/wazuh-kibana-app/pull/1705).
- Replaced the requirements slider component with a new styled component [#1708](https://github.com/wazuh/wazuh-kibana-app/pull/1708).
- Soft deprecated the _.wazuh-version_ internal index, now the app dumps its content if applicable to a registry file, then the app removes that index. Further versions will hard deprecate this index [#1467](https://github.com/wazuh/wazuh-kibana-app/issues/1467). 
- Visualizations now don't fetch the documents _source_, also, they now use _size: 0_ for fetching [#1663](https://github.com/wazuh/wazuh-kibana-app/issues/1663).
- The app menu is now fixed on top of the view, it's not being hidden on every state change. Also, the Wazuh logo was placed in the top bar of Kibana UI [#1502](https://github.com/wazuh/wazuh-kibana-app/issues/1502).
- Improved _getTimestamp_ method not returning a promise object because it's no longer needed [014bc3a](https://github.com/wazuh/wazuh-kibana-app/commit/014b3aba0d2e9cda0c4d521f5f16faddc434a21e). Also improved main Discover listener for Wazuh not returning a promise object [bd82823](https://github.com/wazuh/wazuh-kibana-app/commit/bd8282391a402b8c567b32739cf914a0135d74bc).
- Replaced _Requirements over time_ visualizations in both PCI DSS and GDPR dashboards [35c539](https://github.com/wazuh/wazuh-kibana-app/commit/35c539eb328b3bded94aa7608f73f9cc51c235a6).
- Do not show a toaster when a visualization field was not known yet, instead, show it just in case the internal refreshing failed [19a2e7](https://github.com/wazuh/wazuh-kibana-app/commit/19a2e71006b38f6a64d3d1eb8a20b02b415d7e07).
- Minor optimizations for server logging [eb8e000](https://github.com/wazuh/wazuh-kibana-app/commit/eb8e00057dfea2dafef56319590ff832042c402d).

### Fixed

- Alerts search bar fixed for Kibana v7.3.1, queries were not being applied as expected [#1686](https://github.com/wazuh/wazuh-kibana-app/issues/1686).
- Hide attributes field from non-Windows agents in the FIM table [#1710](https://github.com/wazuh/wazuh-kibana-app/issues/1710).
- Fixed broken view in Management > Configuration > Amazon S3 > Buckets, some information was missing [#1675](https://github.com/wazuh/wazuh-kibana-app/issues/1675).
- Keep user's filters when switching from Discover to panel [#1685](https://github.com/wazuh/wazuh-kibana-app/issues/1685).
- Reduce load time and amount of data to be fetched in _Management > Cluster monitoring_ section avoiding possible timeouts [#1663](https://github.com/wazuh/wazuh-kibana-app/issues/1663).
- Restored _Remove column_ feature in Discover tabs [#1702](https://github.com/wazuh/wazuh-kibana-app/issues/1702).
- Apps using Kibana v7.3.1 had a bug once the user goes back from _Agent > FIM > Files_ to _Agent > FIM > dashboard_, filters disappear, now it's working properly [#1700](https://github.com/wazuh/wazuh-kibana-app/issues/1700).
- Fixed visual bug in _Management > Cluster monitoring_ and a button position [1e3b748](https://github.com/wazuh/wazuh-kibana-app/commit/1e3b748f11b43b2e7956b830269b6d046d74d12c).
- The app installation date was not being updated properly, now it's fixed [#1692](https://github.com/wazuh/wazuh-kibana-app/issues/1692).
- Fixed _Network interfaces_ table in Inventory section, the table was not paginating [#1474](https://github.com/wazuh/wazuh-kibana-app/issues/1474).
- Fixed APIs passwords are now obfuscated in server responses [adc3152](https://github.com/wazuh/wazuh-kibana-app/pull/1782/commits/adc31525e26b25e4cb62d81cbae70a8430728af5).


## Wazuh v3.9.5 - Kibana v6.8.2 / Kibana v7.2.1 / Kibana v7.3.0 - Revision 531

### Added

- Support for Wazuh v3.9.5

## Wazuh v3.9.4 - Kibana v6.8.1 / Kibana v6.8.2 / Kibana v7.2.0 / Kibana v7.2.1 / Kibana v7.3.0 - Revision 528

### Added

- Support for Wazuh v3.9.4
- Allow filtering by clicking a column in rules/decoders tables [0e2ddd7](https://github.com/wazuh/wazuh-kibana-app/pull/1615/commits/0e2ddd7b73f7f7975d02e97ed86ae8a0966472b4)
- Allow open file in rules table clicking on the file column [1af929d](https://github.com/wazuh/wazuh-kibana-app/pull/1615/commits/1af929d62f450f93c6733868bcb4057e16b7e279)

### Changed

- Improved app performance [#1640](https://github.com/wazuh/wazuh-kibana-app/pull/1640).
- Remove path filter from custom rules and decoders [895792e](https://github.com/wazuh/wazuh-kibana-app/pull/1615/commits/895792e6e6d9401b3293d5e16352b9abef515096)
- Show path column in rules and decoders [6f49816](https://github.com/wazuh/wazuh-kibana-app/pull/1615/commits/6f49816c71b5999d77bf9e3838443627c9be945d)
- Removed SCA overview dashboard [94ebbff](https://github.com/wazuh/wazuh-kibana-app/pull/1615/commits/94ebbff231cbfb6d793130e0b9ea855baa755a1c)
- Disabled last custom column removal [f1ef7de](https://github.com/wazuh/wazuh-kibana-app/pull/1615/commits/f1ef7de1a34bbe53a899596002e8153b95e7dc0e)
- Agents messages across sections unification [8fd7e36](https://github.com/wazuh/wazuh-kibana-app/pull/1615/commits/8fd7e36286fa9dfd03a797499af6ffbaa90b00e1)

### Fixed

- Fix check storeded apis [d6115d6](https://github.com/wazuh/wazuh-kibana-app/pull/1615/commits/d6115d6424c78f0cde2017b432a51b77186dd95a).
- Fix pci-dss console error [297080d](https://github.com/wazuh/wazuh-kibana-app/pull/1615/commits/297080d36efaea8f99b0cafd4c48845dad20495a)
- Fix error in reportingTable [85b7266](https://github.com/wazuh/wazuh-kibana-app/pull/1615/commits/85b72662cb4db44c443ed04f7c31fba57eefccaa)
- Fix filters budgets size [c7ac86a](https://github.com/wazuh/wazuh-kibana-app/pull/1615/commits/c7ac86acb3d5afaf1cf348fab09a2b8c5778a491)
- Fix missing permalink virustotal visualization [1b57529](https://github.com/wazuh/wazuh-kibana-app/pull/1615/commits/1b57529758fccdeb3ac0840e66a8aafbe4757a96)
- Improved wz-table performance [224bd6f](https://github.com/wazuh/wazuh-kibana-app/pull/1615/commits/224bd6f31235c81ba01755c3c1e120c3f86beafd)
- Fix inconsistent data between visualizations and tables in Overview Security Events [b12c600](https://github.com/wazuh/wazuh-kibana-app/pull/1615/commits/b12c600578d80d0715507dec4624a4ebc27ea573)
- Timezone applied in cluster status [a4f620d](https://github.com/wazuh/wazuh-kibana-app/pull/1615/commits/a4f620d398f5834a6d2945af892a462425ca3bec)
- Fixed Overview Security Events report when wazuh.monitoring is disabled [1c26da0](https://github.com/wazuh/wazuh-kibana-app/pull/1615/commits/1c26da05a0b6daf727e15c13b819111aa4e4e913)
- Fixes in APIs management [2143943](https://github.com/wazuh/wazuh-kibana-app/pull/1615/commits/2143943a5049cbb59bb8d6702b5a56cbe0d27a2a)
- Prevent duplicated visualization toast errors [786faf3](https://github.com/wazuh/wazuh-kibana-app/commit/786faf3e62d2cad13f512c0f873b36eca6e9787d)
- Fix not properly updated breadcrumb in ruleset section [9645903](https://github.com/wazuh/wazuh-kibana-app/commit/96459031cd4edbe047970bf0d22d0c099771879f)
- Fix badly dimensioned table in Integrity Monitoring section [9645903](https://github.com/wazuh/wazuh-kibana-app/commit/96459031cd4edbe047970bf0d22d0c099771879f)
- Fix implicit filters can be destroyed [9cf8578](https://github.com/wazuh/wazuh-kibana-app/commit/9cf85786f504f5d67edddeea6cfbf2ab577e799b)
- Windows agent dashboard doesn't show failure logon access. [d38d088](https://github.com/wazuh/wazuh-kibana-app/commit/d38d0881ac8e4294accde83d63108337b74cdd91) 
- Number of agents is not properly updated.  [f7cbbe5](https://github.com/wazuh/wazuh-kibana-app/commit/f7cbbe54394db825827715c3ad4370ac74317108) 
- Missing scrollbar on Firefox file viewer.  [df4e8f9](https://github.com/wazuh/wazuh-kibana-app/commit/df4e8f9305b35e9ee1473bed5f5d452dd3420567) 
- Agent search filter by name, lost when refreshing. [71b5274](https://github.com/wazuh/wazuh-kibana-app/commit/71b5274ccc332d8961a158587152f7badab28a95) 
- Alerts of level 12 cannot be displayed in the Summary table. [ec0e888](https://github.com/wazuh/wazuh-kibana-app/commit/ec0e8885d9f1306523afbc87de01a31f24e36309) 
- Restored query from search bar in visualizations. [439128f](https://github.com/wazuh/wazuh-kibana-app/commit/439128f0a1f65b649a9dcb81ab5804ca20f65763) 
- Fix Kibana filters loop in Firefox. [82f0f32](https://github.com/wazuh/wazuh-kibana-app/commit/82f0f32946d844ce96a28f0185f903e8e05c5589) 

## Wazuh v3.9.3 - Kibana v6.8.1 / v7.1.1 / v7.2.0 - Revision 523

### Added

- Support for Wazuh v3.9.3
- Support for Kibana v7.2.0 [#1556](https://github.com/wazuh/wazuh-kibana-app/pull/1556).

### Changed

- New design and several UI/UX changes [#1525](https://github.com/wazuh/wazuh-kibana-app/pull/1525).
- Improved error checking + syscollector performance [94d0a83](https://github.com/wazuh/wazuh-kibana-app/commit/94d0a83e43aa1d2d84ef6f87cbb76b9aefa085b3).
- Adapt Syscollector for MacOS agents [a4bf7ef](https://github.com/wazuh/wazuh-kibana-app/commit/a4bf7efc693a99b7565b5afcaa372155f15a4db9).
- Show last scan for syscollector [73f2056](https://github.com/wazuh/wazuh-kibana-app/commit/73f2056673bb289d472663397ba7097e49b7b93b).
- Extendend information for syscollector [#1585](https://github.com/wazuh/wazuh-kibana-app/issues/1585).

### Fixed

- Corrected width for agent stats [a998955](https://github.com/wazuh/wazuh-kibana-app/commit/a99895565a8854c55932ec94cffb08e1d0aa3da1).
- Fix height for the menu directive with Dynamic height [427d0f3](https://github.com/wazuh/wazuh-kibana-app/commit/427d0f3e9fa6c34287aa9e8557da99a51e0db40f).
- Fix wazuh-db and clusterd check [cddcef6](https://github.com/wazuh/wazuh-kibana-app/commit/cddcef630c5234dd6f6a495715743dfcfd4e4001).
- Fix AlertsStats when value is "0", it was showing "-" [07a3e10](https://github.com/wazuh/wazuh-kibana-app/commit/07a3e10c7f1e626ba75a55452b6c295d11fd657d).
- Fix syscollector state value [f8d3d0e](https://github.com/wazuh/wazuh-kibana-app/commit/f8d3d0eca44e67e26f79bc574495b1f4c8f751f2).
- Fix time offset for reporting table [2ef500b](https://github.com/wazuh/wazuh-kibana-app/commit/2ef500bb112e68bd4811b8e87ce8581d7c04d20f).
- Fix call to obtain GDPR requirements for specific agent [ccda846](https://github.com/wazuh/wazuh-kibana-app/commit/ccda8464b50be05bc5b3642f25f4972c8a7a2c03).
- Restore "rule.id" as a clickable field in visualizations [#1546](https://github.com/wazuh/wazuh-kibana-app/pull/1546).
- Fix timepicker in cluster monitoring [f7533ce](https://github.com/wazuh/wazuh-kibana-app/pull/1560/commits/f7533cecb6862abfb5c1d2173ec3e70ffc59804a).
- Fix several bugs [#1569](https://github.com/wazuh/wazuh-kibana-app/pull/1569).
- Fully removed "rule.id" as URL field [#1584](https://github.com/wazuh/wazuh-kibana-app/issues/1584).
- Fix filters for dashboards [#1583](https://github.com/wazuh/wazuh-kibana-app/issues/1583).
- Fix missing dependency [#1591](https://github.com/wazuh/wazuh-kibana-app/issues/1591).

## Wazuh v3.9.2 - Kibana v7.1.1 - Revision 510

### Added

- Support for Wazuh v3.9.2

### Changed

- Avoid showing more than one toaster for the same error message [7937003](https://github.com/wazuh/wazuh-kibana-app/commit/793700382798033203091d160773363323e05bb9).
- Restored "Alerts evolution - Top 5 agents" in Overview > Security events [f9305c0](https://github.com/wazuh/wazuh-kibana-app/commit/f9305c0c6acf4a31c41b1cc9684b87f79b27524f).

### Fixed

- Fix missing parameters in Dev Tools request [#1496](https://github.com/wazuh/wazuh-kibana-app/pull/1496).
- Fix "Invalid Date" for Safari and Internet Explorer [#1505](https://github.com/wazuh/wazuh-kibana-app/pull/1505).

## Wazuh v3.9.1 - Kibana v7.1.1 - Revision 509

### Added

- Support for Kibana v7.1.1
- Added overall metrics for Agents > Overview [#1479](https://github.com/wazuh/wazuh-kibana-app/pull/1479).

### Fixed

- Fixed missing dependency for Discover [43f5dd5](https://github.com/wazuh/wazuh-kibana-app/commit/43f5dd5f64065c618ba930b2a4087f0a9e706c0e).
- Fixed visualization for Agents > Overview [#1477](https://github.com/wazuh/wazuh-kibana-app/pull/1477). 
- Fixed SCA policy checks table [#1478](https://github.com/wazuh/wazuh-kibana-app/pull/1478).

## Wazuh v3.9.1 - Kibana v7.1.0 - Revision 508

### Added

- Support for Kibana v7.1.0

## Wazuh v3.9.1 - Kibana v6.8.0 - Revision 444

### Added

- Support for Wazuh v3.9.1
- Support for Kibana v6.8.0

### Fixed

- Fixed background color for some parts of the Discover directive [2dfc763](https://github.com/wazuh/wazuh-kibana-app/commit/2dfc763bfa1093fb419f118c2938f6b348562c69).
- Fixed cut values in non-resizable tables when the value is too large [cc4828f](https://github.com/wazuh/wazuh-kibana-app/commit/cc4828fbf50d4dab3dd4bb430617c1f2b13dac6a).
- Fixed handled but not shown error messages from rule editor [0aa0e17](https://github.com/wazuh/wazuh-kibana-app/commit/0aa0e17ac8678879e5066f8d83fd46f5d8edd86a).
- Minor typos corrected [fe11fb6](https://github.com/wazuh/wazuh-kibana-app/commit/fe11fb67e752368aedc89ec844ddf729eb8ad761).
- Minor fixes in agents configuration [1bc2175](https://github.com/wazuh/wazuh-kibana-app/commit/1bc217590438573e7267687655bb5939b5bb9fde).
- Fix Management > logs viewer scrolling [f458b2e](https://github.com/wazuh/wazuh-kibana-app/commit/f458b2e3294796f9cf00482b4da27984646c6398).

### Changed

- Kibana version shown in settings is now read from our package.json [c103d3e](https://github.com/wazuh/wazuh-kibana-app/commit/c103d3e782136106736c02039d28c4567b255aaa).
- Removed an old header from Settings [0197b8b](https://github.com/wazuh/wazuh-kibana-app/commit/0197b8b1abc195f275c8cd9893df84cd5569527b).
- Improved index pattern validation fields, replaced "full_log" with "rule.id" as part of the minimum required fields [dce0595](https://github.com/wazuh/wazuh-kibana-app/commit/dce059501cbd28f1294fd761da3e015e154747bc).
- Improve dynamic height for configuration editor [c318131](https://github.com/wazuh/wazuh-kibana-app/commit/c318131dfb6b5f01752593f2aa972b98c0655610).
- Add timezone for all dates shown in the app [4b8736f](https://github.com/wazuh/wazuh-kibana-app/commit/4b8736fb4e562c78505daaee042bcd798242c3f5).

## Wazuh v3.9.0 - Kibana v6.7.0 / v6.7.1 / v6.7.2 - Revision 441

### Added

- Support for Wazuh v3.9.0
- Support for Kibana v6.7.0 / v6.7.1 / v6.7.2
- Edit master and worker configuration ([#1215](https://github.com/wazuh/wazuh-kibana-app/pull/1215)).
- Edit local rules, local decoders and CDB lists ([#1212](https://github.com/wazuh/wazuh-kibana-app/pull/1212), [#1204](https://github.com/wazuh/wazuh-kibana-app/pull/1204), [#1196](https://github.com/wazuh/wazuh-kibana-app/pull/1196), [#1233](https://github.com/wazuh/wazuh-kibana-app/pull/1233), [#1304](https://github.com/wazuh/wazuh-kibana-app/pull/1304)).
- View no local rules/decoders XML files ([#1395](https://github.com/wazuh/wazuh-kibana-app/pull/1395))
- Dev Tools additions
  - Added hotkey `[shift] + [enter]` for sending query ([#1170](https://github.com/wazuh/wazuh-kibana-app/pull/1170)).
  - Added `Export JSON` button for the Dev Tools ([#1170](https://github.com/wazuh/wazuh-kibana-app/pull/1170)).
- Added refresh button for agents preview table ([#1169](https://github.com/wazuh/wazuh-kibana-app/pull/1169)).
- Added `configuration assessment` information in "Agent > Policy monitoring" ([#1227](https://github.com/wazuh/wazuh-kibana-app/pull/1227)).
- Added agents `configuration assessment` configuration section in "Agent > Configuration" ([1257](https://github.com/wazuh/wazuh-kibana-app/pull/1257))
- Restart master and worker nodes ([#1222](https://github.com/wazuh/wazuh-kibana-app/pull/1222)).
- Restart agents ([#1229](https://github.com/wazuh/wazuh-kibana-app/pull/1229)).
- Added support for more than one Wazuh monitoring pattern ([#1243](https://github.com/wazuh/wazuh-kibana-app/pull/1243))
- Added customizable interval for Wazuh monitoring indices creation ([#1243](https://github.com/wazuh/wazuh-kibana-app/pull/1243)).
- Expand visualizations ([#1246](https://github.com/wazuh/wazuh-kibana-app/pull/1246)).
- Added a dynamic table columns selector ([#1246](https://github.com/wazuh/wazuh-kibana-app/pull/1246)).
- Added resizable columns by dragging in tables ([d2bf8ee](https://github.com/wazuh/wazuh-kibana-app/commit/d2bf8ee9681ca5d6028325e165854b49214e86a3))
- Added a cron job for fetching missing fields of all valid index patterns, also merging dynamic fields every time an index pattern is refreshed by the app ([#1276](https://github.com/wazuh/wazuh-kibana-app/pull/1276)).
- Added auto-merging dynamic fields for Wazuh monitoring index patterns ([#1300](https://github.com/wazuh/wazuh-kibana-app/pull/1300))
- New server module, it's a job queue so we can add delayed jobs to be run in background, this iteration only accepts delayed Wazuh API calls ([#1283](https://github.com/wazuh/wazuh-kibana-app/pull/1283)).
- Added new way to view logs using a logs viewer ([#1292](https://github.com/wazuh/wazuh-kibana-app/pull/1292))
- Added new directive for registering agents from the UI, including instructions on "how to" ([#1321](https://github.com/wazuh/wazuh-kibana-app/pull/1321)).
- Added some Angular charts in Agents Preview and Agents SCA sections ([#1364](https://github.com/wazuh/wazuh-kibana-app/pull/1364))
- Added Docker listener settings in configuration views ([#1365](https://github.com/wazuh/wazuh-kibana-app/pull/1365))
- Added Docker dashboards for both Agents and Overview ([#1367](https://github.com/wazuh/wazuh-kibana-app/pull/1367))
- Improved app logger with debug level ([#1373](https://github.com/wazuh/wazuh-kibana-app/pull/1373))
- Introducing React components from the EUI framework

### Changed

- Escape XML special characters ([#1159](https://github.com/wazuh/wazuh-kibana-app/pull/1159)).
- Changed empty results message for Wazuh tables ([#1165](https://github.com/wazuh/wazuh-kibana-app/pull/1165)).
- Allowing the same query multiple times on the Dev Tools ([#1174](https://github.com/wazuh/wazuh-kibana-app/pull/1174))
- Refactor JSON/XML viewer for configuration tab ([#1173](https://github.com/wazuh/wazuh-kibana-app/pull/1173), [#1148](https://github.com/wazuh/wazuh-kibana-app/pull/1148)).
- Using full height for all containers when possible ([#1224](https://github.com/wazuh/wazuh-kibana-app/pull/1224)).
- Improved the way we are handling "back button" events ([#1207](https://github.com/wazuh/wazuh-kibana-app/pull/1207)).
- Changed some visualizations for FIM, GDPR, PCI, Vulnerability and Security Events ([#1206](https://github.com/wazuh/wazuh-kibana-app/pull/1206), [#1235](https://github.com/wazuh/wazuh-kibana-app/pull/1235), [#1293](https://github.com/wazuh/wazuh-kibana-app/pull/1293)).
- New design for agent header view ([#1186](https://github.com/wazuh/wazuh-kibana-app/pull/1186)).
- Not fetching data the very first time the Dev Tools are opened ([#1185](https://github.com/wazuh/wazuh-kibana-app/pull/1185)).
- Refresh all known fields for all valid index patterns if `kbn-vis` detects a broken index pattern ([ecd7c8f](https://github.com/wazuh/wazuh-kibana-app/commit/ecd7c8f98c187a350f81261d13b0d45dcec6dc5d)).
- Truncate texts and display a tooltip when they don't fit in a table cell ([7b56a87](https://github.com/wazuh/wazuh-kibana-app/commit/7b56a873f85dcba7e6838aeb2e40d9b4cf472576))
- Updated API autocomplete for Dev Tools ([#1218](https://github.com/wazuh/wazuh-kibana-app/pull/1218))
- Updated switches design to adapt it to Kibana's design ([#1253](https://github.com/wazuh/wazuh-kibana-app/pull/1253))
- Reduced the width of some table cells with little text, to give more space to the other columns ([#1263](https://github.com/wazuh/wazuh-kibana-app/pull/1263)).
- Redesign for Management > Status daemons list ([#1284](https://github.com/wazuh/wazuh-kibana-app/pull/1284)).
- Redesign for Management > Configuration, Agent > Configuration ([#1289](https://github.com/wazuh/wazuh-kibana-app/pull/1289)).
- Replaced Management > Logs table with a log viewer component ([#1292](https://github.com/wazuh/wazuh-kibana-app/pull/1292)).
- The agents list search bar now allows to switch between AND/OR operators ([#1291](https://github.com/wazuh/wazuh-kibana-app/pull/1291)).
- Improve audit dashboards ([#1374](https://github.com/wazuh/wazuh-kibana-app/pull/1374))
- Exclude agent "000" getting the last registered and the most active agents from the Wazuh API.([#1391](https://github.com/wazuh/wazuh-kibana-app/pull/1391))
- Reviewed Osquery dashboards ([#1394](https://github.com/wazuh/wazuh-kibana-app/pull/1394))
- Memory info is now a log ([#1400](https://github.com/wazuh/wazuh-kibana-app/pull/1400))
- Error toasters time is now 30000ms, warning/info are still 6000ms ([#1420](https://github.com/wazuh/wazuh-kibana-app/pull/1420))

### Fixed

- Properly handling long messages on notifier service, until now, they were using out of the card space, also we replaced some API messages with more meaningful messages ([#1168](https://github.com/wazuh/wazuh-kibana-app/pull/1168)).
- Adapted Wazuh icon for multiple browsers where it was gone ([#1208](https://github.com/wazuh/wazuh-kibana-app/pull/1208)).
- Do not fetch data from tables twice when resize window ([#1303](https://github.com/wazuh/wazuh-kibana-app/pull/1303)).
- Agent syncrhonization status is updated as we browse the configuration section ([#1305](https://github.com/wazuh/wazuh-kibana-app/pull/1305))
- Using the browser timezone for reporting documents ([#1311](https://github.com/wazuh/wazuh-kibana-app/pull/1311)).
- Wrong behaviors in the routing system when the basePath was set ([#1342](https://github.com/wazuh/wazuh-kibana-app/pull/1342))
- Do not show pagination for one-page tables ([196c5b7](https://github.com/wazuh/wazuh-kibana-app/pull/1362/commits/196c5b717583032798da7791fa4f90ec06397f68))
- Being redirected to Overview once a Kibana restart is performed ([#1378](https://github.com/wazuh/wazuh-kibana-app/pull/1378))
- Displaying the AWS services section of the aws-s3 wodle ([#1393](https://github.com/wazuh/wazuh-kibana-app/pull/1393))
- Show email configuration on the configuration on demand ([#1401](https://github.com/wazuh/wazuh-kibana-app/issues/1401))
- Show "Follow symbolic link" field in Integrity monitoring - Monitored configuration on demand ([0c9c9da](https://github.com/wazuh/wazuh-kibana-app/pull/1414/commits/0c9c9da3b951548761cd203db5ee5baa39afe26c))

## Wazuh v3.8.2 - Kibana v6.6.0 / v6.6.1 / v6.6.2 / v6.7.0 - Revision 419

### Added

- Support for Kibana v6.6.0 / v6.6.1 / v6.6.2 / v6.7.0

### Fixed

- Fixed AWS dashboard, newer JavaScript browser engines break the view due to Angular.js ([6e882fc](https://github.com/wazuh/wazuh-kibana-app/commit/6e882fc1d7efe6059e6140ff40b8a20d9c1fa51e)).
- Fixed AWS accounts visualization, using the right field now ([6e882fc](https://github.com/wazuh/wazuh-kibana-app/commit/6e882fc1d7efe6059e6140ff40b8a20d9c1fa51e)).

## Wazuh v3.8.2 - Kibana v6.5.4 - Revision 418

### Added

- Support for Wazuh v3.8.2

### Changed

- Close configuration editor only if it was successfully updated ([bc77c35](https://github.com/wazuh/wazuh-kibana-app/commit/bc77c35d8440a656d4704451ce857c9e1d36a438)).
- Replaced FIM Vega visualization with standard visualization ([554ee1c](https://github.com/wazuh/wazuh-kibana-app/commit/554ee1c4c4d75c76d82272075acf8bb62e7f9e27)).

## Wazuh v3.8.1 - Kibana v6.5.4 - Revision 417

### Added

- Support for Wazuh v3.8.1

### Changed

- Moved monitored/ignored Windows registry entries to "FIM > Monitored" and "FIM > Ignored" to avoid user confusion ([#1176](https://github.com/wazuh/wazuh-kibana-app/pull/1176)).
- Excluding managers from wazuh-monitoring indices ([#1177](https://github.com/wazuh/wazuh-kibana-app/pull/1177)).
- Escape `&` before sending group configuration ([d3aa56f](https://github.com/wazuh/wazuh-kibana-app/commit/d3aa56fa73478c60505e500db7d3a7df263081b5)).
- Improved `autoFormat` function before rendering group configuration ([f4f8144](https://github.com/wazuh/wazuh-kibana-app/commit/f4f8144eef8b93038fc897a9f16356e71029b844)).
- Now the group configuration editor doesn't exit after sending data to the Wazuh API ([5c1a3ef](https://github.com/wazuh/wazuh-kibana-app/commit/5c1a3ef9bd710a7befbed0709c4a7cf414f44f6b)).

### Fixed

- Fixed style for the error toaster for long URLs or long paths ([11b8084](https://github.com/wazuh/wazuh-kibana-app/commit/11b8084c75bbc5da36587ff31d1bc80a55fe4dfe)).

## Wazuh v3.8.0 - Kibana v6.5.4 - Revision 416

### Added

- Added group management features such as:
  - Edit the group configuration ([#1096](https://github.com/wazuh/wazuh-kibana-app/pull/1096)).
  - Add/remove groups to/from an agent ([#1096](https://github.com/wazuh/wazuh-kibana-app/pull/1096)).
  - Add/remove agents to/from a group ([#1096](https://github.com/wazuh/wazuh-kibana-app/pull/1096)).
  - Add/remove groups ([#1152](https://github.com/wazuh/wazuh-kibana-app/pull/1152)).
- New directive for tables that don't need external data sources ([#1067](https://github.com/wazuh/wazuh-kibana-app/pull/1067)).
- New search bar directive with interactive filters and suggestions ([#1058](https://github.com/wazuh/wazuh-kibana-app/pull/1058)).
- New server route `/elastic/alerts` for fetching alerts using custom parameters([#1056](https://github.com/wazuh/wazuh-kibana-app/pull/1056)).
- New table for an agent FIM monitored files, if the agent OS platform is Windows it will show two tables: files and registry ([#1032](https://github.com/wazuh/wazuh-kibana-app/pull/1032)).
- Added description to each setting under Settings > Configuration ([#1048](https://github.com/wazuh/wazuh-kibana-app/pull/1048)).
- Added a new setting to `config.yml` related to Wazuh monitoring and its index pattern ([#1095](https://github.com/wazuh/wazuh-kibana-app/pull/1095)).
- Resizable columns by dragging in Dev-tools ([#1102](https://github.com/wazuh/wazuh-kibana-app/pull/1102)).
- New feature to be able to edit config.yml file from the Settings > Configuration section view ([#1105](https://github.com/wazuh/wazuh-kibana-app/pull/1105)).
- Added a new table (network addresses) for agent inventory tab ([#1111](https://github.com/wazuh/wazuh-kibana-app/pull/1111)).
- Added `audit_key` (Who-data Audit keys) for configuration tab ([#1123](https://github.com/wazuh/wazuh-kibana-app/pull/1123)).
- Added new known fields for Kibana index pattern ([#1150](https://github.com/wazuh/wazuh-kibana-app/pull/1150)).

### Changed

- Changed Inventory tables. Now the app looks for the OS platform and it shows different tables depending on the OS platform. In addition the process state codes has been replaced to be more meaningful ([#1059](https://github.com/wazuh/wazuh-kibana-app/pull/1059)).
- Tiny rework for the AWS tab including.
- "Report" button is hidden on Discover panel ([#1047](https://github.com/wazuh/wazuh-kibana-app/pull/1047)).
- Visualizations, filters and Discover improved ([#1083](https://github.com/wazuh/wazuh-kibana-app/pull/1083)).
- Removed `popularizeField` function until https://github.com/elastic/kibana/issues/22426 is solved in order to avoid `Unable to write index pattern!` error on Discover tab ([#1085](https://github.com/wazuh/wazuh-kibana-app/pull/1085)).
- Improved Wazuh monitoring module ([#1094](https://github.com/wazuh/wazuh-kibana-app/pull/1094)).
- Added "Registered date" and "Last keep alive" in agents table allowing you to sort by these fields ([#1102](https://github.com/wazuh/wazuh-kibana-app/pull/1102)).
- Improved code quality in sections such as Ruleset > Rule and Decoder detail view simplify conditions ([#1102](https://github.com/wazuh/wazuh-kibana-app/pull/1102)).
- Replaced reporting success message ([#1102](https://github.com/wazuh/wazuh-kibana-app/pull/1102)).
- Reduced the default number of shards and the default number of replicas for the app indices ([#1113](https://github.com/wazuh/wazuh-kibana-app/pull/1113)).
- Refreshing index pattern known fields on health check controller ([#1119](https://github.com/wazuh/wazuh-kibana-app/pull/1119)).
- Less strict memory check ([786c764](https://github.com/wazuh/wazuh-kibana-app/commit/786c7642cd88083f9a77c57ed204488ecf5b710a)).
- Checking message origin in error handler ([dfec368](https://github.com/wazuh/wazuh-kibana-app/commit/dfec368d22a148b2e4437db92d71294900241961)).
- Dev tools is now showing the response as it is, like `curl` does ([#1137](https://github.com/wazuh/wazuh-kibana-app/pull/1137)).
- Removed `unknown` as valid node name ([#1149](https://github.com/wazuh/wazuh-kibana-app/pull/1149)).
- Removed `rule.id` direct filter from the rule set tables ([#1151](https://github.com/wazuh/wazuh-kibana-app/pull/1151))

### Fixed

- Restored X-Pack security logic for the .wazuh index, now it's not bypassing the X-Pack roles ([#1081](https://github.com/wazuh/wazuh-kibana-app/pull/1081))
- Avoid fetching twice the same data ([#1072](https://github.com/wazuh/wazuh-kibana-app/pull/1072), [#1061](https://github.com/wazuh/wazuh-kibana-app/pull/1061)).
- Wazuh logo adapted to low resolutions ([#1074](https://github.com/wazuh/wazuh-kibana-app/pull/1074)).
- Hide Audit, OpenSCAP tabs for non-linux agents. Fixed empty Windows events under Configuration > Log collection section. OSQuery logo has been standardized ([#1072](https://github.com/wazuh/wazuh-kibana-app/pull/1072), [#1076](https://github.com/wazuh/wazuh-kibana-app/pull/1076)).
- Fix empty values on _Overview > Security events_ when Wazuh monitoring is disabled ([#1091](https://github.com/wazuh/wazuh-kibana-app/pull/1091)).
- Fix overlapped play button in Dev-tools when the input box has a scrollbar ([#1102](https://github.com/wazuh/wazuh-kibana-app/pull/1102)).
- Fix Dev-tools behavior when parse json invalid blocks ([#1102](https://github.com/wazuh/wazuh-kibana-app/pull/1102)).
- Fixed Management > Monitoring tab frustration adding back buttons ([#1102](https://github.com/wazuh/wazuh-kibana-app/pull/1102)).
- Fix template checking when using more than one pattern ([#1104](https://github.com/wazuh/wazuh-kibana-app/pull/1104)).
- Fix infinite loop for Wazuh monitoring when the Wazuh API is not being able to give us all the agents ([5a26916](https://github.com/wazuh/wazuh-kibana-app/commit/5a2691642b40a34783d2eafb6ee24ae78b9af21a)), ([85005a1](https://github.com/wazuh/wazuh-kibana-app/commit/85005a184d4f1c3d339b7c895b5d2469f3b45171)).
- Fix rule details for `list` and `info` parameters ([#1149](https://github.com/wazuh/wazuh-kibana-app/pull/1149)).

## Wazuh v3.7.1 / v3.7.2 - Kibana v6.5.1 / v6.5.2 / v6.5.3 / v6.5.4 - Revision 415

### Added

- Support for Elastic stack v6.5.2 / v6.5.3 / v6.5.4.
- Support for Wazuh v3.7.1 / v3.7.2.
- Dev Tools module now autocompletes API endpoints ([#1030](https://github.com/wazuh/wazuh-kibana-app/pull/1030)).

### Changed

- Increased number of rows for syscollector tables ([#1033](https://github.com/wazuh/wazuh-kibana-app/pull/1033)).
- Modularized JSON/XML viewers for the configuration section ([#982](https://github.com/wazuh/wazuh-kibana-app/pull/982)).

### Fixed

- Added missing fields for syscollector network tables ([#1036](https://github.com/wazuh/wazuh-kibana-app/pull/1036)).
- Using the right API path when downloading CSV for decoders list ([#1045](https://github.com/wazuh/wazuh-kibana-app/pull/1045)).
- Including group field when downloading CSV for agents list ([#1044](https://github.com/wazuh/wazuh-kibana-app/pull/1044)).
- Preserve active tab in configuration section when refreshing the page ([#1037](https://github.com/wazuh/wazuh-kibana-app/pull/1037)).

## Wazuh v3.7.0 - Kibana v6.5.0 / v6.5.1 - Revision 414

### Added

- Support for Elastic Stack v6.5.0 / v6.5.1.
- Agent groups bar is now visible on the agent configuration section ([#1023](https://github.com/wazuh/wazuh-kibana-app/pull/1023)).
- Added a new setting for the `config.yml` file for enable/disable administrator mode ([#1019](https://github.com/wazuh/wazuh-kibana-app/pull/1019)).
  - This allows the user to perform PUT, POST, DELETE methods in our Dev Tools.

### Changed

- Refactored most front-end controllers ([#1023](https://github.com/wazuh/wazuh-kibana-app/pull/1023)).

## Wazuh v3.7.0 - Kibana v6.4.2 / v6.4.3 - Revision 413

### Added

- Support for Wazuh v3.7.0.
- Support for Elastic Stack v6.4.2 / v6.4.3.
- Brand-new interface for _Configuration_ (on both _Management_ and _Agents_ tabs) ([#914](https://github.com/wazuh/wazuh-kibana-app/pull/914)):
  - Now you can check current and real agent and manager configuration.
  - A new interface design, with more useful information and easy to understand descriptions.
  - New and more responsive JSON/XML viewers to show the configuration in raw mode.
- Brand-new extension - Osquery ([#938](https://github.com/wazuh/wazuh-kibana-app/pull/938)):
  - A new extension, disabled by default.
  - Check alerts from Wazuh's Osquery integration.
  - Check your current Osquery wodle configuration.
  - More improvements will come for this extension in the future.
- New option for Wazuh app configuration file - _Ignore index patterns_ ([#947](https://github.com/wazuh/wazuh-kibana-app/pull/947)):
  - Now the user can specify which index patterns can't be selected on the app using the new `ip.ignore` setting on the `config.yml` file.
  - The valid format is an array of strings which represents index patterns.
  - By default, this list is empty (all index patterns will be available if they use a compatible structure).
- Added a node selector for _Management > Status_ section when Wazuh cluster is enabled ([#976](https://github.com/wazuh/wazuh-kibana-app/pull/976)).
- Added quick access to _Configuration_ or _Discover_ panels for an agent on the agents list ([#939](https://github.com/wazuh/wazuh-kibana-app/pull/939)).
- Now you can click on an agent's ID on the _Discover_ panels to open its details page on the app ([#904](https://github.com/wazuh/wazuh-kibana-app/pull/904)).
- Redesigned the _Overview > Amazon AWS_ tab, using more meaningful visualizations for a better overall view of your agents' status ([#903](https://github.com/wazuh/wazuh-kibana-app/pull/903)).
- Redesigned the _Overview/Agents > Vulnerabilities_ tab, using more meaningful visualizations for a better overall view of your agents' status ([#954](https://github.com/wazuh/wazuh-kibana-app/pull/954)).
- Now everytime the user enters the _Settings_ tab, the API connection will be automatically checked ([#971](https://github.com/wazuh/wazuh-kibana-app/pull/971)).
- Added a node selector for _Management > Logs_ section when Wazuh cluster is enabled ([#980](https://github.com/wazuh/wazuh-kibana-app/pull/980)).
- Added a group selector for _Agents_ section ([#995](https://github.com/wazuh/wazuh-kibana-app/pull/995)).

### Changed

- Interface refactoring for the _Agents > Inventory data_ tab ([#924](https://github.com/wazuh/wazuh-kibana-app/pull/924)):
  - Now the tab won't be available if your agent doesn't have Syscollector enabled, and each card will be enabled or disabled depending on the current Syscollector scans configuration.
  - This will prevent situations where the user couldn't check the inventory although there was actual scan data to show on some sections.
- Added support for new multigroups feature ([#911](https://github.com/wazuh/wazuh-kibana-app/pull/911)):
  - Now the information bars on _Agents_ will show all the groups an agent belongs to.
- Now the result pane on the _Dev tools_ tab will show the error code coming from the Wazuh API ([#909](https://github.com/wazuh/wazuh-kibana-app/pull/909)).
- Changed some visualizations titles for _Overview/Agents > OpenSCAP_ tab ([#925](https://github.com/wazuh/wazuh-kibana-app/pull/925)).
- All backend routes have been renamed ([#932](https://github.com/wazuh/wazuh-kibana-app/pull/932)).
- Several improvements for Elasticsearch tests ([#933](https://github.com/wazuh/wazuh-kibana-app/pull/933)).
- Updated some strings and descriptions on the _Settings_ tab ([#934](https://github.com/wazuh/wazuh-kibana-app/pull/934)).
- Changed the date format on _Settings > Logs_ to make it more human-readable ([#944](https://github.com/wazuh/wazuh-kibana-app/pull/944)).
- Changed some labels to remove the "MD5 sum" expression, it will use "Checksum" instead ([#945](https://github.com/wazuh/wazuh-kibana-app/pull/945)).
- Added word wrapping class to group name in _Management > Groups > Group detail_ tab ([#945](https://github.com/wazuh/wazuh-kibana-app/pull/945)).
- The `wz-table` directive has been refactored ([#953](https://github.com/wazuh/wazuh-kibana-app/pull/953)).
- The `wz-table` directive now checks if a request is aborted ([#979](https://github.com/wazuh/wazuh-kibana-app/pull/979)).
- Several performance improvements ([#985](https://github.com/wazuh/wazuh-kibana-app/pull/985), [#997](https://github.com/wazuh/wazuh-kibana-app/pull/997), [#1000](https://github.com/wazuh/wazuh-kibana-app/pull/1000)).

### Fixed

- Several known fields for _Whodata_ functionality have been fixed ([#901](https://github.com/wazuh/wazuh-kibana-app/pull/901)).
- Fixed alignment bug with the _Add a filter +_ button on _Discover_ and _Agents_ tabs ([#912](https://github.com/wazuh/wazuh-kibana-app/pull/912)).
- Fixed a bug where the `Add API` form on _Settings_ didn't appear when pressing the button after editing an existing API entry ([#944](https://github.com/wazuh/wazuh-kibana-app/pull/944)).
- Fixed a bug on _Ruleset_ tab where the "Description" column was showing `0` if the rule doesn't have any description ([#948](https://github.com/wazuh/wazuh-kibana-app/pull/948)).
- Fixed wrong alignment on related Rules/Decoders tables from _Management > Ruleset_ tab ([#971](https://github.com/wazuh/wazuh-kibana-app/pull/971)).
- Fixed a bug where sometimes the error messages appeared duplicated ([#971](https://github.com/wazuh/wazuh-kibana-app/pull/971)).

### Removed

- On the _Management > Monitoring_ tab, the `Cluster enabled but not running` message won't appear as an error anymore ([#971](https://github.com/wazuh/wazuh-kibana-app/pull/971)).

## Wazuh v3.6.1 - Kibana v6.4.1 / v6.4.2 / v6.4.3 - Revision 412

### Added

- Support for Elastic Stack v6.4.1 / v6.4.2 / v6.4.3.

## Wazuh v3.6.1 - Kibana v6.4.0 - Revision 411

### Added

- Redesigned the _Overview > Integrity monitoring_ tab, using more meaningful visualizations for a better overall view of your agents' status ([#893](https://github.com/wazuh/wazuh-kibana-app/pull/893)).
- Added a new table for the _Inventory_ tab: _Processes_ ([#895](https://github.com/wazuh/wazuh-kibana-app/pull/895)).
- Improved error handling for tables. Now the table will show an error message if it wasn't able to fetch and load data ([#896](https://github.com/wazuh/wazuh-kibana-app/pull/896)).

### Changed

- The app source code has been improved, following best practices and coding guidelines ([#892](https://github.com/wazuh/wazuh-kibana-app/pull/892)).
- Included more app tests and prettifier for better code maintainability ([#883](https://github.com/wazuh/wazuh-kibana-app/pull/883) & [#885](https://github.com/wazuh/wazuh-kibana-app/pull/885)).

### Fixed

- Fixed minor visual errors on some _GDPR_, _PCI DSS_ and _Vulnerabilities_ visualizations ([#894](https://github.com/wazuh/wazuh-kibana-app/pull/894)).

## Wazuh v3.6.1 - Kibana v6.4.0 - Revision 410

### Added

- The _Inventory_ tab has been redesigned ([#873](https://github.com/wazuh/wazuh-kibana-app/pull/873)):
  - Added new network interfaces and port tables.
  - Improved design using metric information bars and intuitive status indicators.
- Added refresh functionality to the _Settings > Logs_ tab ([#852](https://github.com/wazuh/wazuh-kibana-app/pull/852)):
  - Now everytime the user opens the tab, the logs will be reloaded.
  - A new button to force the update has been added on the top left corner of the logs table.
- Added `tags` and `recursion_level` configuration options to _Management/Agent > Configuration_ tabs ([#850](https://github.com/wazuh/wazuh-kibana-app/pull/850)).
- The _Kuery_ search syntax has been added again to the app ([#851](https://github.com/wazuh/wazuh-kibana-app/pull/851)).
- Added a first batch of [_Mocha_](https://mochajs.org/) tests and other quality of code improvements to the app ([#859](https://github.com/wazuh/wazuh-kibana-app/pull/859)).
- Now you can open specific rule details (the _Management > Ruleset_ tab) when clicking on the `rule.id` value on the _Discover_ tab ([#862](https://github.com/wazuh/wazuh-kibana-app/pull/862)).
- Now you can click on the rule ID value on the _Management > Ruleset_ tab to search for related alerts on the _Discover_ tab ([#863](https://github.com/wazuh/wazuh-kibana-app/pull/863)).

### Changed

- The index pattern known fields have been updated up to 567 ([#872](https://github.com/wazuh/wazuh-kibana-app/pull/872)).
- Now the _Inventory_ tab will always be available for all agents, and a descriptive message will appear if the agent doesn't have `syscollector` enabled ([#879](https://github.com/wazuh/wazuh-kibana-app/pull/879)).

### Fixed

- Fixed a bug where the _Inventory_ tab was unavailable if the user reloads the page while on the _Agents > Configuration_ tab ([#845](https://github.com/wazuh/wazuh-kibana-app/pull/845)).
- Fixed some _Overview > VirusTotal_ visualizations ([#846](https://github.com/wazuh/wazuh-kibana-app/pull/846)).
- Fixed a bug where the _Settings > Extensions_ tab wasn't being properly hidden when there's no API entries inserted ([#847](https://github.com/wazuh/wazuh-kibana-app/pull/847)).
- Fixed a bug where the _Current API_ indicator on the top navbar wasn't being properly updated when the user deletes all the API entries ([#848](https://github.com/wazuh/wazuh-kibana-app/pull/848)).
- Fixed a bug where the _Agents coverage_ metric were not displaying a proper value when the manager has 0 registered agents ([#849](https://github.com/wazuh/wazuh-kibana-app/pull/849)).
- Fixed a bug where the `wazuh-basic` user role was able to update API entries (it should be forbidden) ([#853](https://github.com/wazuh/wazuh-kibana-app/pull/853)).
- Fixed a bug where the visualizations had scroll bars on the PDF reports ([#870](https://github.com/wazuh/wazuh-kibana-app/pull/870)).
- Fixed a bug on the _Dev tools_ tab where the user couldn't execute the first request block if there was blank lines above it ([#871](https://github.com/wazuh/wazuh-kibana-app/pull/871)).
- Fixed a bug on pinned filters when opening tabs where the implicit filter was the same, making them stuck and unremovable from other tabs ([#878](https://github.com/wazuh/wazuh-kibana-app/pull/878)).

## Wazuh v3.6.1 - Kibana v6.4.0 - Revision 409

### Added

- Support for Wazuh v3.6.1.

### Fixed

- Fixed a bug on the _Dev tools_ tab ([b7c79f4](https://github.com/wazuh/wazuh-kibana-app/commit/b7c79f48f06cb49b12883ec9e9337da23b49976b)).

## Wazuh v3.6.1 - Kibana v6.3.2 - Revision 408

### Added

- Support for Wazuh v3.6.1.

### Fixed

- Fixed a bug on the _Dev tools_ tab ([4ca9ed5](https://github.com/wazuh/wazuh-kibana-app/commit/4ca9ed54f1b18e5d499d950e6ff0741946701988)).

## Wazuh v3.6.0 - Kibana v6.4.0 - Revision 407

### Added

- Support for Wazuh v3.6.0.

## Wazuh v3.6.0 - Kibana v6.3.2 - Revision 406

### Added

- Support for Wazuh v3.6.0.

## Wazuh v3.5.0 - Kibana v6.4.0 - Revision 405

### Added

- Support for Elastic Stack v6.4.0 ([#813](https://github.com/wazuh/wazuh-kibana-app/pull/813)).

## Wazuh v3.5.0 - Kibana v6.3.2 - Revision 404

### Added

- Added new options to `config.yml` to change shards and replicas settings for `wazuh-monitoring` indices ([#809](https://github.com/wazuh/wazuh-kibana-app/pull/809)).
- Added more error messages for `wazuhapp.log` in case of failure when performing some crucial functions ([#812](https://github.com/wazuh/wazuh-kibana-app/pull/812)).
- Now it's possible to change replicas settings for existing `.wazuh`, `.wazuh-version` and `wazuh-monitoring` indices on the `config.yml` file ([#817](https://github.com/wazuh/wazuh-kibana-app/pull/817)).

### Changed

- App frontend code refactored and restructured ([#802](https://github.com/wazuh/wazuh-kibana-app/pull/802)).
- Now the _Overview > Security events_ tab won't show anything if the only visualization with data is _Agents status_ ([#811](https://github.com/wazuh/wazuh-kibana-app/pull/811)).

### Fixed

- Fixed a bug where the RAM status message appreared twice the first time you opened the app ([#807](https://github.com/wazuh/wazuh-kibana-app/pull/807)).
- Fixed the app UI to make the app usable on Internet Explorer 11 ([#808](https://github.com/wazuh/wazuh-kibana-app/pull/808)).

## Wazuh v3.5.0 - Kibana v6.3.2 - Revision 403

### Added

- The welcome tabs on _Overview_ and _Agents_ have been updated with a new name and description for the existing sections ([#788](https://github.com/wazuh/wazuh-kibana-app/pull/788)).
- Now the app tables will auto-resize depending on the screen height ([#792](https://github.com/wazuh/wazuh-kibana-app/pull/792)).

### Changed

- Now all the app filters on several tables will present the values in alphabetical order ([#787](https://github.com/wazuh/wazuh-kibana-app/pull/787)).

### Fixed

- Fixed a bug on _Decoders_ where clicking on the decoder wouldn't open the detail view if the `Parent decoders` filter was enabled ([#782](https://github.com/wazuh/wazuh-kibana-app/pull/782)).
- Fixed a bug on _Dev tools_ when the first line on the editor pane was empty or had a comment ([#790](https://github.com/wazuh/wazuh-kibana-app/pull/790)).
- Fixed a bug where the app was throwing multiple warning messages the first time you open it ([#791](https://github.com/wazuh/wazuh-kibana-app/pull/791)).
- Fixed a bug where clicking on a different tab from _Overview_ right after inserting the API credentials for the first time would always redirect to _Overview_ ([#791](https://github.com/wazuh/wazuh-kibana-app/pull/791)).
- Fixed a bug where the user could have a browser cookie with a reference to a non-existing API entry on Elasticsearch ([#794](https://github.com/wazuh/wazuh-kibana-app/pull/794) & [#795](https://github.com/wazuh/wazuh-kibana-app/pull/795)).

### Removed

- The cluster key has been removed from the API requests to `/manager/configuration` ([#796](https://github.com/wazuh/wazuh-kibana-app/pull/796)).

## Wazuh v3.5.0 - Kibana v6.3.1/v6.3.2 - Revision 402

### Added

- Support for Wazuh v3.5.0.
- Added new fields for _Vulnerability detector_ alerts ([#752](https://github.com/wazuh/wazuh-kibana-app/pull/752)).
- Added multi table search for `wz-table` directive. Added two new log levels for _Management > Logs_ section ([#753](https://github.com/wazuh/wazuh-kibana-app/pull/753)).

## Wazuh v3.4.0 - Kibana v6.3.1/v6.3.2 - Revision 401

### Added

- Added a few new fields for Kibana due to the new Wazuh _who-data_ feature ([#763](https://github.com/wazuh/wazuh-kibana-app/pull/763)).
- Added XML/JSON viewer for each card under _Management > Configuration_ ([#764](https://github.com/wazuh/wazuh-kibana-app/pull/764)).

### Changed

- Improved error handling for Dev tools. Also removed some unused dependencies from the _Dev tools_ tab ([#760](https://github.com/wazuh/wazuh-kibana-app/pull/760)).
- Unified origin for tab descriptions. Reviewed some grammar typos ([#765](https://github.com/wazuh/wazuh-kibana-app/pull/765)).
- Refactored agents autocomplete component. Removed unused/deprecated modules ([#766](https://github.com/wazuh/wazuh-kibana-app/pull/766)).
- Simplified route resolves section ([#768](https://github.com/wazuh/wazuh-kibana-app/pull/768)).

### Fixed

- Fixed missing cluster node filter for the visualization shown when looking for specific node under _Management > Monitoring_ section ([#758](https://github.com/wazuh/wazuh-kibana-app/pull/758)).
- Fixed missing dependency injection for `wzMisc` factory ([#768](https://github.com/wazuh/wazuh-kibana-app/pull/768)).

### Removed

- Removed `angular-aria`, `angular-md5`, `ansicolors`, `js-yaml`, `querystring` and `lodash` dependencies since Kibana includes all of them. Removed some unused images ([#768](https://github.com/wazuh/wazuh-kibana-app/pull/768)).

## Wazuh v3.4.0 - Kibana v6.3.1/v6.3.2 - Revision 400

### Added

- Support for Wazuh v3.4.0.
- Support for Elastic Stack v6.3.2.
- Support for Kuery as accepted query language ([#742](https://github.com/wazuh/wazuh-kibana-app/pull/742)).
  - This feature is experimental.
- Added new _Who data_ fields from file integrity monitoring features ([#746](https://github.com/wazuh/wazuh-kibana-app/pull/746)).
- Added tab in _Settings_ section where you can see the last logs from the Wazuh app server ([#723](https://github.com/wazuh/wazuh-kibana-app/pull/723)).

### Changed

- Fully redesigned of the welcome screen along the different app sections ([#751](https://github.com/wazuh/wazuh-kibana-app/pull/751)).
- Now any agent can go to the _Inventory_ tab regardless if it's enabled or not. The content will change properly according to the agent configuration ([#744](https://github.com/wazuh/wazuh-kibana-app/pull/744)).
- Updated the `angular-material` dependency to `1.1.10` ([#743](https://github.com/wazuh/wazuh-kibana-app/pull/743)).
- Any API entry is now removable regardless if it's the only one API entry ([#740](https://github.com/wazuh/wazuh-kibana-app/pull/740)).
- Performance has been improved regarding to agents status, they are now being fetched using _distinct_ routes from the Wazuh API ([#738](https://github.com/wazuh/wazuh-kibana-app/pull/738)).
- Improved the way we are parsing some Wazuh API errors regarding to version mismatching ([#735](https://github.com/wazuh/wazuh-kibana-app/pull/735)).

### Fixed

- Fixed wrong filters being applied in _Ruleset > Rules_ and _Ruleset > Decoders_ sections when using Lucene like filters plus path filters ([#736](https://github.com/wazuh/wazuh-kibana-app/pull/736)).
- Fixed the template checking from the healthcheck, now it allows to use custom index patterns ([#739](https://github.com/wazuh/wazuh-kibana-app/pull/739)).
- Fixed infinite white screen from _Management > Monitoring_ when the Wazuh cluster is enabled but not running ([#741](https://github.com/wazuh/wazuh-kibana-app/pull/741)).

## Wazuh v3.3.0/v3.3.1 - Kibana v6.3.1 - Revision 399

### Added

- Added a new Angular.js factory to store the Wazuh app configuration values. Also, this factory is being used by the pre-routes functions (resolves); this way we are sure about having the real configuration at any time. These pre-routes functions have been improved too ([#670](https://github.com/wazuh/wazuh-kibana-app/pull/670)).
- Added extended information for reports from _Reporting_ feature ([#701](https://github.com/wazuh/wazuh-kibana-app/pull/701)).

### Changed

- Tables have been improved. Now they are truncating long fields and adding a tooltip if needed ([#671](https://github.com/wazuh/wazuh-kibana-app/pull/671)).
- Services have been improved ([#715](https://github.com/wazuh/wazuh-kibana-app/pull/715)).
- CSV formatted files have been improved. Now they are showing a more human readable column names ([#717](https://github.com/wazuh/wazuh-kibana-app/pull/717), [#726](https://github.com/wazuh/wazuh-kibana-app/pull/726)).
- Added/Modified some visualization titles ([#728](https://github.com/wazuh/wazuh-kibana-app/pull/728)).
- Improved Discover perfomance when in background mode ([#719](https://github.com/wazuh/wazuh-kibana-app/pull/719)).
- Reports from the _Reporting_ feature have been fulyl redesigned ([#701](https://github.com/wazuh/wazuh-kibana-app/pull/701)).

### Fixed

- Fixed the top menu API indicator when checking the API connection and the manager/cluster information had been changed ([#668](https://github.com/wazuh/wazuh-kibana-app/pull/668)).
- Fixed our logger module which was not writting logs the very first time Kibana is started neither after a log rotation ([#667](https://github.com/wazuh/wazuh-kibana-app/pull/667)).
- Fixed a regular expression in the server side when parsing URLs before registering a new Wazuh API ([#690](https://github.com/wazuh/wazuh-kibana-app/pull/690)).
- Fixed filters from specific visualization regarding to _File integrity_ section ([#694](https://github.com/wazuh/wazuh-kibana-app/pull/694)).
- Fixed filters parsing when generating a report because it was not parsing negated filters as expected ([#696](https://github.com/wazuh/wazuh-kibana-app/pull/696)).
- Fixed visualization counter from _OSCAP_ tab ([#722](https://github.com/wazuh/wazuh-kibana-app/pull/722)).

### Removed

- Temporary removed CSV download from agent inventory section due to Wazuh API bug ([#727](https://github.com/wazuh/wazuh-kibana-app/pull/727)).

## Wazuh v3.3.0/v3.3.1 - Kibana v6.3.0 - Revision 398

### Added

- Improvements for latest app redesign ([#652](https://github.com/wazuh/wazuh-kibana-app/pull/652)):
  - The _Welcome_ tabs have been simplified, following a more Elastic design.
  - Added again the `md-nav-bar` component with refined styles and limited to specific sections.
  - The _Settings > Welcome_ tab has been removed. You can use the nav bar to switch tabs.
  - Minor CSS adjustments and reordering.
- Small app UI improvements ([#634](https://github.com/wazuh/wazuh-kibana-app/pull/634)):
  - Added link to _Agents Preview_ on the _Agents_ tab breadcrumbs.
  - Replaced the _Generate report_ button with a smaller one.
  - Redesigned _Management > Ruleset_ `md-chips` to look similar to Kibana filter pills.
  - Added agent information bar from _Agents > General_ to _Agents > Welcome_ too.
  - Refactored flex layout on _Welcome_ tabs to fix a height visual bug.
  - Removed duplicated loading rings on the _Agents_ tab.
- Improvements for app tables ([#627](https://github.com/wazuh/wazuh-kibana-app/pull/627)):
  - Now the current page will be highlighted.
  - The gap has been fixed to the items per page value.
  - If there are no more pages for _Next_ or _Prev_ buttons, they will be hidden.
- Improvements for app health check ([#637](https://github.com/wazuh/wazuh-kibana-app/pull/637)):
  - Improved design for the view.
  - The checks have been placed on a table, showing the current status of each one.
- Changes to our reporting feature ([#639](https://github.com/wazuh/wazuh-kibana-app/pull/639)):
  - Now the generated reports will include tables for each section.
  - Added a parser for getting Elasticsearch data table responses.
  - The reporting feature is now a separated module, and the code has been refactored.
- Improvements for app tables pagination ([#646](https://github.com/wazuh/wazuh-kibana-app/pull/646)).

### Changed

- Now the `pretty` parameter on the _Dev tools_ tab will be ignored to avoid `Unexpected error` messages ([#624](https://github.com/wazuh/wazuh-kibana-app/pull/624)).
- The `pdfkit` dependency has been replaced by `pdfmake` ([#639](https://github.com/wazuh/wazuh-kibana-app/pull/639)).
- Changed some Kibana tables for performance improvements on the reporting feature ([#644](https://github.com/wazuh/wazuh-kibana-app/pull/644)).
- Changed the method to refresh the list of known fields on the index pattern ([#650](https://github.com/wazuh/wazuh-kibana-app/pull/650)):
  - Now when restarting Kibana, the app will update the fieldset preserving the custom user fields.

### Fixed

- Fixed bug on _Agents CIS-CAT_ tab who wasn't loading the appropriate visualizations ([#626](https://github.com/wazuh/wazuh-kibana-app/pull/626)).
- Fixed a bug where sometimes the index pattern could be `undefined` during the health check process, leading into a false error message when loading the app ([#640](https://github.com/wazuh/wazuh-kibana-app/pull/640)).
- Fixed several bugs on the _Settings > API_ tab when removing, adding or editing new entries.

### Removed

- Removed the app login system ([#636](https://github.com/wazuh/wazuh-kibana-app/pull/636)):
  - This feature was unstable, experimental and untested for a long time. We'll provide much better RBAC capabilities in the future.
- Removed the new Kuery language option on Discover app search bars.
  - This feature will be restored in the future, after more Elastic v6.3.0 adaptations.

## Wazuh v3.3.0/v3.3.1 - Kibana v6.3.0 - Revision 397

### Added

- Support for Elastic Stack v6.3.0 ([#579](https://github.com/wazuh/wazuh-kibana-app/pull/579) & [#612](https://github.com/wazuh/wazuh-kibana-app/pull/612) & [#615](https://github.com/wazuh/wazuh-kibana-app/pull/615)).
- Brand-new Wazuh app redesign for the _Monitoring_ tab ([#581](https://github.com/wazuh/wazuh-kibana-app/pull/581)):
  - Refactored and optimized UI for these tabs, using a breadcrumbs-based navigability.
  - Used the same guidelines from the previous redesign for _Overview_ and _Agents_ tabs.
- New tab for _Agents_ - _Inventory_ ([#582](https://github.com/wazuh/wazuh-kibana-app/pull/582)):
  - Get information about the agent host, such as installed packages, motherboard, operating system, etc.
  - This tab will appear if the agent has the [`syscollector`](https://documentation.wazuh.com/current/user-manual/reference/ossec-conf/wodle-syscollector.html) wodle enabled.
- Brand-new extension - _CIS-CAT Alerts_ ([#601](https://github.com/wazuh/wazuh-kibana-app/pull/601)):
  - A new extension, disabled by default.
  - Visualize alerts related to the CIS-CAT benchmarks on the _Overview_ and _Agents_ tabs.
  - Get information about the last performed scan and its score.
- Several improvements for the _Dev tools_ tab ([#583](https://github.com/wazuh/wazuh-kibana-app/pull/583) & [#597](https://github.com/wazuh/wazuh-kibana-app/pull/597)):
  - Now you can insert queries using inline parameters, just like in a web browser.
  - You can combine inline parameters with JSON-like parameters.
  - If you use the same parameter on both methods with different values, the inline parameter has precedence over the other one.
  - The tab icon has been changed for a more appropriate one.
  - The `Execute query` button is now always placed on the first line of the query block.
- Refactoring for all app tables ([#582](https://github.com/wazuh/wazuh-kibana-app/pull/582)):
  - Replaced the old `wz-table` directive with a new one, along with a new data factory.
  - Now the tables are built with a pagination system.
  - Much easier method for building tables for the app.
  - Performance and stability improvements when fetching API data.
  - Now you can see the total amount of items and the elapsed time.

### Changed

- Moved some logic from the _Agents preview_ tab to the server, to avoid excessive client-side workload ([#586](https://github.com/wazuh/wazuh-kibana-app/pull/586)).
- Changed the UI to use the same loading ring across all the app tabs ([#593](https://github.com/wazuh/wazuh-kibana-app/pull/593) & [#599](https://github.com/wazuh/wazuh-kibana-app/pull/599)).
- Changed the _No results_ message across all the tabs with visualizations ([#599](https://github.com/wazuh/wazuh-kibana-app/pull/599)).

### Fixed

- Fixed a bug on the _Settings/Extensions_ tab where enabling/disabling some extensions could make other ones to be disabled ([#591](https://github.com/wazuh/wazuh-kibana-app/pull/591)).

## Wazuh v3.3.0/v3.3.1 - Kibana v6.2.4 - Revision 396

### Added

- Support for Wazuh v3.3.1.
- Brand-new Wazuh app redesign for the _Settings_ tab ([#570](https://github.com/wazuh/wazuh-kibana-app/pull/570)):
  - Refactored and optimized UI for these tabs, using a breadcrumbs-based navigability.
  - Used the same guidelines from the previous redesign for _Overview_ and _Agents_ tabs.
- Refactoring for _Overview_ and _Agents_ controllers ([#564](https://github.com/wazuh/wazuh-kibana-app/pull/564)):
  - Reduced duplicated code by splitting it into separate files.
  - Code optimization for a better performance and maintainability.
  - Added new services to provide similar functionality between different app tabs.
- Added `data.vulnerability.package.condition` to the list of known fields ([#566](https://github.com/wazuh/wazuh-kibana-app/pull/566)).

### Changed

- The `wazuh-logs` and `wazuh-monitoring` folders have been moved to the Kibana's `optimize` directory in order to avoid some error messages when using the `kibana-plugin list` command ([#563](https://github.com/wazuh/wazuh-kibana-app/pull/563)).

### Fixed

- Fixed a bug on the _Settings_ tab where updating an API entry with wrong credentials would corrupt the existing one ([#558](https://github.com/wazuh/wazuh-kibana-app/pull/558)).
- Fixed a bug on the _Settings_ tab where removing an API entry while its edit form is opened would hide the `Add API` button unless the user reloads the tab ([#558](https://github.com/wazuh/wazuh-kibana-app/pull/558)).
- Fixed some Audit visualizations on the _Overview_ and _Agents_ tabs that weren't using the same search query to show the results ([#572](https://github.com/wazuh/wazuh-kibana-app/pull/572)).
- Fixed undefined variable error on the `wz-menu` directive ([#575](https://github.com/wazuh/wazuh-kibana-app/pull/575)).

## Wazuh v3.3.0 - Kibana v6.2.4 - Revision 395

### Fixed

- Fixed a bug on the _Agent Configuration_ tab where the sync status was always `NOT SYNCHRONIZED` ([#569](https://github.com/wazuh/wazuh-kibana-app/pull/569)).

## Wazuh v3.3.0 - Kibana v6.2.4 - Revision 394

### Added

- Support for Wazuh v3.3.0.
- Updated some backend API calls to include the app version in the request header ([#560](https://github.com/wazuh/wazuh-kibana-app/pull/560)).

## Wazuh v3.2.4 - Kibana v6.2.4 - Revision 393

### Added

- Brand-new Wazuh app redesign for _Overview_ and _Agents_ tabs ([#543](https://github.com/wazuh/wazuh-kibana-app/pull/543)):
  - Updated UI for these tabs using breadcrumbs.
  - New _Welcome_ screen, presenting all the tabs to the user, with useful links to our documentation.
  - Overall design improved, adjusted font sizes and reduced HTML code.
  - This base will allow the app to increase its functionality in the future.
  - Removed the `md-nav-bar` component for a better user experience on small screens.
  - Improved app performance removing some CSS effects from some components, such as buttons.
- New filter for agent version on the _Agents Preview_ tab ([#537](https://github.com/wazuh/wazuh-kibana-app/pull/537)).
- New filter for cluster node on the _Agents Preview_ tab ([#538](https://github.com/wazuh/wazuh-kibana-app/pull/538)).

### Changed

- Now the report generation process will run in a parallel mode in the foreground ([#523](https://github.com/wazuh/wazuh-kibana-app/pull/523)).
- Replaced the usage of `$rootScope` with two new factories, along with more controller improvements ([#525](https://github.com/wazuh/wazuh-kibana-app/pull/525)).
- Now the _Extensions_ tab on _Settings_ won't edit the `.wazuh` index to modify the extensions configuration for all users ([#545](https://github.com/wazuh/wazuh-kibana-app/pull/545)).
  - This allows each new user to always start with the base extensions configuration, and modify it to its needs storing the settings on a browser cookie.
- Now the GDPR requirements description on its tab won't be loaded if the Wazuh API version is not v3.2.3 or higher ([#546](https://github.com/wazuh/wazuh-kibana-app/pull/546)).

### Fixed

- Fixed a bug where the app crashes when attempting to download huge amounts of data as CSV format ([#521](https://github.com/wazuh/wazuh-kibana-app/pull/521)).
- Fixed a bug on the Timelion visualizations from _Management/Monitoring_ which were not properly filtering and showing the cluster nodes information ([#530](https://github.com/wazuh/wazuh-kibana-app/pull/530)).
- Fixed several bugs on the loading process when switching between tabs with or without visualizations in the _Overview_ and _Agents_ tab ([#531](https://github.com/wazuh/wazuh-kibana-app/pull/531) & [#533](https://github.com/wazuh/wazuh-kibana-app/pull/533)).
- Fixed a bug on the `wazuh-monitoring` index feature when using multiple inserted APIs, along with several performance improvements ([#539](https://github.com/wazuh/wazuh-kibana-app/pull/539)).
- Fixed a bug where the OS filter on the _Agents Preview_ tab would exclude the rest of filters instead of combining them ([#552](https://github.com/wazuh/wazuh-kibana-app/pull/552)).
- Fixed a bug where the Extensions settings were restored every time the user opened the _Settings_ tab or pressed the _Set default manager_ button ([#555](https://github.com/wazuh/wazuh-kibana-app/pull/555) & [#556](https://github.com/wazuh/wazuh-kibana-app/pull/556)).

## Wazuh v3.2.3/v3.2.4 - Kibana v6.2.4 - Revision 392

### Added

- Support for Wazuh v3.2.4.
- New functionality - _Reporting_ ([#510](https://github.com/wazuh/wazuh-kibana-app/pull/510)):
  - Generate PDF logs on the _Overview_ and _Agents_ tabs, with the new button next to _Panels_ and _Discover_.
  - The report will contain the current visualizations from the tab where you generated it.
  - List all your generated reports, download or deleted them at the new _Management/Reporting_ tab.
  - **Warning:** If you leave the tab while generating a report, the process will be aborted.
- Added warning/error messages about the total RAM on the server side ([#502](https://github.com/wazuh/wazuh-kibana-app/pull/502)):
  - None of this messages will prevent the user from accessing the app, it's just a recommendation.
  - If your server has less than 2GB of RAM, you'll get an error message when opening the app.
  - If your server has between 2GB and 3GB of RAM, you'll get a warning message.
  - If your server has more than 3GB of RAM, you won't get any kind of message.
- Refactoring and added loading bar to _Manager Logs_ and _Groups_ tabs ([#505](https://github.com/wazuh/wazuh-kibana-app/pull/505)).
- Added more Syscheck options to _Management/Agents_ configuration tabs ([#509](https://github.com/wazuh/wazuh-kibana-app/pull/509)).

### Fixed

- Added more fields to the `known-fields.js` file to avoid warning messages on _Discover_ when using Filebeat for alerts forwarding ([#497](https://github.com/wazuh/wazuh-kibana-app/pull/497)).
- Fixed a bug where clicking on the _Check connection_ button on the _Settings_ tab threw an error message although the API connected successfully ([#504](https://github.com/wazuh/wazuh-kibana-app/pull/504)).
- Fixed a bug where the _Agents_ tab was not properly showing the total of agents due to the new Wazuh cluster implementation ([#517](https://github.com/wazuh/wazuh-kibana-app/pull/517)).

## Wazuh v3.2.3 - Kibana v6.2.4 - Revision 391

### Added

- Support for Wazuh v3.2.3.
- Brand-new extension - _GDPR Alerts_ ([#453](https://github.com/wazuh/wazuh-kibana-app/pull/453)):
  - A new extension, enabled by default.
  - Visualize alerts related to the GDPR compliance on the _Overview_ and _Agents_ tabs.
  - The _Ruleset_ tab has been updated to include GDPR filters on the _Rules_ subtab.
- Brand-new Management tab - _Monitoring_ ([#490](https://github.com/wazuh/wazuh-kibana-app/pull/490)):
  - Visualize your Wazuh cluster, both master and clients.
    - Get the current cluster configuration.
    - Nodes listing, sorting, searching, etc.
  - Get a more in-depth cluster status thanks to the newly added [_Timelion_](https://www.elastic.co/guide/en/kibana/current/timelion.html) visualizations.
  - The Detail view gives you a summary of the node's healthcheck.
- Brand-new tab - _Dev tools_ ([#449](https://github.com/wazuh/wazuh-kibana-app/pull/449)):
  - Find it on the top navbar, next to _Discover_.
  - Execute Wazuh API requests directly from the app.
  - This tab uses your currently selected API from _Settings_.
  - You can type different API requests on the input window, select one with the cursor, and click on the Play button to execute it.
  - You can also type comments on the input window.
- More improvements for the _Manager/Ruleset_ tab ([#446](https://github.com/wazuh/wazuh-kibana-app/pull/446)):
  - A new colour palette for regex, order and rule description arguments.
  - Added return to List view on Ruleset button while on Detail view.
  - Fixed line height on all table headers.
  - Removed unused, old code from Ruleset controllers.
- Added option on `config.yml` to enable/disable the `wazuh-monitoring` index ([#441](https://github.com/wazuh/wazuh-kibana-app/pull/441)):
  - Configure the frequency time to generate new indices.
  - The default frequency time has been increased to 1 hour.
  - When disabled, useful metrics will appear on _Overview/General_ replacing the _Agent status_ visualization.
- Added CSV exporting button to the app ([#431](https://github.com/wazuh/wazuh-kibana-app/pull/431)):
  - Implemented new logic to fetch data from the Wazuh API and download it in CSV format.
  - Currently available for the _Ruleset_, _Logs_ and _Groups_ sections on the _Manager_ tab and also the _Agents_ tab.
- More refactoring to the app backend ([#439](https://github.com/wazuh/wazuh-kibana-app/pull/439)):
  - Standardized error output from the server side.
  - Drastically reduced the error management logic on the client side.
  - Applied the _Facade_ pattern when importing/exporting modules.
  - Deleted unused/deprecated/useless methods both from server and client side.
  - Some optimizations to variable type usages.
- Refactoring to Kibana filters management ([#452](https://github.com/wazuh/wazuh-kibana-app/pull/452) & [#459](https://github.com/wazuh/wazuh-kibana-app/pull/459)):
  - Added new class to build queries from the base query.
  - The filter management is being done on controllers instead of the `discover` directive.
  - Now we are emitting specific events whenever we are fetching data or communicating to the `discover` directive.
  - The number of useless requests to fetch data has been reduced.
  - The synchronization actions are working as expected regardless the amount of data and/or the number of machine resources.
  - Fixed several bugs about filter usage and transition to different app tabs.
- Added confirmation message when the user deletes an API entry on _Settings/API_ ([#428](https://github.com/wazuh/wazuh-kibana-app/pull/428)).
- Added support for filters on the _Manager/Logs_ tab when realtime is enabled ([#433](https://github.com/wazuh/wazuh-kibana-app/pull/433)).
- Added more filter options to the Detail view on _Manager/Ruleset_ ([#434](https://github.com/wazuh/wazuh-kibana-app/pull/434)).

### Changed

- Changed OSCAP visualization to avoid clipping issues with large agent names ([#429](https://github.com/wazuh/wazuh-kibana-app/pull/429)).
- Now the related Rules or Decoders sections on _Manager/Ruleset_ will remain hidden if there isn't any data to show or while it's loading ([#434](https://github.com/wazuh/wazuh-kibana-app/pull/434)).
- Added a 200ms delay when fetching iterable data from the Wazuh API ([#445](https://github.com/wazuh/wazuh-kibana-app/pull/445) & [#450](https://github.com/wazuh/wazuh-kibana-app/pull/450)).
- Fixed several bugs related to Wazuh API timeout/cancelled requests ([#445](https://github.com/wazuh/wazuh-kibana-app/pull/445)).
- Added `ENOTFOUND`, `EHOSTUNREACH`, `EINVAL`, `EAI_AGAIN` options for API URL parameter checking ([#463](https://github.com/wazuh/wazuh-kibana-app/pull/463)).
- Now the _Settings/Extensions_ subtab won't appear unless there's at least one API inserted ([#465](https://github.com/wazuh/wazuh-kibana-app/pull/465)).
- Now the index pattern selector on _Settings/Pattern_ will also refresh the known fields when changing it ([#477](https://github.com/wazuh/wazuh-kibana-app/pull/477)).
- Changed the _Manager_ tab into _Management_ ([#490](https://github.com/wazuh/wazuh-kibana-app/pull/490)).

### Fixed

- Fixed a bug where toggling extensions after deleting an API entry could lead into an error message ([#465](https://github.com/wazuh/wazuh-kibana-app/pull/465)).
- Fixed some performance bugs on the `dataHandler` service ([#442](https://github.com/wazuh/wazuh-kibana-app/pull/442) & [#486](https://github.com/wazuh/wazuh-kibana-app/pull/442)).
- Fixed a bug when loading the _Agents preview_ tab on Safari web browser ([#447](https://github.com/wazuh/wazuh-kibana-app/pull/447)).
- Fixed a bug where a new extension (enabled by default) appears disabled when updating the app ([#456](https://github.com/wazuh/wazuh-kibana-app/pull/456)).
- Fixed a bug where pressing the Enter key on the _Discover's_ tab search bar wasn't working properly ([#488](https://github.com/wazuh/wazuh-kibana-app/pull/488)).

### Removed

- Removed the `rison` dependency from the `package.json` file ([#452](https://github.com/wazuh/wazuh-kibana-app/pull/452)).
- Removed unused Elasticsearch request to avoid problems when there's no API inserted ([#460](https://github.com/wazuh/wazuh-kibana-app/pull/460)).

## Wazuh v3.2.1/v3.2.2 - Kibana v6.2.4 - Revision 390

### Added

- Support for Wazuh v3.2.2.
- Refactoring on visualizations use and management ([#397](https://github.com/wazuh/wazuh-kibana-app/pull/397)):
  - Visualizations are no longer stored on an index, they're built and loaded on demand when needed to render the interface.
  - Refactoring on the whole app source code to use the _import/export_ paradigm.
  - Removed old functions and variables from the old visualization management logic.
  - Removed cron task to clean remaining visualizations since it's no longer needed.
  - Some Kibana functions and modules have been overridden in order to make this refactoring work.
    - This change is not intrusive in any case.
- New redesign for the _Manager/Ruleset_ tab ([#420](https://github.com/wazuh/wazuh-kibana-app/pull/420)):
  - Rules and decoders list now divided into two different sections: _List view_ and _Detail view_.
  - Removed old expandable tables to move the rule/decoder information into a new space.
  - Enable different filters on the detail view for a better search on the list view.
  - New table for related rules or decoders.
  - And finally, a bunch of minor design enhancements to the whole app.
- Added a copyright notice to the whole app source code ([#395](https://github.com/wazuh/wazuh-kibana-app/pull/395)).
- Updated `.gitignore` with the _Node_ template ([#395](https://github.com/wazuh/wazuh-kibana-app/pull/395)).
- Added new module to the `package.json` file, [`rison`](https://www.npmjs.com/package/rison) ([#404](https://github.com/wazuh/wazuh-kibana-app/pull/404)).
- Added the `errorHandler` service to the blank screen scenario ([#413](https://github.com/wazuh/wazuh-kibana-app/pull/413)):
  - Now the exact error message will be shown to the user, instead of raw JSON content.
- Added new option on the `config.yml` file to disable the new X-Pack RBAC capabilities to filter index-patterns ([#417](https://github.com/wazuh/wazuh-kibana-app/pull/417)).

### Changed

- Small minor enhancements to the user interface ([#396](https://github.com/wazuh/wazuh-kibana-app/pull/396)):
  - Reduced Wazuh app logo size.
  - Changed buttons text to not use all-capitalized letters.
  - Minor typos found in the HTML/CSS code have been fixed.
- Now the app log stores the package revision ([#417](https://github.com/wazuh/wazuh-kibana-app/pull/417)).

### Fixed

- Fixed bug where the _Agents_ tab didn't preserve the filters after reloading the page ([#404](https://github.com/wazuh/wazuh-kibana-app/pull/404)).
- Fixed a bug when using X-Pack that sometimes threw an error of false _"Not enough privileges"_ scenario ([#415](https://github.com/wazuh/wazuh-kibana-app/pull/415)).
- Fixed a bug where the Kibana Discover auto-refresh functionality was still working when viewing the _Agent configuration_ tab ([#419](https://github.com/wazuh/wazuh-kibana-app/pull/419)).

## Wazuh v3.2.1 - Kibana v6.2.4 - Revision 389

### Changed

- Changed severity and verbosity to some log messages ([#412](https://github.com/wazuh/wazuh-kibana-app/pull/412)).

### Fixed

- Fixed a bug when using the X-Pack plugin without security capabilities enabled ([#403](https://github.com/wazuh/wazuh-kibana-app/pull/403)).
- Fixed a bug when the app was trying to create `wazuh-monitoring` indices without checking the existence of the proper template ([#412](https://github.com/wazuh/wazuh-kibana-app/pull/412)).

## Wazuh v3.2.1 - Kibana v6.2.4 - Revision 388

### Added

- Support for Elastic Stack v6.2.4.
- App server fully refactored ([#360](https://github.com/wazuh/wazuh-kibana-app/pull/360)):
  - Added new classes, reduced the amount of code, removed unused functions, and several optimizations.
  - Now the app follows a more ES6 code style on multiple modules.
  - _Overview/Agents_ visualizations have been ordered into separated files and folders.
  - Now the app can use the default index defined on the `/ect/kibana/kibana.yml` file.
  - Better error handling for the visualizations directive.
  - Added a cron job to delete remaining visualizations on the `.kibana` index if so.
  - Also, we've added some changes when using the X-Pack plugin:
    - Better management of users and roles in order to use the app capabilities.
    - Prevents app loading if the currently logged user has no access to any index pattern.
- Added the `errorHandler` service to the `dataHandler` factory ([#340](https://github.com/wazuh/wazuh-kibana-app/pull/340)).
- Added Syscollector section to _Manager/Agents Configuration_ tabs ([#359](https://github.com/wazuh/wazuh-kibana-app/pull/359)).
- Added `cluster.name` field to the `wazuh-monitoring` index ([#377](https://github.com/wazuh/wazuh-kibana-app/pull/377)).

### Changed

- Increased the query size when fetching the index pattern list ([#339](https://github.com/wazuh/wazuh-kibana-app/pull/339)).
- Changed active colour for all app tables ([#347](https://github.com/wazuh/wazuh-kibana-app/pull/347)).
- Changed validation regex to accept URLs with non-numeric format ([#353](https://github.com/wazuh/wazuh-kibana-app/pull/353)).
- Changed visualization removal cron task to avoid excessive log messages when there weren't removed visualizations ([#361](https://github.com/wazuh/wazuh-kibana-app/pull/361)).
- Changed filters comparison for a safer access ([#383](https://github.com/wazuh/wazuh-kibana-app/pull/383)).
- Removed some `server.log` messages to avoid performance errors ([#384](https://github.com/wazuh/wazuh-kibana-app/pull/384)).
- Changed the way of handling the index patterns list ([#360](https://github.com/wazuh/wazuh-kibana-app/pull/360)).
- Rewritten some false error-level logs to just information-level ones ([#360](https://github.com/wazuh/wazuh-kibana-app/pull/360)).
- Changed some files from JSON to CommonJS for performance improvements ([#360](https://github.com/wazuh/wazuh-kibana-app/pull/360)).
- Replaced some code on the `kibana-discover` directive with a much cleaner statement to avoid issues on the _Agents_ tab ([#394](https://github.com/wazuh/wazuh-kibana-app/pull/394)).

### Fixed

- Fixed a bug where several `agent.id` filters were created at the same time when navigating between _Agents_ and _Groups_ with different selected agents ([#342](https://github.com/wazuh/wazuh-kibana-app/pull/342)).
- Fixed logic on the index-pattern selector which wasn't showing the currently selected pattern the very first time a user opened the app ([#345](https://github.com/wazuh/wazuh-kibana-app/pull/345)).
- Fixed a bug on the `errorHandler` service who was preventing a proper output of some Elastic-related backend error messages ([#346](https://github.com/wazuh/wazuh-kibana-app/pull/346)).
- Fixed panels flickering in the _Settings_ tab ([#348](https://github.com/wazuh/wazuh-kibana-app/pull/348)).
- Fixed a bug in the shards and replicas settings when the user sets the value to zero (0) ([#358](https://github.com/wazuh/wazuh-kibana-app/pull/358)).
- Fixed several bugs related to the upgrade process from Wazuh 2.x to the new refactored server ([#363](https://github.com/wazuh/wazuh-kibana-app/pull/363)).
- Fixed a bug in _Discover/Agents VirusTotal_ tabs to avoid conflicts with the `agent.name` field ([#379](https://github.com/wazuh/wazuh-kibana-app/pull/379)).
- Fixed a bug on the implicit filter in _Discover/Agents PCI_ tabs ([#393](https://github.com/wazuh/wazuh-kibana-app/pull/393)).

### Removed

- Removed clear API password on `checkPattern` response ([#339](https://github.com/wazuh/wazuh-kibana-app/pull/339)).
- Removed old dashboard visualizations to reduce loading times ([#360](https://github.com/wazuh/wazuh-kibana-app/pull/360)).
- Removed some unused dependencies due to the server refactoring ([#360](https://github.com/wazuh/wazuh-kibana-app/pull/360)).
- Removed completely `metricService` from the app ([#389](https://github.com/wazuh/wazuh-kibana-app/pull/389)).

## Wazuh v3.2.1 - Kibana v6.2.2/v6.2.3 - Revision 387

### Added

- New logging system ([#307](https://github.com/wazuh/wazuh-kibana-app/pull/307)):
  - New module implemented to write app logs.
  - Now a trace is stored every time the app is re/started.
  - Currently, the `initialize.js` and `monitoring.js` files work with this system.
  - Note: the logs will live under `/var/log/wazuh/wazuhapp.log` on Linux systems, on Windows systems they will live under `kibana/plugins/`. It rotates the log whenever it reaches 100MB.
- Better cookies handling ([#308](https://github.com/wazuh/wazuh-kibana-app/pull/308)):
  - New field on the `.wazuh-version` index to store the last time the Kibana server was restarted.
  - This is used to check if the cookies have consistency with the current server status.
  - Now the app is clever and takes decisions depending on new consistency checks.
- New design for the _Agents/Configuration_ tab ([#310](https://github.com/wazuh/wazuh-kibana-app/pull/310)):
  - The style is the same as the _Manager/Configuration_ tab.
  - Added two more sections: CIS-CAT and Commands ([#315](https://github.com/wazuh/wazuh-kibana-app/pull/315)).
  - Added a new card that will appear when there's no group configuration at all ([#323](https://github.com/wazuh/wazuh-kibana-app/pull/323)).
- Added _"group"_ column on the agents list in _Agents_ ([#312](https://github.com/wazuh/wazuh-kibana-app/pull/312)):
  - If you click on the group, it will redirect the user to the specified group in _Manager/Groups_.
- New option for the `config.yml` file, `ip.selector` ([#313](https://github.com/wazuh/wazuh-kibana-app/pull/313)):
  - Define if the app will show or not the index pattern selector on the top navbar.
  - This setting is set to `true` by default.
- More CSS cleanup and reordering ([#315](https://github.com/wazuh/wazuh-kibana-app/pull/315)):
  - New `typography.less` file.
  - New `layout.less` file.
  - Removed `cleaned.less` file.
  - Reordering and cleaning of existing CSS files, including removal of unused classes, renaming, and more.
  - The _Settings_ tab has been refactored to correct some visual errors with some card components.
  - Small refactoring to some components from _Manager/Ruleset_ ([#323](https://github.com/wazuh/wazuh-kibana-app/pull/323)).
- New design for the top navbar ([#326](https://github.com/wazuh/wazuh-kibana-app/pull/326)):
  - Cleaned and refactored code
  - Revamped design, smaller and with minor details to follow the rest of Wazuh app guidelines.
- New design for the wz-chip component to follow the new Wazuh app guidelines ([#323](https://github.com/wazuh/wazuh-kibana-app/pull/323)).
- Added more descriptive error messages when the user inserts bad credentials on the _Add new API_ form in the _Settings_ tab ([#331](https://github.com/wazuh/wazuh-kibana-app/pull/331)).
- Added a new CSS class to truncate overflowing text on tables and metric ribbons ([#332](https://github.com/wazuh/wazuh-kibana-app/pull/332)).
- Support for Elastic Stack v6.2.2/v6.2.3.

### Changed

- Improved the initialization system ([#317](https://github.com/wazuh/wazuh-kibana-app/pull/317)):
  - Now the app will re-create the index-pattern if the user deletes the currently used by the Wazuh app.
  - The fieldset is now automatically refreshed if the app detects mismatches.
  - Now every index-pattern is dynamically formatted (for example, to enable the URLs in the _Vulnerabilities_ tab).
  - Some code refactoring for a better handling of possible use cases.
  - And the best thing, it's no longer needed to insert the sample alert!
- Improvements and changes to index-patterns ([#320](https://github.com/wazuh/wazuh-kibana-app/pull/320) & [#333](https://github.com/wazuh/wazuh-kibana-app/pull/333)):
  - Added a new route, `/get-list`, to fetch the index pattern list.
  - Removed and changed several functions for a proper management of index-patterns.
  - Improved the compatibility with user-created index-patterns, known to have unpredictable IDs.
  - Now the app properly redirects to `/blank-screen` if the length of the index patterns list is 0.
  - Ignored custom index patterns with auto-generated ID on the initialization process.
    - Now it uses the value set on the `config.yml` file.
  - If the index pattern is no longer available, the cookie will be overwritten.
- Improvements to the monitoring module ([#322](https://github.com/wazuh/wazuh-kibana-app/pull/322)):
  - Minor refactoring to the whole module.
  - Now the `wazuh-monitoring` index pattern is regenerated if it's missing.
  - And the best thing, it's no longer needed to insert the monitoring template!
- Now the app health check system only checks if the API and app have the same `major.minor` version ([#311](https://github.com/wazuh/wazuh-kibana-app/pull/311)):
  - Previously, the API and app had to be on the same `major.minor.patch` version.
- Adjusted space between title and value in some cards showing Manager or Agent configurations ([#315](https://github.com/wazuh/wazuh-kibana-app/pull/315)).
- Changed red and green colours to more saturated ones, following Kibana style ([#315](https://github.com/wazuh/wazuh-kibana-app/pull/315)).

### Fixed

- Fixed bug in Firefox browser who was not properly showing the tables with the scroll pagination functionality ([#314](https://github.com/wazuh/wazuh-kibana-app/pull/314)).
- Fixed bug where visualizations weren't being destroyed due to ongoing renderization processes ([#316](https://github.com/wazuh/wazuh-kibana-app/pull/316)).
- Fixed several UI bugs for a better consistency and usability ([#318](https://github.com/wazuh/wazuh-kibana-app/pull/318)).
- Fixed an error where the initial index-pattern was not loaded properly the very first time you enter the app ([#328](https://github.com/wazuh/wazuh-kibana-app/pull/328)).
- Fixed an error message that appeared whenever the app was not able to found the `wazuh-monitoring` index pattern ([#328](https://github.com/wazuh/wazuh-kibana-app/pull/328)).

## Wazuh v3.2.1 - Kibana v6.2.2 - Revision 386

### Added

- New design for the _Manager/Groups_ tab ([#295](https://github.com/wazuh/wazuh-kibana-app/pull/295)).
- New design for the _Manager/Configuration_ tab ([#297](https://github.com/wazuh/wazuh-kibana-app/pull/297)).
- New design of agents statistics for the _Agents_ tab ([#299](https://github.com/wazuh/wazuh-kibana-app/pull/299)).
- Added information ribbon into _Overview/Agent SCAP_ tabs ([#303](https://github.com/wazuh/wazuh-kibana-app/pull/303)).
- Added information ribbon into _Overview/Agent VirusTotal_ tabs ([#306](https://github.com/wazuh/wazuh-kibana-app/pull/306)).
- Added information ribbon into _Overview AWS_ tab ([#306](https://github.com/wazuh/wazuh-kibana-app/pull/306)).

### Changed

- Refactoring of HTML and CSS code throughout the whole Wazuh app ([#294](https://github.com/wazuh/wazuh-kibana-app/pull/294), [#302](https://github.com/wazuh/wazuh-kibana-app/pull/302) & [#305](https://github.com/wazuh/wazuh-kibana-app/pull/305)):
  - A big milestone for the project was finally achieved with this refactoring.
  - We've removed the Bootstrap dependency from the `package.json` file.
  - We've removed and merged many duplicated rules.
  - We've removed HTML and `angular-md` overriding rules. Now we have more own-made classes to avoid undesired results on the UI.
  - Also, this update brings tons of minor bugfixes related to weird HTML code.
- Wazuh app visualizations reviewed ([#301](https://github.com/wazuh/wazuh-kibana-app/pull/301)):
  - The number of used buckets has been limited since most of the table visualizations were surpassing acceptable limits.
  - Some visualizations have been checked to see if they make complete sense on what they mean to show to the user.
- Modified some app components for better follow-up of Kibana guidelines ([#290](https://github.com/wazuh/wazuh-kibana-app/pull/290) & [#297](https://github.com/wazuh/wazuh-kibana-app/pull/297)).
  - Also, some elements were modified on the _Discover_ tab in order to correct some mismatches.

### Fixed

- Adjusted information ribbon in _Agents/General_ for large OS names ([#290](https://github.com/wazuh/wazuh-kibana-app/pull/290) & [#294](https://github.com/wazuh/wazuh-kibana-app/pull/294)).
- Fixed unsafe array access on the visualization directive when going directly into _Manager/Ruleset/Decoders_ ([#293](https://github.com/wazuh/wazuh-kibana-app/pull/293)).
- Fixed a bug where navigating between agents in the _Agents_ tab was generating duplicated `agent.id` implicit filters ([#296](https://github.com/wazuh/wazuh-kibana-app/pull/296)).
- Fixed a bug where navigating between different tabs from _Overview_ or _Agents_ while being on the _Discover_ sub-tab was causing data loss in metric watchers ([#298](https://github.com/wazuh/wazuh-kibana-app/pull/298)).
- Fixed incorrect visualization of the rule level on _Manager/Ruleset/Rules_ when the rule level is zero (0) ([#298](https://github.com/wazuh/wazuh-kibana-app/pull/298)).

### Removed

- Removed almost every `md-tooltip` component from the whole app ([#305](https://github.com/wazuh/wazuh-kibana-app/pull/305)).
- Removed unused images from the `img` folder ([#305](https://github.com/wazuh/wazuh-kibana-app/pull/305)).

## Wazuh v3.2.1 - Kibana v6.2.2 - Revision 385

### Added

- Support for Wazuh v3.2.1.
- Brand-new first redesign for the app user interface ([#278](https://github.com/wazuh/wazuh-kibana-app/pull/278)):
  - This is the very first iteration of a _work-in-progress_ UX redesign for the Wazuh app.
  - The overall interface has been refreshed, removing some unnecessary colours and shadow effects.
  - The metric visualizations have been replaced by an information ribbon under the filter search bar, reducing the amount of space they occupied.
    - A new service was implemented for a proper handling of the metric visualizations watchers ([#280](https://github.com/wazuh/wazuh-kibana-app/pull/280)).
  - The rest of the app visualizations now have a new, more detailed card design.
- New shards and replicas settings to the `config.yml` file ([#277](https://github.com/wazuh/wazuh-kibana-app/pull/277)):
  - Now you can apply custom values to the shards and replicas for the `.wazuh` and `.wazuh-version` indices.
  - This feature only works before the installation process. If you modify these settings after installing the app, they won't be applied at all.

### Changed

- Now clicking again on the _Groups_ tab on _Manager_ will properly reload the tab and redirect to the beginning ([#274](https://github.com/wazuh/wazuh-kibana-app/pull/274)).
- Now the visualizations only use the `vis-id` attribute for loading them ([#275](https://github.com/wazuh/wazuh-kibana-app/pull/275)).
- The colours from the toast messages have been replaced to follow the Elastic 6 guidelines ([#286](https://github.com/wazuh/wazuh-kibana-app/pull/286)).

### Fixed

- Fixed wrong data flow on _Agents/General_ when coming from and going to the _Groups_ tab ([#273](https://github.com/wazuh/wazuh-kibana-app/pull/273)).
- Fixed sorting on tables, now they use the sorting functionality provided by the Wazuh API ([#274](https://github.com/wazuh/wazuh-kibana-app/pull/274)).
- Fixed column width issues on some tables ([#274](https://github.com/wazuh/wazuh-kibana-app/pull/274)).
- Fixed bug in the _Agent configuration_ JSON viewer who didn't properly show the full group configuration ([#276](https://github.com/wazuh/wazuh-kibana-app/pull/276)).
- Fixed excessive loading time from some Audit visualizations ([#278](https://github.com/wazuh/wazuh-kibana-app/pull/278)).
- Fixed Play/Pause button in timepicker's auto-refresh ([#281](https://github.com/wazuh/wazuh-kibana-app/pull/281)).
- Fixed unusual scenario on visualization directive where sometimes there was duplicated implicit filters when doing a search ([#283](https://github.com/wazuh/wazuh-kibana-app/pull/283)).
- Fixed some _Overview Audit_ visualizations who were not working properly ([#285](https://github.com/wazuh/wazuh-kibana-app/pull/285)).

### Removed

- Deleted the `id` attribute from all the app visualizations ([#275](https://github.com/wazuh/wazuh-kibana-app/pull/275)).

## Wazuh v3.2.0 - Kibana v6.2.2 - Revision 384

### Added

- New directives for the Wazuh app: `wz-table`, `wz-table-header` and `wz-search-bar` ([#263](https://github.com/wazuh/wazuh-kibana-app/pull/263)):
  - Maintainable and reusable components for a better-structured app.
  - Several files have been changed, renamed and moved to new folders, following _best practices_.
  - The progress bar is now within its proper directive ([#266](https://github.com/wazuh/wazuh-kibana-app/pull/266)).
  - Minor typos and refactoring changes to the new directives.
- Support for Elastic Stack v6.2.2.

### Changed

- App buttons have been refactored. Unified CSS and HTML for buttons, providing the same structure for them ([#269](https://github.com/wazuh/wazuh-kibana-app/pull/269)).
- The API list on Settings now shows the latest inserted API at the beginning of the list ([#261](https://github.com/wazuh/wazuh-kibana-app/pull/261)).
- The check for the currently applied pattern has been improved, providing clever handling of Elasticsearch errors ([#271](https://github.com/wazuh/wazuh-kibana-app/pull/271)).
- Now on _Settings_, when the Add or Edit API form is active, if you press the other button, it will make the previous one disappear, getting a clearer interface ([#9df1e31](https://github.com/wazuh/wazuh-kibana-app/commit/9df1e317903edf01c81eba068da6d20a8a1ea7c2)).

### Fixed

- Fixed visualizations directive to properly load the _Manager/Ruleset_ visualizations ([#262](https://github.com/wazuh/wazuh-kibana-app/pull/262)).
- Fixed a bug where the classic extensions were not affected by the settings of the `config.yml` file ([#266](https://github.com/wazuh/wazuh-kibana-app/pull/266)).
- Fixed minor CSS bugs from the conversion to directives to some components ([#266](https://github.com/wazuh/wazuh-kibana-app/pull/266)).
- Fixed bug in the tables directive when accessing a member it doesn't exist ([#266](https://github.com/wazuh/wazuh-kibana-app/pull/266)).
- Fixed browser console log error when clicking the Wazuh logo on the app ([#6647fbc](https://github.com/wazuh/wazuh-kibana-app/commit/6647fbc051c2bf69df7df6e247b2b2f46963f194)).

### Removed

- Removed the `kbn-dis` directive from _Manager/Ruleset_ ([#262](https://github.com/wazuh/wazuh-kibana-app/pull/262)).
- Removed the `filters.js` and `kibana_fields_file.json` files ([#263](https://github.com/wazuh/wazuh-kibana-app/pull/263)).
- Removed the `implicitFilters` service ([#270](https://github.com/wazuh/wazuh-kibana-app/pull/270)).
- Removed visualizations loading status trace from controllers and visualization directive ([#270](https://github.com/wazuh/wazuh-kibana-app/pull/270)).

## Wazuh v3.2.0 - Kibana v6.2.1 - Revision 383

### Added

- Support for Wazuh 3.2.0.
- Compatibility with Kibana 6.1.0 to Kibana 6.2.1.
- New tab for vulnerability detector alerts.

### Changed

- The app now shows the index pattern selector only if the list length is greater than 1.
  - If it's exactly 1 shows the index pattern without a selector.
- Now the index pattern selector only shows the compatible ones.
  - It's no longer possible to select the `wazuh-monitoring` index pattern.
- Updated Bootstrap to 3.3.7.
- Improved filter propagation between Discover and the visualizations.
- Replaced the login route name from /login to /wlogin to avoid conflict with X-Pack own login route.

### Fixed

- Several CSS bugfixes for better compatibility with Kibana 6.2.1.
- Some variables changed for adapting new Wazuh API requests.
- Better error handling for some Elastic-related messages.
- Fixed browser console error from top-menu directive.
- Removed undesired md-divider from Manager/Logs.
- Adjusted the width of a column in Manager/Logs to avoid overflow issues with the text.
- Fixed a wrong situation with the visualizations when we refresh the Manager/Rules tab.

### Removed

- Removed the `travis.yml` file.

## Wazuh v3.1.0 - Kibana v6.1.3 - Revision 380

### Added

- Support for Wazuh 3.1.0.
- Compatibility with Kibana 6.1.3.
- New error handler for better app errors reporting.
- A new extension for Amazon Web Services alerts.
- A new extension for VirusTotal alerts.
- New agent configuration tab:
  - Visualize the current group configuration for the currently selected agent on the app.
  - Navigate through the different tabs to see which configuration is being used.
  - Check the synchronization status for the configuration.
  - View the current group of the agent and click on it to go to the Groups tab.
- New initial health check for checking some app components.
- New YAML config file:
  - Define the initial index pattern.
  - Define specific checks for the healthcheck.
  - Define the default extensions when adding new APIs.
- New index pattern selector dropdown on the top navbar.
  - The app will reload applying the new index pattern.
- Added new icons for some sections of the app.

### Changed

- New visualizations loader, with much better performance.
- Improved reindex process for the .wazuh index when upgrading from a 2.x-5.x version.
- Adding 365 days expiring time to the cookies.
- Change default behaviour for the config file. Now everything is commented with default values.
  - You need to edit the file, remove the comment mark and apply the desired value.
- Completely redesigned the manager configuration tab.
- Completely redesigned the groups tab.
- App tables have now unified CSS classes.

### Fixed

- Play real-time button has been fixed.
- Preventing duplicate APIs from feeding the wazuh-monitoring index.
- Fixing the check manager connection button.
- Fixing the extensions settings so they are preserved over time.
- Much more error handling messages in all the tabs.
- Fixed OS filters in agents list.
- Fixed autocomplete lists in the agents, rules and decoders list so they properly scroll.
- Many styles bugfixes for the different browsers.
- Reviewed and fixed some visualizations not showing accurate information.

### Removed

- Removed index pattern configuration from the `package.json` file.
- Removed unnecessary dependencies from the `package.json` file.

## Wazuh v3.0.0 - Kibana v6.1.0 - Revision 371

### Added

- You can configure the initial index-pattern used by the plugin in the initialPattern variable of the app's package.json.
- Auto `.wazuh` reindex from Wazuh 2.x - Kibana 5.x to Wazuh 3.x - Kibana 6.x.
  - The API credentials will be automatically migrated to the new installation.
- Dynamically changed the index-pattern used by going to the Settings -> Pattern tab.
  - Wazuh alerts compatibility auto detection.
- New loader for visualizations.
- Better performance: now the tabs use the same Discover tab, only changing the current filters.
- New Groups tab.
  - Now you can check your group configuration (search its agents and configuration files).
- The Logs tab has been improved.
  - You can sort by field and the view has been improved.
- Achieved a clearer interface with implicit filters per tab showed as unremovable chips.

### Changed

- Dynamically creating .kibana index if necessary.
- Better integration with Kibana Discover.
- Visualizations loaded at initialization time.
- New sync system to wait for Elasticsearch JS.
- Decoupling selected API and pattern from backend and moved to the client side.

## Wazuh v2.1.0 - Kibana v5.6.1 - Revision 345

### Added

- Loading icon while Wazuh loads the visualizations.
- Add/Delete/Restart agents.
- OS agent filter

### Changed

- Using genericReq when possible.

## Wazuh v2.0.1 - Kibana v5.5.1 - Revision 339

### Changed

- New index in Elasticsearch to save Wazuh set up configuration
- Short URL's is now supported
- A native base path from kibana.yml is now supported

### Fixed

- Search bar across panels now support parenthesis grouping
- Several CSS fixes for IE browser<|MERGE_RESOLUTION|>--- conflicted
+++ resolved
@@ -2,7 +2,6 @@
 
 All notable changes to the Wazuh app project will be documented in this file.
 
-<<<<<<< HEAD
 ## Wazuh v4.3.0 - Kibana 7.10.2 , 7.11.2, 7.13.4, 7.14.2 - Revision 4301
 
 ### Added
@@ -104,10 +103,7 @@
 - Fixing bug in security User flyout nonexistant unsubmitted changes warning [#3731](https://github.com/wazuh/wazuh-kibana-app/pull/3731)
 - Fixing redirect to new tab when click in a link [#3732](https://github.com/wazuh/wazuh-kibana-app/pull/3732)
 
-## Wazuh v4.2.4 - Kibana 7.10.2 , 7.12.1, 7.13.4, 7.14.2 - Revision 4206
-=======
 ## Wazuh v4.2.5 - Kibana 7.10.2, 7.11.2, 7.12.1, 7.13.4, 7.14.2 - Revision 4206
->>>>>>> e840db1a
 
 ### Added
 
