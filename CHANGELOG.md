--- conflicted
+++ resolved
@@ -2,17 +2,14 @@
 
 All notable changes to the Wazuh app project will be documented in this file.
 
-<<<<<<< HEAD
+
+## Wazuh v4.10.0 - OpenSearch Dashboards 2.13.0 - Revision 00
+
+### Added
+
+- Support for Wazuh 4.10.0
+
 ## Wazuh v4.9.0 - OpenSearch Dashboards 2.13.0 - Revision 02
-=======
-## Wazuh v4.10.0 - OpenSearch Dashboards 2.13.0 - Revision 00
-
-### Added
-
-- Support for Wazuh 4.10.0
-
-## Wazuh v4.9.0 - OpenSearch Dashboards 2.13.0 - Revision 00
->>>>>>> 0e2a62b7
 
 ### Added
 
