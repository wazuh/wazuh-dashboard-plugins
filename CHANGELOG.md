--- conflicted
+++ resolved
@@ -2,15 +2,7 @@
 
 All notable changes to the Wazuh app project will be documented in this file.
 
-<<<<<<< HEAD
-## Wazuh v4.5.0 - OpenSearch Dashboards 2.4.1 - Revision 4500
-
-### Fixed
-
-- Fixed Wazuh restart UI [#5085](https://github.com/wazuh/wazuh-kibana-app/pull/5085)
-
-## Wazuh v4.4.0 - OpenSearch Dashboards 2.4.0 - Revision 4400
-=======
+
 ## Wazuh v4.5.0 - OpenSearch Dashboards 2.3.0 - Revision 4500
 
 ### Added
@@ -28,9 +20,9 @@
 - Fixed the display of more than one protocol in the Global configuration section [#4917](https://github.com/wazuh/wazuh-kibana-app/pull/4917)
 - Handling endpoint response was done when there is no data to show [#4918](https://github.com/wazuh/wazuh-kibana-app/pull/4918)
 - Fixed references to Elasticsearch in Wazuh-stack plugin [4894](https://github.com/wazuh/wazuh-kibana-app/pull/4894)
+- Fixed Wazuh restart UI [#5085](https://github.com/wazuh/wazuh-kibana-app/pull/5085)
 
 ## Wazuh v4.4.0 - OpenSearch Dashboards 2.3.0 - Revision 4400
->>>>>>> e4f58aa5
 
 ### Added
 
