--- conflicted
+++ resolved
@@ -34,17 +34,13 @@
 - Fixed fields overlap in the agent summary screen [#3217](https://github.com/wazuh/wazuh-kibana-app/pull/3217)
 - Fixed Ruleset Test, each request is made in a different session instead of all in the same session [#3257](https://github.com/wazuh/wazuh-kibana-app/pull/3257)
 - Fixed the `Visualize` button is not displaying when expanding a field in the Events sidebar [#3237](https://github.com/wazuh/wazuh-kibana-app/pull/3237)
-<<<<<<< HEAD
-- Fixed message of error when add sample data fails [#3241](https://github.com/wazuh/wazuh-kibana-app/pull/3241)
-- Fixed modules are missing in the agent menu [#3244](https://github.com/wazuh/wazuh-kibana-app/pull/3244)
-=======
-- Add error when add sample data fails [#3241](https://github.com/wazuh/wazuh-kibana-app/pull/3241)
 - Fix modules are missing in the agent menu [#3244](https://github.com/wazuh/wazuh-kibana-app/pull/3244)
 - Fix improving and removing WUI error logs [#3260](https://github.com/wazuh/wazuh-kibana-app/pull/3260)
 - Fix some errors of PDF reports [#3272](https://github.com/wazuh/wazuh-kibana-app/pull/3272)
 - Fix TypeError when selecting macOS agent deployment in a Safari Browser [#3289](https://github.com/wazuh/wazuh-kibana-app/pull/3289)
 - Fix error in how the SCA check's checks are displayed [#](https://github.com/wazuh/wazuh-kibana-app/pull/3297)
->>>>>>> b77b0619
+- Fixed message of error when add sample data fails [#3241](https://github.com/wazuh/wazuh-kibana-app/pull/3241)
+- Fixed modules are missing in the agent menu [#3244](https://github.com/wazuh/wazuh-kibana-app/pull/3244)
 
 ## Wazuh v4.2.0 - Kibana 7.10.2 , 7.11.2 - Revision 4201
 
