--- conflicted
+++ resolved
@@ -2,25 +2,7 @@
 
 All notable changes to the Wazuh app project will be documented in this file.
 
-<<<<<<< HEAD
-## Wazuh v4.4.5 - OpenSearch Dashboards 2.6.0 - Revision 02-hl
-
-### Added
-
-- Support for Wazuh 4.4.5
-
-## Wazuh v4.4.4 - OpenSearch Dashboards 2.6.0 - Revision 01-hl
-
-### Removed
-
-- Removed the visualization of agent status evolution due to performance problems in environments with heavy load
-- Removed the stat of most active agent in the agents section due to performance problems in environments with heavy load
-
-### Changed
-
-- Allowed the Details panel in Agents section to grow
-=======
-## Wazuh v4.5.2 - OpenSearch Dashboards 2.6.0 - Revision 02
+## Wazuh v4.5.2 - OpenSearch Dashboards 2.6.0 - Revision 02-hl
 
 ### Added
 
@@ -61,12 +43,22 @@
 
 - Support for Wazuh 4.5.0
 
-## Wazuh v4.4.5 - OpenSearch Dashboards 2.6.0 - Revision 02
+## Wazuh v4.4.5 - OpenSearch Dashboards 2.6.0 - Revision 02-hl
 
 ### Added
 
 - Support for Wazuh 4.4.5
->>>>>>> d48e9603
+
+## Wazuh v4.4.4 - OpenSearch Dashboards 2.6.0 - Revision 01-hl
+
+### Removed
+
+- Removed the visualization of agent status evolution due to performance problems in environments with heavy load
+- Removed the stat of most active agent in the agents section due to performance problems in environments with heavy load
+
+### Changed
+
+- Allowed the Details panel in Agents section to grow
 
 ## Wazuh v4.4.4 - OpenSearch Dashboards 2.6.0 - Revision 01
 
