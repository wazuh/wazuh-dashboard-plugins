--- conflicted
+++ resolved
@@ -2,13 +2,6 @@
 
 All notable changes to the Wazuh app project will be documented in this file.
 
-<<<<<<< HEAD
-## Wazuh v4.8.2 - OpenSearch Dashboards 2.10.0 - Revision 00
-
-### Added
-
-- Support for Wazuh 4.8.2
-=======
 ## Wazuh v4.9.0 - OpenSearch Dashboards 2.11.0 - Revision 00
 
 ### Added
@@ -25,7 +18,12 @@
 # Fixed
 
 - Fixed the scripted fields disappear when the fields of the events index pattern was refreshed [#6237](https://github.com/wazuh/wazuh-dashboard-plugins/pull/6237)
->>>>>>> 56037601
+
+## Wazuh v4.8.2 - OpenSearch Dashboards 2.10.0 - Revision 00
+
+### Added
+
+- Support for Wazuh 4.8.2
 
 ## Wazuh v4.8.1 - OpenSearch Dashboards 2.10.0 - Revision 00
 
