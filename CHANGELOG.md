# Change Log

All notable changes to the Wazuh app project will be documented in this file.
<<<<<<< HEAD
## Wazuh v4.1.2 - Kibana 7.10.0 , 7.10.2 - Revision 4104
=======

## Wazuh v4.1.2 - Kibana 7.10.0 , 7.10.2 - Revision 4104

### Added

- Creation of index pattern after the default one is changes in Settings [#2985](https://github.com/wazuh/wazuh-kibana-app/pull/2985)

### Fixed

- Improved validation and prevention for caching bundles in client side [#3063](https://github.com/wazuh/wazuh-kibana-app/pull/3063)

## Wazuh v4.1.2 - Kibana 7.10.0 , 7.10.2 - Revision 4103
>>>>>>> a3e010c4

### Added

- Added node name of agent list and detail [#3039](https://github.com/wazuh/wazuh-kibana-app/pull/3039)

## Wazuh v4.1.1 - Kibana 7.10.0 , 7.10.2 - Revision 4103

- Add `run_as` setting to example host configuration in Add new API view [#3021](https://github.com/wazuh/wazuh-kibana-app/pull/3021)
- Refactor of some prompts [#3015](https://github.com/wazuh/wazuh-kibana-app/pull/3015)

### Fixed

- Fix SCA policy detail showing name and check results about another policy [#3007](https://github.com/wazuh/wazuh-kibana-app/pull/3007)
- Fixed that alerts table is empty when switching pinned agents [#3008](https://github.com/wazuh/wazuh-kibana-app/pull/3008)
- Creating a role mapping before the existing ones are loaded, the page bursts [#3013](https://github.com/wazuh/wazuh-kibana-app/pull/3013)
- Fix pagination in SCA checks table when expand some row [#3018](https://github.com/wazuh/wazuh-kibana-app/pull/3018)
- Fix manager is shown in suggestions in Agents section [#3025](https://github.com/wazuh/wazuh-kibana-app/pull/3025)
- Fix disabled loading on inventory when request fail [#3026](https://github.com/wazuh/wazuh-kibana-app/pull/3026)
- Fix restarting selected cluster instead of all of them [#3032](https://github.com/wazuh/wazuh-kibana-app/pull/3032)
- Fix pinned agents don't trigger a new filtered query [#3035](https://github.com/wazuh/wazuh-kibana-app/pull/3035)
- Overlay Wazuh menu when Kibana menu is opened or docked [#3038](https://github.com/wazuh/wazuh-kibana-app/pull/3038)

## Wazuh v4.1.1 - Kibana 7.10.0 , 7.10.2 - Revision 4102

### Added

- Prompt to show the unsupported module for the selected agent [#2959](https://github.com/wazuh/wazuh-kibana-app/pull/2959)
- Added a X-Frame-Options header to the backend responses [#2977](https://github.com/wazuh/wazuh-kibana-app/pull/2977)

### Changed

- Added toast with refresh button when new fields are loaded [#2974](https://github.com/wazuh/wazuh-kibana-app/pull/2974)
- Migrated manager and cluster files endpoints and their corresponding RBAC [#2984](https://github.com/wazuh/wazuh-kibana-app/pull/2984)

### Fixed

- Fix login error when AWS Elasticsearch and ODFE is used [#2710](https://github.com/wazuh/wazuh-kibana-app/issues/2710)
- An error message is displayed when changing a group's configuration although the user has the right permissions [#2955](https://github.com/wazuh/wazuh-kibana-app/pull/2955)
- Fix Security events table is empty when switching the pinned agents [#2956](https://github.com/wazuh/wazuh-kibana-app/pull/2956)
- Fix disabled switch visual edit button when json content is empty [#2957](https://github.com/wazuh/wazuh-kibana-app/issues/2957)
- Fixed main and `More` menus for unsupported agents [#2959](https://github.com/wazuh/wazuh-kibana-app/pull/2959)
- Fixed forcing a non numeric filter value in a number type field [#2961](https://github.com/wazuh/wazuh-kibana-app/pull/2961)
- Fixed wrong number of alerts in Security Events [#2964](https://github.com/wazuh/wazuh-kibana-app/pull/2964)
- Fixed search with strange characters of agent in Management groups [#2970](https://github.com/wazuh/wazuh-kibana-app/pull/2970)
- Fix the statusCode error message [#2971](https://github.com/wazuh/wazuh-kibana-app/pull/2971)
- Fix the SCA policy stats didn't refresh [#2973](https://github.com/wazuh/wazuh-kibana-app/pull/2973)
- Fixed loading of AWS index fields even when no AWS alerts were found [#2974](https://github.com/wazuh/wazuh-kibana-app/pull/2974)
- Fix some date fields format in FIM and SCA modules [#2975](https://github.com/wazuh/wazuh-kibana-app/pull/2975)
- Fix a non-stop error in Manage agents when the user has no permissions [#2976](https://github.com/wazuh/wazuh-kibana-app/pull/2976)
- Can't edit empty rules and decoders files that already exist in the manager [#2978](https://github.com/wazuh/wazuh-kibana-app/pull/2978)
- Support for alerts index pattern with different ID and name [#2979](https://github.com/wazuh/wazuh-kibana-app/pull/2979)
- Fix the unpin agent in the selection modal [#2980](https://github.com/wazuh/wazuh-kibana-app/pull/2980)
- Fix properly logout of Wazuh API when logging out of the application (only for OpenDistro) [#2789](https://github.com/wazuh/wazuh-kibana-app/issues/2789)
- Fixed missing `&&` from macOS agent deployment command [#2989](https://github.com/wazuh/wazuh-kibana-app/issues/2989)
- Fix prompt permissions on Framework of Mitre and Inventory of Integrity monitoring. [#2967](https://github.com/wazuh/wazuh-kibana-app/issues/2967)
- Fix properly logout of Wazuh API when logging out of the application support x-pack [#2789](https://github.com/wazuh/wazuh-kibana-app/issues/2789)

## Wazuh v4.1.0 - Kibana 7.10.0 , 7.10.2 - Revision 4101

### Added

- Check the max buckets by default in healthcheck and increase them [#2901](https://github.com/wazuh/wazuh-kibana-app/pull/2901)
- Added a prompt wraning in role mapping if run_as is false or he is not allowed to use it by API [#2876](https://github.com/wazuh/wazuh-kibana-app/pull/2876)

### Changed

- Support new fields of Windows Registry at FIM inventory panel [#2679](https://github.com/wazuh/wazuh-kibana-app/issues/2679)
- Added on FIM Inventory Windows Registry registry_key and registry_value items from syscheck [#2908](https://github.com/wazuh/wazuh-kibana-app/issues/2908)
- Uncheck agents after an action in agents groups management [#2907](https://github.com/wazuh/wazuh-kibana-app/pull/2907)
- Unsave rule files when edit or create a rule with invalid content [#2944](https://github.com/wazuh/wazuh-kibana-app/pull/2944)
- Added vulnerabilities module for macos agents [#2969](https://github.com/wazuh/wazuh-kibana-app/pull/2969)

### Fixed

- Fix server error Invalid token specified: Cannot read property 'replace' of undefined [#2899](https://github.com/wazuh/wazuh-kibana-app/issues/2899)
- Fix show empty files rules and decoders: [#2923](https://github.com/wazuh/wazuh-kibana-app/issues/2923)
- Fixed wrong hover texts in CDB lists actions [#2929](https://github.com/wazuh/wazuh-kibana-app/pull/2929)
- Fixed access to forbidden agents information when exporting agents listt [2918](https://github.com/wazuh/wazuh-kibana-app/pull/2918)
- Fix the decoder detail view is not displayed [#2888](https://github.com/wazuh/wazuh-kibana-app/issues/2888)
- Fix the complex search using the Wazuh API query filter in search bars [#2930](https://github.com/wazuh/wazuh-kibana-app/issues/2930)
- Fixed validation to check userPermissions are not ready yet [#2931](https://github.com/wazuh/wazuh-kibana-app/issues/2931)
- Fixed clear visualizations manager list when switching tabs. Fixes PDF reports filters [#2932](https://github.com/wazuh/wazuh-kibana-app/pull/2932)
- Fix Strange box shadow in Export popup panel in Managment > Groups [#2886](https://github.com/wazuh/wazuh-kibana-app/issues/2886)
- Fixed wrong command on alert when data folder does not exist [#2938](https://github.com/wazuh/wazuh-kibana-app/pull/2938)
- Fix agents table OS field sorting: Changes agents table field `os_name` to `os.name,os.version` to make it sortable. [#2939](https://github.com/wazuh/wazuh-kibana-app/pull/2939)
- Fixed diff parsed datetime between agent detail and agents table [#2940](https://github.com/wazuh/wazuh-kibana-app/pull/2940)
- Allow access to Agents section with agent:group action permission [#2933](https://github.com/wazuh/wazuh-kibana-app/issues/2933)
- Fixed filters does not work on modals with search bar [#2935](https://github.com/wazuh/wazuh-kibana-app/pull/2935)
- Fix wrong package name in deploy new agent [#2942](https://github.com/wazuh/wazuh-kibana-app/issues/2942)
- Fixed number agents not show on pie onMouseEvent [#2890](https://github.com/wazuh/wazuh-kibana-app/issues/2890)
- Fixed off Kibana Query Language in search bar of Controls/Inventory modules. [#2945](https://github.com/wazuh/wazuh-kibana-app/pull/2945)
- Fixed number of agents do not show on the pie chart tooltip in agents preview [#2890](https://github.com/wazuh/wazuh-kibana-app/issues/2890)

## Wazuh v4.0.4 - Kibana 7.10.0 , 7.10.2 - Revision 4017

### Added
- Adapt the app to the new Kibana platform [#2475](https://github.com/wazuh/wazuh-kibana-app/issues/2475)
- Wazuh data directory moved from `optimize` to `data` Kibana directory [#2591](https://github.com/wazuh/wazuh-kibana-app/issues/2591)
- Show the wui_rules belong to wazuh-wui API user [#2702](https://github.com/wazuh/wazuh-kibana-app/issues/2702)

### Fixed

- Fixed Wazuh menu and agent menu for Solaris agents [#2773](https://github.com/wazuh/wazuh-kibana-app/issues/2773) [#2725](https://github.com/wazuh/wazuh-kibana-app/issues/2725)
- Fixed wrong shards and replicas for statistics indices and also fixed wrong prefix for monitoring indices [#2732](https://github.com/wazuh/wazuh-kibana-app/issues/2732)
- Report's creation dates set to 1970-01-01T00:00:00.000Z [#2772](https://github.com/wazuh/wazuh-kibana-app/issues/2772)
- Fixed bug for missing commands in ubuntu/debian and centos [#2786](https://github.com/wazuh/wazuh-kibana-app/issues/2786)
- Fixed bug that show an hour before in /security-events/dashboard [#2785](https://github.com/wazuh/wazuh-kibana-app/issues/2785) 
- Fixed permissions to access agents [#2838](https://github.com/wazuh/wazuh-kibana-app/issues/2838)
- Fix searching in groups [#2825](https://github.com/wazuh/wazuh-kibana-app/issues/2825)
- Fix the pagination in SCA ckecks table [#2815](https://github.com/wazuh/wazuh-kibana-app/issues/2815)
- Fix the SCA table with a wrong behaviour using the refresh button [#2854](https://github.com/wazuh/wazuh-kibana-app/issues/2854)
- Fix sca permissions for agents views and dashboards [#2862](https://github.com/wazuh/wazuh-kibana-app/issues/2862)
- Solaris should not show vulnerabilities module [#2829](https://github.com/wazuh/wazuh-kibana-app/issues/2829)
- Fix the settings of statistics indices creation [#2858](https://github.com/wazuh/wazuh-kibana-app/issues/2858)
- Update agents' info in Management Status after changing cluster node selected [#2828](https://github.com/wazuh/wazuh-kibana-app/issues/2828)
- Fix error when applying filter in rules from events [#2877](https://github.com/wazuh/wazuh-kibana-app/issues/2877)

### Changed

- Replaced `wazuh` Wazuh API user by `wazuh-wui` in the default configuration [#2852](https://github.com/wazuh/wazuh-kibana-app/issues/2852)
- Add agent id to the reports name in Agent Inventory and Modules [#2817](https://github.com/wazuh/wazuh-kibana-app/issues/2817)

### Adapt for Kibana 7.10.0

- Fixed filter pinned crash returning from agents [#2864](https://github.com/wazuh/wazuh-kibana-app/issues/2864)
- Fixed style in sca and regulatory compliance tables and in wz menu [#2861](https://github.com/wazuh/wazuh-kibana-app/issues/2861)
- Fix body-payload of Sample Alerts POST endpoint [#2857](https://github.com/wazuh/wazuh-kibana-app/issues/2857)
- Fixed bug in the table on Agents->Table-> Actions->Config icon [#2853](https://github.com/wazuh/wazuh-kibana-app/issues/2853)
- Fixed tooltip in the icon of view decoder file [#2850](https://github.com/wazuh/wazuh-kibana-app/issues/2850)
- Fixed bug with agent filter when it is pinned [#2846](https://github.com/wazuh/wazuh-kibana-app/issues/2846)
- Fix discovery navigation [#2845](https://github.com/wazuh/wazuh-kibana-app/issues/2845)
- Search file editor gone [#2843](https://github.com/wazuh/wazuh-kibana-app/issues/2843)
- Fix Agent Search Bar - Regex Query Interpreter [#2834](https://github.com/wazuh/wazuh-kibana-app/issues/2834)
- Fixed accordion style breaking [#2833](https://github.com/wazuh/wazuh-kibana-app/issues/2833)
- Fix metrics are not updated after a bad request in search input [#2830](https://github.com/wazuh/wazuh-kibana-app/issues/2830)
- Fix mitre framework tab crash [#2821](https://github.com/wazuh/wazuh-kibana-app/issues/2821)
- Changed ping request to default request. Added delay and while to che… [#2820](https://github.com/wazuh/wazuh-kibana-app/issues/2820)
- Removed kibana alert for security [#2806](https://github.com/wazuh/wazuh-kibana-app/issues/2806)

## Wazuh v4.0.4 - Kibana 7.10.0 , 7.10.2 - Revision 4016

### Added

- Modified agent registration adding groups and architecture [#2666](https://github.com/wazuh/wazuh-kibana-app/issues/2666) [#2652](https://github.com/wazuh/wazuh-kibana-app/issues/2652)
- Each user can only view their own reports [#2686](https://github.com/wazuh/wazuh-kibana-app/issues/2686)

### Fixed

- Create index pattern even if there aren´t available indices [#2620](https://github.com/wazuh/wazuh-kibana-app/issues/2620)
- Top bar overlayed over expanded visualizations [#2667](https://github.com/wazuh/wazuh-kibana-app/issues/2667)
- Empty inventory data in Solaris agents [#2680](https://github.com/wazuh/wazuh-kibana-app/pull/2680)
- Wrong parameters in the dev-tools autocomplete section [#2675](https://github.com/wazuh/wazuh-kibana-app/issues/2675)
- Wrong permissions on edit CDB list [#2665](https://github.com/wazuh/wazuh-kibana-app/pull/2665)
- fix(frontend): add the metafields when refreshing the index pattern [#2681](https://github.com/wazuh/wazuh-kibana-app/pull/2681)
- Error toast is showing about Elasticsearch users for environments without security [#2713](https://github.com/wazuh/wazuh-kibana-app/issues/2713)
- Error about Handler.error in Role Mapping fixed [#2702](https://github.com/wazuh/wazuh-kibana-app/issues/2702)
- Fixed message in reserved users actions [#2702](https://github.com/wazuh/wazuh-kibana-app/issues/2702)
- Error 500 on Export formatted CDB list [#2692](https://github.com/wazuh/wazuh-kibana-app/pull/2692)
- Wui rules label should have only one tooltip [#2723](https://github.com/wazuh/wazuh-kibana-app/issues/2723)
- Move upper the Wazuh item in the Kibana menu and default index pattern [#2867](https://github.com/wazuh/wazuh-kibana-app/pull/2867)


## Wazuh v4.0.4 - Kibana v7.9.1, v7.9.3 - Revision 4015

### Added

- Support for Wazuh v4.0.4

## Wazuh v4.0.3 - Kibana v7.9.1, v7.9.2, v7.9.3 - Revision 4014

### Added

- Improved management of index-pattern fields [#2630](https://github.com/wazuh/wazuh-kibana-app/issues/2630)

### Fixed

- fix(fronted): fixed the check of API and APP version in health check [#2655](https://github.com/wazuh/wazuh-kibana-app/pull/2655)
- Replace user by username key in the monitoring logic [#2654](https://github.com/wazuh/wazuh-kibana-app/pull/2654)
- Security alerts and reporting issues when using private tenants [#2639](https://github.com/wazuh/wazuh-kibana-app/issues/2639)
- Manager restart in rule editor does not work with Wazuh cluster enabled [#2640](https://github.com/wazuh/wazuh-kibana-app/issues/2640)
- fix(frontend): Empty inventory data in Solaris agents [#2680](https://github.com/wazuh/wazuh-kibana-app/pull/2680)

## Wazuh v4.0.3 - Kibana v7.9.1, v7.9.2, v7.9.3 - Revision 4013

### Added

- Support for Wazuh v4.0.3.

## Wazuh v4.0.2 - Kibana v7.9.1, v7.9.3 - Revision 4012

### Added

- Sample data indices name should take index pattern in use [#2593](https://github.com/wazuh/wazuh-kibana-app/issues/2593) 
- Added start option to macos Agents [#2653](https://github.com/wazuh/wazuh-kibana-app/pull/2653)

### Changed

- Statistics settings do not allow to configure primary shards and replicas [#2627](https://github.com/wazuh/wazuh-kibana-app/issues/2627)

## Wazuh v4.0.2 - Kibana v7.9.1, v7.9.3 - Revision 4011

### Added

- Support for Wazuh v4.0.2.

### Fixed

- The index pattern title is overwritten with its id after refreshing its fields [#2577](https://github.com/wazuh/wazuh-kibana-app/issues/2577)
- [RBAC] Issues detected when using RBAC [#2579](https://github.com/wazuh/wazuh-kibana-app/issues/2579)

## Wazuh v4.0.1 - Kibana v7.9.1, v7.9.3 - Revision 4010

### Changed

- Alerts summary table for PDF reports on all modules [#2632](https://github.com/wazuh/wazuh-kibana-app/issues/2632)
- [4.0-7.9] Run as with no wazuh-wui API user [#2576](https://github.com/wazuh/wazuh-kibana-app/issues/2576)
- Deploy a new agent interface as default interface [#2564](https://github.com/wazuh/wazuh-kibana-app/issues/2564)
- Problem in the visualization of new reserved resources of the Wazuh API [#2643](https://github.com/wazuh/wazuh-kibana-app/issues/2643)

### Fixed

- Restore the tables in the agents' reports [#2628](https://github.com/wazuh/wazuh-kibana-app/issues/2628)
- [RBAC] Issues detected when using RBAC [#2579](https://github.com/wazuh/wazuh-kibana-app/issues/2579)
- Changes done via a worker's API are overwritten [#2626](https://github.com/wazuh/wazuh-kibana-app/issues/2626)

### Fixed

- [BUGFIX] Default user field for current platform [#2633](https://github.com/wazuh/wazuh-kibana-app/pull/2633)

## Wazuh v4.0.1 - Kibana v7.9.1, v7.9.3 - Revision 4009

### Changed

- Hide empty columns of the processes table of the MacOS agents [#2570](https://github.com/wazuh/wazuh-kibana-app/pull/2570)
- Missing step in "Deploy a new agent" view [#2623](https://github.com/wazuh/wazuh-kibana-app/issues/2623)
- Implement wazuh users' CRUD [#2598](https://github.com/wazuh/wazuh-kibana-app/pull/2598)

### Fixed

- Inconsistent data in sample data alerts [#2618](https://github.com/wazuh/wazuh-kibana-app/pull/2618)

## Wazuh v4.0.1 - Kibana v7.9.1, v7.9.3 - Revision 4008

### Fixed

- Icons not align to the right in Modules > Events [#2607](https://github.com/wazuh/wazuh-kibana-app/pull/2607)
- Statistics visualizations do not show data [#2602](https://github.com/wazuh/wazuh-kibana-app/pull/2602)
- Error on loading css files [#2599](https://github.com/wazuh/wazuh-kibana-app/pull/2599)
- Fixed search filter in search bar in Module/SCA wasn't working [#2601](https://github.com/wazuh/wazuh-kibana-app/pull/2601)

## Wazuh v4.0.0 - Kibana v7.9.1, v7.9.2, v7.9.3 - Revision 4007

### Fixed

- updated macOS package URL [#2596](https://github.com/wazuh/wazuh-kibana-app/pull/2596)
- Revert "[4.0-7.9] [BUGFIX] Removed unnecessary function call" [#2597](https://github.com/wazuh/wazuh-kibana-app/pull/2597)

## Wazuh v4.0.0 - Kibana v7.9.1, v7.9.2, v7.9.3 - Revision 4006

### Fixed

- Undefined field in event view [#2588](https://github.com/wazuh/wazuh-kibana-app/issues/2588)
- Several calls to the same stats request (esAlerts) [#2586](https://github.com/wazuh/wazuh-kibana-app/issues/2586)
- The filter options popup doesn't open on click once the filter is pinned [#2581](https://github.com/wazuh/wazuh-kibana-app/issues/2581)
- The formatedFields are missing from the index-pattern of wazuh-alerts-* [#2574](https://github.com/wazuh/wazuh-kibana-app/issues/2574)


## Wazuh v4.0.0 - Kibana v7.9.3 - Revision 4005

### Added

- Support for Kibana v7.9.3

## Wazuh v4.0.0 - Kibana v7.9.1, v7.9.2 - Revision 4002

### Added

- Support for Wazuh v4.0.0.
- Support for Kibana v7.9.1 and 7.9.2.
- Support for Open Distro 1.10.1.
- Added a RBAC security layer integrated with Open Distro and X-Pack.
- Added remoted and analysisd statistics.
- Expand supported deployment variables.
- Added new configuration view settings for GCP integration.
- Added logic to change the `metafields` configuration of Kibana [#2524](https://github.com/wazuh/wazuh-kibana-app/issues/2524)

### Changed

- Migrated the default index-pattern to `wazuh-alerts-*`.
- Removed the `known-fields` functionality.
- Security Events dashboard redesinged.
- Redesigned the app settings configuration with categories.
- Moved the wazuh-registry file to Kibana optimize folder.

### Fixed

- Format options in `wazuh-alerts` index-pattern are not overwritten now.
- Prevent blank page in detaill agent view.
- Navigable agents name in Events.
- Index pattern is not being refreshed.
- Reporting fails when agent is pinned and compliance controls are visited.
- Reload rule detail doesn't work properly with the related rules.
- Fix search bar filter in Manage agent of group [#2541](https://github.com/wazuh/wazuh-kibana-app/pull/2541)

## Wazuh v3.13.2 - Kibana v7.9.1 - Revision 887

### Added

- Support for Wazuh v3.13.2

## Wazuh v3.13.2 - Kibana v7.8.0 - Revision 887
### Added

- Support for Wazuh v3.13.2

## Wazuh v3.13.1 - Kibana v7.9.1 - Revision 886

### Added

- Support for Kibana v7.9.1

## Wazuh v3.13.1 - Kibana v7.9.0 - Revision 885

### Added

- Support for Kibana v7.9.0


## Wazuh v3.13.1 - Kibana v7.8.1 - Revision 884

### Added

- Support for Kibana v7.8.1


## Wazuh v3.13.1 - Kibana v7.8.0 - Revision 883

### Added

- Support for Wazuh v3.13.1


## Wazuh v3.13.0 - Kibana v7.8.0 - Revision 881

### Added

- Support for Kibana v7.8.0


## Wazuh v3.13.0 - Kibana v7.7.0, v7.7.1 - Revision 880

### Added

- Support for Wazuh v3.13.0
- Support for Kibana v7.7.1
- Support for Open Distro 1.8
- New navigation experience with a global menu [#1965](https://github.com/wazuh/wazuh-kibana-app/issues/1965)
- Added a Breadcrumb in Kibana top nav [#2161](https://github.com/wazuh/wazuh-kibana-app/issues/2161)
- Added a new Agents Summary Screen [#1963](https://github.com/wazuh/wazuh-kibana-app/issues/1963)
- Added a new feature to add sample data to dashboards [#2115](https://github.com/wazuh/wazuh-kibana-app/issues/2115)
- Added MITRE integration [#1877](https://github.com/wazuh/wazuh-kibana-app/issues/1877)
- Added Google Cloud Platform integration [#1873](https://github.com/wazuh/wazuh-kibana-app/issues/1873)
- Added TSC integration [#2204](https://github.com/wazuh/wazuh-kibana-app/pull/2204)
- Added a new Integrity monitoring state view for agent [#2153](https://github.com/wazuh/wazuh-kibana-app/issues/2153)
- Added a new Integrity monitoring files detail view [#2156](https://github.com/wazuh/wazuh-kibana-app/issues/2156)
- Added a new component to explore Compliance requirements [#2156](https://github.com/wazuh/wazuh-kibana-app/issues/2261)

### Changed

- Code migration to React.js
- Global review of styles
- Unified Overview and Agent dashboards into new Modules [#2110](https://github.com/wazuh/wazuh-kibana-app/issues/2110)
- Changed Vulnerabilities dashboard visualizations [#2262](https://github.com/wazuh/wazuh-kibana-app/issues/2262)

### Fixed

- Open Distro tenants have been fixed and are functional now [#1890](https://github.com/wazuh/wazuh-kibana-app/issues/1890).
- Improved navigation performance [#2200](https://github.com/wazuh/wazuh-kibana-app/issues/2200).
- Avoid creating the wazuh-monitoring index pattern if it is disabled [#2100](https://github.com/wazuh/wazuh-kibana-app/issues/2100)
- SCA checks without compliance field can't be expanded [#2264](https://github.com/wazuh/wazuh-kibana-app/issues/2264)


## Wazuh v3.12.3 - Kibana v7.7.1 - Revision 876

### Added

- Support for Kibana v7.7.1


## Wazuh v3.12.3 - Kibana v7.7.0 - Revision 875

### Added

- Support for Kibana v7.7.0


## Wazuh v3.12.3 - Kibana v6.8.8, v7.6.1, v7.6.2 - Revision 874

### Added

- Support for Wazuh v3.12.3


## Wazuh v3.12.2 - Kibana v6.8.8, v7.6.1, v7.6.2 - Revision 873

### Added

- Support for Wazuh v3.12.2


## Wazuh v3.12.1 - Kibana v6.8.8, v7.6.1, v7.6.2 - Revision 872

### Added

- Support Wazuh 3.12.1
- Added new FIM settings on configuration on demand. [#2147](https://github.com/wazuh/wazuh-kibana-app/issues/2147)

### Changed

- Updated agent's variable names in deployment guides. [#2169](https://github.com/wazuh/wazuh-kibana-app/pull/2169)

### Fixed

- Pagination is now shown in table-type visualizations. [#2180](https://github.com/wazuh/wazuh-kibana-app/issues/2180)


## Wazuh v3.12.0 - Kibana v6.8.8, v7.6.2 - Revision 871

### Added

- Support for Kibana v6.8.8 and v7.6.2

## Wazuh v3.12.0 - Kibana v6.8.7, v7.4.2, v7.6.1 - Revision 870

### Added

- Support for Wazuh v3.12.0
- Added a new setting to hide manager alerts from dashboards. [#2102](https://github.com/wazuh/wazuh-kibana-app/pull/2102)
- Added a new setting to be able to change API from the top menu. [#2143](https://github.com/wazuh/wazuh-kibana-app/issues/2143)
- Added a new setting to enable/disable the known fields health check [#2037](https://github.com/wazuh/wazuh-kibana-app/pull/2037)
- Added suport for PCI 11.2.1 and 11.2.3 rules. [#2062](https://github.com/wazuh/wazuh-kibana-app/pull/2062)

### Changed

- Restructuring of the optimize/wazuh directory. Now the Wazuh configuration file (wazuh.yml) is placed on /usr/share/kibana/optimize/wazuh/config. [#2116](https://github.com/wazuh/wazuh-kibana-app/pull/2116)
- Improve performance of Dasboards reports generation. [1802344](https://github.com/wazuh/wazuh-kibana-app/commit/18023447c6279d385df84d7f4a5663ed2167fdb5)

### Fixed

- Discover time range selector is now displayed on the Cluster section. [08901df](https://github.com/wazuh/wazuh-kibana-app/commit/08901dfcbe509f17e4fab26877c8b7dae8a66bff)
- Added the win_auth_failure rule group to Authentication failure metrics. [#2099](https://github.com/wazuh/wazuh-kibana-app/pull/2099)
- Negative values in Syscheck attributes now have their correct value in reports. [7c3e84e](https://github.com/wazuh/wazuh-kibana-app/commit/7c3e84ec8f00760b4f650cfc00a885d868123f99)


## Wazuh v3.11.4 - Kibana v7.6.1 - Revision 858

### Added

- Support for Kibana v7.6.1


## Wazuh v3.11.4 - Kibana v6.8.6, v7.4.2, v7.6.0 - Revision 857

### Added

- Support for Wazuh v3.11.4


## Wazuh v3.11.3 - Kibana v7.6.0 - Revision 856

### Added

- Support for Kibana v7.6.0


## Wazuh v3.11.3 - Kibana v7.4.2 - Revision 855

### Added

- Support for Kibana v7.4.2

## Wazuh v3.11.3 - Kibana v7.5.2 - Revision 854

### Added

- Support for Wazuh v3.11.3

### Fixed

- Windows Updates table is now displayed in the Inventory Data report [#2028](https://github.com/wazuh/wazuh-kibana-app/pull/2028)


## Wazuh v3.11.2 - Kibana v7.5.2 - Revision 853

### Added

- Support for Kibana v7.5.2


## Wazuh v3.11.2 - Kibana v6.8.6, v7.3.2, v7.5.1 - Revision 852

### Added

- Support for Wazuh v3.11.2

### Changed

- Increased list filesize limit for the CDB-list [#1993](https://github.com/wazuh/wazuh-kibana-app/pull/1993)

### Fixed

- The xml validator now correctly handles the `--` string within comments [#1980](https://github.com/wazuh/wazuh-kibana-app/pull/1980)
- The AWS map visualization wasn't been loaded until the user interacts with it [dd31bd7](https://github.com/wazuh/wazuh-kibana-app/commit/dd31bd7a155354bc50fe0af22fca878607c8936a)


## Wazuh v3.11.1 - Kibana v6.8.6, v7.3.2, v7.5.1 - Revision 581

### Added
- Support for Wazuh v3.11.1.


## Wazuh v3.11.0 - Kibana v6.8.6, v7.3.2, v7.5.1 - Revision 580

### Added

- Support for Wazuh v3.11.0.
- Support for Kibana v7.5.1.
- The API credentials configuration has been moved from the .wazuh index to a wazuh.yml configuration file. Now the configuration of the API hosts is done from the file and not from the application. [#1465](https://github.com/wazuh/wazuh-kibana-app/issues/1465) [#1771](https://github.com/wazuh/wazuh-kibana-app/issues/1771).
- Upload ruleset files using a "drag and drop" component [#1770](https://github.com/wazuh/wazuh-kibana-app/issues/1770)
- Add logs for the reporting module [#1622](https://github.com/wazuh/wazuh-kibana-app/issues/1622).
- Extended the "Add new agent" guide [#1767](https://github.com/wazuh/wazuh-kibana-app/issues/1767).
- Add new table for windows hotfixes [#1932](https://github.com/wazuh/wazuh-kibana-app/pull/1932)

### Changed

- Removed Discover from top menu [#1699](https://github.com/wazuh/wazuh-kibana-app/issues/1699).
- Hide index pattern selector in case that only one exists [#1799](https://github.com/wazuh/wazuh-kibana-app/issues/1799).
- Remove visualizations legend [#1936](https://github.com/wazuh/wazuh-kibana-app/pull/1936)
- Normalize the field whodata in the group reporting [#1921](https://github.com/wazuh/wazuh-kibana-app/pull/1921)
- A message in the configuration view is ambiguous [#1870](https://github.com/wazuh/wazuh-kibana-app/issues/1870)
- Refactor syscheck table [#1941](https://github.com/wazuh/wazuh-kibana-app/pull/1941)

### Fixed

- Empty files now throws an error [#1806](https://github.com/wazuh/wazuh-kibana-app/issues/1806).
- Arguments for wazuh api requests are now validated [#1815](https://github.com/wazuh/wazuh-kibana-app/issues/1815).
- Fixed the way to check admin mode [#1838](https://github.com/wazuh/wazuh-kibana-app/issues/1838).
- Fixed error exporting as CSV the files into a group [#1833](https://github.com/wazuh/wazuh-kibana-app/issues/1833).
- Fixed XML validator false error for `<` [1882](https://github.com/wazuh/wazuh-kibana-app/issues/1882)
- Fixed "New file" editor doesn't allow saving twice [#1896](https://github.com/wazuh/wazuh-kibana-app/issues/1896)
- Fixed decoders files [#1929](https://github.com/wazuh/wazuh-kibana-app/pull/1929)
- Fixed registration guide [#1926](https://github.com/wazuh/wazuh-kibana-app/pull/1926)
- Fixed infinite load on Ciscat views [#1920](https://github.com/wazuh/wazuh-kibana-app/pull/1920), [#1916](https://github.com/wazuh/wazuh-kibana-app/pull/1916)
- Fixed missing fields in the Visualizations [#1913](https://github.com/wazuh/wazuh-kibana-app/pull/1913)
- Fixed Amazon S3 status is wrong in configuration section [#1864](https://github.com/wazuh/wazuh-kibana-app/issues/1864)
- Fixed hidden overflow in the fim configuration [#1887](https://github.com/wazuh/wazuh-kibana-app/pull/1887)
- Fixed Logo source fail after adding server.basePath [#1871](https://github.com/wazuh/wazuh-kibana-app/issues/1871)
- Fixed the documentation broken links [#1853](https://github.com/wazuh/wazuh-kibana-app/pull/1853)

## Wazuh v3.10.2 - Kibana v7.5.1 - Revision 556

### Added

- Support for Kibana v7.5.1


## Wazuh v3.10.2 - Kibana v7.5.0 - Revision 555

### Added

- Support for Kibana v7.5.0


## Wazuh v3.10.2 - Kibana v7.4.2 - Revision 549

### Added

- Support for Kibana v7.4.2


## Wazuh v3.10.2 - Kibana v7.4.1 - Revision 548

### Added

- Support for Kibana v7.4.1


## Wazuh v3.10.2 - Kibana v7.4.0 - Revision 547

### Added

- Support for Kibana v7.4.0
- Support for Wazuh v3.10.2.


## Wazuh v3.10.2 - Kibana v7.3.2 - Revision 546

### Added

- Support for Wazuh v3.10.2.


## Wazuh v3.10.1 - Kibana v7.3.2 - Revision 545

### Added

- Support for Wazuh v3.10.1.


## Wazuh v3.10.0 - Kibana v7.3.2 - Revision 543

### Added

- Support for Wazuh v3.10.0.
- Added an interactive guide for registering agents, things are now easier for the user, guiding it through the steps needed ending in a _copy & paste_ snippet for deploying his agent [#1468](https://github.com/wazuh/wazuh-kibana-app/issues/1468).
- Added new dashboards for the recently added regulatory compliance groups into the Wazuh core. They are HIPAA and NIST-800-53 [#1468](https://github.com/wazuh/wazuh-kibana-app/issues/1448), [#1638]( https://github.com/wazuh/wazuh-kibana-app/issues/1638).
- Make the app work under a custom Kibana space [#1234](https://github.com/wazuh/wazuh-kibana-app/issues/1234), [#1450](https://github.com/wazuh/wazuh-kibana-app/issues/1450).
- Added the ability to manage the app as a native plugin when using Kibana spaces, now you can safely hide/show the app depending on the selected space [#1601](https://github.com/wazuh/wazuh-kibana-app/issues/1601).
- Adapt the app the for Kibana dark mode [#1562](https://github.com/wazuh/wazuh-kibana-app/issues/1562).
- Added an alerts summary in _Overview > FIM_ panel [#1527](https://github.com/wazuh/wazuh-kibana-app/issues/1527).
- Export all the information of a Wazuh group and its related agents in a PDF document [#1341](https://github.com/wazuh/wazuh-kibana-app/issues/1341).
- Export the configuration of a certain agent as a PDF document. Supports granularity for exporting just certain sections of the configuration [#1340](https://github.com/wazuh/wazuh-kibana-app/issues/1340).


### Changed

- Reduced _Agents preview_ load time using the new API endpoint `/summary/agents` [#1687](https://github.com/wazuh/wazuh-kibana-app/pull/1687).
- Replaced most of the _md-nav-bar_ Angular.js components with React components using EUI [#1705](https://github.com/wazuh/wazuh-kibana-app/pull/1705).
- Replaced the requirements slider component with a new styled component [#1708](https://github.com/wazuh/wazuh-kibana-app/pull/1708).
- Soft deprecated the _.wazuh-version_ internal index, now the app dumps its content if applicable to a registry file, then the app removes that index. Further versions will hard deprecate this index [#1467](https://github.com/wazuh/wazuh-kibana-app/issues/1467). 
- Visualizations now don't fetch the documents _source_, also, they now use _size: 0_ for fetching [#1663](https://github.com/wazuh/wazuh-kibana-app/issues/1663).
- The app menu is now fixed on top of the view, it's not being hidden on every state change. Also, the Wazuh logo was placed in the top bar of Kibana UI [#1502](https://github.com/wazuh/wazuh-kibana-app/issues/1502).
- Improved _getTimestamp_ method not returning a promise object because it's no longer needed [014bc3a](https://github.com/wazuh/wazuh-kibana-app/commit/014b3aba0d2e9cda0c4d521f5f16faddc434a21e). Also improved main Discover listener for Wazuh not returning a promise object [bd82823](https://github.com/wazuh/wazuh-kibana-app/commit/bd8282391a402b8c567b32739cf914a0135d74bc).
- Replaced _Requirements over time_ visualizations in both PCI DSS and GDPR dashboards [35c539](https://github.com/wazuh/wazuh-kibana-app/commit/35c539eb328b3bded94aa7608f73f9cc51c235a6).
- Do not show a toaster when a visualization field was not known yet, instead, show it just in case the internal refreshing failed [19a2e7](https://github.com/wazuh/wazuh-kibana-app/commit/19a2e71006b38f6a64d3d1eb8a20b02b415d7e07).
- Minor optimizations for server logging [eb8e000](https://github.com/wazuh/wazuh-kibana-app/commit/eb8e00057dfea2dafef56319590ff832042c402d).

### Fixed

- Alerts search bar fixed for Kibana v7.3.1, queries were not being applied as expected [#1686](https://github.com/wazuh/wazuh-kibana-app/issues/1686).
- Hide attributes field from non-Windows agents in the FIM table [#1710](https://github.com/wazuh/wazuh-kibana-app/issues/1710).
- Fixed broken view in Management > Configuration > Amazon S3 > Buckets, some information was missing [#1675](https://github.com/wazuh/wazuh-kibana-app/issues/1675).
- Keep user's filters when switching from Discover to panel [#1685](https://github.com/wazuh/wazuh-kibana-app/issues/1685).
- Reduce load time and amount of data to be fetched in _Management > Cluster monitoring_ section avoiding possible timeouts [#1663](https://github.com/wazuh/wazuh-kibana-app/issues/1663).
- Restored _Remove column_ feature in Discover tabs [#1702](https://github.com/wazuh/wazuh-kibana-app/issues/1702).
- Apps using Kibana v7.3.1 had a bug once the user goes back from _Agent > FIM > Files_ to _Agent > FIM > dashboard_, filters disappear, now it's working properly [#1700](https://github.com/wazuh/wazuh-kibana-app/issues/1700).
- Fixed visual bug in _Management > Cluster monitoring_ and a button position [1e3b748](https://github.com/wazuh/wazuh-kibana-app/commit/1e3b748f11b43b2e7956b830269b6d046d74d12c).
- The app installation date was not being updated properly, now it's fixed [#1692](https://github.com/wazuh/wazuh-kibana-app/issues/1692).
- Fixed _Network interfaces_ table in Inventory section, the table was not paginating [#1474](https://github.com/wazuh/wazuh-kibana-app/issues/1474).
- Fixed APIs passwords are now obfuscated in server responses [adc3152](https://github.com/wazuh/wazuh-kibana-app/pull/1782/commits/adc31525e26b25e4cb62d81cbae70a8430728af5).


## Wazuh v3.9.5 - Kibana v6.8.2 / Kibana v7.2.1 / Kibana v7.3.0 - Revision 531

### Added

- Support for Wazuh v3.9.5

## Wazuh v3.9.4 - Kibana v6.8.1 / Kibana v6.8.2 / Kibana v7.2.0 / Kibana v7.2.1 / Kibana v7.3.0 - Revision 528

### Added

- Support for Wazuh v3.9.4
- Allow filtering by clicking a column in rules/decoders tables [0e2ddd7](https://github.com/wazuh/wazuh-kibana-app/pull/1615/commits/0e2ddd7b73f7f7975d02e97ed86ae8a0966472b4)
- Allow open file in rules table clicking on the file column [1af929d](https://github.com/wazuh/wazuh-kibana-app/pull/1615/commits/1af929d62f450f93c6733868bcb4057e16b7e279)

### Changed

- Improved app performance [#1640](https://github.com/wazuh/wazuh-kibana-app/pull/1640).
- Remove path filter from custom rules and decoders [895792e](https://github.com/wazuh/wazuh-kibana-app/pull/1615/commits/895792e6e6d9401b3293d5e16352b9abef515096)
- Show path column in rules and decoders [6f49816](https://github.com/wazuh/wazuh-kibana-app/pull/1615/commits/6f49816c71b5999d77bf9e3838443627c9be945d)
- Removed SCA overview dashboard [94ebbff](https://github.com/wazuh/wazuh-kibana-app/pull/1615/commits/94ebbff231cbfb6d793130e0b9ea855baa755a1c)
- Disabled last custom column removal [f1ef7de](https://github.com/wazuh/wazuh-kibana-app/pull/1615/commits/f1ef7de1a34bbe53a899596002e8153b95e7dc0e)
- Agents messages across sections unification [8fd7e36](https://github.com/wazuh/wazuh-kibana-app/pull/1615/commits/8fd7e36286fa9dfd03a797499af6ffbaa90b00e1)

### Fixed

- Fix check storeded apis [d6115d6](https://github.com/wazuh/wazuh-kibana-app/pull/1615/commits/d6115d6424c78f0cde2017b432a51b77186dd95a).
- Fix pci-dss console error [297080d](https://github.com/wazuh/wazuh-kibana-app/pull/1615/commits/297080d36efaea8f99b0cafd4c48845dad20495a)
- Fix error in reportingTable [85b7266](https://github.com/wazuh/wazuh-kibana-app/pull/1615/commits/85b72662cb4db44c443ed04f7c31fba57eefccaa)
- Fix filters budgets size [c7ac86a](https://github.com/wazuh/wazuh-kibana-app/pull/1615/commits/c7ac86acb3d5afaf1cf348fab09a2b8c5778a491)
- Fix missing permalink virustotal visualization [1b57529](https://github.com/wazuh/wazuh-kibana-app/pull/1615/commits/1b57529758fccdeb3ac0840e66a8aafbe4757a96)
- Improved wz-table performance [224bd6f](https://github.com/wazuh/wazuh-kibana-app/pull/1615/commits/224bd6f31235c81ba01755c3c1e120c3f86beafd)
- Fix inconsistent data between visualizations and tables in Overview Security Events [b12c600](https://github.com/wazuh/wazuh-kibana-app/pull/1615/commits/b12c600578d80d0715507dec4624a4ebc27ea573)
- Timezone applied in cluster status [a4f620d](https://github.com/wazuh/wazuh-kibana-app/pull/1615/commits/a4f620d398f5834a6d2945af892a462425ca3bec)
- Fixed Overview Security Events report when wazuh.monitoring is disabled [1c26da0](https://github.com/wazuh/wazuh-kibana-app/pull/1615/commits/1c26da05a0b6daf727e15c13b819111aa4e4e913)
- Fixes in APIs management [2143943](https://github.com/wazuh/wazuh-kibana-app/pull/1615/commits/2143943a5049cbb59bb8d6702b5a56cbe0d27a2a)
- Prevent duplicated visualization toast errors [786faf3](https://github.com/wazuh/wazuh-kibana-app/commit/786faf3e62d2cad13f512c0f873b36eca6e9787d)
- Fix not properly updated breadcrumb in ruleset section [9645903](https://github.com/wazuh/wazuh-kibana-app/commit/96459031cd4edbe047970bf0d22d0c099771879f)
- Fix badly dimensioned table in Integrity Monitoring section [9645903](https://github.com/wazuh/wazuh-kibana-app/commit/96459031cd4edbe047970bf0d22d0c099771879f)
- Fix implicit filters can be destroyed [9cf8578](https://github.com/wazuh/wazuh-kibana-app/commit/9cf85786f504f5d67edddeea6cfbf2ab577e799b)
- Windows agent dashboard doesn't show failure logon access. [d38d088](https://github.com/wazuh/wazuh-kibana-app/commit/d38d0881ac8e4294accde83d63108337b74cdd91) 
- Number of agents is not properly updated.  [f7cbbe5](https://github.com/wazuh/wazuh-kibana-app/commit/f7cbbe54394db825827715c3ad4370ac74317108) 
- Missing scrollbar on Firefox file viewer.  [df4e8f9](https://github.com/wazuh/wazuh-kibana-app/commit/df4e8f9305b35e9ee1473bed5f5d452dd3420567) 
- Agent search filter by name, lost when refreshing. [71b5274](https://github.com/wazuh/wazuh-kibana-app/commit/71b5274ccc332d8961a158587152f7badab28a95) 
- Alerts of level 12 cannot be displayed in the Summary table. [ec0e888](https://github.com/wazuh/wazuh-kibana-app/commit/ec0e8885d9f1306523afbc87de01a31f24e36309) 
- Restored query from search bar in visualizations. [439128f](https://github.com/wazuh/wazuh-kibana-app/commit/439128f0a1f65b649a9dcb81ab5804ca20f65763) 
- Fix Kibana filters loop in Firefox. [82f0f32](https://github.com/wazuh/wazuh-kibana-app/commit/82f0f32946d844ce96a28f0185f903e8e05c5589) 

## Wazuh v3.9.3 - Kibana v6.8.1 / v7.1.1 / v7.2.0 - Revision 523

### Added

- Support for Wazuh v3.9.3
- Support for Kibana v7.2.0 [#1556](https://github.com/wazuh/wazuh-kibana-app/pull/1556).

### Changed

- New design and several UI/UX changes [#1525](https://github.com/wazuh/wazuh-kibana-app/pull/1525).
- Improved error checking + syscollector performance [94d0a83](https://github.com/wazuh/wazuh-kibana-app/commit/94d0a83e43aa1d2d84ef6f87cbb76b9aefa085b3).
- Adapt Syscollector for MacOS agents [a4bf7ef](https://github.com/wazuh/wazuh-kibana-app/commit/a4bf7efc693a99b7565b5afcaa372155f15a4db9).
- Show last scan for syscollector [73f2056](https://github.com/wazuh/wazuh-kibana-app/commit/73f2056673bb289d472663397ba7097e49b7b93b).
- Extendend information for syscollector [#1585](https://github.com/wazuh/wazuh-kibana-app/issues/1585).

### Fixed

- Corrected width for agent stats [a998955](https://github.com/wazuh/wazuh-kibana-app/commit/a99895565a8854c55932ec94cffb08e1d0aa3da1).
- Fix height for the menu directive with Dynamic height [427d0f3](https://github.com/wazuh/wazuh-kibana-app/commit/427d0f3e9fa6c34287aa9e8557da99a51e0db40f).
- Fix wazuh-db and clusterd check [cddcef6](https://github.com/wazuh/wazuh-kibana-app/commit/cddcef630c5234dd6f6a495715743dfcfd4e4001).
- Fix AlertsStats when value is "0", it was showing "-" [07a3e10](https://github.com/wazuh/wazuh-kibana-app/commit/07a3e10c7f1e626ba75a55452b6c295d11fd657d).
- Fix syscollector state value [f8d3d0e](https://github.com/wazuh/wazuh-kibana-app/commit/f8d3d0eca44e67e26f79bc574495b1f4c8f751f2).
- Fix time offset for reporting table [2ef500b](https://github.com/wazuh/wazuh-kibana-app/commit/2ef500bb112e68bd4811b8e87ce8581d7c04d20f).
- Fix call to obtain GDPR requirements for specific agent [ccda846](https://github.com/wazuh/wazuh-kibana-app/commit/ccda8464b50be05bc5b3642f25f4972c8a7a2c03).
- Restore "rule.id" as a clickable field in visualizations [#1546](https://github.com/wazuh/wazuh-kibana-app/pull/1546).
- Fix timepicker in cluster monitoring [f7533ce](https://github.com/wazuh/wazuh-kibana-app/pull/1560/commits/f7533cecb6862abfb5c1d2173ec3e70ffc59804a).
- Fix several bugs [#1569](https://github.com/wazuh/wazuh-kibana-app/pull/1569).
- Fully removed "rule.id" as URL field [#1584](https://github.com/wazuh/wazuh-kibana-app/issues/1584).
- Fix filters for dashboards [#1583](https://github.com/wazuh/wazuh-kibana-app/issues/1583).
- Fix missing dependency [#1591](https://github.com/wazuh/wazuh-kibana-app/issues/1591).

## Wazuh v3.9.2 - Kibana v7.1.1 - Revision 510

### Added

- Support for Wazuh v3.9.2

### Changed

- Avoid showing more than one toaster for the same error message [7937003](https://github.com/wazuh/wazuh-kibana-app/commit/793700382798033203091d160773363323e05bb9).
- Restored "Alerts evolution - Top 5 agents" in Overview > Security events [f9305c0](https://github.com/wazuh/wazuh-kibana-app/commit/f9305c0c6acf4a31c41b1cc9684b87f79b27524f).

### Fixed

- Fix missing parameters in Dev Tools request [#1496](https://github.com/wazuh/wazuh-kibana-app/pull/1496).
- Fix "Invalid Date" for Safari and Internet Explorer [#1505](https://github.com/wazuh/wazuh-kibana-app/pull/1505).

## Wazuh v3.9.1 - Kibana v7.1.1 - Revision 509

### Added

- Support for Kibana v7.1.1
- Added overall metrics for Agents > Overview [#1479](https://github.com/wazuh/wazuh-kibana-app/pull/1479).

### Fixed

- Fixed missing dependency for Discover [43f5dd5](https://github.com/wazuh/wazuh-kibana-app/commit/43f5dd5f64065c618ba930b2a4087f0a9e706c0e).
- Fixed visualization for Agents > Overview [#1477](https://github.com/wazuh/wazuh-kibana-app/pull/1477). 
- Fixed SCA policy checks table [#1478](https://github.com/wazuh/wazuh-kibana-app/pull/1478).

## Wazuh v3.9.1 - Kibana v7.1.0 - Revision 508

### Added

- Support for Kibana v7.1.0

## Wazuh v3.9.1 - Kibana v6.8.0 - Revision 444

### Added

- Support for Wazuh v3.9.1
- Support for Kibana v6.8.0

### Fixed

- Fixed background color for some parts of the Discover directive [2dfc763](https://github.com/wazuh/wazuh-kibana-app/commit/2dfc763bfa1093fb419f118c2938f6b348562c69).
- Fixed cut values in non-resizable tables when the value is too large [cc4828f](https://github.com/wazuh/wazuh-kibana-app/commit/cc4828fbf50d4dab3dd4bb430617c1f2b13dac6a).
- Fixed handled but not shown error messages from rule editor [0aa0e17](https://github.com/wazuh/wazuh-kibana-app/commit/0aa0e17ac8678879e5066f8d83fd46f5d8edd86a).
- Minor typos corrected [fe11fb6](https://github.com/wazuh/wazuh-kibana-app/commit/fe11fb67e752368aedc89ec844ddf729eb8ad761).
- Minor fixes in agents configuration [1bc2175](https://github.com/wazuh/wazuh-kibana-app/commit/1bc217590438573e7267687655bb5939b5bb9fde).
- Fix Management > logs viewer scrolling [f458b2e](https://github.com/wazuh/wazuh-kibana-app/commit/f458b2e3294796f9cf00482b4da27984646c6398).

### Changed

- Kibana version shown in settings is now read from our package.json [c103d3e](https://github.com/wazuh/wazuh-kibana-app/commit/c103d3e782136106736c02039d28c4567b255aaa).
- Removed an old header from Settings [0197b8b](https://github.com/wazuh/wazuh-kibana-app/commit/0197b8b1abc195f275c8cd9893df84cd5569527b).
- Improved index pattern validation fields, replaced "full_log" with "rule.id" as part of the minimum required fields [dce0595](https://github.com/wazuh/wazuh-kibana-app/commit/dce059501cbd28f1294fd761da3e015e154747bc).
- Improve dynamic height for configuration editor [c318131](https://github.com/wazuh/wazuh-kibana-app/commit/c318131dfb6b5f01752593f2aa972b98c0655610).
- Add timezone for all dates shown in the app [4b8736f](https://github.com/wazuh/wazuh-kibana-app/commit/4b8736fb4e562c78505daaee042bcd798242c3f5).

## Wazuh v3.9.0 - Kibana v6.7.0 / v6.7.1 / v6.7.2 - Revision 441

### Added

- Support for Wazuh v3.9.0
- Support for Kibana v6.7.0 / v6.7.1 / v6.7.2
- Edit master and worker configuration ([#1215](https://github.com/wazuh/wazuh-kibana-app/pull/1215)).
- Edit local rules, local decoders and CDB lists ([#1212](https://github.com/wazuh/wazuh-kibana-app/pull/1212), [#1204](https://github.com/wazuh/wazuh-kibana-app/pull/1204), [#1196](https://github.com/wazuh/wazuh-kibana-app/pull/1196), [#1233](https://github.com/wazuh/wazuh-kibana-app/pull/1233), [#1304](https://github.com/wazuh/wazuh-kibana-app/pull/1304)).
- View no local rules/decoders XML files ([#1395](https://github.com/wazuh/wazuh-kibana-app/pull/1395))
- Dev Tools additions
  - Added hotkey `[shift] + [enter]` for sending query ([#1170](https://github.com/wazuh/wazuh-kibana-app/pull/1170)).
  - Added `Export JSON` button for the Dev Tools ([#1170](https://github.com/wazuh/wazuh-kibana-app/pull/1170)).
- Added refresh button for agents preview table ([#1169](https://github.com/wazuh/wazuh-kibana-app/pull/1169)).
- Added `configuration assessment` information in "Agent > Policy monitoring" ([#1227](https://github.com/wazuh/wazuh-kibana-app/pull/1227)).
- Added agents `configuration assessment` configuration section in "Agent > Configuration" ([1257](https://github.com/wazuh/wazuh-kibana-app/pull/1257))
- Restart master and worker nodes ([#1222](https://github.com/wazuh/wazuh-kibana-app/pull/1222)).
- Restart agents ([#1229](https://github.com/wazuh/wazuh-kibana-app/pull/1229)).
- Added support for more than one Wazuh monitoring pattern ([#1243](https://github.com/wazuh/wazuh-kibana-app/pull/1243))
- Added customizable interval for Wazuh monitoring indices creation ([#1243](https://github.com/wazuh/wazuh-kibana-app/pull/1243)).
- Expand visualizations ([#1246](https://github.com/wazuh/wazuh-kibana-app/pull/1246)).
- Added a dynamic table columns selector ([#1246](https://github.com/wazuh/wazuh-kibana-app/pull/1246)).
- Added resizable columns by dragging in tables ([d2bf8ee](https://github.com/wazuh/wazuh-kibana-app/commit/d2bf8ee9681ca5d6028325e165854b49214e86a3))
- Added a cron job for fetching missing fields of all valid index patterns, also merging dynamic fields every time an index pattern is refreshed by the app ([#1276](https://github.com/wazuh/wazuh-kibana-app/pull/1276)).
- Added auto-merging dynamic fields for Wazuh monitoring index patterns ([#1300](https://github.com/wazuh/wazuh-kibana-app/pull/1300))
- New server module, it's a job queue so we can add delayed jobs to be run in background, this iteration only accepts delayed Wazuh API calls ([#1283](https://github.com/wazuh/wazuh-kibana-app/pull/1283)).
- Added new way to view logs using a logs viewer ([#1292](https://github.com/wazuh/wazuh-kibana-app/pull/1292))
- Added new directive for registering agents from the UI, including instructions on "how to" ([#1321](https://github.com/wazuh/wazuh-kibana-app/pull/1321)).
- Added some Angular charts in Agents Preview and Agents SCA sections ([#1364](https://github.com/wazuh/wazuh-kibana-app/pull/1364))
- Added Docker listener settings in configuration views ([#1365](https://github.com/wazuh/wazuh-kibana-app/pull/1365))
- Added Docker dashboards for both Agents and Overview ([#1367](https://github.com/wazuh/wazuh-kibana-app/pull/1367))
- Improved app logger with debug level ([#1373](https://github.com/wazuh/wazuh-kibana-app/pull/1373))
- Introducing React components from the EUI framework

### Changed

- Escape XML special characters ([#1159](https://github.com/wazuh/wazuh-kibana-app/pull/1159)).
- Changed empty results message for Wazuh tables ([#1165](https://github.com/wazuh/wazuh-kibana-app/pull/1165)).
- Allowing the same query multiple times on the Dev Tools ([#1174](https://github.com/wazuh/wazuh-kibana-app/pull/1174))
- Refactor JSON/XML viewer for configuration tab ([#1173](https://github.com/wazuh/wazuh-kibana-app/pull/1173), [#1148](https://github.com/wazuh/wazuh-kibana-app/pull/1148)).
- Using full height for all containers when possible ([#1224](https://github.com/wazuh/wazuh-kibana-app/pull/1224)).
- Improved the way we are handling "back button" events ([#1207](https://github.com/wazuh/wazuh-kibana-app/pull/1207)).
- Changed some visualizations for FIM, GDPR, PCI, Vulnerability and Security Events ([#1206](https://github.com/wazuh/wazuh-kibana-app/pull/1206), [#1235](https://github.com/wazuh/wazuh-kibana-app/pull/1235), [#1293](https://github.com/wazuh/wazuh-kibana-app/pull/1293)).
- New design for agent header view ([#1186](https://github.com/wazuh/wazuh-kibana-app/pull/1186)).
- Not fetching data the very first time the Dev Tools are opened ([#1185](https://github.com/wazuh/wazuh-kibana-app/pull/1185)).
- Refresh all known fields for all valid index patterns if `kbn-vis` detects a broken index pattern ([ecd7c8f](https://github.com/wazuh/wazuh-kibana-app/commit/ecd7c8f98c187a350f81261d13b0d45dcec6dc5d)).
- Truncate texts and display a tooltip when they don't fit in a table cell ([7b56a87](https://github.com/wazuh/wazuh-kibana-app/commit/7b56a873f85dcba7e6838aeb2e40d9b4cf472576))
- Updated API autocomplete for Dev Tools ([#1218](https://github.com/wazuh/wazuh-kibana-app/pull/1218))
- Updated switches design to adapt it to Kibana's design ([#1253](https://github.com/wazuh/wazuh-kibana-app/pull/1253))
- Reduced the width of some table cells with little text, to give more space to the other columns ([#1263](https://github.com/wazuh/wazuh-kibana-app/pull/1263)).
- Redesign for Management > Status daemons list ([#1284](https://github.com/wazuh/wazuh-kibana-app/pull/1284)).
- Redesign for Management > Configuration, Agent > Configuration ([#1289](https://github.com/wazuh/wazuh-kibana-app/pull/1289)).
- Replaced Management > Logs table with a log viewer component ([#1292](https://github.com/wazuh/wazuh-kibana-app/pull/1292)).
- The agents list search bar now allows to switch between AND/OR operators ([#1291](https://github.com/wazuh/wazuh-kibana-app/pull/1291)).
- Improve audit dashboards ([#1374](https://github.com/wazuh/wazuh-kibana-app/pull/1374))
- Exclude agent "000" getting the last registered and the most active agents from the Wazuh API.([#1391](https://github.com/wazuh/wazuh-kibana-app/pull/1391))
- Reviewed Osquery dashboards ([#1394](https://github.com/wazuh/wazuh-kibana-app/pull/1394))
- Memory info is now a log ([#1400](https://github.com/wazuh/wazuh-kibana-app/pull/1400))
- Error toasters time is now 30000ms, warning/info are still 6000ms ([#1420](https://github.com/wazuh/wazuh-kibana-app/pull/1420))

### Fixed

- Properly handling long messages on notifier service, until now, they were using out of the card space, also we replaced some API messages with more meaningful messages ([#1168](https://github.com/wazuh/wazuh-kibana-app/pull/1168)).
- Adapted Wazuh icon for multiple browsers where it was gone ([#1208](https://github.com/wazuh/wazuh-kibana-app/pull/1208)).
- Do not fetch data from tables twice when resize window ([#1303](https://github.com/wazuh/wazuh-kibana-app/pull/1303)).
- Agent syncrhonization status is updated as we browse the configuration section ([#1305](https://github.com/wazuh/wazuh-kibana-app/pull/1305))
- Using the browser timezone for reporting documents ([#1311](https://github.com/wazuh/wazuh-kibana-app/pull/1311)).
- Wrong behaviors in the routing system when the basePath was set ([#1342](https://github.com/wazuh/wazuh-kibana-app/pull/1342))
- Do not show pagination for one-page tables ([196c5b7](https://github.com/wazuh/wazuh-kibana-app/pull/1362/commits/196c5b717583032798da7791fa4f90ec06397f68))
- Being redirected to Overview once a Kibana restart is performed ([#1378](https://github.com/wazuh/wazuh-kibana-app/pull/1378))
- Displaying the AWS services section of the aws-s3 wodle ([#1393](https://github.com/wazuh/wazuh-kibana-app/pull/1393))
- Show email configuration on the configuration on demand ([#1401](https://github.com/wazuh/wazuh-kibana-app/issues/1401))
- Show "Follow symbolic link" field in Integrity monitoring - Monitored configuration on demand ([0c9c9da](https://github.com/wazuh/wazuh-kibana-app/pull/1414/commits/0c9c9da3b951548761cd203db5ee5baa39afe26c))

## Wazuh v3.8.2 - Kibana v6.6.0 / v6.6.1 / v6.6.2 / v6.7.0 - Revision 419

### Added

- Support for Kibana v6.6.0 / v6.6.1 / v6.6.2 / v6.7.0

### Fixed

- Fixed AWS dashboard, newer JavaScript browser engines break the view due to Angular.js ([6e882fc](https://github.com/wazuh/wazuh-kibana-app/commit/6e882fc1d7efe6059e6140ff40b8a20d9c1fa51e)).
- Fixed AWS accounts visualization, using the right field now ([6e882fc](https://github.com/wazuh/wazuh-kibana-app/commit/6e882fc1d7efe6059e6140ff40b8a20d9c1fa51e)).

## Wazuh v3.8.2 - Kibana v6.5.4 - Revision 418

### Added

- Support for Wazuh v3.8.2

### Changed

- Close configuration editor only if it was successfully updated ([bc77c35](https://github.com/wazuh/wazuh-kibana-app/commit/bc77c35d8440a656d4704451ce857c9e1d36a438)).
- Replaced FIM Vega visualization with standard visualization ([554ee1c](https://github.com/wazuh/wazuh-kibana-app/commit/554ee1c4c4d75c76d82272075acf8bb62e7f9e27)).

## Wazuh v3.8.1 - Kibana v6.5.4 - Revision 417

### Added

- Support for Wazuh v3.8.1

### Changed

- Moved monitored/ignored Windows registry entries to "FIM > Monitored" and "FIM > Ignored" to avoid user confusion ([#1176](https://github.com/wazuh/wazuh-kibana-app/pull/1176)).
- Excluding managers from wazuh-monitoring indices ([#1177](https://github.com/wazuh/wazuh-kibana-app/pull/1177)).
- Escape `&` before sending group configuration ([d3aa56f](https://github.com/wazuh/wazuh-kibana-app/commit/d3aa56fa73478c60505e500db7d3a7df263081b5)).
- Improved `autoFormat` function before rendering group configuration ([f4f8144](https://github.com/wazuh/wazuh-kibana-app/commit/f4f8144eef8b93038fc897a9f16356e71029b844)).
- Now the group configuration editor doesn't exit after sending data to the Wazuh API ([5c1a3ef](https://github.com/wazuh/wazuh-kibana-app/commit/5c1a3ef9bd710a7befbed0709c4a7cf414f44f6b)).

### Fixed

- Fixed style for the error toaster for long URLs or long paths ([11b8084](https://github.com/wazuh/wazuh-kibana-app/commit/11b8084c75bbc5da36587ff31d1bc80a55fe4dfe)).

## Wazuh v3.8.0 - Kibana v6.5.4 - Revision 416

### Added

- Added group management features such as:
  - Edit the group configuration ([#1096](https://github.com/wazuh/wazuh-kibana-app/pull/1096)).
  - Add/remove groups to/from an agent ([#1096](https://github.com/wazuh/wazuh-kibana-app/pull/1096)).
  - Add/remove agents to/from a group ([#1096](https://github.com/wazuh/wazuh-kibana-app/pull/1096)).
  - Add/remove groups ([#1152](https://github.com/wazuh/wazuh-kibana-app/pull/1152)).
- New directive for tables that don't need external data sources ([#1067](https://github.com/wazuh/wazuh-kibana-app/pull/1067)).
- New search bar directive with interactive filters and suggestions ([#1058](https://github.com/wazuh/wazuh-kibana-app/pull/1058)).
- New server route `/elastic/alerts` for fetching alerts using custom parameters([#1056](https://github.com/wazuh/wazuh-kibana-app/pull/1056)).
- New table for an agent FIM monitored files, if the agent OS platform is Windows it will show two tables: files and registry ([#1032](https://github.com/wazuh/wazuh-kibana-app/pull/1032)).
- Added description to each setting under Settings > Configuration ([#1048](https://github.com/wazuh/wazuh-kibana-app/pull/1048)).
- Added a new setting to `config.yml` related to Wazuh monitoring and its index pattern ([#1095](https://github.com/wazuh/wazuh-kibana-app/pull/1095)).
- Resizable columns by dragging in Dev-tools ([#1102](https://github.com/wazuh/wazuh-kibana-app/pull/1102)).
- New feature to be able to edit config.yml file from the Settings > Configuration section view ([#1105](https://github.com/wazuh/wazuh-kibana-app/pull/1105)).
- Added a new table (network addresses) for agent inventory tab ([#1111](https://github.com/wazuh/wazuh-kibana-app/pull/1111)).
- Added `audit_key` (Who-data Audit keys) for configuration tab ([#1123](https://github.com/wazuh/wazuh-kibana-app/pull/1123)).
- Added new known fields for Kibana index pattern ([#1150](https://github.com/wazuh/wazuh-kibana-app/pull/1150)).

### Changed

- Changed Inventory tables. Now the app looks for the OS platform and it shows different tables depending on the OS platform. In addition the process state codes has been replaced to be more meaningful ([#1059](https://github.com/wazuh/wazuh-kibana-app/pull/1059)).
- Tiny rework for the AWS tab including.
- "Report" button is hidden on Discover panel ([#1047](https://github.com/wazuh/wazuh-kibana-app/pull/1047)).
- Visualizations, filters and Discover improved ([#1083](https://github.com/wazuh/wazuh-kibana-app/pull/1083)).
- Removed `popularizeField` function until https://github.com/elastic/kibana/issues/22426 is solved in order to avoid `Unable to write index pattern!` error on Discover tab ([#1085](https://github.com/wazuh/wazuh-kibana-app/pull/1085)).
- Improved Wazuh monitoring module ([#1094](https://github.com/wazuh/wazuh-kibana-app/pull/1094)).
- Added "Registered date" and "Last keep alive" in agents table allowing you to sort by these fields ([#1102](https://github.com/wazuh/wazuh-kibana-app/pull/1102)).
- Improved code quality in sections such as Ruleset > Rule and Decoder detail view simplify conditions ([#1102](https://github.com/wazuh/wazuh-kibana-app/pull/1102)).
- Replaced reporting success message ([#1102](https://github.com/wazuh/wazuh-kibana-app/pull/1102)).
- Reduced the default number of shards and the default number of replicas for the app indices ([#1113](https://github.com/wazuh/wazuh-kibana-app/pull/1113)).
- Refreshing index pattern known fields on health check controller ([#1119](https://github.com/wazuh/wazuh-kibana-app/pull/1119)).
- Less strict memory check ([786c764](https://github.com/wazuh/wazuh-kibana-app/commit/786c7642cd88083f9a77c57ed204488ecf5b710a)).
- Checking message origin in error handler ([dfec368](https://github.com/wazuh/wazuh-kibana-app/commit/dfec368d22a148b2e4437db92d71294900241961)).
- Dev tools is now showing the response as it is, like `curl` does ([#1137](https://github.com/wazuh/wazuh-kibana-app/pull/1137)).
- Removed `unknown` as valid node name ([#1149](https://github.com/wazuh/wazuh-kibana-app/pull/1149)).
- Removed `rule.id` direct filter from the rule set tables ([#1151](https://github.com/wazuh/wazuh-kibana-app/pull/1151))

### Fixed

- Restored X-Pack security logic for the .wazuh index, now it's not bypassing the X-Pack roles ([#1081](https://github.com/wazuh/wazuh-kibana-app/pull/1081))
- Avoid fetching twice the same data ([#1072](https://github.com/wazuh/wazuh-kibana-app/pull/1072), [#1061](https://github.com/wazuh/wazuh-kibana-app/pull/1061)).
- Wazuh logo adapted to low resolutions ([#1074](https://github.com/wazuh/wazuh-kibana-app/pull/1074)).
- Hide Audit, OpenSCAP tabs for non-linux agents. Fixed empty Windows events under Configuration > Log collection section. OSQuery logo has been standardized ([#1072](https://github.com/wazuh/wazuh-kibana-app/pull/1072), [#1076](https://github.com/wazuh/wazuh-kibana-app/pull/1076)).
- Fix empty values on _Overview > Security events_ when Wazuh monitoring is disabled ([#1091](https://github.com/wazuh/wazuh-kibana-app/pull/1091)).
- Fix overlapped play button in Dev-tools when the input box has a scrollbar ([#1102](https://github.com/wazuh/wazuh-kibana-app/pull/1102)).
- Fix Dev-tools behavior when parse json invalid blocks ([#1102](https://github.com/wazuh/wazuh-kibana-app/pull/1102)).
- Fixed Management > Monitoring tab frustration adding back buttons ([#1102](https://github.com/wazuh/wazuh-kibana-app/pull/1102)).
- Fix template checking when using more than one pattern ([#1104](https://github.com/wazuh/wazuh-kibana-app/pull/1104)).
- Fix infinite loop for Wazuh monitoring when the Wazuh API is not being able to give us all the agents ([5a26916](https://github.com/wazuh/wazuh-kibana-app/commit/5a2691642b40a34783d2eafb6ee24ae78b9af21a)), ([85005a1](https://github.com/wazuh/wazuh-kibana-app/commit/85005a184d4f1c3d339b7c895b5d2469f3b45171)).
- Fix rule details for `list` and `info` parameters ([#1149](https://github.com/wazuh/wazuh-kibana-app/pull/1149)).

## Wazuh v3.7.1 / v3.7.2 - Kibana v6.5.1 / v6.5.2 / v6.5.3 / v6.5.4 - Revision 415

### Added

- Support for Elastic stack v6.5.2 / v6.5.3 / v6.5.4.
- Support for Wazuh v3.7.1 / v3.7.2.
- Dev Tools module now autocompletes API endpoints ([#1030](https://github.com/wazuh/wazuh-kibana-app/pull/1030)).

### Changed

- Increased number of rows for syscollector tables ([#1033](https://github.com/wazuh/wazuh-kibana-app/pull/1033)).
- Modularized JSON/XML viewers for the configuration section ([#982](https://github.com/wazuh/wazuh-kibana-app/pull/982)).

### Fixed

- Added missing fields for syscollector network tables ([#1036](https://github.com/wazuh/wazuh-kibana-app/pull/1036)).
- Using the right API path when downloading CSV for decoders list ([#1045](https://github.com/wazuh/wazuh-kibana-app/pull/1045)).
- Including group field when downloading CSV for agents list ([#1044](https://github.com/wazuh/wazuh-kibana-app/pull/1044)).
- Preserve active tab in configuration section when refreshing the page ([#1037](https://github.com/wazuh/wazuh-kibana-app/pull/1037)).

## Wazuh v3.7.0 - Kibana v6.5.0 / v6.5.1 - Revision 414

### Added

- Support for Elastic Stack v6.5.0 / v6.5.1.
- Agent groups bar is now visible on the agent configuration section ([#1023](https://github.com/wazuh/wazuh-kibana-app/pull/1023)).
- Added a new setting for the `config.yml` file for enable/disable administrator mode ([#1019](https://github.com/wazuh/wazuh-kibana-app/pull/1019)).
  - This allows the user to perform PUT, POST, DELETE methods in our Dev Tools.

### Changed

- Refactored most front-end controllers ([#1023](https://github.com/wazuh/wazuh-kibana-app/pull/1023)).

## Wazuh v3.7.0 - Kibana v6.4.2 / v6.4.3 - Revision 413

### Added

- Support for Wazuh v3.7.0.
- Support for Elastic Stack v6.4.2 / v6.4.3.
- Brand-new interface for _Configuration_ (on both _Management_ and _Agents_ tabs) ([#914](https://github.com/wazuh/wazuh-kibana-app/pull/914)):
  - Now you can check current and real agent and manager configuration.
  - A new interface design, with more useful information and easy to understand descriptions.
  - New and more responsive JSON/XML viewers to show the configuration in raw mode.
- Brand-new extension - Osquery ([#938](https://github.com/wazuh/wazuh-kibana-app/pull/938)):
  - A new extension, disabled by default.
  - Check alerts from Wazuh's Osquery integration.
  - Check your current Osquery wodle configuration.
  - More improvements will come for this extension in the future.
- New option for Wazuh app configuration file - _Ignore index patterns_ ([#947](https://github.com/wazuh/wazuh-kibana-app/pull/947)):
  - Now the user can specify which index patterns can't be selected on the app using the new `ip.ignore` setting on the `config.yml` file.
  - The valid format is an array of strings which represents index patterns.
  - By default, this list is empty (all index patterns will be available if they use a compatible structure).
- Added a node selector for _Management > Status_ section when Wazuh cluster is enabled ([#976](https://github.com/wazuh/wazuh-kibana-app/pull/976)).
- Added quick access to _Configuration_ or _Discover_ panels for an agent on the agents list ([#939](https://github.com/wazuh/wazuh-kibana-app/pull/939)).
- Now you can click on an agent's ID on the _Discover_ panels to open its details page on the app ([#904](https://github.com/wazuh/wazuh-kibana-app/pull/904)).
- Redesigned the _Overview > Amazon AWS_ tab, using more meaningful visualizations for a better overall view of your agents' status ([#903](https://github.com/wazuh/wazuh-kibana-app/pull/903)).
- Redesigned the _Overview/Agents > Vulnerabilities_ tab, using more meaningful visualizations for a better overall view of your agents' status ([#954](https://github.com/wazuh/wazuh-kibana-app/pull/954)).
- Now everytime the user enters the _Settings_ tab, the API connection will be automatically checked ([#971](https://github.com/wazuh/wazuh-kibana-app/pull/971)).
- Added a node selector for _Management > Logs_ section when Wazuh cluster is enabled ([#980](https://github.com/wazuh/wazuh-kibana-app/pull/980)).
- Added a group selector for _Agents_ section ([#995](https://github.com/wazuh/wazuh-kibana-app/pull/995)).

### Changed

- Interface refactoring for the _Agents > Inventory data_ tab ([#924](https://github.com/wazuh/wazuh-kibana-app/pull/924)):
  - Now the tab won't be available if your agent doesn't have Syscollector enabled, and each card will be enabled or disabled depending on the current Syscollector scans configuration.
  - This will prevent situations where the user couldn't check the inventory although there was actual scan data to show on some sections.
- Added support for new multigroups feature ([#911](https://github.com/wazuh/wazuh-kibana-app/pull/911)):
  - Now the information bars on _Agents_ will show all the groups an agent belongs to.
- Now the result pane on the _Dev tools_ tab will show the error code coming from the Wazuh API ([#909](https://github.com/wazuh/wazuh-kibana-app/pull/909)).
- Changed some visualizations titles for _Overview/Agents > OpenSCAP_ tab ([#925](https://github.com/wazuh/wazuh-kibana-app/pull/925)).
- All backend routes have been renamed ([#932](https://github.com/wazuh/wazuh-kibana-app/pull/932)).
- Several improvements for Elasticsearch tests ([#933](https://github.com/wazuh/wazuh-kibana-app/pull/933)).
- Updated some strings and descriptions on the _Settings_ tab ([#934](https://github.com/wazuh/wazuh-kibana-app/pull/934)).
- Changed the date format on _Settings > Logs_ to make it more human-readable ([#944](https://github.com/wazuh/wazuh-kibana-app/pull/944)).
- Changed some labels to remove the "MD5 sum" expression, it will use "Checksum" instead ([#945](https://github.com/wazuh/wazuh-kibana-app/pull/945)).
- Added word wrapping class to group name in _Management > Groups > Group detail_ tab ([#945](https://github.com/wazuh/wazuh-kibana-app/pull/945)).
- The `wz-table` directive has been refactored ([#953](https://github.com/wazuh/wazuh-kibana-app/pull/953)).
- The `wz-table` directive now checks if a request is aborted ([#979](https://github.com/wazuh/wazuh-kibana-app/pull/979)).
- Several performance improvements ([#985](https://github.com/wazuh/wazuh-kibana-app/pull/985), [#997](https://github.com/wazuh/wazuh-kibana-app/pull/997), [#1000](https://github.com/wazuh/wazuh-kibana-app/pull/1000)).

### Fixed

- Several known fields for _Whodata_ functionality have been fixed ([#901](https://github.com/wazuh/wazuh-kibana-app/pull/901)).
- Fixed alignment bug with the _Add a filter +_ button on _Discover_ and _Agents_ tabs ([#912](https://github.com/wazuh/wazuh-kibana-app/pull/912)).
- Fixed a bug where the `Add API` form on _Settings_ didn't appear when pressing the button after editing an existing API entry ([#944](https://github.com/wazuh/wazuh-kibana-app/pull/944)).
- Fixed a bug on _Ruleset_ tab where the "Description" column was showing `0` if the rule doesn't have any description ([#948](https://github.com/wazuh/wazuh-kibana-app/pull/948)).
- Fixed wrong alignment on related Rules/Decoders tables from _Management > Ruleset_ tab ([#971](https://github.com/wazuh/wazuh-kibana-app/pull/971)).
- Fixed a bug where sometimes the error messages appeared duplicated ([#971](https://github.com/wazuh/wazuh-kibana-app/pull/971)).

### Removed

- On the _Management > Monitoring_ tab, the `Cluster enabled but not running` message won't appear as an error anymore ([#971](https://github.com/wazuh/wazuh-kibana-app/pull/971)).

## Wazuh v3.6.1 - Kibana v6.4.1 / v6.4.2 / v6.4.3 - Revision 412

### Added

- Support for Elastic Stack v6.4.1 / v6.4.2 / v6.4.3.

## Wazuh v3.6.1 - Kibana v6.4.0 - Revision 411

### Added

- Redesigned the _Overview > Integrity monitoring_ tab, using more meaningful visualizations for a better overall view of your agents' status ([#893](https://github.com/wazuh/wazuh-kibana-app/pull/893)).
- Added a new table for the _Inventory_ tab: _Processes_ ([#895](https://github.com/wazuh/wazuh-kibana-app/pull/895)).
- Improved error handling for tables. Now the table will show an error message if it wasn't able to fetch and load data ([#896](https://github.com/wazuh/wazuh-kibana-app/pull/896)).

### Changed

- The app source code has been improved, following best practices and coding guidelines ([#892](https://github.com/wazuh/wazuh-kibana-app/pull/892)).
- Included more app tests and prettifier for better code maintainability ([#883](https://github.com/wazuh/wazuh-kibana-app/pull/883) & [#885](https://github.com/wazuh/wazuh-kibana-app/pull/885)).

### Fixed

- Fixed minor visual errors on some _GDPR_, _PCI DSS_ and _Vulnerabilities_ visualizations ([#894](https://github.com/wazuh/wazuh-kibana-app/pull/894)).

## Wazuh v3.6.1 - Kibana v6.4.0 - Revision 410

### Added

- The _Inventory_ tab has been redesigned ([#873](https://github.com/wazuh/wazuh-kibana-app/pull/873)):
  - Added new network interfaces and port tables.
  - Improved design using metric information bars and intuitive status indicators.
- Added refresh functionality to the _Settings > Logs_ tab ([#852](https://github.com/wazuh/wazuh-kibana-app/pull/852)):
  - Now everytime the user opens the tab, the logs will be reloaded.
  - A new button to force the update has been added on the top left corner of the logs table.
- Added `tags` and `recursion_level` configuration options to _Management/Agent > Configuration_ tabs ([#850](https://github.com/wazuh/wazuh-kibana-app/pull/850)).
- The _Kuery_ search syntax has been added again to the app ([#851](https://github.com/wazuh/wazuh-kibana-app/pull/851)).
- Added a first batch of [_Mocha_](https://mochajs.org/) tests and other quality of code improvements to the app ([#859](https://github.com/wazuh/wazuh-kibana-app/pull/859)).
- Now you can open specific rule details (the _Management > Ruleset_ tab) when clicking on the `rule.id` value on the _Discover_ tab ([#862](https://github.com/wazuh/wazuh-kibana-app/pull/862)).
- Now you can click on the rule ID value on the _Management > Ruleset_ tab to search for related alerts on the _Discover_ tab ([#863](https://github.com/wazuh/wazuh-kibana-app/pull/863)).

### Changed

- The index pattern known fields have been updated up to 567 ([#872](https://github.com/wazuh/wazuh-kibana-app/pull/872)).
- Now the _Inventory_ tab will always be available for all agents, and a descriptive message will appear if the agent doesn't have `syscollector` enabled ([#879](https://github.com/wazuh/wazuh-kibana-app/pull/879)).

### Fixed

- Fixed a bug where the _Inventory_ tab was unavailable if the user reloads the page while on the _Agents > Configuration_ tab ([#845](https://github.com/wazuh/wazuh-kibana-app/pull/845)).
- Fixed some _Overview > VirusTotal_ visualizations ([#846](https://github.com/wazuh/wazuh-kibana-app/pull/846)).
- Fixed a bug where the _Settings > Extensions_ tab wasn't being properly hidden when there's no API entries inserted ([#847](https://github.com/wazuh/wazuh-kibana-app/pull/847)).
- Fixed a bug where the _Current API_ indicator on the top navbar wasn't being properly updated when the user deletes all the API entries ([#848](https://github.com/wazuh/wazuh-kibana-app/pull/848)).
- Fixed a bug where the _Agents coverage_ metric were not displaying a proper value when the manager has 0 registered agents ([#849](https://github.com/wazuh/wazuh-kibana-app/pull/849)).
- Fixed a bug where the `wazuh-basic` user role was able to update API entries (it should be forbidden) ([#853](https://github.com/wazuh/wazuh-kibana-app/pull/853)).
- Fixed a bug where the visualizations had scroll bars on the PDF reports ([#870](https://github.com/wazuh/wazuh-kibana-app/pull/870)).
- Fixed a bug on the _Dev tools_ tab where the user couldn't execute the first request block if there was blank lines above it ([#871](https://github.com/wazuh/wazuh-kibana-app/pull/871)).
- Fixed a bug on pinned filters when opening tabs where the implicit filter was the same, making them stuck and unremovable from other tabs ([#878](https://github.com/wazuh/wazuh-kibana-app/pull/878)).

## Wazuh v3.6.1 - Kibana v6.4.0 - Revision 409

### Added

- Support for Wazuh v3.6.1.

### Fixed

- Fixed a bug on the _Dev tools_ tab ([b7c79f4](https://github.com/wazuh/wazuh-kibana-app/commit/b7c79f48f06cb49b12883ec9e9337da23b49976b)).

## Wazuh v3.6.1 - Kibana v6.3.2 - Revision 408

### Added

- Support for Wazuh v3.6.1.

### Fixed

- Fixed a bug on the _Dev tools_ tab ([4ca9ed5](https://github.com/wazuh/wazuh-kibana-app/commit/4ca9ed54f1b18e5d499d950e6ff0741946701988)).

## Wazuh v3.6.0 - Kibana v6.4.0 - Revision 407

### Added

- Support for Wazuh v3.6.0.

## Wazuh v3.6.0 - Kibana v6.3.2 - Revision 406

### Added

- Support for Wazuh v3.6.0.

## Wazuh v3.5.0 - Kibana v6.4.0 - Revision 405

### Added

- Support for Elastic Stack v6.4.0 ([#813](https://github.com/wazuh/wazuh-kibana-app/pull/813)).

## Wazuh v3.5.0 - Kibana v6.3.2 - Revision 404

### Added

- Added new options to `config.yml` to change shards and replicas settings for `wazuh-monitoring` indices ([#809](https://github.com/wazuh/wazuh-kibana-app/pull/809)).
- Added more error messages for `wazuhapp.log` in case of failure when performing some crucial functions ([#812](https://github.com/wazuh/wazuh-kibana-app/pull/812)).
- Now it's possible to change replicas settings for existing `.wazuh`, `.wazuh-version` and `wazuh-monitoring` indices on the `config.yml` file ([#817](https://github.com/wazuh/wazuh-kibana-app/pull/817)).

### Changed

- App frontend code refactored and restructured ([#802](https://github.com/wazuh/wazuh-kibana-app/pull/802)).
- Now the _Overview > Security events_ tab won't show anything if the only visualization with data is _Agents status_ ([#811](https://github.com/wazuh/wazuh-kibana-app/pull/811)).

### Fixed

- Fixed a bug where the RAM status message appreared twice the first time you opened the app ([#807](https://github.com/wazuh/wazuh-kibana-app/pull/807)).
- Fixed the app UI to make the app usable on Internet Explorer 11 ([#808](https://github.com/wazuh/wazuh-kibana-app/pull/808)).

## Wazuh v3.5.0 - Kibana v6.3.2 - Revision 403

### Added

- The welcome tabs on _Overview_ and _Agents_ have been updated with a new name and description for the existing sections ([#788](https://github.com/wazuh/wazuh-kibana-app/pull/788)).
- Now the app tables will auto-resize depending on the screen height ([#792](https://github.com/wazuh/wazuh-kibana-app/pull/792)).

### Changed

- Now all the app filters on several tables will present the values in alphabetical order ([#787](https://github.com/wazuh/wazuh-kibana-app/pull/787)).

### Fixed

- Fixed a bug on _Decoders_ where clicking on the decoder wouldn't open the detail view if the `Parent decoders` filter was enabled ([#782](https://github.com/wazuh/wazuh-kibana-app/pull/782)).
- Fixed a bug on _Dev tools_ when the first line on the editor pane was empty or had a comment ([#790](https://github.com/wazuh/wazuh-kibana-app/pull/790)).
- Fixed a bug where the app was throwing multiple warning messages the first time you open it ([#791](https://github.com/wazuh/wazuh-kibana-app/pull/791)).
- Fixed a bug where clicking on a different tab from _Overview_ right after inserting the API credentials for the first time would always redirect to _Overview_ ([#791](https://github.com/wazuh/wazuh-kibana-app/pull/791)).
- Fixed a bug where the user could have a browser cookie with a reference to a non-existing API entry on Elasticsearch ([#794](https://github.com/wazuh/wazuh-kibana-app/pull/794) & [#795](https://github.com/wazuh/wazuh-kibana-app/pull/795)).

### Removed

- The cluster key has been removed from the API requests to `/manager/configuration` ([#796](https://github.com/wazuh/wazuh-kibana-app/pull/796)).

## Wazuh v3.5.0 - Kibana v6.3.1/v6.3.2 - Revision 402

### Added

- Support for Wazuh v3.5.0.
- Added new fields for _Vulnerability detector_ alerts ([#752](https://github.com/wazuh/wazuh-kibana-app/pull/752)).
- Added multi table search for `wz-table` directive. Added two new log levels for _Management > Logs_ section ([#753](https://github.com/wazuh/wazuh-kibana-app/pull/753)).

## Wazuh v3.4.0 - Kibana v6.3.1/v6.3.2 - Revision 401

### Added

- Added a few new fields for Kibana due to the new Wazuh _who-data_ feature ([#763](https://github.com/wazuh/wazuh-kibana-app/pull/763)).
- Added XML/JSON viewer for each card under _Management > Configuration_ ([#764](https://github.com/wazuh/wazuh-kibana-app/pull/764)).

### Changed

- Improved error handling for Dev tools. Also removed some unused dependencies from the _Dev tools_ tab ([#760](https://github.com/wazuh/wazuh-kibana-app/pull/760)).
- Unified origin for tab descriptions. Reviewed some grammar typos ([#765](https://github.com/wazuh/wazuh-kibana-app/pull/765)).
- Refactored agents autocomplete component. Removed unused/deprecated modules ([#766](https://github.com/wazuh/wazuh-kibana-app/pull/766)).
- Simplified route resolves section ([#768](https://github.com/wazuh/wazuh-kibana-app/pull/768)).

### Fixed

- Fixed missing cluster node filter for the visualization shown when looking for specific node under _Management > Monitoring_ section ([#758](https://github.com/wazuh/wazuh-kibana-app/pull/758)).
- Fixed missing dependency injection for `wzMisc` factory ([#768](https://github.com/wazuh/wazuh-kibana-app/pull/768)).

### Removed

- Removed `angular-aria`, `angular-md5`, `ansicolors`, `js-yaml`, `querystring` and `lodash` dependencies since Kibana includes all of them. Removed some unused images ([#768](https://github.com/wazuh/wazuh-kibana-app/pull/768)).

## Wazuh v3.4.0 - Kibana v6.3.1/v6.3.2 - Revision 400

### Added

- Support for Wazuh v3.4.0.
- Support for Elastic Stack v6.3.2.
- Support for Kuery as accepted query language ([#742](https://github.com/wazuh/wazuh-kibana-app/pull/742)).
  - This feature is experimental.
- Added new _Who data_ fields from file integrity monitoring features ([#746](https://github.com/wazuh/wazuh-kibana-app/pull/746)).
- Added tab in _Settings_ section where you can see the last logs from the Wazuh app server ([#723](https://github.com/wazuh/wazuh-kibana-app/pull/723)).

### Changed

- Fully redesigned of the welcome screen along the different app sections ([#751](https://github.com/wazuh/wazuh-kibana-app/pull/751)).
- Now any agent can go to the _Inventory_ tab regardless if it's enabled or not. The content will change properly according to the agent configuration ([#744](https://github.com/wazuh/wazuh-kibana-app/pull/744)).
- Updated the `angular-material` dependency to `1.1.10` ([#743](https://github.com/wazuh/wazuh-kibana-app/pull/743)).
- Any API entry is now removable regardless if it's the only one API entry ([#740](https://github.com/wazuh/wazuh-kibana-app/pull/740)).
- Performance has been improved regarding to agents status, they are now being fetched using _distinct_ routes from the Wazuh API ([#738](https://github.com/wazuh/wazuh-kibana-app/pull/738)).
- Improved the way we are parsing some Wazuh API errors regarding to version mismatching ([#735](https://github.com/wazuh/wazuh-kibana-app/pull/735)).

### Fixed

- Fixed wrong filters being applied in _Ruleset > Rules_ and _Ruleset > Decoders_ sections when using Lucene like filters plus path filters ([#736](https://github.com/wazuh/wazuh-kibana-app/pull/736)).
- Fixed the template checking from the healthcheck, now it allows to use custom index patterns ([#739](https://github.com/wazuh/wazuh-kibana-app/pull/739)).
- Fixed infinite white screen from _Management > Monitoring_ when the Wazuh cluster is enabled but not running ([#741](https://github.com/wazuh/wazuh-kibana-app/pull/741)).

## Wazuh v3.3.0/v3.3.1 - Kibana v6.3.1 - Revision 399

### Added

- Added a new Angular.js factory to store the Wazuh app configuration values. Also, this factory is being used by the pre-routes functions (resolves); this way we are sure about having the real configuration at any time. These pre-routes functions have been improved too ([#670](https://github.com/wazuh/wazuh-kibana-app/pull/670)).
- Added extended information for reports from _Reporting_ feature ([#701](https://github.com/wazuh/wazuh-kibana-app/pull/701)).

### Changed

- Tables have been improved. Now they are truncating long fields and adding a tooltip if needed ([#671](https://github.com/wazuh/wazuh-kibana-app/pull/671)).
- Services have been improved ([#715](https://github.com/wazuh/wazuh-kibana-app/pull/715)).
- CSV formatted files have been improved. Now they are showing a more human readable column names ([#717](https://github.com/wazuh/wazuh-kibana-app/pull/717), [#726](https://github.com/wazuh/wazuh-kibana-app/pull/726)).
- Added/Modified some visualization titles ([#728](https://github.com/wazuh/wazuh-kibana-app/pull/728)).
- Improved Discover perfomance when in background mode ([#719](https://github.com/wazuh/wazuh-kibana-app/pull/719)).
- Reports from the _Reporting_ feature have been fulyl redesigned ([#701](https://github.com/wazuh/wazuh-kibana-app/pull/701)).

### Fixed

- Fixed the top menu API indicator when checking the API connection and the manager/cluster information had been changed ([#668](https://github.com/wazuh/wazuh-kibana-app/pull/668)).
- Fixed our logger module which was not writting logs the very first time Kibana is started neither after a log rotation ([#667](https://github.com/wazuh/wazuh-kibana-app/pull/667)).
- Fixed a regular expression in the server side when parsing URLs before registering a new Wazuh API ([#690](https://github.com/wazuh/wazuh-kibana-app/pull/690)).
- Fixed filters from specific visualization regarding to _File integrity_ section ([#694](https://github.com/wazuh/wazuh-kibana-app/pull/694)).
- Fixed filters parsing when generating a report because it was not parsing negated filters as expected ([#696](https://github.com/wazuh/wazuh-kibana-app/pull/696)).
- Fixed visualization counter from _OSCAP_ tab ([#722](https://github.com/wazuh/wazuh-kibana-app/pull/722)).

### Removed

- Temporary removed CSV download from agent inventory section due to Wazuh API bug ([#727](https://github.com/wazuh/wazuh-kibana-app/pull/727)).

## Wazuh v3.3.0/v3.3.1 - Kibana v6.3.0 - Revision 398

### Added

- Improvements for latest app redesign ([#652](https://github.com/wazuh/wazuh-kibana-app/pull/652)):
  - The _Welcome_ tabs have been simplified, following a more Elastic design.
  - Added again the `md-nav-bar` component with refined styles and limited to specific sections.
  - The _Settings > Welcome_ tab has been removed. You can use the nav bar to switch tabs.
  - Minor CSS adjustments and reordering.
- Small app UI improvements ([#634](https://github.com/wazuh/wazuh-kibana-app/pull/634)):
  - Added link to _Agents Preview_ on the _Agents_ tab breadcrumbs.
  - Replaced the _Generate report_ button with a smaller one.
  - Redesigned _Management > Ruleset_ `md-chips` to look similar to Kibana filter pills.
  - Added agent information bar from _Agents > General_ to _Agents > Welcome_ too.
  - Refactored flex layout on _Welcome_ tabs to fix a height visual bug.
  - Removed duplicated loading rings on the _Agents_ tab.
- Improvements for app tables ([#627](https://github.com/wazuh/wazuh-kibana-app/pull/627)):
  - Now the current page will be highlighted.
  - The gap has been fixed to the items per page value.
  - If there are no more pages for _Next_ or _Prev_ buttons, they will be hidden.
- Improvements for app health check ([#637](https://github.com/wazuh/wazuh-kibana-app/pull/637)):
  - Improved design for the view.
  - The checks have been placed on a table, showing the current status of each one.
- Changes to our reporting feature ([#639](https://github.com/wazuh/wazuh-kibana-app/pull/639)):
  - Now the generated reports will include tables for each section.
  - Added a parser for getting Elasticsearch data table responses.
  - The reporting feature is now a separated module, and the code has been refactored.
- Improvements for app tables pagination ([#646](https://github.com/wazuh/wazuh-kibana-app/pull/646)).

### Changed

- Now the `pretty` parameter on the _Dev tools_ tab will be ignored to avoid `Unexpected error` messages ([#624](https://github.com/wazuh/wazuh-kibana-app/pull/624)).
- The `pdfkit` dependency has been replaced by `pdfmake` ([#639](https://github.com/wazuh/wazuh-kibana-app/pull/639)).
- Changed some Kibana tables for performance improvements on the reporting feature ([#644](https://github.com/wazuh/wazuh-kibana-app/pull/644)).
- Changed the method to refresh the list of known fields on the index pattern ([#650](https://github.com/wazuh/wazuh-kibana-app/pull/650)):
  - Now when restarting Kibana, the app will update the fieldset preserving the custom user fields.

### Fixed

- Fixed bug on _Agents CIS-CAT_ tab who wasn't loading the appropriate visualizations ([#626](https://github.com/wazuh/wazuh-kibana-app/pull/626)).
- Fixed a bug where sometimes the index pattern could be `undefined` during the health check process, leading into a false error message when loading the app ([#640](https://github.com/wazuh/wazuh-kibana-app/pull/640)).
- Fixed several bugs on the _Settings > API_ tab when removing, adding or editing new entries.

### Removed

- Removed the app login system ([#636](https://github.com/wazuh/wazuh-kibana-app/pull/636)):
  - This feature was unstable, experimental and untested for a long time. We'll provide much better RBAC capabilities in the future.
- Removed the new Kuery language option on Discover app search bars.
  - This feature will be restored in the future, after more Elastic v6.3.0 adaptations.

## Wazuh v3.3.0/v3.3.1 - Kibana v6.3.0 - Revision 397

### Added

- Support for Elastic Stack v6.3.0 ([#579](https://github.com/wazuh/wazuh-kibana-app/pull/579) & [#612](https://github.com/wazuh/wazuh-kibana-app/pull/612) & [#615](https://github.com/wazuh/wazuh-kibana-app/pull/615)).
- Brand-new Wazuh app redesign for the _Monitoring_ tab ([#581](https://github.com/wazuh/wazuh-kibana-app/pull/581)):
  - Refactored and optimized UI for these tabs, using a breadcrumbs-based navigability.
  - Used the same guidelines from the previous redesign for _Overview_ and _Agents_ tabs.
- New tab for _Agents_ - _Inventory_ ([#582](https://github.com/wazuh/wazuh-kibana-app/pull/582)):
  - Get information about the agent host, such as installed packages, motherboard, operating system, etc.
  - This tab will appear if the agent has the [`syscollector`](https://documentation.wazuh.com/current/user-manual/reference/ossec-conf/wodle-syscollector.html) wodle enabled.
- Brand-new extension - _CIS-CAT Alerts_ ([#601](https://github.com/wazuh/wazuh-kibana-app/pull/601)):
  - A new extension, disabled by default.
  - Visualize alerts related to the CIS-CAT benchmarks on the _Overview_ and _Agents_ tabs.
  - Get information about the last performed scan and its score.
- Several improvements for the _Dev tools_ tab ([#583](https://github.com/wazuh/wazuh-kibana-app/pull/583) & [#597](https://github.com/wazuh/wazuh-kibana-app/pull/597)):
  - Now you can insert queries using inline parameters, just like in a web browser.
  - You can combine inline parameters with JSON-like parameters.
  - If you use the same parameter on both methods with different values, the inline parameter has precedence over the other one.
  - The tab icon has been changed for a more appropriate one.
  - The `Execute query` button is now always placed on the first line of the query block.
- Refactoring for all app tables ([#582](https://github.com/wazuh/wazuh-kibana-app/pull/582)):
  - Replaced the old `wz-table` directive with a new one, along with a new data factory.
  - Now the tables are built with a pagination system.
  - Much easier method for building tables for the app.
  - Performance and stability improvements when fetching API data.
  - Now you can see the total amount of items and the elapsed time.

### Changed

- Moved some logic from the _Agents preview_ tab to the server, to avoid excessive client-side workload ([#586](https://github.com/wazuh/wazuh-kibana-app/pull/586)).
- Changed the UI to use the same loading ring across all the app tabs ([#593](https://github.com/wazuh/wazuh-kibana-app/pull/593) & [#599](https://github.com/wazuh/wazuh-kibana-app/pull/599)).
- Changed the _No results_ message across all the tabs with visualizations ([#599](https://github.com/wazuh/wazuh-kibana-app/pull/599)).

### Fixed

- Fixed a bug on the _Settings/Extensions_ tab where enabling/disabling some extensions could make other ones to be disabled ([#591](https://github.com/wazuh/wazuh-kibana-app/pull/591)).

## Wazuh v3.3.0/v3.3.1 - Kibana v6.2.4 - Revision 396

### Added

- Support for Wazuh v3.3.1.
- Brand-new Wazuh app redesign for the _Settings_ tab ([#570](https://github.com/wazuh/wazuh-kibana-app/pull/570)):
  - Refactored and optimized UI for these tabs, using a breadcrumbs-based navigability.
  - Used the same guidelines from the previous redesign for _Overview_ and _Agents_ tabs.
- Refactoring for _Overview_ and _Agents_ controllers ([#564](https://github.com/wazuh/wazuh-kibana-app/pull/564)):
  - Reduced duplicated code by splitting it into separate files.
  - Code optimization for a better performance and maintainability.
  - Added new services to provide similar functionality between different app tabs.
- Added `data.vulnerability.package.condition` to the list of known fields ([#566](https://github.com/wazuh/wazuh-kibana-app/pull/566)).

### Changed

- The `wazuh-logs` and `wazuh-monitoring` folders have been moved to the Kibana's `optimize` directory in order to avoid some error messages when using the `kibana-plugin list` command ([#563](https://github.com/wazuh/wazuh-kibana-app/pull/563)).

### Fixed

- Fixed a bug on the _Settings_ tab where updating an API entry with wrong credentials would corrupt the existing one ([#558](https://github.com/wazuh/wazuh-kibana-app/pull/558)).
- Fixed a bug on the _Settings_ tab where removing an API entry while its edit form is opened would hide the `Add API` button unless the user reloads the tab ([#558](https://github.com/wazuh/wazuh-kibana-app/pull/558)).
- Fixed some Audit visualizations on the _Overview_ and _Agents_ tabs that weren't using the same search query to show the results ([#572](https://github.com/wazuh/wazuh-kibana-app/pull/572)).
- Fixed undefined variable error on the `wz-menu` directive ([#575](https://github.com/wazuh/wazuh-kibana-app/pull/575)).

## Wazuh v3.3.0 - Kibana v6.2.4 - Revision 395

### Fixed

- Fixed a bug on the _Agent Configuration_ tab where the sync status was always `NOT SYNCHRONIZED` ([#569](https://github.com/wazuh/wazuh-kibana-app/pull/569)).

## Wazuh v3.3.0 - Kibana v6.2.4 - Revision 394

### Added

- Support for Wazuh v3.3.0.
- Updated some backend API calls to include the app version in the request header ([#560](https://github.com/wazuh/wazuh-kibana-app/pull/560)).

## Wazuh v3.2.4 - Kibana v6.2.4 - Revision 393

### Added

- Brand-new Wazuh app redesign for _Overview_ and _Agents_ tabs ([#543](https://github.com/wazuh/wazuh-kibana-app/pull/543)):
  - Updated UI for these tabs using breadcrumbs.
  - New _Welcome_ screen, presenting all the tabs to the user, with useful links to our documentation.
  - Overall design improved, adjusted font sizes and reduced HTML code.
  - This base will allow the app to increase its functionality in the future.
  - Removed the `md-nav-bar` component for a better user experience on small screens.
  - Improved app performance removing some CSS effects from some components, such as buttons.
- New filter for agent version on the _Agents Preview_ tab ([#537](https://github.com/wazuh/wazuh-kibana-app/pull/537)).
- New filter for cluster node on the _Agents Preview_ tab ([#538](https://github.com/wazuh/wazuh-kibana-app/pull/538)).

### Changed

- Now the report generation process will run in a parallel mode in the foreground ([#523](https://github.com/wazuh/wazuh-kibana-app/pull/523)).
- Replaced the usage of `$rootScope` with two new factories, along with more controller improvements ([#525](https://github.com/wazuh/wazuh-kibana-app/pull/525)).
- Now the _Extensions_ tab on _Settings_ won't edit the `.wazuh` index to modify the extensions configuration for all users ([#545](https://github.com/wazuh/wazuh-kibana-app/pull/545)).
  - This allows each new user to always start with the base extensions configuration, and modify it to its needs storing the settings on a browser cookie.
- Now the GDPR requirements description on its tab won't be loaded if the Wazuh API version is not v3.2.3 or higher ([#546](https://github.com/wazuh/wazuh-kibana-app/pull/546)).

### Fixed

- Fixed a bug where the app crashes when attempting to download huge amounts of data as CSV format ([#521](https://github.com/wazuh/wazuh-kibana-app/pull/521)).
- Fixed a bug on the Timelion visualizations from _Management/Monitoring_ which were not properly filtering and showing the cluster nodes information ([#530](https://github.com/wazuh/wazuh-kibana-app/pull/530)).
- Fixed several bugs on the loading process when switching between tabs with or without visualizations in the _Overview_ and _Agents_ tab ([#531](https://github.com/wazuh/wazuh-kibana-app/pull/531) & [#533](https://github.com/wazuh/wazuh-kibana-app/pull/533)).
- Fixed a bug on the `wazuh-monitoring` index feature when using multiple inserted APIs, along with several performance improvements ([#539](https://github.com/wazuh/wazuh-kibana-app/pull/539)).
- Fixed a bug where the OS filter on the _Agents Preview_ tab would exclude the rest of filters instead of combining them ([#552](https://github.com/wazuh/wazuh-kibana-app/pull/552)).
- Fixed a bug where the Extensions settings were restored every time the user opened the _Settings_ tab or pressed the _Set default manager_ button ([#555](https://github.com/wazuh/wazuh-kibana-app/pull/555) & [#556](https://github.com/wazuh/wazuh-kibana-app/pull/556)).

## Wazuh v3.2.3/v3.2.4 - Kibana v6.2.4 - Revision 392

### Added

- Support for Wazuh v3.2.4.
- New functionality - _Reporting_ ([#510](https://github.com/wazuh/wazuh-kibana-app/pull/510)):
  - Generate PDF logs on the _Overview_ and _Agents_ tabs, with the new button next to _Panels_ and _Discover_.
  - The report will contain the current visualizations from the tab where you generated it.
  - List all your generated reports, download or deleted them at the new _Management/Reporting_ tab.
  - **Warning:** If you leave the tab while generating a report, the process will be aborted.
- Added warning/error messages about the total RAM on the server side ([#502](https://github.com/wazuh/wazuh-kibana-app/pull/502)):
  - None of this messages will prevent the user from accessing the app, it's just a recommendation.
  - If your server has less than 2GB of RAM, you'll get an error message when opening the app.
  - If your server has between 2GB and 3GB of RAM, you'll get a warning message.
  - If your server has more than 3GB of RAM, you won't get any kind of message.
- Refactoring and added loading bar to _Manager Logs_ and _Groups_ tabs ([#505](https://github.com/wazuh/wazuh-kibana-app/pull/505)).
- Added more Syscheck options to _Management/Agents_ configuration tabs ([#509](https://github.com/wazuh/wazuh-kibana-app/pull/509)).

### Fixed

- Added more fields to the `known-fields.js` file to avoid warning messages on _Discover_ when using Filebeat for alerts forwarding ([#497](https://github.com/wazuh/wazuh-kibana-app/pull/497)).
- Fixed a bug where clicking on the _Check connection_ button on the _Settings_ tab threw an error message although the API connected successfully ([#504](https://github.com/wazuh/wazuh-kibana-app/pull/504)).
- Fixed a bug where the _Agents_ tab was not properly showing the total of agents due to the new Wazuh cluster implementation ([#517](https://github.com/wazuh/wazuh-kibana-app/pull/517)).

## Wazuh v3.2.3 - Kibana v6.2.4 - Revision 391

### Added

- Support for Wazuh v3.2.3.
- Brand-new extension - _GDPR Alerts_ ([#453](https://github.com/wazuh/wazuh-kibana-app/pull/453)):
  - A new extension, enabled by default.
  - Visualize alerts related to the GDPR compliance on the _Overview_ and _Agents_ tabs.
  - The _Ruleset_ tab has been updated to include GDPR filters on the _Rules_ subtab.
- Brand-new Management tab - _Monitoring_ ([#490](https://github.com/wazuh/wazuh-kibana-app/pull/490)):
  - Visualize your Wazuh cluster, both master and clients.
    - Get the current cluster configuration.
    - Nodes listing, sorting, searching, etc.
  - Get a more in-depth cluster status thanks to the newly added [_Timelion_](https://www.elastic.co/guide/en/kibana/current/timelion.html) visualizations.
  - The Detail view gives you a summary of the node's healthcheck.
- Brand-new tab - _Dev tools_ ([#449](https://github.com/wazuh/wazuh-kibana-app/pull/449)):
  - Find it on the top navbar, next to _Discover_.
  - Execute Wazuh API requests directly from the app.
  - This tab uses your currently selected API from _Settings_.
  - You can type different API requests on the input window, select one with the cursor, and click on the Play button to execute it.
  - You can also type comments on the input window.
- More improvements for the _Manager/Ruleset_ tab ([#446](https://github.com/wazuh/wazuh-kibana-app/pull/446)):
  - A new colour palette for regex, order and rule description arguments.
  - Added return to List view on Ruleset button while on Detail view.
  - Fixed line height on all table headers.
  - Removed unused, old code from Ruleset controllers.
- Added option on `config.yml` to enable/disable the `wazuh-monitoring` index ([#441](https://github.com/wazuh/wazuh-kibana-app/pull/441)):
  - Configure the frequency time to generate new indices.
  - The default frequency time has been increased to 1 hour.
  - When disabled, useful metrics will appear on _Overview/General_ replacing the _Agent status_ visualization.
- Added CSV exporting button to the app ([#431](https://github.com/wazuh/wazuh-kibana-app/pull/431)):
  - Implemented new logic to fetch data from the Wazuh API and download it in CSV format.
  - Currently available for the _Ruleset_, _Logs_ and _Groups_ sections on the _Manager_ tab and also the _Agents_ tab.
- More refactoring to the app backend ([#439](https://github.com/wazuh/wazuh-kibana-app/pull/439)):
  - Standardized error output from the server side.
  - Drastically reduced the error management logic on the client side.
  - Applied the _Facade_ pattern when importing/exporting modules.
  - Deleted unused/deprecated/useless methods both from server and client side.
  - Some optimizations to variable type usages.
- Refactoring to Kibana filters management ([#452](https://github.com/wazuh/wazuh-kibana-app/pull/452) & [#459](https://github.com/wazuh/wazuh-kibana-app/pull/459)):
  - Added new class to build queries from the base query.
  - The filter management is being done on controllers instead of the `discover` directive.
  - Now we are emitting specific events whenever we are fetching data or communicating to the `discover` directive.
  - The number of useless requests to fetch data has been reduced.
  - The synchronization actions are working as expected regardless the amount of data and/or the number of machine resources.
  - Fixed several bugs about filter usage and transition to different app tabs.
- Added confirmation message when the user deletes an API entry on _Settings/API_ ([#428](https://github.com/wazuh/wazuh-kibana-app/pull/428)).
- Added support for filters on the _Manager/Logs_ tab when realtime is enabled ([#433](https://github.com/wazuh/wazuh-kibana-app/pull/433)).
- Added more filter options to the Detail view on _Manager/Ruleset_ ([#434](https://github.com/wazuh/wazuh-kibana-app/pull/434)).

### Changed

- Changed OSCAP visualization to avoid clipping issues with large agent names ([#429](https://github.com/wazuh/wazuh-kibana-app/pull/429)).
- Now the related Rules or Decoders sections on _Manager/Ruleset_ will remain hidden if there isn't any data to show or while it's loading ([#434](https://github.com/wazuh/wazuh-kibana-app/pull/434)).
- Added a 200ms delay when fetching iterable data from the Wazuh API ([#445](https://github.com/wazuh/wazuh-kibana-app/pull/445) & [#450](https://github.com/wazuh/wazuh-kibana-app/pull/450)).
- Fixed several bugs related to Wazuh API timeout/cancelled requests ([#445](https://github.com/wazuh/wazuh-kibana-app/pull/445)).
- Added `ENOTFOUND`, `EHOSTUNREACH`, `EINVAL`, `EAI_AGAIN` options for API URL parameter checking ([#463](https://github.com/wazuh/wazuh-kibana-app/pull/463)).
- Now the _Settings/Extensions_ subtab won't appear unless there's at least one API inserted ([#465](https://github.com/wazuh/wazuh-kibana-app/pull/465)).
- Now the index pattern selector on _Settings/Pattern_ will also refresh the known fields when changing it ([#477](https://github.com/wazuh/wazuh-kibana-app/pull/477)).
- Changed the _Manager_ tab into _Management_ ([#490](https://github.com/wazuh/wazuh-kibana-app/pull/490)).

### Fixed

- Fixed a bug where toggling extensions after deleting an API entry could lead into an error message ([#465](https://github.com/wazuh/wazuh-kibana-app/pull/465)).
- Fixed some performance bugs on the `dataHandler` service ([#442](https://github.com/wazuh/wazuh-kibana-app/pull/442) & [#486](https://github.com/wazuh/wazuh-kibana-app/pull/442)).
- Fixed a bug when loading the _Agents preview_ tab on Safari web browser ([#447](https://github.com/wazuh/wazuh-kibana-app/pull/447)).
- Fixed a bug where a new extension (enabled by default) appears disabled when updating the app ([#456](https://github.com/wazuh/wazuh-kibana-app/pull/456)).
- Fixed a bug where pressing the Enter key on the _Discover's_ tab search bar wasn't working properly ([#488](https://github.com/wazuh/wazuh-kibana-app/pull/488)).

### Removed

- Removed the `rison` dependency from the `package.json` file ([#452](https://github.com/wazuh/wazuh-kibana-app/pull/452)).
- Removed unused Elasticsearch request to avoid problems when there's no API inserted ([#460](https://github.com/wazuh/wazuh-kibana-app/pull/460)).

## Wazuh v3.2.1/v3.2.2 - Kibana v6.2.4 - Revision 390

### Added

- Support for Wazuh v3.2.2.
- Refactoring on visualizations use and management ([#397](https://github.com/wazuh/wazuh-kibana-app/pull/397)):
  - Visualizations are no longer stored on an index, they're built and loaded on demand when needed to render the interface.
  - Refactoring on the whole app source code to use the _import/export_ paradigm.
  - Removed old functions and variables from the old visualization management logic.
  - Removed cron task to clean remaining visualizations since it's no longer needed.
  - Some Kibana functions and modules have been overridden in order to make this refactoring work.
    - This change is not intrusive in any case.
- New redesign for the _Manager/Ruleset_ tab ([#420](https://github.com/wazuh/wazuh-kibana-app/pull/420)):
  - Rules and decoders list now divided into two different sections: _List view_ and _Detail view_.
  - Removed old expandable tables to move the rule/decoder information into a new space.
  - Enable different filters on the detail view for a better search on the list view.
  - New table for related rules or decoders.
  - And finally, a bunch of minor design enhancements to the whole app.
- Added a copyright notice to the whole app source code ([#395](https://github.com/wazuh/wazuh-kibana-app/pull/395)).
- Updated `.gitignore` with the _Node_ template ([#395](https://github.com/wazuh/wazuh-kibana-app/pull/395)).
- Added new module to the `package.json` file, [`rison`](https://www.npmjs.com/package/rison) ([#404](https://github.com/wazuh/wazuh-kibana-app/pull/404)).
- Added the `errorHandler` service to the blank screen scenario ([#413](https://github.com/wazuh/wazuh-kibana-app/pull/413)):
  - Now the exact error message will be shown to the user, instead of raw JSON content.
- Added new option on the `config.yml` file to disable the new X-Pack RBAC capabilities to filter index-patterns ([#417](https://github.com/wazuh/wazuh-kibana-app/pull/417)).

### Changed

- Small minor enhancements to the user interface ([#396](https://github.com/wazuh/wazuh-kibana-app/pull/396)):
  - Reduced Wazuh app logo size.
  - Changed buttons text to not use all-capitalized letters.
  - Minor typos found in the HTML/CSS code have been fixed.
- Now the app log stores the package revision ([#417](https://github.com/wazuh/wazuh-kibana-app/pull/417)).

### Fixed

- Fixed bug where the _Agents_ tab didn't preserve the filters after reloading the page ([#404](https://github.com/wazuh/wazuh-kibana-app/pull/404)).
- Fixed a bug when using X-Pack that sometimes threw an error of false _"Not enough privileges"_ scenario ([#415](https://github.com/wazuh/wazuh-kibana-app/pull/415)).
- Fixed a bug where the Kibana Discover auto-refresh functionality was still working when viewing the _Agent configuration_ tab ([#419](https://github.com/wazuh/wazuh-kibana-app/pull/419)).

## Wazuh v3.2.1 - Kibana v6.2.4 - Revision 389

### Changed

- Changed severity and verbosity to some log messages ([#412](https://github.com/wazuh/wazuh-kibana-app/pull/412)).

### Fixed

- Fixed a bug when using the X-Pack plugin without security capabilities enabled ([#403](https://github.com/wazuh/wazuh-kibana-app/pull/403)).
- Fixed a bug when the app was trying to create `wazuh-monitoring` indices without checking the existence of the proper template ([#412](https://github.com/wazuh/wazuh-kibana-app/pull/412)).

## Wazuh v3.2.1 - Kibana v6.2.4 - Revision 388

### Added

- Support for Elastic Stack v6.2.4.
- App server fully refactored ([#360](https://github.com/wazuh/wazuh-kibana-app/pull/360)):
  - Added new classes, reduced the amount of code, removed unused functions, and several optimizations.
  - Now the app follows a more ES6 code style on multiple modules.
  - _Overview/Agents_ visualizations have been ordered into separated files and folders.
  - Now the app can use the default index defined on the `/ect/kibana/kibana.yml` file.
  - Better error handling for the visualizations directive.
  - Added a cron job to delete remaining visualizations on the `.kibana` index if so.
  - Also, we've added some changes when using the X-Pack plugin:
    - Better management of users and roles in order to use the app capabilities.
    - Prevents app loading if the currently logged user has no access to any index pattern.
- Added the `errorHandler` service to the `dataHandler` factory ([#340](https://github.com/wazuh/wazuh-kibana-app/pull/340)).
- Added Syscollector section to _Manager/Agents Configuration_ tabs ([#359](https://github.com/wazuh/wazuh-kibana-app/pull/359)).
- Added `cluster.name` field to the `wazuh-monitoring` index ([#377](https://github.com/wazuh/wazuh-kibana-app/pull/377)).

### Changed

- Increased the query size when fetching the index pattern list ([#339](https://github.com/wazuh/wazuh-kibana-app/pull/339)).
- Changed active colour for all app tables ([#347](https://github.com/wazuh/wazuh-kibana-app/pull/347)).
- Changed validation regex to accept URLs with non-numeric format ([#353](https://github.com/wazuh/wazuh-kibana-app/pull/353)).
- Changed visualization removal cron task to avoid excessive log messages when there weren't removed visualizations ([#361](https://github.com/wazuh/wazuh-kibana-app/pull/361)).
- Changed filters comparison for a safer access ([#383](https://github.com/wazuh/wazuh-kibana-app/pull/383)).
- Removed some `server.log` messages to avoid performance errors ([#384](https://github.com/wazuh/wazuh-kibana-app/pull/384)).
- Changed the way of handling the index patterns list ([#360](https://github.com/wazuh/wazuh-kibana-app/pull/360)).
- Rewritten some false error-level logs to just information-level ones ([#360](https://github.com/wazuh/wazuh-kibana-app/pull/360)).
- Changed some files from JSON to CommonJS for performance improvements ([#360](https://github.com/wazuh/wazuh-kibana-app/pull/360)).
- Replaced some code on the `kibana-discover` directive with a much cleaner statement to avoid issues on the _Agents_ tab ([#394](https://github.com/wazuh/wazuh-kibana-app/pull/394)).

### Fixed

- Fixed a bug where several `agent.id` filters were created at the same time when navigating between _Agents_ and _Groups_ with different selected agents ([#342](https://github.com/wazuh/wazuh-kibana-app/pull/342)).
- Fixed logic on the index-pattern selector which wasn't showing the currently selected pattern the very first time a user opened the app ([#345](https://github.com/wazuh/wazuh-kibana-app/pull/345)).
- Fixed a bug on the `errorHandler` service who was preventing a proper output of some Elastic-related backend error messages ([#346](https://github.com/wazuh/wazuh-kibana-app/pull/346)).
- Fixed panels flickering in the _Settings_ tab ([#348](https://github.com/wazuh/wazuh-kibana-app/pull/348)).
- Fixed a bug in the shards and replicas settings when the user sets the value to zero (0) ([#358](https://github.com/wazuh/wazuh-kibana-app/pull/358)).
- Fixed several bugs related to the upgrade process from Wazuh 2.x to the new refactored server ([#363](https://github.com/wazuh/wazuh-kibana-app/pull/363)).
- Fixed a bug in _Discover/Agents VirusTotal_ tabs to avoid conflicts with the `agent.name` field ([#379](https://github.com/wazuh/wazuh-kibana-app/pull/379)).
- Fixed a bug on the implicit filter in _Discover/Agents PCI_ tabs ([#393](https://github.com/wazuh/wazuh-kibana-app/pull/393)).

### Removed

- Removed clear API password on `checkPattern` response ([#339](https://github.com/wazuh/wazuh-kibana-app/pull/339)).
- Removed old dashboard visualizations to reduce loading times ([#360](https://github.com/wazuh/wazuh-kibana-app/pull/360)).
- Removed some unused dependencies due to the server refactoring ([#360](https://github.com/wazuh/wazuh-kibana-app/pull/360)).
- Removed completely `metricService` from the app ([#389](https://github.com/wazuh/wazuh-kibana-app/pull/389)).

## Wazuh v3.2.1 - Kibana v6.2.2/v6.2.3 - Revision 387

### Added

- New logging system ([#307](https://github.com/wazuh/wazuh-kibana-app/pull/307)):
  - New module implemented to write app logs.
  - Now a trace is stored every time the app is re/started.
  - Currently, the `initialize.js` and `monitoring.js` files work with this system.
  - Note: the logs will live under `/var/log/wazuh/wazuhapp.log` on Linux systems, on Windows systems they will live under `kibana/plugins/`. It rotates the log whenever it reaches 100MB.
- Better cookies handling ([#308](https://github.com/wazuh/wazuh-kibana-app/pull/308)):
  - New field on the `.wazuh-version` index to store the last time the Kibana server was restarted.
  - This is used to check if the cookies have consistency with the current server status.
  - Now the app is clever and takes decisions depending on new consistency checks.
- New design for the _Agents/Configuration_ tab ([#310](https://github.com/wazuh/wazuh-kibana-app/pull/310)):
  - The style is the same as the _Manager/Configuration_ tab.
  - Added two more sections: CIS-CAT and Commands ([#315](https://github.com/wazuh/wazuh-kibana-app/pull/315)).
  - Added a new card that will appear when there's no group configuration at all ([#323](https://github.com/wazuh/wazuh-kibana-app/pull/323)).
- Added _"group"_ column on the agents list in _Agents_ ([#312](https://github.com/wazuh/wazuh-kibana-app/pull/312)):
  - If you click on the group, it will redirect the user to the specified group in _Manager/Groups_.
- New option for the `config.yml` file, `ip.selector` ([#313](https://github.com/wazuh/wazuh-kibana-app/pull/313)):
  - Define if the app will show or not the index pattern selector on the top navbar.
  - This setting is set to `true` by default.
- More CSS cleanup and reordering ([#315](https://github.com/wazuh/wazuh-kibana-app/pull/315)):
  - New `typography.less` file.
  - New `layout.less` file.
  - Removed `cleaned.less` file.
  - Reordering and cleaning of existing CSS files, including removal of unused classes, renaming, and more.
  - The _Settings_ tab has been refactored to correct some visual errors with some card components.
  - Small refactoring to some components from _Manager/Ruleset_ ([#323](https://github.com/wazuh/wazuh-kibana-app/pull/323)).
- New design for the top navbar ([#326](https://github.com/wazuh/wazuh-kibana-app/pull/326)):
  - Cleaned and refactored code
  - Revamped design, smaller and with minor details to follow the rest of Wazuh app guidelines.
- New design for the wz-chip component to follow the new Wazuh app guidelines ([#323](https://github.com/wazuh/wazuh-kibana-app/pull/323)).
- Added more descriptive error messages when the user inserts bad credentials on the _Add new API_ form in the _Settings_ tab ([#331](https://github.com/wazuh/wazuh-kibana-app/pull/331)).
- Added a new CSS class to truncate overflowing text on tables and metric ribbons ([#332](https://github.com/wazuh/wazuh-kibana-app/pull/332)).
- Support for Elastic Stack v6.2.2/v6.2.3.

### Changed

- Improved the initialization system ([#317](https://github.com/wazuh/wazuh-kibana-app/pull/317)):
  - Now the app will re-create the index-pattern if the user deletes the currently used by the Wazuh app.
  - The fieldset is now automatically refreshed if the app detects mismatches.
  - Now every index-pattern is dynamically formatted (for example, to enable the URLs in the _Vulnerabilities_ tab).
  - Some code refactoring for a better handling of possible use cases.
  - And the best thing, it's no longer needed to insert the sample alert!
- Improvements and changes to index-patterns ([#320](https://github.com/wazuh/wazuh-kibana-app/pull/320) & [#333](https://github.com/wazuh/wazuh-kibana-app/pull/333)):
  - Added a new route, `/get-list`, to fetch the index pattern list.
  - Removed and changed several functions for a proper management of index-patterns.
  - Improved the compatibility with user-created index-patterns, known to have unpredictable IDs.
  - Now the app properly redirects to `/blank-screen` if the length of the index patterns list is 0.
  - Ignored custom index patterns with auto-generated ID on the initialization process.
    - Now it uses the value set on the `config.yml` file.
  - If the index pattern is no longer available, the cookie will be overwritten.
- Improvements to the monitoring module ([#322](https://github.com/wazuh/wazuh-kibana-app/pull/322)):
  - Minor refactoring to the whole module.
  - Now the `wazuh-monitoring` index pattern is regenerated if it's missing.
  - And the best thing, it's no longer needed to insert the monitoring template!
- Now the app health check system only checks if the API and app have the same `major.minor` version ([#311](https://github.com/wazuh/wazuh-kibana-app/pull/311)):
  - Previously, the API and app had to be on the same `major.minor.patch` version.
- Adjusted space between title and value in some cards showing Manager or Agent configurations ([#315](https://github.com/wazuh/wazuh-kibana-app/pull/315)).
- Changed red and green colours to more saturated ones, following Kibana style ([#315](https://github.com/wazuh/wazuh-kibana-app/pull/315)).

### Fixed

- Fixed bug in Firefox browser who was not properly showing the tables with the scroll pagination functionality ([#314](https://github.com/wazuh/wazuh-kibana-app/pull/314)).
- Fixed bug where visualizations weren't being destroyed due to ongoing renderization processes ([#316](https://github.com/wazuh/wazuh-kibana-app/pull/316)).
- Fixed several UI bugs for a better consistency and usability ([#318](https://github.com/wazuh/wazuh-kibana-app/pull/318)).
- Fixed an error where the initial index-pattern was not loaded properly the very first time you enter the app ([#328](https://github.com/wazuh/wazuh-kibana-app/pull/328)).
- Fixed an error message that appeared whenever the app was not able to found the `wazuh-monitoring` index pattern ([#328](https://github.com/wazuh/wazuh-kibana-app/pull/328)).

## Wazuh v3.2.1 - Kibana v6.2.2 - Revision 386

### Added

- New design for the _Manager/Groups_ tab ([#295](https://github.com/wazuh/wazuh-kibana-app/pull/295)).
- New design for the _Manager/Configuration_ tab ([#297](https://github.com/wazuh/wazuh-kibana-app/pull/297)).
- New design of agents statistics for the _Agents_ tab ([#299](https://github.com/wazuh/wazuh-kibana-app/pull/299)).
- Added information ribbon into _Overview/Agent SCAP_ tabs ([#303](https://github.com/wazuh/wazuh-kibana-app/pull/303)).
- Added information ribbon into _Overview/Agent VirusTotal_ tabs ([#306](https://github.com/wazuh/wazuh-kibana-app/pull/306)).
- Added information ribbon into _Overview AWS_ tab ([#306](https://github.com/wazuh/wazuh-kibana-app/pull/306)).

### Changed

- Refactoring of HTML and CSS code throughout the whole Wazuh app ([#294](https://github.com/wazuh/wazuh-kibana-app/pull/294), [#302](https://github.com/wazuh/wazuh-kibana-app/pull/302) & [#305](https://github.com/wazuh/wazuh-kibana-app/pull/305)):
  - A big milestone for the project was finally achieved with this refactoring.
  - We've removed the Bootstrap dependency from the `package.json` file.
  - We've removed and merged many duplicated rules.
  - We've removed HTML and `angular-md` overriding rules. Now we have more own-made classes to avoid undesired results on the UI.
  - Also, this update brings tons of minor bugfixes related to weird HTML code.
- Wazuh app visualizations reviewed ([#301](https://github.com/wazuh/wazuh-kibana-app/pull/301)):
  - The number of used buckets has been limited since most of the table visualizations were surpassing acceptable limits.
  - Some visualizations have been checked to see if they make complete sense on what they mean to show to the user.
- Modified some app components for better follow-up of Kibana guidelines ([#290](https://github.com/wazuh/wazuh-kibana-app/pull/290) & [#297](https://github.com/wazuh/wazuh-kibana-app/pull/297)).
  - Also, some elements were modified on the _Discover_ tab in order to correct some mismatches.

### Fixed

- Adjusted information ribbon in _Agents/General_ for large OS names ([#290](https://github.com/wazuh/wazuh-kibana-app/pull/290) & [#294](https://github.com/wazuh/wazuh-kibana-app/pull/294)).
- Fixed unsafe array access on the visualization directive when going directly into _Manager/Ruleset/Decoders_ ([#293](https://github.com/wazuh/wazuh-kibana-app/pull/293)).
- Fixed a bug where navigating between agents in the _Agents_ tab was generating duplicated `agent.id` implicit filters ([#296](https://github.com/wazuh/wazuh-kibana-app/pull/296)).
- Fixed a bug where navigating between different tabs from _Overview_ or _Agents_ while being on the _Discover_ sub-tab was causing data loss in metric watchers ([#298](https://github.com/wazuh/wazuh-kibana-app/pull/298)).
- Fixed incorrect visualization of the rule level on _Manager/Ruleset/Rules_ when the rule level is zero (0) ([#298](https://github.com/wazuh/wazuh-kibana-app/pull/298)).

### Removed

- Removed almost every `md-tooltip` component from the whole app ([#305](https://github.com/wazuh/wazuh-kibana-app/pull/305)).
- Removed unused images from the `img` folder ([#305](https://github.com/wazuh/wazuh-kibana-app/pull/305)).

## Wazuh v3.2.1 - Kibana v6.2.2 - Revision 385

### Added

- Support for Wazuh v3.2.1.
- Brand-new first redesign for the app user interface ([#278](https://github.com/wazuh/wazuh-kibana-app/pull/278)):
  - This is the very first iteration of a _work-in-progress_ UX redesign for the Wazuh app.
  - The overall interface has been refreshed, removing some unnecessary colours and shadow effects.
  - The metric visualizations have been replaced by an information ribbon under the filter search bar, reducing the amount of space they occupied.
    - A new service was implemented for a proper handling of the metric visualizations watchers ([#280](https://github.com/wazuh/wazuh-kibana-app/pull/280)).
  - The rest of the app visualizations now have a new, more detailed card design.
- New shards and replicas settings to the `config.yml` file ([#277](https://github.com/wazuh/wazuh-kibana-app/pull/277)):
  - Now you can apply custom values to the shards and replicas for the `.wazuh` and `.wazuh-version` indices.
  - This feature only works before the installation process. If you modify these settings after installing the app, they won't be applied at all.

### Changed

- Now clicking again on the _Groups_ tab on _Manager_ will properly reload the tab and redirect to the beginning ([#274](https://github.com/wazuh/wazuh-kibana-app/pull/274)).
- Now the visualizations only use the `vis-id` attribute for loading them ([#275](https://github.com/wazuh/wazuh-kibana-app/pull/275)).
- The colours from the toast messages have been replaced to follow the Elastic 6 guidelines ([#286](https://github.com/wazuh/wazuh-kibana-app/pull/286)).

### Fixed

- Fixed wrong data flow on _Agents/General_ when coming from and going to the _Groups_ tab ([#273](https://github.com/wazuh/wazuh-kibana-app/pull/273)).
- Fixed sorting on tables, now they use the sorting functionality provided by the Wazuh API ([#274](https://github.com/wazuh/wazuh-kibana-app/pull/274)).
- Fixed column width issues on some tables ([#274](https://github.com/wazuh/wazuh-kibana-app/pull/274)).
- Fixed bug in the _Agent configuration_ JSON viewer who didn't properly show the full group configuration ([#276](https://github.com/wazuh/wazuh-kibana-app/pull/276)).
- Fixed excessive loading time from some Audit visualizations ([#278](https://github.com/wazuh/wazuh-kibana-app/pull/278)).
- Fixed Play/Pause button in timepicker's auto-refresh ([#281](https://github.com/wazuh/wazuh-kibana-app/pull/281)).
- Fixed unusual scenario on visualization directive where sometimes there was duplicated implicit filters when doing a search ([#283](https://github.com/wazuh/wazuh-kibana-app/pull/283)).
- Fixed some _Overview Audit_ visualizations who were not working properly ([#285](https://github.com/wazuh/wazuh-kibana-app/pull/285)).

### Removed

- Deleted the `id` attribute from all the app visualizations ([#275](https://github.com/wazuh/wazuh-kibana-app/pull/275)).

## Wazuh v3.2.0 - Kibana v6.2.2 - Revision 384

### Added

- New directives for the Wazuh app: `wz-table`, `wz-table-header` and `wz-search-bar` ([#263](https://github.com/wazuh/wazuh-kibana-app/pull/263)):
  - Maintainable and reusable components for a better-structured app.
  - Several files have been changed, renamed and moved to new folders, following _best practices_.
  - The progress bar is now within its proper directive ([#266](https://github.com/wazuh/wazuh-kibana-app/pull/266)).
  - Minor typos and refactoring changes to the new directives.
- Support for Elastic Stack v6.2.2.

### Changed

- App buttons have been refactored. Unified CSS and HTML for buttons, providing the same structure for them ([#269](https://github.com/wazuh/wazuh-kibana-app/pull/269)).
- The API list on Settings now shows the latest inserted API at the beginning of the list ([#261](https://github.com/wazuh/wazuh-kibana-app/pull/261)).
- The check for the currently applied pattern has been improved, providing clever handling of Elasticsearch errors ([#271](https://github.com/wazuh/wazuh-kibana-app/pull/271)).
- Now on _Settings_, when the Add or Edit API form is active, if you press the other button, it will make the previous one disappear, getting a clearer interface ([#9df1e31](https://github.com/wazuh/wazuh-kibana-app/commit/9df1e317903edf01c81eba068da6d20a8a1ea7c2)).

### Fixed

- Fixed visualizations directive to properly load the _Manager/Ruleset_ visualizations ([#262](https://github.com/wazuh/wazuh-kibana-app/pull/262)).
- Fixed a bug where the classic extensions were not affected by the settings of the `config.yml` file ([#266](https://github.com/wazuh/wazuh-kibana-app/pull/266)).
- Fixed minor CSS bugs from the conversion to directives to some components ([#266](https://github.com/wazuh/wazuh-kibana-app/pull/266)).
- Fixed bug in the tables directive when accessing a member it doesn't exist ([#266](https://github.com/wazuh/wazuh-kibana-app/pull/266)).
- Fixed browser console log error when clicking the Wazuh logo on the app ([#6647fbc](https://github.com/wazuh/wazuh-kibana-app/commit/6647fbc051c2bf69df7df6e247b2b2f46963f194)).

### Removed

- Removed the `kbn-dis` directive from _Manager/Ruleset_ ([#262](https://github.com/wazuh/wazuh-kibana-app/pull/262)).
- Removed the `filters.js` and `kibana_fields_file.json` files ([#263](https://github.com/wazuh/wazuh-kibana-app/pull/263)).
- Removed the `implicitFilters` service ([#270](https://github.com/wazuh/wazuh-kibana-app/pull/270)).
- Removed visualizations loading status trace from controllers and visualization directive ([#270](https://github.com/wazuh/wazuh-kibana-app/pull/270)).

## Wazuh v3.2.0 - Kibana v6.2.1 - Revision 383

### Added

- Support for Wazuh 3.2.0.
- Compatibility with Kibana 6.1.0 to Kibana 6.2.1.
- New tab for vulnerability detector alerts.

### Changed

- The app now shows the index pattern selector only if the list length is greater than 1.
  - If it's exactly 1 shows the index pattern without a selector.
- Now the index pattern selector only shows the compatible ones.
  - It's no longer possible to select the `wazuh-monitoring` index pattern.
- Updated Bootstrap to 3.3.7.
- Improved filter propagation between Discover and the visualizations.
- Replaced the login route name from /login to /wlogin to avoid conflict with X-Pack own login route.

### Fixed

- Several CSS bugfixes for better compatibility with Kibana 6.2.1.
- Some variables changed for adapting new Wazuh API requests.
- Better error handling for some Elastic-related messages.
- Fixed browser console error from top-menu directive.
- Removed undesired md-divider from Manager/Logs.
- Adjusted the width of a column in Manager/Logs to avoid overflow issues with the text.
- Fixed a wrong situation with the visualizations when we refresh the Manager/Rules tab.

### Removed

- Removed the `travis.yml` file.

## Wazuh v3.1.0 - Kibana v6.1.3 - Revision 380

### Added

- Support for Wazuh 3.1.0.
- Compatibility with Kibana 6.1.3.
- New error handler for better app errors reporting.
- A new extension for Amazon Web Services alerts.
- A new extension for VirusTotal alerts.
- New agent configuration tab:
  - Visualize the current group configuration for the currently selected agent on the app.
  - Navigate through the different tabs to see which configuration is being used.
  - Check the synchronization status for the configuration.
  - View the current group of the agent and click on it to go to the Groups tab.
- New initial health check for checking some app components.
- New YAML config file:
  - Define the initial index pattern.
  - Define specific checks for the healthcheck.
  - Define the default extensions when adding new APIs.
- New index pattern selector dropdown on the top navbar.
  - The app will reload applying the new index pattern.
- Added new icons for some sections of the app.

### Changed

- New visualizations loader, with much better performance.
- Improved reindex process for the .wazuh index when upgrading from a 2.x-5.x version.
- Adding 365 days expiring time to the cookies.
- Change default behaviour for the config file. Now everything is commented with default values.
  - You need to edit the file, remove the comment mark and apply the desired value.
- Completely redesigned the manager configuration tab.
- Completely redesigned the groups tab.
- App tables have now unified CSS classes.

### Fixed

- Play real-time button has been fixed.
- Preventing duplicate APIs from feeding the wazuh-monitoring index.
- Fixing the check manager connection button.
- Fixing the extensions settings so they are preserved over time.
- Much more error handling messages in all the tabs.
- Fixed OS filters in agents list.
- Fixed autocomplete lists in the agents, rules and decoders list so they properly scroll.
- Many styles bugfixes for the different browsers.
- Reviewed and fixed some visualizations not showing accurate information.

### Removed

- Removed index pattern configuration from the `package.json` file.
- Removed unnecessary dependencies from the `package.json` file.

## Wazuh v3.0.0 - Kibana v6.1.0 - Revision 371

### Added

- You can configure the initial index-pattern used by the plugin in the initialPattern variable of the app's package.json.
- Auto `.wazuh` reindex from Wazuh 2.x - Kibana 5.x to Wazuh 3.x - Kibana 6.x.
  - The API credentials will be automatically migrated to the new installation.
- Dynamically changed the index-pattern used by going to the Settings -> Pattern tab.
  - Wazuh alerts compatibility auto detection.
- New loader for visualizations.
- Better performance: now the tabs use the same Discover tab, only changing the current filters.
- New Groups tab.
  - Now you can check your group configuration (search its agents and configuration files).
- The Logs tab has been improved.
  - You can sort by field and the view has been improved.
- Achieved a clearer interface with implicit filters per tab showed as unremovable chips.

### Changed

- Dynamically creating .kibana index if necessary.
- Better integration with Kibana Discover.
- Visualizations loaded at initialization time.
- New sync system to wait for Elasticsearch JS.
- Decoupling selected API and pattern from backend and moved to the client side.

## Wazuh v2.1.0 - Kibana v5.6.1 - Revision 345

### Added

- Loading icon while Wazuh loads the visualizations.
- Add/Delete/Restart agents.
- OS agent filter

### Changed

- Using genericReq when possible.

## Wazuh v2.0.1 - Kibana v5.5.1 - Revision 339

### Changed

- New index in Elasticsearch to save Wazuh set up configuration
- Short URL's is now supported
- A native base path from kibana.yml is now supported

### Fixed

- Search bar across panels now support parenthesis grouping
- Several CSS fixes for IE browser<|MERGE_RESOLUTION|>--- conflicted
+++ resolved
@@ -1,26 +1,18 @@
 # Change Log
 
 All notable changes to the Wazuh app project will be documented in this file.
-<<<<<<< HEAD
+
 ## Wazuh v4.1.2 - Kibana 7.10.0 , 7.10.2 - Revision 4104
-=======
-
-## Wazuh v4.1.2 - Kibana 7.10.0 , 7.10.2 - Revision 4104
 
 ### Added
 
 - Creation of index pattern after the default one is changes in Settings [#2985](https://github.com/wazuh/wazuh-kibana-app/pull/2985)
+- Added node name of agent list and detail [#3039](https://github.com/wazuh/wazuh-kibana-app/pull/3039)
 
 ### Fixed
 
 - Improved validation and prevention for caching bundles in client side [#3063](https://github.com/wazuh/wazuh-kibana-app/pull/3063)
 
-## Wazuh v4.1.2 - Kibana 7.10.0 , 7.10.2 - Revision 4103
->>>>>>> a3e010c4
-
-### Added
-
-- Added node name of agent list and detail [#3039](https://github.com/wazuh/wazuh-kibana-app/pull/3039)
 
 ## Wazuh v4.1.1 - Kibana 7.10.0 , 7.10.2 - Revision 4103
 
