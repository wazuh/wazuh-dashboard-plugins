# Change Log

All notable changes to the Wazuh app project will be documented in this file.

## Wazuh v4.1.1 - Kibana 7.10.0 , 7.10.2 - Revision 4102

### Added

- Prompt to show the unsupported module for the selected agent [#2959](https://github.com/wazuh/wazuh-kibana-app/pull/2959)
- Added a X-Frame-Options header to the backend responses [#2977](https://github.com/wazuh/wazuh-kibana-app/pull/2977)

### Changed

- Added toast with refresh button when new fields are loaded [#2974](https://github.com/wazuh/wazuh-kibana-app/pull/2974)

### Fixed

- An error message is displayed when changing a group's configuration although the user has the right permissions [#2955](https://github.com/wazuh/wazuh-kibana-app/pull/2955)
- Fix Security events table is empty when switching the pinned agents [#2956](https://github.com/wazuh/wazuh-kibana-app/pull/2956)
- Fix disabled switch visual edit button when json content is empty [#2957](https://github.com/wazuh/wazuh-kibana-app/issues/2957)
- Fixed main and `More` menus for unsupported agents [#2959](https://github.com/wazuh/wazuh-kibana-app/pull/2959)
- Fixed forcing a non numeric filter value in a number type field [#2961](https://github.com/wazuh/wazuh-kibana-app/pull/2961)
- Fixed wrong number of alerts in Security Events [#2964](https://github.com/wazuh/wazuh-kibana-app/pull/2964)
- Fixed search with strange characters of agent in Management groups [#2970](https://github.com/wazuh/wazuh-kibana-app/pull/2970)
- Fix the statusCode error message [#2971](https://github.com/wazuh/wazuh-kibana-app/pull/2971)
- Fix the SCA policy stats didn't refresh [#2973](https://github.com/wazuh/wazuh-kibana-app/pull/2973)
- Fixed loading of AWS index fields even when no AWS alerts were found [#2974](https://github.com/wazuh/wazuh-kibana-app/pull/2974)
- Fix some date fields format in FIM and SCA modules [#2975](https://github.com/wazuh/wazuh-kibana-app/pull/2975)
<<<<<<< HEAD
- Fix prompt permissions on Framework of Mitre and Inventory of Integrity monitoring. [#2967](https://github.com/wazuh/wazuh-kibana-app/issues/2967)
=======
- Fix a non-stop error in Manage agents when the user has no permissions [#2976](https://github.com/wazuh/wazuh-kibana-app/pull/2976)
- Can't edit empty rules and decoders files that already exist in the manager [#2978](https://github.com/wazuh/wazuh-kibana-app/pull/2978)
- Support for alerts index pattern with different ID and name [#2979](https://github.com/wazuh/wazuh-kibana-app/pull/2979)
- Fix the unpin agent in the selection modal [#2980](https://github.com/wazuh/wazuh-kibana-app/pull/2980)
- Fix properly logout of Wazuh API when logging out of the application (only for OpenDistro) [#2789](https://github.com/wazuh/wazuh-kibana-app/issues/2789)
>>>>>>> 0c307ac3

## Wazuh v4.1.0 - Kibana 7.10.0 , 7.10.2 - Revision 4101

### Added

- Check the max buckets by default in healthcheck and increase them [#2901](https://github.com/wazuh/wazuh-kibana-app/pull/2901)
- Added a prompt wraning in role mapping if run_as is false or he is not allowed to use it by API [#2876](https://github.com/wazuh/wazuh-kibana-app/pull/2876)

### Changed

- Support new fields of Windows Registry at FIM inventory panel [#2679](https://github.com/wazuh/wazuh-kibana-app/issues/2679)
- Added on FIM Inventory Windows Registry registry_key and registry_value items from syscheck [#2908](https://github.com/wazuh/wazuh-kibana-app/issues/2908)
- Uncheck agents after an action in agents groups management [#2907](https://github.com/wazuh/wazuh-kibana-app/pull/2907)
- Unsave rule files when edit or create a rule with invalid content [#2944](https://github.com/wazuh/wazuh-kibana-app/pull/2944)
- Added vulnerabilities module for macos agents [#2969](https://github.com/wazuh/wazuh-kibana-app/pull/2969)

### Fixed

- Fix server error Invalid token specified: Cannot read property 'replace' of undefined [#2899](https://github.com/wazuh/wazuh-kibana-app/issues/2899)
- Fix show empty files rules and decoders: [#2923](https://github.com/wazuh/wazuh-kibana-app/issues/2923)
- Fixed wrong hover texts in CDB lists actions [#2929](https://github.com/wazuh/wazuh-kibana-app/pull/2929)
- Fixed access to forbidden agents information when exporting agents listt [2918](https://github.com/wazuh/wazuh-kibana-app/pull/2918)
- Fix the decoder detail view is not displayed [#2888](https://github.com/wazuh/wazuh-kibana-app/issues/2888)
- Fix the complex search using the Wazuh API query filter in search bars [#2930](https://github.com/wazuh/wazuh-kibana-app/issues/2930)
- Fixed validation to check userPermissions are not ready yet [#2931](https://github.com/wazuh/wazuh-kibana-app/issues/2931)
- Fixed clear visualizations manager list when switching tabs. Fixes PDF reports filters [#2932](https://github.com/wazuh/wazuh-kibana-app/pull/2932)
- Fix Strange box shadow in Export popup panel in Managment > Groups [#2886](https://github.com/wazuh/wazuh-kibana-app/issues/2886)
- Fixed wrong command on alert when data folder does not exist [#2938](https://github.com/wazuh/wazuh-kibana-app/pull/2938)
- Fix agents table OS field sorting: Changes agents table field `os_name` to `os.name,os.version` to make it sortable. [#2939](https://github.com/wazuh/wazuh-kibana-app/pull/2939)
- Fixed diff parsed datetime between agent detail and agents table [#2940](https://github.com/wazuh/wazuh-kibana-app/pull/2940)
- Allow access to Agents section with agent:group action permission [#2933](https://github.com/wazuh/wazuh-kibana-app/issues/2933)
- Fixed filters does not work on modals with search bar [#2935](https://github.com/wazuh/wazuh-kibana-app/pull/2935)
- Fix wrong package name in deploy new agent [#2942](https://github.com/wazuh/wazuh-kibana-app/issues/2942)
- Fixed number agents not show on pie onMouseEvent [#2890](https://github.com/wazuh/wazuh-kibana-app/issues/2890)
- Fixed off Kibana Query Language in search bar of Controls/Inventory modules. [#2945](https://github.com/wazuh/wazuh-kibana-app/pull/2945)
- Fixed number of agents do not show on the pie chart tooltip in agents preview [#2890](https://github.com/wazuh/wazuh-kibana-app/issues/2890)

## Wazuh v4.0.4 - Kibana 7.10.0 , 7.10.2 - Revision 4017

### Added
- Adapt the app to the new Kibana platform [#2475](https://github.com/wazuh/wazuh-kibana-app/issues/2475)
- Wazuh data directory moved from `optimize` to `data` Kibana directory [#2591](https://github.com/wazuh/wazuh-kibana-app/issues/2591)
- Show the wui_rules belong to wazuh-wui API user [#2702](https://github.com/wazuh/wazuh-kibana-app/issues/2702)

### Fixed

- Fixed Wazuh menu and agent menu for Solaris agents [#2773](https://github.com/wazuh/wazuh-kibana-app/issues/2773) [#2725](https://github.com/wazuh/wazuh-kibana-app/issues/2725)
- Fixed wrong shards and replicas for statistics indices and also fixed wrong prefix for monitoring indices [#2732](https://github.com/wazuh/wazuh-kibana-app/issues/2732)
- Report's creation dates set to 1970-01-01T00:00:00.000Z [#2772](https://github.com/wazuh/wazuh-kibana-app/issues/2772)
- Fixed bug for missing commands in ubuntu/debian and centos [#2786](https://github.com/wazuh/wazuh-kibana-app/issues/2786)
- Fixed bug that show an hour before in /security-events/dashboard [#2785](https://github.com/wazuh/wazuh-kibana-app/issues/2785) 
- Fixed permissions to access agents [#2838](https://github.com/wazuh/wazuh-kibana-app/issues/2838)
- Fix searching in groups [#2825](https://github.com/wazuh/wazuh-kibana-app/issues/2825)
- Fix the pagination in SCA ckecks table [#2815](https://github.com/wazuh/wazuh-kibana-app/issues/2815)
- Fix the SCA table with a wrong behaviour using the refresh button [#2854](https://github.com/wazuh/wazuh-kibana-app/issues/2854)
- Fix sca permissions for agents views and dashboards [#2862](https://github.com/wazuh/wazuh-kibana-app/issues/2862)
- Solaris should not show vulnerabilities module [#2829](https://github.com/wazuh/wazuh-kibana-app/issues/2829)
- Fix the settings of statistics indices creation [#2858](https://github.com/wazuh/wazuh-kibana-app/issues/2858)
- Update agents' info in Management Status after changing cluster node selected [#2828](https://github.com/wazuh/wazuh-kibana-app/issues/2828)
- Fix error when applying filter in rules from events [#2877](https://github.com/wazuh/wazuh-kibana-app/issues/2877)

### Changed

- Replaced `wazuh` Wazuh API user by `wazuh-wui` in the default configuration [#2852](https://github.com/wazuh/wazuh-kibana-app/issues/2852)
- Add agent id to the reports name in Agent Inventory and Modules [#2817](https://github.com/wazuh/wazuh-kibana-app/issues/2817)

### Adapt for Kibana 7.10.0

- Fixed filter pinned crash returning from agents [#2864](https://github.com/wazuh/wazuh-kibana-app/issues/2864)
- Fixed style in sca and regulatory compliance tables and in wz menu [#2861](https://github.com/wazuh/wazuh-kibana-app/issues/2861)
- Fix body-payload of Sample Alerts POST endpoint [#2857](https://github.com/wazuh/wazuh-kibana-app/issues/2857)
- Fixed bug in the table on Agents->Table-> Actions->Config icon [#2853](https://github.com/wazuh/wazuh-kibana-app/issues/2853)
- Fixed tooltip in the icon of view decoder file [#2850](https://github.com/wazuh/wazuh-kibana-app/issues/2850)
- Fixed bug with agent filter when it is pinned [#2846](https://github.com/wazuh/wazuh-kibana-app/issues/2846)
- Fix discovery navigation [#2845](https://github.com/wazuh/wazuh-kibana-app/issues/2845)
- Search file editor gone [#2843](https://github.com/wazuh/wazuh-kibana-app/issues/2843)
- Fix Agent Search Bar - Regex Query Interpreter [#2834](https://github.com/wazuh/wazuh-kibana-app/issues/2834)
- Fixed accordion style breaking [#2833](https://github.com/wazuh/wazuh-kibana-app/issues/2833)
- Fix metrics are not updated after a bad request in search input [#2830](https://github.com/wazuh/wazuh-kibana-app/issues/2830)
- Fix mitre framework tab crash [#2821](https://github.com/wazuh/wazuh-kibana-app/issues/2821)
- Changed ping request to default request. Added delay and while to che… [#2820](https://github.com/wazuh/wazuh-kibana-app/issues/2820)
- Removed kibana alert for security [#2806](https://github.com/wazuh/wazuh-kibana-app/issues/2806)

## Wazuh v4.0.4 - Kibana 7.10.0 , 7.10.2 - Revision 4016

### Added

- Modified agent registration adding groups and architecture [#2666](https://github.com/wazuh/wazuh-kibana-app/issues/2666) [#2652](https://github.com/wazuh/wazuh-kibana-app/issues/2652)
- Each user can only view their own reports [#2686](https://github.com/wazuh/wazuh-kibana-app/issues/2686)

### Fixed

- Create index pattern even if there aren´t available indices [#2620](https://github.com/wazuh/wazuh-kibana-app/issues/2620)
- Top bar overlayed over expanded visualizations [#2667](https://github.com/wazuh/wazuh-kibana-app/issues/2667)
- Empty inventory data in Solaris agents [#2680](https://github.com/wazuh/wazuh-kibana-app/pull/2680)
- Wrong parameters in the dev-tools autocomplete section [#2675](https://github.com/wazuh/wazuh-kibana-app/issues/2675)
- Wrong permissions on edit CDB list [#2665](https://github.com/wazuh/wazuh-kibana-app/pull/2665)
- fix(frontend): add the metafields when refreshing the index pattern [#2681](https://github.com/wazuh/wazuh-kibana-app/pull/2681)
- Error toast is showing about Elasticsearch users for environments without security [#2713](https://github.com/wazuh/wazuh-kibana-app/issues/2713)
- Error about Handler.error in Role Mapping fixed [#2702](https://github.com/wazuh/wazuh-kibana-app/issues/2702)
- Fixed message in reserved users actions [#2702](https://github.com/wazuh/wazuh-kibana-app/issues/2702)
- Error 500 on Export formatted CDB list [#2692](https://github.com/wazuh/wazuh-kibana-app/pull/2692)
- Wui rules label should have only one tooltip [#2723](https://github.com/wazuh/wazuh-kibana-app/issues/2723)
- Move upper the Wazuh item in the Kibana menu and default index pattern [#2867](https://github.com/wazuh/wazuh-kibana-app/pull/2867)


## Wazuh v4.0.4 - Kibana v7.9.1, v7.9.3 - Revision 4015

### Added

- Support for Wazuh v4.0.4

## Wazuh v4.0.3 - Kibana v7.9.1, v7.9.2, v7.9.3 - Revision 4014

### Added

- Improved management of index-pattern fields [#2630](https://github.com/wazuh/wazuh-kibana-app/issues/2630)

### Fixed

- fix(fronted): fixed the check of API and APP version in health check [#2655](https://github.com/wazuh/wazuh-kibana-app/pull/2655)
- Replace user by username key in the monitoring logic [#2654](https://github.com/wazuh/wazuh-kibana-app/pull/2654)
- Security alerts and reporting issues when using private tenants [#2639](https://github.com/wazuh/wazuh-kibana-app/issues/2639)
- Manager restart in rule editor does not work with Wazuh cluster enabled [#2640](https://github.com/wazuh/wazuh-kibana-app/issues/2640)
- fix(frontend): Empty inventory data in Solaris agents [#2680](https://github.com/wazuh/wazuh-kibana-app/pull/2680)

## Wazuh v4.0.3 - Kibana v7.9.1, v7.9.2, v7.9.3 - Revision 4013

### Added

- Support for Wazuh v4.0.3.

## Wazuh v4.0.2 - Kibana v7.9.1, v7.9.3 - Revision 4012

### Added

- Sample data indices name should take index pattern in use [#2593](https://github.com/wazuh/wazuh-kibana-app/issues/2593) 
- Added start option to macos Agents [#2653](https://github.com/wazuh/wazuh-kibana-app/pull/2653)

### Changed

- Statistics settings do not allow to configure primary shards and replicas [#2627](https://github.com/wazuh/wazuh-kibana-app/issues/2627)

## Wazuh v4.0.2 - Kibana v7.9.1, v7.9.3 - Revision 4011

### Added

- Support for Wazuh v4.0.2.

### Fixed

- The index pattern title is overwritten with its id after refreshing its fields [#2577](https://github.com/wazuh/wazuh-kibana-app/issues/2577)
- [RBAC] Issues detected when using RBAC [#2579](https://github.com/wazuh/wazuh-kibana-app/issues/2579)

## Wazuh v4.0.1 - Kibana v7.9.1, v7.9.3 - Revision 4010

### Changed

- Alerts summary table for PDF reports on all modules [#2632](https://github.com/wazuh/wazuh-kibana-app/issues/2632)
- [4.0-7.9] Run as with no wazuh-wui API user [#2576](https://github.com/wazuh/wazuh-kibana-app/issues/2576)
- Deploy a new agent interface as default interface [#2564](https://github.com/wazuh/wazuh-kibana-app/issues/2564)
- Problem in the visualization of new reserved resources of the Wazuh API [#2643](https://github.com/wazuh/wazuh-kibana-app/issues/2643)

### Fixed

- Restore the tables in the agents' reports [#2628](https://github.com/wazuh/wazuh-kibana-app/issues/2628)
- [RBAC] Issues detected when using RBAC [#2579](https://github.com/wazuh/wazuh-kibana-app/issues/2579)
- Changes done via a worker's API are overwritten [#2626](https://github.com/wazuh/wazuh-kibana-app/issues/2626)

### Fixed

- [BUGFIX] Default user field for current platform [#2633](https://github.com/wazuh/wazuh-kibana-app/pull/2633)

## Wazuh v4.0.1 - Kibana v7.9.1, v7.9.3 - Revision 4009

### Changed

- Hide empty columns of the processes table of the MacOS agents [#2570](https://github.com/wazuh/wazuh-kibana-app/pull/2570)
- Missing step in "Deploy a new agent" view [#2623](https://github.com/wazuh/wazuh-kibana-app/issues/2623)
- Implement wazuh users' CRUD [#2598](https://github.com/wazuh/wazuh-kibana-app/pull/2598)

### Fixed

- Inconsistent data in sample data alerts [#2618](https://github.com/wazuh/wazuh-kibana-app/pull/2618)

## Wazuh v4.0.1 - Kibana v7.9.1, v7.9.3 - Revision 4008

### Fixed

- Icons not align to the right in Modules > Events [#2607](https://github.com/wazuh/wazuh-kibana-app/pull/2607)
- Statistics visualizations do not show data [#2602](https://github.com/wazuh/wazuh-kibana-app/pull/2602)
- Error on loading css files [#2599](https://github.com/wazuh/wazuh-kibana-app/pull/2599)
- Fixed search filter in search bar in Module/SCA wasn't working [#2601](https://github.com/wazuh/wazuh-kibana-app/pull/2601)

## Wazuh v4.0.0 - Kibana v7.9.1, v7.9.2, v7.9.3 - Revision 4007

### Fixed

- updated macOS package URL [#2596](https://github.com/wazuh/wazuh-kibana-app/pull/2596)
- Revert "[4.0-7.9] [BUGFIX] Removed unnecessary function call" [#2597](https://github.com/wazuh/wazuh-kibana-app/pull/2597)

## Wazuh v4.0.0 - Kibana v7.9.1, v7.9.2, v7.9.3 - Revision 4006

### Fixed

- Undefined field in event view [#2588](https://github.com/wazuh/wazuh-kibana-app/issues/2588)
- Several calls to the same stats request (esAlerts) [#2586](https://github.com/wazuh/wazuh-kibana-app/issues/2586)
- The filter options popup doesn't open on click once the filter is pinned [#2581](https://github.com/wazuh/wazuh-kibana-app/issues/2581)
- The formatedFields are missing from the index-pattern of wazuh-alerts-* [#2574](https://github.com/wazuh/wazuh-kibana-app/issues/2574)


## Wazuh v4.0.0 - Kibana v7.9.3 - Revision 4005

### Added

- Support for Kibana v7.9.3

## Wazuh v4.0.0 - Kibana v7.9.1, v7.9.2 - Revision 4002

### Added

- Support for Wazuh v4.0.0.
- Support for Kibana v7.9.1 and 7.9.2.
- Support for Open Distro 1.10.1.
- Added a RBAC security layer integrated with Open Distro and X-Pack.
- Added remoted and analysisd statistics.
- Expand supported deployment variables.
- Added new configuration view settings for GCP integration.
- Added logic to change the `metafields` configuration of Kibana [#2524](https://github.com/wazuh/wazuh-kibana-app/issues/2524)

### Changed

- Migrated the default index-pattern to `wazuh-alerts-*`.
- Removed the `known-fields` functionality.
- Security Events dashboard redesinged.
- Redesigned the app settings configuration with categories.
- Moved the wazuh-registry file to Kibana optimize folder.

### Fixed

- Format options in `wazuh-alerts` index-pattern are not overwritten now.
- Prevent blank page in detaill agent view.
- Navigable agents name in Events.
- Index pattern is not being refreshed.
- Reporting fails when agent is pinned and compliance controls are visited.
- Reload rule detail doesn't work properly with the related rules.
- Fix search bar filter in Manage agent of group [#2541](https://github.com/wazuh/wazuh-kibana-app/pull/2541)

## Wazuh v3.13.2 - Kibana v7.9.1 - Revision 887

### Added

- Support for Wazuh v3.13.2

## Wazuh v3.13.2 - Kibana v7.8.0 - Revision 887
### Added

- Support for Wazuh v3.13.2

## Wazuh v3.13.1 - Kibana v7.9.1 - Revision 886

### Added

- Support for Kibana v7.9.1

## Wazuh v3.13.1 - Kibana v7.9.0 - Revision 885

### Added

- Support for Kibana v7.9.0


## Wazuh v3.13.1 - Kibana v7.8.1 - Revision 884

### Added

- Support for Kibana v7.8.1


## Wazuh v3.13.1 - Kibana v7.8.0 - Revision 883

### Added

- Support for Wazuh v3.13.1


## Wazuh v3.13.0 - Kibana v7.8.0 - Revision 881

### Added

- Support for Kibana v7.8.0


## Wazuh v3.13.0 - Kibana v7.7.0, v7.7.1 - Revision 880

### Added

- Support for Wazuh v3.13.0
- Support for Kibana v7.7.1
- Support for Open Distro 1.8
- New navigation experience with a global menu [#1965](https://github.com/wazuh/wazuh-kibana-app/issues/1965)
- Added a Breadcrumb in Kibana top nav [#2161](https://github.com/wazuh/wazuh-kibana-app/issues/2161)
- Added a new Agents Summary Screen [#1963](https://github.com/wazuh/wazuh-kibana-app/issues/1963)
- Added a new feature to add sample data to dashboards [#2115](https://github.com/wazuh/wazuh-kibana-app/issues/2115)
- Added MITRE integration [#1877](https://github.com/wazuh/wazuh-kibana-app/issues/1877)
- Added Google Cloud Platform integration [#1873](https://github.com/wazuh/wazuh-kibana-app/issues/1873)
- Added TSC integration [#2204](https://github.com/wazuh/wazuh-kibana-app/pull/2204)
- Added a new Integrity monitoring state view for agent [#2153](https://github.com/wazuh/wazuh-kibana-app/issues/2153)
- Added a new Integrity monitoring files detail view [#2156](https://github.com/wazuh/wazuh-kibana-app/issues/2156)
- Added a new component to explore Compliance requirements [#2156](https://github.com/wazuh/wazuh-kibana-app/issues/2261)

### Changed

- Code migration to React.js
- Global review of styles
- Unified Overview and Agent dashboards into new Modules [#2110](https://github.com/wazuh/wazuh-kibana-app/issues/2110)
- Changed Vulnerabilities dashboard visualizations [#2262](https://github.com/wazuh/wazuh-kibana-app/issues/2262)

### Fixed

- Open Distro tenants have been fixed and are functional now [#1890](https://github.com/wazuh/wazuh-kibana-app/issues/1890).
- Improved navigation performance [#2200](https://github.com/wazuh/wazuh-kibana-app/issues/2200).
- Avoid creating the wazuh-monitoring index pattern if it is disabled [#2100](https://github.com/wazuh/wazuh-kibana-app/issues/2100)
- SCA checks without compliance field can't be expanded [#2264](https://github.com/wazuh/wazuh-kibana-app/issues/2264)


## Wazuh v3.12.3 - Kibana v7.7.1 - Revision 876

### Added

- Support for Kibana v7.7.1


## Wazuh v3.12.3 - Kibana v7.7.0 - Revision 875

### Added

- Support for Kibana v7.7.0


## Wazuh v3.12.3 - Kibana v6.8.8, v7.6.1, v7.6.2 - Revision 874

### Added

- Support for Wazuh v3.12.3


## Wazuh v3.12.2 - Kibana v6.8.8, v7.6.1, v7.6.2 - Revision 873

### Added

- Support for Wazuh v3.12.2


## Wazuh v3.12.1 - Kibana v6.8.8, v7.6.1, v7.6.2 - Revision 872

### Added

- Support Wazuh 3.12.1
- Added new FIM settings on configuration on demand. [#2147](https://github.com/wazuh/wazuh-kibana-app/issues/2147)

### Changed

- Updated agent's variable names in deployment guides. [#2169](https://github.com/wazuh/wazuh-kibana-app/pull/2169)

### Fixed

- Pagination is now shown in table-type visualizations. [#2180](https://github.com/wazuh/wazuh-kibana-app/issues/2180)


## Wazuh v3.12.0 - Kibana v6.8.8, v7.6.2 - Revision 871

### Added

- Support for Kibana v6.8.8 and v7.6.2

## Wazuh v3.12.0 - Kibana v6.8.7, v7.4.2, v7.6.1 - Revision 870

### Added

- Support for Wazuh v3.12.0
- Added a new setting to hide manager alerts from dashboards. [#2102](https://github.com/wazuh/wazuh-kibana-app/pull/2102)
- Added a new setting to be able to change API from the top menu. [#2143](https://github.com/wazuh/wazuh-kibana-app/issues/2143)
- Added a new setting to enable/disable the known fields health check [#2037](https://github.com/wazuh/wazuh-kibana-app/pull/2037)
- Added suport for PCI 11.2.1 and 11.2.3 rules. [#2062](https://github.com/wazuh/wazuh-kibana-app/pull/2062)

### Changed

- Restructuring of the optimize/wazuh directory. Now the Wazuh configuration file (wazuh.yml) is placed on /usr/share/kibana/optimize/wazuh/config. [#2116](https://github.com/wazuh/wazuh-kibana-app/pull/2116)
- Improve performance of Dasboards reports generation. [1802344](https://github.com/wazuh/wazuh-kibana-app/commit/18023447c6279d385df84d7f4a5663ed2167fdb5)

### Fixed

- Discover time range selector is now displayed on the Cluster section. [08901df](https://github.com/wazuh/wazuh-kibana-app/commit/08901dfcbe509f17e4fab26877c8b7dae8a66bff)
- Added the win_auth_failure rule group to Authentication failure metrics. [#2099](https://github.com/wazuh/wazuh-kibana-app/pull/2099)
- Negative values in Syscheck attributes now have their correct value in reports. [7c3e84e](https://github.com/wazuh/wazuh-kibana-app/commit/7c3e84ec8f00760b4f650cfc00a885d868123f99)


## Wazuh v3.11.4 - Kibana v7.6.1 - Revision 858

### Added

- Support for Kibana v7.6.1


## Wazuh v3.11.4 - Kibana v6.8.6, v7.4.2, v7.6.0 - Revision 857

### Added

- Support for Wazuh v3.11.4


## Wazuh v3.11.3 - Kibana v7.6.0 - Revision 856

### Added

- Support for Kibana v7.6.0


## Wazuh v3.11.3 - Kibana v7.4.2 - Revision 855

### Added

- Support for Kibana v7.4.2

## Wazuh v3.11.3 - Kibana v7.5.2 - Revision 854

### Added

- Support for Wazuh v3.11.3

### Fixed

- Windows Updates table is now displayed in the Inventory Data report [#2028](https://github.com/wazuh/wazuh-kibana-app/pull/2028)


## Wazuh v3.11.2 - Kibana v7.5.2 - Revision 853

### Added

- Support for Kibana v7.5.2


## Wazuh v3.11.2 - Kibana v6.8.6, v7.3.2, v7.5.1 - Revision 852

### Added

- Support for Wazuh v3.11.2

### Changed

- Increased list filesize limit for the CDB-list [#1993](https://github.com/wazuh/wazuh-kibana-app/pull/1993)

### Fixed

- The xml validator now correctly handles the `--` string within comments [#1980](https://github.com/wazuh/wazuh-kibana-app/pull/1980)
- The AWS map visualization wasn't been loaded until the user interacts with it [dd31bd7](https://github.com/wazuh/wazuh-kibana-app/commit/dd31bd7a155354bc50fe0af22fca878607c8936a)


## Wazuh v3.11.1 - Kibana v6.8.6, v7.3.2, v7.5.1 - Revision 581

### Added
- Support for Wazuh v3.11.1.


## Wazuh v3.11.0 - Kibana v6.8.6, v7.3.2, v7.5.1 - Revision 580

### Added

- Support for Wazuh v3.11.0.
- Support for Kibana v7.5.1.
- The API credentials configuration has been moved from the .wazuh index to a wazuh.yml configuration file. Now the configuration of the API hosts is done from the file and not from the application. [#1465](https://github.com/wazuh/wazuh-kibana-app/issues/1465) [#1771](https://github.com/wazuh/wazuh-kibana-app/issues/1771).
- Upload ruleset files using a "drag and drop" component [#1770](https://github.com/wazuh/wazuh-kibana-app/issues/1770)
- Add logs for the reporting module [#1622](https://github.com/wazuh/wazuh-kibana-app/issues/1622).
- Extended the "Add new agent" guide [#1767](https://github.com/wazuh/wazuh-kibana-app/issues/1767).
- Add new table for windows hotfixes [#1932](https://github.com/wazuh/wazuh-kibana-app/pull/1932)

### Changed

- Removed Discover from top menu [#1699](https://github.com/wazuh/wazuh-kibana-app/issues/1699).
- Hide index pattern selector in case that only one exists [#1799](https://github.com/wazuh/wazuh-kibana-app/issues/1799).
- Remove visualizations legend [#1936](https://github.com/wazuh/wazuh-kibana-app/pull/1936)
- Normalize the field whodata in the group reporting [#1921](https://github.com/wazuh/wazuh-kibana-app/pull/1921)
- A message in the configuration view is ambiguous [#1870](https://github.com/wazuh/wazuh-kibana-app/issues/1870)
- Refactor syscheck table [#1941](https://github.com/wazuh/wazuh-kibana-app/pull/1941)

### Fixed

- Empty files now throws an error [#1806](https://github.com/wazuh/wazuh-kibana-app/issues/1806).
- Arguments for wazuh api requests are now validated [#1815](https://github.com/wazuh/wazuh-kibana-app/issues/1815).
- Fixed the way to check admin mode [#1838](https://github.com/wazuh/wazuh-kibana-app/issues/1838).
- Fixed error exporting as CSV the files into a group [#1833](https://github.com/wazuh/wazuh-kibana-app/issues/1833).
- Fixed XML validator false error for `<` [1882](https://github.com/wazuh/wazuh-kibana-app/issues/1882)
- Fixed "New file" editor doesn't allow saving twice [#1896](https://github.com/wazuh/wazuh-kibana-app/issues/1896)
- Fixed decoders files [#1929](https://github.com/wazuh/wazuh-kibana-app/pull/1929)
- Fixed registration guide [#1926](https://github.com/wazuh/wazuh-kibana-app/pull/1926)
- Fixed infinite load on Ciscat views [#1920](https://github.com/wazuh/wazuh-kibana-app/pull/1920), [#1916](https://github.com/wazuh/wazuh-kibana-app/pull/1916)
- Fixed missing fields in the Visualizations [#1913](https://github.com/wazuh/wazuh-kibana-app/pull/1913)
- Fixed Amazon S3 status is wrong in configuration section [#1864](https://github.com/wazuh/wazuh-kibana-app/issues/1864)
- Fixed hidden overflow in the fim configuration [#1887](https://github.com/wazuh/wazuh-kibana-app/pull/1887)
- Fixed Logo source fail after adding server.basePath [#1871](https://github.com/wazuh/wazuh-kibana-app/issues/1871)
- Fixed the documentation broken links [#1853](https://github.com/wazuh/wazuh-kibana-app/pull/1853)

## Wazuh v3.10.2 - Kibana v7.5.1 - Revision 556

### Added

- Support for Kibana v7.5.1


## Wazuh v3.10.2 - Kibana v7.5.0 - Revision 555

### Added

- Support for Kibana v7.5.0


## Wazuh v3.10.2 - Kibana v7.4.2 - Revision 549

### Added

- Support for Kibana v7.4.2


## Wazuh v3.10.2 - Kibana v7.4.1 - Revision 548

### Added

- Support for Kibana v7.4.1


## Wazuh v3.10.2 - Kibana v7.4.0 - Revision 547

### Added

- Support for Kibana v7.4.0
- Support for Wazuh v3.10.2.


## Wazuh v3.10.2 - Kibana v7.3.2 - Revision 546

### Added

- Support for Wazuh v3.10.2.


## Wazuh v3.10.1 - Kibana v7.3.2 - Revision 545

### Added

- Support for Wazuh v3.10.1.


## Wazuh v3.10.0 - Kibana v7.3.2 - Revision 543

### Added

- Support for Wazuh v3.10.0.
- Added an interactive guide for registering agents, things are now easier for the user, guiding it through the steps needed ending in a _copy & paste_ snippet for deploying his agent [#1468](https://github.com/wazuh/wazuh-kibana-app/issues/1468).
- Added new dashboards for the recently added regulatory compliance groups into the Wazuh core. They are HIPAA and NIST-800-53 [#1468](https://github.com/wazuh/wazuh-kibana-app/issues/1448), [#1638]( https://github.com/wazuh/wazuh-kibana-app/issues/1638).
- Make the app work under a custom Kibana space [#1234](https://github.com/wazuh/wazuh-kibana-app/issues/1234), [#1450](https://github.com/wazuh/wazuh-kibana-app/issues/1450).
- Added the ability to manage the app as a native plugin when using Kibana spaces, now you can safely hide/show the app depending on the selected space [#1601](https://github.com/wazuh/wazuh-kibana-app/issues/1601).
- Adapt the app the for Kibana dark mode [#1562](https://github.com/wazuh/wazuh-kibana-app/issues/1562).
- Added an alerts summary in _Overview > FIM_ panel [#1527](https://github.com/wazuh/wazuh-kibana-app/issues/1527).
- Export all the information of a Wazuh group and its related agents in a PDF document [#1341](https://github.com/wazuh/wazuh-kibana-app/issues/1341).
- Export the configuration of a certain agent as a PDF document. Supports granularity for exporting just certain sections of the configuration [#1340](https://github.com/wazuh/wazuh-kibana-app/issues/1340).


### Changed

- Reduced _Agents preview_ load time using the new API endpoint `/summary/agents` [#1687](https://github.com/wazuh/wazuh-kibana-app/pull/1687).
- Replaced most of the _md-nav-bar_ Angular.js components with React components using EUI [#1705](https://github.com/wazuh/wazuh-kibana-app/pull/1705).
- Replaced the requirements slider component with a new styled component [#1708](https://github.com/wazuh/wazuh-kibana-app/pull/1708).
- Soft deprecated the _.wazuh-version_ internal index, now the app dumps its content if applicable to a registry file, then the app removes that index. Further versions will hard deprecate this index [#1467](https://github.com/wazuh/wazuh-kibana-app/issues/1467). 
- Visualizations now don't fetch the documents _source_, also, they now use _size: 0_ for fetching [#1663](https://github.com/wazuh/wazuh-kibana-app/issues/1663).
- The app menu is now fixed on top of the view, it's not being hidden on every state change. Also, the Wazuh logo was placed in the top bar of Kibana UI [#1502](https://github.com/wazuh/wazuh-kibana-app/issues/1502).
- Improved _getTimestamp_ method not returning a promise object because it's no longer needed [014bc3a](https://github.com/wazuh/wazuh-kibana-app/commit/014b3aba0d2e9cda0c4d521f5f16faddc434a21e). Also improved main Discover listener for Wazuh not returning a promise object [bd82823](https://github.com/wazuh/wazuh-kibana-app/commit/bd8282391a402b8c567b32739cf914a0135d74bc).
- Replaced _Requirements over time_ visualizations in both PCI DSS and GDPR dashboards [35c539](https://github.com/wazuh/wazuh-kibana-app/commit/35c539eb328b3bded94aa7608f73f9cc51c235a6).
- Do not show a toaster when a visualization field was not known yet, instead, show it just in case the internal refreshing failed [19a2e7](https://github.com/wazuh/wazuh-kibana-app/commit/19a2e71006b38f6a64d3d1eb8a20b02b415d7e07).
- Minor optimizations for server logging [eb8e000](https://github.com/wazuh/wazuh-kibana-app/commit/eb8e00057dfea2dafef56319590ff832042c402d).

### Fixed

- Alerts search bar fixed for Kibana v7.3.1, queries were not being applied as expected [#1686](https://github.com/wazuh/wazuh-kibana-app/issues/1686).
- Hide attributes field from non-Windows agents in the FIM table [#1710](https://github.com/wazuh/wazuh-kibana-app/issues/1710).
- Fixed broken view in Management > Configuration > Amazon S3 > Buckets, some information was missing [#1675](https://github.com/wazuh/wazuh-kibana-app/issues/1675).
- Keep user's filters when switching from Discover to panel [#1685](https://github.com/wazuh/wazuh-kibana-app/issues/1685).
- Reduce load time and amount of data to be fetched in _Management > Cluster monitoring_ section avoiding possible timeouts [#1663](https://github.com/wazuh/wazuh-kibana-app/issues/1663).
- Restored _Remove column_ feature in Discover tabs [#1702](https://github.com/wazuh/wazuh-kibana-app/issues/1702).
- Apps using Kibana v7.3.1 had a bug once the user goes back from _Agent > FIM > Files_ to _Agent > FIM > dashboard_, filters disappear, now it's working properly [#1700](https://github.com/wazuh/wazuh-kibana-app/issues/1700).
- Fixed visual bug in _Management > Cluster monitoring_ and a button position [1e3b748](https://github.com/wazuh/wazuh-kibana-app/commit/1e3b748f11b43b2e7956b830269b6d046d74d12c).
- The app installation date was not being updated properly, now it's fixed [#1692](https://github.com/wazuh/wazuh-kibana-app/issues/1692).
- Fixed _Network interfaces_ table in Inventory section, the table was not paginating [#1474](https://github.com/wazuh/wazuh-kibana-app/issues/1474).
- Fixed APIs passwords are now obfuscated in server responses [adc3152](https://github.com/wazuh/wazuh-kibana-app/pull/1782/commits/adc31525e26b25e4cb62d81cbae70a8430728af5).


## Wazuh v3.9.5 - Kibana v6.8.2 / Kibana v7.2.1 / Kibana v7.3.0 - Revision 531

### Added

- Support for Wazuh v3.9.5

## Wazuh v3.9.4 - Kibana v6.8.1 / Kibana v6.8.2 / Kibana v7.2.0 / Kibana v7.2.1 / Kibana v7.3.0 - Revision 528

### Added

- Support for Wazuh v3.9.4
- Allow filtering by clicking a column in rules/decoders tables [0e2ddd7](https://github.com/wazuh/wazuh-kibana-app/pull/1615/commits/0e2ddd7b73f7f7975d02e97ed86ae8a0966472b4)
- Allow open file in rules table clicking on the file column [1af929d](https://github.com/wazuh/wazuh-kibana-app/pull/1615/commits/1af929d62f450f93c6733868bcb4057e16b7e279)

### Changed

- Improved app performance [#1640](https://github.com/wazuh/wazuh-kibana-app/pull/1640).
- Remove path filter from custom rules and decoders [895792e](https://github.com/wazuh/wazuh-kibana-app/pull/1615/commits/895792e6e6d9401b3293d5e16352b9abef515096)
- Show path column in rules and decoders [6f49816](https://github.com/wazuh/wazuh-kibana-app/pull/1615/commits/6f49816c71b5999d77bf9e3838443627c9be945d)
- Removed SCA overview dashboard [94ebbff](https://github.com/wazuh/wazuh-kibana-app/pull/1615/commits/94ebbff231cbfb6d793130e0b9ea855baa755a1c)
- Disabled last custom column removal [f1ef7de](https://github.com/wazuh/wazuh-kibana-app/pull/1615/commits/f1ef7de1a34bbe53a899596002e8153b95e7dc0e)
- Agents messages across sections unification [8fd7e36](https://github.com/wazuh/wazuh-kibana-app/pull/1615/commits/8fd7e36286fa9dfd03a797499af6ffbaa90b00e1)

### Fixed

- Fix check storeded apis [d6115d6](https://github.com/wazuh/wazuh-kibana-app/pull/1615/commits/d6115d6424c78f0cde2017b432a51b77186dd95a).
- Fix pci-dss console error [297080d](https://github.com/wazuh/wazuh-kibana-app/pull/1615/commits/297080d36efaea8f99b0cafd4c48845dad20495a)
- Fix error in reportingTable [85b7266](https://github.com/wazuh/wazuh-kibana-app/pull/1615/commits/85b72662cb4db44c443ed04f7c31fba57eefccaa)
- Fix filters budgets size [c7ac86a](https://github.com/wazuh/wazuh-kibana-app/pull/1615/commits/c7ac86acb3d5afaf1cf348fab09a2b8c5778a491)
- Fix missing permalink virustotal visualization [1b57529](https://github.com/wazuh/wazuh-kibana-app/pull/1615/commits/1b57529758fccdeb3ac0840e66a8aafbe4757a96)
- Improved wz-table performance [224bd6f](https://github.com/wazuh/wazuh-kibana-app/pull/1615/commits/224bd6f31235c81ba01755c3c1e120c3f86beafd)
- Fix inconsistent data between visualizations and tables in Overview Security Events [b12c600](https://github.com/wazuh/wazuh-kibana-app/pull/1615/commits/b12c600578d80d0715507dec4624a4ebc27ea573)
- Timezone applied in cluster status [a4f620d](https://github.com/wazuh/wazuh-kibana-app/pull/1615/commits/a4f620d398f5834a6d2945af892a462425ca3bec)
- Fixed Overview Security Events report when wazuh.monitoring is disabled [1c26da0](https://github.com/wazuh/wazuh-kibana-app/pull/1615/commits/1c26da05a0b6daf727e15c13b819111aa4e4e913)
- Fixes in APIs management [2143943](https://github.com/wazuh/wazuh-kibana-app/pull/1615/commits/2143943a5049cbb59bb8d6702b5a56cbe0d27a2a)
- Prevent duplicated visualization toast errors [786faf3](https://github.com/wazuh/wazuh-kibana-app/commit/786faf3e62d2cad13f512c0f873b36eca6e9787d)
- Fix not properly updated breadcrumb in ruleset section [9645903](https://github.com/wazuh/wazuh-kibana-app/commit/96459031cd4edbe047970bf0d22d0c099771879f)
- Fix badly dimensioned table in Integrity Monitoring section [9645903](https://github.com/wazuh/wazuh-kibana-app/commit/96459031cd4edbe047970bf0d22d0c099771879f)
- Fix implicit filters can be destroyed [9cf8578](https://github.com/wazuh/wazuh-kibana-app/commit/9cf85786f504f5d67edddeea6cfbf2ab577e799b)
- Windows agent dashboard doesn't show failure logon access. [d38d088](https://github.com/wazuh/wazuh-kibana-app/commit/d38d0881ac8e4294accde83d63108337b74cdd91) 
- Number of agents is not properly updated.  [f7cbbe5](https://github.com/wazuh/wazuh-kibana-app/commit/f7cbbe54394db825827715c3ad4370ac74317108) 
- Missing scrollbar on Firefox file viewer.  [df4e8f9](https://github.com/wazuh/wazuh-kibana-app/commit/df4e8f9305b35e9ee1473bed5f5d452dd3420567) 
- Agent search filter by name, lost when refreshing. [71b5274](https://github.com/wazuh/wazuh-kibana-app/commit/71b5274ccc332d8961a158587152f7badab28a95) 
- Alerts of level 12 cannot be displayed in the Summary table. [ec0e888](https://github.com/wazuh/wazuh-kibana-app/commit/ec0e8885d9f1306523afbc87de01a31f24e36309) 
- Restored query from search bar in visualizations. [439128f](https://github.com/wazuh/wazuh-kibana-app/commit/439128f0a1f65b649a9dcb81ab5804ca20f65763) 
- Fix Kibana filters loop in Firefox. [82f0f32](https://github.com/wazuh/wazuh-kibana-app/commit/82f0f32946d844ce96a28f0185f903e8e05c5589) 

## Wazuh v3.9.3 - Kibana v6.8.1 / v7.1.1 / v7.2.0 - Revision 523

### Added

- Support for Wazuh v3.9.3
- Support for Kibana v7.2.0 [#1556](https://github.com/wazuh/wazuh-kibana-app/pull/1556).

### Changed

- New design and several UI/UX changes [#1525](https://github.com/wazuh/wazuh-kibana-app/pull/1525).
- Improved error checking + syscollector performance [94d0a83](https://github.com/wazuh/wazuh-kibana-app/commit/94d0a83e43aa1d2d84ef6f87cbb76b9aefa085b3).
- Adapt Syscollector for MacOS agents [a4bf7ef](https://github.com/wazuh/wazuh-kibana-app/commit/a4bf7efc693a99b7565b5afcaa372155f15a4db9).
- Show last scan for syscollector [73f2056](https://github.com/wazuh/wazuh-kibana-app/commit/73f2056673bb289d472663397ba7097e49b7b93b).
- Extendend information for syscollector [#1585](https://github.com/wazuh/wazuh-kibana-app/issues/1585).

### Fixed

- Corrected width for agent stats [a998955](https://github.com/wazuh/wazuh-kibana-app/commit/a99895565a8854c55932ec94cffb08e1d0aa3da1).
- Fix height for the menu directive with Dynamic height [427d0f3](https://github.com/wazuh/wazuh-kibana-app/commit/427d0f3e9fa6c34287aa9e8557da99a51e0db40f).
- Fix wazuh-db and clusterd check [cddcef6](https://github.com/wazuh/wazuh-kibana-app/commit/cddcef630c5234dd6f6a495715743dfcfd4e4001).
- Fix AlertsStats when value is "0", it was showing "-" [07a3e10](https://github.com/wazuh/wazuh-kibana-app/commit/07a3e10c7f1e626ba75a55452b6c295d11fd657d).
- Fix syscollector state value [f8d3d0e](https://github.com/wazuh/wazuh-kibana-app/commit/f8d3d0eca44e67e26f79bc574495b1f4c8f751f2).
- Fix time offset for reporting table [2ef500b](https://github.com/wazuh/wazuh-kibana-app/commit/2ef500bb112e68bd4811b8e87ce8581d7c04d20f).
- Fix call to obtain GDPR requirements for specific agent [ccda846](https://github.com/wazuh/wazuh-kibana-app/commit/ccda8464b50be05bc5b3642f25f4972c8a7a2c03).
- Restore "rule.id" as a clickable field in visualizations [#1546](https://github.com/wazuh/wazuh-kibana-app/pull/1546).
- Fix timepicker in cluster monitoring [f7533ce](https://github.com/wazuh/wazuh-kibana-app/pull/1560/commits/f7533cecb6862abfb5c1d2173ec3e70ffc59804a).
- Fix several bugs [#1569](https://github.com/wazuh/wazuh-kibana-app/pull/1569).
- Fully removed "rule.id" as URL field [#1584](https://github.com/wazuh/wazuh-kibana-app/issues/1584).
- Fix filters for dashboards [#1583](https://github.com/wazuh/wazuh-kibana-app/issues/1583).
- Fix missing dependency [#1591](https://github.com/wazuh/wazuh-kibana-app/issues/1591).

## Wazuh v3.9.2 - Kibana v7.1.1 - Revision 510

### Added

- Support for Wazuh v3.9.2

### Changed

- Avoid showing more than one toaster for the same error message [7937003](https://github.com/wazuh/wazuh-kibana-app/commit/793700382798033203091d160773363323e05bb9).
- Restored "Alerts evolution - Top 5 agents" in Overview > Security events [f9305c0](https://github.com/wazuh/wazuh-kibana-app/commit/f9305c0c6acf4a31c41b1cc9684b87f79b27524f).

### Fixed

- Fix missing parameters in Dev Tools request [#1496](https://github.com/wazuh/wazuh-kibana-app/pull/1496).
- Fix "Invalid Date" for Safari and Internet Explorer [#1505](https://github.com/wazuh/wazuh-kibana-app/pull/1505).

## Wazuh v3.9.1 - Kibana v7.1.1 - Revision 509

### Added

- Support for Kibana v7.1.1
- Added overall metrics for Agents > Overview [#1479](https://github.com/wazuh/wazuh-kibana-app/pull/1479).

### Fixed

- Fixed missing dependency for Discover [43f5dd5](https://github.com/wazuh/wazuh-kibana-app/commit/43f5dd5f64065c618ba930b2a4087f0a9e706c0e).
- Fixed visualization for Agents > Overview [#1477](https://github.com/wazuh/wazuh-kibana-app/pull/1477). 
- Fixed SCA policy checks table [#1478](https://github.com/wazuh/wazuh-kibana-app/pull/1478).

## Wazuh v3.9.1 - Kibana v7.1.0 - Revision 508

### Added

- Support for Kibana v7.1.0

## Wazuh v3.9.1 - Kibana v6.8.0 - Revision 444

### Added

- Support for Wazuh v3.9.1
- Support for Kibana v6.8.0

### Fixed

- Fixed background color for some parts of the Discover directive [2dfc763](https://github.com/wazuh/wazuh-kibana-app/commit/2dfc763bfa1093fb419f118c2938f6b348562c69).
- Fixed cut values in non-resizable tables when the value is too large [cc4828f](https://github.com/wazuh/wazuh-kibana-app/commit/cc4828fbf50d4dab3dd4bb430617c1f2b13dac6a).
- Fixed handled but not shown error messages from rule editor [0aa0e17](https://github.com/wazuh/wazuh-kibana-app/commit/0aa0e17ac8678879e5066f8d83fd46f5d8edd86a).
- Minor typos corrected [fe11fb6](https://github.com/wazuh/wazuh-kibana-app/commit/fe11fb67e752368aedc89ec844ddf729eb8ad761).
- Minor fixes in agents configuration [1bc2175](https://github.com/wazuh/wazuh-kibana-app/commit/1bc217590438573e7267687655bb5939b5bb9fde).
- Fix Management > logs viewer scrolling [f458b2e](https://github.com/wazuh/wazuh-kibana-app/commit/f458b2e3294796f9cf00482b4da27984646c6398).

### Changed

- Kibana version shown in settings is now read from our package.json [c103d3e](https://github.com/wazuh/wazuh-kibana-app/commit/c103d3e782136106736c02039d28c4567b255aaa).
- Removed an old header from Settings [0197b8b](https://github.com/wazuh/wazuh-kibana-app/commit/0197b8b1abc195f275c8cd9893df84cd5569527b).
- Improved index pattern validation fields, replaced "full_log" with "rule.id" as part of the minimum required fields [dce0595](https://github.com/wazuh/wazuh-kibana-app/commit/dce059501cbd28f1294fd761da3e015e154747bc).
- Improve dynamic height for configuration editor [c318131](https://github.com/wazuh/wazuh-kibana-app/commit/c318131dfb6b5f01752593f2aa972b98c0655610).
- Add timezone for all dates shown in the app [4b8736f](https://github.com/wazuh/wazuh-kibana-app/commit/4b8736fb4e562c78505daaee042bcd798242c3f5).

## Wazuh v3.9.0 - Kibana v6.7.0 / v6.7.1 / v6.7.2 - Revision 441

### Added

- Support for Wazuh v3.9.0
- Support for Kibana v6.7.0 / v6.7.1 / v6.7.2
- Edit master and worker configuration ([#1215](https://github.com/wazuh/wazuh-kibana-app/pull/1215)).
- Edit local rules, local decoders and CDB lists ([#1212](https://github.com/wazuh/wazuh-kibana-app/pull/1212), [#1204](https://github.com/wazuh/wazuh-kibana-app/pull/1204), [#1196](https://github.com/wazuh/wazuh-kibana-app/pull/1196), [#1233](https://github.com/wazuh/wazuh-kibana-app/pull/1233), [#1304](https://github.com/wazuh/wazuh-kibana-app/pull/1304)).
- View no local rules/decoders XML files ([#1395](https://github.com/wazuh/wazuh-kibana-app/pull/1395))
- Dev Tools additions
  - Added hotkey `[shift] + [enter]` for sending query ([#1170](https://github.com/wazuh/wazuh-kibana-app/pull/1170)).
  - Added `Export JSON` button for the Dev Tools ([#1170](https://github.com/wazuh/wazuh-kibana-app/pull/1170)).
- Added refresh button for agents preview table ([#1169](https://github.com/wazuh/wazuh-kibana-app/pull/1169)).
- Added `configuration assessment` information in "Agent > Policy monitoring" ([#1227](https://github.com/wazuh/wazuh-kibana-app/pull/1227)).
- Added agents `configuration assessment` configuration section in "Agent > Configuration" ([1257](https://github.com/wazuh/wazuh-kibana-app/pull/1257))
- Restart master and worker nodes ([#1222](https://github.com/wazuh/wazuh-kibana-app/pull/1222)).
- Restart agents ([#1229](https://github.com/wazuh/wazuh-kibana-app/pull/1229)).
- Added support for more than one Wazuh monitoring pattern ([#1243](https://github.com/wazuh/wazuh-kibana-app/pull/1243))
- Added customizable interval for Wazuh monitoring indices creation ([#1243](https://github.com/wazuh/wazuh-kibana-app/pull/1243)).
- Expand visualizations ([#1246](https://github.com/wazuh/wazuh-kibana-app/pull/1246)).
- Added a dynamic table columns selector ([#1246](https://github.com/wazuh/wazuh-kibana-app/pull/1246)).
- Added resizable columns by dragging in tables ([d2bf8ee](https://github.com/wazuh/wazuh-kibana-app/commit/d2bf8ee9681ca5d6028325e165854b49214e86a3))
- Added a cron job for fetching missing fields of all valid index patterns, also merging dynamic fields every time an index pattern is refreshed by the app ([#1276](https://github.com/wazuh/wazuh-kibana-app/pull/1276)).
- Added auto-merging dynamic fields for Wazuh monitoring index patterns ([#1300](https://github.com/wazuh/wazuh-kibana-app/pull/1300))
- New server module, it's a job queue so we can add delayed jobs to be run in background, this iteration only accepts delayed Wazuh API calls ([#1283](https://github.com/wazuh/wazuh-kibana-app/pull/1283)).
- Added new way to view logs using a logs viewer ([#1292](https://github.com/wazuh/wazuh-kibana-app/pull/1292))
- Added new directive for registering agents from the UI, including instructions on "how to" ([#1321](https://github.com/wazuh/wazuh-kibana-app/pull/1321)).
- Added some Angular charts in Agents Preview and Agents SCA sections ([#1364](https://github.com/wazuh/wazuh-kibana-app/pull/1364))
- Added Docker listener settings in configuration views ([#1365](https://github.com/wazuh/wazuh-kibana-app/pull/1365))
- Added Docker dashboards for both Agents and Overview ([#1367](https://github.com/wazuh/wazuh-kibana-app/pull/1367))
- Improved app logger with debug level ([#1373](https://github.com/wazuh/wazuh-kibana-app/pull/1373))
- Introducing React components from the EUI framework

### Changed

- Escape XML special characters ([#1159](https://github.com/wazuh/wazuh-kibana-app/pull/1159)).
- Changed empty results message for Wazuh tables ([#1165](https://github.com/wazuh/wazuh-kibana-app/pull/1165)).
- Allowing the same query multiple times on the Dev Tools ([#1174](https://github.com/wazuh/wazuh-kibana-app/pull/1174))
- Refactor JSON/XML viewer for configuration tab ([#1173](https://github.com/wazuh/wazuh-kibana-app/pull/1173), [#1148](https://github.com/wazuh/wazuh-kibana-app/pull/1148)).
- Using full height for all containers when possible ([#1224](https://github.com/wazuh/wazuh-kibana-app/pull/1224)).
- Improved the way we are handling "back button" events ([#1207](https://github.com/wazuh/wazuh-kibana-app/pull/1207)).
- Changed some visualizations for FIM, GDPR, PCI, Vulnerability and Security Events ([#1206](https://github.com/wazuh/wazuh-kibana-app/pull/1206), [#1235](https://github.com/wazuh/wazuh-kibana-app/pull/1235), [#1293](https://github.com/wazuh/wazuh-kibana-app/pull/1293)).
- New design for agent header view ([#1186](https://github.com/wazuh/wazuh-kibana-app/pull/1186)).
- Not fetching data the very first time the Dev Tools are opened ([#1185](https://github.com/wazuh/wazuh-kibana-app/pull/1185)).
- Refresh all known fields for all valid index patterns if `kbn-vis` detects a broken index pattern ([ecd7c8f](https://github.com/wazuh/wazuh-kibana-app/commit/ecd7c8f98c187a350f81261d13b0d45dcec6dc5d)).
- Truncate texts and display a tooltip when they don't fit in a table cell ([7b56a87](https://github.com/wazuh/wazuh-kibana-app/commit/7b56a873f85dcba7e6838aeb2e40d9b4cf472576))
- Updated API autocomplete for Dev Tools ([#1218](https://github.com/wazuh/wazuh-kibana-app/pull/1218))
- Updated switches design to adapt it to Kibana's design ([#1253](https://github.com/wazuh/wazuh-kibana-app/pull/1253))
- Reduced the width of some table cells with little text, to give more space to the other columns ([#1263](https://github.com/wazuh/wazuh-kibana-app/pull/1263)).
- Redesign for Management > Status daemons list ([#1284](https://github.com/wazuh/wazuh-kibana-app/pull/1284)).
- Redesign for Management > Configuration, Agent > Configuration ([#1289](https://github.com/wazuh/wazuh-kibana-app/pull/1289)).
- Replaced Management > Logs table with a log viewer component ([#1292](https://github.com/wazuh/wazuh-kibana-app/pull/1292)).
- The agents list search bar now allows to switch between AND/OR operators ([#1291](https://github.com/wazuh/wazuh-kibana-app/pull/1291)).
- Improve audit dashboards ([#1374](https://github.com/wazuh/wazuh-kibana-app/pull/1374))
- Exclude agent "000" getting the last registered and the most active agents from the Wazuh API.([#1391](https://github.com/wazuh/wazuh-kibana-app/pull/1391))
- Reviewed Osquery dashboards ([#1394](https://github.com/wazuh/wazuh-kibana-app/pull/1394))
- Memory info is now a log ([#1400](https://github.com/wazuh/wazuh-kibana-app/pull/1400))
- Error toasters time is now 30000ms, warning/info are still 6000ms ([#1420](https://github.com/wazuh/wazuh-kibana-app/pull/1420))

### Fixed

- Properly handling long messages on notifier service, until now, they were using out of the card space, also we replaced some API messages with more meaningful messages ([#1168](https://github.com/wazuh/wazuh-kibana-app/pull/1168)).
- Adapted Wazuh icon for multiple browsers where it was gone ([#1208](https://github.com/wazuh/wazuh-kibana-app/pull/1208)).
- Do not fetch data from tables twice when resize window ([#1303](https://github.com/wazuh/wazuh-kibana-app/pull/1303)).
- Agent syncrhonization status is updated as we browse the configuration section ([#1305](https://github.com/wazuh/wazuh-kibana-app/pull/1305))
- Using the browser timezone for reporting documents ([#1311](https://github.com/wazuh/wazuh-kibana-app/pull/1311)).
- Wrong behaviors in the routing system when the basePath was set ([#1342](https://github.com/wazuh/wazuh-kibana-app/pull/1342))
- Do not show pagination for one-page tables ([196c5b7](https://github.com/wazuh/wazuh-kibana-app/pull/1362/commits/196c5b717583032798da7791fa4f90ec06397f68))
- Being redirected to Overview once a Kibana restart is performed ([#1378](https://github.com/wazuh/wazuh-kibana-app/pull/1378))
- Displaying the AWS services section of the aws-s3 wodle ([#1393](https://github.com/wazuh/wazuh-kibana-app/pull/1393))
- Show email configuration on the configuration on demand ([#1401](https://github.com/wazuh/wazuh-kibana-app/issues/1401))
- Show "Follow symbolic link" field in Integrity monitoring - Monitored configuration on demand ([0c9c9da](https://github.com/wazuh/wazuh-kibana-app/pull/1414/commits/0c9c9da3b951548761cd203db5ee5baa39afe26c))

## Wazuh v3.8.2 - Kibana v6.6.0 / v6.6.1 / v6.6.2 / v6.7.0 - Revision 419

### Added

- Support for Kibana v6.6.0 / v6.6.1 / v6.6.2 / v6.7.0

### Fixed

- Fixed AWS dashboard, newer JavaScript browser engines break the view due to Angular.js ([6e882fc](https://github.com/wazuh/wazuh-kibana-app/commit/6e882fc1d7efe6059e6140ff40b8a20d9c1fa51e)).
- Fixed AWS accounts visualization, using the right field now ([6e882fc](https://github.com/wazuh/wazuh-kibana-app/commit/6e882fc1d7efe6059e6140ff40b8a20d9c1fa51e)).

## Wazuh v3.8.2 - Kibana v6.5.4 - Revision 418

### Added

- Support for Wazuh v3.8.2

### Changed

- Close configuration editor only if it was successfully updated ([bc77c35](https://github.com/wazuh/wazuh-kibana-app/commit/bc77c35d8440a656d4704451ce857c9e1d36a438)).
- Replaced FIM Vega visualization with standard visualization ([554ee1c](https://github.com/wazuh/wazuh-kibana-app/commit/554ee1c4c4d75c76d82272075acf8bb62e7f9e27)).

## Wazuh v3.8.1 - Kibana v6.5.4 - Revision 417

### Added

- Support for Wazuh v3.8.1

### Changed

- Moved monitored/ignored Windows registry entries to "FIM > Monitored" and "FIM > Ignored" to avoid user confusion ([#1176](https://github.com/wazuh/wazuh-kibana-app/pull/1176)).
- Excluding managers from wazuh-monitoring indices ([#1177](https://github.com/wazuh/wazuh-kibana-app/pull/1177)).
- Escape `&` before sending group configuration ([d3aa56f](https://github.com/wazuh/wazuh-kibana-app/commit/d3aa56fa73478c60505e500db7d3a7df263081b5)).
- Improved `autoFormat` function before rendering group configuration ([f4f8144](https://github.com/wazuh/wazuh-kibana-app/commit/f4f8144eef8b93038fc897a9f16356e71029b844)).
- Now the group configuration editor doesn't exit after sending data to the Wazuh API ([5c1a3ef](https://github.com/wazuh/wazuh-kibana-app/commit/5c1a3ef9bd710a7befbed0709c4a7cf414f44f6b)).

### Fixed

- Fixed style for the error toaster for long URLs or long paths ([11b8084](https://github.com/wazuh/wazuh-kibana-app/commit/11b8084c75bbc5da36587ff31d1bc80a55fe4dfe)).

## Wazuh v3.8.0 - Kibana v6.5.4 - Revision 416

### Added

- Added group management features such as:
  - Edit the group configuration ([#1096](https://github.com/wazuh/wazuh-kibana-app/pull/1096)).
  - Add/remove groups to/from an agent ([#1096](https://github.com/wazuh/wazuh-kibana-app/pull/1096)).
  - Add/remove agents to/from a group ([#1096](https://github.com/wazuh/wazuh-kibana-app/pull/1096)).
  - Add/remove groups ([#1152](https://github.com/wazuh/wazuh-kibana-app/pull/1152)).
- New directive for tables that don't need external data sources ([#1067](https://github.com/wazuh/wazuh-kibana-app/pull/1067)).
- New search bar directive with interactive filters and suggestions ([#1058](https://github.com/wazuh/wazuh-kibana-app/pull/1058)).
- New server route `/elastic/alerts` for fetching alerts using custom parameters([#1056](https://github.com/wazuh/wazuh-kibana-app/pull/1056)).
- New table for an agent FIM monitored files, if the agent OS platform is Windows it will show two tables: files and registry ([#1032](https://github.com/wazuh/wazuh-kibana-app/pull/1032)).
- Added description to each setting under Settings > Configuration ([#1048](https://github.com/wazuh/wazuh-kibana-app/pull/1048)).
- Added a new setting to `config.yml` related to Wazuh monitoring and its index pattern ([#1095](https://github.com/wazuh/wazuh-kibana-app/pull/1095)).
- Resizable columns by dragging in Dev-tools ([#1102](https://github.com/wazuh/wazuh-kibana-app/pull/1102)).
- New feature to be able to edit config.yml file from the Settings > Configuration section view ([#1105](https://github.com/wazuh/wazuh-kibana-app/pull/1105)).
- Added a new table (network addresses) for agent inventory tab ([#1111](https://github.com/wazuh/wazuh-kibana-app/pull/1111)).
- Added `audit_key` (Who-data Audit keys) for configuration tab ([#1123](https://github.com/wazuh/wazuh-kibana-app/pull/1123)).
- Added new known fields for Kibana index pattern ([#1150](https://github.com/wazuh/wazuh-kibana-app/pull/1150)).

### Changed

- Changed Inventory tables. Now the app looks for the OS platform and it shows different tables depending on the OS platform. In addition the process state codes has been replaced to be more meaningful ([#1059](https://github.com/wazuh/wazuh-kibana-app/pull/1059)).
- Tiny rework for the AWS tab including.
- "Report" button is hidden on Discover panel ([#1047](https://github.com/wazuh/wazuh-kibana-app/pull/1047)).
- Visualizations, filters and Discover improved ([#1083](https://github.com/wazuh/wazuh-kibana-app/pull/1083)).
- Removed `popularizeField` function until https://github.com/elastic/kibana/issues/22426 is solved in order to avoid `Unable to write index pattern!` error on Discover tab ([#1085](https://github.com/wazuh/wazuh-kibana-app/pull/1085)).
- Improved Wazuh monitoring module ([#1094](https://github.com/wazuh/wazuh-kibana-app/pull/1094)).
- Added "Registered date" and "Last keep alive" in agents table allowing you to sort by these fields ([#1102](https://github.com/wazuh/wazuh-kibana-app/pull/1102)).
- Improved code quality in sections such as Ruleset > Rule and Decoder detail view simplify conditions ([#1102](https://github.com/wazuh/wazuh-kibana-app/pull/1102)).
- Replaced reporting success message ([#1102](https://github.com/wazuh/wazuh-kibana-app/pull/1102)).
- Reduced the default number of shards and the default number of replicas for the app indices ([#1113](https://github.com/wazuh/wazuh-kibana-app/pull/1113)).
- Refreshing index pattern known fields on health check controller ([#1119](https://github.com/wazuh/wazuh-kibana-app/pull/1119)).
- Less strict memory check ([786c764](https://github.com/wazuh/wazuh-kibana-app/commit/786c7642cd88083f9a77c57ed204488ecf5b710a)).
- Checking message origin in error handler ([dfec368](https://github.com/wazuh/wazuh-kibana-app/commit/dfec368d22a148b2e4437db92d71294900241961)).
- Dev tools is now showing the response as it is, like `curl` does ([#1137](https://github.com/wazuh/wazuh-kibana-app/pull/1137)).
- Removed `unknown` as valid node name ([#1149](https://github.com/wazuh/wazuh-kibana-app/pull/1149)).
- Removed `rule.id` direct filter from the rule set tables ([#1151](https://github.com/wazuh/wazuh-kibana-app/pull/1151))

### Fixed

- Restored X-Pack security logic for the .wazuh index, now it's not bypassing the X-Pack roles ([#1081](https://github.com/wazuh/wazuh-kibana-app/pull/1081))
- Avoid fetching twice the same data ([#1072](https://github.com/wazuh/wazuh-kibana-app/pull/1072), [#1061](https://github.com/wazuh/wazuh-kibana-app/pull/1061)).
- Wazuh logo adapted to low resolutions ([#1074](https://github.com/wazuh/wazuh-kibana-app/pull/1074)).
- Hide Audit, OpenSCAP tabs for non-linux agents. Fixed empty Windows events under Configuration > Log collection section. OSQuery logo has been standardized ([#1072](https://github.com/wazuh/wazuh-kibana-app/pull/1072), [#1076](https://github.com/wazuh/wazuh-kibana-app/pull/1076)).
- Fix empty values on _Overview > Security events_ when Wazuh monitoring is disabled ([#1091](https://github.com/wazuh/wazuh-kibana-app/pull/1091)).
- Fix overlapped play button in Dev-tools when the input box has a scrollbar ([#1102](https://github.com/wazuh/wazuh-kibana-app/pull/1102)).
- Fix Dev-tools behavior when parse json invalid blocks ([#1102](https://github.com/wazuh/wazuh-kibana-app/pull/1102)).
- Fixed Management > Monitoring tab frustration adding back buttons ([#1102](https://github.com/wazuh/wazuh-kibana-app/pull/1102)).
- Fix template checking when using more than one pattern ([#1104](https://github.com/wazuh/wazuh-kibana-app/pull/1104)).
- Fix infinite loop for Wazuh monitoring when the Wazuh API is not being able to give us all the agents ([5a26916](https://github.com/wazuh/wazuh-kibana-app/commit/5a2691642b40a34783d2eafb6ee24ae78b9af21a)), ([85005a1](https://github.com/wazuh/wazuh-kibana-app/commit/85005a184d4f1c3d339b7c895b5d2469f3b45171)).
- Fix rule details for `list` and `info` parameters ([#1149](https://github.com/wazuh/wazuh-kibana-app/pull/1149)).

## Wazuh v3.7.1 / v3.7.2 - Kibana v6.5.1 / v6.5.2 / v6.5.3 / v6.5.4 - Revision 415

### Added

- Support for Elastic stack v6.5.2 / v6.5.3 / v6.5.4.
- Support for Wazuh v3.7.1 / v3.7.2.
- Dev Tools module now autocompletes API endpoints ([#1030](https://github.com/wazuh/wazuh-kibana-app/pull/1030)).

### Changed

- Increased number of rows for syscollector tables ([#1033](https://github.com/wazuh/wazuh-kibana-app/pull/1033)).
- Modularized JSON/XML viewers for the configuration section ([#982](https://github.com/wazuh/wazuh-kibana-app/pull/982)).

### Fixed

- Added missing fields for syscollector network tables ([#1036](https://github.com/wazuh/wazuh-kibana-app/pull/1036)).
- Using the right API path when downloading CSV for decoders list ([#1045](https://github.com/wazuh/wazuh-kibana-app/pull/1045)).
- Including group field when downloading CSV for agents list ([#1044](https://github.com/wazuh/wazuh-kibana-app/pull/1044)).
- Preserve active tab in configuration section when refreshing the page ([#1037](https://github.com/wazuh/wazuh-kibana-app/pull/1037)).

## Wazuh v3.7.0 - Kibana v6.5.0 / v6.5.1 - Revision 414

### Added

- Support for Elastic Stack v6.5.0 / v6.5.1.
- Agent groups bar is now visible on the agent configuration section ([#1023](https://github.com/wazuh/wazuh-kibana-app/pull/1023)).
- Added a new setting for the `config.yml` file for enable/disable administrator mode ([#1019](https://github.com/wazuh/wazuh-kibana-app/pull/1019)).
  - This allows the user to perform PUT, POST, DELETE methods in our Dev Tools.

### Changed

- Refactored most front-end controllers ([#1023](https://github.com/wazuh/wazuh-kibana-app/pull/1023)).

## Wazuh v3.7.0 - Kibana v6.4.2 / v6.4.3 - Revision 413

### Added

- Support for Wazuh v3.7.0.
- Support for Elastic Stack v6.4.2 / v6.4.3.
- Brand-new interface for _Configuration_ (on both _Management_ and _Agents_ tabs) ([#914](https://github.com/wazuh/wazuh-kibana-app/pull/914)):
  - Now you can check current and real agent and manager configuration.
  - A new interface design, with more useful information and easy to understand descriptions.
  - New and more responsive JSON/XML viewers to show the configuration in raw mode.
- Brand-new extension - Osquery ([#938](https://github.com/wazuh/wazuh-kibana-app/pull/938)):
  - A new extension, disabled by default.
  - Check alerts from Wazuh's Osquery integration.
  - Check your current Osquery wodle configuration.
  - More improvements will come for this extension in the future.
- New option for Wazuh app configuration file - _Ignore index patterns_ ([#947](https://github.com/wazuh/wazuh-kibana-app/pull/947)):
  - Now the user can specify which index patterns can't be selected on the app using the new `ip.ignore` setting on the `config.yml` file.
  - The valid format is an array of strings which represents index patterns.
  - By default, this list is empty (all index patterns will be available if they use a compatible structure).
- Added a node selector for _Management > Status_ section when Wazuh cluster is enabled ([#976](https://github.com/wazuh/wazuh-kibana-app/pull/976)).
- Added quick access to _Configuration_ or _Discover_ panels for an agent on the agents list ([#939](https://github.com/wazuh/wazuh-kibana-app/pull/939)).
- Now you can click on an agent's ID on the _Discover_ panels to open its details page on the app ([#904](https://github.com/wazuh/wazuh-kibana-app/pull/904)).
- Redesigned the _Overview > Amazon AWS_ tab, using more meaningful visualizations for a better overall view of your agents' status ([#903](https://github.com/wazuh/wazuh-kibana-app/pull/903)).
- Redesigned the _Overview/Agents > Vulnerabilities_ tab, using more meaningful visualizations for a better overall view of your agents' status ([#954](https://github.com/wazuh/wazuh-kibana-app/pull/954)).
- Now everytime the user enters the _Settings_ tab, the API connection will be automatically checked ([#971](https://github.com/wazuh/wazuh-kibana-app/pull/971)).
- Added a node selector for _Management > Logs_ section when Wazuh cluster is enabled ([#980](https://github.com/wazuh/wazuh-kibana-app/pull/980)).
- Added a group selector for _Agents_ section ([#995](https://github.com/wazuh/wazuh-kibana-app/pull/995)).

### Changed

- Interface refactoring for the _Agents > Inventory data_ tab ([#924](https://github.com/wazuh/wazuh-kibana-app/pull/924)):
  - Now the tab won't be available if your agent doesn't have Syscollector enabled, and each card will be enabled or disabled depending on the current Syscollector scans configuration.
  - This will prevent situations where the user couldn't check the inventory although there was actual scan data to show on some sections.
- Added support for new multigroups feature ([#911](https://github.com/wazuh/wazuh-kibana-app/pull/911)):
  - Now the information bars on _Agents_ will show all the groups an agent belongs to.
- Now the result pane on the _Dev tools_ tab will show the error code coming from the Wazuh API ([#909](https://github.com/wazuh/wazuh-kibana-app/pull/909)).
- Changed some visualizations titles for _Overview/Agents > OpenSCAP_ tab ([#925](https://github.com/wazuh/wazuh-kibana-app/pull/925)).
- All backend routes have been renamed ([#932](https://github.com/wazuh/wazuh-kibana-app/pull/932)).
- Several improvements for Elasticsearch tests ([#933](https://github.com/wazuh/wazuh-kibana-app/pull/933)).
- Updated some strings and descriptions on the _Settings_ tab ([#934](https://github.com/wazuh/wazuh-kibana-app/pull/934)).
- Changed the date format on _Settings > Logs_ to make it more human-readable ([#944](https://github.com/wazuh/wazuh-kibana-app/pull/944)).
- Changed some labels to remove the "MD5 sum" expression, it will use "Checksum" instead ([#945](https://github.com/wazuh/wazuh-kibana-app/pull/945)).
- Added word wrapping class to group name in _Management > Groups > Group detail_ tab ([#945](https://github.com/wazuh/wazuh-kibana-app/pull/945)).
- The `wz-table` directive has been refactored ([#953](https://github.com/wazuh/wazuh-kibana-app/pull/953)).
- The `wz-table` directive now checks if a request is aborted ([#979](https://github.com/wazuh/wazuh-kibana-app/pull/979)).
- Several performance improvements ([#985](https://github.com/wazuh/wazuh-kibana-app/pull/985), [#997](https://github.com/wazuh/wazuh-kibana-app/pull/997), [#1000](https://github.com/wazuh/wazuh-kibana-app/pull/1000)).

### Fixed

- Several known fields for _Whodata_ functionality have been fixed ([#901](https://github.com/wazuh/wazuh-kibana-app/pull/901)).
- Fixed alignment bug with the _Add a filter +_ button on _Discover_ and _Agents_ tabs ([#912](https://github.com/wazuh/wazuh-kibana-app/pull/912)).
- Fixed a bug where the `Add API` form on _Settings_ didn't appear when pressing the button after editing an existing API entry ([#944](https://github.com/wazuh/wazuh-kibana-app/pull/944)).
- Fixed a bug on _Ruleset_ tab where the "Description" column was showing `0` if the rule doesn't have any description ([#948](https://github.com/wazuh/wazuh-kibana-app/pull/948)).
- Fixed wrong alignment on related Rules/Decoders tables from _Management > Ruleset_ tab ([#971](https://github.com/wazuh/wazuh-kibana-app/pull/971)).
- Fixed a bug where sometimes the error messages appeared duplicated ([#971](https://github.com/wazuh/wazuh-kibana-app/pull/971)).

### Removed

- On the _Management > Monitoring_ tab, the `Cluster enabled but not running` message won't appear as an error anymore ([#971](https://github.com/wazuh/wazuh-kibana-app/pull/971)).

## Wazuh v3.6.1 - Kibana v6.4.1 / v6.4.2 / v6.4.3 - Revision 412

### Added

- Support for Elastic Stack v6.4.1 / v6.4.2 / v6.4.3.

## Wazuh v3.6.1 - Kibana v6.4.0 - Revision 411

### Added

- Redesigned the _Overview > Integrity monitoring_ tab, using more meaningful visualizations for a better overall view of your agents' status ([#893](https://github.com/wazuh/wazuh-kibana-app/pull/893)).
- Added a new table for the _Inventory_ tab: _Processes_ ([#895](https://github.com/wazuh/wazuh-kibana-app/pull/895)).
- Improved error handling for tables. Now the table will show an error message if it wasn't able to fetch and load data ([#896](https://github.com/wazuh/wazuh-kibana-app/pull/896)).

### Changed

- The app source code has been improved, following best practices and coding guidelines ([#892](https://github.com/wazuh/wazuh-kibana-app/pull/892)).
- Included more app tests and prettifier for better code maintainability ([#883](https://github.com/wazuh/wazuh-kibana-app/pull/883) & [#885](https://github.com/wazuh/wazuh-kibana-app/pull/885)).

### Fixed

- Fixed minor visual errors on some _GDPR_, _PCI DSS_ and _Vulnerabilities_ visualizations ([#894](https://github.com/wazuh/wazuh-kibana-app/pull/894)).

## Wazuh v3.6.1 - Kibana v6.4.0 - Revision 410

### Added

- The _Inventory_ tab has been redesigned ([#873](https://github.com/wazuh/wazuh-kibana-app/pull/873)):
  - Added new network interfaces and port tables.
  - Improved design using metric information bars and intuitive status indicators.
- Added refresh functionality to the _Settings > Logs_ tab ([#852](https://github.com/wazuh/wazuh-kibana-app/pull/852)):
  - Now everytime the user opens the tab, the logs will be reloaded.
  - A new button to force the update has been added on the top left corner of the logs table.
- Added `tags` and `recursion_level` configuration options to _Management/Agent > Configuration_ tabs ([#850](https://github.com/wazuh/wazuh-kibana-app/pull/850)).
- The _Kuery_ search syntax has been added again to the app ([#851](https://github.com/wazuh/wazuh-kibana-app/pull/851)).
- Added a first batch of [_Mocha_](https://mochajs.org/) tests and other quality of code improvements to the app ([#859](https://github.com/wazuh/wazuh-kibana-app/pull/859)).
- Now you can open specific rule details (the _Management > Ruleset_ tab) when clicking on the `rule.id` value on the _Discover_ tab ([#862](https://github.com/wazuh/wazuh-kibana-app/pull/862)).
- Now you can click on the rule ID value on the _Management > Ruleset_ tab to search for related alerts on the _Discover_ tab ([#863](https://github.com/wazuh/wazuh-kibana-app/pull/863)).

### Changed

- The index pattern known fields have been updated up to 567 ([#872](https://github.com/wazuh/wazuh-kibana-app/pull/872)).
- Now the _Inventory_ tab will always be available for all agents, and a descriptive message will appear if the agent doesn't have `syscollector` enabled ([#879](https://github.com/wazuh/wazuh-kibana-app/pull/879)).

### Fixed

- Fixed a bug where the _Inventory_ tab was unavailable if the user reloads the page while on the _Agents > Configuration_ tab ([#845](https://github.com/wazuh/wazuh-kibana-app/pull/845)).
- Fixed some _Overview > VirusTotal_ visualizations ([#846](https://github.com/wazuh/wazuh-kibana-app/pull/846)).
- Fixed a bug where the _Settings > Extensions_ tab wasn't being properly hidden when there's no API entries inserted ([#847](https://github.com/wazuh/wazuh-kibana-app/pull/847)).
- Fixed a bug where the _Current API_ indicator on the top navbar wasn't being properly updated when the user deletes all the API entries ([#848](https://github.com/wazuh/wazuh-kibana-app/pull/848)).
- Fixed a bug where the _Agents coverage_ metric were not displaying a proper value when the manager has 0 registered agents ([#849](https://github.com/wazuh/wazuh-kibana-app/pull/849)).
- Fixed a bug where the `wazuh-basic` user role was able to update API entries (it should be forbidden) ([#853](https://github.com/wazuh/wazuh-kibana-app/pull/853)).
- Fixed a bug where the visualizations had scroll bars on the PDF reports ([#870](https://github.com/wazuh/wazuh-kibana-app/pull/870)).
- Fixed a bug on the _Dev tools_ tab where the user couldn't execute the first request block if there was blank lines above it ([#871](https://github.com/wazuh/wazuh-kibana-app/pull/871)).
- Fixed a bug on pinned filters when opening tabs where the implicit filter was the same, making them stuck and unremovable from other tabs ([#878](https://github.com/wazuh/wazuh-kibana-app/pull/878)).

## Wazuh v3.6.1 - Kibana v6.4.0 - Revision 409

### Added

- Support for Wazuh v3.6.1.

### Fixed

- Fixed a bug on the _Dev tools_ tab ([b7c79f4](https://github.com/wazuh/wazuh-kibana-app/commit/b7c79f48f06cb49b12883ec9e9337da23b49976b)).

## Wazuh v3.6.1 - Kibana v6.3.2 - Revision 408

### Added

- Support for Wazuh v3.6.1.

### Fixed

- Fixed a bug on the _Dev tools_ tab ([4ca9ed5](https://github.com/wazuh/wazuh-kibana-app/commit/4ca9ed54f1b18e5d499d950e6ff0741946701988)).

## Wazuh v3.6.0 - Kibana v6.4.0 - Revision 407

### Added

- Support for Wazuh v3.6.0.

## Wazuh v3.6.0 - Kibana v6.3.2 - Revision 406

### Added

- Support for Wazuh v3.6.0.

## Wazuh v3.5.0 - Kibana v6.4.0 - Revision 405

### Added

- Support for Elastic Stack v6.4.0 ([#813](https://github.com/wazuh/wazuh-kibana-app/pull/813)).

## Wazuh v3.5.0 - Kibana v6.3.2 - Revision 404

### Added

- Added new options to `config.yml` to change shards and replicas settings for `wazuh-monitoring` indices ([#809](https://github.com/wazuh/wazuh-kibana-app/pull/809)).
- Added more error messages for `wazuhapp.log` in case of failure when performing some crucial functions ([#812](https://github.com/wazuh/wazuh-kibana-app/pull/812)).
- Now it's possible to change replicas settings for existing `.wazuh`, `.wazuh-version` and `wazuh-monitoring` indices on the `config.yml` file ([#817](https://github.com/wazuh/wazuh-kibana-app/pull/817)).

### Changed

- App frontend code refactored and restructured ([#802](https://github.com/wazuh/wazuh-kibana-app/pull/802)).
- Now the _Overview > Security events_ tab won't show anything if the only visualization with data is _Agents status_ ([#811](https://github.com/wazuh/wazuh-kibana-app/pull/811)).

### Fixed

- Fixed a bug where the RAM status message appreared twice the first time you opened the app ([#807](https://github.com/wazuh/wazuh-kibana-app/pull/807)).
- Fixed the app UI to make the app usable on Internet Explorer 11 ([#808](https://github.com/wazuh/wazuh-kibana-app/pull/808)).

## Wazuh v3.5.0 - Kibana v6.3.2 - Revision 403

### Added

- The welcome tabs on _Overview_ and _Agents_ have been updated with a new name and description for the existing sections ([#788](https://github.com/wazuh/wazuh-kibana-app/pull/788)).
- Now the app tables will auto-resize depending on the screen height ([#792](https://github.com/wazuh/wazuh-kibana-app/pull/792)).

### Changed

- Now all the app filters on several tables will present the values in alphabetical order ([#787](https://github.com/wazuh/wazuh-kibana-app/pull/787)).

### Fixed

- Fixed a bug on _Decoders_ where clicking on the decoder wouldn't open the detail view if the `Parent decoders` filter was enabled ([#782](https://github.com/wazuh/wazuh-kibana-app/pull/782)).
- Fixed a bug on _Dev tools_ when the first line on the editor pane was empty or had a comment ([#790](https://github.com/wazuh/wazuh-kibana-app/pull/790)).
- Fixed a bug where the app was throwing multiple warning messages the first time you open it ([#791](https://github.com/wazuh/wazuh-kibana-app/pull/791)).
- Fixed a bug where clicking on a different tab from _Overview_ right after inserting the API credentials for the first time would always redirect to _Overview_ ([#791](https://github.com/wazuh/wazuh-kibana-app/pull/791)).
- Fixed a bug where the user could have a browser cookie with a reference to a non-existing API entry on Elasticsearch ([#794](https://github.com/wazuh/wazuh-kibana-app/pull/794) & [#795](https://github.com/wazuh/wazuh-kibana-app/pull/795)).

### Removed

- The cluster key has been removed from the API requests to `/manager/configuration` ([#796](https://github.com/wazuh/wazuh-kibana-app/pull/796)).

## Wazuh v3.5.0 - Kibana v6.3.1/v6.3.2 - Revision 402

### Added

- Support for Wazuh v3.5.0.
- Added new fields for _Vulnerability detector_ alerts ([#752](https://github.com/wazuh/wazuh-kibana-app/pull/752)).
- Added multi table search for `wz-table` directive. Added two new log levels for _Management > Logs_ section ([#753](https://github.com/wazuh/wazuh-kibana-app/pull/753)).

## Wazuh v3.4.0 - Kibana v6.3.1/v6.3.2 - Revision 401

### Added

- Added a few new fields for Kibana due to the new Wazuh _who-data_ feature ([#763](https://github.com/wazuh/wazuh-kibana-app/pull/763)).
- Added XML/JSON viewer for each card under _Management > Configuration_ ([#764](https://github.com/wazuh/wazuh-kibana-app/pull/764)).

### Changed

- Improved error handling for Dev tools. Also removed some unused dependencies from the _Dev tools_ tab ([#760](https://github.com/wazuh/wazuh-kibana-app/pull/760)).
- Unified origin for tab descriptions. Reviewed some grammar typos ([#765](https://github.com/wazuh/wazuh-kibana-app/pull/765)).
- Refactored agents autocomplete component. Removed unused/deprecated modules ([#766](https://github.com/wazuh/wazuh-kibana-app/pull/766)).
- Simplified route resolves section ([#768](https://github.com/wazuh/wazuh-kibana-app/pull/768)).

### Fixed

- Fixed missing cluster node filter for the visualization shown when looking for specific node under _Management > Monitoring_ section ([#758](https://github.com/wazuh/wazuh-kibana-app/pull/758)).
- Fixed missing dependency injection for `wzMisc` factory ([#768](https://github.com/wazuh/wazuh-kibana-app/pull/768)).

### Removed

- Removed `angular-aria`, `angular-md5`, `ansicolors`, `js-yaml`, `querystring` and `lodash` dependencies since Kibana includes all of them. Removed some unused images ([#768](https://github.com/wazuh/wazuh-kibana-app/pull/768)).

## Wazuh v3.4.0 - Kibana v6.3.1/v6.3.2 - Revision 400

### Added

- Support for Wazuh v3.4.0.
- Support for Elastic Stack v6.3.2.
- Support for Kuery as accepted query language ([#742](https://github.com/wazuh/wazuh-kibana-app/pull/742)).
  - This feature is experimental.
- Added new _Who data_ fields from file integrity monitoring features ([#746](https://github.com/wazuh/wazuh-kibana-app/pull/746)).
- Added tab in _Settings_ section where you can see the last logs from the Wazuh app server ([#723](https://github.com/wazuh/wazuh-kibana-app/pull/723)).

### Changed

- Fully redesigned of the welcome screen along the different app sections ([#751](https://github.com/wazuh/wazuh-kibana-app/pull/751)).
- Now any agent can go to the _Inventory_ tab regardless if it's enabled or not. The content will change properly according to the agent configuration ([#744](https://github.com/wazuh/wazuh-kibana-app/pull/744)).
- Updated the `angular-material` dependency to `1.1.10` ([#743](https://github.com/wazuh/wazuh-kibana-app/pull/743)).
- Any API entry is now removable regardless if it's the only one API entry ([#740](https://github.com/wazuh/wazuh-kibana-app/pull/740)).
- Performance has been improved regarding to agents status, they are now being fetched using _distinct_ routes from the Wazuh API ([#738](https://github.com/wazuh/wazuh-kibana-app/pull/738)).
- Improved the way we are parsing some Wazuh API errors regarding to version mismatching ([#735](https://github.com/wazuh/wazuh-kibana-app/pull/735)).

### Fixed

- Fixed wrong filters being applied in _Ruleset > Rules_ and _Ruleset > Decoders_ sections when using Lucene like filters plus path filters ([#736](https://github.com/wazuh/wazuh-kibana-app/pull/736)).
- Fixed the template checking from the healthcheck, now it allows to use custom index patterns ([#739](https://github.com/wazuh/wazuh-kibana-app/pull/739)).
- Fixed infinite white screen from _Management > Monitoring_ when the Wazuh cluster is enabled but not running ([#741](https://github.com/wazuh/wazuh-kibana-app/pull/741)).

## Wazuh v3.3.0/v3.3.1 - Kibana v6.3.1 - Revision 399

### Added

- Added a new Angular.js factory to store the Wazuh app configuration values. Also, this factory is being used by the pre-routes functions (resolves); this way we are sure about having the real configuration at any time. These pre-routes functions have been improved too ([#670](https://github.com/wazuh/wazuh-kibana-app/pull/670)).
- Added extended information for reports from _Reporting_ feature ([#701](https://github.com/wazuh/wazuh-kibana-app/pull/701)).

### Changed

- Tables have been improved. Now they are truncating long fields and adding a tooltip if needed ([#671](https://github.com/wazuh/wazuh-kibana-app/pull/671)).
- Services have been improved ([#715](https://github.com/wazuh/wazuh-kibana-app/pull/715)).
- CSV formatted files have been improved. Now they are showing a more human readable column names ([#717](https://github.com/wazuh/wazuh-kibana-app/pull/717), [#726](https://github.com/wazuh/wazuh-kibana-app/pull/726)).
- Added/Modified some visualization titles ([#728](https://github.com/wazuh/wazuh-kibana-app/pull/728)).
- Improved Discover perfomance when in background mode ([#719](https://github.com/wazuh/wazuh-kibana-app/pull/719)).
- Reports from the _Reporting_ feature have been fulyl redesigned ([#701](https://github.com/wazuh/wazuh-kibana-app/pull/701)).

### Fixed

- Fixed the top menu API indicator when checking the API connection and the manager/cluster information had been changed ([#668](https://github.com/wazuh/wazuh-kibana-app/pull/668)).
- Fixed our logger module which was not writting logs the very first time Kibana is started neither after a log rotation ([#667](https://github.com/wazuh/wazuh-kibana-app/pull/667)).
- Fixed a regular expression in the server side when parsing URLs before registering a new Wazuh API ([#690](https://github.com/wazuh/wazuh-kibana-app/pull/690)).
- Fixed filters from specific visualization regarding to _File integrity_ section ([#694](https://github.com/wazuh/wazuh-kibana-app/pull/694)).
- Fixed filters parsing when generating a report because it was not parsing negated filters as expected ([#696](https://github.com/wazuh/wazuh-kibana-app/pull/696)).
- Fixed visualization counter from _OSCAP_ tab ([#722](https://github.com/wazuh/wazuh-kibana-app/pull/722)).

### Removed

- Temporary removed CSV download from agent inventory section due to Wazuh API bug ([#727](https://github.com/wazuh/wazuh-kibana-app/pull/727)).

## Wazuh v3.3.0/v3.3.1 - Kibana v6.3.0 - Revision 398

### Added

- Improvements for latest app redesign ([#652](https://github.com/wazuh/wazuh-kibana-app/pull/652)):
  - The _Welcome_ tabs have been simplified, following a more Elastic design.
  - Added again the `md-nav-bar` component with refined styles and limited to specific sections.
  - The _Settings > Welcome_ tab has been removed. You can use the nav bar to switch tabs.
  - Minor CSS adjustments and reordering.
- Small app UI improvements ([#634](https://github.com/wazuh/wazuh-kibana-app/pull/634)):
  - Added link to _Agents Preview_ on the _Agents_ tab breadcrumbs.
  - Replaced the _Generate report_ button with a smaller one.
  - Redesigned _Management > Ruleset_ `md-chips` to look similar to Kibana filter pills.
  - Added agent information bar from _Agents > General_ to _Agents > Welcome_ too.
  - Refactored flex layout on _Welcome_ tabs to fix a height visual bug.
  - Removed duplicated loading rings on the _Agents_ tab.
- Improvements for app tables ([#627](https://github.com/wazuh/wazuh-kibana-app/pull/627)):
  - Now the current page will be highlighted.
  - The gap has been fixed to the items per page value.
  - If there are no more pages for _Next_ or _Prev_ buttons, they will be hidden.
- Improvements for app health check ([#637](https://github.com/wazuh/wazuh-kibana-app/pull/637)):
  - Improved design for the view.
  - The checks have been placed on a table, showing the current status of each one.
- Changes to our reporting feature ([#639](https://github.com/wazuh/wazuh-kibana-app/pull/639)):
  - Now the generated reports will include tables for each section.
  - Added a parser for getting Elasticsearch data table responses.
  - The reporting feature is now a separated module, and the code has been refactored.
- Improvements for app tables pagination ([#646](https://github.com/wazuh/wazuh-kibana-app/pull/646)).

### Changed

- Now the `pretty` parameter on the _Dev tools_ tab will be ignored to avoid `Unexpected error` messages ([#624](https://github.com/wazuh/wazuh-kibana-app/pull/624)).
- The `pdfkit` dependency has been replaced by `pdfmake` ([#639](https://github.com/wazuh/wazuh-kibana-app/pull/639)).
- Changed some Kibana tables for performance improvements on the reporting feature ([#644](https://github.com/wazuh/wazuh-kibana-app/pull/644)).
- Changed the method to refresh the list of known fields on the index pattern ([#650](https://github.com/wazuh/wazuh-kibana-app/pull/650)):
  - Now when restarting Kibana, the app will update the fieldset preserving the custom user fields.

### Fixed

- Fixed bug on _Agents CIS-CAT_ tab who wasn't loading the appropriate visualizations ([#626](https://github.com/wazuh/wazuh-kibana-app/pull/626)).
- Fixed a bug where sometimes the index pattern could be `undefined` during the health check process, leading into a false error message when loading the app ([#640](https://github.com/wazuh/wazuh-kibana-app/pull/640)).
- Fixed several bugs on the _Settings > API_ tab when removing, adding or editing new entries.

### Removed

- Removed the app login system ([#636](https://github.com/wazuh/wazuh-kibana-app/pull/636)):
  - This feature was unstable, experimental and untested for a long time. We'll provide much better RBAC capabilities in the future.
- Removed the new Kuery language option on Discover app search bars.
  - This feature will be restored in the future, after more Elastic v6.3.0 adaptations.

## Wazuh v3.3.0/v3.3.1 - Kibana v6.3.0 - Revision 397

### Added

- Support for Elastic Stack v6.3.0 ([#579](https://github.com/wazuh/wazuh-kibana-app/pull/579) & [#612](https://github.com/wazuh/wazuh-kibana-app/pull/612) & [#615](https://github.com/wazuh/wazuh-kibana-app/pull/615)).
- Brand-new Wazuh app redesign for the _Monitoring_ tab ([#581](https://github.com/wazuh/wazuh-kibana-app/pull/581)):
  - Refactored and optimized UI for these tabs, using a breadcrumbs-based navigability.
  - Used the same guidelines from the previous redesign for _Overview_ and _Agents_ tabs.
- New tab for _Agents_ - _Inventory_ ([#582](https://github.com/wazuh/wazuh-kibana-app/pull/582)):
  - Get information about the agent host, such as installed packages, motherboard, operating system, etc.
  - This tab will appear if the agent has the [`syscollector`](https://documentation.wazuh.com/current/user-manual/reference/ossec-conf/wodle-syscollector.html) wodle enabled.
- Brand-new extension - _CIS-CAT Alerts_ ([#601](https://github.com/wazuh/wazuh-kibana-app/pull/601)):
  - A new extension, disabled by default.
  - Visualize alerts related to the CIS-CAT benchmarks on the _Overview_ and _Agents_ tabs.
  - Get information about the last performed scan and its score.
- Several improvements for the _Dev tools_ tab ([#583](https://github.com/wazuh/wazuh-kibana-app/pull/583) & [#597](https://github.com/wazuh/wazuh-kibana-app/pull/597)):
  - Now you can insert queries using inline parameters, just like in a web browser.
  - You can combine inline parameters with JSON-like parameters.
  - If you use the same parameter on both methods with different values, the inline parameter has precedence over the other one.
  - The tab icon has been changed for a more appropriate one.
  - The `Execute query` button is now always placed on the first line of the query block.
- Refactoring for all app tables ([#582](https://github.com/wazuh/wazuh-kibana-app/pull/582)):
  - Replaced the old `wz-table` directive with a new one, along with a new data factory.
  - Now the tables are built with a pagination system.
  - Much easier method for building tables for the app.
  - Performance and stability improvements when fetching API data.
  - Now you can see the total amount of items and the elapsed time.

### Changed

- Moved some logic from the _Agents preview_ tab to the server, to avoid excessive client-side workload ([#586](https://github.com/wazuh/wazuh-kibana-app/pull/586)).
- Changed the UI to use the same loading ring across all the app tabs ([#593](https://github.com/wazuh/wazuh-kibana-app/pull/593) & [#599](https://github.com/wazuh/wazuh-kibana-app/pull/599)).
- Changed the _No results_ message across all the tabs with visualizations ([#599](https://github.com/wazuh/wazuh-kibana-app/pull/599)).

### Fixed

- Fixed a bug on the _Settings/Extensions_ tab where enabling/disabling some extensions could make other ones to be disabled ([#591](https://github.com/wazuh/wazuh-kibana-app/pull/591)).

## Wazuh v3.3.0/v3.3.1 - Kibana v6.2.4 - Revision 396

### Added

- Support for Wazuh v3.3.1.
- Brand-new Wazuh app redesign for the _Settings_ tab ([#570](https://github.com/wazuh/wazuh-kibana-app/pull/570)):
  - Refactored and optimized UI for these tabs, using a breadcrumbs-based navigability.
  - Used the same guidelines from the previous redesign for _Overview_ and _Agents_ tabs.
- Refactoring for _Overview_ and _Agents_ controllers ([#564](https://github.com/wazuh/wazuh-kibana-app/pull/564)):
  - Reduced duplicated code by splitting it into separate files.
  - Code optimization for a better performance and maintainability.
  - Added new services to provide similar functionality between different app tabs.
- Added `data.vulnerability.package.condition` to the list of known fields ([#566](https://github.com/wazuh/wazuh-kibana-app/pull/566)).

### Changed

- The `wazuh-logs` and `wazuh-monitoring` folders have been moved to the Kibana's `optimize` directory in order to avoid some error messages when using the `kibana-plugin list` command ([#563](https://github.com/wazuh/wazuh-kibana-app/pull/563)).

### Fixed

- Fixed a bug on the _Settings_ tab where updating an API entry with wrong credentials would corrupt the existing one ([#558](https://github.com/wazuh/wazuh-kibana-app/pull/558)).
- Fixed a bug on the _Settings_ tab where removing an API entry while its edit form is opened would hide the `Add API` button unless the user reloads the tab ([#558](https://github.com/wazuh/wazuh-kibana-app/pull/558)).
- Fixed some Audit visualizations on the _Overview_ and _Agents_ tabs that weren't using the same search query to show the results ([#572](https://github.com/wazuh/wazuh-kibana-app/pull/572)).
- Fixed undefined variable error on the `wz-menu` directive ([#575](https://github.com/wazuh/wazuh-kibana-app/pull/575)).

## Wazuh v3.3.0 - Kibana v6.2.4 - Revision 395

### Fixed

- Fixed a bug on the _Agent Configuration_ tab where the sync status was always `NOT SYNCHRONIZED` ([#569](https://github.com/wazuh/wazuh-kibana-app/pull/569)).

## Wazuh v3.3.0 - Kibana v6.2.4 - Revision 394

### Added

- Support for Wazuh v3.3.0.
- Updated some backend API calls to include the app version in the request header ([#560](https://github.com/wazuh/wazuh-kibana-app/pull/560)).

## Wazuh v3.2.4 - Kibana v6.2.4 - Revision 393

### Added

- Brand-new Wazuh app redesign for _Overview_ and _Agents_ tabs ([#543](https://github.com/wazuh/wazuh-kibana-app/pull/543)):
  - Updated UI for these tabs using breadcrumbs.
  - New _Welcome_ screen, presenting all the tabs to the user, with useful links to our documentation.
  - Overall design improved, adjusted font sizes and reduced HTML code.
  - This base will allow the app to increase its functionality in the future.
  - Removed the `md-nav-bar` component for a better user experience on small screens.
  - Improved app performance removing some CSS effects from some components, such as buttons.
- New filter for agent version on the _Agents Preview_ tab ([#537](https://github.com/wazuh/wazuh-kibana-app/pull/537)).
- New filter for cluster node on the _Agents Preview_ tab ([#538](https://github.com/wazuh/wazuh-kibana-app/pull/538)).

### Changed

- Now the report generation process will run in a parallel mode in the foreground ([#523](https://github.com/wazuh/wazuh-kibana-app/pull/523)).
- Replaced the usage of `$rootScope` with two new factories, along with more controller improvements ([#525](https://github.com/wazuh/wazuh-kibana-app/pull/525)).
- Now the _Extensions_ tab on _Settings_ won't edit the `.wazuh` index to modify the extensions configuration for all users ([#545](https://github.com/wazuh/wazuh-kibana-app/pull/545)).
  - This allows each new user to always start with the base extensions configuration, and modify it to its needs storing the settings on a browser cookie.
- Now the GDPR requirements description on its tab won't be loaded if the Wazuh API version is not v3.2.3 or higher ([#546](https://github.com/wazuh/wazuh-kibana-app/pull/546)).

### Fixed

- Fixed a bug where the app crashes when attempting to download huge amounts of data as CSV format ([#521](https://github.com/wazuh/wazuh-kibana-app/pull/521)).
- Fixed a bug on the Timelion visualizations from _Management/Monitoring_ which were not properly filtering and showing the cluster nodes information ([#530](https://github.com/wazuh/wazuh-kibana-app/pull/530)).
- Fixed several bugs on the loading process when switching between tabs with or without visualizations in the _Overview_ and _Agents_ tab ([#531](https://github.com/wazuh/wazuh-kibana-app/pull/531) & [#533](https://github.com/wazuh/wazuh-kibana-app/pull/533)).
- Fixed a bug on the `wazuh-monitoring` index feature when using multiple inserted APIs, along with several performance improvements ([#539](https://github.com/wazuh/wazuh-kibana-app/pull/539)).
- Fixed a bug where the OS filter on the _Agents Preview_ tab would exclude the rest of filters instead of combining them ([#552](https://github.com/wazuh/wazuh-kibana-app/pull/552)).
- Fixed a bug where the Extensions settings were restored every time the user opened the _Settings_ tab or pressed the _Set default manager_ button ([#555](https://github.com/wazuh/wazuh-kibana-app/pull/555) & [#556](https://github.com/wazuh/wazuh-kibana-app/pull/556)).

## Wazuh v3.2.3/v3.2.4 - Kibana v6.2.4 - Revision 392

### Added

- Support for Wazuh v3.2.4.
- New functionality - _Reporting_ ([#510](https://github.com/wazuh/wazuh-kibana-app/pull/510)):
  - Generate PDF logs on the _Overview_ and _Agents_ tabs, with the new button next to _Panels_ and _Discover_.
  - The report will contain the current visualizations from the tab where you generated it.
  - List all your generated reports, download or deleted them at the new _Management/Reporting_ tab.
  - **Warning:** If you leave the tab while generating a report, the process will be aborted.
- Added warning/error messages about the total RAM on the server side ([#502](https://github.com/wazuh/wazuh-kibana-app/pull/502)):
  - None of this messages will prevent the user from accessing the app, it's just a recommendation.
  - If your server has less than 2GB of RAM, you'll get an error message when opening the app.
  - If your server has between 2GB and 3GB of RAM, you'll get a warning message.
  - If your server has more than 3GB of RAM, you won't get any kind of message.
- Refactoring and added loading bar to _Manager Logs_ and _Groups_ tabs ([#505](https://github.com/wazuh/wazuh-kibana-app/pull/505)).
- Added more Syscheck options to _Management/Agents_ configuration tabs ([#509](https://github.com/wazuh/wazuh-kibana-app/pull/509)).

### Fixed

- Added more fields to the `known-fields.js` file to avoid warning messages on _Discover_ when using Filebeat for alerts forwarding ([#497](https://github.com/wazuh/wazuh-kibana-app/pull/497)).
- Fixed a bug where clicking on the _Check connection_ button on the _Settings_ tab threw an error message although the API connected successfully ([#504](https://github.com/wazuh/wazuh-kibana-app/pull/504)).
- Fixed a bug where the _Agents_ tab was not properly showing the total of agents due to the new Wazuh cluster implementation ([#517](https://github.com/wazuh/wazuh-kibana-app/pull/517)).

## Wazuh v3.2.3 - Kibana v6.2.4 - Revision 391

### Added

- Support for Wazuh v3.2.3.
- Brand-new extension - _GDPR Alerts_ ([#453](https://github.com/wazuh/wazuh-kibana-app/pull/453)):
  - A new extension, enabled by default.
  - Visualize alerts related to the GDPR compliance on the _Overview_ and _Agents_ tabs.
  - The _Ruleset_ tab has been updated to include GDPR filters on the _Rules_ subtab.
- Brand-new Management tab - _Monitoring_ ([#490](https://github.com/wazuh/wazuh-kibana-app/pull/490)):
  - Visualize your Wazuh cluster, both master and clients.
    - Get the current cluster configuration.
    - Nodes listing, sorting, searching, etc.
  - Get a more in-depth cluster status thanks to the newly added [_Timelion_](https://www.elastic.co/guide/en/kibana/current/timelion.html) visualizations.
  - The Detail view gives you a summary of the node's healthcheck.
- Brand-new tab - _Dev tools_ ([#449](https://github.com/wazuh/wazuh-kibana-app/pull/449)):
  - Find it on the top navbar, next to _Discover_.
  - Execute Wazuh API requests directly from the app.
  - This tab uses your currently selected API from _Settings_.
  - You can type different API requests on the input window, select one with the cursor, and click on the Play button to execute it.
  - You can also type comments on the input window.
- More improvements for the _Manager/Ruleset_ tab ([#446](https://github.com/wazuh/wazuh-kibana-app/pull/446)):
  - A new colour palette for regex, order and rule description arguments.
  - Added return to List view on Ruleset button while on Detail view.
  - Fixed line height on all table headers.
  - Removed unused, old code from Ruleset controllers.
- Added option on `config.yml` to enable/disable the `wazuh-monitoring` index ([#441](https://github.com/wazuh/wazuh-kibana-app/pull/441)):
  - Configure the frequency time to generate new indices.
  - The default frequency time has been increased to 1 hour.
  - When disabled, useful metrics will appear on _Overview/General_ replacing the _Agent status_ visualization.
- Added CSV exporting button to the app ([#431](https://github.com/wazuh/wazuh-kibana-app/pull/431)):
  - Implemented new logic to fetch data from the Wazuh API and download it in CSV format.
  - Currently available for the _Ruleset_, _Logs_ and _Groups_ sections on the _Manager_ tab and also the _Agents_ tab.
- More refactoring to the app backend ([#439](https://github.com/wazuh/wazuh-kibana-app/pull/439)):
  - Standardized error output from the server side.
  - Drastically reduced the error management logic on the client side.
  - Applied the _Facade_ pattern when importing/exporting modules.
  - Deleted unused/deprecated/useless methods both from server and client side.
  - Some optimizations to variable type usages.
- Refactoring to Kibana filters management ([#452](https://github.com/wazuh/wazuh-kibana-app/pull/452) & [#459](https://github.com/wazuh/wazuh-kibana-app/pull/459)):
  - Added new class to build queries from the base query.
  - The filter management is being done on controllers instead of the `discover` directive.
  - Now we are emitting specific events whenever we are fetching data or communicating to the `discover` directive.
  - The number of useless requests to fetch data has been reduced.
  - The synchronization actions are working as expected regardless the amount of data and/or the number of machine resources.
  - Fixed several bugs about filter usage and transition to different app tabs.
- Added confirmation message when the user deletes an API entry on _Settings/API_ ([#428](https://github.com/wazuh/wazuh-kibana-app/pull/428)).
- Added support for filters on the _Manager/Logs_ tab when realtime is enabled ([#433](https://github.com/wazuh/wazuh-kibana-app/pull/433)).
- Added more filter options to the Detail view on _Manager/Ruleset_ ([#434](https://github.com/wazuh/wazuh-kibana-app/pull/434)).

### Changed

- Changed OSCAP visualization to avoid clipping issues with large agent names ([#429](https://github.com/wazuh/wazuh-kibana-app/pull/429)).
- Now the related Rules or Decoders sections on _Manager/Ruleset_ will remain hidden if there isn't any data to show or while it's loading ([#434](https://github.com/wazuh/wazuh-kibana-app/pull/434)).
- Added a 200ms delay when fetching iterable data from the Wazuh API ([#445](https://github.com/wazuh/wazuh-kibana-app/pull/445) & [#450](https://github.com/wazuh/wazuh-kibana-app/pull/450)).
- Fixed several bugs related to Wazuh API timeout/cancelled requests ([#445](https://github.com/wazuh/wazuh-kibana-app/pull/445)).
- Added `ENOTFOUND`, `EHOSTUNREACH`, `EINVAL`, `EAI_AGAIN` options for API URL parameter checking ([#463](https://github.com/wazuh/wazuh-kibana-app/pull/463)).
- Now the _Settings/Extensions_ subtab won't appear unless there's at least one API inserted ([#465](https://github.com/wazuh/wazuh-kibana-app/pull/465)).
- Now the index pattern selector on _Settings/Pattern_ will also refresh the known fields when changing it ([#477](https://github.com/wazuh/wazuh-kibana-app/pull/477)).
- Changed the _Manager_ tab into _Management_ ([#490](https://github.com/wazuh/wazuh-kibana-app/pull/490)).

### Fixed

- Fixed a bug where toggling extensions after deleting an API entry could lead into an error message ([#465](https://github.com/wazuh/wazuh-kibana-app/pull/465)).
- Fixed some performance bugs on the `dataHandler` service ([#442](https://github.com/wazuh/wazuh-kibana-app/pull/442) & [#486](https://github.com/wazuh/wazuh-kibana-app/pull/442)).
- Fixed a bug when loading the _Agents preview_ tab on Safari web browser ([#447](https://github.com/wazuh/wazuh-kibana-app/pull/447)).
- Fixed a bug where a new extension (enabled by default) appears disabled when updating the app ([#456](https://github.com/wazuh/wazuh-kibana-app/pull/456)).
- Fixed a bug where pressing the Enter key on the _Discover's_ tab search bar wasn't working properly ([#488](https://github.com/wazuh/wazuh-kibana-app/pull/488)).

### Removed

- Removed the `rison` dependency from the `package.json` file ([#452](https://github.com/wazuh/wazuh-kibana-app/pull/452)).
- Removed unused Elasticsearch request to avoid problems when there's no API inserted ([#460](https://github.com/wazuh/wazuh-kibana-app/pull/460)).

## Wazuh v3.2.1/v3.2.2 - Kibana v6.2.4 - Revision 390

### Added

- Support for Wazuh v3.2.2.
- Refactoring on visualizations use and management ([#397](https://github.com/wazuh/wazuh-kibana-app/pull/397)):
  - Visualizations are no longer stored on an index, they're built and loaded on demand when needed to render the interface.
  - Refactoring on the whole app source code to use the _import/export_ paradigm.
  - Removed old functions and variables from the old visualization management logic.
  - Removed cron task to clean remaining visualizations since it's no longer needed.
  - Some Kibana functions and modules have been overridden in order to make this refactoring work.
    - This change is not intrusive in any case.
- New redesign for the _Manager/Ruleset_ tab ([#420](https://github.com/wazuh/wazuh-kibana-app/pull/420)):
  - Rules and decoders list now divided into two different sections: _List view_ and _Detail view_.
  - Removed old expandable tables to move the rule/decoder information into a new space.
  - Enable different filters on the detail view for a better search on the list view.
  - New table for related rules or decoders.
  - And finally, a bunch of minor design enhancements to the whole app.
- Added a copyright notice to the whole app source code ([#395](https://github.com/wazuh/wazuh-kibana-app/pull/395)).
- Updated `.gitignore` with the _Node_ template ([#395](https://github.com/wazuh/wazuh-kibana-app/pull/395)).
- Added new module to the `package.json` file, [`rison`](https://www.npmjs.com/package/rison) ([#404](https://github.com/wazuh/wazuh-kibana-app/pull/404)).
- Added the `errorHandler` service to the blank screen scenario ([#413](https://github.com/wazuh/wazuh-kibana-app/pull/413)):
  - Now the exact error message will be shown to the user, instead of raw JSON content.
- Added new option on the `config.yml` file to disable the new X-Pack RBAC capabilities to filter index-patterns ([#417](https://github.com/wazuh/wazuh-kibana-app/pull/417)).

### Changed

- Small minor enhancements to the user interface ([#396](https://github.com/wazuh/wazuh-kibana-app/pull/396)):
  - Reduced Wazuh app logo size.
  - Changed buttons text to not use all-capitalized letters.
  - Minor typos found in the HTML/CSS code have been fixed.
- Now the app log stores the package revision ([#417](https://github.com/wazuh/wazuh-kibana-app/pull/417)).

### Fixed

- Fixed bug where the _Agents_ tab didn't preserve the filters after reloading the page ([#404](https://github.com/wazuh/wazuh-kibana-app/pull/404)).
- Fixed a bug when using X-Pack that sometimes threw an error of false _"Not enough privileges"_ scenario ([#415](https://github.com/wazuh/wazuh-kibana-app/pull/415)).
- Fixed a bug where the Kibana Discover auto-refresh functionality was still working when viewing the _Agent configuration_ tab ([#419](https://github.com/wazuh/wazuh-kibana-app/pull/419)).

## Wazuh v3.2.1 - Kibana v6.2.4 - Revision 389

### Changed

- Changed severity and verbosity to some log messages ([#412](https://github.com/wazuh/wazuh-kibana-app/pull/412)).

### Fixed

- Fixed a bug when using the X-Pack plugin without security capabilities enabled ([#403](https://github.com/wazuh/wazuh-kibana-app/pull/403)).
- Fixed a bug when the app was trying to create `wazuh-monitoring` indices without checking the existence of the proper template ([#412](https://github.com/wazuh/wazuh-kibana-app/pull/412)).

## Wazuh v3.2.1 - Kibana v6.2.4 - Revision 388

### Added

- Support for Elastic Stack v6.2.4.
- App server fully refactored ([#360](https://github.com/wazuh/wazuh-kibana-app/pull/360)):
  - Added new classes, reduced the amount of code, removed unused functions, and several optimizations.
  - Now the app follows a more ES6 code style on multiple modules.
  - _Overview/Agents_ visualizations have been ordered into separated files and folders.
  - Now the app can use the default index defined on the `/ect/kibana/kibana.yml` file.
  - Better error handling for the visualizations directive.
  - Added a cron job to delete remaining visualizations on the `.kibana` index if so.
  - Also, we've added some changes when using the X-Pack plugin:
    - Better management of users and roles in order to use the app capabilities.
    - Prevents app loading if the currently logged user has no access to any index pattern.
- Added the `errorHandler` service to the `dataHandler` factory ([#340](https://github.com/wazuh/wazuh-kibana-app/pull/340)).
- Added Syscollector section to _Manager/Agents Configuration_ tabs ([#359](https://github.com/wazuh/wazuh-kibana-app/pull/359)).
- Added `cluster.name` field to the `wazuh-monitoring` index ([#377](https://github.com/wazuh/wazuh-kibana-app/pull/377)).

### Changed

- Increased the query size when fetching the index pattern list ([#339](https://github.com/wazuh/wazuh-kibana-app/pull/339)).
- Changed active colour for all app tables ([#347](https://github.com/wazuh/wazuh-kibana-app/pull/347)).
- Changed validation regex to accept URLs with non-numeric format ([#353](https://github.com/wazuh/wazuh-kibana-app/pull/353)).
- Changed visualization removal cron task to avoid excessive log messages when there weren't removed visualizations ([#361](https://github.com/wazuh/wazuh-kibana-app/pull/361)).
- Changed filters comparison for a safer access ([#383](https://github.com/wazuh/wazuh-kibana-app/pull/383)).
- Removed some `server.log` messages to avoid performance errors ([#384](https://github.com/wazuh/wazuh-kibana-app/pull/384)).
- Changed the way of handling the index patterns list ([#360](https://github.com/wazuh/wazuh-kibana-app/pull/360)).
- Rewritten some false error-level logs to just information-level ones ([#360](https://github.com/wazuh/wazuh-kibana-app/pull/360)).
- Changed some files from JSON to CommonJS for performance improvements ([#360](https://github.com/wazuh/wazuh-kibana-app/pull/360)).
- Replaced some code on the `kibana-discover` directive with a much cleaner statement to avoid issues on the _Agents_ tab ([#394](https://github.com/wazuh/wazuh-kibana-app/pull/394)).

### Fixed

- Fixed a bug where several `agent.id` filters were created at the same time when navigating between _Agents_ and _Groups_ with different selected agents ([#342](https://github.com/wazuh/wazuh-kibana-app/pull/342)).
- Fixed logic on the index-pattern selector which wasn't showing the currently selected pattern the very first time a user opened the app ([#345](https://github.com/wazuh/wazuh-kibana-app/pull/345)).
- Fixed a bug on the `errorHandler` service who was preventing a proper output of some Elastic-related backend error messages ([#346](https://github.com/wazuh/wazuh-kibana-app/pull/346)).
- Fixed panels flickering in the _Settings_ tab ([#348](https://github.com/wazuh/wazuh-kibana-app/pull/348)).
- Fixed a bug in the shards and replicas settings when the user sets the value to zero (0) ([#358](https://github.com/wazuh/wazuh-kibana-app/pull/358)).
- Fixed several bugs related to the upgrade process from Wazuh 2.x to the new refactored server ([#363](https://github.com/wazuh/wazuh-kibana-app/pull/363)).
- Fixed a bug in _Discover/Agents VirusTotal_ tabs to avoid conflicts with the `agent.name` field ([#379](https://github.com/wazuh/wazuh-kibana-app/pull/379)).
- Fixed a bug on the implicit filter in _Discover/Agents PCI_ tabs ([#393](https://github.com/wazuh/wazuh-kibana-app/pull/393)).

### Removed

- Removed clear API password on `checkPattern` response ([#339](https://github.com/wazuh/wazuh-kibana-app/pull/339)).
- Removed old dashboard visualizations to reduce loading times ([#360](https://github.com/wazuh/wazuh-kibana-app/pull/360)).
- Removed some unused dependencies due to the server refactoring ([#360](https://github.com/wazuh/wazuh-kibana-app/pull/360)).
- Removed completely `metricService` from the app ([#389](https://github.com/wazuh/wazuh-kibana-app/pull/389)).

## Wazuh v3.2.1 - Kibana v6.2.2/v6.2.3 - Revision 387

### Added

- New logging system ([#307](https://github.com/wazuh/wazuh-kibana-app/pull/307)):
  - New module implemented to write app logs.
  - Now a trace is stored every time the app is re/started.
  - Currently, the `initialize.js` and `monitoring.js` files work with this system.
  - Note: the logs will live under `/var/log/wazuh/wazuhapp.log` on Linux systems, on Windows systems they will live under `kibana/plugins/`. It rotates the log whenever it reaches 100MB.
- Better cookies handling ([#308](https://github.com/wazuh/wazuh-kibana-app/pull/308)):
  - New field on the `.wazuh-version` index to store the last time the Kibana server was restarted.
  - This is used to check if the cookies have consistency with the current server status.
  - Now the app is clever and takes decisions depending on new consistency checks.
- New design for the _Agents/Configuration_ tab ([#310](https://github.com/wazuh/wazuh-kibana-app/pull/310)):
  - The style is the same as the _Manager/Configuration_ tab.
  - Added two more sections: CIS-CAT and Commands ([#315](https://github.com/wazuh/wazuh-kibana-app/pull/315)).
  - Added a new card that will appear when there's no group configuration at all ([#323](https://github.com/wazuh/wazuh-kibana-app/pull/323)).
- Added _"group"_ column on the agents list in _Agents_ ([#312](https://github.com/wazuh/wazuh-kibana-app/pull/312)):
  - If you click on the group, it will redirect the user to the specified group in _Manager/Groups_.
- New option for the `config.yml` file, `ip.selector` ([#313](https://github.com/wazuh/wazuh-kibana-app/pull/313)):
  - Define if the app will show or not the index pattern selector on the top navbar.
  - This setting is set to `true` by default.
- More CSS cleanup and reordering ([#315](https://github.com/wazuh/wazuh-kibana-app/pull/315)):
  - New `typography.less` file.
  - New `layout.less` file.
  - Removed `cleaned.less` file.
  - Reordering and cleaning of existing CSS files, including removal of unused classes, renaming, and more.
  - The _Settings_ tab has been refactored to correct some visual errors with some card components.
  - Small refactoring to some components from _Manager/Ruleset_ ([#323](https://github.com/wazuh/wazuh-kibana-app/pull/323)).
- New design for the top navbar ([#326](https://github.com/wazuh/wazuh-kibana-app/pull/326)):
  - Cleaned and refactored code
  - Revamped design, smaller and with minor details to follow the rest of Wazuh app guidelines.
- New design for the wz-chip component to follow the new Wazuh app guidelines ([#323](https://github.com/wazuh/wazuh-kibana-app/pull/323)).
- Added more descriptive error messages when the user inserts bad credentials on the _Add new API_ form in the _Settings_ tab ([#331](https://github.com/wazuh/wazuh-kibana-app/pull/331)).
- Added a new CSS class to truncate overflowing text on tables and metric ribbons ([#332](https://github.com/wazuh/wazuh-kibana-app/pull/332)).
- Support for Elastic Stack v6.2.2/v6.2.3.

### Changed

- Improved the initialization system ([#317](https://github.com/wazuh/wazuh-kibana-app/pull/317)):
  - Now the app will re-create the index-pattern if the user deletes the currently used by the Wazuh app.
  - The fieldset is now automatically refreshed if the app detects mismatches.
  - Now every index-pattern is dynamically formatted (for example, to enable the URLs in the _Vulnerabilities_ tab).
  - Some code refactoring for a better handling of possible use cases.
  - And the best thing, it's no longer needed to insert the sample alert!
- Improvements and changes to index-patterns ([#320](https://github.com/wazuh/wazuh-kibana-app/pull/320) & [#333](https://github.com/wazuh/wazuh-kibana-app/pull/333)):
  - Added a new route, `/get-list`, to fetch the index pattern list.
  - Removed and changed several functions for a proper management of index-patterns.
  - Improved the compatibility with user-created index-patterns, known to have unpredictable IDs.
  - Now the app properly redirects to `/blank-screen` if the length of the index patterns list is 0.
  - Ignored custom index patterns with auto-generated ID on the initialization process.
    - Now it uses the value set on the `config.yml` file.
  - If the index pattern is no longer available, the cookie will be overwritten.
- Improvements to the monitoring module ([#322](https://github.com/wazuh/wazuh-kibana-app/pull/322)):
  - Minor refactoring to the whole module.
  - Now the `wazuh-monitoring` index pattern is regenerated if it's missing.
  - And the best thing, it's no longer needed to insert the monitoring template!
- Now the app health check system only checks if the API and app have the same `major.minor` version ([#311](https://github.com/wazuh/wazuh-kibana-app/pull/311)):
  - Previously, the API and app had to be on the same `major.minor.patch` version.
- Adjusted space between title and value in some cards showing Manager or Agent configurations ([#315](https://github.com/wazuh/wazuh-kibana-app/pull/315)).
- Changed red and green colours to more saturated ones, following Kibana style ([#315](https://github.com/wazuh/wazuh-kibana-app/pull/315)).

### Fixed

- Fixed bug in Firefox browser who was not properly showing the tables with the scroll pagination functionality ([#314](https://github.com/wazuh/wazuh-kibana-app/pull/314)).
- Fixed bug where visualizations weren't being destroyed due to ongoing renderization processes ([#316](https://github.com/wazuh/wazuh-kibana-app/pull/316)).
- Fixed several UI bugs for a better consistency and usability ([#318](https://github.com/wazuh/wazuh-kibana-app/pull/318)).
- Fixed an error where the initial index-pattern was not loaded properly the very first time you enter the app ([#328](https://github.com/wazuh/wazuh-kibana-app/pull/328)).
- Fixed an error message that appeared whenever the app was not able to found the `wazuh-monitoring` index pattern ([#328](https://github.com/wazuh/wazuh-kibana-app/pull/328)).

## Wazuh v3.2.1 - Kibana v6.2.2 - Revision 386

### Added

- New design for the _Manager/Groups_ tab ([#295](https://github.com/wazuh/wazuh-kibana-app/pull/295)).
- New design for the _Manager/Configuration_ tab ([#297](https://github.com/wazuh/wazuh-kibana-app/pull/297)).
- New design of agents statistics for the _Agents_ tab ([#299](https://github.com/wazuh/wazuh-kibana-app/pull/299)).
- Added information ribbon into _Overview/Agent SCAP_ tabs ([#303](https://github.com/wazuh/wazuh-kibana-app/pull/303)).
- Added information ribbon into _Overview/Agent VirusTotal_ tabs ([#306](https://github.com/wazuh/wazuh-kibana-app/pull/306)).
- Added information ribbon into _Overview AWS_ tab ([#306](https://github.com/wazuh/wazuh-kibana-app/pull/306)).

### Changed

- Refactoring of HTML and CSS code throughout the whole Wazuh app ([#294](https://github.com/wazuh/wazuh-kibana-app/pull/294), [#302](https://github.com/wazuh/wazuh-kibana-app/pull/302) & [#305](https://github.com/wazuh/wazuh-kibana-app/pull/305)):
  - A big milestone for the project was finally achieved with this refactoring.
  - We've removed the Bootstrap dependency from the `package.json` file.
  - We've removed and merged many duplicated rules.
  - We've removed HTML and `angular-md` overriding rules. Now we have more own-made classes to avoid undesired results on the UI.
  - Also, this update brings tons of minor bugfixes related to weird HTML code.
- Wazuh app visualizations reviewed ([#301](https://github.com/wazuh/wazuh-kibana-app/pull/301)):
  - The number of used buckets has been limited since most of the table visualizations were surpassing acceptable limits.
  - Some visualizations have been checked to see if they make complete sense on what they mean to show to the user.
- Modified some app components for better follow-up of Kibana guidelines ([#290](https://github.com/wazuh/wazuh-kibana-app/pull/290) & [#297](https://github.com/wazuh/wazuh-kibana-app/pull/297)).
  - Also, some elements were modified on the _Discover_ tab in order to correct some mismatches.

### Fixed

- Adjusted information ribbon in _Agents/General_ for large OS names ([#290](https://github.com/wazuh/wazuh-kibana-app/pull/290) & [#294](https://github.com/wazuh/wazuh-kibana-app/pull/294)).
- Fixed unsafe array access on the visualization directive when going directly into _Manager/Ruleset/Decoders_ ([#293](https://github.com/wazuh/wazuh-kibana-app/pull/293)).
- Fixed a bug where navigating between agents in the _Agents_ tab was generating duplicated `agent.id` implicit filters ([#296](https://github.com/wazuh/wazuh-kibana-app/pull/296)).
- Fixed a bug where navigating between different tabs from _Overview_ or _Agents_ while being on the _Discover_ sub-tab was causing data loss in metric watchers ([#298](https://github.com/wazuh/wazuh-kibana-app/pull/298)).
- Fixed incorrect visualization of the rule level on _Manager/Ruleset/Rules_ when the rule level is zero (0) ([#298](https://github.com/wazuh/wazuh-kibana-app/pull/298)).

### Removed

- Removed almost every `md-tooltip` component from the whole app ([#305](https://github.com/wazuh/wazuh-kibana-app/pull/305)).
- Removed unused images from the `img` folder ([#305](https://github.com/wazuh/wazuh-kibana-app/pull/305)).

## Wazuh v3.2.1 - Kibana v6.2.2 - Revision 385

### Added

- Support for Wazuh v3.2.1.
- Brand-new first redesign for the app user interface ([#278](https://github.com/wazuh/wazuh-kibana-app/pull/278)):
  - This is the very first iteration of a _work-in-progress_ UX redesign for the Wazuh app.
  - The overall interface has been refreshed, removing some unnecessary colours and shadow effects.
  - The metric visualizations have been replaced by an information ribbon under the filter search bar, reducing the amount of space they occupied.
    - A new service was implemented for a proper handling of the metric visualizations watchers ([#280](https://github.com/wazuh/wazuh-kibana-app/pull/280)).
  - The rest of the app visualizations now have a new, more detailed card design.
- New shards and replicas settings to the `config.yml` file ([#277](https://github.com/wazuh/wazuh-kibana-app/pull/277)):
  - Now you can apply custom values to the shards and replicas for the `.wazuh` and `.wazuh-version` indices.
  - This feature only works before the installation process. If you modify these settings after installing the app, they won't be applied at all.

### Changed

- Now clicking again on the _Groups_ tab on _Manager_ will properly reload the tab and redirect to the beginning ([#274](https://github.com/wazuh/wazuh-kibana-app/pull/274)).
- Now the visualizations only use the `vis-id` attribute for loading them ([#275](https://github.com/wazuh/wazuh-kibana-app/pull/275)).
- The colours from the toast messages have been replaced to follow the Elastic 6 guidelines ([#286](https://github.com/wazuh/wazuh-kibana-app/pull/286)).

### Fixed

- Fixed wrong data flow on _Agents/General_ when coming from and going to the _Groups_ tab ([#273](https://github.com/wazuh/wazuh-kibana-app/pull/273)).
- Fixed sorting on tables, now they use the sorting functionality provided by the Wazuh API ([#274](https://github.com/wazuh/wazuh-kibana-app/pull/274)).
- Fixed column width issues on some tables ([#274](https://github.com/wazuh/wazuh-kibana-app/pull/274)).
- Fixed bug in the _Agent configuration_ JSON viewer who didn't properly show the full group configuration ([#276](https://github.com/wazuh/wazuh-kibana-app/pull/276)).
- Fixed excessive loading time from some Audit visualizations ([#278](https://github.com/wazuh/wazuh-kibana-app/pull/278)).
- Fixed Play/Pause button in timepicker's auto-refresh ([#281](https://github.com/wazuh/wazuh-kibana-app/pull/281)).
- Fixed unusual scenario on visualization directive where sometimes there was duplicated implicit filters when doing a search ([#283](https://github.com/wazuh/wazuh-kibana-app/pull/283)).
- Fixed some _Overview Audit_ visualizations who were not working properly ([#285](https://github.com/wazuh/wazuh-kibana-app/pull/285)).

### Removed

- Deleted the `id` attribute from all the app visualizations ([#275](https://github.com/wazuh/wazuh-kibana-app/pull/275)).

## Wazuh v3.2.0 - Kibana v6.2.2 - Revision 384

### Added

- New directives for the Wazuh app: `wz-table`, `wz-table-header` and `wz-search-bar` ([#263](https://github.com/wazuh/wazuh-kibana-app/pull/263)):
  - Maintainable and reusable components for a better-structured app.
  - Several files have been changed, renamed and moved to new folders, following _best practices_.
  - The progress bar is now within its proper directive ([#266](https://github.com/wazuh/wazuh-kibana-app/pull/266)).
  - Minor typos and refactoring changes to the new directives.
- Support for Elastic Stack v6.2.2.

### Changed

- App buttons have been refactored. Unified CSS and HTML for buttons, providing the same structure for them ([#269](https://github.com/wazuh/wazuh-kibana-app/pull/269)).
- The API list on Settings now shows the latest inserted API at the beginning of the list ([#261](https://github.com/wazuh/wazuh-kibana-app/pull/261)).
- The check for the currently applied pattern has been improved, providing clever handling of Elasticsearch errors ([#271](https://github.com/wazuh/wazuh-kibana-app/pull/271)).
- Now on _Settings_, when the Add or Edit API form is active, if you press the other button, it will make the previous one disappear, getting a clearer interface ([#9df1e31](https://github.com/wazuh/wazuh-kibana-app/commit/9df1e317903edf01c81eba068da6d20a8a1ea7c2)).

### Fixed

- Fixed visualizations directive to properly load the _Manager/Ruleset_ visualizations ([#262](https://github.com/wazuh/wazuh-kibana-app/pull/262)).
- Fixed a bug where the classic extensions were not affected by the settings of the `config.yml` file ([#266](https://github.com/wazuh/wazuh-kibana-app/pull/266)).
- Fixed minor CSS bugs from the conversion to directives to some components ([#266](https://github.com/wazuh/wazuh-kibana-app/pull/266)).
- Fixed bug in the tables directive when accessing a member it doesn't exist ([#266](https://github.com/wazuh/wazuh-kibana-app/pull/266)).
- Fixed browser console log error when clicking the Wazuh logo on the app ([#6647fbc](https://github.com/wazuh/wazuh-kibana-app/commit/6647fbc051c2bf69df7df6e247b2b2f46963f194)).

### Removed

- Removed the `kbn-dis` directive from _Manager/Ruleset_ ([#262](https://github.com/wazuh/wazuh-kibana-app/pull/262)).
- Removed the `filters.js` and `kibana_fields_file.json` files ([#263](https://github.com/wazuh/wazuh-kibana-app/pull/263)).
- Removed the `implicitFilters` service ([#270](https://github.com/wazuh/wazuh-kibana-app/pull/270)).
- Removed visualizations loading status trace from controllers and visualization directive ([#270](https://github.com/wazuh/wazuh-kibana-app/pull/270)).

## Wazuh v3.2.0 - Kibana v6.2.1 - Revision 383

### Added

- Support for Wazuh 3.2.0.
- Compatibility with Kibana 6.1.0 to Kibana 6.2.1.
- New tab for vulnerability detector alerts.

### Changed

- The app now shows the index pattern selector only if the list length is greater than 1.
  - If it's exactly 1 shows the index pattern without a selector.
- Now the index pattern selector only shows the compatible ones.
  - It's no longer possible to select the `wazuh-monitoring` index pattern.
- Updated Bootstrap to 3.3.7.
- Improved filter propagation between Discover and the visualizations.
- Replaced the login route name from /login to /wlogin to avoid conflict with X-Pack own login route.

### Fixed

- Several CSS bugfixes for better compatibility with Kibana 6.2.1.
- Some variables changed for adapting new Wazuh API requests.
- Better error handling for some Elastic-related messages.
- Fixed browser console error from top-menu directive.
- Removed undesired md-divider from Manager/Logs.
- Adjusted the width of a column in Manager/Logs to avoid overflow issues with the text.
- Fixed a wrong situation with the visualizations when we refresh the Manager/Rules tab.

### Removed

- Removed the `travis.yml` file.

## Wazuh v3.1.0 - Kibana v6.1.3 - Revision 380

### Added

- Support for Wazuh 3.1.0.
- Compatibility with Kibana 6.1.3.
- New error handler for better app errors reporting.
- A new extension for Amazon Web Services alerts.
- A new extension for VirusTotal alerts.
- New agent configuration tab:
  - Visualize the current group configuration for the currently selected agent on the app.
  - Navigate through the different tabs to see which configuration is being used.
  - Check the synchronization status for the configuration.
  - View the current group of the agent and click on it to go to the Groups tab.
- New initial health check for checking some app components.
- New YAML config file:
  - Define the initial index pattern.
  - Define specific checks for the healthcheck.
  - Define the default extensions when adding new APIs.
- New index pattern selector dropdown on the top navbar.
  - The app will reload applying the new index pattern.
- Added new icons for some sections of the app.

### Changed

- New visualizations loader, with much better performance.
- Improved reindex process for the .wazuh index when upgrading from a 2.x-5.x version.
- Adding 365 days expiring time to the cookies.
- Change default behaviour for the config file. Now everything is commented with default values.
  - You need to edit the file, remove the comment mark and apply the desired value.
- Completely redesigned the manager configuration tab.
- Completely redesigned the groups tab.
- App tables have now unified CSS classes.

### Fixed

- Play real-time button has been fixed.
- Preventing duplicate APIs from feeding the wazuh-monitoring index.
- Fixing the check manager connection button.
- Fixing the extensions settings so they are preserved over time.
- Much more error handling messages in all the tabs.
- Fixed OS filters in agents list.
- Fixed autocomplete lists in the agents, rules and decoders list so they properly scroll.
- Many styles bugfixes for the different browsers.
- Reviewed and fixed some visualizations not showing accurate information.

### Removed

- Removed index pattern configuration from the `package.json` file.
- Removed unnecessary dependencies from the `package.json` file.

## Wazuh v3.0.0 - Kibana v6.1.0 - Revision 371

### Added

- You can configure the initial index-pattern used by the plugin in the initialPattern variable of the app's package.json.
- Auto `.wazuh` reindex from Wazuh 2.x - Kibana 5.x to Wazuh 3.x - Kibana 6.x.
  - The API credentials will be automatically migrated to the new installation.
- Dynamically changed the index-pattern used by going to the Settings -> Pattern tab.
  - Wazuh alerts compatibility auto detection.
- New loader for visualizations.
- Better performance: now the tabs use the same Discover tab, only changing the current filters.
- New Groups tab.
  - Now you can check your group configuration (search its agents and configuration files).
- The Logs tab has been improved.
  - You can sort by field and the view has been improved.
- Achieved a clearer interface with implicit filters per tab showed as unremovable chips.

### Changed

- Dynamically creating .kibana index if necessary.
- Better integration with Kibana Discover.
- Visualizations loaded at initialization time.
- New sync system to wait for Elasticsearch JS.
- Decoupling selected API and pattern from backend and moved to the client side.

## Wazuh v2.1.0 - Kibana v5.6.1 - Revision 345

### Added

- Loading icon while Wazuh loads the visualizations.
- Add/Delete/Restart agents.
- OS agent filter

### Changed

- Using genericReq when possible.

## Wazuh v2.0.1 - Kibana v5.5.1 - Revision 339

### Changed

- New index in Elasticsearch to save Wazuh set up configuration
- Short URL's is now supported
- A native base path from kibana.yml is now supported

### Fixed

- Search bar across panels now support parenthesis grouping
- Several CSS fixes for IE browser<|MERGE_RESOLUTION|>--- conflicted
+++ resolved
@@ -26,15 +26,12 @@
 - Fix the SCA policy stats didn't refresh [#2973](https://github.com/wazuh/wazuh-kibana-app/pull/2973)
 - Fixed loading of AWS index fields even when no AWS alerts were found [#2974](https://github.com/wazuh/wazuh-kibana-app/pull/2974)
 - Fix some date fields format in FIM and SCA modules [#2975](https://github.com/wazuh/wazuh-kibana-app/pull/2975)
-<<<<<<< HEAD
-- Fix prompt permissions on Framework of Mitre and Inventory of Integrity monitoring. [#2967](https://github.com/wazuh/wazuh-kibana-app/issues/2967)
-=======
 - Fix a non-stop error in Manage agents when the user has no permissions [#2976](https://github.com/wazuh/wazuh-kibana-app/pull/2976)
 - Can't edit empty rules and decoders files that already exist in the manager [#2978](https://github.com/wazuh/wazuh-kibana-app/pull/2978)
 - Support for alerts index pattern with different ID and name [#2979](https://github.com/wazuh/wazuh-kibana-app/pull/2979)
 - Fix the unpin agent in the selection modal [#2980](https://github.com/wazuh/wazuh-kibana-app/pull/2980)
 - Fix properly logout of Wazuh API when logging out of the application (only for OpenDistro) [#2789](https://github.com/wazuh/wazuh-kibana-app/issues/2789)
->>>>>>> 0c307ac3
+- Fix prompt permissions on Framework of Mitre and Inventory of Integrity monitoring. [#2967](https://github.com/wazuh/wazuh-kibana-app/issues/2967)
 
 ## Wazuh v4.1.0 - Kibana 7.10.0 , 7.10.2 - Revision 4101
 
