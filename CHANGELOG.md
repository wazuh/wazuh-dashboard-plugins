--- conflicted
+++ resolved
@@ -2,23 +2,17 @@
 
 All notable changes to the Wazuh app project will be documented in this file.
 
-<<<<<<< HEAD
-## Wazuh v4.4.3 - OpenSearch Dashboards 2.6.0 - Revision 02
-
-### Fixed
-
+
+## Wazuh v4.4.3 - OpenSearch Dashboards 2.6.0 - Revision 01
+
+### Added
+
+- Support for Wazuh 4.4.3
+
+### Fixed
+
+- Fixed macos apple install command [#5466](https://github.com/wazuh/wazuh-kibana-app/pull/5466)
 - Fixed the display of IPv6 addresses [#5471](https://github.com/wazuh/wazuh-kibana-app/pull/5471)
-=======
-## Wazuh v4.4.3 - OpenSearch Dashboards 2.6.0 - Revision 01
-
-### Added
-
-- Support for Wazuh 4.4.3
-
-### Fixed
-
-- Fixed macos apple install command [#5466](https://github.com/wazuh/wazuh-kibana-app/pull/5466)
->>>>>>> b38ed898
 
 ## Wazuh v4.4.2 - OpenSearch Dashboards 2.6.0 - Revision 01
 
