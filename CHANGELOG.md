--- conflicted
+++ resolved
@@ -10,18 +10,15 @@
 - Fixed an error during the generation of a group's report, if the request to the Wazuh API fails [#4350](https://github.com/wazuh/wazuh-kibana-app/pull/4350)
 - Fixed a problem with the group's report, when the group has no agents [#4350](https://github.com/wazuh/wazuh-kibana-app/pull/4350)
 - Fixed path in logo customization section [#4352](https://github.com/wazuh/wazuh-kibana-app/pull/4352)
-<<<<<<< HEAD
-- Fixed a routes loop when reinstalling Wazuh indexer [#4373](https://github.com/wazuh/wazuh-kibana-app/pull/4373)
-=======
 - Fixed a TypeError in Firefox. Change the Get request that was made with a Kibana core.http.get(/api/check-wazuh) resource to the WzRequest.genericReq resource and it no longer fails, also add a test capture to public/plugin.ts that wraps the request and in case of failure, the error is detected when the browser does not work with the V8 engine. [#4362](https://github.com/wazuh/wazuh-kibana-app/pull/4362)
 - Fixed an error of an undefined username hash related to reporting when using Kibana with X-Pack and security was disabled [#4358](https://github.com/wazuh/wazuh-kibana-app/pull/4358)
 - Fixed persistence of the plugin registry file between updates [#4359](https://github.com/wazuh/wazuh-kibana-app/pull/4359)
 - Fixed searchbar error on SCA Inventory table [#4367](https://github.com/wazuh/wazuh-kibana-app/pull/4367)
+- Fixed a routes loop when reinstalling Wazuh indexer [#4373](https://github.com/wazuh/wazuh-kibana-app/pull/4373)
 
 # Removed
 
 - Removed the use of `manager_host` field related to agent information of Wazuh API responses, which is obsolete [#4350](https://github.com/wazuh/wazuh-kibana-app/pull/4350)
->>>>>>> 5aaf54a2
 
 ## Wazuh v4.3.6 - OpenSearch Dashboards 1.2.0 - Revision 4307
 
