# Change Log

All notable changes to the Wazuh app project will be documented in this file.

## Wazuh v4.7.0 - OpenSearch Dashboards 2.6.0 - Revision 01

### Added

- Support for Wazuh 4.7.0

### Fixed

<<<<<<< HEAD
- Fixed the tooltips of the tables in the security section, and unnecessary requests are removed. [#5631](https://github.com/wazuh/wazuh-kibana-app/pull/5631)
=======
- Fixed the color of the agent name in the groups section in dark mode. [#5676](https://github.com/wazuh/wazuh-kibana-app/pull/5676)
>>>>>>> 6595071a

## Wazuh v4.6.0 - OpenSearch Dashboards 2.6.0 - Revision 01

### Added

- Added rel="noopener noreferrer" in documentation links. [#5197](https://github.com/wazuh/wazuh-kibana-app/pull/5197) [#5274](https://github.com/wazuh/wazuh-kibana-app/pull/5274) [#5298](https://github.com/wazuh/wazuh-kibana-app/pull/5298) [#5409](https://github.com/wazuh/wazuh-kibana-app/pull/5409)
- Added `ignore` and `restrict` options to Syslog configuration. [#5203](https://github.com/wazuh/wazuh-kibana-app/pull/5203)
- Added the `extensions.github` and `extensions.office` settings to the default configuration file [#5376](https://github.com/wazuh/wazuh-kibana-app/pull/5376)
- Added new global error treatment (client-side) [#4163](https://github.com/wazuh/wazuh-kibana-app/pull/4163)
- Added new CLI to generate API data from specification file [#5519](https://github.com/wazuh/wazuh-kibana-app/pull/5519)
- Added specific RBAC permissions to Security section [#5551](https://github.com/wazuh/wazuh-kibana-app/pull/5551)

### Changed

- Changed of regular expression in RBAC. [#5201](https://github.com/wazuh/wazuh-kibana-app/pull/5201)
- Migrate the timeFilter, metaFields, maxBuckets health checks inside the pattern check. [#5384](https://github.com/wazuh/wazuh-kibana-app/pull/5384)
- Changed the query to search for an agent in `management/configuration`. [#5485](https://github.com/wazuh/wazuh-kibana-app/pull/5485)
- Changed the search bar in management/log to the one used in the rest of the app. [#5476](https://github.com/wazuh/wazuh-kibana-app/pull/5476)

### Fixed

- Fixed trailing hyphen character for OS value in the list of agents [#4828](https://github.com/wazuh/wazuh-kibana-app/pull/4828)
- Fixed several typos in the code, by @jctello [#4911](https://github.com/wazuh/wazuh-kibana-app/pull/4911)
- Fixed the display of more than one protocol in the Global configuration section [#4917](https://github.com/wazuh/wazuh-kibana-app/pull/4917)
- Handling endpoint response was done when there is no data to show [#4918](https://github.com/wazuh/wazuh-kibana-app/pull/4918)
- Fixed references to Elasticsearch in Wazuh-stack plugin [4894](https://github.com/wazuh/wazuh-kibana-app/pull/4894)
- Fixed the 2 errors that appeared in console in Settings>Configuration section. [#5135](https://github.com/wazuh/wazuh-kibana-app/pull/5135)
- Fixed the GitHub and Office 365 module visibility configuration for each API host was not kept when changing/upgrading the plugin [#5376](https://github.com/wazuh/wazuh-kibana-app/pull/5376)
- Fixed the GitHub and Office 365 modules appear in the main menu when they were not configured [#5376](https://github.com/wazuh/wazuh-kibana-app/pull/5376)
- Fixed TypeError in FIM Inventory using new error handler [#5364](https://github.com/wazuh/wazuh-kibana-app/pull/5364)
- Fixed error when using invalid group configuration [#5423](https://github.com/wazuh/wazuh-kibana-app/pull/5423)
- Fixed repeated requests in inventory data and configurations of an agent. [#5460](https://github.com/wazuh/wazuh-kibana-app/pull/5460)
- Fixed repeated requests in the group table when adding a group or refreshing the table [#5465](https://github.com/wazuh/wazuh-kibana-app/pull/5465)
- Fixed an error in the request body suggestions of API Console [#5521](https://github.com/wazuh/wazuh-kibana-app/pull/5521)

### Removed

- Removed deprecated request and code in agent's view [#5451](https://github.com/wazuh/wazuh-kibana-app/pull/5451)
- Removed unnecessary dashboard queries caused by the deploy agent view. [#5453](https://github.com/wazuh/wazuh-kibana-app/pull/5453)
- Removed repeated and unnecessary requests in security section. [#5500](https://github.com/wazuh/wazuh-kibana-app/pull/5500)
- Removed scripts to generate API data from live Wazuh manager [#5519](https://github.com/wazuh/wazuh-kibana-app/pull/5519)
- Removed pretty parameter from cron job requests. [#5532](https://github.com/wazuh/wazuh-kibana-app/pull/5532)
- Removed unnecessary requests in `Management/Status` section. [#5528](https://github.com/wazuh/wazuh-kibana-app/pull/5528)
- Removed obsolete code that caused duplicate requests to the api in `Management`. [#5485](https://github.com/wazuh/wazuh-kibana-app/pull/5485)
- Removed unused embedded jquery-ui [#5592](https://github.com/wazuh/wazuh-kibana-app/pull/5592)

## Wazuh v4.5.1 - OpenSearch Dashboards 2.6.0 - Revision 01

### Added

- Add Apple Silicon architecture button to the register Agent wizard [#5478](https://github.com/wazuh/wazuh-kibana-app/pull/5478)

### Fixed

- Fixed the rendering of tables that contains IPs and agent overview [#5471](https://github.com/wazuh/wazuh-kibana-app/pull/5471)
- Fixed the agents active coverage stat as NaN in Details panel of Agents section [#5490](https://github.com/wazuh/wazuh-kibana-app/pull/5490)

### Removed

- Removed the agent name in the agent info ribbon [#5497](https://github.com/wazuh/wazuh-kibana-app/pull/5497)

### Changed

- Changed method to perform redirection on agent table buttons [#5539](https://github.com/wazuh/wazuh-kibana-app/pull/5539)
- Changed windows agent service name in the deploy agent wizard [#5538](https://github.com/wazuh/wazuh-kibana-app/pull/5538)

## Wazuh v4.5.1 - OpenSearch Dashboards 2.6.0 - Revision 01

### Added

- Add Apple Silicon architecture button to the register Agent wizard [#5478](https://github.com/wazuh/wazuh-kibana-app/pull/5478)

### Fixed

- Fixed the rendering of tables that contains IPs and agent overview [#5471](https://github.com/wazuh/wazuh-kibana-app/pull/5471)
- Fixed the agents active coverage stat as NaN in Details panel of Agents section [#5490](https://github.com/wazuh/wazuh-kibana-app/pull/5490)

### Removed

- Removed the agent name in the agent info ribbon [#5497](https://github.com/wazuh/wazuh-kibana-app/pull/5497)

### Changed

- Changed method to perform redirection on agent table buttons [#5539](https://github.com/wazuh/wazuh-kibana-app/pull/5539)
- Changed windows agent service name in the deploy agent wizard [#5538](https://github.com/wazuh/wazuh-kibana-app/pull/5538)

## Wazuh v4.5.0 - OpenSearch Dashboards 2.6.0 - Revision 01

### Added

- Support for Wazuh 4.5.0

## Wazuh v4.4.5 - OpenSearch Dashboards 2.6.0 - Revision 02

### Added

- Support for Wazuh 4.4.5

## Wazuh v4.4.4 - OpenSearch Dashboards 2.6.0 - Revision 01

### Added

- Support for Wazuh 4.4.4

### Changed

- Changed the title and added a warning in the step 3 of the deploy new agent section. [#5416](https://github.com/wazuh/wazuh-kibana-app/pull/5416)

## Wazuh v4.4.3 - OpenSearch Dashboards 2.6.0 - Revision 01

### Added

- Support for Wazuh 4.4.3

### Fixed

- Fixed command to install the macOS agent on the agent wizard [#5481](https://github.com/wazuh/wazuh-kibana-app/pull/5481) [#5484](https://github.com/wazuh/wazuh-kibana-app/pull/5484)
- Fixed command to start the macOS agent on the agent wizard [#5470](https://github.com/wazuh/wazuh-kibana-app/pull/5470)

## Wazuh v4.4.2 - OpenSearch Dashboards 2.6.0 - Revision 01

### Added

- Support for Wazuh 4.4.2

### Fixed

- Fixed a problem in the backend service to get the plugin configuration [#5428](https://github.com/wazuh/wazuh-kibana-app/pull/5428) [#5432](https://github.com/wazuh/wazuh-kibana-app/pull/5432)

## Wazuh v4.4.1 - OpenSearch Dashboards 2.6.0 - Revision 01

### Fixed

- Fixed the search in the agent inventory data tables [#5196](https://github.com/wazuh/wazuh-kibana-app/pull/5196)
- Fixed `Top 5 users` table overflow in `FIM::Dashboard` [#5334](https://github.com/wazuh/wazuh-kibana-app/pull/5334)
- Fixed a visual error in the 'About' section. [#5337](https://github.com/wazuh/wazuh-kibana-app/pull/5337)
- Fixed the `Anomaly and malware detection` link. [#5329](https://github.com/wazuh/wazuh-kibana-app/pull/5329)
- Fixed the problem that did not allow closing the time picker when the button was clicked again in `Agents` and `Management/Statistics`. [#5341](https://github.com/wazuh/wazuh-kibana-app/pull/5341)

## Wazuh v4.4.0 - OpenSearch Dashboards 2.4.0 - Revision 06

### Added

- Added the option to sort by the agent's count in the group table. [#4323](https://github.com/wazuh/wazuh-kibana-app/pull/4323)
- Added agent synchronization status in the agent module. [#3874](https://github.com/wazuh/wazuh-kibana-app/pull/3874) [#5143](https://github.com/wazuh/wazuh-kibana-app/pull/5143) [#5177](https://github.com/wazuh/wazuh-kibana-app/pull/5177)
- Added the ability to set the agent name in the installation command. [#4739](https://github.com/wazuh/wazuh-kibana-app/pull/4739)
- Added validation to the plugin's settings [#4503](https://github.com/wazuh/wazuh-kibana-app/pull/4503) [#4785](https://github.com/wazuh/wazuh-kibana-app/pull/4785)
- Added new settings to customize the header and footer on the PDF reports [#4505](https://github.com/wazuh/wazuh-kibana-app/pull/4505) [#4798](https://github.com/wazuh/wazuh-kibana-app/pull/4798) [#4805](https://github.com/wazuh/wazuh-kibana-app/pull/4805)
- Added a new setting to enable or disable the customization [#4507](https://github.com/wazuh/wazuh-kibana-app/pull/4507)
- Added the ability to upload an image for the `customization.logo.*` settings in `Settings/Configuration` [#4504](https://github.com/wazuh/wazuh-kibana-app/pull/4504)
- Added macOS support to the 'Deploy new agent' section [#4867](https://github.com/wazuh/wazuh-kibana-app/pull/4867)
- Added PowerPC architecture support for redhat7, in the 'Deploy new agent' section. [#4833](https://github.com/wazuh/wazuh-kibana-app/pull/4833)
- Added a centralized service to handle the requests [#4831](https://github.com/wazuh/wazuh-kibana-app/pull/4831)
- Added data-test-subj property to the create-policy component [#4873](https://github.com/wazuh/wazuh-kibana-app/pull/4873)
- Added a link for additional steps to enroll agents on Alpine Linux in the 'Deploy new agent' section. [#4933](https://github.com/wazuh/wazuh-kibana-app/pull/4933)
- Added extra steps message and new command for Windows XP and Windows Server 2008, added alpine agent with all its steps. [#4933](https://github.com/wazuh/wazuh-kibana-app/pull/4933)
- Added file saving conditions in File Editor [#4970](https://github.com/wazuh/wazuh-kibana-app/pull/4970)
- Added character validation to avoid invalid agent names in the 'Deploy new agent' section. [#5021](https://github.com/wazuh/wazuh-kibana-app/pull/5021) [#5028](https://github.com/wazuh/wazuh-kibana-app/pull/5028)
- Added default selected options in the 'Deploy new agent' section [#5063](https://github.com/wazuh/wazuh-kibana-app/pull/5063)
- Added suggestions for cluster's node and protocol to use for agent enrollment in the 'Deploy new agent' section. [#4776](https://github.com/wazuh/wazuh-kibana-app/pull/4776) [#4954](https://github.com/wazuh/wazuh-kibana-app/pull/4954) [#5166](https://github.com/wazuh/wazuh-kibana-app/pull/5166)
- Redesign the SCA table of the agent's dashboard [#4512](https://github.com/wazuh/wazuh-kibana-app/pull/4512)

### Changed

- Changed the HTTP verb from `GET` to `POST` in the requests to log in to the Wazuh API [#4103](https://github.com/wazuh/wazuh-kibana-app/pull/4103)
- Changed the endpoint that updates the plugin configuration to support updating multiple settings at once. [#4501](https://github.com/wazuh/wazuh-kibana-app/pull/4501)
- Improved alerts summary performance [#4376](https://github.com/wazuh/wazuh-kibana-app/pull/4376) [#5071](https://github.com/wazuh/wazuh-kibana-app/pull/5071) [#5131](https://github.com/wazuh/wazuh-kibana-app/pull/5131)
- Improved the setting's description for the plugin displayed in the UI and the configuration file. [#4501](https://github.com/wazuh/wazuh-kibana-app/pull/4501)
- Improved `Agents Overview` performance [#4363](https://github.com/wazuh/wazuh-kibana-app/pull/4363) [#5076](https://github.com/wazuh/wazuh-kibana-app/pull/5076)
- Improved the message displayed when there is a versions mismatch between the Wazuh API and the Wazuh app [#4529](https://github.com/wazuh/wazuh-kibana-app/pull/4529) [#4964](https://github.com/wazuh/wazuh-kibana-app/pull/4964)
- Updated operating systems' information in the 'Deploy new agent' section. [#4851](https://github.com/wazuh/wazuh-kibana-app/pull/4851)
- Updated and unified the fetching and rendering of the SCA checks results due to changes in the Wazuh API [#5031](https://github.com/wazuh/wazuh-kibana-app/pull/5031)
- Updated the `Agent details` component to the changes in the Wazuh API response. [#3874](https://github.com/wazuh/wazuh-kibana-app/pull/3874)
- Updated the `Last vulnerability scan` component to the changes in the Wazuh API response [#4975](https://github.com/wazuh/wazuh-kibana-app/pull/4975)
- Updated the `winston` dependency to `3.5.1` [#4985](https://github.com/wazuh/wazuh-kibana-app/pull/4985)
- Updated the `mocha` dependency to `10.1.0` [#5062](https://github.com/wazuh/wazuh-kibana-app/pull/5062)
- Updated the `pdfmake` dependency to `0.2.7` [#5062](https://github.com/wazuh/wazuh-kibana-app/pull/5062)
- The button to export the app logs is now disabled when there are no results, instead of showing an error toast [#4992](https://github.com/wazuh/wazuh-kibana-app/pull/4992)
- Independently load each dashboard from the `Agents Overview` page [#4363](https://github.com/wazuh/wazuh-kibana-app/pull/4363)

### Fixed

- Fixed nested fields filtering in dashboards tables and KPIs [#4425](https://github.com/wazuh/wazuh-kibana-app/pull/4425)
- Fixed nested field rendering in security alerts table details [#4428](https://github.com/wazuh/wazuh-kibana-app/pull/4428)
- Fixed a bug where the Wazuh logo was used instead of the custom one [#4539](https://github.com/wazuh/wazuh-kibana-app/pull/4539)
- Fixed rendering problems of the `Agent Overview` section in low resolutions [#4516](https://github.com/wazuh/wazuh-kibana-app/pull/4516)
- Fixed issue when logging out from Wazuh when SAML is enabled [#4595](https://github.com/wazuh/wazuh-kibana-app/issues/4595)
- Fixed server errors with code 500 when the Wazuh API is not reachable / up. [#4710](https://github.com/wazuh/wazuh-kibana-app/pull/4710) [#4728](https://github.com/wazuh/wazuh-kibana-app/pull/4728) [#4971](https://github.com/wazuh/wazuh-kibana-app/pull/4971)
- Fixed pagination to SCA table [#4653](https://github.com/wazuh/wazuh-kibana-app/issues/4653) [#5010](https://github.com/wazuh/wazuh-kibana-app/pull/5010)
- Fixed `WAZUH_PROTOCOL` suggestion in the 'Deploy new agent' section. [#4849](https://github.com/wazuh/wazuh-kibana-app/pull/4849)
- Fixed agent deployment instructions for HP-UX and Solaris. [#4943](https://github.com/wazuh/wazuh-kibana-app/pull/4943)
- Fixed a bug that caused the flyouts to close when clicking inside them [#4638](https://github.com/wazuh/wazuh-kibana-app/pull/4638) [#5046](https://github.com/wazuh/wazuh-kibana-app/pull/5046)
- Fixed the manager option in the 'Deploy new agent' section [#4981](https://github.com/wazuh/wazuh-kibana-app/pull/4981)
- Fixed Inventory checks table filters by stats [#4999](https://github.com/wazuh/wazuh-kibana-app/pull/4999) [#5031](https://github.com/wazuh/wazuh-kibana-app/pull/5031)
- Fixed commands in the 'Deploy new agent' section (most of the commands are missing '-1') [#4962](https://github.com/wazuh/wazuh-kibana-app/pull/4962)
- Fixed agent installation command for macOS in the 'Deploy new agent' section. [#4968](https://github.com/wazuh/wazuh-kibana-app/pull/4968)
- Fixed agent evolution chart [#4942](https://github.com/wazuh/wazuh-kibana-app/pull/4942)
- Fixed Solaris command [#5035](https://github.com/wazuh/wazuh-kibana-app/pull/5035)
- Fixed commands: AIX, OpenSUSE, Alpine, Suse11, Fedora, HP, Oracle Linux 5, Amazon Linux 2, CentOS5. Changed the word 'or higher' in buttons to '+'. Fixed validations for HP, Solaris and Alpine. [#5045](https://github.com/wazuh/wazuh-kibana-app/pull/5045)
- Fixed error in GitHub module PDF report. [#5069](https://github.com/wazuh/wazuh-kibana-app/pull/5069)
- Fixed password input in 'Deploy new agent' section [#5098](https://github.com/wazuh/wazuh-kibana-app/pull/5098)
- Fixed error when clicking on the selectors of agents in the group agents management [#5094](https://github.com/wazuh/wazuh-kibana-app/pull/5094)
- Fixed menu content panel is displayed in the wrong place. [5092](https://github.com/wazuh/wazuh-kibana-app/pull/5092)
- Fixed greyed and disabled menu section names [#5101](https://github.com/wazuh/wazuh-kibana-app/pull/5101)
- Fixed misspelling in the NIST module [#5107](https://github.com/wazuh/wazuh-kibana-app/pull/5107)
- Fixed Statistic cronjob bulk document insert [#5150](https://github.com/wazuh/wazuh-kibana-app/pull/5150)
- Fixed the style of the buttons showing more event information in the event view table. [#5137](https://github.com/wazuh/wazuh-kibana-app/pull/5137)
- Fixed Inventory module for Solaris agents [#5144](https://github.com/wazuh/wazuh-kibana-app/pull/5144)
- Fixed the module information button in Office 365 and GitHub Panel tab to open the nav drawer. [#5167](https://github.com/wazuh/wazuh-kibana-app/pull/5167)
- Fixed a UI crash due to `external_references` field could be missing in some vulnerability data [#5200](https://github.com/wazuh/wazuh-kibana-app/pull/5200)
- Fixed Wazuh main menu not displayed when navigation menu is locked [#5273](https://github.com/wazuh/wazuh-kibana-app/pull/5273)
- Fixed 'Deploy new agent' section which used wrong secure connection property [#5285](https://github.com/wazuh/wazuh-kibana-app/pull/5285) [#5295](https://github.com/wazuh/wazuh-kibana-app/pull/5295)
- Fixed events view when search bar language is `lucene` [#5286](https://github.com/wazuh/wazuh-kibana-app/pull/5286)
- Disabled unmapped fields filter in `Security Events` alerts table [#4929](https://github.com/wazuh/wazuh-kibana-app/pull/4929)
- Raspbian OS, Ubuntu, Amazon Linux and Amazon Linux 2 commands in the 'Deploy new agent' section now change when a different architecture is selected [#4876](https://github.com/wazuh/wazuh-kibana-app/pull/4876) [#4880](https://github.com/wazuh/wazuh-kibana-app/pull/4880)

### Removed

- Removed custom styles for Kibana 7.9.0 [#4491](https://github.com/wazuh/wazuh-kibana-app/pull/4491)
- Removed the `angular-chart.js` dependency [#4985](https://github.com/wazuh/wazuh-kibana-app/pull/4985)
- Removed the `pug-loader` dependency [#5062](https://github.com/wazuh/wazuh-kibana-app/pull/5062) [#5089](https://github.com/wazuh/wazuh-kibana-app/pull/5089)

## Wazuh v4.3.11 - OpenSearch Dashboards 1.2.0 - Revision 4312

### Added

- Support for Wazuh 4.3.11

## Wazuh v4.3.10 - OpenSearch Dashboards 1.2.0 - Revision 4311

### Fixed

- Fixed issue when logging out from Wazuh when SAML is enabled [#4815](https://github.com/wazuh/wazuh-kibana-app/issues/4815)

## Wazuh v4.3.9 - OpenSearch Dashboards 1.2.0 - Revision 4310

### Added

- Support for Wazuh 4.3.9

## Wazuh v4.3.8 - OpenSearch Dashboards 1.2.0 - Revision 4309

### Added

- Support for Wazuh 4.3.8

## Wazuh v4.3.7 - OpenSearch Dashboards 1.2.0 - Revision 4308

### Fixed

- Wazuh.yml review: fixed link to web documentation, improved in-file documentation and fixed some grammatical errors. [#4378](https://github.com/wazuh/wazuh-kibana-app/pull/4378) [#4399](https://github.com/wazuh/wazuh-kibana-app/pull/4399)
- Fixed an error during the generation of a group's report, if the request to the Wazuh API fails [#4350](https://github.com/wazuh/wazuh-kibana-app/pull/4350)
- Fixed a problem with the group's report, when the group has no agents [#4350](https://github.com/wazuh/wazuh-kibana-app/pull/4350)
- Fixed path in logo customization section [#4352](https://github.com/wazuh/wazuh-kibana-app/pull/4352)
- Fixed a TypeError in Firefox. Change the Get request that was made with a Kibana core.http.get(/api/check-wazuh) resource to the WzRequest.genericReq resource and it no longer fails, also add a test capture to public/plugin.ts that wraps the request and in case of failure, the error is detected when the browser does not work with the V8 engine. [#4362](https://github.com/wazuh/wazuh-kibana-app/pull/4362)
- Fixed an error of an undefined username hash related to reporting when using Kibana with X-Pack and security was disabled [#4358](https://github.com/wazuh/wazuh-kibana-app/pull/4358)
- Fixed persistence of the plugin registry file between updates [#4359](https://github.com/wazuh/wazuh-kibana-app/pull/4359)
- Fixed searchbar error on SCA Inventory table [#4367](https://github.com/wazuh/wazuh-kibana-app/pull/4367)
- Fixed a routes loop when reinstalling Wazuh indexer [#4373](https://github.com/wazuh/wazuh-kibana-app/pull/4373)

### Removed

- Removed the use of `manager_host` field related to agent information of Wazuh API responses, which is obsolete [#4350](https://github.com/wazuh/wazuh-kibana-app/pull/4350)

## Wazuh v4.3.6 - OpenSearch Dashboards 1.2.0 - Revision 4307

### Fixed

- Fixed the search bar component to properly distinguish conjuntion operators (AND, OR) [#4326](https://github.com/wazuh/wazuh-kibana-app/pull/4326)
- Fixed documentation link titles to match the documentation sections to redirect to [#4301](https://github.com/wazuh/wazuh-kibana-app/pull/4301)
- Fixed missing documentation references to the Agent's overview, Agent's Integrity monitoring, and Agent's Inventory data sections, when the agent has never connected. [#4301](https://github.com/wazuh/wazuh-kibana-app/pull/4301)
- The references to the documentation site now links to the appropriate version [#4301](https://github.com/wazuh/wazuh-kibana-app/pull/4301)
- Fixed missing documentation link in the Docker Listener module [#4301](https://github.com/wazuh/wazuh-kibana-app/pull/4301)
- Fixed broken links to the documentation site [#4301](https://github.com/wazuh/wazuh-kibana-app/pull/4301)
- Fix Rules, Decoders and CDB lists uploaders to show errors appropriately [#4307](https://github.com/wazuh/wazuh-kibana-app/pull/4307)
- Sanitize report's inputs and usernames [#4330](https://github.com/wazuh/wazuh-kibana-app/pull/4330)

## Wazuh v4.3.5 - OpenSearch Dashboards 1.2.0 - Revision 4306

### Added

- Added to the interface API messages in the Ruleset test module [#4244](https://github.com/wazuh/wazuh-kibana-app/pull/4244)
- Added authorization prompt in Mitre > Intelligence [#4261](https://github.com/wazuh/wazuh-kibana-app/pull/4261)
- Added a more descriptive message when there is an error related to the user permissions when getting the list of index patterns in a route resolver [#4280](https://github.com/wazuh/wazuh-kibana-app/pull/4280)

### Changed

- Changed the reference from Manager to Wazuh server in the guide to deploy a new agent [#4239](https://github.com/wazuh/wazuh-kibana-app/pull/4239)
- Removed the filtered tags because they were not supported by the API endpoint [#4267](https://github.com/wazuh/wazuh-kibana-app/pull/4267)
- Changed styles in visualizations. [#4254](https://github.com/wazuh/wazuh-kibana-app/pull/4254)

### Fixed

- Fixed type error when changing screen size in agents section [#4233](https://github.com/wazuh/wazuh-kibana-app/pull/4233)
- Removed a logged error that appeared when the `statistics` tasks tried to create an index with the same name, causing the second task to fail on the creation of the index because it already exists [#4235](https://github.com/wazuh/wazuh-kibana-app/pull/4235)
- Fixed a UI crash due to a query with syntax errors in `Modules/Security events` [#4237](https://github.com/wazuh/wazuh-kibana-app/pull/4237)
- Fixed an error when generating a module report after changing the selected agent [#4240](https://github.com/wazuh/wazuh-kibana-app/pull/4240)
- Fixed an unhandled error when a Wazuh API request failed in the dev tools [#4266](https://github.com/wazuh/wazuh-kibana-app/pull/4266)
- Fixed an error related to `API not available` when saving the manager configuration and restarting the manager from `Management/Configuration/Edit configuration` on manager mode [#4264](https://github.com/wazuh/wazuh-kibana-app/pull/4264)
- Fixed a UI problem that required scrolling to see the logs in Management/Logs and Settings/Logs [#4253](https://github.com/wazuh/wazuh-kibana-app/pull/4253)

## Wazuh v4.3.4 - OpenSearch Dashboards 1.2.0 - Revision 4305

### Added

- Added the `pending` agent status to some sections that was missing
  [#4166](https://github.com/wazuh/wazuh-kibana-app/pull/4166)
  [#4188](https://github.com/wazuh/wazuh-kibana-app/pull/4188)

### Changed

- Replaced the visualization of `Status` panel in `Agents` [#4166](https://github.com/wazuh/wazuh-kibana-app/pull/4166)
- Replaced the visualization of policy in `Modules/Security configuration assessment/Inventory` [#4166](https://github.com/wazuh/wazuh-kibana-app/pull/4166)
- Consistency in the colors and labels used for the agent status [#4166](https://github.com/wazuh/wazuh-kibana-app/pull/4166) [#4199](https://github.com/wazuh/wazuh-kibana-app/issues/4199)
- Replaced how the full and partial scan dates are displayed in the `Details` panel of `Vulnerabilities/Inventory` [#4169](https://github.com/wazuh/wazuh-kibana-app/pull/4169)

### Fixed

- Fixed that the platform visualizations didn't use some definitions related to the UI on Kibana 7.10.2 [#4166](https://github.com/wazuh/wazuh-kibana-app/pull/4166)
- Fixed a toast message with a successful process appeared when removing an agent of a group in `Management/Groups` and the agent appears in the agent list after refreshing the table [#4167](https://github.com/wazuh/wazuh-kibana-app/pull/4167)
- Fixed import of an empty rule or decoder file [#4176](https://github.com/wazuh/wazuh-kibana-app/pull/4176)
- Fixed overwriting of rule and decoder imports [#4180](https://github.com/wazuh/wazuh-kibana-app/pull/4180)

## Wazuh v4.3.3 - OpenSearch Dashboards 1.2.0 - Revision 4304

### Fixed

- Fixed Wazuh Dashboard troubleshooting url [#4151](https://github.com/wazuh/wazuh-kibana-app/pull/4151)

## Wazuh v4.3.2 - OpenSearch Dashboards 1.2.0 - Revision 4303

### Added

- Support for Wazuh 4.3.2

## Wazuh v4.3.1 - OpenSearch Dashboards 1.2.0 - Revision 4302

### Added

- Added PowerShell version warning to Windows agent installation wizard [#4142](https://github.com/wazuh/wazuh-kibana-app/pull/4142)
- A new workflow is added to perform backports to specific branches [#4149](https://github.com/wazuh/wazuh-kibana-app/pull/4149)

### Fixed

- Fixed the falsy values are displayed as not defined and enhanced the output of `Ruleset Test` [#4141](https://github.com/wazuh/wazuh-kibana-app/pull/4141)

## Wazuh v4.3.0 - OpenSearch Dashboards 1.2.0 - Revision 4301

### Added

- Support for OpenSearch Dashboards 1.2.0
- Added GitHub and Office365 modules [#3557](https://github.com/wazuh/wazuh-kibana-app/pull/3557)
- Added a new `Panel` module tab for GitHub and Office365 modules
  [#3541](https://github.com/wazuh/wazuh-kibana-app/pull/3541)
  [#3945](https://github.com/wazuh/wazuh-kibana-app/pull/3945)
  [#3952](https://github.com/wazuh/wazuh-kibana-app/pull/3952)
- Added ability to filter the results fo the `Network Ports` table in the `Inventory data` section [#3639](https://github.com/wazuh/wazuh-kibana-app/pull/3639)
- Added new endpoint service to collect the frontend logs into a file [#3324](https://github.com/wazuh/wazuh-kibana-app/pull/3324)
- Improved the frontend handle errors strategy: UI, Toasts, console log and log in file
  [#3327](https://github.com/wazuh/wazuh-kibana-app/pull/3327)
  [#3321](https://github.com/wazuh/wazuh-kibana-app/pull/3321)
  [#3367](https://github.com/wazuh/wazuh-kibana-app/pull/3367)
  [#3373](https://github.com/wazuh/wazuh-kibana-app/pull/3373)
  [#3374](https://github.com/wazuh/wazuh-kibana-app/pull/3374)
  [#3390](https://github.com/wazuh/wazuh-kibana-app/pull/3390)  
  [#3410](https://github.com/wazuh/wazuh-kibana-app/pull/3410)
  [#3408](https://github.com/wazuh/wazuh-kibana-app/pull/3408)
  [#3429](https://github.com/wazuh/wazuh-kibana-app/pull/3429)
  [#3427](https://github.com/wazuh/wazuh-kibana-app/pull/3427)
  [#3417](https://github.com/wazuh/wazuh-kibana-app/pull/3417)
  [#3462](https://github.com/wazuh/wazuh-kibana-app/pull/3462)
  [#3451](https://github.com/wazuh/wazuh-kibana-app/pull/3451)
  [#3442](https://github.com/wazuh/wazuh-kibana-app/pull/3442)
  [#3480](https://github.com/wazuh/wazuh-kibana-app/pull/3480)
  [#3472](https://github.com/wazuh/wazuh-kibana-app/pull/3472)
  [#3434](https://github.com/wazuh/wazuh-kibana-app/pull/3434)
  [#3392](https://github.com/wazuh/wazuh-kibana-app/pull/3392)
  [#3404](https://github.com/wazuh/wazuh-kibana-app/pull/3404)
  [#3432](https://github.com/wazuh/wazuh-kibana-app/pull/3432)
  [#3415](https://github.com/wazuh/wazuh-kibana-app/pull/3415)
  [#3469](https://github.com/wazuh/wazuh-kibana-app/pull/3469)
  [#3448](https://github.com/wazuh/wazuh-kibana-app/pull/3448)
  [#3465](https://github.com/wazuh/wazuh-kibana-app/pull/3465)
  [#3464](https://github.com/wazuh/wazuh-kibana-app/pull/3464)
  [#3478](https://github.com/wazuh/wazuh-kibana-app/pull/3478)
  [#4116](https://github.com/wazuh/wazuh-kibana-app/pull/4116)
- Added Intelligence tab to Mitre Att&ck module [#3368](https://github.com/wazuh/wazuh-kibana-app/pull/3368) [#3344](https://github.com/wazuh/wazuh-kibana-app/pull/3344) [#3726](https://github.com/wazuh/wazuh-kibana-app/pull/3726)
- Added sample data for office365 events [#3424](https://github.com/wazuh/wazuh-kibana-app/pull/3424)
- Created a separate component to check for sample data [#3475](https://github.com/wazuh/wazuh-kibana-app/pull/3475)
- Added a new hook for getting value suggestions [#3506](https://github.com/wazuh/wazuh-kibana-app/pull/3506)
- Added dinamic simple filters and adding simple GitHub filters fields [3531](https://github.com/wazuh/wazuh-kibana-app/pull/3531)
- Added configuration viewer for Module Office365 on Management > Configuration [#3524](https://github.com/wazuh/wazuh-kibana-app/pull/3524)
- Added base Module Panel view with Office365 setup [#3518](https://github.com/wazuh/wazuh-kibana-app/pull/3518)
- Added specifics and custom filters for Office365 search bar [#3533](https://github.com/wazuh/wazuh-kibana-app/pull/3533)
- Adding Pagination and filter to drilldown tables at Office pannel [#3544](https://github.com/wazuh/wazuh-kibana-app/pull/3544).
- Simple filters change between panel and drilldown panel [#3568](https://github.com/wazuh/wazuh-kibana-app/pull/3568).
- Added new fields in Inventory table and Flyout Details [#3525](https://github.com/wazuh/wazuh-kibana-app/pull/3525)
- Added columns selector in agents table [#3691](https://github.com/wazuh/wazuh-kibana-app/pull/3691)
- Added a new workflow for create wazuh packages [#3742](https://github.com/wazuh/wazuh-kibana-app/pull/3742)
- Run `template` and `fields` checks in the health check depends on the app configuration [#3783](https://github.com/wazuh/wazuh-kibana-app/pull/3783)
- Added a toast message when there is an error creating a new group [#3804](https://github.com/wazuh/wazuh-kibana-app/pull/3804)
- Added a step to start the agent to the deploy new Windowns agent guide [#3846](https://github.com/wazuh/wazuh-kibana-app/pull/3846)
- Added agents windows events config tab [#3905](https://github.com/wazuh/wazuh-kibana-app/pull/3905)
- Added 3 new panels to `Vulnerabilities/Inventory` [#3893](https://github.com/wazuh/wazuh-kibana-app/pull/3893)
- Added new fields of `Vulnerabilities` to the details flyout [#3893](https://github.com/wazuh/wazuh-kibana-app/pull/3893) [#3908](https://github.com/wazuh/wazuh-kibana-app/pull/3908)
- Added missing fields used in visualizations to the known fiels related to alerts [#3924](https://github.com/wazuh/wazuh-kibana-app/pull/3924)
- Added troubleshooting link to "index pattern was refreshed" toast [#3946](https://github.com/wazuh/wazuh-kibana-app/pull/3946)
- Added more number options to the tables widget in Modules -> "Mitre" [#4041](https://github.com/wazuh/wazuh-kibana-app/pull/4066)
- Management -> groups -> agent: Selectors appear when there are more than 3 options [#4126](https://github.com/wazuh/wazuh-kibana-app/pull/4126)

### Changed

- Changed ossec to wazuh in sample-data [#3121](https://github.com/wazuh/wazuh-kibana-app/pull/3121)
- Changed empty fields in FIM tables and `syscheck.value_name` in discovery now show an empty tag for visual clarity [#3279](https://github.com/wazuh/wazuh-kibana-app/pull/3279)
- Adapted the Mitre tactics and techniques resources to use the API endpoints [#3346](https://github.com/wazuh/wazuh-kibana-app/pull/3346)
- Moved the filterManager subscription to the hook useFilterManager [#3517](https://github.com/wazuh/wazuh-kibana-app/pull/3517)
- Change filter from is to is one of in custom searchbar [#3529](https://github.com/wazuh/wazuh-kibana-app/pull/3529)
- Refactored as module tabs and buttons are rendered [#3494](https://github.com/wazuh/wazuh-kibana-app/pull/3494)
- Updated the deprecated and added new references authd [#3663](https://github.com/wazuh/wazuh-kibana-app/pull/3663) [#3806](https://github.com/wazuh/wazuh-kibana-app/pull/3806)
- Added time subscription to Discover component [#3549](https://github.com/wazuh/wazuh-kibana-app/pull/3549)
- Refactored as module tabs and buttons are rendered [#3494](https://github.com/wazuh/wazuh-kibana-app/pull/3494)
- Testing logs using the Ruletest Test don't display the rule information if not matching a rule. [#3446](https://github.com/wazuh/wazuh-kibana-app/pull/3446)
- Changed format permissions in FIM inventory [#3649](https://github.com/wazuh/wazuh-kibana-app/pull/3649)
- Changed of request for one that does not return data that is not necessary to optimize times. [#3686](https://github.com/wazuh/wazuh-kibana-app/pull/3686) [#3728](https://github.com/wazuh/wazuh-kibana-app/pull/3728)
- Rebranding. Replaced the brand logos, set module icons with brand colors [#3788](https://github.com/wazuh/wazuh-kibana-app/pull/3788)
- Changed user for sample data management [#3795](https://github.com/wazuh/wazuh-kibana-app/pull/3795)
- Changed agent install codeblock copy button and powershell terminal warning [#3792](https://github.com/wazuh/wazuh-kibana-app/pull/3792)
- Refactored as the plugin platform name and references is managed [#3811](https://github.com/wazuh/wazuh-kibana-app/pull/3811)
- Removed `Dashboard` tab for the `Vulnerabilities` modules [#3893](https://github.com/wazuh/wazuh-kibana-app/pull/3893)
- Display all fields in the `Table` tab when expading an alert row in the alerts tables of flyouts and the `Modules/Security Events/Dashboard` table [#3908](https://github.com/wazuh/wazuh-kibana-app/pull/3908)
- Refactored the table in `Vulnerabilities/Inventory` [#3196](https://github.com/wazuh/wazuh-kibana-app/pull/3196)
- Changed Google Groups app icons [#3949](https://github.com/wazuh/wazuh-kibana-app/pull/3949)
- Removed sorting for `Agents` or `Configuration checksum` column in the table of `Management/Groups` due to this is not supported by the API [#3857](https://github.com/wazuh/wazuh-kibana-app/pull/3857)
- Changed messages in the agent installation guide [#4040](https://github.com/wazuh/wazuh-kibana-app/pull/4040)
- Changed the default `wazuh.statistics.shards` setting from `2` to `1` [#4055](https://github.com/wazuh/wazuh-kibana-app/pull/4055)
- Removed the migration tasks in the `.wazuh` and `.wazuh-version` indices [#4098](https://github.com/wazuh/wazuh-kibana-app/pull/4098)
- Separated the actions of viewing and editing the `agent.conf` group file [#4114](https://github.com/wazuh/wazuh-kibana-app/pull/4114)

### Fixed

- Fixed creation of log files [#3384](https://github.com/wazuh/wazuh-kibana-app/pull/3384)
- Fixed double fetching alerts count when pinnin/unpinning the agent in Mitre Att&ck/Framework [#3484](https://github.com/wazuh/wazuh-kibana-app/pull/3484)
- Query config refactor [#3490](https://github.com/wazuh/wazuh-kibana-app/pull/3490)
- Fixed rules and decoders test flyout clickout event [#3412](https://github.com/wazuh/wazuh-kibana-app/pull/3412)
- Notify when you are registering an agent without permissions [#3430](https://github.com/wazuh/wazuh-kibana-app/pull/3430)
- Remove not used `redirectRule` query param when clicking the row table on CDB Lists/Decoders [#3438](https://github.com/wazuh/wazuh-kibana-app/pull/3438)
- Fixed the code overflows over the line numbers in the API Console editor [#3439](https://github.com/wazuh/wazuh-kibana-app/pull/3439)
- Don't open the main menu when changing the seleted API or index pattern [#3440](https://github.com/wazuh/wazuh-kibana-app/pull/3440)
- Fix error message in conf managment [#3443](https://github.com/wazuh/wazuh-kibana-app/pull/3443)
- Fix size api selector when name is too long [#3445](https://github.com/wazuh/wazuh-kibana-app/pull/3445)
- Fixed error when edit a rule or decoder [#3456](https://github.com/wazuh/wazuh-kibana-app/pull/3456)
- Fixed index pattern selector doesn't display the ignored index patterns [#3458](https://github.com/wazuh/wazuh-kibana-app/pull/3458)
- Fixed error in /Management/Configuration when cluster is disabled [#3553](https://github.com/wazuh/wazuh-kibana-app/pull/3553)
- Fix the pinned filters were removed when accessing to the `Panel` tab of a module [#3565](https://github.com/wazuh/wazuh-kibana-app/pull/3565)
- Fixed multi-select component searcher handler [#3645](https://github.com/wazuh/wazuh-kibana-app/pull/3645)
- Fixed order logs properly in Management/Logs [#3609](https://github.com/wazuh/wazuh-kibana-app/pull/3609)
- Fixed the Wazuh API requests to `GET //` [#3661](https://github.com/wazuh/wazuh-kibana-app/pull/3661)
- Fixed missing mitre tactics [#3675](https://github.com/wazuh/wazuh-kibana-app/pull/3675)
- Fix CDB list view not working with IPv6 [#3488](https://github.com/wazuh/wazuh-kibana-app/pull/3488)
- Fixed the bad requests using Console tool to `PUT /active-response` API endpoint [#3466](https://github.com/wazuh/wazuh-kibana-app/pull/3466)
- Fixed group agent management table does not update on error [#3605](https://github.com/wazuh/wazuh-kibana-app/pull/3605)
- Fixed not showing packages details in agent inventory for a freeBSD agent SO [#3651](https://github.com/wazuh/wazuh-kibana-app/pull/3651)
- Fixed wazuh token deleted twice [#3652](https://github.com/wazuh/wazuh-kibana-app/pull/3652)
- Fixed handler of error on dev-tools [#3687](https://github.com/wazuh/wazuh-kibana-app/pull/3687)
- Fixed compatibility wazuh 4.3 - kibana 7.13.4 [#3685](https://github.com/wazuh/wazuh-kibana-app/pull/3685)
- Fixed registry values without agent pinned in FIM>Events [#3689](https://github.com/wazuh/wazuh-kibana-app/pull/3689)
- Fixed breadcrumbs style compatibility for Kibana 7.14.2 [#3688](https://github.com/wazuh/wazuh-kibana-app/pull/3688)
- Fixed security alerts table when filters change [#3682](https://github.com/wazuh/wazuh-kibana-app/pull/3682)
- Fixed error that shows we're using X-Pack when we have Basic [#3692](https://github.com/wazuh/wazuh-kibana-app/pull/3692)
- Fixed blank screen in Kibana 7.10.2 [#3700](https://github.com/wazuh/wazuh-kibana-app/pull/3700)
- Fixed related decoder link undefined parameters error [#3704](https://github.com/wazuh/wazuh-kibana-app/pull/3704)
- Fixing Flyouts in Kibana 7.14.2 [#3708](https://github.com/wazuh/wazuh-kibana-app/pull/3708)
- Fixing the bug of index patterns in health-check due to bad copy of a PR [#3707](https://github.com/wazuh/wazuh-kibana-app/pull/3707)
- Fixed styles and behaviour of button filter in the flyout of `Inventory` section for `Integrity monitoring` and `Vulnerabilities` modules [#3733](https://github.com/wazuh/wazuh-kibana-app/pull/3733)
- Fixed height of `Evolution` card in the `Agents` section when has no data for the selected time range [#3733](https://github.com/wazuh/wazuh-kibana-app/pull/3733)
- Fix clearing the query filter doesn't update the data in Office 365 and GitHub Panel tab [#3722](https://github.com/wazuh/wazuh-kibana-app/pull/3722)
- Fix wrong deamons in filter list [#3710](https://github.com/wazuh/wazuh-kibana-app/pull/3710)
- Fixing bug when create filename with spaces and throws a bad error [#3724](https://github.com/wazuh/wazuh-kibana-app/pull/3724)
- Fixing bug in security User flyout nonexistant unsubmitted changes warning [#3731](https://github.com/wazuh/wazuh-kibana-app/pull/3731)
- Fixing redirect to new tab when click in a link [#3732](https://github.com/wazuh/wazuh-kibana-app/pull/3732)
- Fixed missing settings in `Management/Configuration/Global configuration/Global/Main settings` [#3737](https://github.com/wazuh/wazuh-kibana-app/pull/3737)
- Fixed `Maximum call stack size exceeded` error exporting key-value pairs of a CDB List [#3738](https://github.com/wazuh/wazuh-kibana-app/pull/3738)
- Fixed regex lookahead and lookbehind for safari [#3741](https://github.com/wazuh/wazuh-kibana-app/pull/3741)
- Fixed Vulnerabilities Inventory flyout details filters [#3744](https://github.com/wazuh/wazuh-kibana-app/pull/3744)
- Removed api selector toggle from settings menu since it performed no useful function [#3604](https://github.com/wazuh/wazuh-kibana-app/pull/3604)
- Fixed the requests get [#3661](https://github.com/wazuh/wazuh-kibana-app/pull/3661)
- Fixed Dashboard PDF report error when switching pinned agent state [#3748](https://github.com/wazuh/wazuh-kibana-app/pull/3748)
- Fixed the rendering of the command to deploy new Windows agent not working in some Kibana versions [#3753](https://github.com/wazuh/wazuh-kibana-app/pull/3753)
- Fixed action buttons overlaying to the request text in Tools/API Console [#3772](https://github.com/wazuh/wazuh-kibana-app/pull/3772)
- Fix `Rule ID` value in reporting tables related to top results [#3774](https://github.com/wazuh/wazuh-kibana-app/issues/3774)
- Fixed github/office365 multi-select filters suggested values [#3787](https://github.com/wazuh/wazuh-kibana-app/pull/3787)
- Fix updating the aggregation data of Panel section when changing the time filter [#3790](https://github.com/wazuh/wazuh-kibana-app/pull/3790)
- Removed the button to remove an agent for a group in the agents' table when it is the default group [#3804](https://github.com/wazuh/wazuh-kibana-app/pull/3804)
- Fixed internal user no longer needs permission to make x-pack detection request [#3831](https://github.com/wazuh/wazuh-kibana-app/pull/3831)
- Fixed agents details card style [#3845](https://github.com/wazuh/wazuh-kibana-app/pull/3845) [#3860](https://github.com/wazuh/wazuh-kibana-app/pull/3860)
- Fixed search bar query sanitizing in PDF report [#3861](https://github.com/wazuh/wazuh-kibana-app/pull/3861)
- Fixed routing redirection in events documents discover links [#3866](https://github.com/wazuh/wazuh-kibana-app/pull/3866)
- Fixed health-check [#3868](https://github.com/wazuh/wazuh-kibana-app/pull/3868)
- Fixed refreshing agents evolution visualization [#3894](https://github.com/wazuh/wazuh-kibana-app/pull/3894)
- Fixed an error when generating PDF reports due to Wazuh API token expiration [#3881](https://github.com/wazuh/wazuh-kibana-app/pull/3881)
- Fixed the table of Vulnerabilities/Inventory doesn't reload when changing the selected agent [#3901](https://github.com/wazuh/wazuh-kibana-app/pull/3901)
- Fixed backslash breaking exported JSON result [#3909](https://github.com/wazuh/wazuh-kibana-app/pull/3909)
- Fixed the Events view multiple "The index pattern was refreshed successfully" toast [#3937](https://github.com/wazuh/wazuh-kibana-app/pull/3937)
- Fixed a rendering problem in the map visualizations [#3942](https://github.com/wazuh/wazuh-kibana-app/pull/3942)
- Parse error when using `#` character not at the beginning of the line [#3877](https://github.com/wazuh/wazuh-kibana-app/pull/3877)
- Fixed the `rule.mitre.id` cell enhancement that doesn't support values with sub techniques [#3944](https://github.com/wazuh/wazuh-kibana-app/pull/3944)
- Fixed error not working the alerts displayed when changing the selected time in some flyouts [#3947](https://github.com/wazuh/wazuh-kibana-app/pull/3947) [#4115](https://github.com/wazuh/wazuh-kibana-app/pull/4115)
- Fixed the user can not logout when the Kibana server has a basepath configurated [#3957](https://github.com/wazuh/wazuh-kibana-app/pull/3957)
- Fixed fatal cron-job error when Wazuh API is down [#3991](https://github.com/wazuh/wazuh-kibana-app/pull/3991)
- Fixed circular re-directions when API errors are handled [#4079](https://github.com/wazuh/wazuh-kibana-app/pull/4079)
- Fixed agent breadcrumb routing minor error [#4101](https://github.com/wazuh/wazuh-kibana-app/pull/4101)
- Fixed selected text not visible in API Console [#4102](https://github.com/wazuh/wazuh-kibana-app/pull/4102)
- Fixed the 'missing parameters' error on the Manager Logs [#4110](https://github.com/wazuh/wazuh-kibana-app/pull/4110)
- Fixed undefined input reference when switching between rule set view and rule files view [#4125](https://github.com/wazuh/wazuh-kibana-app/pull/4125)
- Fixed not found FIM file toast error #4124 [#4124](https://github.com/wazuh/wazuh-kibana-app/pull/4124)
- Fixed "See full error" on error toast [#4119](https://github.com/wazuh/wazuh-kibana-app/pull/4119)
- Fixed not being able to remove custom filters. [#4112](https://github.com/wazuh/wazuh-kibana-app/pull/4112)
- Fixed spinner not showing when export button is clicked in management views [#4120](https://github.com/wazuh/wazuh-kibana-app/pull/4120)
- Correction of field and value in the section: last registered agent [#4127](https://github.com/wazuh/wazuh-kibana-app/pull/4127)
- Fixed the download agent installer command [#4132] (https://github.com/wazuh/wazuh-kibana-app/pull/4132)

## Wazuh v4.2.6 - Kibana 7.10.2, 7.11.2, 7.12.1, 7.13.0, 7.13.1, 7.13.2, 7.13.3, 7.13.4, 7.14.0, 7.14.1, 7.14.2 - Revision 4207

### Added

- Support for Kibana 7.13.4
- Support for Kibana 7.14.2
- Hide the `telemetry` banner [#3709](https://github.com/wazuh/wazuh-kibana-app/pull/3709)

### Fixed

- Fixed compatibility Wazuh 4.2 - Kibana 7.13.4 [#3653](https://github.com/wazuh/wazuh-kibana-app/pull/3653)
- Fixed interative register windows agent screen error [#3654](https://github.com/wazuh/wazuh-kibana-app/pull/3654)
- Fixed breadcrumbs style compatibility for Kibana 7.14.2 [#3668](https://github.com/wazuh/wazuh-kibana-app/pull/3668)
- Fixed Wazuh token is not removed after logout in Kibana 7.13 [#3670](https://github.com/wazuh/wazuh-kibana-app/pull/3670)
- Fixed Group Configuration and Management configuration error after trying to going back after you save [#3672](https://github.com/wazuh/wazuh-kibana-app/pull/3672)
- Fixing EuiPanels in Overview Sections and disabled text in WzMenu [#3674](https://github.com/wazuh/wazuh-kibana-app/pull/3674)
- Fixing double flyout clicking in a policy [#3676](https://github.com/wazuh/wazuh-kibana-app/pull/3676)
- Fixed error conflict setting kibana settings from the health check [#3678](https://github.com/wazuh/wazuh-kibana-app/pull/3678)
- Fixed compatibility to get the valid index patterns and refresh fields for Kibana 7.10.2-7.13.4 [3681](https://github.com/wazuh/wazuh-kibana-app/pull/3681)
- Fixed wrong redirect after login [3701](https://github.com/wazuh/wazuh-kibana-app/pull/3701)
- Fixed error getting the index pattern data when there is not `attributes.fields` in the saved object [3689](https://github.com/wazuh/wazuh-kibana-app/pull/3698)

## Wazuh v4.2.4 - Kibana 7.10.2, 7.11.2, 7.12.1 - Revision 4205

### Added

- Support for Wazuh 4.2.4

### Fixed

- Fixed a bug where the user's auth token was not deprecated on logout [#3638](https://github.com/wazuh/wazuh-kibana-app/pull/3638)

## Wazuh v4.2.3 - Kibana 7.10.2, 7.11.2, 7.12.1 - Revision 4204

### Added

- Support for Wazuh 4.2.3

## Wazuh v4.2.2 - Kibana 7.10.2 , 7.12.1 - Revision 4203

### Added

- Wazuh help links in the Kibana help menu [#3170](https://github.com/wazuh/wazuh-kibana-app/pull/3170)
- Redirect to group details using the `group` query param in the URL [#3184](https://github.com/wazuh/wazuh-kibana-app/pull/3184)
- Configuration to disable Wazuh App access from X-Pack/ODFE role [#3222](https://github.com/wazuh/wazuh-kibana-app/pull/3222) [#3292](https://github.com/wazuh/wazuh-kibana-app/pull/3292)
- Added confirmation message when closing a form [#3221](https://github.com/wazuh/wazuh-kibana-app/pull/3221)
- Improvement to hide navbar Wazuh label. [#3240](https://github.com/wazuh/wazuh-kibana-app/pull/3240)
- Add modal creating new rule/decoder [#3274](https://github.com/wazuh/wazuh-kibana-app/pull/3274)
- New functionality to change app logos [#3503](https://github.com/wazuh/wazuh-kibana-app/pull/3503)
- Added link to the upgrade guide when the Wazuh API version and the Wazuh App version mismatch [#3592](https://github.com/wazuh/wazuh-kibana-app/pull/3592)

### Changed

- Removed module titles [#3160](https://github.com/wazuh/wazuh-kibana-app/pull/3160)
- Changed default `wazuh.monitoring.creation` app setting from `d` to `w` [#3174](https://github.com/wazuh/wazuh-kibana-app/pull/3174)
- Changed default `wazuh.monitoring.shards` app setting from `2` to `1` [#3174](https://github.com/wazuh/wazuh-kibana-app/pull/3174)
- Removed Sha1 field from registry key detail [#3189](https://github.com/wazuh/wazuh-kibana-app/pull/3189)
- Removed tooltip in last breadcrumb in header breadcrumb [3250](https://github.com/wazuh/wazuh-kibana-app/pull/3250)
- Refactored the Health check component [#3197](https://github.com/wazuh/wazuh-kibana-app/pull/3197)
- Added version in package downloaded name in agent deploy command [#3210](https://github.com/wazuh/wazuh-kibana-app/issues/3210)
- Removed restriction to allow only current active agents from vulnerability inventory [#3243](https://github.com/wazuh/wazuh-kibana-app/pull/3243)
- Move API selector and Index Pattern Selector to the header bar [#3175](https://github.com/wazuh/wazuh-kibana-app/pull/3175)
- Health check actions notifications refactored and added debug mode [#3258](https://github.com/wazuh/wazuh-kibana-app/pull/3258)
- Improved visualizations object configuration readability [#3355](https://github.com/wazuh/wazuh-kibana-app/pull/3355)
- Changed the way kibana-vis hides the visualization while loading, this should prevent errors caused by having a 0 height visualization [#3349](https://github.com/wazuh/wazuh-kibana-app/pull/3349)

### Fixed

- Fixed screen flickers in Cluster visualization [#3159](https://github.com/wazuh/wazuh-kibana-app/pull/3159)
- Fixed the broken links when using `server.basePath` Kibana setting [#3161](https://github.com/wazuh/wazuh-kibana-app/pull/3161)
- Fixed filter in reports [#3173](https://github.com/wazuh/wazuh-kibana-app/pull/3173)
- Fixed typo error in Settings/Configuration [#3234](https://github.com/wazuh/wazuh-kibana-app/pull/3234)
- Fixed fields overlap in the agent summary screen [#3217](https://github.com/wazuh/wazuh-kibana-app/pull/3217)
- Fixed Ruleset Test, each request is made in a different session instead of all in the same session [#3257](https://github.com/wazuh/wazuh-kibana-app/pull/3257)
- Fixed the `Visualize` button is not displaying when expanding a field in the Events sidebar [#3237](https://github.com/wazuh/wazuh-kibana-app/pull/3237)
- Fix modules are missing in the agent menu [#3244](https://github.com/wazuh/wazuh-kibana-app/pull/3244)
- Fix improving and removing WUI error logs [#3260](https://github.com/wazuh/wazuh-kibana-app/pull/3260)
- Fix some errors of PDF reports [#3272](https://github.com/wazuh/wazuh-kibana-app/pull/3272)
- Fix TypeError when selecting macOS agent deployment in a Safari Browser [#3289](https://github.com/wazuh/wazuh-kibana-app/pull/3289)
- Fix error in how the SCA check's checks are displayed [#3297](https://github.com/wazuh/wazuh-kibana-app/pull/3297)
- Fixed message of error when add sample data fails [#3241](https://github.com/wazuh/wazuh-kibana-app/pull/3241)
- Fixed modules are missing in the agent menu [#3244](https://github.com/wazuh/wazuh-kibana-app/pull/3244)
- Fixed Alerts Summary of modules for reports [#3303](https://github.com/wazuh/wazuh-kibana-app/pull/3303)
- Fixed dark mode visualization background in pdf reports [#3315](https://github.com/wazuh/wazuh-kibana-app/pull/3315)
- Adapt Kibana integrations to Kibana 7.11 and 7.12 [#3309](https://github.com/wazuh/wazuh-kibana-app/pull/3309)
- Fixed error agent view does not render correctly [#3306](https://github.com/wazuh/wazuh-kibana-app/pull/3306)
- Fixed miscalculation in table column width in PDF reports [#3326](https://github.com/wazuh/wazuh-kibana-app/pull/3326)
- Normalized visData table property for 7.12 retro-compatibility [#3323](https://github.com/wazuh/wazuh-kibana-app/pull/3323)
- Fixed error that caused the labels in certain visualizations to overlap [#3355](https://github.com/wazuh/wazuh-kibana-app/pull/3355)
- Fixed export to csv button in dashboards tables [#3358](https://github.com/wazuh/wazuh-kibana-app/pull/3358)
- Fixed Elastic UI breaking changes in 7.12 [#3345](https://github.com/wazuh/wazuh-kibana-app/pull/3345)
- Fixed Wazuh main menu and breadcrumb render issues [#3347](https://github.com/wazuh/wazuh-kibana-app/pull/3347)
- Fixed generation of huge logs from backend errors [#3397](https://github.com/wazuh/wazuh-kibana-app/pull/3397)
- Fixed vulnerabilities flyout not showing alerts if the vulnerability had a field missing [#3593](https://github.com/wazuh/wazuh-kibana-app/pull/3593)

## Wazuh v4.2.1 - Kibana 7.10.2 , 7.11.2 - Revision 4202

### Added

- Support for Wazuh 4.2.1

## Wazuh v4.2.0 - Kibana 7.10.2 , 7.11.2 - Revision 4201

### Added

- Added `Ruleset Test` section under Tools menu, and on Edit Rules/Decoders as a tool. [#1434](https://github.com/wazuh/wazuh-kibana-app/pull/1434)
- Added page size options in Security events, explore agents table [#2925](https://github.com/wazuh/wazuh-kibana-app/pull/2925)
- Added a reminder to restart cluster or manager after import a file in Rules, Decoders or CDB Lists [#3051](https://github.com/wazuh/wazuh-kibana-app/pull/3051)
- Added Agent Stats section [#3056](https://github.com/wazuh/wazuh-kibana-app/pull/3056)
- Added `logtest` PUT example on API Console [#3061](https://github.com/wazuh/wazuh-kibana-app/pull/3061)
- Added vulnerabilities inventory that affect to an agent [#3069](https://github.com/wazuh/wazuh-kibana-app/pull/3069)
- Added retry button to check api again in health check [#3109](https://github.com/wazuh/wazuh-kibana-app/pull/3109)
- Added `wazuh-statistics` template and a new mapping for these indices [#3111](https://github.com/wazuh/wazuh-kibana-app/pull/3111)
- Added link to documentation "Checking connection with Manager" in deploy new agent [#3126](https://github.com/wazuh/wazuh-kibana-app/pull/3126)
- Fixed Agent Evolution graph showing agents from multiple APIs [#3256](https://github.com/wazuh/wazuh-kibana-app/pull/3256)
- Added Disabled index pattern checks in Health Check [#3311](https://github.com/wazuh/wazuh-kibana-app/pull/3311)

### Changed

- Moved Dev Tools inside of Tools menu as Api Console. [#1434](https://github.com/wazuh/wazuh-kibana-app/pull/1434)
- Changed position of Top users on Integrity Monitoring Top 5 user. [#2892](https://github.com/wazuh/wazuh-kibana-app/pull/2892)
- Changed user allow_run_as way of editing. [#3080](https://github.com/wazuh/wazuh-kibana-app/pull/3080)
- Rename some ossec references to Wazuh [#3046](https://github.com/wazuh/wazuh-kibana-app/pull/3046)

### Fixed

- Filter only authorized agents in Agents stats and Visualizations [#3088](https://github.com/wazuh/wazuh-kibana-app/pull/3088)
- Fixed missing `pending` status suggestion for agents [#3095](https://github.com/wazuh/wazuh-kibana-app/pull/3095)
- Index pattern setting not used for choosing from existing patterns [#3097](https://github.com/wazuh/wazuh-kibana-app/pull/3097)
- Fixed space character missing on deployment command if UDP is configured [#3108](https://github.com/wazuh/wazuh-kibana-app/pull/3108)
- Fixed statistics visualizations when a node is selected [#3110](https://github.com/wazuh/wazuh-kibana-app/pull/3110)
- Fixed Flyout date filter also changes main date filter [#3114](https://github.com/wazuh/wazuh-kibana-app/pull/3114)
- Fixed name for "TCP sessions" visualization and average metric is now a sum [#3118](https://github.com/wazuh/wazuh-kibana-app/pull/3118)
- Filter only authorized agents in Events and Security Alerts table [#3120](https://github.com/wazuh/wazuh-kibana-app/pull/3120)
- Fixed Last keep alive label is outside the panel [#3122](https://github.com/wazuh/wazuh-kibana-app/pull/3122)
- Fixed app redirect to Settings section after the health check [#3128](https://github.com/wazuh/wazuh-kibana-app/pull/3128)
- Fixed the plugin logo path in Kibana menu when use `server.basePath` setting [#3144](https://github.com/wazuh/wazuh-kibana-app/pull/3144)
- Fixed deprecated endpoint for create agent groups [3152](https://github.com/wazuh/wazuh-kibana-app/pull/3152)
- Fixed check for TCP protocol in deploy new agent [#3163](https://github.com/wazuh/wazuh-kibana-app/pull/3163)
- Fixed RBAC issue with agent group permissions [#3181](https://github.com/wazuh/wazuh-kibana-app/pull/3181)
- Fixed change index pattern from menu doesn't work [#3187](https://github.com/wazuh/wazuh-kibana-app/pull/3187)
- Conflict with the creation of the index pattern when performing the Health Check [#3232](https://github.com/wazuh/wazuh-kibana-app/pull/3232)
- Added Disabled index pattern checks in Health Check [#3311](https://github.com/wazuh/wazuh-kibana-app/pull/3311)
- Fixed windows update section in Linux Inventory PDF [#3569](https://github.com/wazuh/wazuh-kibana-app/pull/3569)
- Improving and removing unnecessary error logs [#3574](https://github.com/wazuh/wazuh-kibana-app/pull/3574)

## Wazuh v4.1.5 - Kibana 7.10.0 , 7.10.2, 7.11.2 - Revision 4108

### Fixed

- Unable to change selected index pattern from the Wazuh menu [#3330](https://github.com/wazuh/wazuh-kibana-app/pull/3330)

## Wazuh v4.1.5 - Kibana 7.10.0 , 7.10.2, 7.11.2 - Revision 4107

### Added

- Support for Kibana 7.11.2
- Added a warning message for the `Install and enroll the agent` step of `Deploy new agent` guide [#3238](https://github.com/wazuh/wazuh-kibana-app/pull/3238)

### Fixed

- Conflict with the creation of the index pattern when performing the Health Check [#3223](https://github.com/wazuh/wazuh-kibana-app/pull/3223)
- Fixing mac os agents add command [#3207](https://github.com/wazuh/wazuh-kibana-app/pull/3207)

## Wazuh v4.1.5 - Kibana 7.10.0 , 7.10.2 - Revision 4106

- Adapt for Wazuh 4.1.5

## Wazuh v4.1.4 - Kibana 7.10.0 , 7.10.2 - Revision 4105

- Adapt for Wazuh 4.1.4

## Wazuh v4.1.3 - Kibana 7.10.0 , 7.10.2 - Revision 4104

### Added

- Creation of index pattern after the default one is changes in Settings [#2985](https://github.com/wazuh/wazuh-kibana-app/pull/2985)
- Added node name of agent list and detail [#3039](https://github.com/wazuh/wazuh-kibana-app/pull/3039)
- Added loading view while the user is logging to prevent permissions prompts [#3041](https://github.com/wazuh/wazuh-kibana-app/pull/3041)
- Added custom message for each possible run_as setup [#3048](https://github.com/wazuh/wazuh-kibana-app/pull/3048)

### Changed

- Change all dates labels to Kibana formatting time zone [#3047](https://github.com/wazuh/wazuh-kibana-app/pull/3047)
- Improve toast message when selecting a default API [#3049](https://github.com/wazuh/wazuh-kibana-app/pull/3049)
- Improve validation and prevention for caching bundles on the client-side [#3063](https://github.com/wazuh/wazuh-kibana-app/pull/3063) [#3091](https://github.com/wazuh/wazuh-kibana-app/pull/3091)

### Fixed

- Fixed unexpected behavior in Roles mapping [#3028](https://github.com/wazuh/wazuh-kibana-app/pull/3028)
- Fixed rule filter is no applied when you click on a rule id in another module.[#3057](https://github.com/wazuh/wazuh-kibana-app/pull/3057)
- Fixed bug changing master node configuration [#3062](https://github.com/wazuh/wazuh-kibana-app/pull/3062)
- Fixed wrong variable declaration for macOS agents [#3066](https://github.com/wazuh/wazuh-kibana-app/pull/3066)
- Fixed some errors in the Events table, action buttons style, and URLs disappeared [#3086](https://github.com/wazuh/wazuh-kibana-app/pull/3086)
- Fixed Rollback of invalid rule configuration file [#3084](https://github.com/wazuh/wazuh-kibana-app/pull/3084)

## Wazuh v4.1.2 - Kibana 7.10.0 , 7.10.2 - Revision 4103

- Add `run_as` setting to example host configuration in Add new API view [#3021](https://github.com/wazuh/wazuh-kibana-app/pull/3021)
- Refactor of some prompts [#3015](https://github.com/wazuh/wazuh-kibana-app/pull/3015)

### Fixed

- Fix SCA policy detail showing name and check results about another policy [#3007](https://github.com/wazuh/wazuh-kibana-app/pull/3007)
- Fixed that alerts table is empty when switching pinned agents [#3008](https://github.com/wazuh/wazuh-kibana-app/pull/3008)
- Creating a role mapping before the existing ones are loaded, the page bursts [#3013](https://github.com/wazuh/wazuh-kibana-app/pull/3013)
- Fix pagination in SCA checks table when expand some row [#3018](https://github.com/wazuh/wazuh-kibana-app/pull/3018)
- Fix manager is shown in suggestions in Agents section [#3025](https://github.com/wazuh/wazuh-kibana-app/pull/3025)
- Fix disabled loading on inventory when request fail [#3026](https://github.com/wazuh/wazuh-kibana-app/pull/3026)
- Fix restarting selected cluster instead of all of them [#3032](https://github.com/wazuh/wazuh-kibana-app/pull/3032)
- Fix pinned agents don't trigger a new filtered query [#3035](https://github.com/wazuh/wazuh-kibana-app/pull/3035)
- Overlay Wazuh menu when Kibana menu is opened or docked [#3038](https://github.com/wazuh/wazuh-kibana-app/pull/3038)
- Fix visualizations in PDF Reports with Dark mode [#2983](https://github.com/wazuh/wazuh-kibana-app/pull/2983)

## Wazuh v4.1.1 - Kibana 7.10.0 , 7.10.2 - Revision 4102

### Added

- Prompt to show the unsupported module for the selected agent [#2959](https://github.com/wazuh/wazuh-kibana-app/pull/2959)
- Added a X-Frame-Options header to the backend responses [#2977](https://github.com/wazuh/wazuh-kibana-app/pull/2977)

### Changed

- Added toast with refresh button when new fields are loaded [#2974](https://github.com/wazuh/wazuh-kibana-app/pull/2974)
- Migrated manager and cluster files endpoints and their corresponding RBAC [#2984](https://github.com/wazuh/wazuh-kibana-app/pull/2984)

### Fixed

- Fix login error when AWS Elasticsearch and ODFE is used [#2710](https://github.com/wazuh/wazuh-kibana-app/issues/2710)
- An error message is displayed when changing a group's configuration although the user has the right permissions [#2955](https://github.com/wazuh/wazuh-kibana-app/pull/2955)
- Fix Security events table is empty when switching the pinned agents [#2956](https://github.com/wazuh/wazuh-kibana-app/pull/2956)
- Fix disabled switch visual edit button when json content is empty [#2957](https://github.com/wazuh/wazuh-kibana-app/issues/2957)
- Fixed main and `More` menus for unsupported agents [#2959](https://github.com/wazuh/wazuh-kibana-app/pull/2959)
- Fixed forcing a non numeric filter value in a number type field [#2961](https://github.com/wazuh/wazuh-kibana-app/pull/2961)
- Fixed wrong number of alerts in Security Events [#2964](https://github.com/wazuh/wazuh-kibana-app/pull/2964)
- Fixed search with strange characters of agent in Management groups [#2970](https://github.com/wazuh/wazuh-kibana-app/pull/2970)
- Fix the statusCode error message [#2971](https://github.com/wazuh/wazuh-kibana-app/pull/2971)
- Fix the SCA policy stats didn't refresh [#2973](https://github.com/wazuh/wazuh-kibana-app/pull/2973)
- Fixed loading of AWS index fields even when no AWS alerts were found [#2974](https://github.com/wazuh/wazuh-kibana-app/pull/2974)
- Fix some date fields format in FIM and SCA modules [#2975](https://github.com/wazuh/wazuh-kibana-app/pull/2975)
- Fix a non-stop error in Manage agents when the user has no permissions [#2976](https://github.com/wazuh/wazuh-kibana-app/pull/2976)
- Can't edit empty rules and decoders files that already exist in the manager [#2978](https://github.com/wazuh/wazuh-kibana-app/pull/2978)
- Support for alerts index pattern with different ID and name [#2979](https://github.com/wazuh/wazuh-kibana-app/pull/2979)
- Fix the unpin agent in the selection modal [#2980](https://github.com/wazuh/wazuh-kibana-app/pull/2980)
- Fix properly logout of Wazuh API when logging out of the application (only for OpenDistro) [#2789](https://github.com/wazuh/wazuh-kibana-app/issues/2789)
- Fixed missing `&&` from macOS agent deployment command [#2989](https://github.com/wazuh/wazuh-kibana-app/issues/2989)
- Fix prompt permissions on Framework of Mitre and Inventory of Integrity monitoring. [#2967](https://github.com/wazuh/wazuh-kibana-app/issues/2967)
- Fix properly logout of Wazuh API when logging out of the application support x-pack [#2789](https://github.com/wazuh/wazuh-kibana-app/issues/2789)

## Wazuh v4.1.0 - Kibana 7.10.0 , 7.10.2 - Revision 4101

### Added

- Check the max buckets by default in healthcheck and increase them [#2901](https://github.com/wazuh/wazuh-kibana-app/pull/2901)
- Added a prompt wraning in role mapping if run_as is false or he is not allowed to use it by API [#2876](https://github.com/wazuh/wazuh-kibana-app/pull/2876)

### Changed

- Support new fields of Windows Registry at FIM inventory panel [#2679](https://github.com/wazuh/wazuh-kibana-app/issues/2679)
- Added on FIM Inventory Windows Registry registry_key and registry_value items from syscheck [#2908](https://github.com/wazuh/wazuh-kibana-app/issues/2908)
- Uncheck agents after an action in agents groups management [#2907](https://github.com/wazuh/wazuh-kibana-app/pull/2907)
- Unsave rule files when edit or create a rule with invalid content [#2944](https://github.com/wazuh/wazuh-kibana-app/pull/2944)
- Added vulnerabilities module for macos agents [#2969](https://github.com/wazuh/wazuh-kibana-app/pull/2969)

### Fixed

- Fix server error Invalid token specified: Cannot read property 'replace' of undefined [#2899](https://github.com/wazuh/wazuh-kibana-app/issues/2899)
- Fix show empty files rules and decoders: [#2923](https://github.com/wazuh/wazuh-kibana-app/issues/2923)
- Fixed wrong hover texts in CDB lists actions [#2929](https://github.com/wazuh/wazuh-kibana-app/pull/2929)
- Fixed access to forbidden agents information when exporting agents listt [2918](https://github.com/wazuh/wazuh-kibana-app/pull/2918)
- Fix the decoder detail view is not displayed [#2888](https://github.com/wazuh/wazuh-kibana-app/issues/2888)
- Fix the complex search using the Wazuh API query filter in search bars [#2930](https://github.com/wazuh/wazuh-kibana-app/issues/2930)
- Fixed validation to check userPermissions are not ready yet [#2931](https://github.com/wazuh/wazuh-kibana-app/issues/2931)
- Fixed clear visualizations manager list when switching tabs. Fixes PDF reports filters [#2932](https://github.com/wazuh/wazuh-kibana-app/pull/2932)
- Fix Strange box shadow in Export popup panel in Managment > Groups [#2886](https://github.com/wazuh/wazuh-kibana-app/issues/2886)
- Fixed wrong command on alert when data folder does not exist [#2938](https://github.com/wazuh/wazuh-kibana-app/pull/2938)
- Fix agents table OS field sorting: Changes agents table field `os_name` to `os.name,os.version` to make it sortable. [#2939](https://github.com/wazuh/wazuh-kibana-app/pull/2939)
- Fixed diff parsed datetime between agent detail and agents table [#2940](https://github.com/wazuh/wazuh-kibana-app/pull/2940)
- Allow access to Agents section with agent:group action permission [#2933](https://github.com/wazuh/wazuh-kibana-app/issues/2933)
- Fixed filters does not work on modals with search bar [#2935](https://github.com/wazuh/wazuh-kibana-app/pull/2935)
- Fix wrong package name in deploy new agent [#2942](https://github.com/wazuh/wazuh-kibana-app/issues/2942)
- Fixed number agents not show on pie onMouseEvent [#2890](https://github.com/wazuh/wazuh-kibana-app/issues/2890)
- Fixed off Kibana Query Language in search bar of Controls/Inventory modules. [#2945](https://github.com/wazuh/wazuh-kibana-app/pull/2945)
- Fixed number of agents do not show on the pie chart tooltip in agents preview [#2890](https://github.com/wazuh/wazuh-kibana-app/issues/2890)

## Wazuh v4.0.4 - Kibana 7.10.0 , 7.10.2 - Revision 4017

### Added

- Adapt the app to the new Kibana platform [#2475](https://github.com/wazuh/wazuh-kibana-app/issues/2475)
- Wazuh data directory moved from `optimize` to `data` Kibana directory [#2591](https://github.com/wazuh/wazuh-kibana-app/issues/2591)
- Show the wui_rules belong to wazuh-wui API user [#2702](https://github.com/wazuh/wazuh-kibana-app/issues/2702)

### Fixed

- Fixed Wazuh menu and agent menu for Solaris agents [#2773](https://github.com/wazuh/wazuh-kibana-app/issues/2773) [#2725](https://github.com/wazuh/wazuh-kibana-app/issues/2725)
- Fixed wrong shards and replicas for statistics indices and also fixed wrong prefix for monitoring indices [#2732](https://github.com/wazuh/wazuh-kibana-app/issues/2732)
- Report's creation dates set to 1970-01-01T00:00:00.000Z [#2772](https://github.com/wazuh/wazuh-kibana-app/issues/2772)
- Fixed bug for missing commands in ubuntu/debian and centos [#2786](https://github.com/wazuh/wazuh-kibana-app/issues/2786)
- Fixed bug that show an hour before in /security-events/dashboard [#2785](https://github.com/wazuh/wazuh-kibana-app/issues/2785)
- Fixed permissions to access agents [#2838](https://github.com/wazuh/wazuh-kibana-app/issues/2838)
- Fix searching in groups [#2825](https://github.com/wazuh/wazuh-kibana-app/issues/2825)
- Fix the pagination in SCA ckecks table [#2815](https://github.com/wazuh/wazuh-kibana-app/issues/2815)
- Fix the SCA table with a wrong behaviour using the refresh button [#2854](https://github.com/wazuh/wazuh-kibana-app/issues/2854)
- Fix sca permissions for agents views and dashboards [#2862](https://github.com/wazuh/wazuh-kibana-app/issues/2862)
- Solaris should not show vulnerabilities module [#2829](https://github.com/wazuh/wazuh-kibana-app/issues/2829)
- Fix the settings of statistics indices creation [#2858](https://github.com/wazuh/wazuh-kibana-app/issues/2858)
- Update agents' info in Management Status after changing cluster node selected [#2828](https://github.com/wazuh/wazuh-kibana-app/issues/2828)
- Fix error when applying filter in rules from events [#2877](https://github.com/wazuh/wazuh-kibana-app/issues/2877)

### Changed

- Replaced `wazuh` Wazuh API user by `wazuh-wui` in the default configuration [#2852](https://github.com/wazuh/wazuh-kibana-app/issues/2852)
- Add agent id to the reports name in Agent Inventory and Modules [#2817](https://github.com/wazuh/wazuh-kibana-app/issues/2817)

### Adapt for Kibana 7.10.0

- Fixed filter pinned crash returning from agents [#2864](https://github.com/wazuh/wazuh-kibana-app/issues/2864)
- Fixed style in sca and regulatory compliance tables and in wz menu [#2861](https://github.com/wazuh/wazuh-kibana-app/issues/2861)
- Fix body-payload of Sample Alerts POST endpoint [#2857](https://github.com/wazuh/wazuh-kibana-app/issues/2857)
- Fixed bug in the table on Agents->Table-> Actions->Config icon [#2853](https://github.com/wazuh/wazuh-kibana-app/issues/2853)
- Fixed tooltip in the icon of view decoder file [#2850](https://github.com/wazuh/wazuh-kibana-app/issues/2850)
- Fixed bug with agent filter when it is pinned [#2846](https://github.com/wazuh/wazuh-kibana-app/issues/2846)
- Fix discovery navigation [#2845](https://github.com/wazuh/wazuh-kibana-app/issues/2845)
- Search file editor gone [#2843](https://github.com/wazuh/wazuh-kibana-app/issues/2843)
- Fix Agent Search Bar - Regex Query Interpreter [#2834](https://github.com/wazuh/wazuh-kibana-app/issues/2834)
- Fixed accordion style breaking [#2833](https://github.com/wazuh/wazuh-kibana-app/issues/2833)
- Fix metrics are not updated after a bad request in search input [#2830](https://github.com/wazuh/wazuh-kibana-app/issues/2830)
- Fix mitre framework tab crash [#2821](https://github.com/wazuh/wazuh-kibana-app/issues/2821)
- Changed ping request to default request. Added delay and while to che… [#2820](https://github.com/wazuh/wazuh-kibana-app/issues/2820)
- Removed kibana alert for security [#2806](https://github.com/wazuh/wazuh-kibana-app/issues/2806)

## Wazuh v4.0.4 - Kibana 7.10.0 , 7.10.2 - Revision 4016

### Added

- Modified agent registration adding groups and architecture [#2666](https://github.com/wazuh/wazuh-kibana-app/issues/2666) [#2652](https://github.com/wazuh/wazuh-kibana-app/issues/2652)
- Each user can only view their own reports [#2686](https://github.com/wazuh/wazuh-kibana-app/issues/2686)

### Fixed

- Create index pattern even if there aren´t available indices [#2620](https://github.com/wazuh/wazuh-kibana-app/issues/2620)
- Top bar overlayed over expanded visualizations [#2667](https://github.com/wazuh/wazuh-kibana-app/issues/2667)
- Empty inventory data in Solaris agents [#2680](https://github.com/wazuh/wazuh-kibana-app/pull/2680)
- Wrong parameters in the dev-tools autocomplete section [#2675](https://github.com/wazuh/wazuh-kibana-app/issues/2675)
- Wrong permissions on edit CDB list [#2665](https://github.com/wazuh/wazuh-kibana-app/pull/2665)
- fix(frontend): add the metafields when refreshing the index pattern [#2681](https://github.com/wazuh/wazuh-kibana-app/pull/2681)
- Error toast is showing about Elasticsearch users for environments without security [#2713](https://github.com/wazuh/wazuh-kibana-app/issues/2713)
- Error about Handler.error in Role Mapping fixed [#2702](https://github.com/wazuh/wazuh-kibana-app/issues/2702)
- Fixed message in reserved users actions [#2702](https://github.com/wazuh/wazuh-kibana-app/issues/2702)
- Error 500 on Export formatted CDB list [#2692](https://github.com/wazuh/wazuh-kibana-app/pull/2692)
- Wui rules label should have only one tooltip [#2723](https://github.com/wazuh/wazuh-kibana-app/issues/2723)
- Move upper the Wazuh item in the Kibana menu and default index pattern [#2867](https://github.com/wazuh/wazuh-kibana-app/pull/2867)

## Wazuh v4.0.4 - Kibana v7.9.1, v7.9.3 - Revision 4015

### Added

- Support for Wazuh v4.0.4

## Wazuh v4.0.3 - Kibana v7.9.1, v7.9.2, v7.9.3 - Revision 4014

### Added

- Improved management of index-pattern fields [#2630](https://github.com/wazuh/wazuh-kibana-app/issues/2630)

### Fixed

- fix(fronted): fixed the check of API and APP version in health check [#2655](https://github.com/wazuh/wazuh-kibana-app/pull/2655)
- Replace user by username key in the monitoring logic [#2654](https://github.com/wazuh/wazuh-kibana-app/pull/2654)
- Security alerts and reporting issues when using private tenants [#2639](https://github.com/wazuh/wazuh-kibana-app/issues/2639)
- Manager restart in rule editor does not work with Wazuh cluster enabled [#2640](https://github.com/wazuh/wazuh-kibana-app/issues/2640)
- fix(frontend): Empty inventory data in Solaris agents [#2680](https://github.com/wazuh/wazuh-kibana-app/pull/2680)

## Wazuh v4.0.3 - Kibana v7.9.1, v7.9.2, v7.9.3 - Revision 4013

### Added

- Support for Wazuh v4.0.3.

## Wazuh v4.0.2 - Kibana v7.9.1, v7.9.3 - Revision 4012

### Added

- Sample data indices name should take index pattern in use [#2593](https://github.com/wazuh/wazuh-kibana-app/issues/2593)
- Added start option to macos Agents [#2653](https://github.com/wazuh/wazuh-kibana-app/pull/2653)

### Changed

- Statistics settings do not allow to configure primary shards and replicas [#2627](https://github.com/wazuh/wazuh-kibana-app/issues/2627)

## Wazuh v4.0.2 - Kibana v7.9.1, v7.9.3 - Revision 4011

### Added

- Support for Wazuh v4.0.2.

### Fixed

- The index pattern title is overwritten with its id after refreshing its fields [#2577](https://github.com/wazuh/wazuh-kibana-app/issues/2577)
- [RBAC] Issues detected when using RBAC [#2579](https://github.com/wazuh/wazuh-kibana-app/issues/2579)

## Wazuh v4.0.1 - Kibana v7.9.1, v7.9.3 - Revision 4010

### Changed

- Alerts summary table for PDF reports on all modules [#2632](https://github.com/wazuh/wazuh-kibana-app/issues/2632)
- [4.0-7.9] Run as with no wazuh-wui API user [#2576](https://github.com/wazuh/wazuh-kibana-app/issues/2576)
- Deploy a new agent interface as default interface [#2564](https://github.com/wazuh/wazuh-kibana-app/issues/2564)
- Problem in the visualization of new reserved resources of the Wazuh API [#2643](https://github.com/wazuh/wazuh-kibana-app/issues/2643)

### Fixed

- Restore the tables in the agents' reports [#2628](https://github.com/wazuh/wazuh-kibana-app/issues/2628)
- [RBAC] Issues detected when using RBAC [#2579](https://github.com/wazuh/wazuh-kibana-app/issues/2579)
- Changes done via a worker's API are overwritten [#2626](https://github.com/wazuh/wazuh-kibana-app/issues/2626)

### Fixed

- [BUGFIX] Default user field for current platform [#2633](https://github.com/wazuh/wazuh-kibana-app/pull/2633)

## Wazuh v4.0.1 - Kibana v7.9.1, v7.9.3 - Revision 4009

### Changed

- Hide empty columns of the processes table of the MacOS agents [#2570](https://github.com/wazuh/wazuh-kibana-app/pull/2570)
- Missing step in "Deploy a new agent" view [#2623](https://github.com/wazuh/wazuh-kibana-app/issues/2623)
- Implement wazuh users' CRUD [#2598](https://github.com/wazuh/wazuh-kibana-app/pull/2598)

### Fixed

- Inconsistent data in sample data alerts [#2618](https://github.com/wazuh/wazuh-kibana-app/pull/2618)

## Wazuh v4.0.1 - Kibana v7.9.1, v7.9.3 - Revision 4008

### Fixed

- Icons not align to the right in Modules > Events [#2607](https://github.com/wazuh/wazuh-kibana-app/pull/2607)
- Statistics visualizations do not show data [#2602](https://github.com/wazuh/wazuh-kibana-app/pull/2602)
- Error on loading css files [#2599](https://github.com/wazuh/wazuh-kibana-app/pull/2599)
- Fixed search filter in search bar in Module/SCA wasn't working [#2601](https://github.com/wazuh/wazuh-kibana-app/pull/2601)

## Wazuh v4.0.0 - Kibana v7.9.1, v7.9.2, v7.9.3 - Revision 4007

### Fixed

- updated macOS package URL [#2596](https://github.com/wazuh/wazuh-kibana-app/pull/2596)
- Revert "[4.0-7.9] [BUGFIX] Removed unnecessary function call" [#2597](https://github.com/wazuh/wazuh-kibana-app/pull/2597)

## Wazuh v4.0.0 - Kibana v7.9.1, v7.9.2, v7.9.3 - Revision 4006

### Fixed

- Undefined field in event view [#2588](https://github.com/wazuh/wazuh-kibana-app/issues/2588)
- Several calls to the same stats request (esAlerts) [#2586](https://github.com/wazuh/wazuh-kibana-app/issues/2586)
- The filter options popup doesn't open on click once the filter is pinned [#2581](https://github.com/wazuh/wazuh-kibana-app/issues/2581)
- The formatedFields are missing from the index-pattern of wazuh-alerts-\* [#2574](https://github.com/wazuh/wazuh-kibana-app/issues/2574)

## Wazuh v4.0.0 - Kibana v7.9.3 - Revision 4005

### Added

- Support for Kibana v7.9.3

## Wazuh v4.0.0 - Kibana v7.9.1, v7.9.2 - Revision 4002

### Added

- Support for Wazuh v4.0.0.
- Support for Kibana v7.9.1 and 7.9.2.
- Support for Open Distro 1.10.1.
- Added a RBAC security layer integrated with Open Distro and X-Pack.
- Added remoted and analysisd statistics.
- Expand supported deployment variables.
- Added new configuration view settings for GCP integration.
- Added logic to change the `metafields` configuration of Kibana [#2524](https://github.com/wazuh/wazuh-kibana-app/issues/2524)

### Changed

- Migrated the default index-pattern to `wazuh-alerts-*`.
- Removed the `known-fields` functionality.
- Security Events dashboard redesinged.
- Redesigned the app settings configuration with categories.
- Moved the wazuh-registry file to Kibana optimize folder.

### Fixed

- Format options in `wazuh-alerts` index-pattern are not overwritten now.
- Prevent blank page in detaill agent view.
- Navigable agents name in Events.
- Index pattern is not being refreshed.
- Reporting fails when agent is pinned and compliance controls are visited.
- Reload rule detail doesn't work properly with the related rules.
- Fix search bar filter in Manage agent of group [#2541](https://github.com/wazuh/wazuh-kibana-app/pull/2541)

# Wazuh v3.13.6 - Kibana v7.9.2 - Revision 890

### Added

- Support for Wazuh v3.13.6

## Wazuh v3.13.5 - Kibana 7.9.2 - Revision 889

- Sanitize report's inputs and usernames [#4336](https://github.com/wazuh/wazuh-kibana-app/pull/4336)

## Wazuh v3.13.2 - Kibana v7.9.1 - Revision 887

### Added

- Support for Wazuh v3.13.2

## Wazuh v3.13.2 - Kibana v7.8.0 - Revision 887

### Added

- Support for Wazuh v3.13.2

## Wazuh v3.13.1 - Kibana v7.9.1 - Revision 886

### Added

- Support for Kibana v7.9.1

## Wazuh v3.13.1 - Kibana v7.9.0 - Revision 885

### Added

- Support for Kibana v7.9.0

## Wazuh v3.13.1 - Kibana v7.8.1 - Revision 884

### Added

- Support for Kibana v7.8.1

## Wazuh v3.13.1 - Kibana v7.8.0 - Revision 883

### Added

- Support for Wazuh v3.13.1

## Wazuh v3.13.0 - Kibana v7.8.0 - Revision 881

### Added

- Support for Kibana v7.8.0

## Wazuh v3.13.0 - Kibana v7.7.0, v7.7.1 - Revision 880

### Added

- Support for Wazuh v3.13.0
- Support for Kibana v7.7.1
- Support for Open Distro 1.8
- New navigation experience with a global menu [#1965](https://github.com/wazuh/wazuh-kibana-app/issues/1965)
- Added a Breadcrumb in Kibana top nav [#2161](https://github.com/wazuh/wazuh-kibana-app/issues/2161)
- Added a new Agents Summary Screen [#1963](https://github.com/wazuh/wazuh-kibana-app/issues/1963)
- Added a new feature to add sample data to dashboards [#2115](https://github.com/wazuh/wazuh-kibana-app/issues/2115)
- Added MITRE integration [#1877](https://github.com/wazuh/wazuh-kibana-app/issues/1877)
- Added Google Cloud Platform integration [#1873](https://github.com/wazuh/wazuh-kibana-app/issues/1873)
- Added TSC integration [#2204](https://github.com/wazuh/wazuh-kibana-app/pull/2204)
- Added a new Integrity monitoring state view for agent [#2153](https://github.com/wazuh/wazuh-kibana-app/issues/2153)
- Added a new Integrity monitoring files detail view [#2156](https://github.com/wazuh/wazuh-kibana-app/issues/2156)
- Added a new component to explore Compliance requirements [#2156](https://github.com/wazuh/wazuh-kibana-app/issues/2261)

### Changed

- Code migration to React.js
- Global review of styles
- Unified Overview and Agent dashboards into new Modules [#2110](https://github.com/wazuh/wazuh-kibana-app/issues/2110)
- Changed Vulnerabilities dashboard visualizations [#2262](https://github.com/wazuh/wazuh-kibana-app/issues/2262)

### Fixed

- Open Distro tenants have been fixed and are functional now [#1890](https://github.com/wazuh/wazuh-kibana-app/issues/1890).
- Improved navigation performance [#2200](https://github.com/wazuh/wazuh-kibana-app/issues/2200).
- Avoid creating the wazuh-monitoring index pattern if it is disabled [#2100](https://github.com/wazuh/wazuh-kibana-app/issues/2100)
- SCA checks without compliance field can't be expanded [#2264](https://github.com/wazuh/wazuh-kibana-app/issues/2264)

## Wazuh v3.12.3 - Kibana v7.7.1 - Revision 876

### Added

- Support for Kibana v7.7.1

## Wazuh v3.12.3 - Kibana v7.7.0 - Revision 875

### Added

- Support for Kibana v7.7.0

## Wazuh v3.12.3 - Kibana v6.8.8, v7.6.1, v7.6.2 - Revision 874

### Added

- Support for Wazuh v3.12.3

## Wazuh v3.12.2 - Kibana v6.8.8, v7.6.1, v7.6.2 - Revision 873

### Added

- Support for Wazuh v3.12.2

## Wazuh v3.12.1 - Kibana v6.8.8, v7.6.1, v7.6.2 - Revision 872

### Added

- Support Wazuh 3.12.1
- Added new FIM settings on configuration on demand. [#2147](https://github.com/wazuh/wazuh-kibana-app/issues/2147)

### Changed

- Updated agent's variable names in deployment guides. [#2169](https://github.com/wazuh/wazuh-kibana-app/pull/2169)

### Fixed

- Pagination is now shown in table-type visualizations. [#2180](https://github.com/wazuh/wazuh-kibana-app/issues/2180)

## Wazuh v3.12.0 - Kibana v6.8.8, v7.6.2 - Revision 871

### Added

- Support for Kibana v6.8.8 and v7.6.2

## Wazuh v3.12.0 - Kibana v6.8.7, v7.4.2, v7.6.1 - Revision 870

### Added

- Support for Wazuh v3.12.0
- Added a new setting to hide manager alerts from dashboards. [#2102](https://github.com/wazuh/wazuh-kibana-app/pull/2102)
- Added a new setting to be able to change API from the top menu. [#2143](https://github.com/wazuh/wazuh-kibana-app/issues/2143)
- Added a new setting to enable/disable the known fields health check [#2037](https://github.com/wazuh/wazuh-kibana-app/pull/2037)
- Added suport for PCI 11.2.1 and 11.2.3 rules. [#2062](https://github.com/wazuh/wazuh-kibana-app/pull/2062)

### Changed

- Restructuring of the optimize/wazuh directory. Now the Wazuh configuration file (wazuh.yml) is placed on /usr/share/kibana/optimize/wazuh/config. [#2116](https://github.com/wazuh/wazuh-kibana-app/pull/2116)
- Improve performance of Dasboards reports generation. [1802344](https://github.com/wazuh/wazuh-kibana-app/commit/18023447c6279d385df84d7f4a5663ed2167fdb5)

### Fixed

- Discover time range selector is now displayed on the Cluster section. [08901df](https://github.com/wazuh/wazuh-kibana-app/commit/08901dfcbe509f17e4fab26877c8b7dae8a66bff)
- Added the win_auth_failure rule group to Authentication failure metrics. [#2099](https://github.com/wazuh/wazuh-kibana-app/pull/2099)
- Negative values in Syscheck attributes now have their correct value in reports. [7c3e84e](https://github.com/wazuh/wazuh-kibana-app/commit/7c3e84ec8f00760b4f650cfc00a885d868123f99)

## Wazuh v3.11.4 - Kibana v7.6.1 - Revision 858

### Added

- Support for Kibana v7.6.1

## Wazuh v3.11.4 - Kibana v6.8.6, v7.4.2, v7.6.0 - Revision 857

### Added

- Support for Wazuh v3.11.4

## Wazuh v3.11.3 - Kibana v7.6.0 - Revision 856

### Added

- Support for Kibana v7.6.0

## Wazuh v3.11.3 - Kibana v7.4.2 - Revision 855

### Added

- Support for Kibana v7.4.2

## Wazuh v3.11.3 - Kibana v7.5.2 - Revision 854

### Added

- Support for Wazuh v3.11.3

### Fixed

- Windows Updates table is now displayed in the Inventory Data report [#2028](https://github.com/wazuh/wazuh-kibana-app/pull/2028)

## Wazuh v3.11.2 - Kibana v7.5.2 - Revision 853

### Added

- Support for Kibana v7.5.2

## Wazuh v3.11.2 - Kibana v6.8.6, v7.3.2, v7.5.1 - Revision 852

### Added

- Support for Wazuh v3.11.2

### Changed

- Increased list filesize limit for the CDB-list [#1993](https://github.com/wazuh/wazuh-kibana-app/pull/1993)

### Fixed

- The xml validator now correctly handles the `--` string within comments [#1980](https://github.com/wazuh/wazuh-kibana-app/pull/1980)
- The AWS map visualization wasn't been loaded until the user interacts with it [dd31bd7](https://github.com/wazuh/wazuh-kibana-app/commit/dd31bd7a155354bc50fe0af22fca878607c8936a)

## Wazuh v3.11.1 - Kibana v6.8.6, v7.3.2, v7.5.1 - Revision 581

### Added

- Support for Wazuh v3.11.1.

## Wazuh v3.11.0 - Kibana v6.8.6, v7.3.2, v7.5.1 - Revision 580

### Added

- Support for Wazuh v3.11.0.
- Support for Kibana v7.5.1.
- The API credentials configuration has been moved from the .wazuh index to a wazuh.yml configuration file. Now the configuration of the API hosts is done from the file and not from the application. [#1465](https://github.com/wazuh/wazuh-kibana-app/issues/1465) [#1771](https://github.com/wazuh/wazuh-kibana-app/issues/1771).
- Upload ruleset files using a "drag and drop" component [#1770](https://github.com/wazuh/wazuh-kibana-app/issues/1770)
- Add logs for the reporting module [#1622](https://github.com/wazuh/wazuh-kibana-app/issues/1622).
- Extended the "Add new agent" guide [#1767](https://github.com/wazuh/wazuh-kibana-app/issues/1767).
- Add new table for windows hotfixes [#1932](https://github.com/wazuh/wazuh-kibana-app/pull/1932)

### Changed

- Removed Discover from top menu [#1699](https://github.com/wazuh/wazuh-kibana-app/issues/1699).
- Hide index pattern selector in case that only one exists [#1799](https://github.com/wazuh/wazuh-kibana-app/issues/1799).
- Remove visualizations legend [#1936](https://github.com/wazuh/wazuh-kibana-app/pull/1936)
- Normalize the field whodata in the group reporting [#1921](https://github.com/wazuh/wazuh-kibana-app/pull/1921)
- A message in the configuration view is ambiguous [#1870](https://github.com/wazuh/wazuh-kibana-app/issues/1870)
- Refactor syscheck table [#1941](https://github.com/wazuh/wazuh-kibana-app/pull/1941)

### Fixed

- Empty files now throws an error [#1806](https://github.com/wazuh/wazuh-kibana-app/issues/1806).
- Arguments for wazuh api requests are now validated [#1815](https://github.com/wazuh/wazuh-kibana-app/issues/1815).
- Fixed the way to check admin mode [#1838](https://github.com/wazuh/wazuh-kibana-app/issues/1838).
- Fixed error exporting as CSV the files into a group [#1833](https://github.com/wazuh/wazuh-kibana-app/issues/1833).
- Fixed XML validator false error for `<` [1882](https://github.com/wazuh/wazuh-kibana-app/issues/1882)
- Fixed "New file" editor doesn't allow saving twice [#1896](https://github.com/wazuh/wazuh-kibana-app/issues/1896)
- Fixed decoders files [#1929](https://github.com/wazuh/wazuh-kibana-app/pull/1929)
- Fixed registration guide [#1926](https://github.com/wazuh/wazuh-kibana-app/pull/1926)
- Fixed infinite load on Ciscat views [#1920](https://github.com/wazuh/wazuh-kibana-app/pull/1920), [#1916](https://github.com/wazuh/wazuh-kibana-app/pull/1916)
- Fixed missing fields in the Visualizations [#1913](https://github.com/wazuh/wazuh-kibana-app/pull/1913)
- Fixed Amazon S3 status is wrong in configuration section [#1864](https://github.com/wazuh/wazuh-kibana-app/issues/1864)
- Fixed hidden overflow in the fim configuration [#1887](https://github.com/wazuh/wazuh-kibana-app/pull/1887)
- Fixed Logo source fail after adding server.basePath [#1871](https://github.com/wazuh/wazuh-kibana-app/issues/1871)
- Fixed the documentation broken links [#1853](https://github.com/wazuh/wazuh-kibana-app/pull/1853)

## Wazuh v3.10.2 - Kibana v7.5.1 - Revision 556

### Added

- Support for Kibana v7.5.1

## Wazuh v3.10.2 - Kibana v7.5.0 - Revision 555

### Added

- Support for Kibana v7.5.0

## Wazuh v3.10.2 - Kibana v7.4.2 - Revision 549

### Added

- Support for Kibana v7.4.2

## Wazuh v3.10.2 - Kibana v7.4.1 - Revision 548

### Added

- Support for Kibana v7.4.1

## Wazuh v3.10.2 - Kibana v7.4.0 - Revision 547

### Added

- Support for Kibana v7.4.0
- Support for Wazuh v3.10.2.

## Wazuh v3.10.2 - Kibana v7.3.2 - Revision 546

### Added

- Support for Wazuh v3.10.2.

## Wazuh v3.10.1 - Kibana v7.3.2 - Revision 545

### Added

- Support for Wazuh v3.10.1.

## Wazuh v3.10.0 - Kibana v7.3.2 - Revision 543

### Added

- Support for Wazuh v3.10.0.
- Added an interactive guide for registering agents, things are now easier for the user, guiding it through the steps needed ending in a _copy & paste_ snippet for deploying his agent [#1468](https://github.com/wazuh/wazuh-kibana-app/issues/1468).
- Added new dashboards for the recently added regulatory compliance groups into the Wazuh core. They are HIPAA and NIST-800-53 [#1468](https://github.com/wazuh/wazuh-kibana-app/issues/1448), [#1638](https://github.com/wazuh/wazuh-kibana-app/issues/1638).
- Make the app work under a custom Kibana space [#1234](https://github.com/wazuh/wazuh-kibana-app/issues/1234), [#1450](https://github.com/wazuh/wazuh-kibana-app/issues/1450).
- Added the ability to manage the app as a native plugin when using Kibana spaces, now you can safely hide/show the app depending on the selected space [#1601](https://github.com/wazuh/wazuh-kibana-app/issues/1601).
- Adapt the app the for Kibana dark mode [#1562](https://github.com/wazuh/wazuh-kibana-app/issues/1562).
- Added an alerts summary in _Overview > FIM_ panel [#1527](https://github.com/wazuh/wazuh-kibana-app/issues/1527).
- Export all the information of a Wazuh group and its related agents in a PDF document [#1341](https://github.com/wazuh/wazuh-kibana-app/issues/1341).
- Export the configuration of a certain agent as a PDF document. Supports granularity for exporting just certain sections of the configuration [#1340](https://github.com/wazuh/wazuh-kibana-app/issues/1340).

### Changed

- Reduced _Agents preview_ load time using the new API endpoint `/summary/agents` [#1687](https://github.com/wazuh/wazuh-kibana-app/pull/1687).
- Replaced most of the _md-nav-bar_ Angular.js components with React components using EUI [#1705](https://github.com/wazuh/wazuh-kibana-app/pull/1705).
- Replaced the requirements slider component with a new styled component [#1708](https://github.com/wazuh/wazuh-kibana-app/pull/1708).
- Soft deprecated the _.wazuh-version_ internal index, now the app dumps its content if applicable to a registry file, then the app removes that index. Further versions will hard deprecate this index [#1467](https://github.com/wazuh/wazuh-kibana-app/issues/1467).
- Visualizations now don't fetch the documents _source_, also, they now use _size: 0_ for fetching [#1663](https://github.com/wazuh/wazuh-kibana-app/issues/1663).
- The app menu is now fixed on top of the view, it's not being hidden on every state change. Also, the Wazuh logo was placed in the top bar of Kibana UI [#1502](https://github.com/wazuh/wazuh-kibana-app/issues/1502).
- Improved _getTimestamp_ method not returning a promise object because it's no longer needed [014bc3a](https://github.com/wazuh/wazuh-kibana-app/commit/014b3aba0d2e9cda0c4d521f5f16faddc434a21e). Also improved main Discover listener for Wazuh not returning a promise object [bd82823](https://github.com/wazuh/wazuh-kibana-app/commit/bd8282391a402b8c567b32739cf914a0135d74bc).
- Replaced _Requirements over time_ visualizations in both PCI DSS and GDPR dashboards [35c539](https://github.com/wazuh/wazuh-kibana-app/commit/35c539eb328b3bded94aa7608f73f9cc51c235a6).
- Do not show a toaster when a visualization field was not known yet, instead, show it just in case the internal refreshing failed [19a2e7](https://github.com/wazuh/wazuh-kibana-app/commit/19a2e71006b38f6a64d3d1eb8a20b02b415d7e07).
- Minor optimizations for server logging [eb8e000](https://github.com/wazuh/wazuh-kibana-app/commit/eb8e00057dfea2dafef56319590ff832042c402d).

### Fixed

- Alerts search bar fixed for Kibana v7.3.1, queries were not being applied as expected [#1686](https://github.com/wazuh/wazuh-kibana-app/issues/1686).
- Hide attributes field from non-Windows agents in the FIM table [#1710](https://github.com/wazuh/wazuh-kibana-app/issues/1710).
- Fixed broken view in Management > Configuration > Amazon S3 > Buckets, some information was missing [#1675](https://github.com/wazuh/wazuh-kibana-app/issues/1675).
- Keep user's filters when switching from Discover to panel [#1685](https://github.com/wazuh/wazuh-kibana-app/issues/1685).
- Reduce load time and amount of data to be fetched in _Management > Cluster monitoring_ section avoiding possible timeouts [#1663](https://github.com/wazuh/wazuh-kibana-app/issues/1663).
- Restored _Remove column_ feature in Discover tabs [#1702](https://github.com/wazuh/wazuh-kibana-app/issues/1702).
- Apps using Kibana v7.3.1 had a bug once the user goes back from _Agent > FIM > Files_ to _Agent > FIM > dashboard_, filters disappear, now it's working properly [#1700](https://github.com/wazuh/wazuh-kibana-app/issues/1700).
- Fixed visual bug in _Management > Cluster monitoring_ and a button position [1e3b748](https://github.com/wazuh/wazuh-kibana-app/commit/1e3b748f11b43b2e7956b830269b6d046d74d12c).
- The app installation date was not being updated properly, now it's fixed [#1692](https://github.com/wazuh/wazuh-kibana-app/issues/1692).
- Fixed _Network interfaces_ table in Inventory section, the table was not paginating [#1474](https://github.com/wazuh/wazuh-kibana-app/issues/1474).
- Fixed APIs passwords are now obfuscated in server responses [adc3152](https://github.com/wazuh/wazuh-kibana-app/pull/1782/commits/adc31525e26b25e4cb62d81cbae70a8430728af5).

## Wazuh v3.9.5 - Kibana v6.8.2 / Kibana v7.2.1 / Kibana v7.3.0 - Revision 531

### Added

- Support for Wazuh v3.9.5

## Wazuh v3.9.4 - Kibana v6.8.1 / Kibana v6.8.2 / Kibana v7.2.0 / Kibana v7.2.1 / Kibana v7.3.0 - Revision 528

### Added

- Support for Wazuh v3.9.4
- Allow filtering by clicking a column in rules/decoders tables [0e2ddd7](https://github.com/wazuh/wazuh-kibana-app/pull/1615/commits/0e2ddd7b73f7f7975d02e97ed86ae8a0966472b4)
- Allow open file in rules table clicking on the file column [1af929d](https://github.com/wazuh/wazuh-kibana-app/pull/1615/commits/1af929d62f450f93c6733868bcb4057e16b7e279)

### Changed

- Improved app performance [#1640](https://github.com/wazuh/wazuh-kibana-app/pull/1640).
- Remove path filter from custom rules and decoders [895792e](https://github.com/wazuh/wazuh-kibana-app/pull/1615/commits/895792e6e6d9401b3293d5e16352b9abef515096)
- Show path column in rules and decoders [6f49816](https://github.com/wazuh/wazuh-kibana-app/pull/1615/commits/6f49816c71b5999d77bf9e3838443627c9be945d)
- Removed SCA overview dashboard [94ebbff](https://github.com/wazuh/wazuh-kibana-app/pull/1615/commits/94ebbff231cbfb6d793130e0b9ea855baa755a1c)
- Disabled last custom column removal [f1ef7de](https://github.com/wazuh/wazuh-kibana-app/pull/1615/commits/f1ef7de1a34bbe53a899596002e8153b95e7dc0e)
- Agents messages across sections unification [8fd7e36](https://github.com/wazuh/wazuh-kibana-app/pull/1615/commits/8fd7e36286fa9dfd03a797499af6ffbaa90b00e1)

### Fixed

- Fix check storeded apis [d6115d6](https://github.com/wazuh/wazuh-kibana-app/pull/1615/commits/d6115d6424c78f0cde2017b432a51b77186dd95a).
- Fix pci-dss console error [297080d](https://github.com/wazuh/wazuh-kibana-app/pull/1615/commits/297080d36efaea8f99b0cafd4c48845dad20495a)
- Fix error in reportingTable [85b7266](https://github.com/wazuh/wazuh-kibana-app/pull/1615/commits/85b72662cb4db44c443ed04f7c31fba57eefccaa)
- Fix filters budgets size [c7ac86a](https://github.com/wazuh/wazuh-kibana-app/pull/1615/commits/c7ac86acb3d5afaf1cf348fab09a2b8c5778a491)
- Fix missing permalink virustotal visualization [1b57529](https://github.com/wazuh/wazuh-kibana-app/pull/1615/commits/1b57529758fccdeb3ac0840e66a8aafbe4757a96)
- Improved wz-table performance [224bd6f](https://github.com/wazuh/wazuh-kibana-app/pull/1615/commits/224bd6f31235c81ba01755c3c1e120c3f86beafd)
- Fix inconsistent data between visualizations and tables in Overview Security Events [b12c600](https://github.com/wazuh/wazuh-kibana-app/pull/1615/commits/b12c600578d80d0715507dec4624a4ebc27ea573)
- Timezone applied in cluster status [a4f620d](https://github.com/wazuh/wazuh-kibana-app/pull/1615/commits/a4f620d398f5834a6d2945af892a462425ca3bec)
- Fixed Overview Security Events report when wazuh.monitoring is disabled [1c26da0](https://github.com/wazuh/wazuh-kibana-app/pull/1615/commits/1c26da05a0b6daf727e15c13b819111aa4e4e913)
- Fixes in APIs management [2143943](https://github.com/wazuh/wazuh-kibana-app/pull/1615/commits/2143943a5049cbb59bb8d6702b5a56cbe0d27a2a)
- Prevent duplicated visualization toast errors [786faf3](https://github.com/wazuh/wazuh-kibana-app/commit/786faf3e62d2cad13f512c0f873b36eca6e9787d)
- Fix not properly updated breadcrumb in ruleset section [9645903](https://github.com/wazuh/wazuh-kibana-app/commit/96459031cd4edbe047970bf0d22d0c099771879f)
- Fix badly dimensioned table in Integrity Monitoring section [9645903](https://github.com/wazuh/wazuh-kibana-app/commit/96459031cd4edbe047970bf0d22d0c099771879f)
- Fix implicit filters can be destroyed [9cf8578](https://github.com/wazuh/wazuh-kibana-app/commit/9cf85786f504f5d67edddeea6cfbf2ab577e799b)
- Windows agent dashboard doesn't show failure logon access. [d38d088](https://github.com/wazuh/wazuh-kibana-app/commit/d38d0881ac8e4294accde83d63108337b74cdd91)
- Number of agents is not properly updated. [f7cbbe5](https://github.com/wazuh/wazuh-kibana-app/commit/f7cbbe54394db825827715c3ad4370ac74317108)
- Missing scrollbar on Firefox file viewer. [df4e8f9](https://github.com/wazuh/wazuh-kibana-app/commit/df4e8f9305b35e9ee1473bed5f5d452dd3420567)
- Agent search filter by name, lost when refreshing. [71b5274](https://github.com/wazuh/wazuh-kibana-app/commit/71b5274ccc332d8961a158587152f7badab28a95)
- Alerts of level 12 cannot be displayed in the Summary table. [ec0e888](https://github.com/wazuh/wazuh-kibana-app/commit/ec0e8885d9f1306523afbc87de01a31f24e36309)
- Restored query from search bar in visualizations. [439128f](https://github.com/wazuh/wazuh-kibana-app/commit/439128f0a1f65b649a9dcb81ab5804ca20f65763)
- Fix Kibana filters loop in Firefox. [82f0f32](https://github.com/wazuh/wazuh-kibana-app/commit/82f0f32946d844ce96a28f0185f903e8e05c5589)

## Wazuh v3.9.3 - Kibana v6.8.1 / v7.1.1 / v7.2.0 - Revision 523

### Added

- Support for Wazuh v3.9.3
- Support for Kibana v7.2.0 [#1556](https://github.com/wazuh/wazuh-kibana-app/pull/1556).

### Changed

- New design and several UI/UX changes [#1525](https://github.com/wazuh/wazuh-kibana-app/pull/1525).
- Improved error checking + syscollector performance [94d0a83](https://github.com/wazuh/wazuh-kibana-app/commit/94d0a83e43aa1d2d84ef6f87cbb76b9aefa085b3).
- Adapt Syscollector for MacOS agents [a4bf7ef](https://github.com/wazuh/wazuh-kibana-app/commit/a4bf7efc693a99b7565b5afcaa372155f15a4db9).
- Show last scan for syscollector [73f2056](https://github.com/wazuh/wazuh-kibana-app/commit/73f2056673bb289d472663397ba7097e49b7b93b).
- Extendend information for syscollector [#1585](https://github.com/wazuh/wazuh-kibana-app/issues/1585).

### Fixed

- Corrected width for agent stats [a998955](https://github.com/wazuh/wazuh-kibana-app/commit/a99895565a8854c55932ec94cffb08e1d0aa3da1).
- Fix height for the menu directive with Dynamic height [427d0f3](https://github.com/wazuh/wazuh-kibana-app/commit/427d0f3e9fa6c34287aa9e8557da99a51e0db40f).
- Fix wazuh-db and clusterd check [cddcef6](https://github.com/wazuh/wazuh-kibana-app/commit/cddcef630c5234dd6f6a495715743dfcfd4e4001).
- Fix AlertsStats when value is "0", it was showing "-" [07a3e10](https://github.com/wazuh/wazuh-kibana-app/commit/07a3e10c7f1e626ba75a55452b6c295d11fd657d).
- Fix syscollector state value [f8d3d0e](https://github.com/wazuh/wazuh-kibana-app/commit/f8d3d0eca44e67e26f79bc574495b1f4c8f751f2).
- Fix time offset for reporting table [2ef500b](https://github.com/wazuh/wazuh-kibana-app/commit/2ef500bb112e68bd4811b8e87ce8581d7c04d20f).
- Fix call to obtain GDPR requirements for specific agent [ccda846](https://github.com/wazuh/wazuh-kibana-app/commit/ccda8464b50be05bc5b3642f25f4972c8a7a2c03).
- Restore "rule.id" as a clickable field in visualizations [#1546](https://github.com/wazuh/wazuh-kibana-app/pull/1546).
- Fix timepicker in cluster monitoring [f7533ce](https://github.com/wazuh/wazuh-kibana-app/pull/1560/commits/f7533cecb6862abfb5c1d2173ec3e70ffc59804a).
- Fix several bugs [#1569](https://github.com/wazuh/wazuh-kibana-app/pull/1569).
- Fully removed "rule.id" as URL field [#1584](https://github.com/wazuh/wazuh-kibana-app/issues/1584).
- Fix filters for dashboards [#1583](https://github.com/wazuh/wazuh-kibana-app/issues/1583).
- Fix missing dependency [#1591](https://github.com/wazuh/wazuh-kibana-app/issues/1591).

## Wazuh v3.9.2 - Kibana v7.1.1 - Revision 510

### Added

- Support for Wazuh v3.9.2

### Changed

- Avoid showing more than one toaster for the same error message [7937003](https://github.com/wazuh/wazuh-kibana-app/commit/793700382798033203091d160773363323e05bb9).
- Restored "Alerts evolution - Top 5 agents" in Overview > Security events [f9305c0](https://github.com/wazuh/wazuh-kibana-app/commit/f9305c0c6acf4a31c41b1cc9684b87f79b27524f).

### Fixed

- Fix missing parameters in Dev Tools request [#1496](https://github.com/wazuh/wazuh-kibana-app/pull/1496).
- Fix "Invalid Date" for Safari and Internet Explorer [#1505](https://github.com/wazuh/wazuh-kibana-app/pull/1505).

## Wazuh v3.9.1 - Kibana v7.1.1 - Revision 509

### Added

- Support for Kibana v7.1.1
- Added overall metrics for Agents > Overview [#1479](https://github.com/wazuh/wazuh-kibana-app/pull/1479).

### Fixed

- Fixed missing dependency for Discover [43f5dd5](https://github.com/wazuh/wazuh-kibana-app/commit/43f5dd5f64065c618ba930b2a4087f0a9e706c0e).
- Fixed visualization for Agents > Overview [#1477](https://github.com/wazuh/wazuh-kibana-app/pull/1477).
- Fixed SCA policy checks table [#1478](https://github.com/wazuh/wazuh-kibana-app/pull/1478).

## Wazuh v3.9.1 - Kibana v7.1.0 - Revision 508

### Added

- Support for Kibana v7.1.0

## Wazuh v3.9.1 - Kibana v6.8.0 - Revision 444

### Added

- Support for Wazuh v3.9.1
- Support for Kibana v6.8.0

### Fixed

- Fixed background color for some parts of the Discover directive [2dfc763](https://github.com/wazuh/wazuh-kibana-app/commit/2dfc763bfa1093fb419f118c2938f6b348562c69).
- Fixed cut values in non-resizable tables when the value is too large [cc4828f](https://github.com/wazuh/wazuh-kibana-app/commit/cc4828fbf50d4dab3dd4bb430617c1f2b13dac6a).
- Fixed handled but not shown error messages from rule editor [0aa0e17](https://github.com/wazuh/wazuh-kibana-app/commit/0aa0e17ac8678879e5066f8d83fd46f5d8edd86a).
- Minor typos corrected [fe11fb6](https://github.com/wazuh/wazuh-kibana-app/commit/fe11fb67e752368aedc89ec844ddf729eb8ad761).
- Minor fixes in agents configuration [1bc2175](https://github.com/wazuh/wazuh-kibana-app/commit/1bc217590438573e7267687655bb5939b5bb9fde).
- Fix Management > logs viewer scrolling [f458b2e](https://github.com/wazuh/wazuh-kibana-app/commit/f458b2e3294796f9cf00482b4da27984646c6398).

### Changed

- Kibana version shown in settings is now read from our package.json [c103d3e](https://github.com/wazuh/wazuh-kibana-app/commit/c103d3e782136106736c02039d28c4567b255aaa).
- Removed an old header from Settings [0197b8b](https://github.com/wazuh/wazuh-kibana-app/commit/0197b8b1abc195f275c8cd9893df84cd5569527b).
- Improved index pattern validation fields, replaced "full_log" with "rule.id" as part of the minimum required fields [dce0595](https://github.com/wazuh/wazuh-kibana-app/commit/dce059501cbd28f1294fd761da3e015e154747bc).
- Improve dynamic height for configuration editor [c318131](https://github.com/wazuh/wazuh-kibana-app/commit/c318131dfb6b5f01752593f2aa972b98c0655610).
- Add timezone for all dates shown in the app [4b8736f](https://github.com/wazuh/wazuh-kibana-app/commit/4b8736fb4e562c78505daaee042bcd798242c3f5).

## Wazuh v3.9.0 - Kibana v6.7.0 / v6.7.1 / v6.7.2 - Revision 441

### Added

- Support for Wazuh v3.9.0
- Support for Kibana v6.7.0 / v6.7.1 / v6.7.2
- Edit master and worker configuration ([#1215](https://github.com/wazuh/wazuh-kibana-app/pull/1215)).
- Edit local rules, local decoders and CDB lists ([#1212](https://github.com/wazuh/wazuh-kibana-app/pull/1212), [#1204](https://github.com/wazuh/wazuh-kibana-app/pull/1204), [#1196](https://github.com/wazuh/wazuh-kibana-app/pull/1196), [#1233](https://github.com/wazuh/wazuh-kibana-app/pull/1233), [#1304](https://github.com/wazuh/wazuh-kibana-app/pull/1304)).
- View no local rules/decoders XML files ([#1395](https://github.com/wazuh/wazuh-kibana-app/pull/1395))
- Dev Tools additions
  - Added hotkey `[shift] + [enter]` for sending query ([#1170](https://github.com/wazuh/wazuh-kibana-app/pull/1170)).
  - Added `Export JSON` button for the Dev Tools ([#1170](https://github.com/wazuh/wazuh-kibana-app/pull/1170)).
- Added refresh button for agents preview table ([#1169](https://github.com/wazuh/wazuh-kibana-app/pull/1169)).
- Added `configuration assessment` information in "Agent > Policy monitoring" ([#1227](https://github.com/wazuh/wazuh-kibana-app/pull/1227)).
- Added agents `configuration assessment` configuration section in "Agent > Configuration" ([1257](https://github.com/wazuh/wazuh-kibana-app/pull/1257))
- Restart master and worker nodes ([#1222](https://github.com/wazuh/wazuh-kibana-app/pull/1222)).
- Restart agents ([#1229](https://github.com/wazuh/wazuh-kibana-app/pull/1229)).
- Added support for more than one Wazuh monitoring pattern ([#1243](https://github.com/wazuh/wazuh-kibana-app/pull/1243))
- Added customizable interval for Wazuh monitoring indices creation ([#1243](https://github.com/wazuh/wazuh-kibana-app/pull/1243)).
- Expand visualizations ([#1246](https://github.com/wazuh/wazuh-kibana-app/pull/1246)).
- Added a dynamic table columns selector ([#1246](https://github.com/wazuh/wazuh-kibana-app/pull/1246)).
- Added resizable columns by dragging in tables ([d2bf8ee](https://github.com/wazuh/wazuh-kibana-app/commit/d2bf8ee9681ca5d6028325e165854b49214e86a3))
- Added a cron job for fetching missing fields of all valid index patterns, also merging dynamic fields every time an index pattern is refreshed by the app ([#1276](https://github.com/wazuh/wazuh-kibana-app/pull/1276)).
- Added auto-merging dynamic fields for Wazuh monitoring index patterns ([#1300](https://github.com/wazuh/wazuh-kibana-app/pull/1300))
- New server module, it's a job queue so we can add delayed jobs to be run in background, this iteration only accepts delayed Wazuh API calls ([#1283](https://github.com/wazuh/wazuh-kibana-app/pull/1283)).
- Added new way to view logs using a logs viewer ([#1292](https://github.com/wazuh/wazuh-kibana-app/pull/1292))
- Added new directive for registering agents from the UI, including instructions on "how to" ([#1321](https://github.com/wazuh/wazuh-kibana-app/pull/1321)).
- Added some Angular charts in Agents Preview and Agents SCA sections ([#1364](https://github.com/wazuh/wazuh-kibana-app/pull/1364))
- Added Docker listener settings in configuration views ([#1365](https://github.com/wazuh/wazuh-kibana-app/pull/1365))
- Added Docker dashboards for both Agents and Overview ([#1367](https://github.com/wazuh/wazuh-kibana-app/pull/1367))
- Improved app logger with debug level ([#1373](https://github.com/wazuh/wazuh-kibana-app/pull/1373))
- Introducing React components from the EUI framework

### Changed

- Escape XML special characters ([#1159](https://github.com/wazuh/wazuh-kibana-app/pull/1159)).
- Changed empty results message for Wazuh tables ([#1165](https://github.com/wazuh/wazuh-kibana-app/pull/1165)).
- Allowing the same query multiple times on the Dev Tools ([#1174](https://github.com/wazuh/wazuh-kibana-app/pull/1174))
- Refactor JSON/XML viewer for configuration tab ([#1173](https://github.com/wazuh/wazuh-kibana-app/pull/1173), [#1148](https://github.com/wazuh/wazuh-kibana-app/pull/1148)).
- Using full height for all containers when possible ([#1224](https://github.com/wazuh/wazuh-kibana-app/pull/1224)).
- Improved the way we are handling "back button" events ([#1207](https://github.com/wazuh/wazuh-kibana-app/pull/1207)).
- Changed some visualizations for FIM, GDPR, PCI, Vulnerability and Security Events ([#1206](https://github.com/wazuh/wazuh-kibana-app/pull/1206), [#1235](https://github.com/wazuh/wazuh-kibana-app/pull/1235), [#1293](https://github.com/wazuh/wazuh-kibana-app/pull/1293)).
- New design for agent header view ([#1186](https://github.com/wazuh/wazuh-kibana-app/pull/1186)).
- Not fetching data the very first time the Dev Tools are opened ([#1185](https://github.com/wazuh/wazuh-kibana-app/pull/1185)).
- Refresh all known fields for all valid index patterns if `kbn-vis` detects a broken index pattern ([ecd7c8f](https://github.com/wazuh/wazuh-kibana-app/commit/ecd7c8f98c187a350f81261d13b0d45dcec6dc5d)).
- Truncate texts and display a tooltip when they don't fit in a table cell ([7b56a87](https://github.com/wazuh/wazuh-kibana-app/commit/7b56a873f85dcba7e6838aeb2e40d9b4cf472576))
- Updated API autocomplete for Dev Tools ([#1218](https://github.com/wazuh/wazuh-kibana-app/pull/1218))
- Updated switches design to adapt it to Kibana's design ([#1253](https://github.com/wazuh/wazuh-kibana-app/pull/1253))
- Reduced the width of some table cells with little text, to give more space to the other columns ([#1263](https://github.com/wazuh/wazuh-kibana-app/pull/1263)).
- Redesign for Management > Status daemons list ([#1284](https://github.com/wazuh/wazuh-kibana-app/pull/1284)).
- Redesign for Management > Configuration, Agent > Configuration ([#1289](https://github.com/wazuh/wazuh-kibana-app/pull/1289)).
- Replaced Management > Logs table with a log viewer component ([#1292](https://github.com/wazuh/wazuh-kibana-app/pull/1292)).
- The agents list search bar now allows to switch between AND/OR operators ([#1291](https://github.com/wazuh/wazuh-kibana-app/pull/1291)).
- Improve audit dashboards ([#1374](https://github.com/wazuh/wazuh-kibana-app/pull/1374))
- Exclude agent "000" getting the last registered and the most active agents from the Wazuh API.([#1391](https://github.com/wazuh/wazuh-kibana-app/pull/1391))
- Reviewed Osquery dashboards ([#1394](https://github.com/wazuh/wazuh-kibana-app/pull/1394))
- Memory info is now a log ([#1400](https://github.com/wazuh/wazuh-kibana-app/pull/1400))
- Error toasters time is now 30000ms, warning/info are still 6000ms ([#1420](https://github.com/wazuh/wazuh-kibana-app/pull/1420))

### Fixed

- Properly handling long messages on notifier service, until now, they were using out of the card space, also we replaced some API messages with more meaningful messages ([#1168](https://github.com/wazuh/wazuh-kibana-app/pull/1168)).
- Adapted Wazuh icon for multiple browsers where it was gone ([#1208](https://github.com/wazuh/wazuh-kibana-app/pull/1208)).
- Do not fetch data from tables twice when resize window ([#1303](https://github.com/wazuh/wazuh-kibana-app/pull/1303)).
- Agent syncrhonization status is updated as we browse the configuration section ([#1305](https://github.com/wazuh/wazuh-kibana-app/pull/1305))
- Using the browser timezone for reporting documents ([#1311](https://github.com/wazuh/wazuh-kibana-app/pull/1311)).
- Wrong behaviors in the routing system when the basePath was set ([#1342](https://github.com/wazuh/wazuh-kibana-app/pull/1342))
- Do not show pagination for one-page tables ([196c5b7](https://github.com/wazuh/wazuh-kibana-app/pull/1362/commits/196c5b717583032798da7791fa4f90ec06397f68))
- Being redirected to Overview once a Kibana restart is performed ([#1378](https://github.com/wazuh/wazuh-kibana-app/pull/1378))
- Displaying the AWS services section of the aws-s3 wodle ([#1393](https://github.com/wazuh/wazuh-kibana-app/pull/1393))
- Show email configuration on the configuration on demand ([#1401](https://github.com/wazuh/wazuh-kibana-app/issues/1401))
- Show "Follow symbolic link" field in Integrity monitoring - Monitored configuration on demand ([0c9c9da](https://github.com/wazuh/wazuh-kibana-app/pull/1414/commits/0c9c9da3b951548761cd203db5ee5baa39afe26c))

## Wazuh v3.8.2 - Kibana v6.6.0 / v6.6.1 / v6.6.2 / v6.7.0 - Revision 419

### Added

- Support for Kibana v6.6.0 / v6.6.1 / v6.6.2 / v6.7.0

### Fixed

- Fixed AWS dashboard, newer JavaScript browser engines break the view due to Angular.js ([6e882fc](https://github.com/wazuh/wazuh-kibana-app/commit/6e882fc1d7efe6059e6140ff40b8a20d9c1fa51e)).
- Fixed AWS accounts visualization, using the right field now ([6e882fc](https://github.com/wazuh/wazuh-kibana-app/commit/6e882fc1d7efe6059e6140ff40b8a20d9c1fa51e)).

## Wazuh v3.8.2 - Kibana v6.5.4 - Revision 418

### Added

- Support for Wazuh v3.8.2

### Changed

- Close configuration editor only if it was successfully updated ([bc77c35](https://github.com/wazuh/wazuh-kibana-app/commit/bc77c35d8440a656d4704451ce857c9e1d36a438)).
- Replaced FIM Vega visualization with standard visualization ([554ee1c](https://github.com/wazuh/wazuh-kibana-app/commit/554ee1c4c4d75c76d82272075acf8bb62e7f9e27)).

## Wazuh v3.8.1 - Kibana v6.5.4 - Revision 417

### Added

- Support for Wazuh v3.8.1

### Changed

- Moved monitored/ignored Windows registry entries to "FIM > Monitored" and "FIM > Ignored" to avoid user confusion ([#1176](https://github.com/wazuh/wazuh-kibana-app/pull/1176)).
- Excluding managers from wazuh-monitoring indices ([#1177](https://github.com/wazuh/wazuh-kibana-app/pull/1177)).
- Escape `&` before sending group configuration ([d3aa56f](https://github.com/wazuh/wazuh-kibana-app/commit/d3aa56fa73478c60505e500db7d3a7df263081b5)).
- Improved `autoFormat` function before rendering group configuration ([f4f8144](https://github.com/wazuh/wazuh-kibana-app/commit/f4f8144eef8b93038fc897a9f16356e71029b844)).
- Now the group configuration editor doesn't exit after sending data to the Wazuh API ([5c1a3ef](https://github.com/wazuh/wazuh-kibana-app/commit/5c1a3ef9bd710a7befbed0709c4a7cf414f44f6b)).

### Fixed

- Fixed style for the error toaster for long URLs or long paths ([11b8084](https://github.com/wazuh/wazuh-kibana-app/commit/11b8084c75bbc5da36587ff31d1bc80a55fe4dfe)).

## Wazuh v3.8.0 - Kibana v6.5.4 - Revision 416

### Added

- Added group management features such as:
  - Edit the group configuration ([#1096](https://github.com/wazuh/wazuh-kibana-app/pull/1096)).
  - Add/remove groups to/from an agent ([#1096](https://github.com/wazuh/wazuh-kibana-app/pull/1096)).
  - Add/remove agents to/from a group ([#1096](https://github.com/wazuh/wazuh-kibana-app/pull/1096)).
  - Add/remove groups ([#1152](https://github.com/wazuh/wazuh-kibana-app/pull/1152)).
- New directive for tables that don't need external data sources ([#1067](https://github.com/wazuh/wazuh-kibana-app/pull/1067)).
- New search bar directive with interactive filters and suggestions ([#1058](https://github.com/wazuh/wazuh-kibana-app/pull/1058)).
- New server route `/elastic/alerts` for fetching alerts using custom parameters([#1056](https://github.com/wazuh/wazuh-kibana-app/pull/1056)).
- New table for an agent FIM monitored files, if the agent OS platform is Windows it will show two tables: files and registry ([#1032](https://github.com/wazuh/wazuh-kibana-app/pull/1032)).
- Added description to each setting under Settings > Configuration ([#1048](https://github.com/wazuh/wazuh-kibana-app/pull/1048)).
- Added a new setting to `config.yml` related to Wazuh monitoring and its index pattern ([#1095](https://github.com/wazuh/wazuh-kibana-app/pull/1095)).
- Resizable columns by dragging in Dev-tools ([#1102](https://github.com/wazuh/wazuh-kibana-app/pull/1102)).
- New feature to be able to edit config.yml file from the Settings > Configuration section view ([#1105](https://github.com/wazuh/wazuh-kibana-app/pull/1105)).
- Added a new table (network addresses) for agent inventory tab ([#1111](https://github.com/wazuh/wazuh-kibana-app/pull/1111)).
- Added `audit_key` (Who-data Audit keys) for configuration tab ([#1123](https://github.com/wazuh/wazuh-kibana-app/pull/1123)).
- Added new known fields for Kibana index pattern ([#1150](https://github.com/wazuh/wazuh-kibana-app/pull/1150)).

### Changed

- Changed Inventory tables. Now the app looks for the OS platform and it shows different tables depending on the OS platform. In addition the process state codes has been replaced to be more meaningful ([#1059](https://github.com/wazuh/wazuh-kibana-app/pull/1059)).
- Tiny rework for the AWS tab including.
- "Report" button is hidden on Discover panel ([#1047](https://github.com/wazuh/wazuh-kibana-app/pull/1047)).
- Visualizations, filters and Discover improved ([#1083](https://github.com/wazuh/wazuh-kibana-app/pull/1083)).
- Removed `popularizeField` function until https://github.com/elastic/kibana/issues/22426 is solved in order to avoid `Unable to write index pattern!` error on Discover tab ([#1085](https://github.com/wazuh/wazuh-kibana-app/pull/1085)).
- Improved Wazuh monitoring module ([#1094](https://github.com/wazuh/wazuh-kibana-app/pull/1094)).
- Added "Registered date" and "Last keep alive" in agents table allowing you to sort by these fields ([#1102](https://github.com/wazuh/wazuh-kibana-app/pull/1102)).
- Improved code quality in sections such as Ruleset > Rule and Decoder detail view simplify conditions ([#1102](https://github.com/wazuh/wazuh-kibana-app/pull/1102)).
- Replaced reporting success message ([#1102](https://github.com/wazuh/wazuh-kibana-app/pull/1102)).
- Reduced the default number of shards and the default number of replicas for the app indices ([#1113](https://github.com/wazuh/wazuh-kibana-app/pull/1113)).
- Refreshing index pattern known fields on health check controller ([#1119](https://github.com/wazuh/wazuh-kibana-app/pull/1119)).
- Less strict memory check ([786c764](https://github.com/wazuh/wazuh-kibana-app/commit/786c7642cd88083f9a77c57ed204488ecf5b710a)).
- Checking message origin in error handler ([dfec368](https://github.com/wazuh/wazuh-kibana-app/commit/dfec368d22a148b2e4437db92d71294900241961)).
- Dev tools is now showing the response as it is, like `curl` does ([#1137](https://github.com/wazuh/wazuh-kibana-app/pull/1137)).
- Removed `unknown` as valid node name ([#1149](https://github.com/wazuh/wazuh-kibana-app/pull/1149)).
- Removed `rule.id` direct filter from the rule set tables ([#1151](https://github.com/wazuh/wazuh-kibana-app/pull/1151))

### Fixed

- Restored X-Pack security logic for the .wazuh index, now it's not bypassing the X-Pack roles ([#1081](https://github.com/wazuh/wazuh-kibana-app/pull/1081))
- Avoid fetching twice the same data ([#1072](https://github.com/wazuh/wazuh-kibana-app/pull/1072), [#1061](https://github.com/wazuh/wazuh-kibana-app/pull/1061)).
- Wazuh logo adapted to low resolutions ([#1074](https://github.com/wazuh/wazuh-kibana-app/pull/1074)).
- Hide Audit, OpenSCAP tabs for non-linux agents. Fixed empty Windows events under Configuration > Log collection section. OSQuery logo has been standardized ([#1072](https://github.com/wazuh/wazuh-kibana-app/pull/1072), [#1076](https://github.com/wazuh/wazuh-kibana-app/pull/1076)).
- Fix empty values on _Overview > Security events_ when Wazuh monitoring is disabled ([#1091](https://github.com/wazuh/wazuh-kibana-app/pull/1091)).
- Fix overlapped play button in Dev-tools when the input box has a scrollbar ([#1102](https://github.com/wazuh/wazuh-kibana-app/pull/1102)).
- Fix Dev-tools behavior when parse json invalid blocks ([#1102](https://github.com/wazuh/wazuh-kibana-app/pull/1102)).
- Fixed Management > Monitoring tab frustration adding back buttons ([#1102](https://github.com/wazuh/wazuh-kibana-app/pull/1102)).
- Fix template checking when using more than one pattern ([#1104](https://github.com/wazuh/wazuh-kibana-app/pull/1104)).
- Fix infinite loop for Wazuh monitoring when the Wazuh API is not being able to give us all the agents ([5a26916](https://github.com/wazuh/wazuh-kibana-app/commit/5a2691642b40a34783d2eafb6ee24ae78b9af21a)), ([85005a1](https://github.com/wazuh/wazuh-kibana-app/commit/85005a184d4f1c3d339b7c895b5d2469f3b45171)).
- Fix rule details for `list` and `info` parameters ([#1149](https://github.com/wazuh/wazuh-kibana-app/pull/1149)).

## Wazuh v3.7.1 / v3.7.2 - Kibana v6.5.1 / v6.5.2 / v6.5.3 / v6.5.4 - Revision 415

### Added

- Support for Elastic stack v6.5.2 / v6.5.3 / v6.5.4.
- Support for Wazuh v3.7.1 / v3.7.2.
- Dev Tools module now autocompletes API endpoints ([#1030](https://github.com/wazuh/wazuh-kibana-app/pull/1030)).

### Changed

- Increased number of rows for syscollector tables ([#1033](https://github.com/wazuh/wazuh-kibana-app/pull/1033)).
- Modularized JSON/XML viewers for the configuration section ([#982](https://github.com/wazuh/wazuh-kibana-app/pull/982)).

### Fixed

- Added missing fields for syscollector network tables ([#1036](https://github.com/wazuh/wazuh-kibana-app/pull/1036)).
- Using the right API path when downloading CSV for decoders list ([#1045](https://github.com/wazuh/wazuh-kibana-app/pull/1045)).
- Including group field when downloading CSV for agents list ([#1044](https://github.com/wazuh/wazuh-kibana-app/pull/1044)).
- Preserve active tab in configuration section when refreshing the page ([#1037](https://github.com/wazuh/wazuh-kibana-app/pull/1037)).

## Wazuh v3.7.0 - Kibana v6.5.0 / v6.5.1 - Revision 414

### Added

- Support for Elastic Stack v6.5.0 / v6.5.1.
- Agent groups bar is now visible on the agent configuration section ([#1023](https://github.com/wazuh/wazuh-kibana-app/pull/1023)).
- Added a new setting for the `config.yml` file for enable/disable administrator mode ([#1019](https://github.com/wazuh/wazuh-kibana-app/pull/1019)).
  - This allows the user to perform PUT, POST, DELETE methods in our Dev Tools.

### Changed

- Refactored most front-end controllers ([#1023](https://github.com/wazuh/wazuh-kibana-app/pull/1023)).

## Wazuh v3.7.0 - Kibana v6.4.2 / v6.4.3 - Revision 413

### Added

- Support for Wazuh v3.7.0.
- Support for Elastic Stack v6.4.2 / v6.4.3.
- Brand-new interface for _Configuration_ (on both _Management_ and _Agents_ tabs) ([#914](https://github.com/wazuh/wazuh-kibana-app/pull/914)):
  - Now you can check current and real agent and manager configuration.
  - A new interface design, with more useful information and easy to understand descriptions.
  - New and more responsive JSON/XML viewers to show the configuration in raw mode.
- Brand-new extension - Osquery ([#938](https://github.com/wazuh/wazuh-kibana-app/pull/938)):
  - A new extension, disabled by default.
  - Check alerts from Wazuh's Osquery integration.
  - Check your current Osquery wodle configuration.
  - More improvements will come for this extension in the future.
- New option for Wazuh app configuration file - _Ignore index patterns_ ([#947](https://github.com/wazuh/wazuh-kibana-app/pull/947)):
  - Now the user can specify which index patterns can't be selected on the app using the new `ip.ignore` setting on the `config.yml` file.
  - The valid format is an array of strings which represents index patterns.
  - By default, this list is empty (all index patterns will be available if they use a compatible structure).
- Added a node selector for _Management > Status_ section when Wazuh cluster is enabled ([#976](https://github.com/wazuh/wazuh-kibana-app/pull/976)).
- Added quick access to _Configuration_ or _Discover_ panels for an agent on the agents list ([#939](https://github.com/wazuh/wazuh-kibana-app/pull/939)).
- Now you can click on an agent's ID on the _Discover_ panels to open its details page on the app ([#904](https://github.com/wazuh/wazuh-kibana-app/pull/904)).
- Redesigned the _Overview > Amazon AWS_ tab, using more meaningful visualizations for a better overall view of your agents' status ([#903](https://github.com/wazuh/wazuh-kibana-app/pull/903)).
- Redesigned the _Overview/Agents > Vulnerabilities_ tab, using more meaningful visualizations for a better overall view of your agents' status ([#954](https://github.com/wazuh/wazuh-kibana-app/pull/954)).
- Now everytime the user enters the _Settings_ tab, the API connection will be automatically checked ([#971](https://github.com/wazuh/wazuh-kibana-app/pull/971)).
- Added a node selector for _Management > Logs_ section when Wazuh cluster is enabled ([#980](https://github.com/wazuh/wazuh-kibana-app/pull/980)).
- Added a group selector for _Agents_ section ([#995](https://github.com/wazuh/wazuh-kibana-app/pull/995)).

### Changed

- Interface refactoring for the _Agents > Inventory data_ tab ([#924](https://github.com/wazuh/wazuh-kibana-app/pull/924)):
  - Now the tab won't be available if your agent doesn't have Syscollector enabled, and each card will be enabled or disabled depending on the current Syscollector scans configuration.
  - This will prevent situations where the user couldn't check the inventory although there was actual scan data to show on some sections.
- Added support for new multigroups feature ([#911](https://github.com/wazuh/wazuh-kibana-app/pull/911)):
  - Now the information bars on _Agents_ will show all the groups an agent belongs to.
- Now the result pane on the _Dev tools_ tab will show the error code coming from the Wazuh API ([#909](https://github.com/wazuh/wazuh-kibana-app/pull/909)).
- Changed some visualizations titles for _Overview/Agents > OpenSCAP_ tab ([#925](https://github.com/wazuh/wazuh-kibana-app/pull/925)).
- All backend routes have been renamed ([#932](https://github.com/wazuh/wazuh-kibana-app/pull/932)).
- Several improvements for Elasticsearch tests ([#933](https://github.com/wazuh/wazuh-kibana-app/pull/933)).
- Updated some strings and descriptions on the _Settings_ tab ([#934](https://github.com/wazuh/wazuh-kibana-app/pull/934)).
- Changed the date format on _Settings > Logs_ to make it more human-readable ([#944](https://github.com/wazuh/wazuh-kibana-app/pull/944)).
- Changed some labels to remove the "MD5 sum" expression, it will use "Checksum" instead ([#945](https://github.com/wazuh/wazuh-kibana-app/pull/945)).
- Added word wrapping class to group name in _Management > Groups > Group detail_ tab ([#945](https://github.com/wazuh/wazuh-kibana-app/pull/945)).
- The `wz-table` directive has been refactored ([#953](https://github.com/wazuh/wazuh-kibana-app/pull/953)).
- The `wz-table` directive now checks if a request is aborted ([#979](https://github.com/wazuh/wazuh-kibana-app/pull/979)).
- Several performance improvements ([#985](https://github.com/wazuh/wazuh-kibana-app/pull/985), [#997](https://github.com/wazuh/wazuh-kibana-app/pull/997), [#1000](https://github.com/wazuh/wazuh-kibana-app/pull/1000)).

### Fixed

- Several known fields for _Whodata_ functionality have been fixed ([#901](https://github.com/wazuh/wazuh-kibana-app/pull/901)).
- Fixed alignment bug with the _Add a filter +_ button on _Discover_ and _Agents_ tabs ([#912](https://github.com/wazuh/wazuh-kibana-app/pull/912)).
- Fixed a bug where the `Add API` form on _Settings_ didn't appear when pressing the button after editing an existing API entry ([#944](https://github.com/wazuh/wazuh-kibana-app/pull/944)).
- Fixed a bug on _Ruleset_ tab where the "Description" column was showing `0` if the rule doesn't have any description ([#948](https://github.com/wazuh/wazuh-kibana-app/pull/948)).
- Fixed wrong alignment on related Rules/Decoders tables from _Management > Ruleset_ tab ([#971](https://github.com/wazuh/wazuh-kibana-app/pull/971)).
- Fixed a bug where sometimes the error messages appeared duplicated ([#971](https://github.com/wazuh/wazuh-kibana-app/pull/971)).

### Removed

- On the _Management > Monitoring_ tab, the `Cluster enabled but not running` message won't appear as an error anymore ([#971](https://github.com/wazuh/wazuh-kibana-app/pull/971)).

## Wazuh v3.6.1 - Kibana v6.4.1 / v6.4.2 / v6.4.3 - Revision 412

### Added

- Support for Elastic Stack v6.4.1 / v6.4.2 / v6.4.3.

## Wazuh v3.6.1 - Kibana v6.4.0 - Revision 411

### Added

- Redesigned the _Overview > Integrity monitoring_ tab, using more meaningful visualizations for a better overall view of your agents' status ([#893](https://github.com/wazuh/wazuh-kibana-app/pull/893)).
- Added a new table for the _Inventory_ tab: _Processes_ ([#895](https://github.com/wazuh/wazuh-kibana-app/pull/895)).
- Improved error handling for tables. Now the table will show an error message if it wasn't able to fetch and load data ([#896](https://github.com/wazuh/wazuh-kibana-app/pull/896)).

### Changed

- The app source code has been improved, following best practices and coding guidelines ([#892](https://github.com/wazuh/wazuh-kibana-app/pull/892)).
- Included more app tests and prettifier for better code maintainability ([#883](https://github.com/wazuh/wazuh-kibana-app/pull/883) & [#885](https://github.com/wazuh/wazuh-kibana-app/pull/885)).

### Fixed

- Fixed minor visual errors on some _GDPR_, _PCI DSS_ and _Vulnerabilities_ visualizations ([#894](https://github.com/wazuh/wazuh-kibana-app/pull/894)).

## Wazuh v3.6.1 - Kibana v6.4.0 - Revision 410

### Added

- The _Inventory_ tab has been redesigned ([#873](https://github.com/wazuh/wazuh-kibana-app/pull/873)):
  - Added new network interfaces and port tables.
  - Improved design using metric information bars and intuitive status indicators.
- Added refresh functionality to the _Settings > Logs_ tab ([#852](https://github.com/wazuh/wazuh-kibana-app/pull/852)):
  - Now everytime the user opens the tab, the logs will be reloaded.
  - A new button to force the update has been added on the top left corner of the logs table.
- Added `tags` and `recursion_level` configuration options to _Management/Agent > Configuration_ tabs ([#850](https://github.com/wazuh/wazuh-kibana-app/pull/850)).
- The _Kuery_ search syntax has been added again to the app ([#851](https://github.com/wazuh/wazuh-kibana-app/pull/851)).
- Added a first batch of [_Mocha_](https://mochajs.org/) tests and other quality of code improvements to the app ([#859](https://github.com/wazuh/wazuh-kibana-app/pull/859)).
- Now you can open specific rule details (the _Management > Ruleset_ tab) when clicking on the `rule.id` value on the _Discover_ tab ([#862](https://github.com/wazuh/wazuh-kibana-app/pull/862)).
- Now you can click on the rule ID value on the _Management > Ruleset_ tab to search for related alerts on the _Discover_ tab ([#863](https://github.com/wazuh/wazuh-kibana-app/pull/863)).

### Changed

- The index pattern known fields have been updated up to 567 ([#872](https://github.com/wazuh/wazuh-kibana-app/pull/872)).
- Now the _Inventory_ tab will always be available for all agents, and a descriptive message will appear if the agent doesn't have `syscollector` enabled ([#879](https://github.com/wazuh/wazuh-kibana-app/pull/879)).

### Fixed

- Fixed a bug where the _Inventory_ tab was unavailable if the user reloads the page while on the _Agents > Configuration_ tab ([#845](https://github.com/wazuh/wazuh-kibana-app/pull/845)).
- Fixed some _Overview > VirusTotal_ visualizations ([#846](https://github.com/wazuh/wazuh-kibana-app/pull/846)).
- Fixed a bug where the _Settings > Extensions_ tab wasn't being properly hidden when there's no API entries inserted ([#847](https://github.com/wazuh/wazuh-kibana-app/pull/847)).
- Fixed a bug where the _Current API_ indicator on the top navbar wasn't being properly updated when the user deletes all the API entries ([#848](https://github.com/wazuh/wazuh-kibana-app/pull/848)).
- Fixed a bug where the _Agents coverage_ metric were not displaying a proper value when the manager has 0 registered agents ([#849](https://github.com/wazuh/wazuh-kibana-app/pull/849)).
- Fixed a bug where the `wazuh-basic` user role was able to update API entries (it should be forbidden) ([#853](https://github.com/wazuh/wazuh-kibana-app/pull/853)).
- Fixed a bug where the visualizations had scroll bars on the PDF reports ([#870](https://github.com/wazuh/wazuh-kibana-app/pull/870)).
- Fixed a bug on the _Dev tools_ tab where the user couldn't execute the first request block if there was blank lines above it ([#871](https://github.com/wazuh/wazuh-kibana-app/pull/871)).
- Fixed a bug on pinned filters when opening tabs where the implicit filter was the same, making them stuck and unremovable from other tabs ([#878](https://github.com/wazuh/wazuh-kibana-app/pull/878)).

## Wazuh v3.6.1 - Kibana v6.4.0 - Revision 409

### Added

- Support for Wazuh v3.6.1.

### Fixed

- Fixed a bug on the _Dev tools_ tab ([b7c79f4](https://github.com/wazuh/wazuh-kibana-app/commit/b7c79f48f06cb49b12883ec9e9337da23b49976b)).

## Wazuh v3.6.1 - Kibana v6.3.2 - Revision 408

### Added

- Support for Wazuh v3.6.1.

### Fixed

- Fixed a bug on the _Dev tools_ tab ([4ca9ed5](https://github.com/wazuh/wazuh-kibana-app/commit/4ca9ed54f1b18e5d499d950e6ff0741946701988)).

## Wazuh v3.6.0 - Kibana v6.4.0 - Revision 407

### Added

- Support for Wazuh v3.6.0.

## Wazuh v3.6.0 - Kibana v6.3.2 - Revision 406

### Added

- Support for Wazuh v3.6.0.

## Wazuh v3.5.0 - Kibana v6.4.0 - Revision 405

### Added

- Support for Elastic Stack v6.4.0 ([#813](https://github.com/wazuh/wazuh-kibana-app/pull/813)).

## Wazuh v3.5.0 - Kibana v6.3.2 - Revision 404

### Added

- Added new options to `config.yml` to change shards and replicas settings for `wazuh-monitoring` indices ([#809](https://github.com/wazuh/wazuh-kibana-app/pull/809)).
- Added more error messages for `wazuhapp.log` in case of failure when performing some crucial functions ([#812](https://github.com/wazuh/wazuh-kibana-app/pull/812)).
- Now it's possible to change replicas settings for existing `.wazuh`, `.wazuh-version` and `wazuh-monitoring` indices on the `config.yml` file ([#817](https://github.com/wazuh/wazuh-kibana-app/pull/817)).

### Changed

- App frontend code refactored and restructured ([#802](https://github.com/wazuh/wazuh-kibana-app/pull/802)).
- Now the _Overview > Security events_ tab won't show anything if the only visualization with data is _Agents status_ ([#811](https://github.com/wazuh/wazuh-kibana-app/pull/811)).

### Fixed

- Fixed a bug where the RAM status message appreared twice the first time you opened the app ([#807](https://github.com/wazuh/wazuh-kibana-app/pull/807)).
- Fixed the app UI to make the app usable on Internet Explorer 11 ([#808](https://github.com/wazuh/wazuh-kibana-app/pull/808)).

## Wazuh v3.5.0 - Kibana v6.3.2 - Revision 403

### Added

- The welcome tabs on _Overview_ and _Agents_ have been updated with a new name and description for the existing sections ([#788](https://github.com/wazuh/wazuh-kibana-app/pull/788)).
- Now the app tables will auto-resize depending on the screen height ([#792](https://github.com/wazuh/wazuh-kibana-app/pull/792)).

### Changed

- Now all the app filters on several tables will present the values in alphabetical order ([#787](https://github.com/wazuh/wazuh-kibana-app/pull/787)).

### Fixed

- Fixed a bug on _Decoders_ where clicking on the decoder wouldn't open the detail view if the `Parent decoders` filter was enabled ([#782](https://github.com/wazuh/wazuh-kibana-app/pull/782)).
- Fixed a bug on _Dev tools_ when the first line on the editor pane was empty or had a comment ([#790](https://github.com/wazuh/wazuh-kibana-app/pull/790)).
- Fixed a bug where the app was throwing multiple warning messages the first time you open it ([#791](https://github.com/wazuh/wazuh-kibana-app/pull/791)).
- Fixed a bug where clicking on a different tab from _Overview_ right after inserting the API credentials for the first time would always redirect to _Overview_ ([#791](https://github.com/wazuh/wazuh-kibana-app/pull/791)).
- Fixed a bug where the user could have a browser cookie with a reference to a non-existing API entry on Elasticsearch ([#794](https://github.com/wazuh/wazuh-kibana-app/pull/794) & [#795](https://github.com/wazuh/wazuh-kibana-app/pull/795)).

### Removed

- The cluster key has been removed from the API requests to `/manager/configuration` ([#796](https://github.com/wazuh/wazuh-kibana-app/pull/796)).

## Wazuh v3.5.0 - Kibana v6.3.1/v6.3.2 - Revision 402

### Added

- Support for Wazuh v3.5.0.
- Added new fields for _Vulnerability detector_ alerts ([#752](https://github.com/wazuh/wazuh-kibana-app/pull/752)).
- Added multi table search for `wz-table` directive. Added two new log levels for _Management > Logs_ section ([#753](https://github.com/wazuh/wazuh-kibana-app/pull/753)).

## Wazuh v3.4.0 - Kibana v6.3.1/v6.3.2 - Revision 401

### Added

- Added a few new fields for Kibana due to the new Wazuh _who-data_ feature ([#763](https://github.com/wazuh/wazuh-kibana-app/pull/763)).
- Added XML/JSON viewer for each card under _Management > Configuration_ ([#764](https://github.com/wazuh/wazuh-kibana-app/pull/764)).

### Changed

- Improved error handling for Dev tools. Also removed some unused dependencies from the _Dev tools_ tab ([#760](https://github.com/wazuh/wazuh-kibana-app/pull/760)).
- Unified origin for tab descriptions. Reviewed some grammar typos ([#765](https://github.com/wazuh/wazuh-kibana-app/pull/765)).
- Refactored agents autocomplete component. Removed unused/deprecated modules ([#766](https://github.com/wazuh/wazuh-kibana-app/pull/766)).
- Simplified route resolves section ([#768](https://github.com/wazuh/wazuh-kibana-app/pull/768)).

### Fixed

- Fixed missing cluster node filter for the visualization shown when looking for specific node under _Management > Monitoring_ section ([#758](https://github.com/wazuh/wazuh-kibana-app/pull/758)).
- Fixed missing dependency injection for `wzMisc` factory ([#768](https://github.com/wazuh/wazuh-kibana-app/pull/768)).

### Removed

- Removed `angular-aria`, `angular-md5`, `ansicolors`, `js-yaml`, `querystring` and `lodash` dependencies since Kibana includes all of them. Removed some unused images ([#768](https://github.com/wazuh/wazuh-kibana-app/pull/768)).

## Wazuh v3.4.0 - Kibana v6.3.1/v6.3.2 - Revision 400

### Added

- Support for Wazuh v3.4.0.
- Support for Elastic Stack v6.3.2.
- Support for Kuery as accepted query language ([#742](https://github.com/wazuh/wazuh-kibana-app/pull/742)).
  - This feature is experimental.
- Added new _Who data_ fields from file integrity monitoring features ([#746](https://github.com/wazuh/wazuh-kibana-app/pull/746)).
- Added tab in _Settings_ section where you can see the last logs from the Wazuh app server ([#723](https://github.com/wazuh/wazuh-kibana-app/pull/723)).

### Changed

- Fully redesigned of the welcome screen along the different app sections ([#751](https://github.com/wazuh/wazuh-kibana-app/pull/751)).
- Now any agent can go to the _Inventory_ tab regardless if it's enabled or not. The content will change properly according to the agent configuration ([#744](https://github.com/wazuh/wazuh-kibana-app/pull/744)).
- Updated the `angular-material` dependency to `1.1.10` ([#743](https://github.com/wazuh/wazuh-kibana-app/pull/743)).
- Any API entry is now removable regardless if it's the only one API entry ([#740](https://github.com/wazuh/wazuh-kibana-app/pull/740)).
- Performance has been improved regarding to agents status, they are now being fetched using _distinct_ routes from the Wazuh API ([#738](https://github.com/wazuh/wazuh-kibana-app/pull/738)).
- Improved the way we are parsing some Wazuh API errors regarding to version mismatching ([#735](https://github.com/wazuh/wazuh-kibana-app/pull/735)).

### Fixed

- Fixed wrong filters being applied in _Ruleset > Rules_ and _Ruleset > Decoders_ sections when using Lucene like filters plus path filters ([#736](https://github.com/wazuh/wazuh-kibana-app/pull/736)).
- Fixed the template checking from the healthcheck, now it allows to use custom index patterns ([#739](https://github.com/wazuh/wazuh-kibana-app/pull/739)).
- Fixed infinite white screen from _Management > Monitoring_ when the Wazuh cluster is enabled but not running ([#741](https://github.com/wazuh/wazuh-kibana-app/pull/741)).

## Wazuh v3.3.0/v3.3.1 - Kibana v6.3.1 - Revision 399

### Added

- Added a new Angular.js factory to store the Wazuh app configuration values. Also, this factory is being used by the pre-routes functions (resolves); this way we are sure about having the real configuration at any time. These pre-routes functions have been improved too ([#670](https://github.com/wazuh/wazuh-kibana-app/pull/670)).
- Added extended information for reports from _Reporting_ feature ([#701](https://github.com/wazuh/wazuh-kibana-app/pull/701)).

### Changed

- Tables have been improved. Now they are truncating long fields and adding a tooltip if needed ([#671](https://github.com/wazuh/wazuh-kibana-app/pull/671)).
- Services have been improved ([#715](https://github.com/wazuh/wazuh-kibana-app/pull/715)).
- CSV formatted files have been improved. Now they are showing a more human readable column names ([#717](https://github.com/wazuh/wazuh-kibana-app/pull/717), [#726](https://github.com/wazuh/wazuh-kibana-app/pull/726)).
- Added/Modified some visualization titles ([#728](https://github.com/wazuh/wazuh-kibana-app/pull/728)).
- Improved Discover perfomance when in background mode ([#719](https://github.com/wazuh/wazuh-kibana-app/pull/719)).
- Reports from the _Reporting_ feature have been fulyl redesigned ([#701](https://github.com/wazuh/wazuh-kibana-app/pull/701)).

### Fixed

- Fixed the top menu API indicator when checking the API connection and the manager/cluster information had been changed ([#668](https://github.com/wazuh/wazuh-kibana-app/pull/668)).
- Fixed our logger module which was not writting logs the very first time Kibana is started neither after a log rotation ([#667](https://github.com/wazuh/wazuh-kibana-app/pull/667)).
- Fixed a regular expression in the server side when parsing URLs before registering a new Wazuh API ([#690](https://github.com/wazuh/wazuh-kibana-app/pull/690)).
- Fixed filters from specific visualization regarding to _File integrity_ section ([#694](https://github.com/wazuh/wazuh-kibana-app/pull/694)).
- Fixed filters parsing when generating a report because it was not parsing negated filters as expected ([#696](https://github.com/wazuh/wazuh-kibana-app/pull/696)).
- Fixed visualization counter from _OSCAP_ tab ([#722](https://github.com/wazuh/wazuh-kibana-app/pull/722)).

### Removed

- Temporary removed CSV download from agent inventory section due to Wazuh API bug ([#727](https://github.com/wazuh/wazuh-kibana-app/pull/727)).

## Wazuh v3.3.0/v3.3.1 - Kibana v6.3.0 - Revision 398

### Added

- Improvements for latest app redesign ([#652](https://github.com/wazuh/wazuh-kibana-app/pull/652)):
  - The _Welcome_ tabs have been simplified, following a more Elastic design.
  - Added again the `md-nav-bar` component with refined styles and limited to specific sections.
  - The _Settings > Welcome_ tab has been removed. You can use the nav bar to switch tabs.
  - Minor CSS adjustments and reordering.
- Small app UI improvements ([#634](https://github.com/wazuh/wazuh-kibana-app/pull/634)):
  - Added link to _Agents Preview_ on the _Agents_ tab breadcrumbs.
  - Replaced the _Generate report_ button with a smaller one.
  - Redesigned _Management > Ruleset_ `md-chips` to look similar to Kibana filter pills.
  - Added agent information bar from _Agents > General_ to _Agents > Welcome_ too.
  - Refactored flex layout on _Welcome_ tabs to fix a height visual bug.
  - Removed duplicated loading rings on the _Agents_ tab.
- Improvements for app tables ([#627](https://github.com/wazuh/wazuh-kibana-app/pull/627)):
  - Now the current page will be highlighted.
  - The gap has been fixed to the items per page value.
  - If there are no more pages for _Next_ or _Prev_ buttons, they will be hidden.
- Improvements for app health check ([#637](https://github.com/wazuh/wazuh-kibana-app/pull/637)):
  - Improved design for the view.
  - The checks have been placed on a table, showing the current status of each one.
- Changes to our reporting feature ([#639](https://github.com/wazuh/wazuh-kibana-app/pull/639)):
  - Now the generated reports will include tables for each section.
  - Added a parser for getting Elasticsearch data table responses.
  - The reporting feature is now a separated module, and the code has been refactored.
- Improvements for app tables pagination ([#646](https://github.com/wazuh/wazuh-kibana-app/pull/646)).

### Changed

- Now the `pretty` parameter on the _Dev tools_ tab will be ignored to avoid `Unexpected error` messages ([#624](https://github.com/wazuh/wazuh-kibana-app/pull/624)).
- The `pdfkit` dependency has been replaced by `pdfmake` ([#639](https://github.com/wazuh/wazuh-kibana-app/pull/639)).
- Changed some Kibana tables for performance improvements on the reporting feature ([#644](https://github.com/wazuh/wazuh-kibana-app/pull/644)).
- Changed the method to refresh the list of known fields on the index pattern ([#650](https://github.com/wazuh/wazuh-kibana-app/pull/650)):
  - Now when restarting Kibana, the app will update the fieldset preserving the custom user fields.

### Fixed

- Fixed bug on _Agents CIS-CAT_ tab who wasn't loading the appropriate visualizations ([#626](https://github.com/wazuh/wazuh-kibana-app/pull/626)).
- Fixed a bug where sometimes the index pattern could be `undefined` during the health check process, leading into a false error message when loading the app ([#640](https://github.com/wazuh/wazuh-kibana-app/pull/640)).
- Fixed several bugs on the _Settings > API_ tab when removing, adding or editing new entries.

### Removed

- Removed the app login system ([#636](https://github.com/wazuh/wazuh-kibana-app/pull/636)):
  - This feature was unstable, experimental and untested for a long time. We'll provide much better RBAC capabilities in the future.
- Removed the new Kuery language option on Discover app search bars.
  - This feature will be restored in the future, after more Elastic v6.3.0 adaptations.

## Wazuh v3.3.0/v3.3.1 - Kibana v6.3.0 - Revision 397

### Added

- Support for Elastic Stack v6.3.0 ([#579](https://github.com/wazuh/wazuh-kibana-app/pull/579) & [#612](https://github.com/wazuh/wazuh-kibana-app/pull/612) & [#615](https://github.com/wazuh/wazuh-kibana-app/pull/615)).
- Brand-new Wazuh app redesign for the _Monitoring_ tab ([#581](https://github.com/wazuh/wazuh-kibana-app/pull/581)):
  - Refactored and optimized UI for these tabs, using a breadcrumbs-based navigability.
  - Used the same guidelines from the previous redesign for _Overview_ and _Agents_ tabs.
- New tab for _Agents_ - _Inventory_ ([#582](https://github.com/wazuh/wazuh-kibana-app/pull/582)):
  - Get information about the agent host, such as installed packages, motherboard, operating system, etc.
  - This tab will appear if the agent has the [`syscollector`](https://documentation.wazuh.com/current/user-manual/reference/ossec-conf/wodle-syscollector.html) wodle enabled.
- Brand-new extension - _CIS-CAT Alerts_ ([#601](https://github.com/wazuh/wazuh-kibana-app/pull/601)):
  - A new extension, disabled by default.
  - Visualize alerts related to the CIS-CAT benchmarks on the _Overview_ and _Agents_ tabs.
  - Get information about the last performed scan and its score.
- Several improvements for the _Dev tools_ tab ([#583](https://github.com/wazuh/wazuh-kibana-app/pull/583) & [#597](https://github.com/wazuh/wazuh-kibana-app/pull/597)):
  - Now you can insert queries using inline parameters, just like in a web browser.
  - You can combine inline parameters with JSON-like parameters.
  - If you use the same parameter on both methods with different values, the inline parameter has precedence over the other one.
  - The tab icon has been changed for a more appropriate one.
  - The `Execute query` button is now always placed on the first line of the query block.
- Refactoring for all app tables ([#582](https://github.com/wazuh/wazuh-kibana-app/pull/582)):
  - Replaced the old `wz-table` directive with a new one, along with a new data factory.
  - Now the tables are built with a pagination system.
  - Much easier method for building tables for the app.
  - Performance and stability improvements when fetching API data.
  - Now you can see the total amount of items and the elapsed time.

### Changed

- Moved some logic from the _Agents preview_ tab to the server, to avoid excessive client-side workload ([#586](https://github.com/wazuh/wazuh-kibana-app/pull/586)).
- Changed the UI to use the same loading ring across all the app tabs ([#593](https://github.com/wazuh/wazuh-kibana-app/pull/593) & [#599](https://github.com/wazuh/wazuh-kibana-app/pull/599)).
- Changed the _No results_ message across all the tabs with visualizations ([#599](https://github.com/wazuh/wazuh-kibana-app/pull/599)).

### Fixed

- Fixed a bug on the _Settings/Extensions_ tab where enabling/disabling some extensions could make other ones to be disabled ([#591](https://github.com/wazuh/wazuh-kibana-app/pull/591)).

## Wazuh v3.3.0/v3.3.1 - Kibana v6.2.4 - Revision 396

### Added

- Support for Wazuh v3.3.1.
- Brand-new Wazuh app redesign for the _Settings_ tab ([#570](https://github.com/wazuh/wazuh-kibana-app/pull/570)):
  - Refactored and optimized UI for these tabs, using a breadcrumbs-based navigability.
  - Used the same guidelines from the previous redesign for _Overview_ and _Agents_ tabs.
- Refactoring for _Overview_ and _Agents_ controllers ([#564](https://github.com/wazuh/wazuh-kibana-app/pull/564)):
  - Reduced duplicated code by splitting it into separate files.
  - Code optimization for a better performance and maintainability.
  - Added new services to provide similar functionality between different app tabs.
- Added `data.vulnerability.package.condition` to the list of known fields ([#566](https://github.com/wazuh/wazuh-kibana-app/pull/566)).

### Changed

- The `wazuh-logs` and `wazuh-monitoring` folders have been moved to the Kibana's `optimize` directory in order to avoid some error messages when using the `kibana-plugin list` command ([#563](https://github.com/wazuh/wazuh-kibana-app/pull/563)).

### Fixed

- Fixed a bug on the _Settings_ tab where updating an API entry with wrong credentials would corrupt the existing one ([#558](https://github.com/wazuh/wazuh-kibana-app/pull/558)).
- Fixed a bug on the _Settings_ tab where removing an API entry while its edit form is opened would hide the `Add API` button unless the user reloads the tab ([#558](https://github.com/wazuh/wazuh-kibana-app/pull/558)).
- Fixed some Audit visualizations on the _Overview_ and _Agents_ tabs that weren't using the same search query to show the results ([#572](https://github.com/wazuh/wazuh-kibana-app/pull/572)).
- Fixed undefined variable error on the `wz-menu` directive ([#575](https://github.com/wazuh/wazuh-kibana-app/pull/575)).

## Wazuh v3.3.0 - Kibana v6.2.4 - Revision 395

### Fixed

- Fixed a bug on the _Agent Configuration_ tab where the sync status was always `NOT SYNCHRONIZED` ([#569](https://github.com/wazuh/wazuh-kibana-app/pull/569)).

## Wazuh v3.3.0 - Kibana v6.2.4 - Revision 394

### Added

- Support for Wazuh v3.3.0.
- Updated some backend API calls to include the app version in the request header ([#560](https://github.com/wazuh/wazuh-kibana-app/pull/560)).

## Wazuh v3.2.4 - Kibana v6.2.4 - Revision 393

### Added

- Brand-new Wazuh app redesign for _Overview_ and _Agents_ tabs ([#543](https://github.com/wazuh/wazuh-kibana-app/pull/543)):
  - Updated UI for these tabs using breadcrumbs.
  - New _Welcome_ screen, presenting all the tabs to the user, with useful links to our documentation.
  - Overall design improved, adjusted font sizes and reduced HTML code.
  - This base will allow the app to increase its functionality in the future.
  - Removed the `md-nav-bar` component for a better user experience on small screens.
  - Improved app performance removing some CSS effects from some components, such as buttons.
- New filter for agent version on the _Agents Preview_ tab ([#537](https://github.com/wazuh/wazuh-kibana-app/pull/537)).
- New filter for cluster node on the _Agents Preview_ tab ([#538](https://github.com/wazuh/wazuh-kibana-app/pull/538)).

### Changed

- Now the report generation process will run in a parallel mode in the foreground ([#523](https://github.com/wazuh/wazuh-kibana-app/pull/523)).
- Replaced the usage of `$rootScope` with two new factories, along with more controller improvements ([#525](https://github.com/wazuh/wazuh-kibana-app/pull/525)).
- Now the _Extensions_ tab on _Settings_ won't edit the `.wazuh` index to modify the extensions configuration for all users ([#545](https://github.com/wazuh/wazuh-kibana-app/pull/545)).
  - This allows each new user to always start with the base extensions configuration, and modify it to its needs storing the settings on a browser cookie.
- Now the GDPR requirements description on its tab won't be loaded if the Wazuh API version is not v3.2.3 or higher ([#546](https://github.com/wazuh/wazuh-kibana-app/pull/546)).

### Fixed

- Fixed a bug where the app crashes when attempting to download huge amounts of data as CSV format ([#521](https://github.com/wazuh/wazuh-kibana-app/pull/521)).
- Fixed a bug on the Timelion visualizations from _Management/Monitoring_ which were not properly filtering and showing the cluster nodes information ([#530](https://github.com/wazuh/wazuh-kibana-app/pull/530)).
- Fixed several bugs on the loading process when switching between tabs with or without visualizations in the _Overview_ and _Agents_ tab ([#531](https://github.com/wazuh/wazuh-kibana-app/pull/531) & [#533](https://github.com/wazuh/wazuh-kibana-app/pull/533)).
- Fixed a bug on the `wazuh-monitoring` index feature when using multiple inserted APIs, along with several performance improvements ([#539](https://github.com/wazuh/wazuh-kibana-app/pull/539)).
- Fixed a bug where the OS filter on the _Agents Preview_ tab would exclude the rest of filters instead of combining them ([#552](https://github.com/wazuh/wazuh-kibana-app/pull/552)).
- Fixed a bug where the Extensions settings were restored every time the user opened the _Settings_ tab or pressed the _Set default manager_ button ([#555](https://github.com/wazuh/wazuh-kibana-app/pull/555) & [#556](https://github.com/wazuh/wazuh-kibana-app/pull/556)).

## Wazuh v3.2.3/v3.2.4 - Kibana v6.2.4 - Revision 392

### Added

- Support for Wazuh v3.2.4.
- New functionality - _Reporting_ ([#510](https://github.com/wazuh/wazuh-kibana-app/pull/510)):
  - Generate PDF logs on the _Overview_ and _Agents_ tabs, with the new button next to _Panels_ and _Discover_.
  - The report will contain the current visualizations from the tab where you generated it.
  - List all your generated reports, download or deleted them at the new _Management/Reporting_ tab.
  - **Warning:** If you leave the tab while generating a report, the process will be aborted.
- Added warning/error messages about the total RAM on the server side ([#502](https://github.com/wazuh/wazuh-kibana-app/pull/502)):
  - None of this messages will prevent the user from accessing the app, it's just a recommendation.
  - If your server has less than 2GB of RAM, you'll get an error message when opening the app.
  - If your server has between 2GB and 3GB of RAM, you'll get a warning message.
  - If your server has more than 3GB of RAM, you won't get any kind of message.
- Refactoring and added loading bar to _Manager Logs_ and _Groups_ tabs ([#505](https://github.com/wazuh/wazuh-kibana-app/pull/505)).
- Added more Syscheck options to _Management/Agents_ configuration tabs ([#509](https://github.com/wazuh/wazuh-kibana-app/pull/509)).

### Fixed

- Added more fields to the `known-fields.js` file to avoid warning messages on _Discover_ when using Filebeat for alerts forwarding ([#497](https://github.com/wazuh/wazuh-kibana-app/pull/497)).
- Fixed a bug where clicking on the _Check connection_ button on the _Settings_ tab threw an error message although the API connected successfully ([#504](https://github.com/wazuh/wazuh-kibana-app/pull/504)).
- Fixed a bug where the _Agents_ tab was not properly showing the total of agents due to the new Wazuh cluster implementation ([#517](https://github.com/wazuh/wazuh-kibana-app/pull/517)).

## Wazuh v3.2.3 - Kibana v6.2.4 - Revision 391

### Added

- Support for Wazuh v3.2.3.
- Brand-new extension - _GDPR Alerts_ ([#453](https://github.com/wazuh/wazuh-kibana-app/pull/453)):
  - A new extension, enabled by default.
  - Visualize alerts related to the GDPR compliance on the _Overview_ and _Agents_ tabs.
  - The _Ruleset_ tab has been updated to include GDPR filters on the _Rules_ subtab.
- Brand-new Management tab - _Monitoring_ ([#490](https://github.com/wazuh/wazuh-kibana-app/pull/490)):
  - Visualize your Wazuh cluster, both master and clients.
    - Get the current cluster configuration.
    - Nodes listing, sorting, searching, etc.
  - Get a more in-depth cluster status thanks to the newly added [_Timelion_](https://www.elastic.co/guide/en/kibana/current/timelion.html) visualizations.
  - The Detail view gives you a summary of the node's healthcheck.
- Brand-new tab - _Dev tools_ ([#449](https://github.com/wazuh/wazuh-kibana-app/pull/449)):
  - Find it on the top navbar, next to _Discover_.
  - Execute Wazuh API requests directly from the app.
  - This tab uses your currently selected API from _Settings_.
  - You can type different API requests on the input window, select one with the cursor, and click on the Play button to execute it.
  - You can also type comments on the input window.
- More improvements for the _Manager/Ruleset_ tab ([#446](https://github.com/wazuh/wazuh-kibana-app/pull/446)):
  - A new colour palette for regex, order and rule description arguments.
  - Added return to List view on Ruleset button while on Detail view.
  - Fixed line height on all table headers.
  - Removed unused, old code from Ruleset controllers.
- Added option on `config.yml` to enable/disable the `wazuh-monitoring` index ([#441](https://github.com/wazuh/wazuh-kibana-app/pull/441)):
  - Configure the frequency time to generate new indices.
  - The default frequency time has been increased to 1 hour.
  - When disabled, useful metrics will appear on _Overview/General_ replacing the _Agent status_ visualization.
- Added CSV exporting button to the app ([#431](https://github.com/wazuh/wazuh-kibana-app/pull/431)):
  - Implemented new logic to fetch data from the Wazuh API and download it in CSV format.
  - Currently available for the _Ruleset_, _Logs_ and _Groups_ sections on the _Manager_ tab and also the _Agents_ tab.
- More refactoring to the app backend ([#439](https://github.com/wazuh/wazuh-kibana-app/pull/439)):
  - Standardized error output from the server side.
  - Drastically reduced the error management logic on the client side.
  - Applied the _Facade_ pattern when importing/exporting modules.
  - Deleted unused/deprecated/useless methods both from server and client side.
  - Some optimizations to variable type usages.
- Refactoring to Kibana filters management ([#452](https://github.com/wazuh/wazuh-kibana-app/pull/452) & [#459](https://github.com/wazuh/wazuh-kibana-app/pull/459)):
  - Added new class to build queries from the base query.
  - The filter management is being done on controllers instead of the `discover` directive.
  - Now we are emitting specific events whenever we are fetching data or communicating to the `discover` directive.
  - The number of useless requests to fetch data has been reduced.
  - The synchronization actions are working as expected regardless the amount of data and/or the number of machine resources.
  - Fixed several bugs about filter usage and transition to different app tabs.
- Added confirmation message when the user deletes an API entry on _Settings/API_ ([#428](https://github.com/wazuh/wazuh-kibana-app/pull/428)).
- Added support for filters on the _Manager/Logs_ tab when realtime is enabled ([#433](https://github.com/wazuh/wazuh-kibana-app/pull/433)).
- Added more filter options to the Detail view on _Manager/Ruleset_ ([#434](https://github.com/wazuh/wazuh-kibana-app/pull/434)).

### Changed

- Changed OSCAP visualization to avoid clipping issues with large agent names ([#429](https://github.com/wazuh/wazuh-kibana-app/pull/429)).
- Now the related Rules or Decoders sections on _Manager/Ruleset_ will remain hidden if there isn't any data to show or while it's loading ([#434](https://github.com/wazuh/wazuh-kibana-app/pull/434)).
- Added a 200ms delay when fetching iterable data from the Wazuh API ([#445](https://github.com/wazuh/wazuh-kibana-app/pull/445) & [#450](https://github.com/wazuh/wazuh-kibana-app/pull/450)).
- Fixed several bugs related to Wazuh API timeout/cancelled requests ([#445](https://github.com/wazuh/wazuh-kibana-app/pull/445)).
- Added `ENOTFOUND`, `EHOSTUNREACH`, `EINVAL`, `EAI_AGAIN` options for API URL parameter checking ([#463](https://github.com/wazuh/wazuh-kibana-app/pull/463)).
- Now the _Settings/Extensions_ subtab won't appear unless there's at least one API inserted ([#465](https://github.com/wazuh/wazuh-kibana-app/pull/465)).
- Now the index pattern selector on _Settings/Pattern_ will also refresh the known fields when changing it ([#477](https://github.com/wazuh/wazuh-kibana-app/pull/477)).
- Changed the _Manager_ tab into _Management_ ([#490](https://github.com/wazuh/wazuh-kibana-app/pull/490)).

### Fixed

- Fixed a bug where toggling extensions after deleting an API entry could lead into an error message ([#465](https://github.com/wazuh/wazuh-kibana-app/pull/465)).
- Fixed some performance bugs on the `dataHandler` service ([#442](https://github.com/wazuh/wazuh-kibana-app/pull/442) & [#486](https://github.com/wazuh/wazuh-kibana-app/pull/442)).
- Fixed a bug when loading the _Agents preview_ tab on Safari web browser ([#447](https://github.com/wazuh/wazuh-kibana-app/pull/447)).
- Fixed a bug where a new extension (enabled by default) appears disabled when updating the app ([#456](https://github.com/wazuh/wazuh-kibana-app/pull/456)).
- Fixed a bug where pressing the Enter key on the _Discover's_ tab search bar wasn't working properly ([#488](https://github.com/wazuh/wazuh-kibana-app/pull/488)).

### Removed

- Removed the `rison` dependency from the `package.json` file ([#452](https://github.com/wazuh/wazuh-kibana-app/pull/452)).
- Removed unused Elasticsearch request to avoid problems when there's no API inserted ([#460](https://github.com/wazuh/wazuh-kibana-app/pull/460)).

## Wazuh v3.2.1/v3.2.2 - Kibana v6.2.4 - Revision 390

### Added

- Support for Wazuh v3.2.2.
- Refactoring on visualizations use and management ([#397](https://github.com/wazuh/wazuh-kibana-app/pull/397)):
  - Visualizations are no longer stored on an index, they're built and loaded on demand when needed to render the interface.
  - Refactoring on the whole app source code to use the _import/export_ paradigm.
  - Removed old functions and variables from the old visualization management logic.
  - Removed cron task to clean remaining visualizations since it's no longer needed.
  - Some Kibana functions and modules have been overridden in order to make this refactoring work.
    - This change is not intrusive in any case.
- New redesign for the _Manager/Ruleset_ tab ([#420](https://github.com/wazuh/wazuh-kibana-app/pull/420)):
  - Rules and decoders list now divided into two different sections: _List view_ and _Detail view_.
  - Removed old expandable tables to move the rule/decoder information into a new space.
  - Enable different filters on the detail view for a better search on the list view.
  - New table for related rules or decoders.
  - And finally, a bunch of minor design enhancements to the whole app.
- Added a copyright notice to the whole app source code ([#395](https://github.com/wazuh/wazuh-kibana-app/pull/395)).
- Updated `.gitignore` with the _Node_ template ([#395](https://github.com/wazuh/wazuh-kibana-app/pull/395)).
- Added new module to the `package.json` file, [`rison`](https://www.npmjs.com/package/rison) ([#404](https://github.com/wazuh/wazuh-kibana-app/pull/404)).
- Added the `errorHandler` service to the blank screen scenario ([#413](https://github.com/wazuh/wazuh-kibana-app/pull/413)):
  - Now the exact error message will be shown to the user, instead of raw JSON content.
- Added new option on the `config.yml` file to disable the new X-Pack RBAC capabilities to filter index-patterns ([#417](https://github.com/wazuh/wazuh-kibana-app/pull/417)).

### Changed

- Small minor enhancements to the user interface ([#396](https://github.com/wazuh/wazuh-kibana-app/pull/396)):
  - Reduced Wazuh app logo size.
  - Changed buttons text to not use all-capitalized letters.
  - Minor typos found in the HTML/CSS code have been fixed.
- Now the app log stores the package revision ([#417](https://github.com/wazuh/wazuh-kibana-app/pull/417)).

### Fixed

- Fixed bug where the _Agents_ tab didn't preserve the filters after reloading the page ([#404](https://github.com/wazuh/wazuh-kibana-app/pull/404)).
- Fixed a bug when using X-Pack that sometimes threw an error of false _"Not enough privileges"_ scenario ([#415](https://github.com/wazuh/wazuh-kibana-app/pull/415)).
- Fixed a bug where the Kibana Discover auto-refresh functionality was still working when viewing the _Agent configuration_ tab ([#419](https://github.com/wazuh/wazuh-kibana-app/pull/419)).

## Wazuh v3.2.1 - Kibana v6.2.4 - Revision 389

### Changed

- Changed severity and verbosity to some log messages ([#412](https://github.com/wazuh/wazuh-kibana-app/pull/412)).

### Fixed

- Fixed a bug when using the X-Pack plugin without security capabilities enabled ([#403](https://github.com/wazuh/wazuh-kibana-app/pull/403)).
- Fixed a bug when the app was trying to create `wazuh-monitoring` indices without checking the existence of the proper template ([#412](https://github.com/wazuh/wazuh-kibana-app/pull/412)).

## Wazuh v3.2.1 - Kibana v6.2.4 - Revision 388

### Added

- Support for Elastic Stack v6.2.4.
- App server fully refactored ([#360](https://github.com/wazuh/wazuh-kibana-app/pull/360)):
  - Added new classes, reduced the amount of code, removed unused functions, and several optimizations.
  - Now the app follows a more ES6 code style on multiple modules.
  - _Overview/Agents_ visualizations have been ordered into separated files and folders.
  - Now the app can use the default index defined on the `/ect/kibana/kibana.yml` file.
  - Better error handling for the visualizations directive.
  - Added a cron job to delete remaining visualizations on the `.kibana` index if so.
  - Also, we've added some changes when using the X-Pack plugin:
    - Better management of users and roles in order to use the app capabilities.
    - Prevents app loading if the currently logged user has no access to any index pattern.
- Added the `errorHandler` service to the `dataHandler` factory ([#340](https://github.com/wazuh/wazuh-kibana-app/pull/340)).
- Added Syscollector section to _Manager/Agents Configuration_ tabs ([#359](https://github.com/wazuh/wazuh-kibana-app/pull/359)).
- Added `cluster.name` field to the `wazuh-monitoring` index ([#377](https://github.com/wazuh/wazuh-kibana-app/pull/377)).

### Changed

- Increased the query size when fetching the index pattern list ([#339](https://github.com/wazuh/wazuh-kibana-app/pull/339)).
- Changed active colour for all app tables ([#347](https://github.com/wazuh/wazuh-kibana-app/pull/347)).
- Changed validation regex to accept URLs with non-numeric format ([#353](https://github.com/wazuh/wazuh-kibana-app/pull/353)).
- Changed visualization removal cron task to avoid excessive log messages when there weren't removed visualizations ([#361](https://github.com/wazuh/wazuh-kibana-app/pull/361)).
- Changed filters comparison for a safer access ([#383](https://github.com/wazuh/wazuh-kibana-app/pull/383)).
- Removed some `server.log` messages to avoid performance errors ([#384](https://github.com/wazuh/wazuh-kibana-app/pull/384)).
- Changed the way of handling the index patterns list ([#360](https://github.com/wazuh/wazuh-kibana-app/pull/360)).
- Rewritten some false error-level logs to just information-level ones ([#360](https://github.com/wazuh/wazuh-kibana-app/pull/360)).
- Changed some files from JSON to CommonJS for performance improvements ([#360](https://github.com/wazuh/wazuh-kibana-app/pull/360)).
- Replaced some code on the `kibana-discover` directive with a much cleaner statement to avoid issues on the _Agents_ tab ([#394](https://github.com/wazuh/wazuh-kibana-app/pull/394)).

### Fixed

- Fixed a bug where several `agent.id` filters were created at the same time when navigating between _Agents_ and _Groups_ with different selected agents ([#342](https://github.com/wazuh/wazuh-kibana-app/pull/342)).
- Fixed logic on the index-pattern selector which wasn't showing the currently selected pattern the very first time a user opened the app ([#345](https://github.com/wazuh/wazuh-kibana-app/pull/345)).
- Fixed a bug on the `errorHandler` service who was preventing a proper output of some Elastic-related backend error messages ([#346](https://github.com/wazuh/wazuh-kibana-app/pull/346)).
- Fixed panels flickering in the _Settings_ tab ([#348](https://github.com/wazuh/wazuh-kibana-app/pull/348)).
- Fixed a bug in the shards and replicas settings when the user sets the value to zero (0) ([#358](https://github.com/wazuh/wazuh-kibana-app/pull/358)).
- Fixed several bugs related to the upgrade process from Wazuh 2.x to the new refactored server ([#363](https://github.com/wazuh/wazuh-kibana-app/pull/363)).
- Fixed a bug in _Discover/Agents VirusTotal_ tabs to avoid conflicts with the `agent.name` field ([#379](https://github.com/wazuh/wazuh-kibana-app/pull/379)).
- Fixed a bug on the implicit filter in _Discover/Agents PCI_ tabs ([#393](https://github.com/wazuh/wazuh-kibana-app/pull/393)).

### Removed

- Removed clear API password on `checkPattern` response ([#339](https://github.com/wazuh/wazuh-kibana-app/pull/339)).
- Removed old dashboard visualizations to reduce loading times ([#360](https://github.com/wazuh/wazuh-kibana-app/pull/360)).
- Removed some unused dependencies due to the server refactoring ([#360](https://github.com/wazuh/wazuh-kibana-app/pull/360)).
- Removed completely `metricService` from the app ([#389](https://github.com/wazuh/wazuh-kibana-app/pull/389)).

## Wazuh v3.2.1 - Kibana v6.2.2/v6.2.3 - Revision 387

### Added

- New logging system ([#307](https://github.com/wazuh/wazuh-kibana-app/pull/307)):
  - New module implemented to write app logs.
  - Now a trace is stored every time the app is re/started.
  - Currently, the `initialize.js` and `monitoring.js` files work with this system.
  - Note: the logs will live under `/var/log/wazuh/wazuhapp.log` on Linux systems, on Windows systems they will live under `kibana/plugins/`. It rotates the log whenever it reaches 100MB.
- Better cookies handling ([#308](https://github.com/wazuh/wazuh-kibana-app/pull/308)):
  - New field on the `.wazuh-version` index to store the last time the Kibana server was restarted.
  - This is used to check if the cookies have consistency with the current server status.
  - Now the app is clever and takes decisions depending on new consistency checks.
- New design for the _Agents/Configuration_ tab ([#310](https://github.com/wazuh/wazuh-kibana-app/pull/310)):
  - The style is the same as the _Manager/Configuration_ tab.
  - Added two more sections: CIS-CAT and Commands ([#315](https://github.com/wazuh/wazuh-kibana-app/pull/315)).
  - Added a new card that will appear when there's no group configuration at all ([#323](https://github.com/wazuh/wazuh-kibana-app/pull/323)).
- Added _"group"_ column on the agents list in _Agents_ ([#312](https://github.com/wazuh/wazuh-kibana-app/pull/312)):
  - If you click on the group, it will redirect the user to the specified group in _Manager/Groups_.
- New option for the `config.yml` file, `ip.selector` ([#313](https://github.com/wazuh/wazuh-kibana-app/pull/313)):
  - Define if the app will show or not the index pattern selector on the top navbar.
  - This setting is set to `true` by default.
- More CSS cleanup and reordering ([#315](https://github.com/wazuh/wazuh-kibana-app/pull/315)):
  - New `typography.less` file.
  - New `layout.less` file.
  - Removed `cleaned.less` file.
  - Reordering and cleaning of existing CSS files, including removal of unused classes, renaming, and more.
  - The _Settings_ tab has been refactored to correct some visual errors with some card components.
  - Small refactoring to some components from _Manager/Ruleset_ ([#323](https://github.com/wazuh/wazuh-kibana-app/pull/323)).
- New design for the top navbar ([#326](https://github.com/wazuh/wazuh-kibana-app/pull/326)):
  - Cleaned and refactored code
  - Revamped design, smaller and with minor details to follow the rest of Wazuh app guidelines.
- New design for the wz-chip component to follow the new Wazuh app guidelines ([#323](https://github.com/wazuh/wazuh-kibana-app/pull/323)).
- Added more descriptive error messages when the user inserts bad credentials on the _Add new API_ form in the _Settings_ tab ([#331](https://github.com/wazuh/wazuh-kibana-app/pull/331)).
- Added a new CSS class to truncate overflowing text on tables and metric ribbons ([#332](https://github.com/wazuh/wazuh-kibana-app/pull/332)).
- Support for Elastic Stack v6.2.2/v6.2.3.

### Changed

- Improved the initialization system ([#317](https://github.com/wazuh/wazuh-kibana-app/pull/317)):
  - Now the app will re-create the index-pattern if the user deletes the currently used by the Wazuh app.
  - The fieldset is now automatically refreshed if the app detects mismatches.
  - Now every index-pattern is dynamically formatted (for example, to enable the URLs in the _Vulnerabilities_ tab).
  - Some code refactoring for a better handling of possible use cases.
  - And the best thing, it's no longer needed to insert the sample alert!
- Improvements and changes to index-patterns ([#320](https://github.com/wazuh/wazuh-kibana-app/pull/320) & [#333](https://github.com/wazuh/wazuh-kibana-app/pull/333)):
  - Added a new route, `/get-list`, to fetch the index pattern list.
  - Removed and changed several functions for a proper management of index-patterns.
  - Improved the compatibility with user-created index-patterns, known to have unpredictable IDs.
  - Now the app properly redirects to `/blank-screen` if the length of the index patterns list is 0.
  - Ignored custom index patterns with auto-generated ID on the initialization process.
    - Now it uses the value set on the `config.yml` file.
  - If the index pattern is no longer available, the cookie will be overwritten.
- Improvements to the monitoring module ([#322](https://github.com/wazuh/wazuh-kibana-app/pull/322)):
  - Minor refactoring to the whole module.
  - Now the `wazuh-monitoring` index pattern is regenerated if it's missing.
  - And the best thing, it's no longer needed to insert the monitoring template!
- Now the app health check system only checks if the API and app have the same `major.minor` version ([#311](https://github.com/wazuh/wazuh-kibana-app/pull/311)):
  - Previously, the API and app had to be on the same `major.minor.patch` version.
- Adjusted space between title and value in some cards showing Manager or Agent configurations ([#315](https://github.com/wazuh/wazuh-kibana-app/pull/315)).
- Changed red and green colours to more saturated ones, following Kibana style ([#315](https://github.com/wazuh/wazuh-kibana-app/pull/315)).

### Fixed

- Fixed bug in Firefox browser who was not properly showing the tables with the scroll pagination functionality ([#314](https://github.com/wazuh/wazuh-kibana-app/pull/314)).
- Fixed bug where visualizations weren't being destroyed due to ongoing renderization processes ([#316](https://github.com/wazuh/wazuh-kibana-app/pull/316)).
- Fixed several UI bugs for a better consistency and usability ([#318](https://github.com/wazuh/wazuh-kibana-app/pull/318)).
- Fixed an error where the initial index-pattern was not loaded properly the very first time you enter the app ([#328](https://github.com/wazuh/wazuh-kibana-app/pull/328)).
- Fixed an error message that appeared whenever the app was not able to found the `wazuh-monitoring` index pattern ([#328](https://github.com/wazuh/wazuh-kibana-app/pull/328)).

## Wazuh v3.2.1 - Kibana v6.2.2 - Revision 386

### Added

- New design for the _Manager/Groups_ tab ([#295](https://github.com/wazuh/wazuh-kibana-app/pull/295)).
- New design for the _Manager/Configuration_ tab ([#297](https://github.com/wazuh/wazuh-kibana-app/pull/297)).
- New design of agents statistics for the _Agents_ tab ([#299](https://github.com/wazuh/wazuh-kibana-app/pull/299)).
- Added information ribbon into _Overview/Agent SCAP_ tabs ([#303](https://github.com/wazuh/wazuh-kibana-app/pull/303)).
- Added information ribbon into _Overview/Agent VirusTotal_ tabs ([#306](https://github.com/wazuh/wazuh-kibana-app/pull/306)).
- Added information ribbon into _Overview AWS_ tab ([#306](https://github.com/wazuh/wazuh-kibana-app/pull/306)).

### Changed

- Refactoring of HTML and CSS code throughout the whole Wazuh app ([#294](https://github.com/wazuh/wazuh-kibana-app/pull/294), [#302](https://github.com/wazuh/wazuh-kibana-app/pull/302) & [#305](https://github.com/wazuh/wazuh-kibana-app/pull/305)):
  - A big milestone for the project was finally achieved with this refactoring.
  - We've removed the Bootstrap dependency from the `package.json` file.
  - We've removed and merged many duplicated rules.
  - We've removed HTML and `angular-md` overriding rules. Now we have more own-made classes to avoid undesired results on the UI.
  - Also, this update brings tons of minor bugfixes related to weird HTML code.
- Wazuh app visualizations reviewed ([#301](https://github.com/wazuh/wazuh-kibana-app/pull/301)):
  - The number of used buckets has been limited since most of the table visualizations were surpassing acceptable limits.
  - Some visualizations have been checked to see if they make complete sense on what they mean to show to the user.
- Modified some app components for better follow-up of Kibana guidelines ([#290](https://github.com/wazuh/wazuh-kibana-app/pull/290) & [#297](https://github.com/wazuh/wazuh-kibana-app/pull/297)).
  - Also, some elements were modified on the _Discover_ tab in order to correct some mismatches.

### Fixed

- Adjusted information ribbon in _Agents/General_ for large OS names ([#290](https://github.com/wazuh/wazuh-kibana-app/pull/290) & [#294](https://github.com/wazuh/wazuh-kibana-app/pull/294)).
- Fixed unsafe array access on the visualization directive when going directly into _Manager/Ruleset/Decoders_ ([#293](https://github.com/wazuh/wazuh-kibana-app/pull/293)).
- Fixed a bug where navigating between agents in the _Agents_ tab was generating duplicated `agent.id` implicit filters ([#296](https://github.com/wazuh/wazuh-kibana-app/pull/296)).
- Fixed a bug where navigating between different tabs from _Overview_ or _Agents_ while being on the _Discover_ sub-tab was causing data loss in metric watchers ([#298](https://github.com/wazuh/wazuh-kibana-app/pull/298)).
- Fixed incorrect visualization of the rule level on _Manager/Ruleset/Rules_ when the rule level is zero (0) ([#298](https://github.com/wazuh/wazuh-kibana-app/pull/298)).

### Removed

- Removed almost every `md-tooltip` component from the whole app ([#305](https://github.com/wazuh/wazuh-kibana-app/pull/305)).
- Removed unused images from the `img` folder ([#305](https://github.com/wazuh/wazuh-kibana-app/pull/305)).

## Wazuh v3.2.1 - Kibana v6.2.2 - Revision 385

### Added

- Support for Wazuh v3.2.1.
- Brand-new first redesign for the app user interface ([#278](https://github.com/wazuh/wazuh-kibana-app/pull/278)):
  - This is the very first iteration of a _work-in-progress_ UX redesign for the Wazuh app.
  - The overall interface has been refreshed, removing some unnecessary colours and shadow effects.
  - The metric visualizations have been replaced by an information ribbon under the filter search bar, reducing the amount of space they occupied.
    - A new service was implemented for a proper handling of the metric visualizations watchers ([#280](https://github.com/wazuh/wazuh-kibana-app/pull/280)).
  - The rest of the app visualizations now have a new, more detailed card design.
- New shards and replicas settings to the `config.yml` file ([#277](https://github.com/wazuh/wazuh-kibana-app/pull/277)):
  - Now you can apply custom values to the shards and replicas for the `.wazuh` and `.wazuh-version` indices.
  - This feature only works before the installation process. If you modify these settings after installing the app, they won't be applied at all.

### Changed

- Now clicking again on the _Groups_ tab on _Manager_ will properly reload the tab and redirect to the beginning ([#274](https://github.com/wazuh/wazuh-kibana-app/pull/274)).
- Now the visualizations only use the `vis-id` attribute for loading them ([#275](https://github.com/wazuh/wazuh-kibana-app/pull/275)).
- The colours from the toast messages have been replaced to follow the Elastic 6 guidelines ([#286](https://github.com/wazuh/wazuh-kibana-app/pull/286)).

### Fixed

- Fixed wrong data flow on _Agents/General_ when coming from and going to the _Groups_ tab ([#273](https://github.com/wazuh/wazuh-kibana-app/pull/273)).
- Fixed sorting on tables, now they use the sorting functionality provided by the Wazuh API ([#274](https://github.com/wazuh/wazuh-kibana-app/pull/274)).
- Fixed column width issues on some tables ([#274](https://github.com/wazuh/wazuh-kibana-app/pull/274)).
- Fixed bug in the _Agent configuration_ JSON viewer who didn't properly show the full group configuration ([#276](https://github.com/wazuh/wazuh-kibana-app/pull/276)).
- Fixed excessive loading time from some Audit visualizations ([#278](https://github.com/wazuh/wazuh-kibana-app/pull/278)).
- Fixed Play/Pause button in timepicker's auto-refresh ([#281](https://github.com/wazuh/wazuh-kibana-app/pull/281)).
- Fixed unusual scenario on visualization directive where sometimes there was duplicated implicit filters when doing a search ([#283](https://github.com/wazuh/wazuh-kibana-app/pull/283)).
- Fixed some _Overview Audit_ visualizations who were not working properly ([#285](https://github.com/wazuh/wazuh-kibana-app/pull/285)).

### Removed

- Deleted the `id` attribute from all the app visualizations ([#275](https://github.com/wazuh/wazuh-kibana-app/pull/275)).

## Wazuh v3.2.0 - Kibana v6.2.2 - Revision 384

### Added

- New directives for the Wazuh app: `wz-table`, `wz-table-header` and `wz-search-bar` ([#263](https://github.com/wazuh/wazuh-kibana-app/pull/263)):
  - Maintainable and reusable components for a better-structured app.
  - Several files have been changed, renamed and moved to new folders, following _best practices_.
  - The progress bar is now within its proper directive ([#266](https://github.com/wazuh/wazuh-kibana-app/pull/266)).
  - Minor typos and refactoring changes to the new directives.
- Support for Elastic Stack v6.2.2.

### Changed

- App buttons have been refactored. Unified CSS and HTML for buttons, providing the same structure for them ([#269](https://github.com/wazuh/wazuh-kibana-app/pull/269)).
- The API list on Settings now shows the latest inserted API at the beginning of the list ([#261](https://github.com/wazuh/wazuh-kibana-app/pull/261)).
- The check for the currently applied pattern has been improved, providing clever handling of Elasticsearch errors ([#271](https://github.com/wazuh/wazuh-kibana-app/pull/271)).
- Now on _Settings_, when the Add or Edit API form is active, if you press the other button, it will make the previous one disappear, getting a clearer interface ([#9df1e31](https://github.com/wazuh/wazuh-kibana-app/commit/9df1e317903edf01c81eba068da6d20a8a1ea7c2)).

### Fixed

- Fixed visualizations directive to properly load the _Manager/Ruleset_ visualizations ([#262](https://github.com/wazuh/wazuh-kibana-app/pull/262)).
- Fixed a bug where the classic extensions were not affected by the settings of the `config.yml` file ([#266](https://github.com/wazuh/wazuh-kibana-app/pull/266)).
- Fixed minor CSS bugs from the conversion to directives to some components ([#266](https://github.com/wazuh/wazuh-kibana-app/pull/266)).
- Fixed bug in the tables directive when accessing a member it doesn't exist ([#266](https://github.com/wazuh/wazuh-kibana-app/pull/266)).
- Fixed browser console log error when clicking the Wazuh logo on the app ([#6647fbc](https://github.com/wazuh/wazuh-kibana-app/commit/6647fbc051c2bf69df7df6e247b2b2f46963f194)).

### Removed

- Removed the `kbn-dis` directive from _Manager/Ruleset_ ([#262](https://github.com/wazuh/wazuh-kibana-app/pull/262)).
- Removed the `filters.js` and `kibana_fields_file.json` files ([#263](https://github.com/wazuh/wazuh-kibana-app/pull/263)).
- Removed the `implicitFilters` service ([#270](https://github.com/wazuh/wazuh-kibana-app/pull/270)).
- Removed visualizations loading status trace from controllers and visualization directive ([#270](https://github.com/wazuh/wazuh-kibana-app/pull/270)).

## Wazuh v3.2.0 - Kibana v6.2.1 - Revision 383

### Added

- Support for Wazuh 3.2.0.
- Compatibility with Kibana 6.1.0 to Kibana 6.2.1.
- New tab for vulnerability detector alerts.

### Changed

- The app now shows the index pattern selector only if the list length is greater than 1.
  - If it's exactly 1 shows the index pattern without a selector.
- Now the index pattern selector only shows the compatible ones.
  - It's no longer possible to select the `wazuh-monitoring` index pattern.
- Updated Bootstrap to 3.3.7.
- Improved filter propagation between Discover and the visualizations.
- Replaced the login route name from /login to /wlogin to avoid conflict with X-Pack own login route.

### Fixed

- Several CSS bugfixes for better compatibility with Kibana 6.2.1.
- Some variables changed for adapting new Wazuh API requests.
- Better error handling for some Elastic-related messages.
- Fixed browser console error from top-menu directive.
- Removed undesired md-divider from Manager/Logs.
- Adjusted the width of a column in Manager/Logs to avoid overflow issues with the text.
- Fixed a wrong situation with the visualizations when we refresh the Manager/Rules tab.

### Removed

- Removed the `travis.yml` file.

## Wazuh v3.1.0 - Kibana v6.1.3 - Revision 380

### Added

- Support for Wazuh 3.1.0.
- Compatibility with Kibana 6.1.3.
- New error handler for better app errors reporting.
- A new extension for Amazon Web Services alerts.
- A new extension for VirusTotal alerts.
- New agent configuration tab:
  - Visualize the current group configuration for the currently selected agent on the app.
  - Navigate through the different tabs to see which configuration is being used.
  - Check the synchronization status for the configuration.
  - View the current group of the agent and click on it to go to the Groups tab.
- New initial health check for checking some app components.
- New YAML config file:
  - Define the initial index pattern.
  - Define specific checks for the healthcheck.
  - Define the default extensions when adding new APIs.
- New index pattern selector dropdown on the top navbar.
  - The app will reload applying the new index pattern.
- Added new icons for some sections of the app.

### Changed

- New visualizations loader, with much better performance.
- Improved reindex process for the .wazuh index when upgrading from a 2.x-5.x version.
- Adding 365 days expiring time to the cookies.
- Change default behaviour for the config file. Now everything is commented with default values.
  - You need to edit the file, remove the comment mark and apply the desired value.
- Completely redesigned the manager configuration tab.
- Completely redesigned the groups tab.
- App tables have now unified CSS classes.

### Fixed

- Play real-time button has been fixed.
- Preventing duplicate APIs from feeding the wazuh-monitoring index.
- Fixing the check manager connection button.
- Fixing the extensions settings so they are preserved over time.
- Much more error handling messages in all the tabs.
- Fixed OS filters in agents list.
- Fixed autocomplete lists in the agents, rules and decoders list so they properly scroll.
- Many styles bugfixes for the different browsers.
- Reviewed and fixed some visualizations not showing accurate information.

### Removed

- Removed index pattern configuration from the `package.json` file.
- Removed unnecessary dependencies from the `package.json` file.

## Wazuh v3.0.0 - Kibana v6.1.0 - Revision 371

### Added

- You can configure the initial index-pattern used by the plugin in the initialPattern variable of the app's package.json.
- Auto `.wazuh` reindex from Wazuh 2.x - Kibana 5.x to Wazuh 3.x - Kibana 6.x.
  - The API credentials will be automatically migrated to the new installation.
- Dynamically changed the index-pattern used by going to the Settings -> Pattern tab.
  - Wazuh alerts compatibility auto detection.
- New loader for visualizations.
- Better performance: now the tabs use the same Discover tab, only changing the current filters.
- New Groups tab.
  - Now you can check your group configuration (search its agents and configuration files).
- The Logs tab has been improved.
  - You can sort by field and the view has been improved.
- Achieved a clearer interface with implicit filters per tab showed as unremovable chips.

### Changed

- Dynamically creating .kibana index if necessary.
- Better integration with Kibana Discover.
- Visualizations loaded at initialization time.
- New sync system to wait for Elasticsearch JS.
- Decoupling selected API and pattern from backend and moved to the client side.

## Wazuh v2.1.0 - Kibana v5.6.1 - Revision 345

### Added

- Loading icon while Wazuh loads the visualizations.
- Add/Delete/Restart agents.
- OS agent filter

### Changed

- Using genericReq when possible.

## Wazuh v2.0.1 - Kibana v5.5.1 - Revision 339

### Changed

- New index in Elasticsearch to save Wazuh set up configuration
- Short URL's is now supported
- A native base path from kibana.yml is now supported

### Fixed

- Search bar across panels now support parenthesis grouping
- Several CSS fixes for IE browser<|MERGE_RESOLUTION|>--- conflicted
+++ resolved
@@ -10,11 +10,8 @@
 
 ### Fixed
 
-<<<<<<< HEAD
 - Fixed the tooltips of the tables in the security section, and unnecessary requests are removed. [#5631](https://github.com/wazuh/wazuh-kibana-app/pull/5631)
-=======
 - Fixed the color of the agent name in the groups section in dark mode. [#5676](https://github.com/wazuh/wazuh-kibana-app/pull/5676)
->>>>>>> 6595071a
 
 ## Wazuh v4.6.0 - OpenSearch Dashboards 2.6.0 - Revision 01
 
