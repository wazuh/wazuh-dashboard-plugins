# Change Log

All notable changes to the Wazuh app project will be documented in this file.

<<<<<<< HEAD
## Wazuh v4.5.2 - Kibana 7.10.2, 7.16.x, 7.17.x - Revision 01

### Added

- Support for Wazuh 4.5.2

### Fixed

- Fixed an error with the commands in the Deploy new agent section for Oracle Linux 6+ agents [#5764](https://github.com/wazuh/wazuh-kibana-app/pull/5764)
- Fixed broken documentation links in `Management/Configuration` section [#5796](https://github.com/wazuh/wazuh-kibana-app/pull/5796)

## Wazuh v4.5.1 - Kibana 7.10.2, 7.16.x, 7.17.x - Revision 01
=======
## Wazuh v4.5.1 - Kibana 7.10.2, 7.16.x, 7.17.x - Revision 03
>>>>>>> 8b8c2e8c

### Added

- Add Apple Silicon architecture button to the register Agent wizard [#5478](https://github.com/wazuh/wazuh-kibana-app/pull/5478)

### Fixed

- Fixed the rendering of tables that contains IPs and agent overview [#5471](https://github.com/wazuh/wazuh-kibana-app/pull/5471)
- Fixed the agents active coverage stat as NaN in Details panel of Agents section [#5490](https://github.com/wazuh/wazuh-kibana-app/pull/5490)
- Fixed a broken documentation link to agent labels [#5687](https://github.com/wazuh/wazuh-kibana-app/pull/5687)
- Fixed the PDF report filters applied to tables [#5714](https://github.com/wazuh/wazuh-kibana-app/pull/5714)
- Fixed outdated year in the PDF report footer [#5766](https://github.com/wazuh/wazuh-kibana-app/pull/5766)

### Removed

- Removed the agent name in the agent info ribbon [#5497](https://github.com/wazuh/wazuh-kibana-app/pull/5497)

### Changed

- Changed method to perform redirection on agent table buttons [#5539](https://github.com/wazuh/wazuh-kibana-app/pull/5539)
- Changed windows agent service name in the deploy agent wizard [#5538](https://github.com/wazuh/wazuh-kibana-app/pull/5538)
- Changed the requests to get the agent labels for the managers [#5687](https://github.com/wazuh/wazuh-kibana-app/pull/5687)

## Wazuh v4.5.0 - Kibana 7.10.2, 7.16.x, 7.17.x - Revision 01

### Added

- Support for Wazuh 4.5.0

## Wazuh v4.4.5 - Kibana 7.10.2, 7.16.x, 7.17.x - Revision 02

### Added

- Support for Wazuh 4.4.5

## Wazuh v4.4.4 - Kibana 7.10.2, 7.16.x, 7.17.x - Revision 01

### Added

- Support for Wazuh 4.4.4

### Changed

- Changed the title and added a warning in the step 3 of the deploy new agent section. [#5416](https://github.com/wazuh/wazuh-kibana-app/pull/5416)

## Wazuh v4.4.3 - Kibana 7.10.2, 7.16.x, 7.17.x - Revision 01

### Added

- Support for Wazuh 4.4.3

### Fixed

- Fixed command to install the macOS agent on the agent wizard [#5481](https://github.com/wazuh/wazuh-kibana-app/pull/5481) [#5484](https://github.com/wazuh/wazuh-kibana-app/pull/5484)
- Fixed command to start the macOS agent on the agent wizard [#5470](https://github.com/wazuh/wazuh-kibana-app/pull/5470)

## Wazuh v4.4.2 - Kibana 7.10.2, 7.16.x, 7.17.x - Revision 01

### Added

- Support for Wazuh 4.4.2

### Fixed

- Fixed a problem in the backend service to get the plugin configuration [#5428](https://github.com/wazuh/wazuh-kibana-app/pull/5428)

## Wazuh v4.4.1 - Kibana 7.10.2, 7.16.x, 7.17.x - Revision 00

### Fixed

- Fixed the search in the agent inventory data tables [#5196](https://github.com/wazuh/wazuh-kibana-app/pull/5196)
- Fixed the `Anomaly and malware detection` link. [#5329](https://github.com/wazuh/wazuh-kibana-app/pull/5329)
- Fixed the problem that did not allow closing the time picker when the button was clicked again in `Agents` and `Management/Statistics`. [#5341](https://github.com/wazuh/wazuh-kibana-app/pull/5341)

## Wazuh v4.4.0 - Kibana 7.10.2, 7.16.x, 7.17.x - Revision 06

### Added

- Added the option to sort by the agent's count in the group table. [#4323](https://github.com/wazuh/wazuh-kibana-app/pull/4323)
- Added agent synchronization status in the agent module. [#3874](https://github.com/wazuh/wazuh-kibana-app/pull/3874) [#5143](https://github.com/wazuh/wazuh-kibana-app/pull/5143) [#5177](https://github.com/wazuh/wazuh-kibana-app/pull/5177)
- Added the ability to set the agent name in the installation command. [#4739](https://github.com/wazuh/wazuh-kibana-app/pull/4739)
- Added validation to the plugin's settings [#4503](https://github.com/wazuh/wazuh-kibana-app/pull/4503) [#4785](https://github.com/wazuh/wazuh-kibana-app/pull/4785)
- Added new settings to customize the header and footer on the PDF reports [#4505](https://github.com/wazuh/wazuh-kibana-app/pull/4505) [#4798](https://github.com/wazuh/wazuh-kibana-app/pull/4798) [#4805](https://github.com/wazuh/wazuh-kibana-app/pull/4805)
- Added a new setting to enable or disable the customization [#4507](https://github.com/wazuh/wazuh-kibana-app/pull/4507)
- Added the ability to upload an image for the `customization.logo.*` settings in `Settings/Configuration` [#4504](https://github.com/wazuh/wazuh-kibana-app/pull/4504)
- Added macOS support to the 'Deploy new agent' section [#4867](https://github.com/wazuh/wazuh-kibana-app/pull/4867)
- Added PowerPC architecture support for redhat7, in the 'Deploy new agent' section. [#4833](https://github.com/wazuh/wazuh-kibana-app/pull/4833)
- Added a centralized service to handle the requests [#4831](https://github.com/wazuh/wazuh-kibana-app/pull/4831)
- Added data-test-subj property to the create-policy component [#4873](https://github.com/wazuh/wazuh-kibana-app/pull/4873)
- Added a link for additional steps to enroll agents on Alpine Linux in the 'Deploy new agent' section. [#4933](https://github.com/wazuh/wazuh-kibana-app/pull/4933)
- Added extra steps message and new command for Windows XP and Windows Server 2008, added alpine agent with all its steps. [#4933](https://github.com/wazuh/wazuh-kibana-app/pull/4933)
- Added file saving conditions in File Editor [#4970](https://github.com/wazuh/wazuh-kibana-app/pull/4970)
- Added character validation to avoid invalid agent names in the 'Deploy new agent' section. [#5021](https://github.com/wazuh/wazuh-kibana-app/pull/5021) [#5028](https://github.com/wazuh/wazuh-kibana-app/pull/5028)
- Added default selected options in the 'Deploy new agent' section [#5063](https://github.com/wazuh/wazuh-kibana-app/pull/5063)
- Added suggestions for cluster's node and protocol to use for agent enrollment in the 'Deploy new agent' section. [#4776](https://github.com/wazuh/wazuh-kibana-app/pull/4776) [#4954](https://github.com/wazuh/wazuh-kibana-app/pull/4954) [#5166](https://github.com/wazuh/wazuh-kibana-app/pull/5166)
- Redesign the SCA table of the agent's dashboard [#4512](https://github.com/wazuh/wazuh-kibana-app/pull/4512)

### Changed

- Changed the HTTP verb from `GET` to `POST` in the requests to log in to the Wazuh API [#4103](https://github.com/wazuh/wazuh-kibana-app/pull/4103)
- Changed the endpoint that updates the plugin configuration to support updating multiple settings at once. [#4501](https://github.com/wazuh/wazuh-kibana-app/pull/4501)
- Improved alerts summary performance [#4376](https://github.com/wazuh/wazuh-kibana-app/pull/4376) [#5071](https://github.com/wazuh/wazuh-kibana-app/pull/5071) [#5131](https://github.com/wazuh/wazuh-kibana-app/pull/5131)
- Improved the setting's description for the plugin displayed in the UI and the configuration file. [#4501](https://github.com/wazuh/wazuh-kibana-app/pull/4501)
- Improved `Agents Overview` performance [#4363](https://github.com/wazuh/wazuh-kibana-app/pull/4363) [#5076](https://github.com/wazuh/wazuh-kibana-app/pull/5076)
- Improved the message displayed when there is a versions mismatch between the Wazuh API and the Wazuh app [#4529](https://github.com/wazuh/wazuh-kibana-app/pull/4529) [#4964](https://github.com/wazuh/wazuh-kibana-app/pull/4964)
- Updated operating systems' information in the 'Deploy new agent' section. [#4851](https://github.com/wazuh/wazuh-kibana-app/pull/4851)
- Updated and unified the fetching and rendering of the SCA checks results due to changes in the Wazuh API [#5031](https://github.com/wazuh/wazuh-kibana-app/pull/5031)
- Updated the `Agent details` component to the changes in the Wazuh API response. [#3874](https://github.com/wazuh/wazuh-kibana-app/pull/3874)
- Updated the `Last vulnerability scan` component to the changes in the Wazuh API response [#4975](https://github.com/wazuh/wazuh-kibana-app/pull/4975)
- Updated the `winston` dependency to `3.5.1` [#4985](https://github.com/wazuh/wazuh-kibana-app/pull/4985)
- Updated the `mocha` dependency to `10.1.0` [#5062](https://github.com/wazuh/wazuh-kibana-app/pull/5062)
- Updated the `pdfmake` dependency to `0.2.7` [#5062](https://github.com/wazuh/wazuh-kibana-app/pull/5062)
- The button to export the app logs is now disabled when there are no results, instead of showing an error toast [#4992](https://github.com/wazuh/wazuh-kibana-app/pull/4992)
- Independently load each dashboard from the `Agents Overview` page [#4363](https://github.com/wazuh/wazuh-kibana-app/pull/4363)

### Fixed

- Fixed nested fields filtering in dashboards tables and KPIs [#4425](https://github.com/wazuh/wazuh-kibana-app/pull/4425)
- Fixed nested field rendering in security alerts table details [#4428](https://github.com/wazuh/wazuh-kibana-app/pull/4428)
- Fixed a bug where the Wazuh logo was used instead of the custom one [#4539](https://github.com/wazuh/wazuh-kibana-app/pull/4539)
- Fixed rendering problems of the `Agent Overview` section in low resolutions [#4516](https://github.com/wazuh/wazuh-kibana-app/pull/4516)
- Fixed issue when logging out from Wazuh when SAML is enabled [#4595](https://github.com/wazuh/wazuh-kibana-app/issues/4595)
- Fixed server errors with code 500 when the Wazuh API is not reachable / up. [#4710](https://github.com/wazuh/wazuh-kibana-app/pull/4710) [#4728](https://github.com/wazuh/wazuh-kibana-app/pull/4728) [#4971](https://github.com/wazuh/wazuh-kibana-app/pull/4971)
- Fixed pagination to SCA table [#4653](https://github.com/wazuh/wazuh-kibana-app/issues/4653) [#5010](https://github.com/wazuh/wazuh-kibana-app/pull/5010)
- Fixed `WAZUH_PROTOCOL` suggestion in the 'Deploy new agent' section. [#4849](https://github.com/wazuh/wazuh-kibana-app/pull/4849)
- Fixed agent deployment instructions for HP-UX and Solaris. [#4943](https://github.com/wazuh/wazuh-kibana-app/pull/4943)
- Fixed a bug that caused the flyouts to close when clicking inside them [#4638](https://github.com/wazuh/wazuh-kibana-app/pull/4638) [#5046](https://github.com/wazuh/wazuh-kibana-app/pull/5046)
- Fixed the manager option in the 'Deploy new agent' section [#4981](https://github.com/wazuh/wazuh-kibana-app/pull/4981)
- Fixed Inventory checks table filters by stats [#4999](https://github.com/wazuh/wazuh-kibana-app/pull/4999) [#5031](https://github.com/wazuh/wazuh-kibana-app/pull/5031)
- Fixed commands in the 'Deploy new agent' section (most of the commands are missing '-1') [#4962](https://github.com/wazuh/wazuh-kibana-app/pull/4962)
- Fixed agent installation command for macOS in the 'Deploy new agent' section. [#4968](https://github.com/wazuh/wazuh-kibana-app/pull/4968)
- Fixed agent evolution chart [#4942](https://github.com/wazuh/wazuh-kibana-app/pull/4942)
- Fixed Solaris command [#5035](https://github.com/wazuh/wazuh-kibana-app/pull/5035)
- Fixed commands: AIX, OpenSUSE, Alpine, Suse11, Fedora, HP, Oracle Linux 5, Amazon Linux 2, CentOS5. Changed the word 'or higher' in buttons to '+'. Fixed validations for HP, Solaris and Alpine. [#5045](https://github.com/wazuh/wazuh-kibana-app/pull/5045)
- Fixed error in GitHub module PDF report. [#5069](https://github.com/wazuh/wazuh-kibana-app/pull/5069)
- Fixed password input in 'Deploy new agent' section [#5098](https://github.com/wazuh/wazuh-kibana-app/pull/5098)
- Fixed error when clicking on the selectors of agents in the group agents management [#5094](https://github.com/wazuh/wazuh-kibana-app/pull/5094)
- Fixed menu content panel is displayed in the wrong place. [5092](https://github.com/wazuh/wazuh-kibana-app/pull/5092)
- Fixed greyed and disabled menu section names [#5101](https://github.com/wazuh/wazuh-kibana-app/pull/5101)
- Fixed misspelling in the NIST module [#5107](https://github.com/wazuh/wazuh-kibana-app/pull/5107)
- Fixed Statistic cronjob bulk document insert [#5150](https://github.com/wazuh/wazuh-kibana-app/pull/5150)
- Fixed the style of the buttons showing more event information in the event view table. [#5137](https://github.com/wazuh/wazuh-kibana-app/pull/5137)
- Fixed Inventory module for Solaris agents [#5144](https://github.com/wazuh/wazuh-kibana-app/pull/5144)
- Fixed the module information button in Office 365 and GitHub Panel tab to open the nav drawer. [#5167](https://github.com/wazuh/wazuh-kibana-app/pull/5167)
- Fixed a UI crash due to `external_references` field could be missing in some vulnerability data [#5200](https://github.com/wazuh/wazuh-kibana-app/pull/5200)
- Fixed Wazuh main menu not displayed when navigation menu is locked [#5273](https://github.com/wazuh/wazuh-kibana-app/pull/5273)
- Fixed 'Deploy new agent' section which used wrong secure connection property [#5285](https://github.com/wazuh/wazuh-kibana-app/pull/5285) [#5295](https://github.com/wazuh/wazuh-kibana-app/pull/5295)
- Disabled unmapped fields filter in `Security Events` alerts table [#4929](https://github.com/wazuh/wazuh-kibana-app/pull/4929)
- Raspbian OS, Ubuntu, Amazon Linux and Amazon Linux 2 commands in the 'Deploy new agent' section now change when a different architecture is selected [#4876](https://github.com/wazuh/wazuh-kibana-app/pull/4876) [#4880](https://github.com/wazuh/wazuh-kibana-app/pull/4880)

### Removed

- Removed unused file related to agent menu [#5102](https://github.com/wazuh/wazuh-kibana-app/pull/5102)
- Removed the `angular-chart.js` dependency [#4985](https://github.com/wazuh/wazuh-kibana-app/pull/4985)
- Removed the `pug-loader` dependency [#5062](https://github.com/wazuh/wazuh-kibana-app/pull/5062) [#5089](https://github.com/wazuh/wazuh-kibana-app/pull/5089)

## Wazuh v4.3.11 - Kibana 7.10.2, 7.16.x, 7.17.x - Revision 4312

### Added

- Support for Wazuh 4.3.11

## Wazuh v4.3.10 - Kibana 7.10.2, 7.16.x, 7.17.x - Revision 4311

### Fixed

- Fixed issue when logging out from Wazuh when SAML is enabled [#4815](https://github.com/wazuh/wazuh-kibana-app/issues/4815)

## Wazuh v4.3.9 - Kibana 7.10.2, 7.16.x, 7.17.x - Revision 4310

### Added

- Support for Wazuh 4.3.9

## Wazuh v4.3.8 - Kibana 7.10.2, 7.16.x, 7.17.x - Revision 4309

### Added

- Support for Wazuh 4.3.8

## Wazuh v4.3.7 - Kibana 7.10.2, 7.16.x, 7.17.x - Revision 4308

### Fixed

- Wazuh.yml review: fixed link to web documentation, improved in-file documentation and fixed some grammatical errors. [#4378](https://github.com/wazuh/wazuh-kibana-app/pull/4378) [#4399](https://github.com/wazuh/wazuh-kibana-app/pull/4399)
- Fixed an error during the generation of a group's report, if the request to the Wazuh API fails [#4350](https://github.com/wazuh/wazuh-kibana-app/pull/4350)
- Fixed a problem with the group's report, when the group has no agents [#4350](https://github.com/wazuh/wazuh-kibana-app/pull/4350)
- Fixed path in logo customization section [#4352](https://github.com/wazuh/wazuh-kibana-app/pull/4352)
- Fixed a TypeError in Firefox. Change the Get request that was made with a Kibana core.http.get(/api/check-wazuh) resource to the WzRequest.genericReq resource and it no longer fails, also add a test capture to public/plugin.ts that wraps the request and in case of failure, the error is detected when the browser does not work with the V8 engine. [#4362](https://github.com/wazuh/wazuh-kibana-app/pull/4362)
- Fixed an error of an undefined username hash related to reporting when using Kibana with X-Pack and security was disabled [#4358](https://github.com/wazuh/wazuh-kibana-app/pull/4358)
- Fixed persistence of the plugin registry file between updates [#4359](https://github.com/wazuh/wazuh-kibana-app/pull/4359)
- Fixed searchbar error on SCA Inventory table [#4367](https://github.com/wazuh/wazuh-kibana-app/pull/4367)
- Fixed a routes loop when reinstalling Wazuh indexer [#4373](https://github.com/wazuh/wazuh-kibana-app/pull/4373)

# Removed

- Removed the use of `manager_host` field related to agent information of Wazuh API responses, which is obsolete [#4350](https://github.com/wazuh/wazuh-kibana-app/pull/4350)

## Wazuh v4.3.6 - Kibana 7.10.2, 7.16.x, 7.17.x - Revision 4307

### Fixed

- Fixed the search bar component to properly distinguish conjuntion operators (AND, OR) [#4326](https://github.com/wazuh/wazuh-kibana-app/pull/4326)
- Fixed documentation link titles to match the documentation sections to redirect to [#4301](https://github.com/wazuh/wazuh-kibana-app/pull/4301)
- Fixed missing documentation references to the Agent's overview, Agent's Integrity monitoring, and Agent's Inventory data sections, when the agent has never connected. [#4301](https://github.com/wazuh/wazuh-kibana-app/pull/4301)
- The references to the documentation site now links to the appropriate version [#4301](https://github.com/wazuh/wazuh-kibana-app/pull/4301)
- Fixed missing documentation link in the Docker Listener module [#4301](https://github.com/wazuh/wazuh-kibana-app/pull/4301)
- Fixed broken links to the documentation site [#4301](https://github.com/wazuh/wazuh-kibana-app/pull/4301)
- Fix Rules, Decoders and CDB lists uploaders to show errors appropriately [#4307](https://github.com/wazuh/wazuh-kibana-app/pull/4307)
- Sanitize report's inputs and usernames [#4330](https://github.com/wazuh/wazuh-kibana-app/pull/4330)

## Wazuh v4.3.5 - Kibana 7.10.2, 7.16.x, 7.17.x - Revision 4306

### Added

- Added to the interface API messages in the Ruleset test module [#4244](https://github.com/wazuh/wazuh-kibana-app/pull/4244)
- Added authorization prompt in Mitre > Intelligence [#4261](https://github.com/wazuh/wazuh-kibana-app/pull/4261)
- Added a more descriptive message when there is an error related to the user permissions when getting the list of index patterns in a route resolver [#4280](https://github.com/wazuh/wazuh-kibana-app/pull/4280)

### Changed

- Changed the reference from Manager to Wazuh server in the guide to deploy a new agent [#4239](https://github.com/wazuh/wazuh-kibana-app/pull/4239)
- Removed the filtered tags because they were not supported by the API endpoint [#4267](https://github.com/wazuh/wazuh-kibana-app/pull/4267)
- Changed styles in visualizations. [#4254](https://github.com/wazuh/wazuh-kibana-app/pull/4254)

### Fixed

- Fixed type error when changing screen size in agents section [#4233](https://github.com/wazuh/wazuh-kibana-app/pull/4233)
- Removed a logged error that appeared when the `statistics` tasks tried to create an index with the same name, causing the second task to fail on the creation of the index because it already exists [#4235](https://github.com/wazuh/wazuh-kibana-app/pull/4235)
- Fixed a UI crash due to a query with syntax errors in `Modules/Security events` [#4237](https://github.com/wazuh/wazuh-kibana-app/pull/4237)
- Fixed an error when generating a module report after changing the selected agent [#4240](https://github.com/wazuh/wazuh-kibana-app/pull/4240)
- Fixed an unhandled error when a Wazuh API request failed in the dev tools [#4266](https://github.com/wazuh/wazuh-kibana-app/pull/4266)
- Fixed an error related to `API not available` when saving the manager configuration and restarting the manager from `Management/Configuration/Edit configuration` on manager mode [#4264](https://github.com/wazuh/wazuh-kibana-app/pull/4264)
- Fixed a UI problem that required scrolling to see the logs in Management/Logs and Settings/Logs [#4253](https://github.com/wazuh/wazuh-kibana-app/pull/4253)

## Wazuh v4.3.4 - Kibana 7.10.2, 7.16.x, 7.17.x - Revision 4305

### Added

- Added the `pending` agent status to some sections that was missing
  [#4166](https://github.com/wazuh/wazuh-kibana-app/pull/4166)
  [#4188](https://github.com/wazuh/wazuh-kibana-app/pull/4188)

### Changed

- Replaced the visualization of `Status` panel in `Agents` [#4166](https://github.com/wazuh/wazuh-kibana-app/pull/4166)
- Replaced the visualization of policy in `Modules/Security configuration assessment/Inventory` [#4166](https://github.com/wazuh/wazuh-kibana-app/pull/4166)
- Consistency in the colors and labels used for the agent status [#4166](https://github.com/wazuh/wazuh-kibana-app/pull/4166) [#4199](https://github.com/wazuh/wazuh-kibana-app/issues/4199)
- Replaced how the full and partial scan dates are displayed in the `Details` panel of `Vulnerabilities/Inventory` [#4169](https://github.com/wazuh/wazuh-kibana-app/pull/4169)

### Fixed

- Fixed that the platform visualizations didn't use some definitions related to the UI on Kibana 7.10.2 [#4166](https://github.com/wazuh/wazuh-kibana-app/pull/4166)
- Fixed a toast message with a successful process appeared when removing an agent of a group in `Management/Groups` and the agent appears in the agent list after refreshing the table [#4167](https://github.com/wazuh/wazuh-kibana-app/pull/4167)
- Fixed import of an empty rule or decoder file [#4176](https://github.com/wazuh/wazuh-kibana-app/pull/4176)
- Fixed overwriting of rule and decoder imports [#4180](https://github.com/wazuh/wazuh-kibana-app/pull/4180)

## Wazuh v4.3.3 - Kibana 7.10.2, 7.16.x, 7.17.x - Revision 4304

### Fixed

- Fixed Wazuh Dashboard troubleshooting url [#4150](https://github.com/wazuh/wazuh-kibana-app/pull/4150)

## Wazuh v4.3.2 - Kibana 7.10.2 , 7.16.x, 7.17.x - Revision 4303

### Added

- Support for Wazuh 4.3.2

## Wazuh v4.2.7 - Kibana 7.10.2, 7.11.2, 7.12.1, 7.13.0, 7.13.1, 7.13.2, 7.13.3, 7.13.4, 7.14.0, 7.14.1, 7.14.2 - Revision 4208

### Added

- Support for Wazuh 4.2.7

## Wazuh v4.3.1 - Kibana 7.10.2 , 7.16.x, 7.17.x - Revision 4302

### Added

- Added PowerShell version warning to Windows agent installation wizard [#4142](https://github.com/wazuh/wazuh-kibana-app/pull/4142)
- A new workflow is added to perform backports to specific branches [#4149](https://github.com/wazuh/wazuh-kibana-app/pull/4149)

### Fixed

- Fixed the falsy values are displayed as not defined and enhanced the output of `Ruleset Test` [#4141](https://github.com/wazuh/wazuh-kibana-app/pull/4141)

## Wazuh v4.3.0 - Kibana 7.10.2, 7.16.x, 7.17.x - Revision 4301

### Added

- Support for Kibana 7.16.x
- Support for Kibana 7.17.x
- Added GitHub and Office365 modules [#3557](https://github.com/wazuh/wazuh-kibana-app/pull/3557)
- Added a new `Panel` module tab for GitHub and Office365 modules
  [#3541](https://github.com/wazuh/wazuh-kibana-app/pull/3541)
  [#3945](https://github.com/wazuh/wazuh-kibana-app/pull/3945)
  [#3952](https://github.com/wazuh/wazuh-kibana-app/pull/3952)
- Added ability to filter the results fo the `Network Ports` table in the `Inventory data` section [#3639](https://github.com/wazuh/wazuh-kibana-app/pull/3639)
- Added new endpoint service to collect the frontend logs into a file [#3324](https://github.com/wazuh/wazuh-kibana-app/pull/3324)
- Improved the frontend handle errors strategy: UI, Toasts, console log and log in file
  [#3327](https://github.com/wazuh/wazuh-kibana-app/pull/3327)
  [#3321](https://github.com/wazuh/wazuh-kibana-app/pull/3321)
  [#3367](https://github.com/wazuh/wazuh-kibana-app/pull/3367)
  [#3373](https://github.com/wazuh/wazuh-kibana-app/pull/3373)
  [#3374](https://github.com/wazuh/wazuh-kibana-app/pull/3374)
  [#3390](https://github.com/wazuh/wazuh-kibana-app/pull/3390)  
  [#3410](https://github.com/wazuh/wazuh-kibana-app/pull/3410)
  [#3408](https://github.com/wazuh/wazuh-kibana-app/pull/3408)
  [#3429](https://github.com/wazuh/wazuh-kibana-app/pull/3429)
  [#3427](https://github.com/wazuh/wazuh-kibana-app/pull/3427)
  [#3417](https://github.com/wazuh/wazuh-kibana-app/pull/3417)
  [#3462](https://github.com/wazuh/wazuh-kibana-app/pull/3462)
  [#3451](https://github.com/wazuh/wazuh-kibana-app/pull/3451)
  [#3442](https://github.com/wazuh/wazuh-kibana-app/pull/3442)
  [#3480](https://github.com/wazuh/wazuh-kibana-app/pull/3480)
  [#3472](https://github.com/wazuh/wazuh-kibana-app/pull/3472)
  [#3434](https://github.com/wazuh/wazuh-kibana-app/pull/3434)
  [#3392](https://github.com/wazuh/wazuh-kibana-app/pull/3392)
  [#3404](https://github.com/wazuh/wazuh-kibana-app/pull/3404)
  [#3432](https://github.com/wazuh/wazuh-kibana-app/pull/3432)
  [#3415](https://github.com/wazuh/wazuh-kibana-app/pull/3415)
  [#3469](https://github.com/wazuh/wazuh-kibana-app/pull/3469)
  [#3448](https://github.com/wazuh/wazuh-kibana-app/pull/3448)
  [#3465](https://github.com/wazuh/wazuh-kibana-app/pull/3465)
  [#3464](https://github.com/wazuh/wazuh-kibana-app/pull/3464)
  [#3478](https://github.com/wazuh/wazuh-kibana-app/pull/3478)
  [#4116](https://github.com/wazuh/wazuh-kibana-app/pull/4116)
- Added Intelligence tab to Mitre Att&ck module [#3368](https://github.com/wazuh/wazuh-kibana-app/pull/3368) [#3344](https://github.com/wazuh/wazuh-kibana-app/pull/3344) [#3726](https://github.com/wazuh/wazuh-kibana-app/pull/3726)
- Added sample data for office365 events [#3424](https://github.com/wazuh/wazuh-kibana-app/pull/3424)
- Created a separate component to check for sample data [#3475](https://github.com/wazuh/wazuh-kibana-app/pull/3475)
- Added a new hook for getting value suggestions [#3506](https://github.com/wazuh/wazuh-kibana-app/pull/3506)
- Added dinamic simple filters and adding simple GitHub filters fields [3531](https://github.com/wazuh/wazuh-kibana-app/pull/3531)
- Added configuration viewer for Module Office365 on Management > Configuration [#3524](https://github.com/wazuh/wazuh-kibana-app/pull/3524)
- Added base Module Panel view with Office365 setup [#3518](https://github.com/wazuh/wazuh-kibana-app/pull/3518)
- Added specifics and custom filters for Office365 search bar [#3533](https://github.com/wazuh/wazuh-kibana-app/pull/3533)
- Adding Pagination and filter to drilldown tables at Office pannel [#3544](https://github.com/wazuh/wazuh-kibana-app/pull/3544).
- Simple filters change between panel and drilldown panel [#3568](https://github.com/wazuh/wazuh-kibana-app/pull/3568).
- Added new fields in Inventory table and Flyout Details [#3525](https://github.com/wazuh/wazuh-kibana-app/pull/3525)
- Added columns selector in agents table [#3691](https://github.com/wazuh/wazuh-kibana-app/pull/3691)
- Added a new workflow for create wazuh packages [#3742](https://github.com/wazuh/wazuh-kibana-app/pull/3742)
- Run `template` and `fields` checks in the health check depends on the app configuration [#3783](https://github.com/wazuh/wazuh-kibana-app/pull/3783)
- Added a toast message when there is an error creating a new group [#3804](https://github.com/wazuh/wazuh-kibana-app/pull/3804)
- Added a step to start the agent to the deploy new Windowns agent guide [#3846](https://github.com/wazuh/wazuh-kibana-app/pull/3846)
- Added agents windows events config tab [#3905](https://github.com/wazuh/wazuh-kibana-app/pull/3905)
- Added 3 new panels to `Vulnerabilities/Inventory` [#3893](https://github.com/wazuh/wazuh-kibana-app/pull/3893)
- Added new fields of `Vulnerabilities` to the details flyout [#3893](https://github.com/wazuh/wazuh-kibana-app/pull/3893) [#3908](https://github.com/wazuh/wazuh-kibana-app/pull/3908)
- Added missing fields used in visualizations to the known fiels related to alerts [#3924](https://github.com/wazuh/wazuh-kibana-app/pull/3924)
- Added troubleshooting link to "index pattern was refreshed" toast [#3946](https://github.com/wazuh/wazuh-kibana-app/pull/3946)
- Added more number options to the tables widget in Modules -> "Mitre" [#4041](https://github.com/wazuh/wazuh-kibana-app/pull/4066)
- Management -> groups -> agent: Selectors appear when there are more than 3 options [#4126](https://github.com/wazuh/wazuh-kibana-app/pull/4126)

### Changed

- Changed ossec to wazuh in sample-data [#3121](https://github.com/wazuh/wazuh-kibana-app/pull/3121)
- Changed empty fields in FIM tables and `syscheck.value_name` in discovery now show an empty tag for visual clarity [#3279](https://github.com/wazuh/wazuh-kibana-app/pull/3279)
- Adapted the Mitre tactics and techniques resources to use the API endpoints [#3346](https://github.com/wazuh/wazuh-kibana-app/pull/3346)
- Moved the filterManager subscription to the hook useFilterManager [#3517](https://github.com/wazuh/wazuh-kibana-app/pull/3517)
- Change filter from is to is one of in custom searchbar [#3529](https://github.com/wazuh/wazuh-kibana-app/pull/3529)
- Refactored as module tabs and buttons are rendered [#3494](https://github.com/wazuh/wazuh-kibana-app/pull/3494)
- Updated the deprecated and added new references authd [#3663](https://github.com/wazuh/wazuh-kibana-app/pull/3663) [#3806](https://github.com/wazuh/wazuh-kibana-app/pull/3806)
- Added time subscription to Discover component [#3549](https://github.com/wazuh/wazuh-kibana-app/pull/3549)
- Refactored as module tabs and buttons are rendered [#3494](https://github.com/wazuh/wazuh-kibana-app/pull/3494)
- Testing logs using the Ruletest Test don't display the rule information if not matching a rule. [#3446](https://github.com/wazuh/wazuh-kibana-app/pull/3446)
- Changed format permissions in FIM inventory [#3649](https://github.com/wazuh/wazuh-kibana-app/pull/3649)
- Changed of request for one that does not return data that is not necessary to optimize times. [#3686](https://github.com/wazuh/wazuh-kibana-app/pull/3686) [#3728](https://github.com/wazuh/wazuh-kibana-app/pull/3728)
- Rebranding. Replaced the brand logos, set module icons with brand colors [#3788](https://github.com/wazuh/wazuh-kibana-app/pull/3788)
- Changed user for sample data management [#3795](https://github.com/wazuh/wazuh-kibana-app/pull/3795)
- Changed agent install codeblock copy button and powershell terminal warning [#3792](https://github.com/wazuh/wazuh-kibana-app/pull/3792)
- Refactored as the plugin platform name and references is managed [#3811](https://github.com/wazuh/wazuh-kibana-app/pull/3811)
- Removed `Dashboard` tab for the `Vulnerabilities` modules [#3893](https://github.com/wazuh/wazuh-kibana-app/pull/3893)
- Display all fields in the `Table` tab when expading an alert row in the alerts tables of flyouts and the `Modules/Security Events/Dashboard` table [#3908](https://github.com/wazuh/wazuh-kibana-app/pull/3908)
- Refactored the table in `Vulnerabilities/Inventory` [#3196](https://github.com/wazuh/wazuh-kibana-app/pull/3196)
- Changed Google Groups app icons [#3949](https://github.com/wazuh/wazuh-kibana-app/pull/3949)
- Removed sorting for `Agents` or `Configuration checksum` column in the table of `Management/Groups` due to this is not supported by the API [#3857](https://github.com/wazuh/wazuh-kibana-app/pull/3857)
- Changed messages in the agent installation guide [#4040](https://github.com/wazuh/wazuh-kibana-app/pull/4040)
- Changed the default `wazuh.statistics.shards` setting from `2` to `1` [#4055](https://github.com/wazuh/wazuh-kibana-app/pull/4055)
- Removed the migration tasks in the `.wazuh` and `.wazuh-version` indices [#4098](https://github.com/wazuh/wazuh-kibana-app/pull/4098)
- Separated the actions of viewing and editing the `agent.conf` group file [#4114](https://github.com/wazuh/wazuh-kibana-app/pull/4114)

### Fixed

- Fixed creation of log files [#3384](https://github.com/wazuh/wazuh-kibana-app/pull/3384)
- Fixed double fetching alerts count when pinnin/unpinning the agent in Mitre Att&ck/Framework [#3484](https://github.com/wazuh/wazuh-kibana-app/pull/3484)
- Query config refactor [#3490](https://github.com/wazuh/wazuh-kibana-app/pull/3490)
- Fixed rules and decoders test flyout clickout event [#3412](https://github.com/wazuh/wazuh-kibana-app/pull/3412)
- Notify when you are registering an agent without permissions [#3430](https://github.com/wazuh/wazuh-kibana-app/pull/3430)
- Remove not used `redirectRule` query param when clicking the row table on CDB Lists/Decoders [#3438](https://github.com/wazuh/wazuh-kibana-app/pull/3438)
- Fixed the code overflows over the line numbers in the API Console editor [#3439](https://github.com/wazuh/wazuh-kibana-app/pull/3439)
- Don't open the main menu when changing the seleted API or index pattern [#3440](https://github.com/wazuh/wazuh-kibana-app/pull/3440)
- Fix error message in conf managment [#3443](https://github.com/wazuh/wazuh-kibana-app/pull/3443)
- Fix size api selector when name is too long [#3445](https://github.com/wazuh/wazuh-kibana-app/pull/3445)
- Fixed error when edit a rule or decoder [#3456](https://github.com/wazuh/wazuh-kibana-app/pull/3456)
- Fixed index pattern selector doesn't display the ignored index patterns [#3458](https://github.com/wazuh/wazuh-kibana-app/pull/3458)
- Fixed error in /Management/Configuration when cluster is disabled [#3553](https://github.com/wazuh/wazuh-kibana-app/pull/3553)
- Fix the pinned filters were removed when accessing to the `Panel` tab of a module [#3565](https://github.com/wazuh/wazuh-kibana-app/pull/3565)
- Fixed multi-select component searcher handler [#3645](https://github.com/wazuh/wazuh-kibana-app/pull/3645)
- Fixed order logs properly in Management/Logs [#3609](https://github.com/wazuh/wazuh-kibana-app/pull/3609)
- Fixed the Wazuh API requests to `GET //` [#3661](https://github.com/wazuh/wazuh-kibana-app/pull/3661)
- Fixed missing mitre tactics [#3675](https://github.com/wazuh/wazuh-kibana-app/pull/3675)
- Fix CDB list view not working with IPv6 [#3488](https://github.com/wazuh/wazuh-kibana-app/pull/3488)
- Fixed the bad requests using Console tool to `PUT /active-response` API endpoint [#3466](https://github.com/wazuh/wazuh-kibana-app/pull/3466)
- Fixed group agent management table does not update on error [#3605](https://github.com/wazuh/wazuh-kibana-app/pull/3605)
- Fixed not showing packages details in agent inventory for a freeBSD agent SO [#3651](https://github.com/wazuh/wazuh-kibana-app/pull/3651)
- Fixed wazuh token deleted twice [#3652](https://github.com/wazuh/wazuh-kibana-app/pull/3652)
- Fixed handler of error on dev-tools [#3687](https://github.com/wazuh/wazuh-kibana-app/pull/3687)
- Fixed compatibility wazuh 4.3 - kibana 7.13.4 [#3685](https://github.com/wazuh/wazuh-kibana-app/pull/3685)
- Fixed registry values without agent pinned in FIM>Events [#3689](https://github.com/wazuh/wazuh-kibana-app/pull/3689)
- Fixed breadcrumbs style compatibility for Kibana 7.14.2 [#3688](https://github.com/wazuh/wazuh-kibana-app/pull/3688)
- Fixed security alerts table when filters change [#3682](https://github.com/wazuh/wazuh-kibana-app/pull/3682)
- Fixed error that shows we're using X-Pack when we have Basic [#3692](https://github.com/wazuh/wazuh-kibana-app/pull/3692)
- Fixed blank screen in Kibana 7.10.2 [#3700](https://github.com/wazuh/wazuh-kibana-app/pull/3700)
- Fixed related decoder link undefined parameters error [#3704](https://github.com/wazuh/wazuh-kibana-app/pull/3704)
- Fixing Flyouts in Kibana 7.14.2 [#3708](https://github.com/wazuh/wazuh-kibana-app/pull/3708)
- Fixing the bug of index patterns in health-check due to bad copy of a PR [#3707](https://github.com/wazuh/wazuh-kibana-app/pull/3707)
- Fixed styles and behaviour of button filter in the flyout of `Inventory` section for `Integrity monitoring` and `Vulnerabilities` modules [#3733](https://github.com/wazuh/wazuh-kibana-app/pull/3733)
- Fixed height of `Evolution` card in the `Agents` section when has no data for the selected time range [#3733](https://github.com/wazuh/wazuh-kibana-app/pull/3733)
- Fix clearing the query filter doesn't update the data in Office 365 and GitHub Panel tab [#3722](https://github.com/wazuh/wazuh-kibana-app/pull/3722)
- Fix wrong deamons in filter list [#3710](https://github.com/wazuh/wazuh-kibana-app/pull/3710)
- Fixing bug when create filename with spaces and throws a bad error [#3724](https://github.com/wazuh/wazuh-kibana-app/pull/3724)
- Fixing bug in security User flyout nonexistant unsubmitted changes warning [#3731](https://github.com/wazuh/wazuh-kibana-app/pull/3731)
- Fixing redirect to new tab when click in a link [#3732](https://github.com/wazuh/wazuh-kibana-app/pull/3732)
- Fixed missing settings in `Management/Configuration/Global configuration/Global/Main settings` [#3737](https://github.com/wazuh/wazuh-kibana-app/pull/3737)
- Fixed `Maximum call stack size exceeded` error exporting key-value pairs of a CDB List [#3738](https://github.com/wazuh/wazuh-kibana-app/pull/3738)
- Fixed regex lookahead and lookbehind for safari [#3741](https://github.com/wazuh/wazuh-kibana-app/pull/3741)
- Fixed Vulnerabilities Inventory flyout details filters [#3744](https://github.com/wazuh/wazuh-kibana-app/pull/3744)
- Removed api selector toggle from settings menu since it performed no useful function [#3604](https://github.com/wazuh/wazuh-kibana-app/pull/3604)
- Fixed the requests get [#3661](https://github.com/wazuh/wazuh-kibana-app/pull/3661)
- Fixed Dashboard PDF report error when switching pinned agent state [#3748](https://github.com/wazuh/wazuh-kibana-app/pull/3748)
- Fixed the rendering of the command to deploy new Windows agent not working in some Kibana versions [#3753](https://github.com/wazuh/wazuh-kibana-app/pull/3753)
- Fixed action buttons overlaying to the request text in Tools/API Console [#3772](https://github.com/wazuh/wazuh-kibana-app/pull/3772)
- Fix `Rule ID` value in reporting tables related to top results [#3774](https://github.com/wazuh/wazuh-kibana-app/issues/3774)
- Fixed github/office365 multi-select filters suggested values [#3787](https://github.com/wazuh/wazuh-kibana-app/pull/3787)
- Fix updating the aggregation data of Panel section when changing the time filter [#3790](https://github.com/wazuh/wazuh-kibana-app/pull/3790)
- Removed the button to remove an agent for a group in the agents' table when it is the default group [#3804](https://github.com/wazuh/wazuh-kibana-app/pull/3804)
- Fixed internal user no longer needs permission to make x-pack detection request [#3831](https://github.com/wazuh/wazuh-kibana-app/pull/3831)
- Fixed agents details card style [#3845](https://github.com/wazuh/wazuh-kibana-app/pull/3845) [#3860](https://github.com/wazuh/wazuh-kibana-app/pull/3860)
- Fixed search bar query sanitizing in PDF report [#3861](https://github.com/wazuh/wazuh-kibana-app/pull/3861)
- Fixed routing redirection in events documents discover links [#3866](https://github.com/wazuh/wazuh-kibana-app/pull/3866)
- Fixed health-check [#3868](https://github.com/wazuh/wazuh-kibana-app/pull/3868)
- Fixed refreshing agents evolution visualization [#3894](https://github.com/wazuh/wazuh-kibana-app/pull/3894)
- Fixed an error when generating PDF reports due to Wazuh API token expiration [#3881](https://github.com/wazuh/wazuh-kibana-app/pull/3881)
- Fixed the table of Vulnerabilities/Inventory doesn't reload when changing the selected agent [#3901](https://github.com/wazuh/wazuh-kibana-app/pull/3901)
- Fixed backslash breaking exported JSON result [#3909](https://github.com/wazuh/wazuh-kibana-app/pull/3909)
- Fixed the Events view multiple "The index pattern was refreshed successfully" toast [#3937](https://github.com/wazuh/wazuh-kibana-app/pull/3937)
- Fixed a rendering problem in the map visualizations [#3942](https://github.com/wazuh/wazuh-kibana-app/pull/3942)
- Parse error when using `#` character not at the beginning of the line [#3877](https://github.com/wazuh/wazuh-kibana-app/pull/3877)
- Fixed the `rule.mitre.id` cell enhancement that doesn't support values with sub techniques [#3944](https://github.com/wazuh/wazuh-kibana-app/pull/3944)
- Fixed error not working the alerts displayed when changing the selected time in some flyouts [#3947](https://github.com/wazuh/wazuh-kibana-app/pull/3947) [#4115](https://github.com/wazuh/wazuh-kibana-app/pull/4115)
- Fixed the user can not logout when the Kibana server has a basepath configurated [#3957](https://github.com/wazuh/wazuh-kibana-app/pull/3957)
- Fixed fatal cron-job error when Wazuh API is down [#3991](https://github.com/wazuh/wazuh-kibana-app/pull/3991)
- Fixed circular re-directions when API errors are handled [#4079](https://github.com/wazuh/wazuh-kibana-app/pull/4079)
- Fixed agent breadcrumb routing minor error [#4101](https://github.com/wazuh/wazuh-kibana-app/pull/4101)
- Fixed selected text not visible in API Console [#4102](https://github.com/wazuh/wazuh-kibana-app/pull/4102)
- Fixed the 'missing parameters' error on the Manager Logs [#4110](https://github.com/wazuh/wazuh-kibana-app/pull/4110)
- Fixed undefined input reference when switching between rule set view and rule files view [#4125](https://github.com/wazuh/wazuh-kibana-app/pull/4125)
- Fixed not found FIM file toast error #4124 [#4124](https://github.com/wazuh/wazuh-kibana-app/pull/4124)
- Fixed "See full error" on error toast [#4119](https://github.com/wazuh/wazuh-kibana-app/pull/4119)
- Fixed not being able to remove custom filters. [#4112](https://github.com/wazuh/wazuh-kibana-app/pull/4112)
- Fixed spinner not showing when export button is clicked in management views [#4120](https://github.com/wazuh/wazuh-kibana-app/pull/4120)
- Correction of field and value in the section: last registered agent [#4127](https://github.com/wazuh/wazuh-kibana-app/pull/4127)
- Fixed the download agent installer command [#4132] (https://github.com/wazuh/wazuh-kibana-app/pull/4132)

## Wazuh v4.2.6 - Kibana 7.10.2, 7.11.2, 7.12.1, 7.13.0, 7.13.1, 7.13.2, 7.13.3, 7.13.4, 7.14.0, 7.14.1, 7.14.2 - Revision 4207

### Added

- Support for Kibana 7.13.4
- Support for Kibana 7.14.2
- Hide the `telemetry` banner [#3709](https://github.com/wazuh/wazuh-kibana-app/pull/3709)

### Fixed

- Fixed compatibility Wazuh 4.2 - Kibana 7.13.4 [#3653](https://github.com/wazuh/wazuh-kibana-app/pull/3653)
- Fixed interative register windows agent screen error [#3654](https://github.com/wazuh/wazuh-kibana-app/pull/3654)
- Fixed breadcrumbs style compatibility for Kibana 7.14.2 [#3668](https://github.com/wazuh/wazuh-kibana-app/pull/3668)
- Fixed Wazuh token is not removed after logout in Kibana 7.13 [#3670](https://github.com/wazuh/wazuh-kibana-app/pull/3670)
- Fixed Group Configuration and Management configuration error after trying to going back after you save [#3672](https://github.com/wazuh/wazuh-kibana-app/pull/3672)
- Fixing EuiPanels in Overview Sections and disabled text in WzMenu [#3674](https://github.com/wazuh/wazuh-kibana-app/pull/3674)
- Fixing double flyout clicking in a policy [#3676](https://github.com/wazuh/wazuh-kibana-app/pull/3676)
- Fixed error conflict setting kibana settings from the health check [#3678](https://github.com/wazuh/wazuh-kibana-app/pull/3678)
- Fixed compatibility to get the valid index patterns and refresh fields for Kibana 7.10.2-7.13.4 [3681](https://github.com/wazuh/wazuh-kibana-app/pull/3681)
- Fixed wrong redirect after login [3701](https://github.com/wazuh/wazuh-kibana-app/pull/3701)
- Fixed error getting the index pattern data when there is not `attributes.fields` in the saved object [3689](https://github.com/wazuh/wazuh-kibana-app/pull/3698)

## Wazuh v4.2.4 - Kibana 7.10.2, 7.11.2, 7.12.1 - Revision 4205

### Added

- Support for Wazuh 4.2.4

### Fixed

- Fixed a bug where the user's auth token was not deprecated on logout [#3638](https://github.com/wazuh/wazuh-kibana-app/pull/3638)

## Wazuh v4.2.3 - Kibana 7.10.2, 7.11.2, 7.12.1 - Revision 4204

### Added

- Support for Wazuh 4.2.3

## Wazuh v4.2.2 - Kibana 7.10.2 , 7.12.1 - Revision 4203

### Added

- Wazuh help links in the Kibana help menu [#3170](https://github.com/wazuh/wazuh-kibana-app/pull/3170)
- Redirect to group details using the `group` query param in the URL [#3184](https://github.com/wazuh/wazuh-kibana-app/pull/3184)
- Configuration to disable Wazuh App access from X-Pack/ODFE role [#3222](https://github.com/wazuh/wazuh-kibana-app/pull/3222) [#3292](https://github.com/wazuh/wazuh-kibana-app/pull/3292)
- Added confirmation message when closing a form [#3221](https://github.com/wazuh/wazuh-kibana-app/pull/3221)
- Improvement to hide navbar Wazuh label. [#3240](https://github.com/wazuh/wazuh-kibana-app/pull/3240)
- Add modal creating new rule/decoder [#3274](https://github.com/wazuh/wazuh-kibana-app/pull/3274)
- New functionality to change app logos [#3503](https://github.com/wazuh/wazuh-kibana-app/pull/3503)
- Added link to the upgrade guide when the Wazuh API version and the Wazuh App version mismatch [#3592](https://github.com/wazuh/wazuh-kibana-app/pull/3592)

### Changed

- Removed module titles [#3160](https://github.com/wazuh/wazuh-kibana-app/pull/3160)
- Changed default `wazuh.monitoring.creation` app setting from `d` to `w` [#3174](https://github.com/wazuh/wazuh-kibana-app/pull/3174)
- Changed default `wazuh.monitoring.shards` app setting from `2` to `1` [#3174](https://github.com/wazuh/wazuh-kibana-app/pull/3174)
- Removed Sha1 field from registry key detail [#3189](https://github.com/wazuh/wazuh-kibana-app/pull/3189)
- Removed tooltip in last breadcrumb in header breadcrumb [3250](https://github.com/wazuh/wazuh-kibana-app/pull/3250)
- Refactored the Health check component [#3197](https://github.com/wazuh/wazuh-kibana-app/pull/3197)
- Added version in package downloaded name in agent deploy command [#3210](https://github.com/wazuh/wazuh-kibana-app/issues/3210)
- Removed restriction to allow only current active agents from vulnerability inventory [#3243](https://github.com/wazuh/wazuh-kibana-app/pull/3243)
- Move API selector and Index Pattern Selector to the header bar [#3175](https://github.com/wazuh/wazuh-kibana-app/pull/3175)
- Health check actions notifications refactored and added debug mode [#3258](https://github.com/wazuh/wazuh-kibana-app/pull/3258)
- Improved visualizations object configuration readability [#3355](https://github.com/wazuh/wazuh-kibana-app/pull/3355)
- Changed the way kibana-vis hides the visualization while loading, this should prevent errors caused by having a 0 height visualization [#3349](https://github.com/wazuh/wazuh-kibana-app/pull/3349)

### Fixed

- Fixed screen flickers in Cluster visualization [#3159](https://github.com/wazuh/wazuh-kibana-app/pull/3159)
- Fixed the broken links when using `server.basePath` Kibana setting [#3161](https://github.com/wazuh/wazuh-kibana-app/pull/3161)
- Fixed filter in reports [#3173](https://github.com/wazuh/wazuh-kibana-app/pull/3173)
- Fixed typo error in Settings/Configuration [#3234](https://github.com/wazuh/wazuh-kibana-app/pull/3234)
- Fixed fields overlap in the agent summary screen [#3217](https://github.com/wazuh/wazuh-kibana-app/pull/3217)
- Fixed Ruleset Test, each request is made in a different session instead of all in the same session [#3257](https://github.com/wazuh/wazuh-kibana-app/pull/3257)
- Fixed the `Visualize` button is not displaying when expanding a field in the Events sidebar [#3237](https://github.com/wazuh/wazuh-kibana-app/pull/3237)
- Fix modules are missing in the agent menu [#3244](https://github.com/wazuh/wazuh-kibana-app/pull/3244)
- Fix improving and removing WUI error logs [#3260](https://github.com/wazuh/wazuh-kibana-app/pull/3260)
- Fix some errors of PDF reports [#3272](https://github.com/wazuh/wazuh-kibana-app/pull/3272)
- Fix TypeError when selecting macOS agent deployment in a Safari Browser [#3289](https://github.com/wazuh/wazuh-kibana-app/pull/3289)
- Fix error in how the SCA check's checks are displayed [#3297](https://github.com/wazuh/wazuh-kibana-app/pull/3297)
- Fixed message of error when add sample data fails [#3241](https://github.com/wazuh/wazuh-kibana-app/pull/3241)
- Fixed modules are missing in the agent menu [#3244](https://github.com/wazuh/wazuh-kibana-app/pull/3244)
- Fixed Alerts Summary of modules for reports [#3303](https://github.com/wazuh/wazuh-kibana-app/pull/3303)
- Fixed dark mode visualization background in pdf reports [#3315](https://github.com/wazuh/wazuh-kibana-app/pull/3315)
- Adapt Kibana integrations to Kibana 7.11 and 7.12 [#3309](https://github.com/wazuh/wazuh-kibana-app/pull/3309)
- Fixed error agent view does not render correctly [#3306](https://github.com/wazuh/wazuh-kibana-app/pull/3306)
- Fixed miscalculation in table column width in PDF reports [#3326](https://github.com/wazuh/wazuh-kibana-app/pull/3326)
- Normalized visData table property for 7.12 retro-compatibility [#3323](https://github.com/wazuh/wazuh-kibana-app/pull/3323)
- Fixed error that caused the labels in certain visualizations to overlap [#3355](https://github.com/wazuh/wazuh-kibana-app/pull/3355)
- Fixed export to csv button in dashboards tables [#3358](https://github.com/wazuh/wazuh-kibana-app/pull/3358)
- Fixed Elastic UI breaking changes in 7.12 [#3345](https://github.com/wazuh/wazuh-kibana-app/pull/3345)
- Fixed Wazuh main menu and breadcrumb render issues [#3347](https://github.com/wazuh/wazuh-kibana-app/pull/3347)
- Fixed generation of huge logs from backend errors [#3397](https://github.com/wazuh/wazuh-kibana-app/pull/3397)
- Fixed vulnerabilities flyout not showing alerts if the vulnerability had a field missing [#3593](https://github.com/wazuh/wazuh-kibana-app/pull/3593)

## Wazuh v4.2.1 - Kibana 7.10.2 , 7.11.2 - Revision 4202

### Added

- Support for Wazuh 4.2.1

## Wazuh v4.2.0 - Kibana 7.10.2 , 7.11.2 - Revision 4201

### Added

- Added `Ruleset Test` section under Tools menu, and on Edit Rules/Decoders as a tool. [#1434](https://github.com/wazuh/wazuh-kibana-app/pull/1434)
- Added page size options in Security events, explore agents table [#2925](https://github.com/wazuh/wazuh-kibana-app/pull/2925)
- Added a reminder to restart cluster or manager after import a file in Rules, Decoders or CDB Lists [#3051](https://github.com/wazuh/wazuh-kibana-app/pull/3051)
- Added Agent Stats section [#3056](https://github.com/wazuh/wazuh-kibana-app/pull/3056)
- Added `logtest` PUT example on API Console [#3061](https://github.com/wazuh/wazuh-kibana-app/pull/3061)
- Added vulnerabilities inventory that affect to an agent [#3069](https://github.com/wazuh/wazuh-kibana-app/pull/3069)
- Added retry button to check api again in health check [#3109](https://github.com/wazuh/wazuh-kibana-app/pull/3109)
- Added `wazuh-statistics` template and a new mapping for these indices [#3111](https://github.com/wazuh/wazuh-kibana-app/pull/3111)
- Added link to documentation "Checking connection with Manager" in deploy new agent [#3126](https://github.com/wazuh/wazuh-kibana-app/pull/3126)
- Fixed Agent Evolution graph showing agents from multiple APIs [#3256](https://github.com/wazuh/wazuh-kibana-app/pull/3256)
- Added Disabled index pattern checks in Health Check [#3311](https://github.com/wazuh/wazuh-kibana-app/pull/3311)

### Changed

- Moved Dev Tools inside of Tools menu as Api Console. [#1434](https://github.com/wazuh/wazuh-kibana-app/pull/1434)
- Changed position of Top users on Integrity Monitoring Top 5 user. [#2892](https://github.com/wazuh/wazuh-kibana-app/pull/2892)
- Changed user allow_run_as way of editing. [#3080](https://github.com/wazuh/wazuh-kibana-app/pull/3080)
- Rename some ossec references to Wazuh [#3046](https://github.com/wazuh/wazuh-kibana-app/pull/3046)

### Fixed

- Filter only authorized agents in Agents stats and Visualizations [#3088](https://github.com/wazuh/wazuh-kibana-app/pull/3088)
- Fixed missing `pending` status suggestion for agents [#3095](https://github.com/wazuh/wazuh-kibana-app/pull/3095)
- Index pattern setting not used for choosing from existing patterns [#3097](https://github.com/wazuh/wazuh-kibana-app/pull/3097)
- Fixed space character missing on deployment command if UDP is configured [#3108](https://github.com/wazuh/wazuh-kibana-app/pull/3108)
- Fixed statistics visualizations when a node is selected [#3110](https://github.com/wazuh/wazuh-kibana-app/pull/3110)
- Fixed Flyout date filter also changes main date filter [#3114](https://github.com/wazuh/wazuh-kibana-app/pull/3114)
- Fixed name for "TCP sessions" visualization and average metric is now a sum [#3118](https://github.com/wazuh/wazuh-kibana-app/pull/3118)
- Filter only authorized agents in Events and Security Alerts table [#3120](https://github.com/wazuh/wazuh-kibana-app/pull/3120)
- Fixed Last keep alive label is outside the panel [#3122](https://github.com/wazuh/wazuh-kibana-app/pull/3122)
- Fixed app redirect to Settings section after the health check [#3128](https://github.com/wazuh/wazuh-kibana-app/pull/3128)
- Fixed the plugin logo path in Kibana menu when use `server.basePath` setting [#3144](https://github.com/wazuh/wazuh-kibana-app/pull/3144)
- Fixed deprecated endpoint for create agent groups [3152](https://github.com/wazuh/wazuh-kibana-app/pull/3152)
- Fixed check for TCP protocol in deploy new agent [#3163](https://github.com/wazuh/wazuh-kibana-app/pull/3163)
- Fixed RBAC issue with agent group permissions [#3181](https://github.com/wazuh/wazuh-kibana-app/pull/3181)
- Fixed change index pattern from menu doesn't work [#3187](https://github.com/wazuh/wazuh-kibana-app/pull/3187)
- Conflict with the creation of the index pattern when performing the Health Check [#3232](https://github.com/wazuh/wazuh-kibana-app/pull/3232)
- Added Disabled index pattern checks in Health Check [#3311](https://github.com/wazuh/wazuh-kibana-app/pull/3311)
- Fixed windows update section in Linux Inventory PDF [#3569](https://github.com/wazuh/wazuh-kibana-app/pull/3569)
- Improving and removing unnecessary error logs [#3574](https://github.com/wazuh/wazuh-kibana-app/pull/3574)

## Wazuh v4.1.5 - Kibana 7.10.0 , 7.10.2, 7.11.2 - Revision 4108

### Fixed

- Unable to change selected index pattern from the Wazuh menu [#3330](https://github.com/wazuh/wazuh-kibana-app/pull/3330)

## Wazuh v4.1.5 - Kibana 7.10.0 , 7.10.2, 7.11.2 - Revision 4107

### Added

- Support for Kibana 7.11.2
- Added a warning message for the `Install and enroll the agent` step of `Deploy new agent` guide [#3238](https://github.com/wazuh/wazuh-kibana-app/pull/3238)

### Fixed

- Conflict with the creation of the index pattern when performing the Health Check [#3223](https://github.com/wazuh/wazuh-kibana-app/pull/3223)
- Fixing mac os agents add command [#3207](https://github.com/wazuh/wazuh-kibana-app/pull/3207)

## Wazuh v4.1.5 - Kibana 7.10.0 , 7.10.2 - Revision 4106

- Adapt for Wazuh 4.1.5

## Wazuh v4.1.4 - Kibana 7.10.0 , 7.10.2 - Revision 4105

- Adapt for Wazuh 4.1.4

## Wazuh v4.1.3 - Kibana 7.10.0 , 7.10.2 - Revision 4104

### Added

- Creation of index pattern after the default one is changes in Settings [#2985](https://github.com/wazuh/wazuh-kibana-app/pull/2985)
- Added node name of agent list and detail [#3039](https://github.com/wazuh/wazuh-kibana-app/pull/3039)
- Added loading view while the user is logging to prevent permissions prompts [#3041](https://github.com/wazuh/wazuh-kibana-app/pull/3041)
- Added custom message for each possible run_as setup [#3048](https://github.com/wazuh/wazuh-kibana-app/pull/3048)

### Changed

- Change all dates labels to Kibana formatting time zone [#3047](https://github.com/wazuh/wazuh-kibana-app/pull/3047)
- Improve toast message when selecting a default API [#3049](https://github.com/wazuh/wazuh-kibana-app/pull/3049)
- Improve validation and prevention for caching bundles on the client-side [#3063](https://github.com/wazuh/wazuh-kibana-app/pull/3063) [#3091](https://github.com/wazuh/wazuh-kibana-app/pull/3091)

### Fixed

- Fixed unexpected behavior in Roles mapping [#3028](https://github.com/wazuh/wazuh-kibana-app/pull/3028)
- Fixed rule filter is no applied when you click on a rule id in another module.[#3057](https://github.com/wazuh/wazuh-kibana-app/pull/3057)
- Fixed bug changing master node configuration [#3062](https://github.com/wazuh/wazuh-kibana-app/pull/3062)
- Fixed wrong variable declaration for macOS agents [#3066](https://github.com/wazuh/wazuh-kibana-app/pull/3066)
- Fixed some errors in the Events table, action buttons style, and URLs disappeared [#3086](https://github.com/wazuh/wazuh-kibana-app/pull/3086)
- Fixed Rollback of invalid rule configuration file [#3084](https://github.com/wazuh/wazuh-kibana-app/pull/3084)

## Wazuh v4.1.2 - Kibana 7.10.0 , 7.10.2 - Revision 4103

- Add `run_as` setting to example host configuration in Add new API view [#3021](https://github.com/wazuh/wazuh-kibana-app/pull/3021)
- Refactor of some prompts [#3015](https://github.com/wazuh/wazuh-kibana-app/pull/3015)

### Fixed

- Fix SCA policy detail showing name and check results about another policy [#3007](https://github.com/wazuh/wazuh-kibana-app/pull/3007)
- Fixed that alerts table is empty when switching pinned agents [#3008](https://github.com/wazuh/wazuh-kibana-app/pull/3008)
- Creating a role mapping before the existing ones are loaded, the page bursts [#3013](https://github.com/wazuh/wazuh-kibana-app/pull/3013)
- Fix pagination in SCA checks table when expand some row [#3018](https://github.com/wazuh/wazuh-kibana-app/pull/3018)
- Fix manager is shown in suggestions in Agents section [#3025](https://github.com/wazuh/wazuh-kibana-app/pull/3025)
- Fix disabled loading on inventory when request fail [#3026](https://github.com/wazuh/wazuh-kibana-app/pull/3026)
- Fix restarting selected cluster instead of all of them [#3032](https://github.com/wazuh/wazuh-kibana-app/pull/3032)
- Fix pinned agents don't trigger a new filtered query [#3035](https://github.com/wazuh/wazuh-kibana-app/pull/3035)
- Overlay Wazuh menu when Kibana menu is opened or docked [#3038](https://github.com/wazuh/wazuh-kibana-app/pull/3038)
- Fix visualizations in PDF Reports with Dark mode [#2983](https://github.com/wazuh/wazuh-kibana-app/pull/2983)

## Wazuh v4.1.1 - Kibana 7.10.0 , 7.10.2 - Revision 4102

### Added

- Prompt to show the unsupported module for the selected agent [#2959](https://github.com/wazuh/wazuh-kibana-app/pull/2959)
- Added a X-Frame-Options header to the backend responses [#2977](https://github.com/wazuh/wazuh-kibana-app/pull/2977)

### Changed

- Added toast with refresh button when new fields are loaded [#2974](https://github.com/wazuh/wazuh-kibana-app/pull/2974)
- Migrated manager and cluster files endpoints and their corresponding RBAC [#2984](https://github.com/wazuh/wazuh-kibana-app/pull/2984)

### Fixed

- Fix login error when AWS Elasticsearch and ODFE is used [#2710](https://github.com/wazuh/wazuh-kibana-app/issues/2710)
- An error message is displayed when changing a group's configuration although the user has the right permissions [#2955](https://github.com/wazuh/wazuh-kibana-app/pull/2955)
- Fix Security events table is empty when switching the pinned agents [#2956](https://github.com/wazuh/wazuh-kibana-app/pull/2956)
- Fix disabled switch visual edit button when json content is empty [#2957](https://github.com/wazuh/wazuh-kibana-app/issues/2957)
- Fixed main and `More` menus for unsupported agents [#2959](https://github.com/wazuh/wazuh-kibana-app/pull/2959)
- Fixed forcing a non numeric filter value in a number type field [#2961](https://github.com/wazuh/wazuh-kibana-app/pull/2961)
- Fixed wrong number of alerts in Security Events [#2964](https://github.com/wazuh/wazuh-kibana-app/pull/2964)
- Fixed search with strange characters of agent in Management groups [#2970](https://github.com/wazuh/wazuh-kibana-app/pull/2970)
- Fix the statusCode error message [#2971](https://github.com/wazuh/wazuh-kibana-app/pull/2971)
- Fix the SCA policy stats didn't refresh [#2973](https://github.com/wazuh/wazuh-kibana-app/pull/2973)
- Fixed loading of AWS index fields even when no AWS alerts were found [#2974](https://github.com/wazuh/wazuh-kibana-app/pull/2974)
- Fix some date fields format in FIM and SCA modules [#2975](https://github.com/wazuh/wazuh-kibana-app/pull/2975)
- Fix a non-stop error in Manage agents when the user has no permissions [#2976](https://github.com/wazuh/wazuh-kibana-app/pull/2976)
- Can't edit empty rules and decoders files that already exist in the manager [#2978](https://github.com/wazuh/wazuh-kibana-app/pull/2978)
- Support for alerts index pattern with different ID and name [#2979](https://github.com/wazuh/wazuh-kibana-app/pull/2979)
- Fix the unpin agent in the selection modal [#2980](https://github.com/wazuh/wazuh-kibana-app/pull/2980)
- Fix properly logout of Wazuh API when logging out of the application (only for OpenDistro) [#2789](https://github.com/wazuh/wazuh-kibana-app/issues/2789)
- Fixed missing `&&` from macOS agent deployment command [#2989](https://github.com/wazuh/wazuh-kibana-app/issues/2989)
- Fix prompt permissions on Framework of Mitre and Inventory of Integrity monitoring. [#2967](https://github.com/wazuh/wazuh-kibana-app/issues/2967)
- Fix properly logout of Wazuh API when logging out of the application support x-pack [#2789](https://github.com/wazuh/wazuh-kibana-app/issues/2789)

## Wazuh v4.1.0 - Kibana 7.10.0 , 7.10.2 - Revision 4101

### Added

- Check the max buckets by default in healthcheck and increase them [#2901](https://github.com/wazuh/wazuh-kibana-app/pull/2901)
- Added a prompt wraning in role mapping if run_as is false or he is not allowed to use it by API [#2876](https://github.com/wazuh/wazuh-kibana-app/pull/2876)

### Changed

- Support new fields of Windows Registry at FIM inventory panel [#2679](https://github.com/wazuh/wazuh-kibana-app/issues/2679)
- Added on FIM Inventory Windows Registry registry_key and registry_value items from syscheck [#2908](https://github.com/wazuh/wazuh-kibana-app/issues/2908)
- Uncheck agents after an action in agents groups management [#2907](https://github.com/wazuh/wazuh-kibana-app/pull/2907)
- Unsave rule files when edit or create a rule with invalid content [#2944](https://github.com/wazuh/wazuh-kibana-app/pull/2944)
- Added vulnerabilities module for macos agents [#2969](https://github.com/wazuh/wazuh-kibana-app/pull/2969)

### Fixed

- Fix server error Invalid token specified: Cannot read property 'replace' of undefined [#2899](https://github.com/wazuh/wazuh-kibana-app/issues/2899)
- Fix show empty files rules and decoders: [#2923](https://github.com/wazuh/wazuh-kibana-app/issues/2923)
- Fixed wrong hover texts in CDB lists actions [#2929](https://github.com/wazuh/wazuh-kibana-app/pull/2929)
- Fixed access to forbidden agents information when exporting agents listt [2918](https://github.com/wazuh/wazuh-kibana-app/pull/2918)
- Fix the decoder detail view is not displayed [#2888](https://github.com/wazuh/wazuh-kibana-app/issues/2888)
- Fix the complex search using the Wazuh API query filter in search bars [#2930](https://github.com/wazuh/wazuh-kibana-app/issues/2930)
- Fixed validation to check userPermissions are not ready yet [#2931](https://github.com/wazuh/wazuh-kibana-app/issues/2931)
- Fixed clear visualizations manager list when switching tabs. Fixes PDF reports filters [#2932](https://github.com/wazuh/wazuh-kibana-app/pull/2932)
- Fix Strange box shadow in Export popup panel in Managment > Groups [#2886](https://github.com/wazuh/wazuh-kibana-app/issues/2886)
- Fixed wrong command on alert when data folder does not exist [#2938](https://github.com/wazuh/wazuh-kibana-app/pull/2938)
- Fix agents table OS field sorting: Changes agents table field `os_name` to `os.name,os.version` to make it sortable. [#2939](https://github.com/wazuh/wazuh-kibana-app/pull/2939)
- Fixed diff parsed datetime between agent detail and agents table [#2940](https://github.com/wazuh/wazuh-kibana-app/pull/2940)
- Allow access to Agents section with agent:group action permission [#2933](https://github.com/wazuh/wazuh-kibana-app/issues/2933)
- Fixed filters does not work on modals with search bar [#2935](https://github.com/wazuh/wazuh-kibana-app/pull/2935)
- Fix wrong package name in deploy new agent [#2942](https://github.com/wazuh/wazuh-kibana-app/issues/2942)
- Fixed number agents not show on pie onMouseEvent [#2890](https://github.com/wazuh/wazuh-kibana-app/issues/2890)
- Fixed off Kibana Query Language in search bar of Controls/Inventory modules. [#2945](https://github.com/wazuh/wazuh-kibana-app/pull/2945)
- Fixed number of agents do not show on the pie chart tooltip in agents preview [#2890](https://github.com/wazuh/wazuh-kibana-app/issues/2890)

## Wazuh v4.0.4 - Kibana 7.10.0 , 7.10.2 - Revision 4017

### Added

- Adapt the app to the new Kibana platform [#2475](https://github.com/wazuh/wazuh-kibana-app/issues/2475)
- Wazuh data directory moved from `optimize` to `data` Kibana directory [#2591](https://github.com/wazuh/wazuh-kibana-app/issues/2591)
- Show the wui_rules belong to wazuh-wui API user [#2702](https://github.com/wazuh/wazuh-kibana-app/issues/2702)

### Fixed

- Fixed Wazuh menu and agent menu for Solaris agents [#2773](https://github.com/wazuh/wazuh-kibana-app/issues/2773) [#2725](https://github.com/wazuh/wazuh-kibana-app/issues/2725)
- Fixed wrong shards and replicas for statistics indices and also fixed wrong prefix for monitoring indices [#2732](https://github.com/wazuh/wazuh-kibana-app/issues/2732)
- Report's creation dates set to 1970-01-01T00:00:00.000Z [#2772](https://github.com/wazuh/wazuh-kibana-app/issues/2772)
- Fixed bug for missing commands in ubuntu/debian and centos [#2786](https://github.com/wazuh/wazuh-kibana-app/issues/2786)
- Fixed bug that show an hour before in /security-events/dashboard [#2785](https://github.com/wazuh/wazuh-kibana-app/issues/2785)
- Fixed permissions to access agents [#2838](https://github.com/wazuh/wazuh-kibana-app/issues/2838)
- Fix searching in groups [#2825](https://github.com/wazuh/wazuh-kibana-app/issues/2825)
- Fix the pagination in SCA ckecks table [#2815](https://github.com/wazuh/wazuh-kibana-app/issues/2815)
- Fix the SCA table with a wrong behaviour using the refresh button [#2854](https://github.com/wazuh/wazuh-kibana-app/issues/2854)
- Fix sca permissions for agents views and dashboards [#2862](https://github.com/wazuh/wazuh-kibana-app/issues/2862)
- Solaris should not show vulnerabilities module [#2829](https://github.com/wazuh/wazuh-kibana-app/issues/2829)
- Fix the settings of statistics indices creation [#2858](https://github.com/wazuh/wazuh-kibana-app/issues/2858)
- Update agents' info in Management Status after changing cluster node selected [#2828](https://github.com/wazuh/wazuh-kibana-app/issues/2828)
- Fix error when applying filter in rules from events [#2877](https://github.com/wazuh/wazuh-kibana-app/issues/2877)

### Changed

- Replaced `wazuh` Wazuh API user by `wazuh-wui` in the default configuration [#2852](https://github.com/wazuh/wazuh-kibana-app/issues/2852)
- Add agent id to the reports name in Agent Inventory and Modules [#2817](https://github.com/wazuh/wazuh-kibana-app/issues/2817)

### Adapt for Kibana 7.10.0

- Fixed filter pinned crash returning from agents [#2864](https://github.com/wazuh/wazuh-kibana-app/issues/2864)
- Fixed style in sca and regulatory compliance tables and in wz menu [#2861](https://github.com/wazuh/wazuh-kibana-app/issues/2861)
- Fix body-payload of Sample Alerts POST endpoint [#2857](https://github.com/wazuh/wazuh-kibana-app/issues/2857)
- Fixed bug in the table on Agents->Table-> Actions->Config icon [#2853](https://github.com/wazuh/wazuh-kibana-app/issues/2853)
- Fixed tooltip in the icon of view decoder file [#2850](https://github.com/wazuh/wazuh-kibana-app/issues/2850)
- Fixed bug with agent filter when it is pinned [#2846](https://github.com/wazuh/wazuh-kibana-app/issues/2846)
- Fix discovery navigation [#2845](https://github.com/wazuh/wazuh-kibana-app/issues/2845)
- Search file editor gone [#2843](https://github.com/wazuh/wazuh-kibana-app/issues/2843)
- Fix Agent Search Bar - Regex Query Interpreter [#2834](https://github.com/wazuh/wazuh-kibana-app/issues/2834)
- Fixed accordion style breaking [#2833](https://github.com/wazuh/wazuh-kibana-app/issues/2833)
- Fix metrics are not updated after a bad request in search input [#2830](https://github.com/wazuh/wazuh-kibana-app/issues/2830)
- Fix mitre framework tab crash [#2821](https://github.com/wazuh/wazuh-kibana-app/issues/2821)
- Changed ping request to default request. Added delay and while to che… [#2820](https://github.com/wazuh/wazuh-kibana-app/issues/2820)
- Removed kibana alert for security [#2806](https://github.com/wazuh/wazuh-kibana-app/issues/2806)

## Wazuh v4.0.4 - Kibana 7.10.0 , 7.10.2 - Revision 4016

### Added

- Modified agent registration adding groups and architecture [#2666](https://github.com/wazuh/wazuh-kibana-app/issues/2666) [#2652](https://github.com/wazuh/wazuh-kibana-app/issues/2652)
- Each user can only view their own reports [#2686](https://github.com/wazuh/wazuh-kibana-app/issues/2686)

### Fixed

- Create index pattern even if there aren´t available indices [#2620](https://github.com/wazuh/wazuh-kibana-app/issues/2620)
- Top bar overlayed over expanded visualizations [#2667](https://github.com/wazuh/wazuh-kibana-app/issues/2667)
- Empty inventory data in Solaris agents [#2680](https://github.com/wazuh/wazuh-kibana-app/pull/2680)
- Wrong parameters in the dev-tools autocomplete section [#2675](https://github.com/wazuh/wazuh-kibana-app/issues/2675)
- Wrong permissions on edit CDB list [#2665](https://github.com/wazuh/wazuh-kibana-app/pull/2665)
- fix(frontend): add the metafields when refreshing the index pattern [#2681](https://github.com/wazuh/wazuh-kibana-app/pull/2681)
- Error toast is showing about Elasticsearch users for environments without security [#2713](https://github.com/wazuh/wazuh-kibana-app/issues/2713)
- Error about Handler.error in Role Mapping fixed [#2702](https://github.com/wazuh/wazuh-kibana-app/issues/2702)
- Fixed message in reserved users actions [#2702](https://github.com/wazuh/wazuh-kibana-app/issues/2702)
- Error 500 on Export formatted CDB list [#2692](https://github.com/wazuh/wazuh-kibana-app/pull/2692)
- Wui rules label should have only one tooltip [#2723](https://github.com/wazuh/wazuh-kibana-app/issues/2723)
- Move upper the Wazuh item in the Kibana menu and default index pattern [#2867](https://github.com/wazuh/wazuh-kibana-app/pull/2867)

## Wazuh v4.0.4 - Kibana v7.9.1, v7.9.3 - Revision 4015

### Added

- Support for Wazuh v4.0.4

## Wazuh v4.0.3 - Kibana v7.9.1, v7.9.2, v7.9.3 - Revision 4014

### Added

- Improved management of index-pattern fields [#2630](https://github.com/wazuh/wazuh-kibana-app/issues/2630)

### Fixed

- fix(fronted): fixed the check of API and APP version in health check [#2655](https://github.com/wazuh/wazuh-kibana-app/pull/2655)
- Replace user by username key in the monitoring logic [#2654](https://github.com/wazuh/wazuh-kibana-app/pull/2654)
- Security alerts and reporting issues when using private tenants [#2639](https://github.com/wazuh/wazuh-kibana-app/issues/2639)
- Manager restart in rule editor does not work with Wazuh cluster enabled [#2640](https://github.com/wazuh/wazuh-kibana-app/issues/2640)
- fix(frontend): Empty inventory data in Solaris agents [#2680](https://github.com/wazuh/wazuh-kibana-app/pull/2680)

## Wazuh v4.0.3 - Kibana v7.9.1, v7.9.2, v7.9.3 - Revision 4013

### Added

- Support for Wazuh v4.0.3.

## Wazuh v4.0.2 - Kibana v7.9.1, v7.9.3 - Revision 4012

### Added

- Sample data indices name should take index pattern in use [#2593](https://github.com/wazuh/wazuh-kibana-app/issues/2593)
- Added start option to macos Agents [#2653](https://github.com/wazuh/wazuh-kibana-app/pull/2653)

### Changed

- Statistics settings do not allow to configure primary shards and replicas [#2627](https://github.com/wazuh/wazuh-kibana-app/issues/2627)

## Wazuh v4.0.2 - Kibana v7.9.1, v7.9.3 - Revision 4011

### Added

- Support for Wazuh v4.0.2.

### Fixed

- The index pattern title is overwritten with its id after refreshing its fields [#2577](https://github.com/wazuh/wazuh-kibana-app/issues/2577)
- [RBAC] Issues detected when using RBAC [#2579](https://github.com/wazuh/wazuh-kibana-app/issues/2579)

## Wazuh v4.0.1 - Kibana v7.9.1, v7.9.3 - Revision 4010

### Changed

- Alerts summary table for PDF reports on all modules [#2632](https://github.com/wazuh/wazuh-kibana-app/issues/2632)
- [4.0-7.9] Run as with no wazuh-wui API user [#2576](https://github.com/wazuh/wazuh-kibana-app/issues/2576)
- Deploy a new agent interface as default interface [#2564](https://github.com/wazuh/wazuh-kibana-app/issues/2564)
- Problem in the visualization of new reserved resources of the Wazuh API [#2643](https://github.com/wazuh/wazuh-kibana-app/issues/2643)

### Fixed

- Restore the tables in the agents' reports [#2628](https://github.com/wazuh/wazuh-kibana-app/issues/2628)
- [RBAC] Issues detected when using RBAC [#2579](https://github.com/wazuh/wazuh-kibana-app/issues/2579)
- Changes done via a worker's API are overwritten [#2626](https://github.com/wazuh/wazuh-kibana-app/issues/2626)

### Fixed

- [BUGFIX] Default user field for current platform [#2633](https://github.com/wazuh/wazuh-kibana-app/pull/2633)

## Wazuh v4.0.1 - Kibana v7.9.1, v7.9.3 - Revision 4009

### Changed

- Hide empty columns of the processes table of the MacOS agents [#2570](https://github.com/wazuh/wazuh-kibana-app/pull/2570)
- Missing step in "Deploy a new agent" view [#2623](https://github.com/wazuh/wazuh-kibana-app/issues/2623)
- Implement wazuh users' CRUD [#2598](https://github.com/wazuh/wazuh-kibana-app/pull/2598)

### Fixed

- Inconsistent data in sample data alerts [#2618](https://github.com/wazuh/wazuh-kibana-app/pull/2618)

## Wazuh v4.0.1 - Kibana v7.9.1, v7.9.3 - Revision 4008

### Fixed

- Icons not align to the right in Modules > Events [#2607](https://github.com/wazuh/wazuh-kibana-app/pull/2607)
- Statistics visualizations do not show data [#2602](https://github.com/wazuh/wazuh-kibana-app/pull/2602)
- Error on loading css files [#2599](https://github.com/wazuh/wazuh-kibana-app/pull/2599)
- Fixed search filter in search bar in Module/SCA wasn't working [#2601](https://github.com/wazuh/wazuh-kibana-app/pull/2601)

## Wazuh v4.0.0 - Kibana v7.9.1, v7.9.2, v7.9.3 - Revision 4007

### Fixed

- updated macOS package URL [#2596](https://github.com/wazuh/wazuh-kibana-app/pull/2596)
- Revert "[4.0-7.9] [BUGFIX] Removed unnecessary function call" [#2597](https://github.com/wazuh/wazuh-kibana-app/pull/2597)

## Wazuh v4.0.0 - Kibana v7.9.1, v7.9.2, v7.9.3 - Revision 4006

### Fixed

- Undefined field in event view [#2588](https://github.com/wazuh/wazuh-kibana-app/issues/2588)
- Several calls to the same stats request (esAlerts) [#2586](https://github.com/wazuh/wazuh-kibana-app/issues/2586)
- The filter options popup doesn't open on click once the filter is pinned [#2581](https://github.com/wazuh/wazuh-kibana-app/issues/2581)
- The formatedFields are missing from the index-pattern of wazuh-alerts-\* [#2574](https://github.com/wazuh/wazuh-kibana-app/issues/2574)

## Wazuh v4.0.0 - Kibana v7.9.3 - Revision 4005

### Added

- Support for Kibana v7.9.3

## Wazuh v4.0.0 - Kibana v7.9.1, v7.9.2 - Revision 4002

### Added

- Support for Wazuh v4.0.0.
- Support for Kibana v7.9.1 and 7.9.2.
- Support for Open Distro 1.10.1.
- Added a RBAC security layer integrated with Open Distro and X-Pack.
- Added remoted and analysisd statistics.
- Expand supported deployment variables.
- Added new configuration view settings for GCP integration.
- Added logic to change the `metafields` configuration of Kibana [#2524](https://github.com/wazuh/wazuh-kibana-app/issues/2524)

### Changed

- Migrated the default index-pattern to `wazuh-alerts-*`.
- Removed the `known-fields` functionality.
- Security Events dashboard redesinged.
- Redesigned the app settings configuration with categories.
- Moved the wazuh-registry file to Kibana optimize folder.

### Fixed

- Format options in `wazuh-alerts` index-pattern are not overwritten now.
- Prevent blank page in detaill agent view.
- Navigable agents name in Events.
- Index pattern is not being refreshed.
- Reporting fails when agent is pinned and compliance controls are visited.
- Reload rule detail doesn't work properly with the related rules.
- Fix search bar filter in Manage agent of group [#2541](https://github.com/wazuh/wazuh-kibana-app/pull/2541)

# Wazuh v3.13.6 - Kibana v7.9.2 - Revision 890

### Added

- Support for Wazuh v3.13.6

## Wazuh v3.13.5 - Kibana 7.9.2 - Revision 889

- Sanitize report's inputs and usernames [#4336](https://github.com/wazuh/wazuh-kibana-app/pull/4336)

## Wazuh v3.13.2 - Kibana v7.9.1 - Revision 887

### Added

- Support for Wazuh v3.13.2

## Wazuh v3.13.2 - Kibana v7.8.0 - Revision 887

### Added

- Support for Wazuh v3.13.2

## Wazuh v3.13.1 - Kibana v7.9.1 - Revision 886

### Added

- Support for Kibana v7.9.1

## Wazuh v3.13.1 - Kibana v7.9.0 - Revision 885

### Added

- Support for Kibana v7.9.0

## Wazuh v3.13.1 - Kibana v7.8.1 - Revision 884

### Added

- Support for Kibana v7.8.1

## Wazuh v3.13.1 - Kibana v7.8.0 - Revision 883

### Added

- Support for Wazuh v3.13.1

## Wazuh v3.13.0 - Kibana v7.8.0 - Revision 881

### Added

- Support for Kibana v7.8.0

## Wazuh v3.13.0 - Kibana v7.7.0, v7.7.1 - Revision 880

### Added

- Support for Wazuh v3.13.0
- Support for Kibana v7.7.1
- Support for Open Distro 1.8
- New navigation experience with a global menu [#1965](https://github.com/wazuh/wazuh-kibana-app/issues/1965)
- Added a Breadcrumb in Kibana top nav [#2161](https://github.com/wazuh/wazuh-kibana-app/issues/2161)
- Added a new Agents Summary Screen [#1963](https://github.com/wazuh/wazuh-kibana-app/issues/1963)
- Added a new feature to add sample data to dashboards [#2115](https://github.com/wazuh/wazuh-kibana-app/issues/2115)
- Added MITRE integration [#1877](https://github.com/wazuh/wazuh-kibana-app/issues/1877)
- Added Google Cloud Platform integration [#1873](https://github.com/wazuh/wazuh-kibana-app/issues/1873)
- Added TSC integration [#2204](https://github.com/wazuh/wazuh-kibana-app/pull/2204)
- Added a new Integrity monitoring state view for agent [#2153](https://github.com/wazuh/wazuh-kibana-app/issues/2153)
- Added a new Integrity monitoring files detail view [#2156](https://github.com/wazuh/wazuh-kibana-app/issues/2156)
- Added a new component to explore Compliance requirements [#2156](https://github.com/wazuh/wazuh-kibana-app/issues/2261)

### Changed

- Code migration to React.js
- Global review of styles
- Unified Overview and Agent dashboards into new Modules [#2110](https://github.com/wazuh/wazuh-kibana-app/issues/2110)
- Changed Vulnerabilities dashboard visualizations [#2262](https://github.com/wazuh/wazuh-kibana-app/issues/2262)

### Fixed

- Open Distro tenants have been fixed and are functional now [#1890](https://github.com/wazuh/wazuh-kibana-app/issues/1890).
- Improved navigation performance [#2200](https://github.com/wazuh/wazuh-kibana-app/issues/2200).
- Avoid creating the wazuh-monitoring index pattern if it is disabled [#2100](https://github.com/wazuh/wazuh-kibana-app/issues/2100)
- SCA checks without compliance field can't be expanded [#2264](https://github.com/wazuh/wazuh-kibana-app/issues/2264)

## Wazuh v3.12.3 - Kibana v7.7.1 - Revision 876

### Added

- Support for Kibana v7.7.1

## Wazuh v3.12.3 - Kibana v7.7.0 - Revision 875

### Added

- Support for Kibana v7.7.0

## Wazuh v3.12.3 - Kibana v6.8.8, v7.6.1, v7.6.2 - Revision 874

### Added

- Support for Wazuh v3.12.3

## Wazuh v3.12.2 - Kibana v6.8.8, v7.6.1, v7.6.2 - Revision 873

### Added

- Support for Wazuh v3.12.2

## Wazuh v3.12.1 - Kibana v6.8.8, v7.6.1, v7.6.2 - Revision 872

### Added

- Support Wazuh 3.12.1
- Added new FIM settings on configuration on demand. [#2147](https://github.com/wazuh/wazuh-kibana-app/issues/2147)

### Changed

- Updated agent's variable names in deployment guides. [#2169](https://github.com/wazuh/wazuh-kibana-app/pull/2169)

### Fixed

- Pagination is now shown in table-type visualizations. [#2180](https://github.com/wazuh/wazuh-kibana-app/issues/2180)

## Wazuh v3.12.0 - Kibana v6.8.8, v7.6.2 - Revision 871

### Added

- Support for Kibana v6.8.8 and v7.6.2

## Wazuh v3.12.0 - Kibana v6.8.7, v7.4.2, v7.6.1 - Revision 870

### Added

- Support for Wazuh v3.12.0
- Added a new setting to hide manager alerts from dashboards. [#2102](https://github.com/wazuh/wazuh-kibana-app/pull/2102)
- Added a new setting to be able to change API from the top menu. [#2143](https://github.com/wazuh/wazuh-kibana-app/issues/2143)
- Added a new setting to enable/disable the known fields health check [#2037](https://github.com/wazuh/wazuh-kibana-app/pull/2037)
- Added suport for PCI 11.2.1 and 11.2.3 rules. [#2062](https://github.com/wazuh/wazuh-kibana-app/pull/2062)

### Changed

- Restructuring of the optimize/wazuh directory. Now the Wazuh configuration file (wazuh.yml) is placed on /usr/share/kibana/optimize/wazuh/config. [#2116](https://github.com/wazuh/wazuh-kibana-app/pull/2116)
- Improve performance of Dasboards reports generation. [1802344](https://github.com/wazuh/wazuh-kibana-app/commit/18023447c6279d385df84d7f4a5663ed2167fdb5)

### Fixed

- Discover time range selector is now displayed on the Cluster section. [08901df](https://github.com/wazuh/wazuh-kibana-app/commit/08901dfcbe509f17e4fab26877c8b7dae8a66bff)
- Added the win_auth_failure rule group to Authentication failure metrics. [#2099](https://github.com/wazuh/wazuh-kibana-app/pull/2099)
- Negative values in Syscheck attributes now have their correct value in reports. [7c3e84e](https://github.com/wazuh/wazuh-kibana-app/commit/7c3e84ec8f00760b4f650cfc00a885d868123f99)

## Wazuh v3.11.4 - Kibana v7.6.1 - Revision 858

### Added

- Support for Kibana v7.6.1

## Wazuh v3.11.4 - Kibana v6.8.6, v7.4.2, v7.6.0 - Revision 857

### Added

- Support for Wazuh v3.11.4

## Wazuh v3.11.3 - Kibana v7.6.0 - Revision 856

### Added

- Support for Kibana v7.6.0

## Wazuh v3.11.3 - Kibana v7.4.2 - Revision 855

### Added

- Support for Kibana v7.4.2

## Wazuh v3.11.3 - Kibana v7.5.2 - Revision 854

### Added

- Support for Wazuh v3.11.3

### Fixed

- Windows Updates table is now displayed in the Inventory Data report [#2028](https://github.com/wazuh/wazuh-kibana-app/pull/2028)

## Wazuh v3.11.2 - Kibana v7.5.2 - Revision 853

### Added

- Support for Kibana v7.5.2

## Wazuh v3.11.2 - Kibana v6.8.6, v7.3.2, v7.5.1 - Revision 852

### Added

- Support for Wazuh v3.11.2

### Changed

- Increased list filesize limit for the CDB-list [#1993](https://github.com/wazuh/wazuh-kibana-app/pull/1993)

### Fixed

- The xml validator now correctly handles the `--` string within comments [#1980](https://github.com/wazuh/wazuh-kibana-app/pull/1980)
- The AWS map visualization wasn't been loaded until the user interacts with it [dd31bd7](https://github.com/wazuh/wazuh-kibana-app/commit/dd31bd7a155354bc50fe0af22fca878607c8936a)

## Wazuh v3.11.1 - Kibana v6.8.6, v7.3.2, v7.5.1 - Revision 581

### Added

- Support for Wazuh v3.11.1.

## Wazuh v3.11.0 - Kibana v6.8.6, v7.3.2, v7.5.1 - Revision 580

### Added

- Support for Wazuh v3.11.0.
- Support for Kibana v7.5.1.
- The API credentials configuration has been moved from the .wazuh index to a wazuh.yml configuration file. Now the configuration of the API hosts is done from the file and not from the application. [#1465](https://github.com/wazuh/wazuh-kibana-app/issues/1465) [#1771](https://github.com/wazuh/wazuh-kibana-app/issues/1771).
- Upload ruleset files using a "drag and drop" component [#1770](https://github.com/wazuh/wazuh-kibana-app/issues/1770)
- Add logs for the reporting module [#1622](https://github.com/wazuh/wazuh-kibana-app/issues/1622).
- Extended the "Add new agent" guide [#1767](https://github.com/wazuh/wazuh-kibana-app/issues/1767).
- Add new table for windows hotfixes [#1932](https://github.com/wazuh/wazuh-kibana-app/pull/1932)

### Changed

- Removed Discover from top menu [#1699](https://github.com/wazuh/wazuh-kibana-app/issues/1699).
- Hide index pattern selector in case that only one exists [#1799](https://github.com/wazuh/wazuh-kibana-app/issues/1799).
- Remove visualizations legend [#1936](https://github.com/wazuh/wazuh-kibana-app/pull/1936)
- Normalize the field whodata in the group reporting [#1921](https://github.com/wazuh/wazuh-kibana-app/pull/1921)
- A message in the configuration view is ambiguous [#1870](https://github.com/wazuh/wazuh-kibana-app/issues/1870)
- Refactor syscheck table [#1941](https://github.com/wazuh/wazuh-kibana-app/pull/1941)

### Fixed

- Empty files now throws an error [#1806](https://github.com/wazuh/wazuh-kibana-app/issues/1806).
- Arguments for wazuh api requests are now validated [#1815](https://github.com/wazuh/wazuh-kibana-app/issues/1815).
- Fixed the way to check admin mode [#1838](https://github.com/wazuh/wazuh-kibana-app/issues/1838).
- Fixed error exporting as CSV the files into a group [#1833](https://github.com/wazuh/wazuh-kibana-app/issues/1833).
- Fixed XML validator false error for `<` [1882](https://github.com/wazuh/wazuh-kibana-app/issues/1882)
- Fixed "New file" editor doesn't allow saving twice [#1896](https://github.com/wazuh/wazuh-kibana-app/issues/1896)
- Fixed decoders files [#1929](https://github.com/wazuh/wazuh-kibana-app/pull/1929)
- Fixed registration guide [#1926](https://github.com/wazuh/wazuh-kibana-app/pull/1926)
- Fixed infinite load on Ciscat views [#1920](https://github.com/wazuh/wazuh-kibana-app/pull/1920), [#1916](https://github.com/wazuh/wazuh-kibana-app/pull/1916)
- Fixed missing fields in the Visualizations [#1913](https://github.com/wazuh/wazuh-kibana-app/pull/1913)
- Fixed Amazon S3 status is wrong in configuration section [#1864](https://github.com/wazuh/wazuh-kibana-app/issues/1864)
- Fixed hidden overflow in the fim configuration [#1887](https://github.com/wazuh/wazuh-kibana-app/pull/1887)
- Fixed Logo source fail after adding server.basePath [#1871](https://github.com/wazuh/wazuh-kibana-app/issues/1871)
- Fixed the documentation broken links [#1853](https://github.com/wazuh/wazuh-kibana-app/pull/1853)

## Wazuh v3.10.2 - Kibana v7.5.1 - Revision 556

### Added

- Support for Kibana v7.5.1

## Wazuh v3.10.2 - Kibana v7.5.0 - Revision 555

### Added

- Support for Kibana v7.5.0

## Wazuh v3.10.2 - Kibana v7.4.2 - Revision 549

### Added

- Support for Kibana v7.4.2

## Wazuh v3.10.2 - Kibana v7.4.1 - Revision 548

### Added

- Support for Kibana v7.4.1

## Wazuh v3.10.2 - Kibana v7.4.0 - Revision 547

### Added

- Support for Kibana v7.4.0
- Support for Wazuh v3.10.2.

## Wazuh v3.10.2 - Kibana v7.3.2 - Revision 546

### Added

- Support for Wazuh v3.10.2.

## Wazuh v3.10.1 - Kibana v7.3.2 - Revision 545

### Added

- Support for Wazuh v3.10.1.

## Wazuh v3.10.0 - Kibana v7.3.2 - Revision 543

### Added

- Support for Wazuh v3.10.0.
- Added an interactive guide for registering agents, things are now easier for the user, guiding it through the steps needed ending in a _copy & paste_ snippet for deploying his agent [#1468](https://github.com/wazuh/wazuh-kibana-app/issues/1468).
- Added new dashboards for the recently added regulatory compliance groups into the Wazuh core. They are HIPAA and NIST-800-53 [#1468](https://github.com/wazuh/wazuh-kibana-app/issues/1448), [#1638](https://github.com/wazuh/wazuh-kibana-app/issues/1638).
- Make the app work under a custom Kibana space [#1234](https://github.com/wazuh/wazuh-kibana-app/issues/1234), [#1450](https://github.com/wazuh/wazuh-kibana-app/issues/1450).
- Added the ability to manage the app as a native plugin when using Kibana spaces, now you can safely hide/show the app depending on the selected space [#1601](https://github.com/wazuh/wazuh-kibana-app/issues/1601).
- Adapt the app the for Kibana dark mode [#1562](https://github.com/wazuh/wazuh-kibana-app/issues/1562).
- Added an alerts summary in _Overview > FIM_ panel [#1527](https://github.com/wazuh/wazuh-kibana-app/issues/1527).
- Export all the information of a Wazuh group and its related agents in a PDF document [#1341](https://github.com/wazuh/wazuh-kibana-app/issues/1341).
- Export the configuration of a certain agent as a PDF document. Supports granularity for exporting just certain sections of the configuration [#1340](https://github.com/wazuh/wazuh-kibana-app/issues/1340).

### Changed

- Reduced _Agents preview_ load time using the new API endpoint `/summary/agents` [#1687](https://github.com/wazuh/wazuh-kibana-app/pull/1687).
- Replaced most of the _md-nav-bar_ Angular.js components with React components using EUI [#1705](https://github.com/wazuh/wazuh-kibana-app/pull/1705).
- Replaced the requirements slider component with a new styled component [#1708](https://github.com/wazuh/wazuh-kibana-app/pull/1708).
- Soft deprecated the _.wazuh-version_ internal index, now the app dumps its content if applicable to a registry file, then the app removes that index. Further versions will hard deprecate this index [#1467](https://github.com/wazuh/wazuh-kibana-app/issues/1467).
- Visualizations now don't fetch the documents _source_, also, they now use _size: 0_ for fetching [#1663](https://github.com/wazuh/wazuh-kibana-app/issues/1663).
- The app menu is now fixed on top of the view, it's not being hidden on every state change. Also, the Wazuh logo was placed in the top bar of Kibana UI [#1502](https://github.com/wazuh/wazuh-kibana-app/issues/1502).
- Improved _getTimestamp_ method not returning a promise object because it's no longer needed [014bc3a](https://github.com/wazuh/wazuh-kibana-app/commit/014b3aba0d2e9cda0c4d521f5f16faddc434a21e). Also improved main Discover listener for Wazuh not returning a promise object [bd82823](https://github.com/wazuh/wazuh-kibana-app/commit/bd8282391a402b8c567b32739cf914a0135d74bc).
- Replaced _Requirements over time_ visualizations in both PCI DSS and GDPR dashboards [35c539](https://github.com/wazuh/wazuh-kibana-app/commit/35c539eb328b3bded94aa7608f73f9cc51c235a6).
- Do not show a toaster when a visualization field was not known yet, instead, show it just in case the internal refreshing failed [19a2e7](https://github.com/wazuh/wazuh-kibana-app/commit/19a2e71006b38f6a64d3d1eb8a20b02b415d7e07).
- Minor optimizations for server logging [eb8e000](https://github.com/wazuh/wazuh-kibana-app/commit/eb8e00057dfea2dafef56319590ff832042c402d).

### Fixed

- Alerts search bar fixed for Kibana v7.3.1, queries were not being applied as expected [#1686](https://github.com/wazuh/wazuh-kibana-app/issues/1686).
- Hide attributes field from non-Windows agents in the FIM table [#1710](https://github.com/wazuh/wazuh-kibana-app/issues/1710).
- Fixed broken view in Management > Configuration > Amazon S3 > Buckets, some information was missing [#1675](https://github.com/wazuh/wazuh-kibana-app/issues/1675).
- Keep user's filters when switching from Discover to panel [#1685](https://github.com/wazuh/wazuh-kibana-app/issues/1685).
- Reduce load time and amount of data to be fetched in _Management > Cluster monitoring_ section avoiding possible timeouts [#1663](https://github.com/wazuh/wazuh-kibana-app/issues/1663).
- Restored _Remove column_ feature in Discover tabs [#1702](https://github.com/wazuh/wazuh-kibana-app/issues/1702).
- Apps using Kibana v7.3.1 had a bug once the user goes back from _Agent > FIM > Files_ to _Agent > FIM > dashboard_, filters disappear, now it's working properly [#1700](https://github.com/wazuh/wazuh-kibana-app/issues/1700).
- Fixed visual bug in _Management > Cluster monitoring_ and a button position [1e3b748](https://github.com/wazuh/wazuh-kibana-app/commit/1e3b748f11b43b2e7956b830269b6d046d74d12c).
- The app installation date was not being updated properly, now it's fixed [#1692](https://github.com/wazuh/wazuh-kibana-app/issues/1692).
- Fixed _Network interfaces_ table in Inventory section, the table was not paginating [#1474](https://github.com/wazuh/wazuh-kibana-app/issues/1474).
- Fixed APIs passwords are now obfuscated in server responses [adc3152](https://github.com/wazuh/wazuh-kibana-app/pull/1782/commits/adc31525e26b25e4cb62d81cbae70a8430728af5).

## Wazuh v3.9.5 - Kibana v6.8.2 / Kibana v7.2.1 / Kibana v7.3.0 - Revision 531

### Added

- Support for Wazuh v3.9.5

## Wazuh v3.9.4 - Kibana v6.8.1 / Kibana v6.8.2 / Kibana v7.2.0 / Kibana v7.2.1 / Kibana v7.3.0 - Revision 528

### Added

- Support for Wazuh v3.9.4
- Allow filtering by clicking a column in rules/decoders tables [0e2ddd7](https://github.com/wazuh/wazuh-kibana-app/pull/1615/commits/0e2ddd7b73f7f7975d02e97ed86ae8a0966472b4)
- Allow open file in rules table clicking on the file column [1af929d](https://github.com/wazuh/wazuh-kibana-app/pull/1615/commits/1af929d62f450f93c6733868bcb4057e16b7e279)

### Changed

- Improved app performance [#1640](https://github.com/wazuh/wazuh-kibana-app/pull/1640).
- Remove path filter from custom rules and decoders [895792e](https://github.com/wazuh/wazuh-kibana-app/pull/1615/commits/895792e6e6d9401b3293d5e16352b9abef515096)
- Show path column in rules and decoders [6f49816](https://github.com/wazuh/wazuh-kibana-app/pull/1615/commits/6f49816c71b5999d77bf9e3838443627c9be945d)
- Removed SCA overview dashboard [94ebbff](https://github.com/wazuh/wazuh-kibana-app/pull/1615/commits/94ebbff231cbfb6d793130e0b9ea855baa755a1c)
- Disabled last custom column removal [f1ef7de](https://github.com/wazuh/wazuh-kibana-app/pull/1615/commits/f1ef7de1a34bbe53a899596002e8153b95e7dc0e)
- Agents messages across sections unification [8fd7e36](https://github.com/wazuh/wazuh-kibana-app/pull/1615/commits/8fd7e36286fa9dfd03a797499af6ffbaa90b00e1)

### Fixed

- Fix check storeded apis [d6115d6](https://github.com/wazuh/wazuh-kibana-app/pull/1615/commits/d6115d6424c78f0cde2017b432a51b77186dd95a).
- Fix pci-dss console error [297080d](https://github.com/wazuh/wazuh-kibana-app/pull/1615/commits/297080d36efaea8f99b0cafd4c48845dad20495a)
- Fix error in reportingTable [85b7266](https://github.com/wazuh/wazuh-kibana-app/pull/1615/commits/85b72662cb4db44c443ed04f7c31fba57eefccaa)
- Fix filters budgets size [c7ac86a](https://github.com/wazuh/wazuh-kibana-app/pull/1615/commits/c7ac86acb3d5afaf1cf348fab09a2b8c5778a491)
- Fix missing permalink virustotal visualization [1b57529](https://github.com/wazuh/wazuh-kibana-app/pull/1615/commits/1b57529758fccdeb3ac0840e66a8aafbe4757a96)
- Improved wz-table performance [224bd6f](https://github.com/wazuh/wazuh-kibana-app/pull/1615/commits/224bd6f31235c81ba01755c3c1e120c3f86beafd)
- Fix inconsistent data between visualizations and tables in Overview Security Events [b12c600](https://github.com/wazuh/wazuh-kibana-app/pull/1615/commits/b12c600578d80d0715507dec4624a4ebc27ea573)
- Timezone applied in cluster status [a4f620d](https://github.com/wazuh/wazuh-kibana-app/pull/1615/commits/a4f620d398f5834a6d2945af892a462425ca3bec)
- Fixed Overview Security Events report when wazuh.monitoring is disabled [1c26da0](https://github.com/wazuh/wazuh-kibana-app/pull/1615/commits/1c26da05a0b6daf727e15c13b819111aa4e4e913)
- Fixes in APIs management [2143943](https://github.com/wazuh/wazuh-kibana-app/pull/1615/commits/2143943a5049cbb59bb8d6702b5a56cbe0d27a2a)
- Prevent duplicated visualization toast errors [786faf3](https://github.com/wazuh/wazuh-kibana-app/commit/786faf3e62d2cad13f512c0f873b36eca6e9787d)
- Fix not properly updated breadcrumb in ruleset section [9645903](https://github.com/wazuh/wazuh-kibana-app/commit/96459031cd4edbe047970bf0d22d0c099771879f)
- Fix badly dimensioned table in Integrity Monitoring section [9645903](https://github.com/wazuh/wazuh-kibana-app/commit/96459031cd4edbe047970bf0d22d0c099771879f)
- Fix implicit filters can be destroyed [9cf8578](https://github.com/wazuh/wazuh-kibana-app/commit/9cf85786f504f5d67edddeea6cfbf2ab577e799b)
- Windows agent dashboard doesn't show failure logon access. [d38d088](https://github.com/wazuh/wazuh-kibana-app/commit/d38d0881ac8e4294accde83d63108337b74cdd91)
- Number of agents is not properly updated. [f7cbbe5](https://github.com/wazuh/wazuh-kibana-app/commit/f7cbbe54394db825827715c3ad4370ac74317108)
- Missing scrollbar on Firefox file viewer. [df4e8f9](https://github.com/wazuh/wazuh-kibana-app/commit/df4e8f9305b35e9ee1473bed5f5d452dd3420567)
- Agent search filter by name, lost when refreshing. [71b5274](https://github.com/wazuh/wazuh-kibana-app/commit/71b5274ccc332d8961a158587152f7badab28a95)
- Alerts of level 12 cannot be displayed in the Summary table. [ec0e888](https://github.com/wazuh/wazuh-kibana-app/commit/ec0e8885d9f1306523afbc87de01a31f24e36309)
- Restored query from search bar in visualizations. [439128f](https://github.com/wazuh/wazuh-kibana-app/commit/439128f0a1f65b649a9dcb81ab5804ca20f65763)
- Fix Kibana filters loop in Firefox. [82f0f32](https://github.com/wazuh/wazuh-kibana-app/commit/82f0f32946d844ce96a28f0185f903e8e05c5589)

## Wazuh v3.9.3 - Kibana v6.8.1 / v7.1.1 / v7.2.0 - Revision 523

### Added

- Support for Wazuh v3.9.3
- Support for Kibana v7.2.0 [#1556](https://github.com/wazuh/wazuh-kibana-app/pull/1556).

### Changed

- New design and several UI/UX changes [#1525](https://github.com/wazuh/wazuh-kibana-app/pull/1525).
- Improved error checking + syscollector performance [94d0a83](https://github.com/wazuh/wazuh-kibana-app/commit/94d0a83e43aa1d2d84ef6f87cbb76b9aefa085b3).
- Adapt Syscollector for MacOS agents [a4bf7ef](https://github.com/wazuh/wazuh-kibana-app/commit/a4bf7efc693a99b7565b5afcaa372155f15a4db9).
- Show last scan for syscollector [73f2056](https://github.com/wazuh/wazuh-kibana-app/commit/73f2056673bb289d472663397ba7097e49b7b93b).
- Extendend information for syscollector [#1585](https://github.com/wazuh/wazuh-kibana-app/issues/1585).

### Fixed

- Corrected width for agent stats [a998955](https://github.com/wazuh/wazuh-kibana-app/commit/a99895565a8854c55932ec94cffb08e1d0aa3da1).
- Fix height for the menu directive with Dynamic height [427d0f3](https://github.com/wazuh/wazuh-kibana-app/commit/427d0f3e9fa6c34287aa9e8557da99a51e0db40f).
- Fix wazuh-db and clusterd check [cddcef6](https://github.com/wazuh/wazuh-kibana-app/commit/cddcef630c5234dd6f6a495715743dfcfd4e4001).
- Fix AlertsStats when value is "0", it was showing "-" [07a3e10](https://github.com/wazuh/wazuh-kibana-app/commit/07a3e10c7f1e626ba75a55452b6c295d11fd657d).
- Fix syscollector state value [f8d3d0e](https://github.com/wazuh/wazuh-kibana-app/commit/f8d3d0eca44e67e26f79bc574495b1f4c8f751f2).
- Fix time offset for reporting table [2ef500b](https://github.com/wazuh/wazuh-kibana-app/commit/2ef500bb112e68bd4811b8e87ce8581d7c04d20f).
- Fix call to obtain GDPR requirements for specific agent [ccda846](https://github.com/wazuh/wazuh-kibana-app/commit/ccda8464b50be05bc5b3642f25f4972c8a7a2c03).
- Restore "rule.id" as a clickable field in visualizations [#1546](https://github.com/wazuh/wazuh-kibana-app/pull/1546).
- Fix timepicker in cluster monitoring [f7533ce](https://github.com/wazuh/wazuh-kibana-app/pull/1560/commits/f7533cecb6862abfb5c1d2173ec3e70ffc59804a).
- Fix several bugs [#1569](https://github.com/wazuh/wazuh-kibana-app/pull/1569).
- Fully removed "rule.id" as URL field [#1584](https://github.com/wazuh/wazuh-kibana-app/issues/1584).
- Fix filters for dashboards [#1583](https://github.com/wazuh/wazuh-kibana-app/issues/1583).
- Fix missing dependency [#1591](https://github.com/wazuh/wazuh-kibana-app/issues/1591).

## Wazuh v3.9.2 - Kibana v7.1.1 - Revision 510

### Added

- Support for Wazuh v3.9.2

### Changed

- Avoid showing more than one toaster for the same error message [7937003](https://github.com/wazuh/wazuh-kibana-app/commit/793700382798033203091d160773363323e05bb9).
- Restored "Alerts evolution - Top 5 agents" in Overview > Security events [f9305c0](https://github.com/wazuh/wazuh-kibana-app/commit/f9305c0c6acf4a31c41b1cc9684b87f79b27524f).

### Fixed

- Fix missing parameters in Dev Tools request [#1496](https://github.com/wazuh/wazuh-kibana-app/pull/1496).
- Fix "Invalid Date" for Safari and Internet Explorer [#1505](https://github.com/wazuh/wazuh-kibana-app/pull/1505).

## Wazuh v3.9.1 - Kibana v7.1.1 - Revision 509

### Added

- Support for Kibana v7.1.1
- Added overall metrics for Agents > Overview [#1479](https://github.com/wazuh/wazuh-kibana-app/pull/1479).

### Fixed

- Fixed missing dependency for Discover [43f5dd5](https://github.com/wazuh/wazuh-kibana-app/commit/43f5dd5f64065c618ba930b2a4087f0a9e706c0e).
- Fixed visualization for Agents > Overview [#1477](https://github.com/wazuh/wazuh-kibana-app/pull/1477).
- Fixed SCA policy checks table [#1478](https://github.com/wazuh/wazuh-kibana-app/pull/1478).

## Wazuh v3.9.1 - Kibana v7.1.0 - Revision 508

### Added

- Support for Kibana v7.1.0

## Wazuh v3.9.1 - Kibana v6.8.0 - Revision 444

### Added

- Support for Wazuh v3.9.1
- Support for Kibana v6.8.0

### Fixed

- Fixed background color for some parts of the Discover directive [2dfc763](https://github.com/wazuh/wazuh-kibana-app/commit/2dfc763bfa1093fb419f118c2938f6b348562c69).
- Fixed cut values in non-resizable tables when the value is too large [cc4828f](https://github.com/wazuh/wazuh-kibana-app/commit/cc4828fbf50d4dab3dd4bb430617c1f2b13dac6a).
- Fixed handled but not shown error messages from rule editor [0aa0e17](https://github.com/wazuh/wazuh-kibana-app/commit/0aa0e17ac8678879e5066f8d83fd46f5d8edd86a).
- Minor typos corrected [fe11fb6](https://github.com/wazuh/wazuh-kibana-app/commit/fe11fb67e752368aedc89ec844ddf729eb8ad761).
- Minor fixes in agents configuration [1bc2175](https://github.com/wazuh/wazuh-kibana-app/commit/1bc217590438573e7267687655bb5939b5bb9fde).
- Fix Management > logs viewer scrolling [f458b2e](https://github.com/wazuh/wazuh-kibana-app/commit/f458b2e3294796f9cf00482b4da27984646c6398).

### Changed

- Kibana version shown in settings is now read from our package.json [c103d3e](https://github.com/wazuh/wazuh-kibana-app/commit/c103d3e782136106736c02039d28c4567b255aaa).
- Removed an old header from Settings [0197b8b](https://github.com/wazuh/wazuh-kibana-app/commit/0197b8b1abc195f275c8cd9893df84cd5569527b).
- Improved index pattern validation fields, replaced "full_log" with "rule.id" as part of the minimum required fields [dce0595](https://github.com/wazuh/wazuh-kibana-app/commit/dce059501cbd28f1294fd761da3e015e154747bc).
- Improve dynamic height for configuration editor [c318131](https://github.com/wazuh/wazuh-kibana-app/commit/c318131dfb6b5f01752593f2aa972b98c0655610).
- Add timezone for all dates shown in the app [4b8736f](https://github.com/wazuh/wazuh-kibana-app/commit/4b8736fb4e562c78505daaee042bcd798242c3f5).

## Wazuh v3.9.0 - Kibana v6.7.0 / v6.7.1 / v6.7.2 - Revision 441

### Added

- Support for Wazuh v3.9.0
- Support for Kibana v6.7.0 / v6.7.1 / v6.7.2
- Edit master and worker configuration ([#1215](https://github.com/wazuh/wazuh-kibana-app/pull/1215)).
- Edit local rules, local decoders and CDB lists ([#1212](https://github.com/wazuh/wazuh-kibana-app/pull/1212), [#1204](https://github.com/wazuh/wazuh-kibana-app/pull/1204), [#1196](https://github.com/wazuh/wazuh-kibana-app/pull/1196), [#1233](https://github.com/wazuh/wazuh-kibana-app/pull/1233), [#1304](https://github.com/wazuh/wazuh-kibana-app/pull/1304)).
- View no local rules/decoders XML files ([#1395](https://github.com/wazuh/wazuh-kibana-app/pull/1395))
- Dev Tools additions
  - Added hotkey `[shift] + [enter]` for sending query ([#1170](https://github.com/wazuh/wazuh-kibana-app/pull/1170)).
  - Added `Export JSON` button for the Dev Tools ([#1170](https://github.com/wazuh/wazuh-kibana-app/pull/1170)).
- Added refresh button for agents preview table ([#1169](https://github.com/wazuh/wazuh-kibana-app/pull/1169)).
- Added `configuration assessment` information in "Agent > Policy monitoring" ([#1227](https://github.com/wazuh/wazuh-kibana-app/pull/1227)).
- Added agents `configuration assessment` configuration section in "Agent > Configuration" ([1257](https://github.com/wazuh/wazuh-kibana-app/pull/1257))
- Restart master and worker nodes ([#1222](https://github.com/wazuh/wazuh-kibana-app/pull/1222)).
- Restart agents ([#1229](https://github.com/wazuh/wazuh-kibana-app/pull/1229)).
- Added support for more than one Wazuh monitoring pattern ([#1243](https://github.com/wazuh/wazuh-kibana-app/pull/1243))
- Added customizable interval for Wazuh monitoring indices creation ([#1243](https://github.com/wazuh/wazuh-kibana-app/pull/1243)).
- Expand visualizations ([#1246](https://github.com/wazuh/wazuh-kibana-app/pull/1246)).
- Added a dynamic table columns selector ([#1246](https://github.com/wazuh/wazuh-kibana-app/pull/1246)).
- Added resizable columns by dragging in tables ([d2bf8ee](https://github.com/wazuh/wazuh-kibana-app/commit/d2bf8ee9681ca5d6028325e165854b49214e86a3))
- Added a cron job for fetching missing fields of all valid index patterns, also merging dynamic fields every time an index pattern is refreshed by the app ([#1276](https://github.com/wazuh/wazuh-kibana-app/pull/1276)).
- Added auto-merging dynamic fields for Wazuh monitoring index patterns ([#1300](https://github.com/wazuh/wazuh-kibana-app/pull/1300))
- New server module, it's a job queue so we can add delayed jobs to be run in background, this iteration only accepts delayed Wazuh API calls ([#1283](https://github.com/wazuh/wazuh-kibana-app/pull/1283)).
- Added new way to view logs using a logs viewer ([#1292](https://github.com/wazuh/wazuh-kibana-app/pull/1292))
- Added new directive for registering agents from the UI, including instructions on "how to" ([#1321](https://github.com/wazuh/wazuh-kibana-app/pull/1321)).
- Added some Angular charts in Agents Preview and Agents SCA sections ([#1364](https://github.com/wazuh/wazuh-kibana-app/pull/1364))
- Added Docker listener settings in configuration views ([#1365](https://github.com/wazuh/wazuh-kibana-app/pull/1365))
- Added Docker dashboards for both Agents and Overview ([#1367](https://github.com/wazuh/wazuh-kibana-app/pull/1367))
- Improved app logger with debug level ([#1373](https://github.com/wazuh/wazuh-kibana-app/pull/1373))
- Introducing React components from the EUI framework

### Changed

- Escape XML special characters ([#1159](https://github.com/wazuh/wazuh-kibana-app/pull/1159)).
- Changed empty results message for Wazuh tables ([#1165](https://github.com/wazuh/wazuh-kibana-app/pull/1165)).
- Allowing the same query multiple times on the Dev Tools ([#1174](https://github.com/wazuh/wazuh-kibana-app/pull/1174))
- Refactor JSON/XML viewer for configuration tab ([#1173](https://github.com/wazuh/wazuh-kibana-app/pull/1173), [#1148](https://github.com/wazuh/wazuh-kibana-app/pull/1148)).
- Using full height for all containers when possible ([#1224](https://github.com/wazuh/wazuh-kibana-app/pull/1224)).
- Improved the way we are handling "back button" events ([#1207](https://github.com/wazuh/wazuh-kibana-app/pull/1207)).
- Changed some visualizations for FIM, GDPR, PCI, Vulnerability and Security Events ([#1206](https://github.com/wazuh/wazuh-kibana-app/pull/1206), [#1235](https://github.com/wazuh/wazuh-kibana-app/pull/1235), [#1293](https://github.com/wazuh/wazuh-kibana-app/pull/1293)).
- New design for agent header view ([#1186](https://github.com/wazuh/wazuh-kibana-app/pull/1186)).
- Not fetching data the very first time the Dev Tools are opened ([#1185](https://github.com/wazuh/wazuh-kibana-app/pull/1185)).
- Refresh all known fields for all valid index patterns if `kbn-vis` detects a broken index pattern ([ecd7c8f](https://github.com/wazuh/wazuh-kibana-app/commit/ecd7c8f98c187a350f81261d13b0d45dcec6dc5d)).
- Truncate texts and display a tooltip when they don't fit in a table cell ([7b56a87](https://github.com/wazuh/wazuh-kibana-app/commit/7b56a873f85dcba7e6838aeb2e40d9b4cf472576))
- Updated API autocomplete for Dev Tools ([#1218](https://github.com/wazuh/wazuh-kibana-app/pull/1218))
- Updated switches design to adapt it to Kibana's design ([#1253](https://github.com/wazuh/wazuh-kibana-app/pull/1253))
- Reduced the width of some table cells with little text, to give more space to the other columns ([#1263](https://github.com/wazuh/wazuh-kibana-app/pull/1263)).
- Redesign for Management > Status daemons list ([#1284](https://github.com/wazuh/wazuh-kibana-app/pull/1284)).
- Redesign for Management > Configuration, Agent > Configuration ([#1289](https://github.com/wazuh/wazuh-kibana-app/pull/1289)).
- Replaced Management > Logs table with a log viewer component ([#1292](https://github.com/wazuh/wazuh-kibana-app/pull/1292)).
- The agents list search bar now allows to switch between AND/OR operators ([#1291](https://github.com/wazuh/wazuh-kibana-app/pull/1291)).
- Improve audit dashboards ([#1374](https://github.com/wazuh/wazuh-kibana-app/pull/1374))
- Exclude agent "000" getting the last registered and the most active agents from the Wazuh API.([#1391](https://github.com/wazuh/wazuh-kibana-app/pull/1391))
- Reviewed Osquery dashboards ([#1394](https://github.com/wazuh/wazuh-kibana-app/pull/1394))
- Memory info is now a log ([#1400](https://github.com/wazuh/wazuh-kibana-app/pull/1400))
- Error toasters time is now 30000ms, warning/info are still 6000ms ([#1420](https://github.com/wazuh/wazuh-kibana-app/pull/1420))

### Fixed

- Properly handling long messages on notifier service, until now, they were using out of the card space, also we replaced some API messages with more meaningful messages ([#1168](https://github.com/wazuh/wazuh-kibana-app/pull/1168)).
- Adapted Wazuh icon for multiple browsers where it was gone ([#1208](https://github.com/wazuh/wazuh-kibana-app/pull/1208)).
- Do not fetch data from tables twice when resize window ([#1303](https://github.com/wazuh/wazuh-kibana-app/pull/1303)).
- Agent syncrhonization status is updated as we browse the configuration section ([#1305](https://github.com/wazuh/wazuh-kibana-app/pull/1305))
- Using the browser timezone for reporting documents ([#1311](https://github.com/wazuh/wazuh-kibana-app/pull/1311)).
- Wrong behaviors in the routing system when the basePath was set ([#1342](https://github.com/wazuh/wazuh-kibana-app/pull/1342))
- Do not show pagination for one-page tables ([196c5b7](https://github.com/wazuh/wazuh-kibana-app/pull/1362/commits/196c5b717583032798da7791fa4f90ec06397f68))
- Being redirected to Overview once a Kibana restart is performed ([#1378](https://github.com/wazuh/wazuh-kibana-app/pull/1378))
- Displaying the AWS services section of the aws-s3 wodle ([#1393](https://github.com/wazuh/wazuh-kibana-app/pull/1393))
- Show email configuration on the configuration on demand ([#1401](https://github.com/wazuh/wazuh-kibana-app/issues/1401))
- Show "Follow symbolic link" field in Integrity monitoring - Monitored configuration on demand ([0c9c9da](https://github.com/wazuh/wazuh-kibana-app/pull/1414/commits/0c9c9da3b951548761cd203db5ee5baa39afe26c))

## Wazuh v3.8.2 - Kibana v6.6.0 / v6.6.1 / v6.6.2 / v6.7.0 - Revision 419

### Added

- Support for Kibana v6.6.0 / v6.6.1 / v6.6.2 / v6.7.0

### Fixed

- Fixed AWS dashboard, newer JavaScript browser engines break the view due to Angular.js ([6e882fc](https://github.com/wazuh/wazuh-kibana-app/commit/6e882fc1d7efe6059e6140ff40b8a20d9c1fa51e)).
- Fixed AWS accounts visualization, using the right field now ([6e882fc](https://github.com/wazuh/wazuh-kibana-app/commit/6e882fc1d7efe6059e6140ff40b8a20d9c1fa51e)).

## Wazuh v3.8.2 - Kibana v6.5.4 - Revision 418

### Added

- Support for Wazuh v3.8.2

### Changed

- Close configuration editor only if it was successfully updated ([bc77c35](https://github.com/wazuh/wazuh-kibana-app/commit/bc77c35d8440a656d4704451ce857c9e1d36a438)).
- Replaced FIM Vega visualization with standard visualization ([554ee1c](https://github.com/wazuh/wazuh-kibana-app/commit/554ee1c4c4d75c76d82272075acf8bb62e7f9e27)).

## Wazuh v3.8.1 - Kibana v6.5.4 - Revision 417

### Added

- Support for Wazuh v3.8.1

### Changed

- Moved monitored/ignored Windows registry entries to "FIM > Monitored" and "FIM > Ignored" to avoid user confusion ([#1176](https://github.com/wazuh/wazuh-kibana-app/pull/1176)).
- Excluding managers from wazuh-monitoring indices ([#1177](https://github.com/wazuh/wazuh-kibana-app/pull/1177)).
- Escape `&` before sending group configuration ([d3aa56f](https://github.com/wazuh/wazuh-kibana-app/commit/d3aa56fa73478c60505e500db7d3a7df263081b5)).
- Improved `autoFormat` function before rendering group configuration ([f4f8144](https://github.com/wazuh/wazuh-kibana-app/commit/f4f8144eef8b93038fc897a9f16356e71029b844)).
- Now the group configuration editor doesn't exit after sending data to the Wazuh API ([5c1a3ef](https://github.com/wazuh/wazuh-kibana-app/commit/5c1a3ef9bd710a7befbed0709c4a7cf414f44f6b)).

### Fixed

- Fixed style for the error toaster for long URLs or long paths ([11b8084](https://github.com/wazuh/wazuh-kibana-app/commit/11b8084c75bbc5da36587ff31d1bc80a55fe4dfe)).

## Wazuh v3.8.0 - Kibana v6.5.4 - Revision 416

### Added

- Added group management features such as:
  - Edit the group configuration ([#1096](https://github.com/wazuh/wazuh-kibana-app/pull/1096)).
  - Add/remove groups to/from an agent ([#1096](https://github.com/wazuh/wazuh-kibana-app/pull/1096)).
  - Add/remove agents to/from a group ([#1096](https://github.com/wazuh/wazuh-kibana-app/pull/1096)).
  - Add/remove groups ([#1152](https://github.com/wazuh/wazuh-kibana-app/pull/1152)).
- New directive for tables that don't need external data sources ([#1067](https://github.com/wazuh/wazuh-kibana-app/pull/1067)).
- New search bar directive with interactive filters and suggestions ([#1058](https://github.com/wazuh/wazuh-kibana-app/pull/1058)).
- New server route `/elastic/alerts` for fetching alerts using custom parameters([#1056](https://github.com/wazuh/wazuh-kibana-app/pull/1056)).
- New table for an agent FIM monitored files, if the agent OS platform is Windows it will show two tables: files and registry ([#1032](https://github.com/wazuh/wazuh-kibana-app/pull/1032)).
- Added description to each setting under Settings > Configuration ([#1048](https://github.com/wazuh/wazuh-kibana-app/pull/1048)).
- Added a new setting to `config.yml` related to Wazuh monitoring and its index pattern ([#1095](https://github.com/wazuh/wazuh-kibana-app/pull/1095)).
- Resizable columns by dragging in Dev-tools ([#1102](https://github.com/wazuh/wazuh-kibana-app/pull/1102)).
- New feature to be able to edit config.yml file from the Settings > Configuration section view ([#1105](https://github.com/wazuh/wazuh-kibana-app/pull/1105)).
- Added a new table (network addresses) for agent inventory tab ([#1111](https://github.com/wazuh/wazuh-kibana-app/pull/1111)).
- Added `audit_key` (Who-data Audit keys) for configuration tab ([#1123](https://github.com/wazuh/wazuh-kibana-app/pull/1123)).
- Added new known fields for Kibana index pattern ([#1150](https://github.com/wazuh/wazuh-kibana-app/pull/1150)).

### Changed

- Changed Inventory tables. Now the app looks for the OS platform and it shows different tables depending on the OS platform. In addition the process state codes has been replaced to be more meaningful ([#1059](https://github.com/wazuh/wazuh-kibana-app/pull/1059)).
- Tiny rework for the AWS tab including.
- "Report" button is hidden on Discover panel ([#1047](https://github.com/wazuh/wazuh-kibana-app/pull/1047)).
- Visualizations, filters and Discover improved ([#1083](https://github.com/wazuh/wazuh-kibana-app/pull/1083)).
- Removed `popularizeField` function until https://github.com/elastic/kibana/issues/22426 is solved in order to avoid `Unable to write index pattern!` error on Discover tab ([#1085](https://github.com/wazuh/wazuh-kibana-app/pull/1085)).
- Improved Wazuh monitoring module ([#1094](https://github.com/wazuh/wazuh-kibana-app/pull/1094)).
- Added "Registered date" and "Last keep alive" in agents table allowing you to sort by these fields ([#1102](https://github.com/wazuh/wazuh-kibana-app/pull/1102)).
- Improved code quality in sections such as Ruleset > Rule and Decoder detail view simplify conditions ([#1102](https://github.com/wazuh/wazuh-kibana-app/pull/1102)).
- Replaced reporting success message ([#1102](https://github.com/wazuh/wazuh-kibana-app/pull/1102)).
- Reduced the default number of shards and the default number of replicas for the app indices ([#1113](https://github.com/wazuh/wazuh-kibana-app/pull/1113)).
- Refreshing index pattern known fields on health check controller ([#1119](https://github.com/wazuh/wazuh-kibana-app/pull/1119)).
- Less strict memory check ([786c764](https://github.com/wazuh/wazuh-kibana-app/commit/786c7642cd88083f9a77c57ed204488ecf5b710a)).
- Checking message origin in error handler ([dfec368](https://github.com/wazuh/wazuh-kibana-app/commit/dfec368d22a148b2e4437db92d71294900241961)).
- Dev tools is now showing the response as it is, like `curl` does ([#1137](https://github.com/wazuh/wazuh-kibana-app/pull/1137)).
- Removed `unknown` as valid node name ([#1149](https://github.com/wazuh/wazuh-kibana-app/pull/1149)).
- Removed `rule.id` direct filter from the rule set tables ([#1151](https://github.com/wazuh/wazuh-kibana-app/pull/1151))

### Fixed

- Restored X-Pack security logic for the .wazuh index, now it's not bypassing the X-Pack roles ([#1081](https://github.com/wazuh/wazuh-kibana-app/pull/1081))
- Avoid fetching twice the same data ([#1072](https://github.com/wazuh/wazuh-kibana-app/pull/1072), [#1061](https://github.com/wazuh/wazuh-kibana-app/pull/1061)).
- Wazuh logo adapted to low resolutions ([#1074](https://github.com/wazuh/wazuh-kibana-app/pull/1074)).
- Hide Audit, OpenSCAP tabs for non-linux agents. Fixed empty Windows events under Configuration > Log collection section. OSQuery logo has been standardized ([#1072](https://github.com/wazuh/wazuh-kibana-app/pull/1072), [#1076](https://github.com/wazuh/wazuh-kibana-app/pull/1076)).
- Fix empty values on _Overview > Security events_ when Wazuh monitoring is disabled ([#1091](https://github.com/wazuh/wazuh-kibana-app/pull/1091)).
- Fix overlapped play button in Dev-tools when the input box has a scrollbar ([#1102](https://github.com/wazuh/wazuh-kibana-app/pull/1102)).
- Fix Dev-tools behavior when parse json invalid blocks ([#1102](https://github.com/wazuh/wazuh-kibana-app/pull/1102)).
- Fixed Management > Monitoring tab frustration adding back buttons ([#1102](https://github.com/wazuh/wazuh-kibana-app/pull/1102)).
- Fix template checking when using more than one pattern ([#1104](https://github.com/wazuh/wazuh-kibana-app/pull/1104)).
- Fix infinite loop for Wazuh monitoring when the Wazuh API is not being able to give us all the agents ([5a26916](https://github.com/wazuh/wazuh-kibana-app/commit/5a2691642b40a34783d2eafb6ee24ae78b9af21a)), ([85005a1](https://github.com/wazuh/wazuh-kibana-app/commit/85005a184d4f1c3d339b7c895b5d2469f3b45171)).
- Fix rule details for `list` and `info` parameters ([#1149](https://github.com/wazuh/wazuh-kibana-app/pull/1149)).

## Wazuh v3.7.1 / v3.7.2 - Kibana v6.5.1 / v6.5.2 / v6.5.3 / v6.5.4 - Revision 415

### Added

- Support for Elastic stack v6.5.2 / v6.5.3 / v6.5.4.
- Support for Wazuh v3.7.1 / v3.7.2.
- Dev Tools module now autocompletes API endpoints ([#1030](https://github.com/wazuh/wazuh-kibana-app/pull/1030)).

### Changed

- Increased number of rows for syscollector tables ([#1033](https://github.com/wazuh/wazuh-kibana-app/pull/1033)).
- Modularized JSON/XML viewers for the configuration section ([#982](https://github.com/wazuh/wazuh-kibana-app/pull/982)).

### Fixed

- Added missing fields for syscollector network tables ([#1036](https://github.com/wazuh/wazuh-kibana-app/pull/1036)).
- Using the right API path when downloading CSV for decoders list ([#1045](https://github.com/wazuh/wazuh-kibana-app/pull/1045)).
- Including group field when downloading CSV for agents list ([#1044](https://github.com/wazuh/wazuh-kibana-app/pull/1044)).
- Preserve active tab in configuration section when refreshing the page ([#1037](https://github.com/wazuh/wazuh-kibana-app/pull/1037)).

## Wazuh v3.7.0 - Kibana v6.5.0 / v6.5.1 - Revision 414

### Added

- Support for Elastic Stack v6.5.0 / v6.5.1.
- Agent groups bar is now visible on the agent configuration section ([#1023](https://github.com/wazuh/wazuh-kibana-app/pull/1023)).
- Added a new setting for the `config.yml` file for enable/disable administrator mode ([#1019](https://github.com/wazuh/wazuh-kibana-app/pull/1019)).
  - This allows the user to perform PUT, POST, DELETE methods in our Dev Tools.

### Changed

- Refactored most front-end controllers ([#1023](https://github.com/wazuh/wazuh-kibana-app/pull/1023)).

## Wazuh v3.7.0 - Kibana v6.4.2 / v6.4.3 - Revision 413

### Added

- Support for Wazuh v3.7.0.
- Support for Elastic Stack v6.4.2 / v6.4.3.
- Brand-new interface for _Configuration_ (on both _Management_ and _Agents_ tabs) ([#914](https://github.com/wazuh/wazuh-kibana-app/pull/914)):
  - Now you can check current and real agent and manager configuration.
  - A new interface design, with more useful information and easy to understand descriptions.
  - New and more responsive JSON/XML viewers to show the configuration in raw mode.
- Brand-new extension - Osquery ([#938](https://github.com/wazuh/wazuh-kibana-app/pull/938)):
  - A new extension, disabled by default.
  - Check alerts from Wazuh's Osquery integration.
  - Check your current Osquery wodle configuration.
  - More improvements will come for this extension in the future.
- New option for Wazuh app configuration file - _Ignore index patterns_ ([#947](https://github.com/wazuh/wazuh-kibana-app/pull/947)):
  - Now the user can specify which index patterns can't be selected on the app using the new `ip.ignore` setting on the `config.yml` file.
  - The valid format is an array of strings which represents index patterns.
  - By default, this list is empty (all index patterns will be available if they use a compatible structure).
- Added a node selector for _Management > Status_ section when Wazuh cluster is enabled ([#976](https://github.com/wazuh/wazuh-kibana-app/pull/976)).
- Added quick access to _Configuration_ or _Discover_ panels for an agent on the agents list ([#939](https://github.com/wazuh/wazuh-kibana-app/pull/939)).
- Now you can click on an agent's ID on the _Discover_ panels to open its details page on the app ([#904](https://github.com/wazuh/wazuh-kibana-app/pull/904)).
- Redesigned the _Overview > Amazon AWS_ tab, using more meaningful visualizations for a better overall view of your agents' status ([#903](https://github.com/wazuh/wazuh-kibana-app/pull/903)).
- Redesigned the _Overview/Agents > Vulnerabilities_ tab, using more meaningful visualizations for a better overall view of your agents' status ([#954](https://github.com/wazuh/wazuh-kibana-app/pull/954)).
- Now everytime the user enters the _Settings_ tab, the API connection will be automatically checked ([#971](https://github.com/wazuh/wazuh-kibana-app/pull/971)).
- Added a node selector for _Management > Logs_ section when Wazuh cluster is enabled ([#980](https://github.com/wazuh/wazuh-kibana-app/pull/980)).
- Added a group selector for _Agents_ section ([#995](https://github.com/wazuh/wazuh-kibana-app/pull/995)).

### Changed

- Interface refactoring for the _Agents > Inventory data_ tab ([#924](https://github.com/wazuh/wazuh-kibana-app/pull/924)):
  - Now the tab won't be available if your agent doesn't have Syscollector enabled, and each card will be enabled or disabled depending on the current Syscollector scans configuration.
  - This will prevent situations where the user couldn't check the inventory although there was actual scan data to show on some sections.
- Added support for new multigroups feature ([#911](https://github.com/wazuh/wazuh-kibana-app/pull/911)):
  - Now the information bars on _Agents_ will show all the groups an agent belongs to.
- Now the result pane on the _Dev tools_ tab will show the error code coming from the Wazuh API ([#909](https://github.com/wazuh/wazuh-kibana-app/pull/909)).
- Changed some visualizations titles for _Overview/Agents > OpenSCAP_ tab ([#925](https://github.com/wazuh/wazuh-kibana-app/pull/925)).
- All backend routes have been renamed ([#932](https://github.com/wazuh/wazuh-kibana-app/pull/932)).
- Several improvements for Elasticsearch tests ([#933](https://github.com/wazuh/wazuh-kibana-app/pull/933)).
- Updated some strings and descriptions on the _Settings_ tab ([#934](https://github.com/wazuh/wazuh-kibana-app/pull/934)).
- Changed the date format on _Settings > Logs_ to make it more human-readable ([#944](https://github.com/wazuh/wazuh-kibana-app/pull/944)).
- Changed some labels to remove the "MD5 sum" expression, it will use "Checksum" instead ([#945](https://github.com/wazuh/wazuh-kibana-app/pull/945)).
- Added word wrapping class to group name in _Management > Groups > Group detail_ tab ([#945](https://github.com/wazuh/wazuh-kibana-app/pull/945)).
- The `wz-table` directive has been refactored ([#953](https://github.com/wazuh/wazuh-kibana-app/pull/953)).
- The `wz-table` directive now checks if a request is aborted ([#979](https://github.com/wazuh/wazuh-kibana-app/pull/979)).
- Several performance improvements ([#985](https://github.com/wazuh/wazuh-kibana-app/pull/985), [#997](https://github.com/wazuh/wazuh-kibana-app/pull/997), [#1000](https://github.com/wazuh/wazuh-kibana-app/pull/1000)).

### Fixed

- Several known fields for _Whodata_ functionality have been fixed ([#901](https://github.com/wazuh/wazuh-kibana-app/pull/901)).
- Fixed alignment bug with the _Add a filter +_ button on _Discover_ and _Agents_ tabs ([#912](https://github.com/wazuh/wazuh-kibana-app/pull/912)).
- Fixed a bug where the `Add API` form on _Settings_ didn't appear when pressing the button after editing an existing API entry ([#944](https://github.com/wazuh/wazuh-kibana-app/pull/944)).
- Fixed a bug on _Ruleset_ tab where the "Description" column was showing `0` if the rule doesn't have any description ([#948](https://github.com/wazuh/wazuh-kibana-app/pull/948)).
- Fixed wrong alignment on related Rules/Decoders tables from _Management > Ruleset_ tab ([#971](https://github.com/wazuh/wazuh-kibana-app/pull/971)).
- Fixed a bug where sometimes the error messages appeared duplicated ([#971](https://github.com/wazuh/wazuh-kibana-app/pull/971)).

### Removed

- On the _Management > Monitoring_ tab, the `Cluster enabled but not running` message won't appear as an error anymore ([#971](https://github.com/wazuh/wazuh-kibana-app/pull/971)).

## Wazuh v3.6.1 - Kibana v6.4.1 / v6.4.2 / v6.4.3 - Revision 412

### Added

- Support for Elastic Stack v6.4.1 / v6.4.2 / v6.4.3.

## Wazuh v3.6.1 - Kibana v6.4.0 - Revision 411

### Added

- Redesigned the _Overview > Integrity monitoring_ tab, using more meaningful visualizations for a better overall view of your agents' status ([#893](https://github.com/wazuh/wazuh-kibana-app/pull/893)).
- Added a new table for the _Inventory_ tab: _Processes_ ([#895](https://github.com/wazuh/wazuh-kibana-app/pull/895)).
- Improved error handling for tables. Now the table will show an error message if it wasn't able to fetch and load data ([#896](https://github.com/wazuh/wazuh-kibana-app/pull/896)).

### Changed

- The app source code has been improved, following best practices and coding guidelines ([#892](https://github.com/wazuh/wazuh-kibana-app/pull/892)).
- Included more app tests and prettifier for better code maintainability ([#883](https://github.com/wazuh/wazuh-kibana-app/pull/883) & [#885](https://github.com/wazuh/wazuh-kibana-app/pull/885)).

### Fixed

- Fixed minor visual errors on some _GDPR_, _PCI DSS_ and _Vulnerabilities_ visualizations ([#894](https://github.com/wazuh/wazuh-kibana-app/pull/894)).

## Wazuh v3.6.1 - Kibana v6.4.0 - Revision 410

### Added

- The _Inventory_ tab has been redesigned ([#873](https://github.com/wazuh/wazuh-kibana-app/pull/873)):
  - Added new network interfaces and port tables.
  - Improved design using metric information bars and intuitive status indicators.
- Added refresh functionality to the _Settings > Logs_ tab ([#852](https://github.com/wazuh/wazuh-kibana-app/pull/852)):
  - Now everytime the user opens the tab, the logs will be reloaded.
  - A new button to force the update has been added on the top left corner of the logs table.
- Added `tags` and `recursion_level` configuration options to _Management/Agent > Configuration_ tabs ([#850](https://github.com/wazuh/wazuh-kibana-app/pull/850)).
- The _Kuery_ search syntax has been added again to the app ([#851](https://github.com/wazuh/wazuh-kibana-app/pull/851)).
- Added a first batch of [_Mocha_](https://mochajs.org/) tests and other quality of code improvements to the app ([#859](https://github.com/wazuh/wazuh-kibana-app/pull/859)).
- Now you can open specific rule details (the _Management > Ruleset_ tab) when clicking on the `rule.id` value on the _Discover_ tab ([#862](https://github.com/wazuh/wazuh-kibana-app/pull/862)).
- Now you can click on the rule ID value on the _Management > Ruleset_ tab to search for related alerts on the _Discover_ tab ([#863](https://github.com/wazuh/wazuh-kibana-app/pull/863)).

### Changed

- The index pattern known fields have been updated up to 567 ([#872](https://github.com/wazuh/wazuh-kibana-app/pull/872)).
- Now the _Inventory_ tab will always be available for all agents, and a descriptive message will appear if the agent doesn't have `syscollector` enabled ([#879](https://github.com/wazuh/wazuh-kibana-app/pull/879)).

### Fixed

- Fixed a bug where the _Inventory_ tab was unavailable if the user reloads the page while on the _Agents > Configuration_ tab ([#845](https://github.com/wazuh/wazuh-kibana-app/pull/845)).
- Fixed some _Overview > VirusTotal_ visualizations ([#846](https://github.com/wazuh/wazuh-kibana-app/pull/846)).
- Fixed a bug where the _Settings > Extensions_ tab wasn't being properly hidden when there's no API entries inserted ([#847](https://github.com/wazuh/wazuh-kibana-app/pull/847)).
- Fixed a bug where the _Current API_ indicator on the top navbar wasn't being properly updated when the user deletes all the API entries ([#848](https://github.com/wazuh/wazuh-kibana-app/pull/848)).
- Fixed a bug where the _Agents coverage_ metric were not displaying a proper value when the manager has 0 registered agents ([#849](https://github.com/wazuh/wazuh-kibana-app/pull/849)).
- Fixed a bug where the `wazuh-basic` user role was able to update API entries (it should be forbidden) ([#853](https://github.com/wazuh/wazuh-kibana-app/pull/853)).
- Fixed a bug where the visualizations had scroll bars on the PDF reports ([#870](https://github.com/wazuh/wazuh-kibana-app/pull/870)).
- Fixed a bug on the _Dev tools_ tab where the user couldn't execute the first request block if there was blank lines above it ([#871](https://github.com/wazuh/wazuh-kibana-app/pull/871)).
- Fixed a bug on pinned filters when opening tabs where the implicit filter was the same, making them stuck and unremovable from other tabs ([#878](https://github.com/wazuh/wazuh-kibana-app/pull/878)).

## Wazuh v3.6.1 - Kibana v6.4.0 - Revision 409

### Added

- Support for Wazuh v3.6.1.

### Fixed

- Fixed a bug on the _Dev tools_ tab ([b7c79f4](https://github.com/wazuh/wazuh-kibana-app/commit/b7c79f48f06cb49b12883ec9e9337da23b49976b)).

## Wazuh v3.6.1 - Kibana v6.3.2 - Revision 408

### Added

- Support for Wazuh v3.6.1.

### Fixed

- Fixed a bug on the _Dev tools_ tab ([4ca9ed5](https://github.com/wazuh/wazuh-kibana-app/commit/4ca9ed54f1b18e5d499d950e6ff0741946701988)).

## Wazuh v3.6.0 - Kibana v6.4.0 - Revision 407

### Added

- Support for Wazuh v3.6.0.

## Wazuh v3.6.0 - Kibana v6.3.2 - Revision 406

### Added

- Support for Wazuh v3.6.0.

## Wazuh v3.5.0 - Kibana v6.4.0 - Revision 405

### Added

- Support for Elastic Stack v6.4.0 ([#813](https://github.com/wazuh/wazuh-kibana-app/pull/813)).

## Wazuh v3.5.0 - Kibana v6.3.2 - Revision 404

### Added

- Added new options to `config.yml` to change shards and replicas settings for `wazuh-monitoring` indices ([#809](https://github.com/wazuh/wazuh-kibana-app/pull/809)).
- Added more error messages for `wazuhapp.log` in case of failure when performing some crucial functions ([#812](https://github.com/wazuh/wazuh-kibana-app/pull/812)).
- Now it's possible to change replicas settings for existing `.wazuh`, `.wazuh-version` and `wazuh-monitoring` indices on the `config.yml` file ([#817](https://github.com/wazuh/wazuh-kibana-app/pull/817)).

### Changed

- App frontend code refactored and restructured ([#802](https://github.com/wazuh/wazuh-kibana-app/pull/802)).
- Now the _Overview > Security events_ tab won't show anything if the only visualization with data is _Agents status_ ([#811](https://github.com/wazuh/wazuh-kibana-app/pull/811)).

### Fixed

- Fixed a bug where the RAM status message appreared twice the first time you opened the app ([#807](https://github.com/wazuh/wazuh-kibana-app/pull/807)).
- Fixed the app UI to make the app usable on Internet Explorer 11 ([#808](https://github.com/wazuh/wazuh-kibana-app/pull/808)).

## Wazuh v3.5.0 - Kibana v6.3.2 - Revision 403

### Added

- The welcome tabs on _Overview_ and _Agents_ have been updated with a new name and description for the existing sections ([#788](https://github.com/wazuh/wazuh-kibana-app/pull/788)).
- Now the app tables will auto-resize depending on the screen height ([#792](https://github.com/wazuh/wazuh-kibana-app/pull/792)).

### Changed

- Now all the app filters on several tables will present the values in alphabetical order ([#787](https://github.com/wazuh/wazuh-kibana-app/pull/787)).

### Fixed

- Fixed a bug on _Decoders_ where clicking on the decoder wouldn't open the detail view if the `Parent decoders` filter was enabled ([#782](https://github.com/wazuh/wazuh-kibana-app/pull/782)).
- Fixed a bug on _Dev tools_ when the first line on the editor pane was empty or had a comment ([#790](https://github.com/wazuh/wazuh-kibana-app/pull/790)).
- Fixed a bug where the app was throwing multiple warning messages the first time you open it ([#791](https://github.com/wazuh/wazuh-kibana-app/pull/791)).
- Fixed a bug where clicking on a different tab from _Overview_ right after inserting the API credentials for the first time would always redirect to _Overview_ ([#791](https://github.com/wazuh/wazuh-kibana-app/pull/791)).
- Fixed a bug where the user could have a browser cookie with a reference to a non-existing API entry on Elasticsearch ([#794](https://github.com/wazuh/wazuh-kibana-app/pull/794) & [#795](https://github.com/wazuh/wazuh-kibana-app/pull/795)).

### Removed

- The cluster key has been removed from the API requests to `/manager/configuration` ([#796](https://github.com/wazuh/wazuh-kibana-app/pull/796)).

## Wazuh v3.5.0 - Kibana v6.3.1/v6.3.2 - Revision 402

### Added

- Support for Wazuh v3.5.0.
- Added new fields for _Vulnerability detector_ alerts ([#752](https://github.com/wazuh/wazuh-kibana-app/pull/752)).
- Added multi table search for `wz-table` directive. Added two new log levels for _Management > Logs_ section ([#753](https://github.com/wazuh/wazuh-kibana-app/pull/753)).

## Wazuh v3.4.0 - Kibana v6.3.1/v6.3.2 - Revision 401

### Added

- Added a few new fields for Kibana due to the new Wazuh _who-data_ feature ([#763](https://github.com/wazuh/wazuh-kibana-app/pull/763)).
- Added XML/JSON viewer for each card under _Management > Configuration_ ([#764](https://github.com/wazuh/wazuh-kibana-app/pull/764)).

### Changed

- Improved error handling for Dev tools. Also removed some unused dependencies from the _Dev tools_ tab ([#760](https://github.com/wazuh/wazuh-kibana-app/pull/760)).
- Unified origin for tab descriptions. Reviewed some grammar typos ([#765](https://github.com/wazuh/wazuh-kibana-app/pull/765)).
- Refactored agents autocomplete component. Removed unused/deprecated modules ([#766](https://github.com/wazuh/wazuh-kibana-app/pull/766)).
- Simplified route resolves section ([#768](https://github.com/wazuh/wazuh-kibana-app/pull/768)).

### Fixed

- Fixed missing cluster node filter for the visualization shown when looking for specific node under _Management > Monitoring_ section ([#758](https://github.com/wazuh/wazuh-kibana-app/pull/758)).
- Fixed missing dependency injection for `wzMisc` factory ([#768](https://github.com/wazuh/wazuh-kibana-app/pull/768)).

### Removed

- Removed `angular-aria`, `angular-md5`, `ansicolors`, `js-yaml`, `querystring` and `lodash` dependencies since Kibana includes all of them. Removed some unused images ([#768](https://github.com/wazuh/wazuh-kibana-app/pull/768)).

## Wazuh v3.4.0 - Kibana v6.3.1/v6.3.2 - Revision 400

### Added

- Support for Wazuh v3.4.0.
- Support for Elastic Stack v6.3.2.
- Support for Kuery as accepted query language ([#742](https://github.com/wazuh/wazuh-kibana-app/pull/742)).
  - This feature is experimental.
- Added new _Who data_ fields from file integrity monitoring features ([#746](https://github.com/wazuh/wazuh-kibana-app/pull/746)).
- Added tab in _Settings_ section where you can see the last logs from the Wazuh app server ([#723](https://github.com/wazuh/wazuh-kibana-app/pull/723)).

### Changed

- Fully redesigned of the welcome screen along the different app sections ([#751](https://github.com/wazuh/wazuh-kibana-app/pull/751)).
- Now any agent can go to the _Inventory_ tab regardless if it's enabled or not. The content will change properly according to the agent configuration ([#744](https://github.com/wazuh/wazuh-kibana-app/pull/744)).
- Updated the `angular-material` dependency to `1.1.10` ([#743](https://github.com/wazuh/wazuh-kibana-app/pull/743)).
- Any API entry is now removable regardless if it's the only one API entry ([#740](https://github.com/wazuh/wazuh-kibana-app/pull/740)).
- Performance has been improved regarding to agents status, they are now being fetched using _distinct_ routes from the Wazuh API ([#738](https://github.com/wazuh/wazuh-kibana-app/pull/738)).
- Improved the way we are parsing some Wazuh API errors regarding to version mismatching ([#735](https://github.com/wazuh/wazuh-kibana-app/pull/735)).

### Fixed

- Fixed wrong filters being applied in _Ruleset > Rules_ and _Ruleset > Decoders_ sections when using Lucene like filters plus path filters ([#736](https://github.com/wazuh/wazuh-kibana-app/pull/736)).
- Fixed the template checking from the healthcheck, now it allows to use custom index patterns ([#739](https://github.com/wazuh/wazuh-kibana-app/pull/739)).
- Fixed infinite white screen from _Management > Monitoring_ when the Wazuh cluster is enabled but not running ([#741](https://github.com/wazuh/wazuh-kibana-app/pull/741)).

## Wazuh v3.3.0/v3.3.1 - Kibana v6.3.1 - Revision 399

### Added

- Added a new Angular.js factory to store the Wazuh app configuration values. Also, this factory is being used by the pre-routes functions (resolves); this way we are sure about having the real configuration at any time. These pre-routes functions have been improved too ([#670](https://github.com/wazuh/wazuh-kibana-app/pull/670)).
- Added extended information for reports from _Reporting_ feature ([#701](https://github.com/wazuh/wazuh-kibana-app/pull/701)).

### Changed

- Tables have been improved. Now they are truncating long fields and adding a tooltip if needed ([#671](https://github.com/wazuh/wazuh-kibana-app/pull/671)).
- Services have been improved ([#715](https://github.com/wazuh/wazuh-kibana-app/pull/715)).
- CSV formatted files have been improved. Now they are showing a more human readable column names ([#717](https://github.com/wazuh/wazuh-kibana-app/pull/717), [#726](https://github.com/wazuh/wazuh-kibana-app/pull/726)).
- Added/Modified some visualization titles ([#728](https://github.com/wazuh/wazuh-kibana-app/pull/728)).
- Improved Discover perfomance when in background mode ([#719](https://github.com/wazuh/wazuh-kibana-app/pull/719)).
- Reports from the _Reporting_ feature have been fulyl redesigned ([#701](https://github.com/wazuh/wazuh-kibana-app/pull/701)).

### Fixed

- Fixed the top menu API indicator when checking the API connection and the manager/cluster information had been changed ([#668](https://github.com/wazuh/wazuh-kibana-app/pull/668)).
- Fixed our logger module which was not writting logs the very first time Kibana is started neither after a log rotation ([#667](https://github.com/wazuh/wazuh-kibana-app/pull/667)).
- Fixed a regular expression in the server side when parsing URLs before registering a new Wazuh API ([#690](https://github.com/wazuh/wazuh-kibana-app/pull/690)).
- Fixed filters from specific visualization regarding to _File integrity_ section ([#694](https://github.com/wazuh/wazuh-kibana-app/pull/694)).
- Fixed filters parsing when generating a report because it was not parsing negated filters as expected ([#696](https://github.com/wazuh/wazuh-kibana-app/pull/696)).
- Fixed visualization counter from _OSCAP_ tab ([#722](https://github.com/wazuh/wazuh-kibana-app/pull/722)).

### Removed

- Temporary removed CSV download from agent inventory section due to Wazuh API bug ([#727](https://github.com/wazuh/wazuh-kibana-app/pull/727)).

## Wazuh v3.3.0/v3.3.1 - Kibana v6.3.0 - Revision 398

### Added

- Improvements for latest app redesign ([#652](https://github.com/wazuh/wazuh-kibana-app/pull/652)):
  - The _Welcome_ tabs have been simplified, following a more Elastic design.
  - Added again the `md-nav-bar` component with refined styles and limited to specific sections.
  - The _Settings > Welcome_ tab has been removed. You can use the nav bar to switch tabs.
  - Minor CSS adjustments and reordering.
- Small app UI improvements ([#634](https://github.com/wazuh/wazuh-kibana-app/pull/634)):
  - Added link to _Agents Preview_ on the _Agents_ tab breadcrumbs.
  - Replaced the _Generate report_ button with a smaller one.
  - Redesigned _Management > Ruleset_ `md-chips` to look similar to Kibana filter pills.
  - Added agent information bar from _Agents > General_ to _Agents > Welcome_ too.
  - Refactored flex layout on _Welcome_ tabs to fix a height visual bug.
  - Removed duplicated loading rings on the _Agents_ tab.
- Improvements for app tables ([#627](https://github.com/wazuh/wazuh-kibana-app/pull/627)):
  - Now the current page will be highlighted.
  - The gap has been fixed to the items per page value.
  - If there are no more pages for _Next_ or _Prev_ buttons, they will be hidden.
- Improvements for app health check ([#637](https://github.com/wazuh/wazuh-kibana-app/pull/637)):
  - Improved design for the view.
  - The checks have been placed on a table, showing the current status of each one.
- Changes to our reporting feature ([#639](https://github.com/wazuh/wazuh-kibana-app/pull/639)):
  - Now the generated reports will include tables for each section.
  - Added a parser for getting Elasticsearch data table responses.
  - The reporting feature is now a separated module, and the code has been refactored.
- Improvements for app tables pagination ([#646](https://github.com/wazuh/wazuh-kibana-app/pull/646)).

### Changed

- Now the `pretty` parameter on the _Dev tools_ tab will be ignored to avoid `Unexpected error` messages ([#624](https://github.com/wazuh/wazuh-kibana-app/pull/624)).
- The `pdfkit` dependency has been replaced by `pdfmake` ([#639](https://github.com/wazuh/wazuh-kibana-app/pull/639)).
- Changed some Kibana tables for performance improvements on the reporting feature ([#644](https://github.com/wazuh/wazuh-kibana-app/pull/644)).
- Changed the method to refresh the list of known fields on the index pattern ([#650](https://github.com/wazuh/wazuh-kibana-app/pull/650)):
  - Now when restarting Kibana, the app will update the fieldset preserving the custom user fields.

### Fixed

- Fixed bug on _Agents CIS-CAT_ tab who wasn't loading the appropriate visualizations ([#626](https://github.com/wazuh/wazuh-kibana-app/pull/626)).
- Fixed a bug where sometimes the index pattern could be `undefined` during the health check process, leading into a false error message when loading the app ([#640](https://github.com/wazuh/wazuh-kibana-app/pull/640)).
- Fixed several bugs on the _Settings > API_ tab when removing, adding or editing new entries.

### Removed

- Removed the app login system ([#636](https://github.com/wazuh/wazuh-kibana-app/pull/636)):
  - This feature was unstable, experimental and untested for a long time. We'll provide much better RBAC capabilities in the future.
- Removed the new Kuery language option on Discover app search bars.
  - This feature will be restored in the future, after more Elastic v6.3.0 adaptations.

## Wazuh v3.3.0/v3.3.1 - Kibana v6.3.0 - Revision 397

### Added

- Support for Elastic Stack v6.3.0 ([#579](https://github.com/wazuh/wazuh-kibana-app/pull/579) & [#612](https://github.com/wazuh/wazuh-kibana-app/pull/612) & [#615](https://github.com/wazuh/wazuh-kibana-app/pull/615)).
- Brand-new Wazuh app redesign for the _Monitoring_ tab ([#581](https://github.com/wazuh/wazuh-kibana-app/pull/581)):
  - Refactored and optimized UI for these tabs, using a breadcrumbs-based navigability.
  - Used the same guidelines from the previous redesign for _Overview_ and _Agents_ tabs.
- New tab for _Agents_ - _Inventory_ ([#582](https://github.com/wazuh/wazuh-kibana-app/pull/582)):
  - Get information about the agent host, such as installed packages, motherboard, operating system, etc.
  - This tab will appear if the agent has the [`syscollector`](https://documentation.wazuh.com/current/user-manual/reference/ossec-conf/wodle-syscollector.html) wodle enabled.
- Brand-new extension - _CIS-CAT Alerts_ ([#601](https://github.com/wazuh/wazuh-kibana-app/pull/601)):
  - A new extension, disabled by default.
  - Visualize alerts related to the CIS-CAT benchmarks on the _Overview_ and _Agents_ tabs.
  - Get information about the last performed scan and its score.
- Several improvements for the _Dev tools_ tab ([#583](https://github.com/wazuh/wazuh-kibana-app/pull/583) & [#597](https://github.com/wazuh/wazuh-kibana-app/pull/597)):
  - Now you can insert queries using inline parameters, just like in a web browser.
  - You can combine inline parameters with JSON-like parameters.
  - If you use the same parameter on both methods with different values, the inline parameter has precedence over the other one.
  - The tab icon has been changed for a more appropriate one.
  - The `Execute query` button is now always placed on the first line of the query block.
- Refactoring for all app tables ([#582](https://github.com/wazuh/wazuh-kibana-app/pull/582)):
  - Replaced the old `wz-table` directive with a new one, along with a new data factory.
  - Now the tables are built with a pagination system.
  - Much easier method for building tables for the app.
  - Performance and stability improvements when fetching API data.
  - Now you can see the total amount of items and the elapsed time.

### Changed

- Moved some logic from the _Agents preview_ tab to the server, to avoid excessive client-side workload ([#586](https://github.com/wazuh/wazuh-kibana-app/pull/586)).
- Changed the UI to use the same loading ring across all the app tabs ([#593](https://github.com/wazuh/wazuh-kibana-app/pull/593) & [#599](https://github.com/wazuh/wazuh-kibana-app/pull/599)).
- Changed the _No results_ message across all the tabs with visualizations ([#599](https://github.com/wazuh/wazuh-kibana-app/pull/599)).

### Fixed

- Fixed a bug on the _Settings/Extensions_ tab where enabling/disabling some extensions could make other ones to be disabled ([#591](https://github.com/wazuh/wazuh-kibana-app/pull/591)).

## Wazuh v3.3.0/v3.3.1 - Kibana v6.2.4 - Revision 396

### Added

- Support for Wazuh v3.3.1.
- Brand-new Wazuh app redesign for the _Settings_ tab ([#570](https://github.com/wazuh/wazuh-kibana-app/pull/570)):
  - Refactored and optimized UI for these tabs, using a breadcrumbs-based navigability.
  - Used the same guidelines from the previous redesign for _Overview_ and _Agents_ tabs.
- Refactoring for _Overview_ and _Agents_ controllers ([#564](https://github.com/wazuh/wazuh-kibana-app/pull/564)):
  - Reduced duplicated code by splitting it into separate files.
  - Code optimization for a better performance and maintainability.
  - Added new services to provide similar functionality between different app tabs.
- Added `data.vulnerability.package.condition` to the list of known fields ([#566](https://github.com/wazuh/wazuh-kibana-app/pull/566)).

### Changed

- The `wazuh-logs` and `wazuh-monitoring` folders have been moved to the Kibana's `optimize` directory in order to avoid some error messages when using the `kibana-plugin list` command ([#563](https://github.com/wazuh/wazuh-kibana-app/pull/563)).

### Fixed

- Fixed a bug on the _Settings_ tab where updating an API entry with wrong credentials would corrupt the existing one ([#558](https://github.com/wazuh/wazuh-kibana-app/pull/558)).
- Fixed a bug on the _Settings_ tab where removing an API entry while its edit form is opened would hide the `Add API` button unless the user reloads the tab ([#558](https://github.com/wazuh/wazuh-kibana-app/pull/558)).
- Fixed some Audit visualizations on the _Overview_ and _Agents_ tabs that weren't using the same search query to show the results ([#572](https://github.com/wazuh/wazuh-kibana-app/pull/572)).
- Fixed undefined variable error on the `wz-menu` directive ([#575](https://github.com/wazuh/wazuh-kibana-app/pull/575)).

## Wazuh v3.3.0 - Kibana v6.2.4 - Revision 395

### Fixed

- Fixed a bug on the _Agent Configuration_ tab where the sync status was always `NOT SYNCHRONIZED` ([#569](https://github.com/wazuh/wazuh-kibana-app/pull/569)).

## Wazuh v3.3.0 - Kibana v6.2.4 - Revision 394

### Added

- Support for Wazuh v3.3.0.
- Updated some backend API calls to include the app version in the request header ([#560](https://github.com/wazuh/wazuh-kibana-app/pull/560)).

## Wazuh v3.2.4 - Kibana v6.2.4 - Revision 393

### Added

- Brand-new Wazuh app redesign for _Overview_ and _Agents_ tabs ([#543](https://github.com/wazuh/wazuh-kibana-app/pull/543)):
  - Updated UI for these tabs using breadcrumbs.
  - New _Welcome_ screen, presenting all the tabs to the user, with useful links to our documentation.
  - Overall design improved, adjusted font sizes and reduced HTML code.
  - This base will allow the app to increase its functionality in the future.
  - Removed the `md-nav-bar` component for a better user experience on small screens.
  - Improved app performance removing some CSS effects from some components, such as buttons.
- New filter for agent version on the _Agents Preview_ tab ([#537](https://github.com/wazuh/wazuh-kibana-app/pull/537)).
- New filter for cluster node on the _Agents Preview_ tab ([#538](https://github.com/wazuh/wazuh-kibana-app/pull/538)).

### Changed

- Now the report generation process will run in a parallel mode in the foreground ([#523](https://github.com/wazuh/wazuh-kibana-app/pull/523)).
- Replaced the usage of `$rootScope` with two new factories, along with more controller improvements ([#525](https://github.com/wazuh/wazuh-kibana-app/pull/525)).
- Now the _Extensions_ tab on _Settings_ won't edit the `.wazuh` index to modify the extensions configuration for all users ([#545](https://github.com/wazuh/wazuh-kibana-app/pull/545)).
  - This allows each new user to always start with the base extensions configuration, and modify it to its needs storing the settings on a browser cookie.
- Now the GDPR requirements description on its tab won't be loaded if the Wazuh API version is not v3.2.3 or higher ([#546](https://github.com/wazuh/wazuh-kibana-app/pull/546)).

### Fixed

- Fixed a bug where the app crashes when attempting to download huge amounts of data as CSV format ([#521](https://github.com/wazuh/wazuh-kibana-app/pull/521)).
- Fixed a bug on the Timelion visualizations from _Management/Monitoring_ which were not properly filtering and showing the cluster nodes information ([#530](https://github.com/wazuh/wazuh-kibana-app/pull/530)).
- Fixed several bugs on the loading process when switching between tabs with or without visualizations in the _Overview_ and _Agents_ tab ([#531](https://github.com/wazuh/wazuh-kibana-app/pull/531) & [#533](https://github.com/wazuh/wazuh-kibana-app/pull/533)).
- Fixed a bug on the `wazuh-monitoring` index feature when using multiple inserted APIs, along with several performance improvements ([#539](https://github.com/wazuh/wazuh-kibana-app/pull/539)).
- Fixed a bug where the OS filter on the _Agents Preview_ tab would exclude the rest of filters instead of combining them ([#552](https://github.com/wazuh/wazuh-kibana-app/pull/552)).
- Fixed a bug where the Extensions settings were restored every time the user opened the _Settings_ tab or pressed the _Set default manager_ button ([#555](https://github.com/wazuh/wazuh-kibana-app/pull/555) & [#556](https://github.com/wazuh/wazuh-kibana-app/pull/556)).

## Wazuh v3.2.3/v3.2.4 - Kibana v6.2.4 - Revision 392

### Added

- Support for Wazuh v3.2.4.
- New functionality - _Reporting_ ([#510](https://github.com/wazuh/wazuh-kibana-app/pull/510)):
  - Generate PDF logs on the _Overview_ and _Agents_ tabs, with the new button next to _Panels_ and _Discover_.
  - The report will contain the current visualizations from the tab where you generated it.
  - List all your generated reports, download or deleted them at the new _Management/Reporting_ tab.
  - **Warning:** If you leave the tab while generating a report, the process will be aborted.
- Added warning/error messages about the total RAM on the server side ([#502](https://github.com/wazuh/wazuh-kibana-app/pull/502)):
  - None of this messages will prevent the user from accessing the app, it's just a recommendation.
  - If your server has less than 2GB of RAM, you'll get an error message when opening the app.
  - If your server has between 2GB and 3GB of RAM, you'll get a warning message.
  - If your server has more than 3GB of RAM, you won't get any kind of message.
- Refactoring and added loading bar to _Manager Logs_ and _Groups_ tabs ([#505](https://github.com/wazuh/wazuh-kibana-app/pull/505)).
- Added more Syscheck options to _Management/Agents_ configuration tabs ([#509](https://github.com/wazuh/wazuh-kibana-app/pull/509)).

### Fixed

- Added more fields to the `known-fields.js` file to avoid warning messages on _Discover_ when using Filebeat for alerts forwarding ([#497](https://github.com/wazuh/wazuh-kibana-app/pull/497)).
- Fixed a bug where clicking on the _Check connection_ button on the _Settings_ tab threw an error message although the API connected successfully ([#504](https://github.com/wazuh/wazuh-kibana-app/pull/504)).
- Fixed a bug where the _Agents_ tab was not properly showing the total of agents due to the new Wazuh cluster implementation ([#517](https://github.com/wazuh/wazuh-kibana-app/pull/517)).

## Wazuh v3.2.3 - Kibana v6.2.4 - Revision 391

### Added

- Support for Wazuh v3.2.3.
- Brand-new extension - _GDPR Alerts_ ([#453](https://github.com/wazuh/wazuh-kibana-app/pull/453)):
  - A new extension, enabled by default.
  - Visualize alerts related to the GDPR compliance on the _Overview_ and _Agents_ tabs.
  - The _Ruleset_ tab has been updated to include GDPR filters on the _Rules_ subtab.
- Brand-new Management tab - _Monitoring_ ([#490](https://github.com/wazuh/wazuh-kibana-app/pull/490)):
  - Visualize your Wazuh cluster, both master and clients.
    - Get the current cluster configuration.
    - Nodes listing, sorting, searching, etc.
  - Get a more in-depth cluster status thanks to the newly added [_Timelion_](https://www.elastic.co/guide/en/kibana/current/timelion.html) visualizations.
  - The Detail view gives you a summary of the node's healthcheck.
- Brand-new tab - _Dev tools_ ([#449](https://github.com/wazuh/wazuh-kibana-app/pull/449)):
  - Find it on the top navbar, next to _Discover_.
  - Execute Wazuh API requests directly from the app.
  - This tab uses your currently selected API from _Settings_.
  - You can type different API requests on the input window, select one with the cursor, and click on the Play button to execute it.
  - You can also type comments on the input window.
- More improvements for the _Manager/Ruleset_ tab ([#446](https://github.com/wazuh/wazuh-kibana-app/pull/446)):
  - A new colour palette for regex, order and rule description arguments.
  - Added return to List view on Ruleset button while on Detail view.
  - Fixed line height on all table headers.
  - Removed unused, old code from Ruleset controllers.
- Added option on `config.yml` to enable/disable the `wazuh-monitoring` index ([#441](https://github.com/wazuh/wazuh-kibana-app/pull/441)):
  - Configure the frequency time to generate new indices.
  - The default frequency time has been increased to 1 hour.
  - When disabled, useful metrics will appear on _Overview/General_ replacing the _Agent status_ visualization.
- Added CSV exporting button to the app ([#431](https://github.com/wazuh/wazuh-kibana-app/pull/431)):
  - Implemented new logic to fetch data from the Wazuh API and download it in CSV format.
  - Currently available for the _Ruleset_, _Logs_ and _Groups_ sections on the _Manager_ tab and also the _Agents_ tab.
- More refactoring to the app backend ([#439](https://github.com/wazuh/wazuh-kibana-app/pull/439)):
  - Standardized error output from the server side.
  - Drastically reduced the error management logic on the client side.
  - Applied the _Facade_ pattern when importing/exporting modules.
  - Deleted unused/deprecated/useless methods both from server and client side.
  - Some optimizations to variable type usages.
- Refactoring to Kibana filters management ([#452](https://github.com/wazuh/wazuh-kibana-app/pull/452) & [#459](https://github.com/wazuh/wazuh-kibana-app/pull/459)):
  - Added new class to build queries from the base query.
  - The filter management is being done on controllers instead of the `discover` directive.
  - Now we are emitting specific events whenever we are fetching data or communicating to the `discover` directive.
  - The number of useless requests to fetch data has been reduced.
  - The synchronization actions are working as expected regardless the amount of data and/or the number of machine resources.
  - Fixed several bugs about filter usage and transition to different app tabs.
- Added confirmation message when the user deletes an API entry on _Settings/API_ ([#428](https://github.com/wazuh/wazuh-kibana-app/pull/428)).
- Added support for filters on the _Manager/Logs_ tab when realtime is enabled ([#433](https://github.com/wazuh/wazuh-kibana-app/pull/433)).
- Added more filter options to the Detail view on _Manager/Ruleset_ ([#434](https://github.com/wazuh/wazuh-kibana-app/pull/434)).

### Changed

- Changed OSCAP visualization to avoid clipping issues with large agent names ([#429](https://github.com/wazuh/wazuh-kibana-app/pull/429)).
- Now the related Rules or Decoders sections on _Manager/Ruleset_ will remain hidden if there isn't any data to show or while it's loading ([#434](https://github.com/wazuh/wazuh-kibana-app/pull/434)).
- Added a 200ms delay when fetching iterable data from the Wazuh API ([#445](https://github.com/wazuh/wazuh-kibana-app/pull/445) & [#450](https://github.com/wazuh/wazuh-kibana-app/pull/450)).
- Fixed several bugs related to Wazuh API timeout/cancelled requests ([#445](https://github.com/wazuh/wazuh-kibana-app/pull/445)).
- Added `ENOTFOUND`, `EHOSTUNREACH`, `EINVAL`, `EAI_AGAIN` options for API URL parameter checking ([#463](https://github.com/wazuh/wazuh-kibana-app/pull/463)).
- Now the _Settings/Extensions_ subtab won't appear unless there's at least one API inserted ([#465](https://github.com/wazuh/wazuh-kibana-app/pull/465)).
- Now the index pattern selector on _Settings/Pattern_ will also refresh the known fields when changing it ([#477](https://github.com/wazuh/wazuh-kibana-app/pull/477)).
- Changed the _Manager_ tab into _Management_ ([#490](https://github.com/wazuh/wazuh-kibana-app/pull/490)).

### Fixed

- Fixed a bug where toggling extensions after deleting an API entry could lead into an error message ([#465](https://github.com/wazuh/wazuh-kibana-app/pull/465)).
- Fixed some performance bugs on the `dataHandler` service ([#442](https://github.com/wazuh/wazuh-kibana-app/pull/442) & [#486](https://github.com/wazuh/wazuh-kibana-app/pull/442)).
- Fixed a bug when loading the _Agents preview_ tab on Safari web browser ([#447](https://github.com/wazuh/wazuh-kibana-app/pull/447)).
- Fixed a bug where a new extension (enabled by default) appears disabled when updating the app ([#456](https://github.com/wazuh/wazuh-kibana-app/pull/456)).
- Fixed a bug where pressing the Enter key on the _Discover's_ tab search bar wasn't working properly ([#488](https://github.com/wazuh/wazuh-kibana-app/pull/488)).

### Removed

- Removed the `rison` dependency from the `package.json` file ([#452](https://github.com/wazuh/wazuh-kibana-app/pull/452)).
- Removed unused Elasticsearch request to avoid problems when there's no API inserted ([#460](https://github.com/wazuh/wazuh-kibana-app/pull/460)).

## Wazuh v3.2.1/v3.2.2 - Kibana v6.2.4 - Revision 390

### Added

- Support for Wazuh v3.2.2.
- Refactoring on visualizations use and management ([#397](https://github.com/wazuh/wazuh-kibana-app/pull/397)):
  - Visualizations are no longer stored on an index, they're built and loaded on demand when needed to render the interface.
  - Refactoring on the whole app source code to use the _import/export_ paradigm.
  - Removed old functions and variables from the old visualization management logic.
  - Removed cron task to clean remaining visualizations since it's no longer needed.
  - Some Kibana functions and modules have been overridden in order to make this refactoring work.
    - This change is not intrusive in any case.
- New redesign for the _Manager/Ruleset_ tab ([#420](https://github.com/wazuh/wazuh-kibana-app/pull/420)):
  - Rules and decoders list now divided into two different sections: _List view_ and _Detail view_.
  - Removed old expandable tables to move the rule/decoder information into a new space.
  - Enable different filters on the detail view for a better search on the list view.
  - New table for related rules or decoders.
  - And finally, a bunch of minor design enhancements to the whole app.
- Added a copyright notice to the whole app source code ([#395](https://github.com/wazuh/wazuh-kibana-app/pull/395)).
- Updated `.gitignore` with the _Node_ template ([#395](https://github.com/wazuh/wazuh-kibana-app/pull/395)).
- Added new module to the `package.json` file, [`rison`](https://www.npmjs.com/package/rison) ([#404](https://github.com/wazuh/wazuh-kibana-app/pull/404)).
- Added the `errorHandler` service to the blank screen scenario ([#413](https://github.com/wazuh/wazuh-kibana-app/pull/413)):
  - Now the exact error message will be shown to the user, instead of raw JSON content.
- Added new option on the `config.yml` file to disable the new X-Pack RBAC capabilities to filter index-patterns ([#417](https://github.com/wazuh/wazuh-kibana-app/pull/417)).

### Changed

- Small minor enhancements to the user interface ([#396](https://github.com/wazuh/wazuh-kibana-app/pull/396)):
  - Reduced Wazuh app logo size.
  - Changed buttons text to not use all-capitalized letters.
  - Minor typos found in the HTML/CSS code have been fixed.
- Now the app log stores the package revision ([#417](https://github.com/wazuh/wazuh-kibana-app/pull/417)).

### Fixed

- Fixed bug where the _Agents_ tab didn't preserve the filters after reloading the page ([#404](https://github.com/wazuh/wazuh-kibana-app/pull/404)).
- Fixed a bug when using X-Pack that sometimes threw an error of false _"Not enough privileges"_ scenario ([#415](https://github.com/wazuh/wazuh-kibana-app/pull/415)).
- Fixed a bug where the Kibana Discover auto-refresh functionality was still working when viewing the _Agent configuration_ tab ([#419](https://github.com/wazuh/wazuh-kibana-app/pull/419)).

## Wazuh v3.2.1 - Kibana v6.2.4 - Revision 389

### Changed

- Changed severity and verbosity to some log messages ([#412](https://github.com/wazuh/wazuh-kibana-app/pull/412)).

### Fixed

- Fixed a bug when using the X-Pack plugin without security capabilities enabled ([#403](https://github.com/wazuh/wazuh-kibana-app/pull/403)).
- Fixed a bug when the app was trying to create `wazuh-monitoring` indices without checking the existence of the proper template ([#412](https://github.com/wazuh/wazuh-kibana-app/pull/412)).

## Wazuh v3.2.1 - Kibana v6.2.4 - Revision 388

### Added

- Support for Elastic Stack v6.2.4.
- App server fully refactored ([#360](https://github.com/wazuh/wazuh-kibana-app/pull/360)):
  - Added new classes, reduced the amount of code, removed unused functions, and several optimizations.
  - Now the app follows a more ES6 code style on multiple modules.
  - _Overview/Agents_ visualizations have been ordered into separated files and folders.
  - Now the app can use the default index defined on the `/ect/kibana/kibana.yml` file.
  - Better error handling for the visualizations directive.
  - Added a cron job to delete remaining visualizations on the `.kibana` index if so.
  - Also, we've added some changes when using the X-Pack plugin:
    - Better management of users and roles in order to use the app capabilities.
    - Prevents app loading if the currently logged user has no access to any index pattern.
- Added the `errorHandler` service to the `dataHandler` factory ([#340](https://github.com/wazuh/wazuh-kibana-app/pull/340)).
- Added Syscollector section to _Manager/Agents Configuration_ tabs ([#359](https://github.com/wazuh/wazuh-kibana-app/pull/359)).
- Added `cluster.name` field to the `wazuh-monitoring` index ([#377](https://github.com/wazuh/wazuh-kibana-app/pull/377)).

### Changed

- Increased the query size when fetching the index pattern list ([#339](https://github.com/wazuh/wazuh-kibana-app/pull/339)).
- Changed active colour for all app tables ([#347](https://github.com/wazuh/wazuh-kibana-app/pull/347)).
- Changed validation regex to accept URLs with non-numeric format ([#353](https://github.com/wazuh/wazuh-kibana-app/pull/353)).
- Changed visualization removal cron task to avoid excessive log messages when there weren't removed visualizations ([#361](https://github.com/wazuh/wazuh-kibana-app/pull/361)).
- Changed filters comparison for a safer access ([#383](https://github.com/wazuh/wazuh-kibana-app/pull/383)).
- Removed some `server.log` messages to avoid performance errors ([#384](https://github.com/wazuh/wazuh-kibana-app/pull/384)).
- Changed the way of handling the index patterns list ([#360](https://github.com/wazuh/wazuh-kibana-app/pull/360)).
- Rewritten some false error-level logs to just information-level ones ([#360](https://github.com/wazuh/wazuh-kibana-app/pull/360)).
- Changed some files from JSON to CommonJS for performance improvements ([#360](https://github.com/wazuh/wazuh-kibana-app/pull/360)).
- Replaced some code on the `kibana-discover` directive with a much cleaner statement to avoid issues on the _Agents_ tab ([#394](https://github.com/wazuh/wazuh-kibana-app/pull/394)).

### Fixed

- Fixed a bug where several `agent.id` filters were created at the same time when navigating between _Agents_ and _Groups_ with different selected agents ([#342](https://github.com/wazuh/wazuh-kibana-app/pull/342)).
- Fixed logic on the index-pattern selector which wasn't showing the currently selected pattern the very first time a user opened the app ([#345](https://github.com/wazuh/wazuh-kibana-app/pull/345)).
- Fixed a bug on the `errorHandler` service who was preventing a proper output of some Elastic-related backend error messages ([#346](https://github.com/wazuh/wazuh-kibana-app/pull/346)).
- Fixed panels flickering in the _Settings_ tab ([#348](https://github.com/wazuh/wazuh-kibana-app/pull/348)).
- Fixed a bug in the shards and replicas settings when the user sets the value to zero (0) ([#358](https://github.com/wazuh/wazuh-kibana-app/pull/358)).
- Fixed several bugs related to the upgrade process from Wazuh 2.x to the new refactored server ([#363](https://github.com/wazuh/wazuh-kibana-app/pull/363)).
- Fixed a bug in _Discover/Agents VirusTotal_ tabs to avoid conflicts with the `agent.name` field ([#379](https://github.com/wazuh/wazuh-kibana-app/pull/379)).
- Fixed a bug on the implicit filter in _Discover/Agents PCI_ tabs ([#393](https://github.com/wazuh/wazuh-kibana-app/pull/393)).

### Removed

- Removed clear API password on `checkPattern` response ([#339](https://github.com/wazuh/wazuh-kibana-app/pull/339)).
- Removed old dashboard visualizations to reduce loading times ([#360](https://github.com/wazuh/wazuh-kibana-app/pull/360)).
- Removed some unused dependencies due to the server refactoring ([#360](https://github.com/wazuh/wazuh-kibana-app/pull/360)).
- Removed completely `metricService` from the app ([#389](https://github.com/wazuh/wazuh-kibana-app/pull/389)).

## Wazuh v3.2.1 - Kibana v6.2.2/v6.2.3 - Revision 387

### Added

- New logging system ([#307](https://github.com/wazuh/wazuh-kibana-app/pull/307)):
  - New module implemented to write app logs.
  - Now a trace is stored every time the app is re/started.
  - Currently, the `initialize.js` and `monitoring.js` files work with this system.
  - Note: the logs will live under `/var/log/wazuh/wazuhapp.log` on Linux systems, on Windows systems they will live under `kibana/plugins/`. It rotates the log whenever it reaches 100MB.
- Better cookies handling ([#308](https://github.com/wazuh/wazuh-kibana-app/pull/308)):
  - New field on the `.wazuh-version` index to store the last time the Kibana server was restarted.
  - This is used to check if the cookies have consistency with the current server status.
  - Now the app is clever and takes decisions depending on new consistency checks.
- New design for the _Agents/Configuration_ tab ([#310](https://github.com/wazuh/wazuh-kibana-app/pull/310)):
  - The style is the same as the _Manager/Configuration_ tab.
  - Added two more sections: CIS-CAT and Commands ([#315](https://github.com/wazuh/wazuh-kibana-app/pull/315)).
  - Added a new card that will appear when there's no group configuration at all ([#323](https://github.com/wazuh/wazuh-kibana-app/pull/323)).
- Added _"group"_ column on the agents list in _Agents_ ([#312](https://github.com/wazuh/wazuh-kibana-app/pull/312)):
  - If you click on the group, it will redirect the user to the specified group in _Manager/Groups_.
- New option for the `config.yml` file, `ip.selector` ([#313](https://github.com/wazuh/wazuh-kibana-app/pull/313)):
  - Define if the app will show or not the index pattern selector on the top navbar.
  - This setting is set to `true` by default.
- More CSS cleanup and reordering ([#315](https://github.com/wazuh/wazuh-kibana-app/pull/315)):
  - New `typography.less` file.
  - New `layout.less` file.
  - Removed `cleaned.less` file.
  - Reordering and cleaning of existing CSS files, including removal of unused classes, renaming, and more.
  - The _Settings_ tab has been refactored to correct some visual errors with some card components.
  - Small refactoring to some components from _Manager/Ruleset_ ([#323](https://github.com/wazuh/wazuh-kibana-app/pull/323)).
- New design for the top navbar ([#326](https://github.com/wazuh/wazuh-kibana-app/pull/326)):
  - Cleaned and refactored code
  - Revamped design, smaller and with minor details to follow the rest of Wazuh app guidelines.
- New design for the wz-chip component to follow the new Wazuh app guidelines ([#323](https://github.com/wazuh/wazuh-kibana-app/pull/323)).
- Added more descriptive error messages when the user inserts bad credentials on the _Add new API_ form in the _Settings_ tab ([#331](https://github.com/wazuh/wazuh-kibana-app/pull/331)).
- Added a new CSS class to truncate overflowing text on tables and metric ribbons ([#332](https://github.com/wazuh/wazuh-kibana-app/pull/332)).
- Support for Elastic Stack v6.2.2/v6.2.3.

### Changed

- Improved the initialization system ([#317](https://github.com/wazuh/wazuh-kibana-app/pull/317)):
  - Now the app will re-create the index-pattern if the user deletes the currently used by the Wazuh app.
  - The fieldset is now automatically refreshed if the app detects mismatches.
  - Now every index-pattern is dynamically formatted (for example, to enable the URLs in the _Vulnerabilities_ tab).
  - Some code refactoring for a better handling of possible use cases.
  - And the best thing, it's no longer needed to insert the sample alert!
- Improvements and changes to index-patterns ([#320](https://github.com/wazuh/wazuh-kibana-app/pull/320) & [#333](https://github.com/wazuh/wazuh-kibana-app/pull/333)):
  - Added a new route, `/get-list`, to fetch the index pattern list.
  - Removed and changed several functions for a proper management of index-patterns.
  - Improved the compatibility with user-created index-patterns, known to have unpredictable IDs.
  - Now the app properly redirects to `/blank-screen` if the length of the index patterns list is 0.
  - Ignored custom index patterns with auto-generated ID on the initialization process.
    - Now it uses the value set on the `config.yml` file.
  - If the index pattern is no longer available, the cookie will be overwritten.
- Improvements to the monitoring module ([#322](https://github.com/wazuh/wazuh-kibana-app/pull/322)):
  - Minor refactoring to the whole module.
  - Now the `wazuh-monitoring` index pattern is regenerated if it's missing.
  - And the best thing, it's no longer needed to insert the monitoring template!
- Now the app health check system only checks if the API and app have the same `major.minor` version ([#311](https://github.com/wazuh/wazuh-kibana-app/pull/311)):
  - Previously, the API and app had to be on the same `major.minor.patch` version.
- Adjusted space between title and value in some cards showing Manager or Agent configurations ([#315](https://github.com/wazuh/wazuh-kibana-app/pull/315)).
- Changed red and green colours to more saturated ones, following Kibana style ([#315](https://github.com/wazuh/wazuh-kibana-app/pull/315)).

### Fixed

- Fixed bug in Firefox browser who was not properly showing the tables with the scroll pagination functionality ([#314](https://github.com/wazuh/wazuh-kibana-app/pull/314)).
- Fixed bug where visualizations weren't being destroyed due to ongoing renderization processes ([#316](https://github.com/wazuh/wazuh-kibana-app/pull/316)).
- Fixed several UI bugs for a better consistency and usability ([#318](https://github.com/wazuh/wazuh-kibana-app/pull/318)).
- Fixed an error where the initial index-pattern was not loaded properly the very first time you enter the app ([#328](https://github.com/wazuh/wazuh-kibana-app/pull/328)).
- Fixed an error message that appeared whenever the app was not able to found the `wazuh-monitoring` index pattern ([#328](https://github.com/wazuh/wazuh-kibana-app/pull/328)).

## Wazuh v3.2.1 - Kibana v6.2.2 - Revision 386

### Added

- New design for the _Manager/Groups_ tab ([#295](https://github.com/wazuh/wazuh-kibana-app/pull/295)).
- New design for the _Manager/Configuration_ tab ([#297](https://github.com/wazuh/wazuh-kibana-app/pull/297)).
- New design of agents statistics for the _Agents_ tab ([#299](https://github.com/wazuh/wazuh-kibana-app/pull/299)).
- Added information ribbon into _Overview/Agent SCAP_ tabs ([#303](https://github.com/wazuh/wazuh-kibana-app/pull/303)).
- Added information ribbon into _Overview/Agent VirusTotal_ tabs ([#306](https://github.com/wazuh/wazuh-kibana-app/pull/306)).
- Added information ribbon into _Overview AWS_ tab ([#306](https://github.com/wazuh/wazuh-kibana-app/pull/306)).

### Changed

- Refactoring of HTML and CSS code throughout the whole Wazuh app ([#294](https://github.com/wazuh/wazuh-kibana-app/pull/294), [#302](https://github.com/wazuh/wazuh-kibana-app/pull/302) & [#305](https://github.com/wazuh/wazuh-kibana-app/pull/305)):
  - A big milestone for the project was finally achieved with this refactoring.
  - We've removed the Bootstrap dependency from the `package.json` file.
  - We've removed and merged many duplicated rules.
  - We've removed HTML and `angular-md` overriding rules. Now we have more own-made classes to avoid undesired results on the UI.
  - Also, this update brings tons of minor bugfixes related to weird HTML code.
- Wazuh app visualizations reviewed ([#301](https://github.com/wazuh/wazuh-kibana-app/pull/301)):
  - The number of used buckets has been limited since most of the table visualizations were surpassing acceptable limits.
  - Some visualizations have been checked to see if they make complete sense on what they mean to show to the user.
- Modified some app components for better follow-up of Kibana guidelines ([#290](https://github.com/wazuh/wazuh-kibana-app/pull/290) & [#297](https://github.com/wazuh/wazuh-kibana-app/pull/297)).
  - Also, some elements were modified on the _Discover_ tab in order to correct some mismatches.

### Fixed

- Adjusted information ribbon in _Agents/General_ for large OS names ([#290](https://github.com/wazuh/wazuh-kibana-app/pull/290) & [#294](https://github.com/wazuh/wazuh-kibana-app/pull/294)).
- Fixed unsafe array access on the visualization directive when going directly into _Manager/Ruleset/Decoders_ ([#293](https://github.com/wazuh/wazuh-kibana-app/pull/293)).
- Fixed a bug where navigating between agents in the _Agents_ tab was generating duplicated `agent.id` implicit filters ([#296](https://github.com/wazuh/wazuh-kibana-app/pull/296)).
- Fixed a bug where navigating between different tabs from _Overview_ or _Agents_ while being on the _Discover_ sub-tab was causing data loss in metric watchers ([#298](https://github.com/wazuh/wazuh-kibana-app/pull/298)).
- Fixed incorrect visualization of the rule level on _Manager/Ruleset/Rules_ when the rule level is zero (0) ([#298](https://github.com/wazuh/wazuh-kibana-app/pull/298)).

### Removed

- Removed almost every `md-tooltip` component from the whole app ([#305](https://github.com/wazuh/wazuh-kibana-app/pull/305)).
- Removed unused images from the `img` folder ([#305](https://github.com/wazuh/wazuh-kibana-app/pull/305)).

## Wazuh v3.2.1 - Kibana v6.2.2 - Revision 385

### Added

- Support for Wazuh v3.2.1.
- Brand-new first redesign for the app user interface ([#278](https://github.com/wazuh/wazuh-kibana-app/pull/278)):
  - This is the very first iteration of a _work-in-progress_ UX redesign for the Wazuh app.
  - The overall interface has been refreshed, removing some unnecessary colours and shadow effects.
  - The metric visualizations have been replaced by an information ribbon under the filter search bar, reducing the amount of space they occupied.
    - A new service was implemented for a proper handling of the metric visualizations watchers ([#280](https://github.com/wazuh/wazuh-kibana-app/pull/280)).
  - The rest of the app visualizations now have a new, more detailed card design.
- New shards and replicas settings to the `config.yml` file ([#277](https://github.com/wazuh/wazuh-kibana-app/pull/277)):
  - Now you can apply custom values to the shards and replicas for the `.wazuh` and `.wazuh-version` indices.
  - This feature only works before the installation process. If you modify these settings after installing the app, they won't be applied at all.

### Changed

- Now clicking again on the _Groups_ tab on _Manager_ will properly reload the tab and redirect to the beginning ([#274](https://github.com/wazuh/wazuh-kibana-app/pull/274)).
- Now the visualizations only use the `vis-id` attribute for loading them ([#275](https://github.com/wazuh/wazuh-kibana-app/pull/275)).
- The colours from the toast messages have been replaced to follow the Elastic 6 guidelines ([#286](https://github.com/wazuh/wazuh-kibana-app/pull/286)).

### Fixed

- Fixed wrong data flow on _Agents/General_ when coming from and going to the _Groups_ tab ([#273](https://github.com/wazuh/wazuh-kibana-app/pull/273)).
- Fixed sorting on tables, now they use the sorting functionality provided by the Wazuh API ([#274](https://github.com/wazuh/wazuh-kibana-app/pull/274)).
- Fixed column width issues on some tables ([#274](https://github.com/wazuh/wazuh-kibana-app/pull/274)).
- Fixed bug in the _Agent configuration_ JSON viewer who didn't properly show the full group configuration ([#276](https://github.com/wazuh/wazuh-kibana-app/pull/276)).
- Fixed excessive loading time from some Audit visualizations ([#278](https://github.com/wazuh/wazuh-kibana-app/pull/278)).
- Fixed Play/Pause button in timepicker's auto-refresh ([#281](https://github.com/wazuh/wazuh-kibana-app/pull/281)).
- Fixed unusual scenario on visualization directive where sometimes there was duplicated implicit filters when doing a search ([#283](https://github.com/wazuh/wazuh-kibana-app/pull/283)).
- Fixed some _Overview Audit_ visualizations who were not working properly ([#285](https://github.com/wazuh/wazuh-kibana-app/pull/285)).

### Removed

- Deleted the `id` attribute from all the app visualizations ([#275](https://github.com/wazuh/wazuh-kibana-app/pull/275)).

## Wazuh v3.2.0 - Kibana v6.2.2 - Revision 384

### Added

- New directives for the Wazuh app: `wz-table`, `wz-table-header` and `wz-search-bar` ([#263](https://github.com/wazuh/wazuh-kibana-app/pull/263)):
  - Maintainable and reusable components for a better-structured app.
  - Several files have been changed, renamed and moved to new folders, following _best practices_.
  - The progress bar is now within its proper directive ([#266](https://github.com/wazuh/wazuh-kibana-app/pull/266)).
  - Minor typos and refactoring changes to the new directives.
- Support for Elastic Stack v6.2.2.

### Changed

- App buttons have been refactored. Unified CSS and HTML for buttons, providing the same structure for them ([#269](https://github.com/wazuh/wazuh-kibana-app/pull/269)).
- The API list on Settings now shows the latest inserted API at the beginning of the list ([#261](https://github.com/wazuh/wazuh-kibana-app/pull/261)).
- The check for the currently applied pattern has been improved, providing clever handling of Elasticsearch errors ([#271](https://github.com/wazuh/wazuh-kibana-app/pull/271)).
- Now on _Settings_, when the Add or Edit API form is active, if you press the other button, it will make the previous one disappear, getting a clearer interface ([#9df1e31](https://github.com/wazuh/wazuh-kibana-app/commit/9df1e317903edf01c81eba068da6d20a8a1ea7c2)).

### Fixed

- Fixed visualizations directive to properly load the _Manager/Ruleset_ visualizations ([#262](https://github.com/wazuh/wazuh-kibana-app/pull/262)).
- Fixed a bug where the classic extensions were not affected by the settings of the `config.yml` file ([#266](https://github.com/wazuh/wazuh-kibana-app/pull/266)).
- Fixed minor CSS bugs from the conversion to directives to some components ([#266](https://github.com/wazuh/wazuh-kibana-app/pull/266)).
- Fixed bug in the tables directive when accessing a member it doesn't exist ([#266](https://github.com/wazuh/wazuh-kibana-app/pull/266)).
- Fixed browser console log error when clicking the Wazuh logo on the app ([#6647fbc](https://github.com/wazuh/wazuh-kibana-app/commit/6647fbc051c2bf69df7df6e247b2b2f46963f194)).

### Removed

- Removed the `kbn-dis` directive from _Manager/Ruleset_ ([#262](https://github.com/wazuh/wazuh-kibana-app/pull/262)).
- Removed the `filters.js` and `kibana_fields_file.json` files ([#263](https://github.com/wazuh/wazuh-kibana-app/pull/263)).
- Removed the `implicitFilters` service ([#270](https://github.com/wazuh/wazuh-kibana-app/pull/270)).
- Removed visualizations loading status trace from controllers and visualization directive ([#270](https://github.com/wazuh/wazuh-kibana-app/pull/270)).

## Wazuh v3.2.0 - Kibana v6.2.1 - Revision 383

### Added

- Support for Wazuh 3.2.0.
- Compatibility with Kibana 6.1.0 to Kibana 6.2.1.
- New tab for vulnerability detector alerts.

### Changed

- The app now shows the index pattern selector only if the list length is greater than 1.
  - If it's exactly 1 shows the index pattern without a selector.
- Now the index pattern selector only shows the compatible ones.
  - It's no longer possible to select the `wazuh-monitoring` index pattern.
- Updated Bootstrap to 3.3.7.
- Improved filter propagation between Discover and the visualizations.
- Replaced the login route name from /login to /wlogin to avoid conflict with X-Pack own login route.

### Fixed

- Several CSS bugfixes for better compatibility with Kibana 6.2.1.
- Some variables changed for adapting new Wazuh API requests.
- Better error handling for some Elastic-related messages.
- Fixed browser console error from top-menu directive.
- Removed undesired md-divider from Manager/Logs.
- Adjusted the width of a column in Manager/Logs to avoid overflow issues with the text.
- Fixed a wrong situation with the visualizations when we refresh the Manager/Rules tab.

### Removed

- Removed the `travis.yml` file.

## Wazuh v3.1.0 - Kibana v6.1.3 - Revision 380

### Added

- Support for Wazuh 3.1.0.
- Compatibility with Kibana 6.1.3.
- New error handler for better app errors reporting.
- A new extension for Amazon Web Services alerts.
- A new extension for VirusTotal alerts.
- New agent configuration tab:
  - Visualize the current group configuration for the currently selected agent on the app.
  - Navigate through the different tabs to see which configuration is being used.
  - Check the synchronization status for the configuration.
  - View the current group of the agent and click on it to go to the Groups tab.
- New initial health check for checking some app components.
- New YAML config file:
  - Define the initial index pattern.
  - Define specific checks for the healthcheck.
  - Define the default extensions when adding new APIs.
- New index pattern selector dropdown on the top navbar.
  - The app will reload applying the new index pattern.
- Added new icons for some sections of the app.

### Changed

- New visualizations loader, with much better performance.
- Improved reindex process for the .wazuh index when upgrading from a 2.x-5.x version.
- Adding 365 days expiring time to the cookies.
- Change default behaviour for the config file. Now everything is commented with default values.
  - You need to edit the file, remove the comment mark and apply the desired value.
- Completely redesigned the manager configuration tab.
- Completely redesigned the groups tab.
- App tables have now unified CSS classes.

### Fixed

- Play real-time button has been fixed.
- Preventing duplicate APIs from feeding the wazuh-monitoring index.
- Fixing the check manager connection button.
- Fixing the extensions settings so they are preserved over time.
- Much more error handling messages in all the tabs.
- Fixed OS filters in agents list.
- Fixed autocomplete lists in the agents, rules and decoders list so they properly scroll.
- Many styles bugfixes for the different browsers.
- Reviewed and fixed some visualizations not showing accurate information.

### Removed

- Removed index pattern configuration from the `package.json` file.
- Removed unnecessary dependencies from the `package.json` file.

## Wazuh v3.0.0 - Kibana v6.1.0 - Revision 371

### Added

- You can configure the initial index-pattern used by the plugin in the initialPattern variable of the app's package.json.
- Auto `.wazuh` reindex from Wazuh 2.x - Kibana 5.x to Wazuh 3.x - Kibana 6.x.
  - The API credentials will be automatically migrated to the new installation.
- Dynamically changed the index-pattern used by going to the Settings -> Pattern tab.
  - Wazuh alerts compatibility auto detection.
- New loader for visualizations.
- Better performance: now the tabs use the same Discover tab, only changing the current filters.
- New Groups tab.
  - Now you can check your group configuration (search its agents and configuration files).
- The Logs tab has been improved.
  - You can sort by field and the view has been improved.
- Achieved a clearer interface with implicit filters per tab showed as unremovable chips.

### Changed

- Dynamically creating .kibana index if necessary.
- Better integration with Kibana Discover.
- Visualizations loaded at initialization time.
- New sync system to wait for Elasticsearch JS.
- Decoupling selected API and pattern from backend and moved to the client side.

## Wazuh v2.1.0 - Kibana v5.6.1 - Revision 345

### Added

- Loading icon while Wazuh loads the visualizations.
- Add/Delete/Restart agents.
- OS agent filter

### Changed

- Using genericReq when possible.

## Wazuh v2.0.1 - Kibana v5.5.1 - Revision 339

### Changed

- New index in Elasticsearch to save Wazuh set up configuration
- Short URL's is now supported
- A native base path from kibana.yml is now supported

### Fixed

- Search bar across panels now support parenthesis grouping
- Several CSS fixes for IE browser<|MERGE_RESOLUTION|>--- conflicted
+++ resolved
@@ -2,7 +2,6 @@
 
 All notable changes to the Wazuh app project will be documented in this file.
 
-<<<<<<< HEAD
 ## Wazuh v4.5.2 - Kibana 7.10.2, 7.16.x, 7.17.x - Revision 01
 
 ### Added
@@ -14,10 +13,7 @@
 - Fixed an error with the commands in the Deploy new agent section for Oracle Linux 6+ agents [#5764](https://github.com/wazuh/wazuh-kibana-app/pull/5764)
 - Fixed broken documentation links in `Management/Configuration` section [#5796](https://github.com/wazuh/wazuh-kibana-app/pull/5796)
 
-## Wazuh v4.5.1 - Kibana 7.10.2, 7.16.x, 7.17.x - Revision 01
-=======
 ## Wazuh v4.5.1 - Kibana 7.10.2, 7.16.x, 7.17.x - Revision 03
->>>>>>> 8b8c2e8c
 
 ### Added
 
