--- conflicted
+++ resolved
@@ -42,13 +42,10 @@
 - Fixed RBAC issue with agent group permissions [#3181](https://github.com/wazuh/wazuh-kibana-app/pull/3181)
 - Fixed change index pattern from menu doesn't work [#3187](https://github.com/wazuh/wazuh-kibana-app/pull/3187)
 - Conflict with the creation of the index pattern when performing the Health Check [#3232](https://github.com/wazuh/wazuh-kibana-app/pull/3232)
-<<<<<<< HEAD
-- Fix improving and removing WUI error logs [#](https://github.com/wazuh/wazuh-kibana-app/pull/)
-=======
 - Added Disabled index pattern checks in Health Check [#3311](https://github.com/wazuh/wazuh-kibana-app/pull/3311)
 - Fixed windows update section in Linux Inventory PDF [#3569](https://github.com/wazuh/wazuh-kibana-app/pull/3569)
-
->>>>>>> ed850688
+- Fix improving and removing WUI error logs [#](https://github.com/wazuh/wazuh-kibana-app/pull/)
+
 
 ## Wazuh v4.1.5 - Kibana 7.10.0 , 7.10.2 - Revision 4106
 
