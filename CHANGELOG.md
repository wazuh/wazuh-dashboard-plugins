# Change Log

All notable changes to the Wazuh app project will be documented in this file.

<<<<<<< HEAD
## Wazuh v4.7.0 - OpenSearch Dashboards 2.7.0 - Revision 00

### Fixed

- Fixed the propagation event so that the flyout data, in the decoders, does not change when the button is pressed. [#5597](https://github.com/wazuh/wazuh-kibana-app/pull/5597)
=======
## Wazuh v4.7.0 - OpenSearch Dashboards 2.6.0 - Revision 01

### Added

- Support for Wazuh 4.7.0
>>>>>>> 48243106

## Wazuh v4.6.0 - OpenSearch Dashboards 2.6.0 - Revision 01

### Added

- Added rel="noopener noreferrer" in documentation links. [#5197](https://github.com/wazuh/wazuh-kibana-app/pull/5197) [#5274](https://github.com/wazuh/wazuh-kibana-app/pull/5274) [#5298](https://github.com/wazuh/wazuh-kibana-app/pull/5298) [#5409](https://github.com/wazuh/wazuh-kibana-app/pull/5409)
- Added `ignore` and `restrict` options to Syslog configuration. [#5203](https://github.com/wazuh/wazuh-kibana-app/pull/5203)
- Added the `extensions.github` and `extensions.office` settings to the default configuration file [#5376](https://github.com/wazuh/wazuh-kibana-app/pull/5376)
- Added new global error treatment (client-side) [#4163](https://github.com/wazuh/wazuh-kibana-app/pull/4163)
- Added a description to step 3 of the deploy a new agent section. [#5419](https://github.com/wazuh/wazuh-kibana-app/pull/5419)
- Added a title to the agent name input of the deploy a new agent section. [#5429](https://github.com/wazuh/wazuh-kibana-app/pull/5429)
- Added callout below the agent name entry of the deploy a new agent section. [#5429](https://github.com/wazuh/wazuh-kibana-app/pull/5429)
- Added new CLI to generate API data from specification file [#5519](https://github.com/wazuh/wazuh-kibana-app/pull/5519)
- Added specific RBAC permissions to Security section [#5551](https://github.com/wazuh/wazuh-kibana-app/pull/5551)

### Changed

- Changed of regular expression in RBAC. [#5201](https://github.com/wazuh/wazuh-kibana-app/pull/5201)
- Migrate the timeFilter, metaFields, maxBuckets health checks inside the pattern check. [#5384](https://github.com/wazuh/wazuh-kibana-app/pull/5384)
- Changed the title to step 3 of the deploy a new agent section. [#5419](https://github.com/wazuh/wazuh-kibana-app/pull/5419)
- Changed the title of step 3 of the deploy a new agent section. [#5429](https://github.com/wazuh/wazuh-kibana-app/pull/5429)
- Changed the description of step 3 of the deploy a new agent section. [#5429](https://github.com/wazuh/wazuh-kibana-app/pull/5429)
- Changed the placeholder of the agent name input of the deploy a new agent section. [#5429](https://github.com/wazuh/wazuh-kibana-app/pull/5429)
- Changed the query to search for an agent in `management/configuration`. [#5485](https://github.com/wazuh/wazuh-kibana-app/pull/5485)
- Changed the search bar in management/log to the one used in the rest of the app. [#5476](https://github.com/wazuh/wazuh-kibana-app/pull/5476)

### Fixed

- Fixed trailing hyphen character for OS value in the list of agents [#4828](https://github.com/wazuh/wazuh-kibana-app/pull/4828)
- Fixed an issue that caused incorrect visualization of IPv6 addresses ([#4909](https://github.com/wazuh/wazuh-kibana-app/pull/4909)).
- Fixed several typos in the code, by @jctello [#4911](https://github.com/wazuh/wazuh-kibana-app/pull/4911)
- Fixed the display of more than one protocol in the Global configuration section [#4917](https://github.com/wazuh/wazuh-kibana-app/pull/4917)
- Handling endpoint response was done when there is no data to show [#4918](https://github.com/wazuh/wazuh-kibana-app/pull/4918)
- Fixed references to Elasticsearch in Wazuh-stack plugin [4894](https://github.com/wazuh/wazuh-kibana-app/pull/4894)
- Fixed the 2 errors that appeared in console in Settings>Configuration section. [#5135](https://github.com/wazuh/wazuh-kibana-app/pull/5135)
- Fixed the GitHub and Office 365 module visibility configuration for each API host was not kept when changing/upgrading the plugin [#5376](https://github.com/wazuh/wazuh-kibana-app/pull/5376)
- Fixed the GitHub and Office 365 modules appear in the main menu when they were not configured [#5376](https://github.com/wazuh/wazuh-kibana-app/pull/5376)
- Fixed TypeError in FIM Inventory using new error handler [#5364](https://github.com/wazuh/wazuh-kibana-app/pull/5364)
- Fixed error when using invalid group configuration [#5423](https://github.com/wazuh/wazuh-kibana-app/pull/5423)
- Fixed repeated requests in inventory data and configurations of an agent. [#5460](https://github.com/wazuh/wazuh-kibana-app/pull/5460)
- Fixed repeated requests in the group table when adding a group or refreshing the table [#5465](https://github.com/wazuh/wazuh-kibana-app/pull/5465)
- Fixed an error in the request body suggestions of API Console [#5521](https://github.com/wazuh/wazuh-kibana-app/pull/5521)

### Removed

- Removed deprecated request and code in agent's view [#5451](https://github.com/wazuh/wazuh-kibana-app/pull/5451)
- Removed unnecessary dashboard queries caused by the deploy agent view. [#5453](https://github.com/wazuh/wazuh-kibana-app/pull/5453)
- Removed repeated and unnecessary requests in security section. [#5500](https://github.com/wazuh/wazuh-kibana-app/pull/5500)
- Removed scripts to generate API data from live Wazuh manager [#5519](https://github.com/wazuh/wazuh-kibana-app/pull/5519)
- Removed pretty parameter from cron job requests. [#5532](https://github.com/wazuh/wazuh-kibana-app/pull/5532)
- Removed unnecessary requests in `Management/Status` section. [#5528](https://github.com/wazuh/wazuh-kibana-app/pull/5528)
- Removed obsolete code that caused duplicate requests to the api in `Management`. [#5485](https://github.com/wazuh/wazuh-kibana-app/pull/5485)

## Wazuh v4.5.0 - OpenSearch Dashboards 2.6.0 - Revision 01

### Added

- Support for Wazuh 4.5.0

## Wazuh v4.4.4 - OpenSearch Dashboards 2.6.0 - Revision 01

### Added

- Support for Wazuh 4.4.4

### Changed

- Changed the title and added a warning in the step 3 of the deploy new agent section. [#5416](https://github.com/wazuh/wazuh-kibana-app/pull/5416)

## Wazuh v4.4.3 - OpenSearch Dashboards 2.6.0 - Revision 01

### Added

- Support for Wazuh 4.4.3

### Fixed

- Fixed command to install the macOS agent on the agent wizard [#5481](https://github.com/wazuh/wazuh-kibana-app/pull/5481) [#5484](https://github.com/wazuh/wazuh-kibana-app/pull/5484)
- Fixed command to start the macOS agent on the agent wizard [#5470](https://github.com/wazuh/wazuh-kibana-app/pull/5470)

## Wazuh v4.4.2 - OpenSearch Dashboards 2.6.0 - Revision 01

### Added

- Support for Wazuh 4.4.2

### Fixed

- Fixed a problem in the backend service to get the plugin configuration [#5428](https://github.com/wazuh/wazuh-kibana-app/pull/5428) [#5432](https://github.com/wazuh/wazuh-kibana-app/pull/5432)

## Wazuh v4.4.1 - OpenSearch Dashboards 2.6.0 - Revision 01

### Fixed

- Fixed the search in the agent inventory data tables [#5196](https://github.com/wazuh/wazuh-kibana-app/pull/5196)
- Fixed `Top 5 users` table overflow in `FIM::Dashboard` [#5334](https://github.com/wazuh/wazuh-kibana-app/pull/5334)
- Fixed a visual error in the 'About' section. [#5337](https://github.com/wazuh/wazuh-kibana-app/pull/5337)
- Fixed the `Anomaly and malware detection` link. [#5329](https://github.com/wazuh/wazuh-kibana-app/pull/5329)
- Fixed the problem that did not allow closing the time picker when the button was clicked again in `Agents` and `Management/Statistics`. [#5341](https://github.com/wazuh/wazuh-kibana-app/pull/5341)

## Wazuh v4.4.0 - OpenSearch Dashboards 2.4.0 - Revision 06

### Added

- Added the option to sort by the agent's count in the group table. [#4323](https://github.com/wazuh/wazuh-kibana-app/pull/4323)
- Added agent synchronization status in the agent module. [#3874](https://github.com/wazuh/wazuh-kibana-app/pull/3874) [#5143](https://github.com/wazuh/wazuh-kibana-app/pull/5143) [#5177](https://github.com/wazuh/wazuh-kibana-app/pull/5177)
- Added the ability to set the agent name in the installation command. [#4739](https://github.com/wazuh/wazuh-kibana-app/pull/4739)
- Added validation to the plugin's settings [#4503](https://github.com/wazuh/wazuh-kibana-app/pull/4503)[#4785](https://github.com/wazuh/wazuh-kibana-app/pull/4785)
- Added new settings to customize the header and footer on the PDF reports [#4505](https://github.com/wazuh/wazuh-kibana-app/pull/4505)[#4798](https://github.com/wazuh/wazuh-kibana-app/pull/4798)[#4805](https://github.com/wazuh/wazuh-kibana-app/pull/4805)
- Added a new setting to enable or disable the customization [#4507](https://github.com/wazuh/wazuh-kibana-app/pull/4507)
- Added the ability to upload an image for the `customization.logo.*` settings in `Settings/Configuration` [#4504](https://github.com/wazuh/wazuh-kibana-app/pull/4504)
- Added macOS support to the 'Deploy new agent' section [#4867](https://github.com/wazuh/wazuh-kibana-app/pull/4867)
- Added PowerPC architecture support for redhat7, in the 'Deploy new agent' section. [#4833](https://github.com/wazuh/wazuh-kibana-app/pull/4833)
- Added a centralized service to handle the requests [#4831](https://github.com/wazuh/wazuh-kibana-app/pull/4831)
- Added data-test-subj property to the create-policy component [#4873](https://github.com/wazuh/wazuh-kibana-app/pull/4873)
- Added a link for additional steps to enroll agents on Alpine Linux in the 'Deploy new agent' section. [#4933](https://github.com/wazuh/wazuh-kibana-app/pull/4933)
- Added extra steps message and new command for Windows XP and Windows Server 2008, added alpine agent with all its steps. [#4933](https://github.com/wazuh/wazuh-kibana-app/pull/4933)
- Added file saving conditions in File Editor [#4970](https://github.com/wazuh/wazuh-kibana-app/pull/4970)
- Added character validation to avoid invalid agent names in the 'Deploy new agent' section. [#5021](https://github.com/wazuh/wazuh-kibana-app/pull/5021) [#5028](https://github.com/wazuh/wazuh-kibana-app/pull/5028)
- Added default selected options in the 'Deploy new agent' section [#5063](https://github.com/wazuh/wazuh-kibana-app/pull/5063)
- Added suggestions for cluster's node and protocol to use for agent enrollment in the 'Deploy new agent' section. [#4776](https://github.com/wazuh/wazuh-kibana-app/pull/4776) [#4954](https://github.com/wazuh/wazuh-kibana-app/pull/4954) [#5166](https://github.com/wazuh/wazuh-kibana-app/pull/5166)
- Redesign the SCA table of the agent's dashboard [#4512](https://github.com/wazuh/wazuh-kibana-app/pull/4512)

### Changed

- Changed the HTTP verb from `GET` to `POST` in the requests to log in to the Wazuh API [#4103](https://github.com/wazuh/wazuh-kibana-app/pull/4103)
- Changed the endpoint that updates the plugin configuration to support updating multiple settings at once. [#4501](https://github.com/wazuh/wazuh-kibana-app/pull/4501)
- Improved alerts summary performance [#4376](https://github.com/wazuh/wazuh-kibana-app/pull/4376) [#5071](https://github.com/wazuh/wazuh-kibana-app/pull/5071) [#5131](https://github.com/wazuh/wazuh-kibana-app/pull/5131)
- Improved the setting's description for the plugin displayed in the UI and the configuration file. [#4501](https://github.com/wazuh/wazuh-kibana-app/pull/4501)
- Improved `Agents Overview` performance [#4363](https://github.com/wazuh/wazuh-kibana-app/pull/4363) [#5076](https://github.com/wazuh/wazuh-kibana-app/pull/5076)
- Improved the message displayed when there is a versions mismatch between the Wazuh API and the Wazuh app [#4529](https://github.com/wazuh/wazuh-kibana-app/pull/4529) [#4964](https://github.com/wazuh/wazuh-kibana-app/pull/4964)
- Updated operating systems' information in the 'Deploy new agent' section. [#4851](https://github.com/wazuh/wazuh-kibana-app/pull/4851)
- Updated and unified the fetching and rendering of the SCA checks results due to changes in the Wazuh API [#5031](https://github.com/wazuh/wazuh-kibana-app/pull/5031)
- Updated the `Agent details` component to the changes in the Wazuh API response. [#3874](https://github.com/wazuh/wazuh-kibana-app/pull/3874)
- Updated the `Last vulnerability scan` component to the changes in the Wazuh API response [#4975](https://github.com/wazuh/wazuh-kibana-app/pull/4975)
- Updated the `winston` dependency to `3.5.1` [#4985](https://github.com/wazuh/wazuh-kibana-app/pull/4985)
- Updated the `mocha` dependency to `10.1.0` [#5062](https://github.com/wazuh/wazuh-kibana-app/pull/5062)
- Updated the `pdfmake` dependency to `0.2.7` [#5062](https://github.com/wazuh/wazuh-kibana-app/pull/5062)
- The button to export the app logs is now disabled when there are no results, instead of showing an error toast [#4992](https://github.com/wazuh/wazuh-kibana-app/pull/4992)
- Independently load each dashboard from the `Agents Overview` page [#4363](https://github.com/wazuh/wazuh-kibana-app/pull/4363)

### Fixed

- Fixed nested fields filtering in dashboards tables and KPIs [#4425](https://github.com/wazuh/wazuh-kibana-app/pull/4425)
- Fixed nested field rendering in security alerts table details [#4428](https://github.com/wazuh/wazuh-kibana-app/pull/4428)
- Fixed a bug where the Wazuh logo was used instead of the custom one [#4539](https://github.com/wazuh/wazuh-kibana-app/pull/4539)
- Fixed rendering problems of the `Agent Overview` section in low resolutions [#4516](https://github.com/wazuh/wazuh-kibana-app/pull/4516)
- Fixed issue when logging out from Wazuh when SAML is enabled [#4595](https://github.com/wazuh/wazuh-kibana-app/issues/4595)
- Fixed server errors with code 500 when the Wazuh API is not reachable / up. [#4710](https://github.com/wazuh/wazuh-kibana-app/pull/4710) [#4728](https://github.com/wazuh/wazuh-kibana-app/pull/4728) [#4971](https://github.com/wazuh/wazuh-kibana-app/pull/4971)
- Fixed pagination to SCA table [#4653](https://github.com/wazuh/wazuh-kibana-app/issues/4653) [#5010](https://github.com/wazuh/wazuh-kibana-app/pull/5010)
- Fixed `WAZUH_PROTOCOL` suggestion in the 'Deploy new agent' section. [#4849](https://github.com/wazuh/wazuh-kibana-app/pull/4849)
- Fixed agent deployment instructions for HP-UX and Solaris. [#4943](https://github.com/wazuh/wazuh-kibana-app/pull/4943)
- Fixed a bug that caused the flyouts to close when clicking inside them [#4638](https://github.com/wazuh/wazuh-kibana-app/pull/4638) [#5046](https://github.com/wazuh/wazuh-kibana-app/pull/5046)
- Fixed the manager option in the 'Deploy new agent' section [#4981](https://github.com/wazuh/wazuh-kibana-app/pull/4981)
- Fixed Inventory checks table filters by stats [#4999](https://github.com/wazuh/wazuh-kibana-app/pull/4999) [#5031](https://github.com/wazuh/wazuh-kibana-app/pull/5031)
- Fixed commands in the 'Deploy new agent' section (most of the commands are missing '-1') [#4962](https://github.com/wazuh/wazuh-kibana-app/pull/4962)
- Fixed agent installation command for macOS in the 'Deploy new agent' section. [#4968](https://github.com/wazuh/wazuh-kibana-app/pull/4968)
- Fixed agent evolution chart [#4942](https://github.com/wazuh/wazuh-kibana-app/pull/4942)
- Fixed Solaris command [#5035](https://github.com/wazuh/wazuh-kibana-app/pull/5035)
- Fixed commands: AIX, OpenSUSE, Alpine, Suse11, Fedora, HP, Oracle Linux 5, Amazon Linux 2, CentOS5. Changed the word 'or higher' in buttons to '+'. Fixed validations for HP, Solaris and Alpine. [#5045](https://github.com/wazuh/wazuh-kibana-app/pull/5045)
- Fixed error in GitHub module PDF report. [#5069](https://github.com/wazuh/wazuh-kibana-app/pull/5069)
- Fixed password input in 'Deploy new agent' section [#5098](https://github.com/wazuh/wazuh-kibana-app/pull/5098)
- Fixed error when clicking on the selectors of agents in the group agents management [#5094](https://github.com/wazuh/wazuh-kibana-app/pull/5094)
- Fixed menu content panel is displayed in the wrong place. [5092](https://github.com/wazuh/wazuh-kibana-app/pull/5092)
- Fixed greyed and disabled menu section names [#5101](https://github.com/wazuh/wazuh-kibana-app/pull/5101)
- Fixed misspelling in the NIST module [#5107](https://github.com/wazuh/wazuh-kibana-app/pull/5107)
- Fixed Statistic cronjob bulk document insert [#5150](https://github.com/wazuh/wazuh-kibana-app/pull/5150)
- Fixed the style of the buttons showing more event information in the event view table. [#5137](https://github.com/wazuh/wazuh-kibana-app/pull/5137)
- Fixed Inventory module for Solaris agents [#5144](https://github.com/wazuh/wazuh-kibana-app/pull/5144)
- Fixed the module information button in Office 365 and GitHub Panel tab to open the nav drawer. [#5167](https://github.com/wazuh/wazuh-kibana-app/pull/5167)
- Fixed a UI crash due to `external_references` field could be missing in some vulnerability data [#5200](https://github.com/wazuh/wazuh-kibana-app/pull/5200)
- Fixed Wazuh main menu not displayed when navigation menu is locked [#5273](https://github.com/wazuh/wazuh-kibana-app/pull/5273)
- Fixed 'Deploy new agent' section which used wrong secure connection property [#5285](https://github.com/wazuh/wazuh-kibana-app/pull/5285) [#5295](https://github.com/wazuh/wazuh-kibana-app/pull/5295)
- Fixed events view when search bar language is `lucene` [#5286](https://github.com/wazuh/wazuh-kibana-app/pull/5286)
- Disabled unmapped fields filter in `Security Events` alerts table [#4929](https://github.com/wazuh/wazuh-kibana-app/pull/4929)
- Raspbian OS, Ubuntu, Amazon Linux and Amazon Linux 2 commands in the 'Deploy new agent' section now change when a different architecture is selected [#4876](https://github.com/wazuh/wazuh-kibana-app/pull/4876) [#4880](https://github.com/wazuh/wazuh-kibana-app/pull/4880)

### Removed

- Removed custom styles for Kibana 7.9.0 [#4491](https://github.com/wazuh/wazuh-kibana-app/pull/4491)
- Removed the `angular-chart.js` dependency [#4985](https://github.com/wazuh/wazuh-kibana-app/pull/4985)
- Removed the `pug-loader` dependency [#5062](https://github.com/wazuh/wazuh-kibana-app/pull/5062) [#5089](https://github.com/wazuh/wazuh-kibana-app/pull/5089)

## Wazuh v4.3.11 - OpenSearch Dashboards 1.2.0 - Revision 4312

### Added

- Support for Wazuh 4.3.11

## Wazuh v4.3.10 - OpenSearch Dashboards 1.2.0 - Revision 4311

### Fixed

- Fixed issue when logging out from Wazuh when SAML is enabled [#4815](https://github.com/wazuh/wazuh-kibana-app/issues/4815)

## Wazuh v4.3.9 - OpenSearch Dashboards 1.2.0 - Revision 4310

### Added

- Support for Wazuh 4.3.9

## Wazuh v4.3.8 - OpenSearch Dashboards 1.2.0 - Revision 4309

### Added

- Support for Wazuh 4.3.8

## Wazuh v4.3.7 - OpenSearch Dashboards 1.2.0 - Revision 4308

### Fixed

- Wazuh.yml review: fixed link to web documentation, improved in-file documentation and fixed some grammatical errors. [#4378](https://github.com/wazuh/wazuh-kibana-app/pull/4378) [#4399](https://github.com/wazuh/wazuh-kibana-app/pull/4399)
- Fixed an error during the generation of a group's report, if the request to the Wazuh API fails [#4350](https://github.com/wazuh/wazuh-kibana-app/pull/4350)
- Fixed a problem with the group's report, when the group has no agents [#4350](https://github.com/wazuh/wazuh-kibana-app/pull/4350)
- Fixed path in logo customization section [#4352](https://github.com/wazuh/wazuh-kibana-app/pull/4352)
- Fixed a TypeError in Firefox. Change the Get request that was made with a Kibana core.http.get(/api/check-wazuh) resource to the WzRequest.genericReq resource and it no longer fails, also add a test capture to public/plugin.ts that wraps the request and in case of failure, the error is detected when the browser does not work with the V8 engine. [#4362](https://github.com/wazuh/wazuh-kibana-app/pull/4362)
- Fixed an error of an undefined username hash related to reporting when using Kibana with X-Pack and security was disabled [#4358](https://github.com/wazuh/wazuh-kibana-app/pull/4358)
- Fixed persistence of the plugin registry file between updates [#4359](https://github.com/wazuh/wazuh-kibana-app/pull/4359)
- Fixed searchbar error on SCA Inventory table [#4367](https://github.com/wazuh/wazuh-kibana-app/pull/4367)
- Fixed a routes loop when reinstalling Wazuh indexer [#4373](https://github.com/wazuh/wazuh-kibana-app/pull/4373)

### Removed

- Removed the use of `manager_host` field related to agent information of Wazuh API responses, which is obsolete [#4350](https://github.com/wazuh/wazuh-kibana-app/pull/4350)

## Wazuh v4.3.6 - OpenSearch Dashboards 1.2.0 - Revision 4307

### Fixed

- Fixed the search bar component to properly distinguish conjuntion operators (AND, OR) [#4326](https://github.com/wazuh/wazuh-kibana-app/pull/4326)
- Fixed documentation link titles to match the documentation sections to redirect to [#4301](https://github.com/wazuh/wazuh-kibana-app/pull/4301)
- Fixed missing documentation references to the Agent's overview, Agent's Integrity monitoring, and Agent's Inventory data sections, when the agent has never connected. [#4301](https://github.com/wazuh/wazuh-kibana-app/pull/4301)
- The references to the documentation site now links to the appropriate version [#4301](https://github.com/wazuh/wazuh-kibana-app/pull/4301)
- Fixed missing documentation link in the Docker Listener module [#4301](https://github.com/wazuh/wazuh-kibana-app/pull/4301)
- Fixed broken links to the documentation site [#4301](https://github.com/wazuh/wazuh-kibana-app/pull/4301)
- Fix Rules, Decoders and CDB lists uploaders to show errors appropriately [#4307](https://github.com/wazuh/wazuh-kibana-app/pull/4307)
- Sanitize report's inputs and usernames [#4330](https://github.com/wazuh/wazuh-kibana-app/pull/4330)

## Wazuh v4.3.5 - OpenSearch Dashboards 1.2.0 - Revision 4306

### Added

- Added to the interface API messages in the Ruleset test module [#4244](https://github.com/wazuh/wazuh-kibana-app/pull/4244)
- Added authorization prompt in Mitre > Intelligence [#4261](https://github.com/wazuh/wazuh-kibana-app/pull/4261)
- Added a more descriptive message when there is an error related to the user permissions when getting the list of index patterns in a route resolver [#4280](https://github.com/wazuh/wazuh-kibana-app/pull/4280)

### Changed

- Changed the reference from Manager to Wazuh server in the guide to deploy a new agent [#4239](https://github.com/wazuh/wazuh-kibana-app/pull/4239)
- Removed the filtered tags because they were not supported by the API endpoint [#4267](https://github.com/wazuh/wazuh-kibana-app/pull/4267)
- Changed styles in visualizations. [#4254](https://github.com/wazuh/wazuh-kibana-app/pull/4254)

### Fixed

- Fixed type error when changing screen size in agents section [#4233](https://github.com/wazuh/wazuh-kibana-app/pull/4233)
- Removed a logged error that appeared when the `statistics` tasks tried to create an index with the same name, causing the second task to fail on the creation of the index because it already exists [#4235](https://github.com/wazuh/wazuh-kibana-app/pull/4235)
- Fixed a UI crash due to a query with syntax errors in `Modules/Security events` [#4237](https://github.com/wazuh/wazuh-kibana-app/pull/4237)
- Fixed an error when generating a module report after changing the selected agent [#4240](https://github.com/wazuh/wazuh-kibana-app/pull/4240)
- Fixed an unhandled error when a Wazuh API request failed in the dev tools [#4266](https://github.com/wazuh/wazuh-kibana-app/pull/4266)
- Fixed an error related to `API not available` when saving the manager configuration and restarting the manager from `Management/Configuration/Edit configuration` on manager mode [#4264](https://github.com/wazuh/wazuh-kibana-app/pull/4264)
- Fixed a UI problem that required scrolling to see the logs in Management/Logs and Settings/Logs [#4253](https://github.com/wazuh/wazuh-kibana-app/pull/4253)

## Wazuh v4.3.4 - OpenSearch Dashboards 1.2.0 - Revision 4305

### Added

- Added the `pending` agent status to some sections that was missing
  [#4166](https://github.com/wazuh/wazuh-kibana-app/pull/4166)
  [#4188](https://github.com/wazuh/wazuh-kibana-app/pull/4188)

### Changed

- Replaced the visualization of `Status` panel in `Agents` [#4166](https://github.com/wazuh/wazuh-kibana-app/pull/4166)
- Replaced the visualization of policy in `Modules/Security configuration assessment/Inventory` [#4166](https://github.com/wazuh/wazuh-kibana-app/pull/4166)
- Consistency in the colors and labels used for the agent status [#4166](https://github.com/wazuh/wazuh-kibana-app/pull/4166) [#4199](https://github.com/wazuh/wazuh-kibana-app/issues/4199)
- Replaced how the full and partial scan dates are displayed in the `Details` panel of `Vulnerabilities/Inventory` [#4169](https://github.com/wazuh/wazuh-kibana-app/pull/4169)

### Fixed

- Fixed that the platform visualizations didn't use some definitions related to the UI on Kibana 7.10.2 [#4166](https://github.com/wazuh/wazuh-kibana-app/pull/4166)
- Fixed a toast message with a successful process appeared when removing an agent of a group in `Management/Groups` and the agent appears in the agent list after refreshing the table [#4167](https://github.com/wazuh/wazuh-kibana-app/pull/4167)
- Fixed import of an empty rule or decoder file [#4176](https://github.com/wazuh/wazuh-kibana-app/pull/4176)
- Fixed overwriting of rule and decoder imports [#4180](https://github.com/wazuh/wazuh-kibana-app/pull/4180)

## Wazuh v4.3.3 - OpenSearch Dashboards 1.2.0 - Revision 4304

### Fixed

- Fixed Wazuh Dashboard troubleshooting url [#4151](https://github.com/wazuh/wazuh-kibana-app/pull/4151)

## Wazuh v4.3.2 - OpenSearch Dashboards 1.2.0 - Revision 4303

### Added

- Support for Wazuh 4.3.2

## Wazuh v4.3.1 - OpenSearch Dashboards 1.2.0 - Revision 4302

### Added

- Added PowerShell version warning to Windows agent installation wizard [#4142](https://github.com/wazuh/wazuh-kibana-app/pull/4142)
- A new workflow is added to perform backports to specific branches [#4149](https://github.com/wazuh/wazuh-kibana-app/pull/4149)

### Fixed

- Fixed the falsy values are displayed as not defined and enhanced the output of `Ruleset Test` [#4141](https://github.com/wazuh/wazuh-kibana-app/pull/4141)

## Wazuh v4.3.0 - OpenSearch Dashboards 1.2.0 - Revision 4301

### Added

- Support for OpenSearch Dashboards 1.2.0
- Added GitHub and Office365 modules [#3557](https://github.com/wazuh/wazuh-kibana-app/pull/3557)
- Added a new `Panel` module tab for GitHub and Office365 modules
  [#3541](https://github.com/wazuh/wazuh-kibana-app/pull/3541)
  [#3945](https://github.com/wazuh/wazuh-kibana-app/pull/3945)
  [#3952](https://github.com/wazuh/wazuh-kibana-app/pull/3952)
- Added ability to filter the results fo the `Network Ports` table in the `Inventory data` section [#3639](https://github.com/wazuh/wazuh-kibana-app/pull/3639)
- Added new endpoint service to collect the frontend logs into a file [#3324](https://github.com/wazuh/wazuh-kibana-app/pull/3324)
- Improved the frontend handle errors strategy: UI, Toasts, console log and log in file
  [#3327](https://github.com/wazuh/wazuh-kibana-app/pull/3327)
  [#3321](https://github.com/wazuh/wazuh-kibana-app/pull/3321)
  [#3367](https://github.com/wazuh/wazuh-kibana-app/pull/3367)
  [#3373](https://github.com/wazuh/wazuh-kibana-app/pull/3373)
  [#3374](https://github.com/wazuh/wazuh-kibana-app/pull/3374)
  [#3390](https://github.com/wazuh/wazuh-kibana-app/pull/3390)  
  [#3410](https://github.com/wazuh/wazuh-kibana-app/pull/3410)
  [#3408](https://github.com/wazuh/wazuh-kibana-app/pull/3408)
  [#3429](https://github.com/wazuh/wazuh-kibana-app/pull/3429)
  [#3427](https://github.com/wazuh/wazuh-kibana-app/pull/3427)
  [#3417](https://github.com/wazuh/wazuh-kibana-app/pull/3417)
  [#3462](https://github.com/wazuh/wazuh-kibana-app/pull/3462)
  [#3451](https://github.com/wazuh/wazuh-kibana-app/pull/3451)
  [#3442](https://github.com/wazuh/wazuh-kibana-app/pull/3442)
  [#3480](https://github.com/wazuh/wazuh-kibana-app/pull/3480)
  [#3472](https://github.com/wazuh/wazuh-kibana-app/pull/3472)
  [#3434](https://github.com/wazuh/wazuh-kibana-app/pull/3434)
  [#3392](https://github.com/wazuh/wazuh-kibana-app/pull/3392)
  [#3404](https://github.com/wazuh/wazuh-kibana-app/pull/3404)
  [#3432](https://github.com/wazuh/wazuh-kibana-app/pull/3432)
  [#3415](https://github.com/wazuh/wazuh-kibana-app/pull/3415)
  [#3469](https://github.com/wazuh/wazuh-kibana-app/pull/3469)
  [#3448](https://github.com/wazuh/wazuh-kibana-app/pull/3448)
  [#3465](https://github.com/wazuh/wazuh-kibana-app/pull/3465)
  [#3464](https://github.com/wazuh/wazuh-kibana-app/pull/3464)
  [#3478](https://github.com/wazuh/wazuh-kibana-app/pull/3478)
  [#4116](https://github.com/wazuh/wazuh-kibana-app/pull/4116)
- Added Intelligence tab to Mitre Att&ck module [#3368](https://github.com/wazuh/wazuh-kibana-app/pull/3368) [#3344](https://github.com/wazuh/wazuh-kibana-app/pull/3344) [#3726](https://github.com/wazuh/wazuh-kibana-app/pull/3726)
- Added sample data for office365 events [#3424](https://github.com/wazuh/wazuh-kibana-app/pull/3424)
- Created a separate component to check for sample data [#3475](https://github.com/wazuh/wazuh-kibana-app/pull/3475)
- Added a new hook for getting value suggestions [#3506](https://github.com/wazuh/wazuh-kibana-app/pull/3506)
- Added dinamic simple filters and adding simple GitHub filters fields [3531](https://github.com/wazuh/wazuh-kibana-app/pull/3531)
- Added configuration viewer for Module Office365 on Management > Configuration [#3524](https://github.com/wazuh/wazuh-kibana-app/pull/3524)
- Added base Module Panel view with Office365 setup [#3518](https://github.com/wazuh/wazuh-kibana-app/pull/3518)
- Added specifics and custom filters for Office365 search bar [#3533](https://github.com/wazuh/wazuh-kibana-app/pull/3533)
- Adding Pagination and filter to drilldown tables at Office pannel [#3544](https://github.com/wazuh/wazuh-kibana-app/pull/3544).
- Simple filters change between panel and drilldown panel [#3568](https://github.com/wazuh/wazuh-kibana-app/pull/3568).
- Added new fields in Inventory table and Flyout Details [#3525](https://github.com/wazuh/wazuh-kibana-app/pull/3525)
- Added columns selector in agents table [#3691](https://github.com/wazuh/wazuh-kibana-app/pull/3691)
- Added a new workflow for create wazuh packages [#3742](https://github.com/wazuh/wazuh-kibana-app/pull/3742)
- Run `template` and `fields` checks in the health check depends on the app configuration [#3783](https://github.com/wazuh/wazuh-kibana-app/pull/3783)
- Added a toast message when there is an error creating a new group [#3804](https://github.com/wazuh/wazuh-kibana-app/pull/3804)
- Added a step to start the agent to the deploy new Windowns agent guide [#3846](https://github.com/wazuh/wazuh-kibana-app/pull/3846)
- Added agents windows events config tab [#3905](https://github.com/wazuh/wazuh-kibana-app/pull/3905)
- Added 3 new panels to `Vulnerabilities/Inventory` [#3893](https://github.com/wazuh/wazuh-kibana-app/pull/3893)
- Added new fields of `Vulnerabilities` to the details flyout [#3893](https://github.com/wazuh/wazuh-kibana-app/pull/3893) [#3908](https://github.com/wazuh/wazuh-kibana-app/pull/3908)
- Added missing fields used in visualizations to the known fiels related to alerts [#3924](https://github.com/wazuh/wazuh-kibana-app/pull/3924)
- Added troubleshooting link to "index pattern was refreshed" toast [#3946](https://github.com/wazuh/wazuh-kibana-app/pull/3946)
- Added more number options to the tables widget in Modules -> "Mitre" [#4041](https://github.com/wazuh/wazuh-kibana-app/pull/4066)
- Management -> groups -> agent: Selectors appear when there are more than 3 options [#4126](https://github.com/wazuh/wazuh-kibana-app/pull/4126)

### Changed

- Changed ossec to wazuh in sample-data [#3121](https://github.com/wazuh/wazuh-kibana-app/pull/3121)
- Changed empty fields in FIM tables and `syscheck.value_name` in discovery now show an empty tag for visual clarity [#3279](https://github.com/wazuh/wazuh-kibana-app/pull/3279)
- Adapted the Mitre tactics and techniques resources to use the API endpoints [#3346](https://github.com/wazuh/wazuh-kibana-app/pull/3346)
- Moved the filterManager subscription to the hook useFilterManager [#3517](https://github.com/wazuh/wazuh-kibana-app/pull/3517)
- Change filter from is to is one of in custom searchbar [#3529](https://github.com/wazuh/wazuh-kibana-app/pull/3529)
- Refactored as module tabs and buttons are rendered [#3494](https://github.com/wazuh/wazuh-kibana-app/pull/3494)
- Updated the deprecated and added new references authd [#3663](https://github.com/wazuh/wazuh-kibana-app/pull/3663) [#3806](https://github.com/wazuh/wazuh-kibana-app/pull/3806)
- Added time subscription to Discover component [#3549](https://github.com/wazuh/wazuh-kibana-app/pull/3549)
- Refactored as module tabs and buttons are rendered [#3494](https://github.com/wazuh/wazuh-kibana-app/pull/3494)
- Testing logs using the Ruletest Test don't display the rule information if not matching a rule. [#3446](https://github.com/wazuh/wazuh-kibana-app/pull/3446)
- Changed format permissions in FIM inventory [#3649](https://github.com/wazuh/wazuh-kibana-app/pull/3649)
- Changed of request for one that does not return data that is not necessary to optimize times. [#3686](https://github.com/wazuh/wazuh-kibana-app/pull/3686) [#3728](https://github.com/wazuh/wazuh-kibana-app/pull/3728)
- Rebranding. Replaced the brand logos, set module icons with brand colors [#3788](https://github.com/wazuh/wazuh-kibana-app/pull/3788)
- Changed user for sample data management [#3795](https://github.com/wazuh/wazuh-kibana-app/pull/3795)
- Changed agent install codeblock copy button and powershell terminal warning [#3792](https://github.com/wazuh/wazuh-kibana-app/pull/3792)
- Refactored as the plugin platform name and references is managed [#3811](https://github.com/wazuh/wazuh-kibana-app/pull/3811)
- Removed `Dashboard` tab for the `Vulnerabilities` modules [#3893](https://github.com/wazuh/wazuh-kibana-app/pull/3893)
- Display all fields in the `Table` tab when expading an alert row in the alerts tables of flyouts and the `Modules/Security Events/Dashboard` table [#3908](https://github.com/wazuh/wazuh-kibana-app/pull/3908)
- Refactored the table in `Vulnerabilities/Inventory` [#3196](https://github.com/wazuh/wazuh-kibana-app/pull/3196)
- Changed Google Groups app icons [#3949](https://github.com/wazuh/wazuh-kibana-app/pull/3949)
- Removed sorting for `Agents` or `Configuration checksum` column in the table of `Management/Groups` due to this is not supported by the API [#3857](https://github.com/wazuh/wazuh-kibana-app/pull/3857)
- Changed messages in the agent installation guide [#4040](https://github.com/wazuh/wazuh-kibana-app/pull/4040)
- Changed the default `wazuh.statistics.shards` setting from `2` to `1` [#4055](https://github.com/wazuh/wazuh-kibana-app/pull/4055)
- Removed the migration tasks in the `.wazuh` and `.wazuh-version` indices [#4098](https://github.com/wazuh/wazuh-kibana-app/pull/4098)
- Separated the actions of viewing and editing the `agent.conf` group file [#4114](https://github.com/wazuh/wazuh-kibana-app/pull/4114)

### Fixed

- Fixed creation of log files [#3384](https://github.com/wazuh/wazuh-kibana-app/pull/3384)
- Fixed double fetching alerts count when pinnin/unpinning the agent in Mitre Att&ck/Framework [#3484](https://github.com/wazuh/wazuh-kibana-app/pull/3484)
- Query config refactor [#3490](https://github.com/wazuh/wazuh-kibana-app/pull/3490)
- Fixed rules and decoders test flyout clickout event [#3412](https://github.com/wazuh/wazuh-kibana-app/pull/3412)
- Notify when you are registering an agent without permissions [#3430](https://github.com/wazuh/wazuh-kibana-app/pull/3430)
- Remove not used `redirectRule` query param when clicking the row table on CDB Lists/Decoders [#3438](https://github.com/wazuh/wazuh-kibana-app/pull/3438)
- Fixed the code overflows over the line numbers in the API Console editor [#3439](https://github.com/wazuh/wazuh-kibana-app/pull/3439)
- Don't open the main menu when changing the seleted API or index pattern [#3440](https://github.com/wazuh/wazuh-kibana-app/pull/3440)
- Fix error message in conf managment [#3443](https://github.com/wazuh/wazuh-kibana-app/pull/3443)
- Fix size api selector when name is too long [#3445](https://github.com/wazuh/wazuh-kibana-app/pull/3445)
- Fixed error when edit a rule or decoder [#3456](https://github.com/wazuh/wazuh-kibana-app/pull/3456)
- Fixed index pattern selector doesn't display the ignored index patterns [#3458](https://github.com/wazuh/wazuh-kibana-app/pull/3458)
- Fixed error in /Management/Configuration when cluster is disabled [#3553](https://github.com/wazuh/wazuh-kibana-app/pull/3553)
- Fix the pinned filters were removed when accessing to the `Panel` tab of a module [#3565](https://github.com/wazuh/wazuh-kibana-app/pull/3565)
- Fixed multi-select component searcher handler [#3645](https://github.com/wazuh/wazuh-kibana-app/pull/3645)
- Fixed order logs properly in Management/Logs [#3609](https://github.com/wazuh/wazuh-kibana-app/pull/3609)
- Fixed the Wazuh API requests to `GET //` [#3661](https://github.com/wazuh/wazuh-kibana-app/pull/3661)
- Fixed missing mitre tactics [#3675](https://github.com/wazuh/wazuh-kibana-app/pull/3675)
- Fix CDB list view not working with IPv6 [#3488](https://github.com/wazuh/wazuh-kibana-app/pull/3488)
- Fixed the bad requests using Console tool to `PUT /active-response` API endpoint [#3466](https://github.com/wazuh/wazuh-kibana-app/pull/3466)
- Fixed group agent management table does not update on error [#3605](https://github.com/wazuh/wazuh-kibana-app/pull/3605)
- Fixed not showing packages details in agent inventory for a freeBSD agent SO [#3651](https://github.com/wazuh/wazuh-kibana-app/pull/3651)
- Fixed wazuh token deleted twice [#3652](https://github.com/wazuh/wazuh-kibana-app/pull/3652)
- Fixed handler of error on dev-tools [#3687](https://github.com/wazuh/wazuh-kibana-app/pull/3687)
- Fixed compatibility wazuh 4.3 - kibana 7.13.4 [#3685](https://github.com/wazuh/wazuh-kibana-app/pull/3685)
- Fixed registry values without agent pinned in FIM>Events [#3689](https://github.com/wazuh/wazuh-kibana-app/pull/3689)
- Fixed breadcrumbs style compatibility for Kibana 7.14.2 [#3688](https://github.com/wazuh/wazuh-kibana-app/pull/3688)
- Fixed security alerts table when filters change [#3682](https://github.com/wazuh/wazuh-kibana-app/pull/3682)
- Fixed error that shows we're using X-Pack when we have Basic [#3692](https://github.com/wazuh/wazuh-kibana-app/pull/3692)
- Fixed blank screen in Kibana 7.10.2 [#3700](https://github.com/wazuh/wazuh-kibana-app/pull/3700)
- Fixed related decoder link undefined parameters error [#3704](https://github.com/wazuh/wazuh-kibana-app/pull/3704)
- Fixing Flyouts in Kibana 7.14.2 [#3708](https://github.com/wazuh/wazuh-kibana-app/pull/3708)
- Fixing the bug of index patterns in health-check due to bad copy of a PR [#3707](https://github.com/wazuh/wazuh-kibana-app/pull/3707)
- Fixed styles and behaviour of button filter in the flyout of `Inventory` section for `Integrity monitoring` and `Vulnerabilities` modules [#3733](https://github.com/wazuh/wazuh-kibana-app/pull/3733)
- Fixed height of `Evolution` card in the `Agents` section when has no data for the selected time range [#3733](https://github.com/wazuh/wazuh-kibana-app/pull/3733)
- Fix clearing the query filter doesn't update the data in Office 365 and GitHub Panel tab [#3722](https://github.com/wazuh/wazuh-kibana-app/pull/3722)
- Fix wrong deamons in filter list [#3710](https://github.com/wazuh/wazuh-kibana-app/pull/3710)
- Fixing bug when create filename with spaces and throws a bad error [#3724](https://github.com/wazuh/wazuh-kibana-app/pull/3724)
- Fixing bug in security User flyout nonexistant unsubmitted changes warning [#3731](https://github.com/wazuh/wazuh-kibana-app/pull/3731)
- Fixing redirect to new tab when click in a link [#3732](https://github.com/wazuh/wazuh-kibana-app/pull/3732)
- Fixed missing settings in `Management/Configuration/Global configuration/Global/Main settings` [#3737](https://github.com/wazuh/wazuh-kibana-app/pull/3737)
- Fixed `Maximum call stack size exceeded` error exporting key-value pairs of a CDB List [#3738](https://github.com/wazuh/wazuh-kibana-app/pull/3738)
- Fixed regex lookahead and lookbehind for safari [#3741](https://github.com/wazuh/wazuh-kibana-app/pull/3741)
- Fixed Vulnerabilities Inventory flyout details filters [#3744](https://github.com/wazuh/wazuh-kibana-app/pull/3744)
- Removed api selector toggle from settings menu since it performed no useful function [#3604](https://github.com/wazuh/wazuh-kibana-app/pull/3604)
- Fixed the requests get [#3661](https://github.com/wazuh/wazuh-kibana-app/pull/3661)
- Fixed Dashboard PDF report error when switching pinned agent state [#3748](https://github.com/wazuh/wazuh-kibana-app/pull/3748)
- Fixed the rendering of the command to deploy new Windows agent not working in some Kibana versions [#3753](https://github.com/wazuh/wazuh-kibana-app/pull/3753)
- Fixed action buttons overlaying to the request text in Tools/API Console [#3772](https://github.com/wazuh/wazuh-kibana-app/pull/3772)
- Fix `Rule ID` value in reporting tables related to top results [#3774](https://github.com/wazuh/wazuh-kibana-app/issues/3774)
- Fixed github/office365 multi-select filters suggested values [#3787](https://github.com/wazuh/wazuh-kibana-app/pull/3787)
- Fix updating the aggregation data of Panel section when changing the time filter [#3790](https://github.com/wazuh/wazuh-kibana-app/pull/3790)
- Removed the button to remove an agent for a group in the agents' table when it is the default group [#3804](https://github.com/wazuh/wazuh-kibana-app/pull/3804)
- Fixed internal user no longer needs permission to make x-pack detection request [#3831](https://github.com/wazuh/wazuh-kibana-app/pull/3831)
- Fixed agents details card style [#3845](https://github.com/wazuh/wazuh-kibana-app/pull/3845) [#3860](https://github.com/wazuh/wazuh-kibana-app/pull/3860)
- Fixed search bar query sanitizing in PDF report [#3861](https://github.com/wazuh/wazuh-kibana-app/pull/3861)
- Fixed routing redirection in events documents discover links [#3866](https://github.com/wazuh/wazuh-kibana-app/pull/3866)
- Fixed health-check [#3868](https://github.com/wazuh/wazuh-kibana-app/pull/3868)
- Fixed refreshing agents evolution visualization [#3894](https://github.com/wazuh/wazuh-kibana-app/pull/3894)
- Fixed an error when generating PDF reports due to Wazuh API token expiration [#3881](https://github.com/wazuh/wazuh-kibana-app/pull/3881)
- Fixed the table of Vulnerabilities/Inventory doesn't reload when changing the selected agent [#3901](https://github.com/wazuh/wazuh-kibana-app/pull/3901)
- Fixed backslash breaking exported JSON result [#3909](https://github.com/wazuh/wazuh-kibana-app/pull/3909)
- Fixed the Events view multiple "The index pattern was refreshed successfully" toast [#3937](https://github.com/wazuh/wazuh-kibana-app/pull/3937)
- Fixed a rendering problem in the map visualizations [#3942](https://github.com/wazuh/wazuh-kibana-app/pull/3942)
- Parse error when using `#` character not at the beginning of the line [#3877](https://github.com/wazuh/wazuh-kibana-app/pull/3877)
- Fixed the `rule.mitre.id` cell enhancement that doesn't support values with sub techniques [#3944](https://github.com/wazuh/wazuh-kibana-app/pull/3944)
- Fixed error not working the alerts displayed when changing the selected time in some flyouts [#3947](https://github.com/wazuh/wazuh-kibana-app/pull/3947) [#4115](https://github.com/wazuh/wazuh-kibana-app/pull/4115)
- Fixed the user can not logout when the Kibana server has a basepath configurated [#3957](https://github.com/wazuh/wazuh-kibana-app/pull/3957)
- Fixed fatal cron-job error when Wazuh API is down [#3991](https://github.com/wazuh/wazuh-kibana-app/pull/3991)
- Fixed circular re-directions when API errors are handled [#4079](https://github.com/wazuh/wazuh-kibana-app/pull/4079)
- Fixed agent breadcrumb routing minor error [#4101](https://github.com/wazuh/wazuh-kibana-app/pull/4101)
- Fixed selected text not visible in API Console [#4102](https://github.com/wazuh/wazuh-kibana-app/pull/4102)
- Fixed the 'missing parameters' error on the Manager Logs [#4110](https://github.com/wazuh/wazuh-kibana-app/pull/4110)
- Fixed undefined input reference when switching between rule set view and rule files view [#4125](https://github.com/wazuh/wazuh-kibana-app/pull/4125)
- Fixed not found FIM file toast error #4124 [#4124](https://github.com/wazuh/wazuh-kibana-app/pull/4124)
- Fixed "See full error" on error toast [#4119](https://github.com/wazuh/wazuh-kibana-app/pull/4119)
- Fixed not being able to remove custom filters. [#4112](https://github.com/wazuh/wazuh-kibana-app/pull/4112)
- Fixed spinner not showing when export button is clicked in management views [#4120](https://github.com/wazuh/wazuh-kibana-app/pull/4120)
- Correction of field and value in the section: last registered agent [#4127](https://github.com/wazuh/wazuh-kibana-app/pull/4127)
- Fixed the download agent installer command [#4132] (https://github.com/wazuh/wazuh-kibana-app/pull/4132)

## Wazuh v4.2.6 - Kibana 7.10.2, 7.11.2, 7.12.1, 7.13.0, 7.13.1, 7.13.2, 7.13.3, 7.13.4, 7.14.0, 7.14.1, 7.14.2 - Revision 4207

### Added

- Support for Kibana 7.13.4
- Support for Kibana 7.14.2
- Hide the `telemetry` banner [#3709](https://github.com/wazuh/wazuh-kibana-app/pull/3709)

### Fixed

- Fixed compatibility Wazuh 4.2 - Kibana 7.13.4 [#3653](https://github.com/wazuh/wazuh-kibana-app/pull/3653)
- Fixed interative register windows agent screen error [#3654](https://github.com/wazuh/wazuh-kibana-app/pull/3654)
- Fixed breadcrumbs style compatibility for Kibana 7.14.2 [#3668](https://github.com/wazuh/wazuh-kibana-app/pull/3668)
- Fixed Wazuh token is not removed after logout in Kibana 7.13 [#3670](https://github.com/wazuh/wazuh-kibana-app/pull/3670)
- Fixed Group Configuration and Management configuration error after trying to going back after you save [#3672](https://github.com/wazuh/wazuh-kibana-app/pull/3672)
- Fixing EuiPanels in Overview Sections and disabled text in WzMenu [#3674](https://github.com/wazuh/wazuh-kibana-app/pull/3674)
- Fixing double flyout clicking in a policy [#3676](https://github.com/wazuh/wazuh-kibana-app/pull/3676)
- Fixed error conflict setting kibana settings from the health check [#3678](https://github.com/wazuh/wazuh-kibana-app/pull/3678)
- Fixed compatibility to get the valid index patterns and refresh fields for Kibana 7.10.2-7.13.4 [3681](https://github.com/wazuh/wazuh-kibana-app/pull/3681)
- Fixed wrong redirect after login [3701](https://github.com/wazuh/wazuh-kibana-app/pull/3701)
- Fixed error getting the index pattern data when there is not `attributes.fields` in the saved object [3689](https://github.com/wazuh/wazuh-kibana-app/pull/3698)

## Wazuh v4.2.4 - Kibana 7.10.2, 7.11.2, 7.12.1 - Revision 4205

### Added

- Support for Wazuh 4.2.4

### Fixed

- Fixed a bug where the user's auth token was not deprecated on logout [#3638](https://github.com/wazuh/wazuh-kibana-app/pull/3638)

## Wazuh v4.2.3 - Kibana 7.10.2, 7.11.2, 7.12.1 - Revision 4204

### Added

- Support for Wazuh 4.2.3

## Wazuh v4.2.2 - Kibana 7.10.2 , 7.12.1 - Revision 4203

### Added

- Wazuh help links in the Kibana help menu [#3170](https://github.com/wazuh/wazuh-kibana-app/pull/3170)
- Redirect to group details using the `group` query param in the URL [#3184](https://github.com/wazuh/wazuh-kibana-app/pull/3184)
- Configuration to disable Wazuh App access from X-Pack/ODFE role [#3222](https://github.com/wazuh/wazuh-kibana-app/pull/3222) [#3292](https://github.com/wazuh/wazuh-kibana-app/pull/3292)
- Added confirmation message when closing a form [#3221](https://github.com/wazuh/wazuh-kibana-app/pull/3221)
- Improvement to hide navbar Wazuh label. [#3240](https://github.com/wazuh/wazuh-kibana-app/pull/3240)
- Add modal creating new rule/decoder [#3274](https://github.com/wazuh/wazuh-kibana-app/pull/3274)
- New functionality to change app logos [#3503](https://github.com/wazuh/wazuh-kibana-app/pull/3503)
- Added link to the upgrade guide when the Wazuh API version and the Wazuh App version mismatch [#3592](https://github.com/wazuh/wazuh-kibana-app/pull/3592)

### Changed

- Removed module titles [#3160](https://github.com/wazuh/wazuh-kibana-app/pull/3160)
- Changed default `wazuh.monitoring.creation` app setting from `d` to `w` [#3174](https://github.com/wazuh/wazuh-kibana-app/pull/3174)
- Changed default `wazuh.monitoring.shards` app setting from `2` to `1` [#3174](https://github.com/wazuh/wazuh-kibana-app/pull/3174)
- Removed Sha1 field from registry key detail [#3189](https://github.com/wazuh/wazuh-kibana-app/pull/3189)
- Removed tooltip in last breadcrumb in header breadcrumb [3250](https://github.com/wazuh/wazuh-kibana-app/pull/3250)
- Refactored the Health check component [#3197](https://github.com/wazuh/wazuh-kibana-app/pull/3197)
- Added version in package downloaded name in agent deploy command [#3210](https://github.com/wazuh/wazuh-kibana-app/issues/3210)
- Removed restriction to allow only current active agents from vulnerability inventory [#3243](https://github.com/wazuh/wazuh-kibana-app/pull/3243)
- Move API selector and Index Pattern Selector to the header bar [#3175](https://github.com/wazuh/wazuh-kibana-app/pull/3175)
- Health check actions notifications refactored and added debug mode [#3258](https://github.com/wazuh/wazuh-kibana-app/pull/3258)
- Improved visualizations object configuration readability [#3355](https://github.com/wazuh/wazuh-kibana-app/pull/3355)
- Changed the way kibana-vis hides the visualization while loading, this should prevent errors caused by having a 0 height visualization [#3349](https://github.com/wazuh/wazuh-kibana-app/pull/3349)

### Fixed

- Fixed screen flickers in Cluster visualization [#3159](https://github.com/wazuh/wazuh-kibana-app/pull/3159)
- Fixed the broken links when using `server.basePath` Kibana setting [#3161](https://github.com/wazuh/wazuh-kibana-app/pull/3161)
- Fixed filter in reports [#3173](https://github.com/wazuh/wazuh-kibana-app/pull/3173)
- Fixed typo error in Settings/Configuration [#3234](https://github.com/wazuh/wazuh-kibana-app/pull/3234)
- Fixed fields overlap in the agent summary screen [#3217](https://github.com/wazuh/wazuh-kibana-app/pull/3217)
- Fixed Ruleset Test, each request is made in a different session instead of all in the same session [#3257](https://github.com/wazuh/wazuh-kibana-app/pull/3257)
- Fixed the `Visualize` button is not displaying when expanding a field in the Events sidebar [#3237](https://github.com/wazuh/wazuh-kibana-app/pull/3237)
- Fix modules are missing in the agent menu [#3244](https://github.com/wazuh/wazuh-kibana-app/pull/3244)
- Fix improving and removing WUI error logs [#3260](https://github.com/wazuh/wazuh-kibana-app/pull/3260)
- Fix some errors of PDF reports [#3272](https://github.com/wazuh/wazuh-kibana-app/pull/3272)
- Fix TypeError when selecting macOS agent deployment in a Safari Browser [#3289](https://github.com/wazuh/wazuh-kibana-app/pull/3289)
- Fix error in how the SCA check's checks are displayed [#3297](https://github.com/wazuh/wazuh-kibana-app/pull/3297)
- Fixed message of error when add sample data fails [#3241](https://github.com/wazuh/wazuh-kibana-app/pull/3241)
- Fixed modules are missing in the agent menu [#3244](https://github.com/wazuh/wazuh-kibana-app/pull/3244)
- Fixed Alerts Summary of modules for reports [#3303](https://github.com/wazuh/wazuh-kibana-app/pull/3303)
- Fixed dark mode visualization background in pdf reports [#3315](https://github.com/wazuh/wazuh-kibana-app/pull/3315)
- Adapt Kibana integrations to Kibana 7.11 and 7.12 [#3309](https://github.com/wazuh/wazuh-kibana-app/pull/3309)
- Fixed error agent view does not render correctly [#3306](https://github.com/wazuh/wazuh-kibana-app/pull/3306)
- Fixed miscalculation in table column width in PDF reports [#3326](https://github.com/wazuh/wazuh-kibana-app/pull/3326)
- Normalized visData table property for 7.12 retro-compatibility [#3323](https://github.com/wazuh/wazuh-kibana-app/pull/3323)
- Fixed error that caused the labels in certain visualizations to overlap [#3355](https://github.com/wazuh/wazuh-kibana-app/pull/3355)
- Fixed export to csv button in dashboards tables [#3358](https://github.com/wazuh/wazuh-kibana-app/pull/3358)
- Fixed Elastic UI breaking changes in 7.12 [#3345](https://github.com/wazuh/wazuh-kibana-app/pull/3345)
- Fixed Wazuh main menu and breadcrumb render issues [#3347](https://github.com/wazuh/wazuh-kibana-app/pull/3347)
- Fixed generation of huge logs from backend errors [#3397](https://github.com/wazuh/wazuh-kibana-app/pull/3397)
- Fixed vulnerabilities flyout not showing alerts if the vulnerability had a field missing [#3593](https://github.com/wazuh/wazuh-kibana-app/pull/3593)

## Wazuh v4.2.1 - Kibana 7.10.2 , 7.11.2 - Revision 4202

### Added

- Support for Wazuh 4.2.1

## Wazuh v4.2.0 - Kibana 7.10.2 , 7.11.2 - Revision 4201

### Added

- Added `Ruleset Test` section under Tools menu, and on Edit Rules/Decoders as a tool. [#1434](https://github.com/wazuh/wazuh-kibana-app/pull/1434)
- Added page size options in Security events, explore agents table [#2925](https://github.com/wazuh/wazuh-kibana-app/pull/2925)
- Added a reminder to restart cluster or manager after import a file in Rules, Decoders or CDB Lists [#3051](https://github.com/wazuh/wazuh-kibana-app/pull/3051)
- Added Agent Stats section [#3056](https://github.com/wazuh/wazuh-kibana-app/pull/3056)
- Added `logtest` PUT example on API Console [#3061](https://github.com/wazuh/wazuh-kibana-app/pull/3061)
- Added vulnerabilities inventory that affect to an agent [#3069](https://github.com/wazuh/wazuh-kibana-app/pull/3069)
- Added retry button to check api again in health check [#3109](https://github.com/wazuh/wazuh-kibana-app/pull/3109)
- Added `wazuh-statistics` template and a new mapping for these indices [#3111](https://github.com/wazuh/wazuh-kibana-app/pull/3111)
- Added link to documentation "Checking connection with Manager" in deploy new agent [#3126](https://github.com/wazuh/wazuh-kibana-app/pull/3126)
- Fixed Agent Evolution graph showing agents from multiple APIs [#3256](https://github.com/wazuh/wazuh-kibana-app/pull/3256)
- Added Disabled index pattern checks in Health Check [#3311](https://github.com/wazuh/wazuh-kibana-app/pull/3311)

### Changed

- Moved Dev Tools inside of Tools menu as Api Console. [#1434](https://github.com/wazuh/wazuh-kibana-app/pull/1434)
- Changed position of Top users on Integrity Monitoring Top 5 user. [#2892](https://github.com/wazuh/wazuh-kibana-app/pull/2892)
- Changed user allow_run_as way of editing. [#3080](https://github.com/wazuh/wazuh-kibana-app/pull/3080)
- Rename some ossec references to Wazuh [#3046](https://github.com/wazuh/wazuh-kibana-app/pull/3046)

### Fixed

- Filter only authorized agents in Agents stats and Visualizations [#3088](https://github.com/wazuh/wazuh-kibana-app/pull/3088)
- Fixed missing `pending` status suggestion for agents [#3095](https://github.com/wazuh/wazuh-kibana-app/pull/3095)
- Index pattern setting not used for choosing from existing patterns [#3097](https://github.com/wazuh/wazuh-kibana-app/pull/3097)
- Fixed space character missing on deployment command if UDP is configured [#3108](https://github.com/wazuh/wazuh-kibana-app/pull/3108)
- Fixed statistics visualizations when a node is selected [#3110](https://github.com/wazuh/wazuh-kibana-app/pull/3110)
- Fixed Flyout date filter also changes main date filter [#3114](https://github.com/wazuh/wazuh-kibana-app/pull/3114)
- Fixed name for "TCP sessions" visualization and average metric is now a sum [#3118](https://github.com/wazuh/wazuh-kibana-app/pull/3118)
- Filter only authorized agents in Events and Security Alerts table [#3120](https://github.com/wazuh/wazuh-kibana-app/pull/3120)
- Fixed Last keep alive label is outside the panel [#3122](https://github.com/wazuh/wazuh-kibana-app/pull/3122)
- Fixed app redirect to Settings section after the health check [#3128](https://github.com/wazuh/wazuh-kibana-app/pull/3128)
- Fixed the plugin logo path in Kibana menu when use `server.basePath` setting [#3144](https://github.com/wazuh/wazuh-kibana-app/pull/3144)
- Fixed deprecated endpoint for create agent groups [3152](https://github.com/wazuh/wazuh-kibana-app/pull/3152)
- Fixed check for TCP protocol in deploy new agent [#3163](https://github.com/wazuh/wazuh-kibana-app/pull/3163)
- Fixed RBAC issue with agent group permissions [#3181](https://github.com/wazuh/wazuh-kibana-app/pull/3181)
- Fixed change index pattern from menu doesn't work [#3187](https://github.com/wazuh/wazuh-kibana-app/pull/3187)
- Conflict with the creation of the index pattern when performing the Health Check [#3232](https://github.com/wazuh/wazuh-kibana-app/pull/3232)
- Added Disabled index pattern checks in Health Check [#3311](https://github.com/wazuh/wazuh-kibana-app/pull/3311)
- Fixed windows update section in Linux Inventory PDF [#3569](https://github.com/wazuh/wazuh-kibana-app/pull/3569)
- Improving and removing unnecessary error logs [#3574](https://github.com/wazuh/wazuh-kibana-app/pull/3574)

## Wazuh v4.1.5 - Kibana 7.10.0 , 7.10.2, 7.11.2 - Revision 4108

### Fixed

- Unable to change selected index pattern from the Wazuh menu [#3330](https://github.com/wazuh/wazuh-kibana-app/pull/3330)

## Wazuh v4.1.5 - Kibana 7.10.0 , 7.10.2, 7.11.2 - Revision 4107

### Added

- Support for Kibana 7.11.2
- Added a warning message for the `Install and enroll the agent` step of `Deploy new agent` guide [#3238](https://github.com/wazuh/wazuh-kibana-app/pull/3238)

### Fixed

- Conflict with the creation of the index pattern when performing the Health Check [#3223](https://github.com/wazuh/wazuh-kibana-app/pull/3223)
- Fixing mac os agents add command [#3207](https://github.com/wazuh/wazuh-kibana-app/pull/3207)

## Wazuh v4.1.5 - Kibana 7.10.0 , 7.10.2 - Revision 4106

- Adapt for Wazuh 4.1.5

## Wazuh v4.1.4 - Kibana 7.10.0 , 7.10.2 - Revision 4105

- Adapt for Wazuh 4.1.4

## Wazuh v4.1.3 - Kibana 7.10.0 , 7.10.2 - Revision 4104

### Added

- Creation of index pattern after the default one is changes in Settings [#2985](https://github.com/wazuh/wazuh-kibana-app/pull/2985)
- Added node name of agent list and detail [#3039](https://github.com/wazuh/wazuh-kibana-app/pull/3039)
- Added loading view while the user is logging to prevent permissions prompts [#3041](https://github.com/wazuh/wazuh-kibana-app/pull/3041)
- Added custom message for each possible run_as setup [#3048](https://github.com/wazuh/wazuh-kibana-app/pull/3048)

### Changed

- Change all dates labels to Kibana formatting time zone [#3047](https://github.com/wazuh/wazuh-kibana-app/pull/3047)
- Improve toast message when selecting a default API [#3049](https://github.com/wazuh/wazuh-kibana-app/pull/3049)
- Improve validation and prevention for caching bundles on the client-side [#3063](https://github.com/wazuh/wazuh-kibana-app/pull/3063) [#3091](https://github.com/wazuh/wazuh-kibana-app/pull/3091)

### Fixed

- Fixed unexpected behavior in Roles mapping [#3028](https://github.com/wazuh/wazuh-kibana-app/pull/3028)
- Fixed rule filter is no applied when you click on a rule id in another module.[#3057](https://github.com/wazuh/wazuh-kibana-app/pull/3057)
- Fixed bug changing master node configuration [#3062](https://github.com/wazuh/wazuh-kibana-app/pull/3062)
- Fixed wrong variable declaration for macOS agents [#3066](https://github.com/wazuh/wazuh-kibana-app/pull/3066)
- Fixed some errors in the Events table, action buttons style, and URLs disappeared [#3086](https://github.com/wazuh/wazuh-kibana-app/pull/3086)
- Fixed Rollback of invalid rule configuration file [#3084](https://github.com/wazuh/wazuh-kibana-app/pull/3084)

## Wazuh v4.1.2 - Kibana 7.10.0 , 7.10.2 - Revision 4103

- Add `run_as` setting to example host configuration in Add new API view [#3021](https://github.com/wazuh/wazuh-kibana-app/pull/3021)
- Refactor of some prompts [#3015](https://github.com/wazuh/wazuh-kibana-app/pull/3015)

### Fixed

- Fix SCA policy detail showing name and check results about another policy [#3007](https://github.com/wazuh/wazuh-kibana-app/pull/3007)
- Fixed that alerts table is empty when switching pinned agents [#3008](https://github.com/wazuh/wazuh-kibana-app/pull/3008)
- Creating a role mapping before the existing ones are loaded, the page bursts [#3013](https://github.com/wazuh/wazuh-kibana-app/pull/3013)
- Fix pagination in SCA checks table when expand some row [#3018](https://github.com/wazuh/wazuh-kibana-app/pull/3018)
- Fix manager is shown in suggestions in Agents section [#3025](https://github.com/wazuh/wazuh-kibana-app/pull/3025)
- Fix disabled loading on inventory when request fail [#3026](https://github.com/wazuh/wazuh-kibana-app/pull/3026)
- Fix restarting selected cluster instead of all of them [#3032](https://github.com/wazuh/wazuh-kibana-app/pull/3032)
- Fix pinned agents don't trigger a new filtered query [#3035](https://github.com/wazuh/wazuh-kibana-app/pull/3035)
- Overlay Wazuh menu when Kibana menu is opened or docked [#3038](https://github.com/wazuh/wazuh-kibana-app/pull/3038)
- Fix visualizations in PDF Reports with Dark mode [#2983](https://github.com/wazuh/wazuh-kibana-app/pull/2983)

## Wazuh v4.1.1 - Kibana 7.10.0 , 7.10.2 - Revision 4102

### Added

- Prompt to show the unsupported module for the selected agent [#2959](https://github.com/wazuh/wazuh-kibana-app/pull/2959)
- Added a X-Frame-Options header to the backend responses [#2977](https://github.com/wazuh/wazuh-kibana-app/pull/2977)

### Changed

- Added toast with refresh button when new fields are loaded [#2974](https://github.com/wazuh/wazuh-kibana-app/pull/2974)
- Migrated manager and cluster files endpoints and their corresponding RBAC [#2984](https://github.com/wazuh/wazuh-kibana-app/pull/2984)

### Fixed

- Fix login error when AWS Elasticsearch and ODFE is used [#2710](https://github.com/wazuh/wazuh-kibana-app/issues/2710)
- An error message is displayed when changing a group's configuration although the user has the right permissions [#2955](https://github.com/wazuh/wazuh-kibana-app/pull/2955)
- Fix Security events table is empty when switching the pinned agents [#2956](https://github.com/wazuh/wazuh-kibana-app/pull/2956)
- Fix disabled switch visual edit button when json content is empty [#2957](https://github.com/wazuh/wazuh-kibana-app/issues/2957)
- Fixed main and `More` menus for unsupported agents [#2959](https://github.com/wazuh/wazuh-kibana-app/pull/2959)
- Fixed forcing a non numeric filter value in a number type field [#2961](https://github.com/wazuh/wazuh-kibana-app/pull/2961)
- Fixed wrong number of alerts in Security Events [#2964](https://github.com/wazuh/wazuh-kibana-app/pull/2964)
- Fixed search with strange characters of agent in Management groups [#2970](https://github.com/wazuh/wazuh-kibana-app/pull/2970)
- Fix the statusCode error message [#2971](https://github.com/wazuh/wazuh-kibana-app/pull/2971)
- Fix the SCA policy stats didn't refresh [#2973](https://github.com/wazuh/wazuh-kibana-app/pull/2973)
- Fixed loading of AWS index fields even when no AWS alerts were found [#2974](https://github.com/wazuh/wazuh-kibana-app/pull/2974)
- Fix some date fields format in FIM and SCA modules [#2975](https://github.com/wazuh/wazuh-kibana-app/pull/2975)
- Fix a non-stop error in Manage agents when the user has no permissions [#2976](https://github.com/wazuh/wazuh-kibana-app/pull/2976)
- Can't edit empty rules and decoders files that already exist in the manager [#2978](https://github.com/wazuh/wazuh-kibana-app/pull/2978)
- Support for alerts index pattern with different ID and name [#2979](https://github.com/wazuh/wazuh-kibana-app/pull/2979)
- Fix the unpin agent in the selection modal [#2980](https://github.com/wazuh/wazuh-kibana-app/pull/2980)
- Fix properly logout of Wazuh API when logging out of the application (only for OpenDistro) [#2789](https://github.com/wazuh/wazuh-kibana-app/issues/2789)
- Fixed missing `&&` from macOS agent deployment command [#2989](https://github.com/wazuh/wazuh-kibana-app/issues/2989)
- Fix prompt permissions on Framework of Mitre and Inventory of Integrity monitoring. [#2967](https://github.com/wazuh/wazuh-kibana-app/issues/2967)
- Fix properly logout of Wazuh API when logging out of the application support x-pack [#2789](https://github.com/wazuh/wazuh-kibana-app/issues/2789)

## Wazuh v4.1.0 - Kibana 7.10.0 , 7.10.2 - Revision 4101

### Added

- Check the max buckets by default in healthcheck and increase them [#2901](https://github.com/wazuh/wazuh-kibana-app/pull/2901)
- Added a prompt wraning in role mapping if run_as is false or he is not allowed to use it by API [#2876](https://github.com/wazuh/wazuh-kibana-app/pull/2876)

### Changed

- Support new fields of Windows Registry at FIM inventory panel [#2679](https://github.com/wazuh/wazuh-kibana-app/issues/2679)
- Added on FIM Inventory Windows Registry registry_key and registry_value items from syscheck [#2908](https://github.com/wazuh/wazuh-kibana-app/issues/2908)
- Uncheck agents after an action in agents groups management [#2907](https://github.com/wazuh/wazuh-kibana-app/pull/2907)
- Unsave rule files when edit or create a rule with invalid content [#2944](https://github.com/wazuh/wazuh-kibana-app/pull/2944)
- Added vulnerabilities module for macos agents [#2969](https://github.com/wazuh/wazuh-kibana-app/pull/2969)

### Fixed

- Fix server error Invalid token specified: Cannot read property 'replace' of undefined [#2899](https://github.com/wazuh/wazuh-kibana-app/issues/2899)
- Fix show empty files rules and decoders: [#2923](https://github.com/wazuh/wazuh-kibana-app/issues/2923)
- Fixed wrong hover texts in CDB lists actions [#2929](https://github.com/wazuh/wazuh-kibana-app/pull/2929)
- Fixed access to forbidden agents information when exporting agents listt [2918](https://github.com/wazuh/wazuh-kibana-app/pull/2918)
- Fix the decoder detail view is not displayed [#2888](https://github.com/wazuh/wazuh-kibana-app/issues/2888)
- Fix the complex search using the Wazuh API query filter in search bars [#2930](https://github.com/wazuh/wazuh-kibana-app/issues/2930)
- Fixed validation to check userPermissions are not ready yet [#2931](https://github.com/wazuh/wazuh-kibana-app/issues/2931)
- Fixed clear visualizations manager list when switching tabs. Fixes PDF reports filters [#2932](https://github.com/wazuh/wazuh-kibana-app/pull/2932)
- Fix Strange box shadow in Export popup panel in Managment > Groups [#2886](https://github.com/wazuh/wazuh-kibana-app/issues/2886)
- Fixed wrong command on alert when data folder does not exist [#2938](https://github.com/wazuh/wazuh-kibana-app/pull/2938)
- Fix agents table OS field sorting: Changes agents table field `os_name` to `os.name,os.version` to make it sortable. [#2939](https://github.com/wazuh/wazuh-kibana-app/pull/2939)
- Fixed diff parsed datetime between agent detail and agents table [#2940](https://github.com/wazuh/wazuh-kibana-app/pull/2940)
- Allow access to Agents section with agent:group action permission [#2933](https://github.com/wazuh/wazuh-kibana-app/issues/2933)
- Fixed filters does not work on modals with search bar [#2935](https://github.com/wazuh/wazuh-kibana-app/pull/2935)
- Fix wrong package name in deploy new agent [#2942](https://github.com/wazuh/wazuh-kibana-app/issues/2942)
- Fixed number agents not show on pie onMouseEvent [#2890](https://github.com/wazuh/wazuh-kibana-app/issues/2890)
- Fixed off Kibana Query Language in search bar of Controls/Inventory modules. [#2945](https://github.com/wazuh/wazuh-kibana-app/pull/2945)
- Fixed number of agents do not show on the pie chart tooltip in agents preview [#2890](https://github.com/wazuh/wazuh-kibana-app/issues/2890)

## Wazuh v4.0.4 - Kibana 7.10.0 , 7.10.2 - Revision 4017

### Added

- Adapt the app to the new Kibana platform [#2475](https://github.com/wazuh/wazuh-kibana-app/issues/2475)
- Wazuh data directory moved from `optimize` to `data` Kibana directory [#2591](https://github.com/wazuh/wazuh-kibana-app/issues/2591)
- Show the wui_rules belong to wazuh-wui API user [#2702](https://github.com/wazuh/wazuh-kibana-app/issues/2702)

### Fixed

- Fixed Wazuh menu and agent menu for Solaris agents [#2773](https://github.com/wazuh/wazuh-kibana-app/issues/2773) [#2725](https://github.com/wazuh/wazuh-kibana-app/issues/2725)
- Fixed wrong shards and replicas for statistics indices and also fixed wrong prefix for monitoring indices [#2732](https://github.com/wazuh/wazuh-kibana-app/issues/2732)
- Report's creation dates set to 1970-01-01T00:00:00.000Z [#2772](https://github.com/wazuh/wazuh-kibana-app/issues/2772)
- Fixed bug for missing commands in ubuntu/debian and centos [#2786](https://github.com/wazuh/wazuh-kibana-app/issues/2786)
- Fixed bug that show an hour before in /security-events/dashboard [#2785](https://github.com/wazuh/wazuh-kibana-app/issues/2785)
- Fixed permissions to access agents [#2838](https://github.com/wazuh/wazuh-kibana-app/issues/2838)
- Fix searching in groups [#2825](https://github.com/wazuh/wazuh-kibana-app/issues/2825)
- Fix the pagination in SCA ckecks table [#2815](https://github.com/wazuh/wazuh-kibana-app/issues/2815)
- Fix the SCA table with a wrong behaviour using the refresh button [#2854](https://github.com/wazuh/wazuh-kibana-app/issues/2854)
- Fix sca permissions for agents views and dashboards [#2862](https://github.com/wazuh/wazuh-kibana-app/issues/2862)
- Solaris should not show vulnerabilities module [#2829](https://github.com/wazuh/wazuh-kibana-app/issues/2829)
- Fix the settings of statistics indices creation [#2858](https://github.com/wazuh/wazuh-kibana-app/issues/2858)
- Update agents' info in Management Status after changing cluster node selected [#2828](https://github.com/wazuh/wazuh-kibana-app/issues/2828)
- Fix error when applying filter in rules from events [#2877](https://github.com/wazuh/wazuh-kibana-app/issues/2877)

### Changed

- Replaced `wazuh` Wazuh API user by `wazuh-wui` in the default configuration [#2852](https://github.com/wazuh/wazuh-kibana-app/issues/2852)
- Add agent id to the reports name in Agent Inventory and Modules [#2817](https://github.com/wazuh/wazuh-kibana-app/issues/2817)

### Adapt for Kibana 7.10.0

- Fixed filter pinned crash returning from agents [#2864](https://github.com/wazuh/wazuh-kibana-app/issues/2864)
- Fixed style in sca and regulatory compliance tables and in wz menu [#2861](https://github.com/wazuh/wazuh-kibana-app/issues/2861)
- Fix body-payload of Sample Alerts POST endpoint [#2857](https://github.com/wazuh/wazuh-kibana-app/issues/2857)
- Fixed bug in the table on Agents->Table-> Actions->Config icon [#2853](https://github.com/wazuh/wazuh-kibana-app/issues/2853)
- Fixed tooltip in the icon of view decoder file [#2850](https://github.com/wazuh/wazuh-kibana-app/issues/2850)
- Fixed bug with agent filter when it is pinned [#2846](https://github.com/wazuh/wazuh-kibana-app/issues/2846)
- Fix discovery navigation [#2845](https://github.com/wazuh/wazuh-kibana-app/issues/2845)
- Search file editor gone [#2843](https://github.com/wazuh/wazuh-kibana-app/issues/2843)
- Fix Agent Search Bar - Regex Query Interpreter [#2834](https://github.com/wazuh/wazuh-kibana-app/issues/2834)
- Fixed accordion style breaking [#2833](https://github.com/wazuh/wazuh-kibana-app/issues/2833)
- Fix metrics are not updated after a bad request in search input [#2830](https://github.com/wazuh/wazuh-kibana-app/issues/2830)
- Fix mitre framework tab crash [#2821](https://github.com/wazuh/wazuh-kibana-app/issues/2821)
- Changed ping request to default request. Added delay and while to che… [#2820](https://github.com/wazuh/wazuh-kibana-app/issues/2820)
- Removed kibana alert for security [#2806](https://github.com/wazuh/wazuh-kibana-app/issues/2806)

## Wazuh v4.0.4 - Kibana 7.10.0 , 7.10.2 - Revision 4016

### Added

- Modified agent registration adding groups and architecture [#2666](https://github.com/wazuh/wazuh-kibana-app/issues/2666) [#2652](https://github.com/wazuh/wazuh-kibana-app/issues/2652)
- Each user can only view their own reports [#2686](https://github.com/wazuh/wazuh-kibana-app/issues/2686)

### Fixed

- Create index pattern even if there aren´t available indices [#2620](https://github.com/wazuh/wazuh-kibana-app/issues/2620)
- Top bar overlayed over expanded visualizations [#2667](https://github.com/wazuh/wazuh-kibana-app/issues/2667)
- Empty inventory data in Solaris agents [#2680](https://github.com/wazuh/wazuh-kibana-app/pull/2680)
- Wrong parameters in the dev-tools autocomplete section [#2675](https://github.com/wazuh/wazuh-kibana-app/issues/2675)
- Wrong permissions on edit CDB list [#2665](https://github.com/wazuh/wazuh-kibana-app/pull/2665)
- fix(frontend): add the metafields when refreshing the index pattern [#2681](https://github.com/wazuh/wazuh-kibana-app/pull/2681)
- Error toast is showing about Elasticsearch users for environments without security [#2713](https://github.com/wazuh/wazuh-kibana-app/issues/2713)
- Error about Handler.error in Role Mapping fixed [#2702](https://github.com/wazuh/wazuh-kibana-app/issues/2702)
- Fixed message in reserved users actions [#2702](https://github.com/wazuh/wazuh-kibana-app/issues/2702)
- Error 500 on Export formatted CDB list [#2692](https://github.com/wazuh/wazuh-kibana-app/pull/2692)
- Wui rules label should have only one tooltip [#2723](https://github.com/wazuh/wazuh-kibana-app/issues/2723)
- Move upper the Wazuh item in the Kibana menu and default index pattern [#2867](https://github.com/wazuh/wazuh-kibana-app/pull/2867)

## Wazuh v4.0.4 - Kibana v7.9.1, v7.9.3 - Revision 4015

### Added

- Support for Wazuh v4.0.4

## Wazuh v4.0.3 - Kibana v7.9.1, v7.9.2, v7.9.3 - Revision 4014

### Added

- Improved management of index-pattern fields [#2630](https://github.com/wazuh/wazuh-kibana-app/issues/2630)

### Fixed

- fix(fronted): fixed the check of API and APP version in health check [#2655](https://github.com/wazuh/wazuh-kibana-app/pull/2655)
- Replace user by username key in the monitoring logic [#2654](https://github.com/wazuh/wazuh-kibana-app/pull/2654)
- Security alerts and reporting issues when using private tenants [#2639](https://github.com/wazuh/wazuh-kibana-app/issues/2639)
- Manager restart in rule editor does not work with Wazuh cluster enabled [#2640](https://github.com/wazuh/wazuh-kibana-app/issues/2640)
- fix(frontend): Empty inventory data in Solaris agents [#2680](https://github.com/wazuh/wazuh-kibana-app/pull/2680)

## Wazuh v4.0.3 - Kibana v7.9.1, v7.9.2, v7.9.3 - Revision 4013

### Added

- Support for Wazuh v4.0.3.

## Wazuh v4.0.2 - Kibana v7.9.1, v7.9.3 - Revision 4012

### Added

- Sample data indices name should take index pattern in use [#2593](https://github.com/wazuh/wazuh-kibana-app/issues/2593)
- Added start option to macos Agents [#2653](https://github.com/wazuh/wazuh-kibana-app/pull/2653)

### Changed

- Statistics settings do not allow to configure primary shards and replicas [#2627](https://github.com/wazuh/wazuh-kibana-app/issues/2627)

## Wazuh v4.0.2 - Kibana v7.9.1, v7.9.3 - Revision 4011

### Added

- Support for Wazuh v4.0.2.

### Fixed

- The index pattern title is overwritten with its id after refreshing its fields [#2577](https://github.com/wazuh/wazuh-kibana-app/issues/2577)
- [RBAC] Issues detected when using RBAC [#2579](https://github.com/wazuh/wazuh-kibana-app/issues/2579)

## Wazuh v4.0.1 - Kibana v7.9.1, v7.9.3 - Revision 4010

### Changed

- Alerts summary table for PDF reports on all modules [#2632](https://github.com/wazuh/wazuh-kibana-app/issues/2632)
- [4.0-7.9] Run as with no wazuh-wui API user [#2576](https://github.com/wazuh/wazuh-kibana-app/issues/2576)
- Deploy a new agent interface as default interface [#2564](https://github.com/wazuh/wazuh-kibana-app/issues/2564)
- Problem in the visualization of new reserved resources of the Wazuh API [#2643](https://github.com/wazuh/wazuh-kibana-app/issues/2643)

### Fixed

- Restore the tables in the agents' reports [#2628](https://github.com/wazuh/wazuh-kibana-app/issues/2628)
- [RBAC] Issues detected when using RBAC [#2579](https://github.com/wazuh/wazuh-kibana-app/issues/2579)
- Changes done via a worker's API are overwritten [#2626](https://github.com/wazuh/wazuh-kibana-app/issues/2626)

### Fixed

- [BUGFIX] Default user field for current platform [#2633](https://github.com/wazuh/wazuh-kibana-app/pull/2633)

## Wazuh v4.0.1 - Kibana v7.9.1, v7.9.3 - Revision 4009

### Changed

- Hide empty columns of the processes table of the MacOS agents [#2570](https://github.com/wazuh/wazuh-kibana-app/pull/2570)
- Missing step in "Deploy a new agent" view [#2623](https://github.com/wazuh/wazuh-kibana-app/issues/2623)
- Implement wazuh users' CRUD [#2598](https://github.com/wazuh/wazuh-kibana-app/pull/2598)

### Fixed

- Inconsistent data in sample data alerts [#2618](https://github.com/wazuh/wazuh-kibana-app/pull/2618)

## Wazuh v4.0.1 - Kibana v7.9.1, v7.9.3 - Revision 4008

### Fixed

- Icons not align to the right in Modules > Events [#2607](https://github.com/wazuh/wazuh-kibana-app/pull/2607)
- Statistics visualizations do not show data [#2602](https://github.com/wazuh/wazuh-kibana-app/pull/2602)
- Error on loading css files [#2599](https://github.com/wazuh/wazuh-kibana-app/pull/2599)
- Fixed search filter in search bar in Module/SCA wasn't working [#2601](https://github.com/wazuh/wazuh-kibana-app/pull/2601)

## Wazuh v4.0.0 - Kibana v7.9.1, v7.9.2, v7.9.3 - Revision 4007

### Fixed

- updated macOS package URL [#2596](https://github.com/wazuh/wazuh-kibana-app/pull/2596)
- Revert "[4.0-7.9] [BUGFIX] Removed unnecessary function call" [#2597](https://github.com/wazuh/wazuh-kibana-app/pull/2597)

## Wazuh v4.0.0 - Kibana v7.9.1, v7.9.2, v7.9.3 - Revision 4006

### Fixed

- Undefined field in event view [#2588](https://github.com/wazuh/wazuh-kibana-app/issues/2588)
- Several calls to the same stats request (esAlerts) [#2586](https://github.com/wazuh/wazuh-kibana-app/issues/2586)
- The filter options popup doesn't open on click once the filter is pinned [#2581](https://github.com/wazuh/wazuh-kibana-app/issues/2581)
- The formatedFields are missing from the index-pattern of wazuh-alerts-\* [#2574](https://github.com/wazuh/wazuh-kibana-app/issues/2574)

## Wazuh v4.0.0 - Kibana v7.9.3 - Revision 4005

### Added

- Support for Kibana v7.9.3

## Wazuh v4.0.0 - Kibana v7.9.1, v7.9.2 - Revision 4002

### Added

- Support for Wazuh v4.0.0.
- Support for Kibana v7.9.1 and 7.9.2.
- Support for Open Distro 1.10.1.
- Added a RBAC security layer integrated with Open Distro and X-Pack.
- Added remoted and analysisd statistics.
- Expand supported deployment variables.
- Added new configuration view settings for GCP integration.
- Added logic to change the `metafields` configuration of Kibana [#2524](https://github.com/wazuh/wazuh-kibana-app/issues/2524)

### Changed

- Migrated the default index-pattern to `wazuh-alerts-*`.
- Removed the `known-fields` functionality.
- Security Events dashboard redesinged.
- Redesigned the app settings configuration with categories.
- Moved the wazuh-registry file to Kibana optimize folder.

### Fixed

- Format options in `wazuh-alerts` index-pattern are not overwritten now.
- Prevent blank page in detaill agent view.
- Navigable agents name in Events.
- Index pattern is not being refreshed.
- Reporting fails when agent is pinned and compliance controls are visited.
- Reload rule detail doesn't work properly with the related rules.
- Fix search bar filter in Manage agent of group [#2541](https://github.com/wazuh/wazuh-kibana-app/pull/2541)

# Wazuh v3.13.6 - Kibana v7.9.2 - Revision 890

### Added

- Support for Wazuh v3.13.6

## Wazuh v3.13.5 - Kibana 7.9.2 - Revision 889

- Sanitize report's inputs and usernames [#4336](https://github.com/wazuh/wazuh-kibana-app/pull/4336)

## Wazuh v3.13.2 - Kibana v7.9.1 - Revision 887

### Added

- Support for Wazuh v3.13.2

## Wazuh v3.13.2 - Kibana v7.8.0 - Revision 887

### Added

- Support for Wazuh v3.13.2

## Wazuh v3.13.1 - Kibana v7.9.1 - Revision 886

### Added

- Support for Kibana v7.9.1

## Wazuh v3.13.1 - Kibana v7.9.0 - Revision 885

### Added

- Support for Kibana v7.9.0

## Wazuh v3.13.1 - Kibana v7.8.1 - Revision 884

### Added

- Support for Kibana v7.8.1

## Wazuh v3.13.1 - Kibana v7.8.0 - Revision 883

### Added

- Support for Wazuh v3.13.1

## Wazuh v3.13.0 - Kibana v7.8.0 - Revision 881

### Added

- Support for Kibana v7.8.0

## Wazuh v3.13.0 - Kibana v7.7.0, v7.7.1 - Revision 880

### Added

- Support for Wazuh v3.13.0
- Support for Kibana v7.7.1
- Support for Open Distro 1.8
- New navigation experience with a global menu [#1965](https://github.com/wazuh/wazuh-kibana-app/issues/1965)
- Added a Breadcrumb in Kibana top nav [#2161](https://github.com/wazuh/wazuh-kibana-app/issues/2161)
- Added a new Agents Summary Screen [#1963](https://github.com/wazuh/wazuh-kibana-app/issues/1963)
- Added a new feature to add sample data to dashboards [#2115](https://github.com/wazuh/wazuh-kibana-app/issues/2115)
- Added MITRE integration [#1877](https://github.com/wazuh/wazuh-kibana-app/issues/1877)
- Added Google Cloud Platform integration [#1873](https://github.com/wazuh/wazuh-kibana-app/issues/1873)
- Added TSC integration [#2204](https://github.com/wazuh/wazuh-kibana-app/pull/2204)
- Added a new Integrity monitoring state view for agent [#2153](https://github.com/wazuh/wazuh-kibana-app/issues/2153)
- Added a new Integrity monitoring files detail view [#2156](https://github.com/wazuh/wazuh-kibana-app/issues/2156)
- Added a new component to explore Compliance requirements [#2156](https://github.com/wazuh/wazuh-kibana-app/issues/2261)

### Changed

- Code migration to React.js
- Global review of styles
- Unified Overview and Agent dashboards into new Modules [#2110](https://github.com/wazuh/wazuh-kibana-app/issues/2110)
- Changed Vulnerabilities dashboard visualizations [#2262](https://github.com/wazuh/wazuh-kibana-app/issues/2262)

### Fixed

- Open Distro tenants have been fixed and are functional now [#1890](https://github.com/wazuh/wazuh-kibana-app/issues/1890).
- Improved navigation performance [#2200](https://github.com/wazuh/wazuh-kibana-app/issues/2200).
- Avoid creating the wazuh-monitoring index pattern if it is disabled [#2100](https://github.com/wazuh/wazuh-kibana-app/issues/2100)
- SCA checks without compliance field can't be expanded [#2264](https://github.com/wazuh/wazuh-kibana-app/issues/2264)

## Wazuh v3.12.3 - Kibana v7.7.1 - Revision 876

### Added

- Support for Kibana v7.7.1

## Wazuh v3.12.3 - Kibana v7.7.0 - Revision 875

### Added

- Support for Kibana v7.7.0

## Wazuh v3.12.3 - Kibana v6.8.8, v7.6.1, v7.6.2 - Revision 874

### Added

- Support for Wazuh v3.12.3

## Wazuh v3.12.2 - Kibana v6.8.8, v7.6.1, v7.6.2 - Revision 873

### Added

- Support for Wazuh v3.12.2

## Wazuh v3.12.1 - Kibana v6.8.8, v7.6.1, v7.6.2 - Revision 872

### Added

- Support Wazuh 3.12.1
- Added new FIM settings on configuration on demand. [#2147](https://github.com/wazuh/wazuh-kibana-app/issues/2147)

### Changed

- Updated agent's variable names in deployment guides. [#2169](https://github.com/wazuh/wazuh-kibana-app/pull/2169)

### Fixed

- Pagination is now shown in table-type visualizations. [#2180](https://github.com/wazuh/wazuh-kibana-app/issues/2180)

## Wazuh v3.12.0 - Kibana v6.8.8, v7.6.2 - Revision 871

### Added

- Support for Kibana v6.8.8 and v7.6.2

## Wazuh v3.12.0 - Kibana v6.8.7, v7.4.2, v7.6.1 - Revision 870

### Added

- Support for Wazuh v3.12.0
- Added a new setting to hide manager alerts from dashboards. [#2102](https://github.com/wazuh/wazuh-kibana-app/pull/2102)
- Added a new setting to be able to change API from the top menu. [#2143](https://github.com/wazuh/wazuh-kibana-app/issues/2143)
- Added a new setting to enable/disable the known fields health check [#2037](https://github.com/wazuh/wazuh-kibana-app/pull/2037)
- Added suport for PCI 11.2.1 and 11.2.3 rules. [#2062](https://github.com/wazuh/wazuh-kibana-app/pull/2062)

### Changed

- Restructuring of the optimize/wazuh directory. Now the Wazuh configuration file (wazuh.yml) is placed on /usr/share/kibana/optimize/wazuh/config. [#2116](https://github.com/wazuh/wazuh-kibana-app/pull/2116)
- Improve performance of Dasboards reports generation. [1802344](https://github.com/wazuh/wazuh-kibana-app/commit/18023447c6279d385df84d7f4a5663ed2167fdb5)

### Fixed

- Discover time range selector is now displayed on the Cluster section. [08901df](https://github.com/wazuh/wazuh-kibana-app/commit/08901dfcbe509f17e4fab26877c8b7dae8a66bff)
- Added the win_auth_failure rule group to Authentication failure metrics. [#2099](https://github.com/wazuh/wazuh-kibana-app/pull/2099)
- Negative values in Syscheck attributes now have their correct value in reports. [7c3e84e](https://github.com/wazuh/wazuh-kibana-app/commit/7c3e84ec8f00760b4f650cfc00a885d868123f99)

## Wazuh v3.11.4 - Kibana v7.6.1 - Revision 858

### Added

- Support for Kibana v7.6.1

## Wazuh v3.11.4 - Kibana v6.8.6, v7.4.2, v7.6.0 - Revision 857

### Added

- Support for Wazuh v3.11.4

## Wazuh v3.11.3 - Kibana v7.6.0 - Revision 856

### Added

- Support for Kibana v7.6.0

## Wazuh v3.11.3 - Kibana v7.4.2 - Revision 855

### Added

- Support for Kibana v7.4.2

## Wazuh v3.11.3 - Kibana v7.5.2 - Revision 854

### Added

- Support for Wazuh v3.11.3

### Fixed

- Windows Updates table is now displayed in the Inventory Data report [#2028](https://github.com/wazuh/wazuh-kibana-app/pull/2028)

## Wazuh v3.11.2 - Kibana v7.5.2 - Revision 853

### Added

- Support for Kibana v7.5.2

## Wazuh v3.11.2 - Kibana v6.8.6, v7.3.2, v7.5.1 - Revision 852

### Added

- Support for Wazuh v3.11.2

### Changed

- Increased list filesize limit for the CDB-list [#1993](https://github.com/wazuh/wazuh-kibana-app/pull/1993)

### Fixed

- The xml validator now correctly handles the `--` string within comments [#1980](https://github.com/wazuh/wazuh-kibana-app/pull/1980)
- The AWS map visualization wasn't been loaded until the user interacts with it [dd31bd7](https://github.com/wazuh/wazuh-kibana-app/commit/dd31bd7a155354bc50fe0af22fca878607c8936a)

## Wazuh v3.11.1 - Kibana v6.8.6, v7.3.2, v7.5.1 - Revision 581

### Added

- Support for Wazuh v3.11.1.

## Wazuh v3.11.0 - Kibana v6.8.6, v7.3.2, v7.5.1 - Revision 580

### Added

- Support for Wazuh v3.11.0.
- Support for Kibana v7.5.1.
- The API credentials configuration has been moved from the .wazuh index to a wazuh.yml configuration file. Now the configuration of the API hosts is done from the file and not from the application. [#1465](https://github.com/wazuh/wazuh-kibana-app/issues/1465) [#1771](https://github.com/wazuh/wazuh-kibana-app/issues/1771).
- Upload ruleset files using a "drag and drop" component [#1770](https://github.com/wazuh/wazuh-kibana-app/issues/1770)
- Add logs for the reporting module [#1622](https://github.com/wazuh/wazuh-kibana-app/issues/1622).
- Extended the "Add new agent" guide [#1767](https://github.com/wazuh/wazuh-kibana-app/issues/1767).
- Add new table for windows hotfixes [#1932](https://github.com/wazuh/wazuh-kibana-app/pull/1932)

### Changed

- Removed Discover from top menu [#1699](https://github.com/wazuh/wazuh-kibana-app/issues/1699).
- Hide index pattern selector in case that only one exists [#1799](https://github.com/wazuh/wazuh-kibana-app/issues/1799).
- Remove visualizations legend [#1936](https://github.com/wazuh/wazuh-kibana-app/pull/1936)
- Normalize the field whodata in the group reporting [#1921](https://github.com/wazuh/wazuh-kibana-app/pull/1921)
- A message in the configuration view is ambiguous [#1870](https://github.com/wazuh/wazuh-kibana-app/issues/1870)
- Refactor syscheck table [#1941](https://github.com/wazuh/wazuh-kibana-app/pull/1941)

### Fixed

- Empty files now throws an error [#1806](https://github.com/wazuh/wazuh-kibana-app/issues/1806).
- Arguments for wazuh api requests are now validated [#1815](https://github.com/wazuh/wazuh-kibana-app/issues/1815).
- Fixed the way to check admin mode [#1838](https://github.com/wazuh/wazuh-kibana-app/issues/1838).
- Fixed error exporting as CSV the files into a group [#1833](https://github.com/wazuh/wazuh-kibana-app/issues/1833).
- Fixed XML validator false error for `<` [1882](https://github.com/wazuh/wazuh-kibana-app/issues/1882)
- Fixed "New file" editor doesn't allow saving twice [#1896](https://github.com/wazuh/wazuh-kibana-app/issues/1896)
- Fixed decoders files [#1929](https://github.com/wazuh/wazuh-kibana-app/pull/1929)
- Fixed registration guide [#1926](https://github.com/wazuh/wazuh-kibana-app/pull/1926)
- Fixed infinite load on Ciscat views [#1920](https://github.com/wazuh/wazuh-kibana-app/pull/1920), [#1916](https://github.com/wazuh/wazuh-kibana-app/pull/1916)
- Fixed missing fields in the Visualizations [#1913](https://github.com/wazuh/wazuh-kibana-app/pull/1913)
- Fixed Amazon S3 status is wrong in configuration section [#1864](https://github.com/wazuh/wazuh-kibana-app/issues/1864)
- Fixed hidden overflow in the fim configuration [#1887](https://github.com/wazuh/wazuh-kibana-app/pull/1887)
- Fixed Logo source fail after adding server.basePath [#1871](https://github.com/wazuh/wazuh-kibana-app/issues/1871)
- Fixed the documentation broken links [#1853](https://github.com/wazuh/wazuh-kibana-app/pull/1853)

## Wazuh v3.10.2 - Kibana v7.5.1 - Revision 556

### Added

- Support for Kibana v7.5.1

## Wazuh v3.10.2 - Kibana v7.5.0 - Revision 555

### Added

- Support for Kibana v7.5.0

## Wazuh v3.10.2 - Kibana v7.4.2 - Revision 549

### Added

- Support for Kibana v7.4.2

## Wazuh v3.10.2 - Kibana v7.4.1 - Revision 548

### Added

- Support for Kibana v7.4.1

## Wazuh v3.10.2 - Kibana v7.4.0 - Revision 547

### Added

- Support for Kibana v7.4.0
- Support for Wazuh v3.10.2.

## Wazuh v3.10.2 - Kibana v7.3.2 - Revision 546

### Added

- Support for Wazuh v3.10.2.

## Wazuh v3.10.1 - Kibana v7.3.2 - Revision 545

### Added

- Support for Wazuh v3.10.1.

## Wazuh v3.10.0 - Kibana v7.3.2 - Revision 543

### Added

- Support for Wazuh v3.10.0.
- Added an interactive guide for registering agents, things are now easier for the user, guiding it through the steps needed ending in a _copy & paste_ snippet for deploying his agent [#1468](https://github.com/wazuh/wazuh-kibana-app/issues/1468).
- Added new dashboards for the recently added regulatory compliance groups into the Wazuh core. They are HIPAA and NIST-800-53 [#1468](https://github.com/wazuh/wazuh-kibana-app/issues/1448), [#1638](https://github.com/wazuh/wazuh-kibana-app/issues/1638).
- Make the app work under a custom Kibana space [#1234](https://github.com/wazuh/wazuh-kibana-app/issues/1234), [#1450](https://github.com/wazuh/wazuh-kibana-app/issues/1450).
- Added the ability to manage the app as a native plugin when using Kibana spaces, now you can safely hide/show the app depending on the selected space [#1601](https://github.com/wazuh/wazuh-kibana-app/issues/1601).
- Adapt the app the for Kibana dark mode [#1562](https://github.com/wazuh/wazuh-kibana-app/issues/1562).
- Added an alerts summary in _Overview > FIM_ panel [#1527](https://github.com/wazuh/wazuh-kibana-app/issues/1527).
- Export all the information of a Wazuh group and its related agents in a PDF document [#1341](https://github.com/wazuh/wazuh-kibana-app/issues/1341).
- Export the configuration of a certain agent as a PDF document. Supports granularity for exporting just certain sections of the configuration [#1340](https://github.com/wazuh/wazuh-kibana-app/issues/1340).

### Changed

- Reduced _Agents preview_ load time using the new API endpoint `/summary/agents` [#1687](https://github.com/wazuh/wazuh-kibana-app/pull/1687).
- Replaced most of the _md-nav-bar_ Angular.js components with React components using EUI [#1705](https://github.com/wazuh/wazuh-kibana-app/pull/1705).
- Replaced the requirements slider component with a new styled component [#1708](https://github.com/wazuh/wazuh-kibana-app/pull/1708).
- Soft deprecated the _.wazuh-version_ internal index, now the app dumps its content if applicable to a registry file, then the app removes that index. Further versions will hard deprecate this index [#1467](https://github.com/wazuh/wazuh-kibana-app/issues/1467).
- Visualizations now don't fetch the documents _source_, also, they now use _size: 0_ for fetching [#1663](https://github.com/wazuh/wazuh-kibana-app/issues/1663).
- The app menu is now fixed on top of the view, it's not being hidden on every state change. Also, the Wazuh logo was placed in the top bar of Kibana UI [#1502](https://github.com/wazuh/wazuh-kibana-app/issues/1502).
- Improved _getTimestamp_ method not returning a promise object because it's no longer needed [014bc3a](https://github.com/wazuh/wazuh-kibana-app/commit/014b3aba0d2e9cda0c4d521f5f16faddc434a21e). Also improved main Discover listener for Wazuh not returning a promise object [bd82823](https://github.com/wazuh/wazuh-kibana-app/commit/bd8282391a402b8c567b32739cf914a0135d74bc).
- Replaced _Requirements over time_ visualizations in both PCI DSS and GDPR dashboards [35c539](https://github.com/wazuh/wazuh-kibana-app/commit/35c539eb328b3bded94aa7608f73f9cc51c235a6).
- Do not show a toaster when a visualization field was not known yet, instead, show it just in case the internal refreshing failed [19a2e7](https://github.com/wazuh/wazuh-kibana-app/commit/19a2e71006b38f6a64d3d1eb8a20b02b415d7e07).
- Minor optimizations for server logging [eb8e000](https://github.com/wazuh/wazuh-kibana-app/commit/eb8e00057dfea2dafef56319590ff832042c402d).

### Fixed

- Alerts search bar fixed for Kibana v7.3.1, queries were not being applied as expected [#1686](https://github.com/wazuh/wazuh-kibana-app/issues/1686).
- Hide attributes field from non-Windows agents in the FIM table [#1710](https://github.com/wazuh/wazuh-kibana-app/issues/1710).
- Fixed broken view in Management > Configuration > Amazon S3 > Buckets, some information was missing [#1675](https://github.com/wazuh/wazuh-kibana-app/issues/1675).
- Keep user's filters when switching from Discover to panel [#1685](https://github.com/wazuh/wazuh-kibana-app/issues/1685).
- Reduce load time and amount of data to be fetched in _Management > Cluster monitoring_ section avoiding possible timeouts [#1663](https://github.com/wazuh/wazuh-kibana-app/issues/1663).
- Restored _Remove column_ feature in Discover tabs [#1702](https://github.com/wazuh/wazuh-kibana-app/issues/1702).
- Apps using Kibana v7.3.1 had a bug once the user goes back from _Agent > FIM > Files_ to _Agent > FIM > dashboard_, filters disappear, now it's working properly [#1700](https://github.com/wazuh/wazuh-kibana-app/issues/1700).
- Fixed visual bug in _Management > Cluster monitoring_ and a button position [1e3b748](https://github.com/wazuh/wazuh-kibana-app/commit/1e3b748f11b43b2e7956b830269b6d046d74d12c).
- The app installation date was not being updated properly, now it's fixed [#1692](https://github.com/wazuh/wazuh-kibana-app/issues/1692).
- Fixed _Network interfaces_ table in Inventory section, the table was not paginating [#1474](https://github.com/wazuh/wazuh-kibana-app/issues/1474).
- Fixed APIs passwords are now obfuscated in server responses [adc3152](https://github.com/wazuh/wazuh-kibana-app/pull/1782/commits/adc31525e26b25e4cb62d81cbae70a8430728af5).

## Wazuh v3.9.5 - Kibana v6.8.2 / Kibana v7.2.1 / Kibana v7.3.0 - Revision 531

### Added

- Support for Wazuh v3.9.5

## Wazuh v3.9.4 - Kibana v6.8.1 / Kibana v6.8.2 / Kibana v7.2.0 / Kibana v7.2.1 / Kibana v7.3.0 - Revision 528

### Added

- Support for Wazuh v3.9.4
- Allow filtering by clicking a column in rules/decoders tables [0e2ddd7](https://github.com/wazuh/wazuh-kibana-app/pull/1615/commits/0e2ddd7b73f7f7975d02e97ed86ae8a0966472b4)
- Allow open file in rules table clicking on the file column [1af929d](https://github.com/wazuh/wazuh-kibana-app/pull/1615/commits/1af929d62f450f93c6733868bcb4057e16b7e279)

### Changed

- Improved app performance [#1640](https://github.com/wazuh/wazuh-kibana-app/pull/1640).
- Remove path filter from custom rules and decoders [895792e](https://github.com/wazuh/wazuh-kibana-app/pull/1615/commits/895792e6e6d9401b3293d5e16352b9abef515096)
- Show path column in rules and decoders [6f49816](https://github.com/wazuh/wazuh-kibana-app/pull/1615/commits/6f49816c71b5999d77bf9e3838443627c9be945d)
- Removed SCA overview dashboard [94ebbff](https://github.com/wazuh/wazuh-kibana-app/pull/1615/commits/94ebbff231cbfb6d793130e0b9ea855baa755a1c)
- Disabled last custom column removal [f1ef7de](https://github.com/wazuh/wazuh-kibana-app/pull/1615/commits/f1ef7de1a34bbe53a899596002e8153b95e7dc0e)
- Agents messages across sections unification [8fd7e36](https://github.com/wazuh/wazuh-kibana-app/pull/1615/commits/8fd7e36286fa9dfd03a797499af6ffbaa90b00e1)

### Fixed

- Fix check storeded apis [d6115d6](https://github.com/wazuh/wazuh-kibana-app/pull/1615/commits/d6115d6424c78f0cde2017b432a51b77186dd95a).
- Fix pci-dss console error [297080d](https://github.com/wazuh/wazuh-kibana-app/pull/1615/commits/297080d36efaea8f99b0cafd4c48845dad20495a)
- Fix error in reportingTable [85b7266](https://github.com/wazuh/wazuh-kibana-app/pull/1615/commits/85b72662cb4db44c443ed04f7c31fba57eefccaa)
- Fix filters budgets size [c7ac86a](https://github.com/wazuh/wazuh-kibana-app/pull/1615/commits/c7ac86acb3d5afaf1cf348fab09a2b8c5778a491)
- Fix missing permalink virustotal visualization [1b57529](https://github.com/wazuh/wazuh-kibana-app/pull/1615/commits/1b57529758fccdeb3ac0840e66a8aafbe4757a96)
- Improved wz-table performance [224bd6f](https://github.com/wazuh/wazuh-kibana-app/pull/1615/commits/224bd6f31235c81ba01755c3c1e120c3f86beafd)
- Fix inconsistent data between visualizations and tables in Overview Security Events [b12c600](https://github.com/wazuh/wazuh-kibana-app/pull/1615/commits/b12c600578d80d0715507dec4624a4ebc27ea573)
- Timezone applied in cluster status [a4f620d](https://github.com/wazuh/wazuh-kibana-app/pull/1615/commits/a4f620d398f5834a6d2945af892a462425ca3bec)
- Fixed Overview Security Events report when wazuh.monitoring is disabled [1c26da0](https://github.com/wazuh/wazuh-kibana-app/pull/1615/commits/1c26da05a0b6daf727e15c13b819111aa4e4e913)
- Fixes in APIs management [2143943](https://github.com/wazuh/wazuh-kibana-app/pull/1615/commits/2143943a5049cbb59bb8d6702b5a56cbe0d27a2a)
- Prevent duplicated visualization toast errors [786faf3](https://github.com/wazuh/wazuh-kibana-app/commit/786faf3e62d2cad13f512c0f873b36eca6e9787d)
- Fix not properly updated breadcrumb in ruleset section [9645903](https://github.com/wazuh/wazuh-kibana-app/commit/96459031cd4edbe047970bf0d22d0c099771879f)
- Fix badly dimensioned table in Integrity Monitoring section [9645903](https://github.com/wazuh/wazuh-kibana-app/commit/96459031cd4edbe047970bf0d22d0c099771879f)
- Fix implicit filters can be destroyed [9cf8578](https://github.com/wazuh/wazuh-kibana-app/commit/9cf85786f504f5d67edddeea6cfbf2ab577e799b)
- Windows agent dashboard doesn't show failure logon access. [d38d088](https://github.com/wazuh/wazuh-kibana-app/commit/d38d0881ac8e4294accde83d63108337b74cdd91)
- Number of agents is not properly updated. [f7cbbe5](https://github.com/wazuh/wazuh-kibana-app/commit/f7cbbe54394db825827715c3ad4370ac74317108)
- Missing scrollbar on Firefox file viewer. [df4e8f9](https://github.com/wazuh/wazuh-kibana-app/commit/df4e8f9305b35e9ee1473bed5f5d452dd3420567)
- Agent search filter by name, lost when refreshing. [71b5274](https://github.com/wazuh/wazuh-kibana-app/commit/71b5274ccc332d8961a158587152f7badab28a95)
- Alerts of level 12 cannot be displayed in the Summary table. [ec0e888](https://github.com/wazuh/wazuh-kibana-app/commit/ec0e8885d9f1306523afbc87de01a31f24e36309)
- Restored query from search bar in visualizations. [439128f](https://github.com/wazuh/wazuh-kibana-app/commit/439128f0a1f65b649a9dcb81ab5804ca20f65763)
- Fix Kibana filters loop in Firefox. [82f0f32](https://github.com/wazuh/wazuh-kibana-app/commit/82f0f32946d844ce96a28f0185f903e8e05c5589)

## Wazuh v3.9.3 - Kibana v6.8.1 / v7.1.1 / v7.2.0 - Revision 523

### Added

- Support for Wazuh v3.9.3
- Support for Kibana v7.2.0 [#1556](https://github.com/wazuh/wazuh-kibana-app/pull/1556).

### Changed

- New design and several UI/UX changes [#1525](https://github.com/wazuh/wazuh-kibana-app/pull/1525).
- Improved error checking + syscollector performance [94d0a83](https://github.com/wazuh/wazuh-kibana-app/commit/94d0a83e43aa1d2d84ef6f87cbb76b9aefa085b3).
- Adapt Syscollector for MacOS agents [a4bf7ef](https://github.com/wazuh/wazuh-kibana-app/commit/a4bf7efc693a99b7565b5afcaa372155f15a4db9).
- Show last scan for syscollector [73f2056](https://github.com/wazuh/wazuh-kibana-app/commit/73f2056673bb289d472663397ba7097e49b7b93b).
- Extendend information for syscollector [#1585](https://github.com/wazuh/wazuh-kibana-app/issues/1585).

### Fixed

- Corrected width for agent stats [a998955](https://github.com/wazuh/wazuh-kibana-app/commit/a99895565a8854c55932ec94cffb08e1d0aa3da1).
- Fix height for the menu directive with Dynamic height [427d0f3](https://github.com/wazuh/wazuh-kibana-app/commit/427d0f3e9fa6c34287aa9e8557da99a51e0db40f).
- Fix wazuh-db and clusterd check [cddcef6](https://github.com/wazuh/wazuh-kibana-app/commit/cddcef630c5234dd6f6a495715743dfcfd4e4001).
- Fix AlertsStats when value is "0", it was showing "-" [07a3e10](https://github.com/wazuh/wazuh-kibana-app/commit/07a3e10c7f1e626ba75a55452b6c295d11fd657d).
- Fix syscollector state value [f8d3d0e](https://github.com/wazuh/wazuh-kibana-app/commit/f8d3d0eca44e67e26f79bc574495b1f4c8f751f2).
- Fix time offset for reporting table [2ef500b](https://github.com/wazuh/wazuh-kibana-app/commit/2ef500bb112e68bd4811b8e87ce8581d7c04d20f).
- Fix call to obtain GDPR requirements for specific agent [ccda846](https://github.com/wazuh/wazuh-kibana-app/commit/ccda8464b50be05bc5b3642f25f4972c8a7a2c03).
- Restore "rule.id" as a clickable field in visualizations [#1546](https://github.com/wazuh/wazuh-kibana-app/pull/1546).
- Fix timepicker in cluster monitoring [f7533ce](https://github.com/wazuh/wazuh-kibana-app/pull/1560/commits/f7533cecb6862abfb5c1d2173ec3e70ffc59804a).
- Fix several bugs [#1569](https://github.com/wazuh/wazuh-kibana-app/pull/1569).
- Fully removed "rule.id" as URL field [#1584](https://github.com/wazuh/wazuh-kibana-app/issues/1584).
- Fix filters for dashboards [#1583](https://github.com/wazuh/wazuh-kibana-app/issues/1583).
- Fix missing dependency [#1591](https://github.com/wazuh/wazuh-kibana-app/issues/1591).

## Wazuh v3.9.2 - Kibana v7.1.1 - Revision 510

### Added

- Support for Wazuh v3.9.2

### Changed

- Avoid showing more than one toaster for the same error message [7937003](https://github.com/wazuh/wazuh-kibana-app/commit/793700382798033203091d160773363323e05bb9).
- Restored "Alerts evolution - Top 5 agents" in Overview > Security events [f9305c0](https://github.com/wazuh/wazuh-kibana-app/commit/f9305c0c6acf4a31c41b1cc9684b87f79b27524f).

### Fixed

- Fix missing parameters in Dev Tools request [#1496](https://github.com/wazuh/wazuh-kibana-app/pull/1496).
- Fix "Invalid Date" for Safari and Internet Explorer [#1505](https://github.com/wazuh/wazuh-kibana-app/pull/1505).

## Wazuh v3.9.1 - Kibana v7.1.1 - Revision 509

### Added

- Support for Kibana v7.1.1
- Added overall metrics for Agents > Overview [#1479](https://github.com/wazuh/wazuh-kibana-app/pull/1479).

### Fixed

- Fixed missing dependency for Discover [43f5dd5](https://github.com/wazuh/wazuh-kibana-app/commit/43f5dd5f64065c618ba930b2a4087f0a9e706c0e).
- Fixed visualization for Agents > Overview [#1477](https://github.com/wazuh/wazuh-kibana-app/pull/1477).
- Fixed SCA policy checks table [#1478](https://github.com/wazuh/wazuh-kibana-app/pull/1478).

## Wazuh v3.9.1 - Kibana v7.1.0 - Revision 508

### Added

- Support for Kibana v7.1.0

## Wazuh v3.9.1 - Kibana v6.8.0 - Revision 444

### Added

- Support for Wazuh v3.9.1
- Support for Kibana v6.8.0

### Fixed

- Fixed background color for some parts of the Discover directive [2dfc763](https://github.com/wazuh/wazuh-kibana-app/commit/2dfc763bfa1093fb419f118c2938f6b348562c69).
- Fixed cut values in non-resizable tables when the value is too large [cc4828f](https://github.com/wazuh/wazuh-kibana-app/commit/cc4828fbf50d4dab3dd4bb430617c1f2b13dac6a).
- Fixed handled but not shown error messages from rule editor [0aa0e17](https://github.com/wazuh/wazuh-kibana-app/commit/0aa0e17ac8678879e5066f8d83fd46f5d8edd86a).
- Minor typos corrected [fe11fb6](https://github.com/wazuh/wazuh-kibana-app/commit/fe11fb67e752368aedc89ec844ddf729eb8ad761).
- Minor fixes in agents configuration [1bc2175](https://github.com/wazuh/wazuh-kibana-app/commit/1bc217590438573e7267687655bb5939b5bb9fde).
- Fix Management > logs viewer scrolling [f458b2e](https://github.com/wazuh/wazuh-kibana-app/commit/f458b2e3294796f9cf00482b4da27984646c6398).

### Changed

- Kibana version shown in settings is now read from our package.json [c103d3e](https://github.com/wazuh/wazuh-kibana-app/commit/c103d3e782136106736c02039d28c4567b255aaa).
- Removed an old header from Settings [0197b8b](https://github.com/wazuh/wazuh-kibana-app/commit/0197b8b1abc195f275c8cd9893df84cd5569527b).
- Improved index pattern validation fields, replaced "full_log" with "rule.id" as part of the minimum required fields [dce0595](https://github.com/wazuh/wazuh-kibana-app/commit/dce059501cbd28f1294fd761da3e015e154747bc).
- Improve dynamic height for configuration editor [c318131](https://github.com/wazuh/wazuh-kibana-app/commit/c318131dfb6b5f01752593f2aa972b98c0655610).
- Add timezone for all dates shown in the app [4b8736f](https://github.com/wazuh/wazuh-kibana-app/commit/4b8736fb4e562c78505daaee042bcd798242c3f5).

## Wazuh v3.9.0 - Kibana v6.7.0 / v6.7.1 / v6.7.2 - Revision 441

### Added

- Support for Wazuh v3.9.0
- Support for Kibana v6.7.0 / v6.7.1 / v6.7.2
- Edit master and worker configuration ([#1215](https://github.com/wazuh/wazuh-kibana-app/pull/1215)).
- Edit local rules, local decoders and CDB lists ([#1212](https://github.com/wazuh/wazuh-kibana-app/pull/1212), [#1204](https://github.com/wazuh/wazuh-kibana-app/pull/1204), [#1196](https://github.com/wazuh/wazuh-kibana-app/pull/1196), [#1233](https://github.com/wazuh/wazuh-kibana-app/pull/1233), [#1304](https://github.com/wazuh/wazuh-kibana-app/pull/1304)).
- View no local rules/decoders XML files ([#1395](https://github.com/wazuh/wazuh-kibana-app/pull/1395))
- Dev Tools additions
  - Added hotkey `[shift] + [enter]` for sending query ([#1170](https://github.com/wazuh/wazuh-kibana-app/pull/1170)).
  - Added `Export JSON` button for the Dev Tools ([#1170](https://github.com/wazuh/wazuh-kibana-app/pull/1170)).
- Added refresh button for agents preview table ([#1169](https://github.com/wazuh/wazuh-kibana-app/pull/1169)).
- Added `configuration assessment` information in "Agent > Policy monitoring" ([#1227](https://github.com/wazuh/wazuh-kibana-app/pull/1227)).
- Added agents `configuration assessment` configuration section in "Agent > Configuration" ([1257](https://github.com/wazuh/wazuh-kibana-app/pull/1257))
- Restart master and worker nodes ([#1222](https://github.com/wazuh/wazuh-kibana-app/pull/1222)).
- Restart agents ([#1229](https://github.com/wazuh/wazuh-kibana-app/pull/1229)).
- Added support for more than one Wazuh monitoring pattern ([#1243](https://github.com/wazuh/wazuh-kibana-app/pull/1243))
- Added customizable interval for Wazuh monitoring indices creation ([#1243](https://github.com/wazuh/wazuh-kibana-app/pull/1243)).
- Expand visualizations ([#1246](https://github.com/wazuh/wazuh-kibana-app/pull/1246)).
- Added a dynamic table columns selector ([#1246](https://github.com/wazuh/wazuh-kibana-app/pull/1246)).
- Added resizable columns by dragging in tables ([d2bf8ee](https://github.com/wazuh/wazuh-kibana-app/commit/d2bf8ee9681ca5d6028325e165854b49214e86a3))
- Added a cron job for fetching missing fields of all valid index patterns, also merging dynamic fields every time an index pattern is refreshed by the app ([#1276](https://github.com/wazuh/wazuh-kibana-app/pull/1276)).
- Added auto-merging dynamic fields for Wazuh monitoring index patterns ([#1300](https://github.com/wazuh/wazuh-kibana-app/pull/1300))
- New server module, it's a job queue so we can add delayed jobs to be run in background, this iteration only accepts delayed Wazuh API calls ([#1283](https://github.com/wazuh/wazuh-kibana-app/pull/1283)).
- Added new way to view logs using a logs viewer ([#1292](https://github.com/wazuh/wazuh-kibana-app/pull/1292))
- Added new directive for registering agents from the UI, including instructions on "how to" ([#1321](https://github.com/wazuh/wazuh-kibana-app/pull/1321)).
- Added some Angular charts in Agents Preview and Agents SCA sections ([#1364](https://github.com/wazuh/wazuh-kibana-app/pull/1364))
- Added Docker listener settings in configuration views ([#1365](https://github.com/wazuh/wazuh-kibana-app/pull/1365))
- Added Docker dashboards for both Agents and Overview ([#1367](https://github.com/wazuh/wazuh-kibana-app/pull/1367))
- Improved app logger with debug level ([#1373](https://github.com/wazuh/wazuh-kibana-app/pull/1373))
- Introducing React components from the EUI framework

### Changed

- Escape XML special characters ([#1159](https://github.com/wazuh/wazuh-kibana-app/pull/1159)).
- Changed empty results message for Wazuh tables ([#1165](https://github.com/wazuh/wazuh-kibana-app/pull/1165)).
- Allowing the same query multiple times on the Dev Tools ([#1174](https://github.com/wazuh/wazuh-kibana-app/pull/1174))
- Refactor JSON/XML viewer for configuration tab ([#1173](https://github.com/wazuh/wazuh-kibana-app/pull/1173), [#1148](https://github.com/wazuh/wazuh-kibana-app/pull/1148)).
- Using full height for all containers when possible ([#1224](https://github.com/wazuh/wazuh-kibana-app/pull/1224)).
- Improved the way we are handling "back button" events ([#1207](https://github.com/wazuh/wazuh-kibana-app/pull/1207)).
- Changed some visualizations for FIM, GDPR, PCI, Vulnerability and Security Events ([#1206](https://github.com/wazuh/wazuh-kibana-app/pull/1206), [#1235](https://github.com/wazuh/wazuh-kibana-app/pull/1235), [#1293](https://github.com/wazuh/wazuh-kibana-app/pull/1293)).
- New design for agent header view ([#1186](https://github.com/wazuh/wazuh-kibana-app/pull/1186)).
- Not fetching data the very first time the Dev Tools are opened ([#1185](https://github.com/wazuh/wazuh-kibana-app/pull/1185)).
- Refresh all known fields for all valid index patterns if `kbn-vis` detects a broken index pattern ([ecd7c8f](https://github.com/wazuh/wazuh-kibana-app/commit/ecd7c8f98c187a350f81261d13b0d45dcec6dc5d)).
- Truncate texts and display a tooltip when they don't fit in a table cell ([7b56a87](https://github.com/wazuh/wazuh-kibana-app/commit/7b56a873f85dcba7e6838aeb2e40d9b4cf472576))
- Updated API autocomplete for Dev Tools ([#1218](https://github.com/wazuh/wazuh-kibana-app/pull/1218))
- Updated switches design to adapt it to Kibana's design ([#1253](https://github.com/wazuh/wazuh-kibana-app/pull/1253))
- Reduced the width of some table cells with little text, to give more space to the other columns ([#1263](https://github.com/wazuh/wazuh-kibana-app/pull/1263)).
- Redesign for Management > Status daemons list ([#1284](https://github.com/wazuh/wazuh-kibana-app/pull/1284)).
- Redesign for Management > Configuration, Agent > Configuration ([#1289](https://github.com/wazuh/wazuh-kibana-app/pull/1289)).
- Replaced Management > Logs table with a log viewer component ([#1292](https://github.com/wazuh/wazuh-kibana-app/pull/1292)).
- The agents list search bar now allows to switch between AND/OR operators ([#1291](https://github.com/wazuh/wazuh-kibana-app/pull/1291)).
- Improve audit dashboards ([#1374](https://github.com/wazuh/wazuh-kibana-app/pull/1374))
- Exclude agent "000" getting the last registered and the most active agents from the Wazuh API.([#1391](https://github.com/wazuh/wazuh-kibana-app/pull/1391))
- Reviewed Osquery dashboards ([#1394](https://github.com/wazuh/wazuh-kibana-app/pull/1394))
- Memory info is now a log ([#1400](https://github.com/wazuh/wazuh-kibana-app/pull/1400))
- Error toasters time is now 30000ms, warning/info are still 6000ms ([#1420](https://github.com/wazuh/wazuh-kibana-app/pull/1420))

### Fixed

- Properly handling long messages on notifier service, until now, they were using out of the card space, also we replaced some API messages with more meaningful messages ([#1168](https://github.com/wazuh/wazuh-kibana-app/pull/1168)).
- Adapted Wazuh icon for multiple browsers where it was gone ([#1208](https://github.com/wazuh/wazuh-kibana-app/pull/1208)).
- Do not fetch data from tables twice when resize window ([#1303](https://github.com/wazuh/wazuh-kibana-app/pull/1303)).
- Agent syncrhonization status is updated as we browse the configuration section ([#1305](https://github.com/wazuh/wazuh-kibana-app/pull/1305))
- Using the browser timezone for reporting documents ([#1311](https://github.com/wazuh/wazuh-kibana-app/pull/1311)).
- Wrong behaviors in the routing system when the basePath was set ([#1342](https://github.com/wazuh/wazuh-kibana-app/pull/1342))
- Do not show pagination for one-page tables ([196c5b7](https://github.com/wazuh/wazuh-kibana-app/pull/1362/commits/196c5b717583032798da7791fa4f90ec06397f68))
- Being redirected to Overview once a Kibana restart is performed ([#1378](https://github.com/wazuh/wazuh-kibana-app/pull/1378))
- Displaying the AWS services section of the aws-s3 wodle ([#1393](https://github.com/wazuh/wazuh-kibana-app/pull/1393))
- Show email configuration on the configuration on demand ([#1401](https://github.com/wazuh/wazuh-kibana-app/issues/1401))
- Show "Follow symbolic link" field in Integrity monitoring - Monitored configuration on demand ([0c9c9da](https://github.com/wazuh/wazuh-kibana-app/pull/1414/commits/0c9c9da3b951548761cd203db5ee5baa39afe26c))

## Wazuh v3.8.2 - Kibana v6.6.0 / v6.6.1 / v6.6.2 / v6.7.0 - Revision 419

### Added

- Support for Kibana v6.6.0 / v6.6.1 / v6.6.2 / v6.7.0

### Fixed

- Fixed AWS dashboard, newer JavaScript browser engines break the view due to Angular.js ([6e882fc](https://github.com/wazuh/wazuh-kibana-app/commit/6e882fc1d7efe6059e6140ff40b8a20d9c1fa51e)).
- Fixed AWS accounts visualization, using the right field now ([6e882fc](https://github.com/wazuh/wazuh-kibana-app/commit/6e882fc1d7efe6059e6140ff40b8a20d9c1fa51e)).

## Wazuh v3.8.2 - Kibana v6.5.4 - Revision 418

### Added

- Support for Wazuh v3.8.2

### Changed

- Close configuration editor only if it was successfully updated ([bc77c35](https://github.com/wazuh/wazuh-kibana-app/commit/bc77c35d8440a656d4704451ce857c9e1d36a438)).
- Replaced FIM Vega visualization with standard visualization ([554ee1c](https://github.com/wazuh/wazuh-kibana-app/commit/554ee1c4c4d75c76d82272075acf8bb62e7f9e27)).

## Wazuh v3.8.1 - Kibana v6.5.4 - Revision 417

### Added

- Support for Wazuh v3.8.1

### Changed

- Moved monitored/ignored Windows registry entries to "FIM > Monitored" and "FIM > Ignored" to avoid user confusion ([#1176](https://github.com/wazuh/wazuh-kibana-app/pull/1176)).
- Excluding managers from wazuh-monitoring indices ([#1177](https://github.com/wazuh/wazuh-kibana-app/pull/1177)).
- Escape `&` before sending group configuration ([d3aa56f](https://github.com/wazuh/wazuh-kibana-app/commit/d3aa56fa73478c60505e500db7d3a7df263081b5)).
- Improved `autoFormat` function before rendering group configuration ([f4f8144](https://github.com/wazuh/wazuh-kibana-app/commit/f4f8144eef8b93038fc897a9f16356e71029b844)).
- Now the group configuration editor doesn't exit after sending data to the Wazuh API ([5c1a3ef](https://github.com/wazuh/wazuh-kibana-app/commit/5c1a3ef9bd710a7befbed0709c4a7cf414f44f6b)).

### Fixed

- Fixed style for the error toaster for long URLs or long paths ([11b8084](https://github.com/wazuh/wazuh-kibana-app/commit/11b8084c75bbc5da36587ff31d1bc80a55fe4dfe)).

## Wazuh v3.8.0 - Kibana v6.5.4 - Revision 416

### Added

- Added group management features such as:
  - Edit the group configuration ([#1096](https://github.com/wazuh/wazuh-kibana-app/pull/1096)).
  - Add/remove groups to/from an agent ([#1096](https://github.com/wazuh/wazuh-kibana-app/pull/1096)).
  - Add/remove agents to/from a group ([#1096](https://github.com/wazuh/wazuh-kibana-app/pull/1096)).
  - Add/remove groups ([#1152](https://github.com/wazuh/wazuh-kibana-app/pull/1152)).
- New directive for tables that don't need external data sources ([#1067](https://github.com/wazuh/wazuh-kibana-app/pull/1067)).
- New search bar directive with interactive filters and suggestions ([#1058](https://github.com/wazuh/wazuh-kibana-app/pull/1058)).
- New server route `/elastic/alerts` for fetching alerts using custom parameters([#1056](https://github.com/wazuh/wazuh-kibana-app/pull/1056)).
- New table for an agent FIM monitored files, if the agent OS platform is Windows it will show two tables: files and registry ([#1032](https://github.com/wazuh/wazuh-kibana-app/pull/1032)).
- Added description to each setting under Settings > Configuration ([#1048](https://github.com/wazuh/wazuh-kibana-app/pull/1048)).
- Added a new setting to `config.yml` related to Wazuh monitoring and its index pattern ([#1095](https://github.com/wazuh/wazuh-kibana-app/pull/1095)).
- Resizable columns by dragging in Dev-tools ([#1102](https://github.com/wazuh/wazuh-kibana-app/pull/1102)).
- New feature to be able to edit config.yml file from the Settings > Configuration section view ([#1105](https://github.com/wazuh/wazuh-kibana-app/pull/1105)).
- Added a new table (network addresses) for agent inventory tab ([#1111](https://github.com/wazuh/wazuh-kibana-app/pull/1111)).
- Added `audit_key` (Who-data Audit keys) for configuration tab ([#1123](https://github.com/wazuh/wazuh-kibana-app/pull/1123)).
- Added new known fields for Kibana index pattern ([#1150](https://github.com/wazuh/wazuh-kibana-app/pull/1150)).

### Changed

- Changed Inventory tables. Now the app looks for the OS platform and it shows different tables depending on the OS platform. In addition the process state codes has been replaced to be more meaningful ([#1059](https://github.com/wazuh/wazuh-kibana-app/pull/1059)).
- Tiny rework for the AWS tab including.
- "Report" button is hidden on Discover panel ([#1047](https://github.com/wazuh/wazuh-kibana-app/pull/1047)).
- Visualizations, filters and Discover improved ([#1083](https://github.com/wazuh/wazuh-kibana-app/pull/1083)).
- Removed `popularizeField` function until https://github.com/elastic/kibana/issues/22426 is solved in order to avoid `Unable to write index pattern!` error on Discover tab ([#1085](https://github.com/wazuh/wazuh-kibana-app/pull/1085)).
- Improved Wazuh monitoring module ([#1094](https://github.com/wazuh/wazuh-kibana-app/pull/1094)).
- Added "Registered date" and "Last keep alive" in agents table allowing you to sort by these fields ([#1102](https://github.com/wazuh/wazuh-kibana-app/pull/1102)).
- Improved code quality in sections such as Ruleset > Rule and Decoder detail view simplify conditions ([#1102](https://github.com/wazuh/wazuh-kibana-app/pull/1102)).
- Replaced reporting success message ([#1102](https://github.com/wazuh/wazuh-kibana-app/pull/1102)).
- Reduced the default number of shards and the default number of replicas for the app indices ([#1113](https://github.com/wazuh/wazuh-kibana-app/pull/1113)).
- Refreshing index pattern known fields on health check controller ([#1119](https://github.com/wazuh/wazuh-kibana-app/pull/1119)).
- Less strict memory check ([786c764](https://github.com/wazuh/wazuh-kibana-app/commit/786c7642cd88083f9a77c57ed204488ecf5b710a)).
- Checking message origin in error handler ([dfec368](https://github.com/wazuh/wazuh-kibana-app/commit/dfec368d22a148b2e4437db92d71294900241961)).
- Dev tools is now showing the response as it is, like `curl` does ([#1137](https://github.com/wazuh/wazuh-kibana-app/pull/1137)).
- Removed `unknown` as valid node name ([#1149](https://github.com/wazuh/wazuh-kibana-app/pull/1149)).
- Removed `rule.id` direct filter from the rule set tables ([#1151](https://github.com/wazuh/wazuh-kibana-app/pull/1151))

### Fixed

- Restored X-Pack security logic for the .wazuh index, now it's not bypassing the X-Pack roles ([#1081](https://github.com/wazuh/wazuh-kibana-app/pull/1081))
- Avoid fetching twice the same data ([#1072](https://github.com/wazuh/wazuh-kibana-app/pull/1072), [#1061](https://github.com/wazuh/wazuh-kibana-app/pull/1061)).
- Wazuh logo adapted to low resolutions ([#1074](https://github.com/wazuh/wazuh-kibana-app/pull/1074)).
- Hide Audit, OpenSCAP tabs for non-linux agents. Fixed empty Windows events under Configuration > Log collection section. OSQuery logo has been standardized ([#1072](https://github.com/wazuh/wazuh-kibana-app/pull/1072), [#1076](https://github.com/wazuh/wazuh-kibana-app/pull/1076)).
- Fix empty values on _Overview > Security events_ when Wazuh monitoring is disabled ([#1091](https://github.com/wazuh/wazuh-kibana-app/pull/1091)).
- Fix overlapped play button in Dev-tools when the input box has a scrollbar ([#1102](https://github.com/wazuh/wazuh-kibana-app/pull/1102)).
- Fix Dev-tools behavior when parse json invalid blocks ([#1102](https://github.com/wazuh/wazuh-kibana-app/pull/1102)).
- Fixed Management > Monitoring tab frustration adding back buttons ([#1102](https://github.com/wazuh/wazuh-kibana-app/pull/1102)).
- Fix template checking when using more than one pattern ([#1104](https://github.com/wazuh/wazuh-kibana-app/pull/1104)).
- Fix infinite loop for Wazuh monitoring when the Wazuh API is not being able to give us all the agents ([5a26916](https://github.com/wazuh/wazuh-kibana-app/commit/5a2691642b40a34783d2eafb6ee24ae78b9af21a)), ([85005a1](https://github.com/wazuh/wazuh-kibana-app/commit/85005a184d4f1c3d339b7c895b5d2469f3b45171)).
- Fix rule details for `list` and `info` parameters ([#1149](https://github.com/wazuh/wazuh-kibana-app/pull/1149)).

## Wazuh v3.7.1 / v3.7.2 - Kibana v6.5.1 / v6.5.2 / v6.5.3 / v6.5.4 - Revision 415

### Added

- Support for Elastic stack v6.5.2 / v6.5.3 / v6.5.4.
- Support for Wazuh v3.7.1 / v3.7.2.
- Dev Tools module now autocompletes API endpoints ([#1030](https://github.com/wazuh/wazuh-kibana-app/pull/1030)).

### Changed

- Increased number of rows for syscollector tables ([#1033](https://github.com/wazuh/wazuh-kibana-app/pull/1033)).
- Modularized JSON/XML viewers for the configuration section ([#982](https://github.com/wazuh/wazuh-kibana-app/pull/982)).

### Fixed

- Added missing fields for syscollector network tables ([#1036](https://github.com/wazuh/wazuh-kibana-app/pull/1036)).
- Using the right API path when downloading CSV for decoders list ([#1045](https://github.com/wazuh/wazuh-kibana-app/pull/1045)).
- Including group field when downloading CSV for agents list ([#1044](https://github.com/wazuh/wazuh-kibana-app/pull/1044)).
- Preserve active tab in configuration section when refreshing the page ([#1037](https://github.com/wazuh/wazuh-kibana-app/pull/1037)).

## Wazuh v3.7.0 - Kibana v6.5.0 / v6.5.1 - Revision 414

### Added

- Support for Elastic Stack v6.5.0 / v6.5.1.
- Agent groups bar is now visible on the agent configuration section ([#1023](https://github.com/wazuh/wazuh-kibana-app/pull/1023)).
- Added a new setting for the `config.yml` file for enable/disable administrator mode ([#1019](https://github.com/wazuh/wazuh-kibana-app/pull/1019)).
  - This allows the user to perform PUT, POST, DELETE methods in our Dev Tools.

### Changed

- Refactored most front-end controllers ([#1023](https://github.com/wazuh/wazuh-kibana-app/pull/1023)).

## Wazuh v3.7.0 - Kibana v6.4.2 / v6.4.3 - Revision 413

### Added

- Support for Wazuh v3.7.0.
- Support for Elastic Stack v6.4.2 / v6.4.3.
- Brand-new interface for _Configuration_ (on both _Management_ and _Agents_ tabs) ([#914](https://github.com/wazuh/wazuh-kibana-app/pull/914)):
  - Now you can check current and real agent and manager configuration.
  - A new interface design, with more useful information and easy to understand descriptions.
  - New and more responsive JSON/XML viewers to show the configuration in raw mode.
- Brand-new extension - Osquery ([#938](https://github.com/wazuh/wazuh-kibana-app/pull/938)):
  - A new extension, disabled by default.
  - Check alerts from Wazuh's Osquery integration.
  - Check your current Osquery wodle configuration.
  - More improvements will come for this extension in the future.
- New option for Wazuh app configuration file - _Ignore index patterns_ ([#947](https://github.com/wazuh/wazuh-kibana-app/pull/947)):
  - Now the user can specify which index patterns can't be selected on the app using the new `ip.ignore` setting on the `config.yml` file.
  - The valid format is an array of strings which represents index patterns.
  - By default, this list is empty (all index patterns will be available if they use a compatible structure).
- Added a node selector for _Management > Status_ section when Wazuh cluster is enabled ([#976](https://github.com/wazuh/wazuh-kibana-app/pull/976)).
- Added quick access to _Configuration_ or _Discover_ panels for an agent on the agents list ([#939](https://github.com/wazuh/wazuh-kibana-app/pull/939)).
- Now you can click on an agent's ID on the _Discover_ panels to open its details page on the app ([#904](https://github.com/wazuh/wazuh-kibana-app/pull/904)).
- Redesigned the _Overview > Amazon AWS_ tab, using more meaningful visualizations for a better overall view of your agents' status ([#903](https://github.com/wazuh/wazuh-kibana-app/pull/903)).
- Redesigned the _Overview/Agents > Vulnerabilities_ tab, using more meaningful visualizations for a better overall view of your agents' status ([#954](https://github.com/wazuh/wazuh-kibana-app/pull/954)).
- Now everytime the user enters the _Settings_ tab, the API connection will be automatically checked ([#971](https://github.com/wazuh/wazuh-kibana-app/pull/971)).
- Added a node selector for _Management > Logs_ section when Wazuh cluster is enabled ([#980](https://github.com/wazuh/wazuh-kibana-app/pull/980)).
- Added a group selector for _Agents_ section ([#995](https://github.com/wazuh/wazuh-kibana-app/pull/995)).

### Changed

- Interface refactoring for the _Agents > Inventory data_ tab ([#924](https://github.com/wazuh/wazuh-kibana-app/pull/924)):
  - Now the tab won't be available if your agent doesn't have Syscollector enabled, and each card will be enabled or disabled depending on the current Syscollector scans configuration.
  - This will prevent situations where the user couldn't check the inventory although there was actual scan data to show on some sections.
- Added support for new multigroups feature ([#911](https://github.com/wazuh/wazuh-kibana-app/pull/911)):
  - Now the information bars on _Agents_ will show all the groups an agent belongs to.
- Now the result pane on the _Dev tools_ tab will show the error code coming from the Wazuh API ([#909](https://github.com/wazuh/wazuh-kibana-app/pull/909)).
- Changed some visualizations titles for _Overview/Agents > OpenSCAP_ tab ([#925](https://github.com/wazuh/wazuh-kibana-app/pull/925)).
- All backend routes have been renamed ([#932](https://github.com/wazuh/wazuh-kibana-app/pull/932)).
- Several improvements for Elasticsearch tests ([#933](https://github.com/wazuh/wazuh-kibana-app/pull/933)).
- Updated some strings and descriptions on the _Settings_ tab ([#934](https://github.com/wazuh/wazuh-kibana-app/pull/934)).
- Changed the date format on _Settings > Logs_ to make it more human-readable ([#944](https://github.com/wazuh/wazuh-kibana-app/pull/944)).
- Changed some labels to remove the "MD5 sum" expression, it will use "Checksum" instead ([#945](https://github.com/wazuh/wazuh-kibana-app/pull/945)).
- Added word wrapping class to group name in _Management > Groups > Group detail_ tab ([#945](https://github.com/wazuh/wazuh-kibana-app/pull/945)).
- The `wz-table` directive has been refactored ([#953](https://github.com/wazuh/wazuh-kibana-app/pull/953)).
- The `wz-table` directive now checks if a request is aborted ([#979](https://github.com/wazuh/wazuh-kibana-app/pull/979)).
- Several performance improvements ([#985](https://github.com/wazuh/wazuh-kibana-app/pull/985), [#997](https://github.com/wazuh/wazuh-kibana-app/pull/997), [#1000](https://github.com/wazuh/wazuh-kibana-app/pull/1000)).

### Fixed

- Several known fields for _Whodata_ functionality have been fixed ([#901](https://github.com/wazuh/wazuh-kibana-app/pull/901)).
- Fixed alignment bug with the _Add a filter +_ button on _Discover_ and _Agents_ tabs ([#912](https://github.com/wazuh/wazuh-kibana-app/pull/912)).
- Fixed a bug where the `Add API` form on _Settings_ didn't appear when pressing the button after editing an existing API entry ([#944](https://github.com/wazuh/wazuh-kibana-app/pull/944)).
- Fixed a bug on _Ruleset_ tab where the "Description" column was showing `0` if the rule doesn't have any description ([#948](https://github.com/wazuh/wazuh-kibana-app/pull/948)).
- Fixed wrong alignment on related Rules/Decoders tables from _Management > Ruleset_ tab ([#971](https://github.com/wazuh/wazuh-kibana-app/pull/971)).
- Fixed a bug where sometimes the error messages appeared duplicated ([#971](https://github.com/wazuh/wazuh-kibana-app/pull/971)).

### Removed

- On the _Management > Monitoring_ tab, the `Cluster enabled but not running` message won't appear as an error anymore ([#971](https://github.com/wazuh/wazuh-kibana-app/pull/971)).

## Wazuh v3.6.1 - Kibana v6.4.1 / v6.4.2 / v6.4.3 - Revision 412

### Added

- Support for Elastic Stack v6.4.1 / v6.4.2 / v6.4.3.

## Wazuh v3.6.1 - Kibana v6.4.0 - Revision 411

### Added

- Redesigned the _Overview > Integrity monitoring_ tab, using more meaningful visualizations for a better overall view of your agents' status ([#893](https://github.com/wazuh/wazuh-kibana-app/pull/893)).
- Added a new table for the _Inventory_ tab: _Processes_ ([#895](https://github.com/wazuh/wazuh-kibana-app/pull/895)).
- Improved error handling for tables. Now the table will show an error message if it wasn't able to fetch and load data ([#896](https://github.com/wazuh/wazuh-kibana-app/pull/896)).

### Changed

- The app source code has been improved, following best practices and coding guidelines ([#892](https://github.com/wazuh/wazuh-kibana-app/pull/892)).
- Included more app tests and prettifier for better code maintainability ([#883](https://github.com/wazuh/wazuh-kibana-app/pull/883) & [#885](https://github.com/wazuh/wazuh-kibana-app/pull/885)).

### Fixed

- Fixed minor visual errors on some _GDPR_, _PCI DSS_ and _Vulnerabilities_ visualizations ([#894](https://github.com/wazuh/wazuh-kibana-app/pull/894)).

## Wazuh v3.6.1 - Kibana v6.4.0 - Revision 410

### Added

- The _Inventory_ tab has been redesigned ([#873](https://github.com/wazuh/wazuh-kibana-app/pull/873)):
  - Added new network interfaces and port tables.
  - Improved design using metric information bars and intuitive status indicators.
- Added refresh functionality to the _Settings > Logs_ tab ([#852](https://github.com/wazuh/wazuh-kibana-app/pull/852)):
  - Now everytime the user opens the tab, the logs will be reloaded.
  - A new button to force the update has been added on the top left corner of the logs table.
- Added `tags` and `recursion_level` configuration options to _Management/Agent > Configuration_ tabs ([#850](https://github.com/wazuh/wazuh-kibana-app/pull/850)).
- The _Kuery_ search syntax has been added again to the app ([#851](https://github.com/wazuh/wazuh-kibana-app/pull/851)).
- Added a first batch of [_Mocha_](https://mochajs.org/) tests and other quality of code improvements to the app ([#859](https://github.com/wazuh/wazuh-kibana-app/pull/859)).
- Now you can open specific rule details (the _Management > Ruleset_ tab) when clicking on the `rule.id` value on the _Discover_ tab ([#862](https://github.com/wazuh/wazuh-kibana-app/pull/862)).
- Now you can click on the rule ID value on the _Management > Ruleset_ tab to search for related alerts on the _Discover_ tab ([#863](https://github.com/wazuh/wazuh-kibana-app/pull/863)).

### Changed

- The index pattern known fields have been updated up to 567 ([#872](https://github.com/wazuh/wazuh-kibana-app/pull/872)).
- Now the _Inventory_ tab will always be available for all agents, and a descriptive message will appear if the agent doesn't have `syscollector` enabled ([#879](https://github.com/wazuh/wazuh-kibana-app/pull/879)).

### Fixed

- Fixed a bug where the _Inventory_ tab was unavailable if the user reloads the page while on the _Agents > Configuration_ tab ([#845](https://github.com/wazuh/wazuh-kibana-app/pull/845)).
- Fixed some _Overview > VirusTotal_ visualizations ([#846](https://github.com/wazuh/wazuh-kibana-app/pull/846)).
- Fixed a bug where the _Settings > Extensions_ tab wasn't being properly hidden when there's no API entries inserted ([#847](https://github.com/wazuh/wazuh-kibana-app/pull/847)).
- Fixed a bug where the _Current API_ indicator on the top navbar wasn't being properly updated when the user deletes all the API entries ([#848](https://github.com/wazuh/wazuh-kibana-app/pull/848)).
- Fixed a bug where the _Agents coverage_ metric were not displaying a proper value when the manager has 0 registered agents ([#849](https://github.com/wazuh/wazuh-kibana-app/pull/849)).
- Fixed a bug where the `wazuh-basic` user role was able to update API entries (it should be forbidden) ([#853](https://github.com/wazuh/wazuh-kibana-app/pull/853)).
- Fixed a bug where the visualizations had scroll bars on the PDF reports ([#870](https://github.com/wazuh/wazuh-kibana-app/pull/870)).
- Fixed a bug on the _Dev tools_ tab where the user couldn't execute the first request block if there was blank lines above it ([#871](https://github.com/wazuh/wazuh-kibana-app/pull/871)).
- Fixed a bug on pinned filters when opening tabs where the implicit filter was the same, making them stuck and unremovable from other tabs ([#878](https://github.com/wazuh/wazuh-kibana-app/pull/878)).

## Wazuh v3.6.1 - Kibana v6.4.0 - Revision 409

### Added

- Support for Wazuh v3.6.1.

### Fixed

- Fixed a bug on the _Dev tools_ tab ([b7c79f4](https://github.com/wazuh/wazuh-kibana-app/commit/b7c79f48f06cb49b12883ec9e9337da23b49976b)).

## Wazuh v3.6.1 - Kibana v6.3.2 - Revision 408

### Added

- Support for Wazuh v3.6.1.

### Fixed

- Fixed a bug on the _Dev tools_ tab ([4ca9ed5](https://github.com/wazuh/wazuh-kibana-app/commit/4ca9ed54f1b18e5d499d950e6ff0741946701988)).

## Wazuh v3.6.0 - Kibana v6.4.0 - Revision 407

### Added

- Support for Wazuh v3.6.0.

## Wazuh v3.6.0 - Kibana v6.3.2 - Revision 406

### Added

- Support for Wazuh v3.6.0.

## Wazuh v3.5.0 - Kibana v6.4.0 - Revision 405

### Added

- Support for Elastic Stack v6.4.0 ([#813](https://github.com/wazuh/wazuh-kibana-app/pull/813)).

## Wazuh v3.5.0 - Kibana v6.3.2 - Revision 404

### Added

- Added new options to `config.yml` to change shards and replicas settings for `wazuh-monitoring` indices ([#809](https://github.com/wazuh/wazuh-kibana-app/pull/809)).
- Added more error messages for `wazuhapp.log` in case of failure when performing some crucial functions ([#812](https://github.com/wazuh/wazuh-kibana-app/pull/812)).
- Now it's possible to change replicas settings for existing `.wazuh`, `.wazuh-version` and `wazuh-monitoring` indices on the `config.yml` file ([#817](https://github.com/wazuh/wazuh-kibana-app/pull/817)).

### Changed

- App frontend code refactored and restructured ([#802](https://github.com/wazuh/wazuh-kibana-app/pull/802)).
- Now the _Overview > Security events_ tab won't show anything if the only visualization with data is _Agents status_ ([#811](https://github.com/wazuh/wazuh-kibana-app/pull/811)).

### Fixed

- Fixed a bug where the RAM status message appreared twice the first time you opened the app ([#807](https://github.com/wazuh/wazuh-kibana-app/pull/807)).
- Fixed the app UI to make the app usable on Internet Explorer 11 ([#808](https://github.com/wazuh/wazuh-kibana-app/pull/808)).

## Wazuh v3.5.0 - Kibana v6.3.2 - Revision 403

### Added

- The welcome tabs on _Overview_ and _Agents_ have been updated with a new name and description for the existing sections ([#788](https://github.com/wazuh/wazuh-kibana-app/pull/788)).
- Now the app tables will auto-resize depending on the screen height ([#792](https://github.com/wazuh/wazuh-kibana-app/pull/792)).

### Changed

- Now all the app filters on several tables will present the values in alphabetical order ([#787](https://github.com/wazuh/wazuh-kibana-app/pull/787)).

### Fixed

- Fixed a bug on _Decoders_ where clicking on the decoder wouldn't open the detail view if the `Parent decoders` filter was enabled ([#782](https://github.com/wazuh/wazuh-kibana-app/pull/782)).
- Fixed a bug on _Dev tools_ when the first line on the editor pane was empty or had a comment ([#790](https://github.com/wazuh/wazuh-kibana-app/pull/790)).
- Fixed a bug where the app was throwing multiple warning messages the first time you open it ([#791](https://github.com/wazuh/wazuh-kibana-app/pull/791)).
- Fixed a bug where clicking on a different tab from _Overview_ right after inserting the API credentials for the first time would always redirect to _Overview_ ([#791](https://github.com/wazuh/wazuh-kibana-app/pull/791)).
- Fixed a bug where the user could have a browser cookie with a reference to a non-existing API entry on Elasticsearch ([#794](https://github.com/wazuh/wazuh-kibana-app/pull/794) & [#795](https://github.com/wazuh/wazuh-kibana-app/pull/795)).

### Removed

- The cluster key has been removed from the API requests to `/manager/configuration` ([#796](https://github.com/wazuh/wazuh-kibana-app/pull/796)).

## Wazuh v3.5.0 - Kibana v6.3.1/v6.3.2 - Revision 402

### Added

- Support for Wazuh v3.5.0.
- Added new fields for _Vulnerability detector_ alerts ([#752](https://github.com/wazuh/wazuh-kibana-app/pull/752)).
- Added multi table search for `wz-table` directive. Added two new log levels for _Management > Logs_ section ([#753](https://github.com/wazuh/wazuh-kibana-app/pull/753)).

## Wazuh v3.4.0 - Kibana v6.3.1/v6.3.2 - Revision 401

### Added

- Added a few new fields for Kibana due to the new Wazuh _who-data_ feature ([#763](https://github.com/wazuh/wazuh-kibana-app/pull/763)).
- Added XML/JSON viewer for each card under _Management > Configuration_ ([#764](https://github.com/wazuh/wazuh-kibana-app/pull/764)).

### Changed

- Improved error handling for Dev tools. Also removed some unused dependencies from the _Dev tools_ tab ([#760](https://github.com/wazuh/wazuh-kibana-app/pull/760)).
- Unified origin for tab descriptions. Reviewed some grammar typos ([#765](https://github.com/wazuh/wazuh-kibana-app/pull/765)).
- Refactored agents autocomplete component. Removed unused/deprecated modules ([#766](https://github.com/wazuh/wazuh-kibana-app/pull/766)).
- Simplified route resolves section ([#768](https://github.com/wazuh/wazuh-kibana-app/pull/768)).

### Fixed

- Fixed missing cluster node filter for the visualization shown when looking for specific node under _Management > Monitoring_ section ([#758](https://github.com/wazuh/wazuh-kibana-app/pull/758)).
- Fixed missing dependency injection for `wzMisc` factory ([#768](https://github.com/wazuh/wazuh-kibana-app/pull/768)).

### Removed

- Removed `angular-aria`, `angular-md5`, `ansicolors`, `js-yaml`, `querystring` and `lodash` dependencies since Kibana includes all of them. Removed some unused images ([#768](https://github.com/wazuh/wazuh-kibana-app/pull/768)).

## Wazuh v3.4.0 - Kibana v6.3.1/v6.3.2 - Revision 400

### Added

- Support for Wazuh v3.4.0.
- Support for Elastic Stack v6.3.2.
- Support for Kuery as accepted query language ([#742](https://github.com/wazuh/wazuh-kibana-app/pull/742)).
  - This feature is experimental.
- Added new _Who data_ fields from file integrity monitoring features ([#746](https://github.com/wazuh/wazuh-kibana-app/pull/746)).
- Added tab in _Settings_ section where you can see the last logs from the Wazuh app server ([#723](https://github.com/wazuh/wazuh-kibana-app/pull/723)).

### Changed

- Fully redesigned of the welcome screen along the different app sections ([#751](https://github.com/wazuh/wazuh-kibana-app/pull/751)).
- Now any agent can go to the _Inventory_ tab regardless if it's enabled or not. The content will change properly according to the agent configuration ([#744](https://github.com/wazuh/wazuh-kibana-app/pull/744)).
- Updated the `angular-material` dependency to `1.1.10` ([#743](https://github.com/wazuh/wazuh-kibana-app/pull/743)).
- Any API entry is now removable regardless if it's the only one API entry ([#740](https://github.com/wazuh/wazuh-kibana-app/pull/740)).
- Performance has been improved regarding to agents status, they are now being fetched using _distinct_ routes from the Wazuh API ([#738](https://github.com/wazuh/wazuh-kibana-app/pull/738)).
- Improved the way we are parsing some Wazuh API errors regarding to version mismatching ([#735](https://github.com/wazuh/wazuh-kibana-app/pull/735)).

### Fixed

- Fixed wrong filters being applied in _Ruleset > Rules_ and _Ruleset > Decoders_ sections when using Lucene like filters plus path filters ([#736](https://github.com/wazuh/wazuh-kibana-app/pull/736)).
- Fixed the template checking from the healthcheck, now it allows to use custom index patterns ([#739](https://github.com/wazuh/wazuh-kibana-app/pull/739)).
- Fixed infinite white screen from _Management > Monitoring_ when the Wazuh cluster is enabled but not running ([#741](https://github.com/wazuh/wazuh-kibana-app/pull/741)).

## Wazuh v3.3.0/v3.3.1 - Kibana v6.3.1 - Revision 399

### Added

- Added a new Angular.js factory to store the Wazuh app configuration values. Also, this factory is being used by the pre-routes functions (resolves); this way we are sure about having the real configuration at any time. These pre-routes functions have been improved too ([#670](https://github.com/wazuh/wazuh-kibana-app/pull/670)).
- Added extended information for reports from _Reporting_ feature ([#701](https://github.com/wazuh/wazuh-kibana-app/pull/701)).

### Changed

- Tables have been improved. Now they are truncating long fields and adding a tooltip if needed ([#671](https://github.com/wazuh/wazuh-kibana-app/pull/671)).
- Services have been improved ([#715](https://github.com/wazuh/wazuh-kibana-app/pull/715)).
- CSV formatted files have been improved. Now they are showing a more human readable column names ([#717](https://github.com/wazuh/wazuh-kibana-app/pull/717), [#726](https://github.com/wazuh/wazuh-kibana-app/pull/726)).
- Added/Modified some visualization titles ([#728](https://github.com/wazuh/wazuh-kibana-app/pull/728)).
- Improved Discover perfomance when in background mode ([#719](https://github.com/wazuh/wazuh-kibana-app/pull/719)).
- Reports from the _Reporting_ feature have been fulyl redesigned ([#701](https://github.com/wazuh/wazuh-kibana-app/pull/701)).

### Fixed

- Fixed the top menu API indicator when checking the API connection and the manager/cluster information had been changed ([#668](https://github.com/wazuh/wazuh-kibana-app/pull/668)).
- Fixed our logger module which was not writting logs the very first time Kibana is started neither after a log rotation ([#667](https://github.com/wazuh/wazuh-kibana-app/pull/667)).
- Fixed a regular expression in the server side when parsing URLs before registering a new Wazuh API ([#690](https://github.com/wazuh/wazuh-kibana-app/pull/690)).
- Fixed filters from specific visualization regarding to _File integrity_ section ([#694](https://github.com/wazuh/wazuh-kibana-app/pull/694)).
- Fixed filters parsing when generating a report because it was not parsing negated filters as expected ([#696](https://github.com/wazuh/wazuh-kibana-app/pull/696)).
- Fixed visualization counter from _OSCAP_ tab ([#722](https://github.com/wazuh/wazuh-kibana-app/pull/722)).

### Removed

- Temporary removed CSV download from agent inventory section due to Wazuh API bug ([#727](https://github.com/wazuh/wazuh-kibana-app/pull/727)).

## Wazuh v3.3.0/v3.3.1 - Kibana v6.3.0 - Revision 398

### Added

- Improvements for latest app redesign ([#652](https://github.com/wazuh/wazuh-kibana-app/pull/652)):
  - The _Welcome_ tabs have been simplified, following a more Elastic design.
  - Added again the `md-nav-bar` component with refined styles and limited to specific sections.
  - The _Settings > Welcome_ tab has been removed. You can use the nav bar to switch tabs.
  - Minor CSS adjustments and reordering.
- Small app UI improvements ([#634](https://github.com/wazuh/wazuh-kibana-app/pull/634)):
  - Added link to _Agents Preview_ on the _Agents_ tab breadcrumbs.
  - Replaced the _Generate report_ button with a smaller one.
  - Redesigned _Management > Ruleset_ `md-chips` to look similar to Kibana filter pills.
  - Added agent information bar from _Agents > General_ to _Agents > Welcome_ too.
  - Refactored flex layout on _Welcome_ tabs to fix a height visual bug.
  - Removed duplicated loading rings on the _Agents_ tab.
- Improvements for app tables ([#627](https://github.com/wazuh/wazuh-kibana-app/pull/627)):
  - Now the current page will be highlighted.
  - The gap has been fixed to the items per page value.
  - If there are no more pages for _Next_ or _Prev_ buttons, they will be hidden.
- Improvements for app health check ([#637](https://github.com/wazuh/wazuh-kibana-app/pull/637)):
  - Improved design for the view.
  - The checks have been placed on a table, showing the current status of each one.
- Changes to our reporting feature ([#639](https://github.com/wazuh/wazuh-kibana-app/pull/639)):
  - Now the generated reports will include tables for each section.
  - Added a parser for getting Elasticsearch data table responses.
  - The reporting feature is now a separated module, and the code has been refactored.
- Improvements for app tables pagination ([#646](https://github.com/wazuh/wazuh-kibana-app/pull/646)).

### Changed

- Now the `pretty` parameter on the _Dev tools_ tab will be ignored to avoid `Unexpected error` messages ([#624](https://github.com/wazuh/wazuh-kibana-app/pull/624)).
- The `pdfkit` dependency has been replaced by `pdfmake` ([#639](https://github.com/wazuh/wazuh-kibana-app/pull/639)).
- Changed some Kibana tables for performance improvements on the reporting feature ([#644](https://github.com/wazuh/wazuh-kibana-app/pull/644)).
- Changed the method to refresh the list of known fields on the index pattern ([#650](https://github.com/wazuh/wazuh-kibana-app/pull/650)):
  - Now when restarting Kibana, the app will update the fieldset preserving the custom user fields.

### Fixed

- Fixed bug on _Agents CIS-CAT_ tab who wasn't loading the appropriate visualizations ([#626](https://github.com/wazuh/wazuh-kibana-app/pull/626)).
- Fixed a bug where sometimes the index pattern could be `undefined` during the health check process, leading into a false error message when loading the app ([#640](https://github.com/wazuh/wazuh-kibana-app/pull/640)).
- Fixed several bugs on the _Settings > API_ tab when removing, adding or editing new entries.

### Removed

- Removed the app login system ([#636](https://github.com/wazuh/wazuh-kibana-app/pull/636)):
  - This feature was unstable, experimental and untested for a long time. We'll provide much better RBAC capabilities in the future.
- Removed the new Kuery language option on Discover app search bars.
  - This feature will be restored in the future, after more Elastic v6.3.0 adaptations.

## Wazuh v3.3.0/v3.3.1 - Kibana v6.3.0 - Revision 397

### Added

- Support for Elastic Stack v6.3.0 ([#579](https://github.com/wazuh/wazuh-kibana-app/pull/579) & [#612](https://github.com/wazuh/wazuh-kibana-app/pull/612) & [#615](https://github.com/wazuh/wazuh-kibana-app/pull/615)).
- Brand-new Wazuh app redesign for the _Monitoring_ tab ([#581](https://github.com/wazuh/wazuh-kibana-app/pull/581)):
  - Refactored and optimized UI for these tabs, using a breadcrumbs-based navigability.
  - Used the same guidelines from the previous redesign for _Overview_ and _Agents_ tabs.
- New tab for _Agents_ - _Inventory_ ([#582](https://github.com/wazuh/wazuh-kibana-app/pull/582)):
  - Get information about the agent host, such as installed packages, motherboard, operating system, etc.
  - This tab will appear if the agent has the [`syscollector`](https://documentation.wazuh.com/current/user-manual/reference/ossec-conf/wodle-syscollector.html) wodle enabled.
- Brand-new extension - _CIS-CAT Alerts_ ([#601](https://github.com/wazuh/wazuh-kibana-app/pull/601)):
  - A new extension, disabled by default.
  - Visualize alerts related to the CIS-CAT benchmarks on the _Overview_ and _Agents_ tabs.
  - Get information about the last performed scan and its score.
- Several improvements for the _Dev tools_ tab ([#583](https://github.com/wazuh/wazuh-kibana-app/pull/583) & [#597](https://github.com/wazuh/wazuh-kibana-app/pull/597)):
  - Now you can insert queries using inline parameters, just like in a web browser.
  - You can combine inline parameters with JSON-like parameters.
  - If you use the same parameter on both methods with different values, the inline parameter has precedence over the other one.
  - The tab icon has been changed for a more appropriate one.
  - The `Execute query` button is now always placed on the first line of the query block.
- Refactoring for all app tables ([#582](https://github.com/wazuh/wazuh-kibana-app/pull/582)):
  - Replaced the old `wz-table` directive with a new one, along with a new data factory.
  - Now the tables are built with a pagination system.
  - Much easier method for building tables for the app.
  - Performance and stability improvements when fetching API data.
  - Now you can see the total amount of items and the elapsed time.

### Changed

- Moved some logic from the _Agents preview_ tab to the server, to avoid excessive client-side workload ([#586](https://github.com/wazuh/wazuh-kibana-app/pull/586)).
- Changed the UI to use the same loading ring across all the app tabs ([#593](https://github.com/wazuh/wazuh-kibana-app/pull/593) & [#599](https://github.com/wazuh/wazuh-kibana-app/pull/599)).
- Changed the _No results_ message across all the tabs with visualizations ([#599](https://github.com/wazuh/wazuh-kibana-app/pull/599)).

### Fixed

- Fixed a bug on the _Settings/Extensions_ tab where enabling/disabling some extensions could make other ones to be disabled ([#591](https://github.com/wazuh/wazuh-kibana-app/pull/591)).

## Wazuh v3.3.0/v3.3.1 - Kibana v6.2.4 - Revision 396

### Added

- Support for Wazuh v3.3.1.
- Brand-new Wazuh app redesign for the _Settings_ tab ([#570](https://github.com/wazuh/wazuh-kibana-app/pull/570)):
  - Refactored and optimized UI for these tabs, using a breadcrumbs-based navigability.
  - Used the same guidelines from the previous redesign for _Overview_ and _Agents_ tabs.
- Refactoring for _Overview_ and _Agents_ controllers ([#564](https://github.com/wazuh/wazuh-kibana-app/pull/564)):
  - Reduced duplicated code by splitting it into separate files.
  - Code optimization for a better performance and maintainability.
  - Added new services to provide similar functionality between different app tabs.
- Added `data.vulnerability.package.condition` to the list of known fields ([#566](https://github.com/wazuh/wazuh-kibana-app/pull/566)).

### Changed

- The `wazuh-logs` and `wazuh-monitoring` folders have been moved to the Kibana's `optimize` directory in order to avoid some error messages when using the `kibana-plugin list` command ([#563](https://github.com/wazuh/wazuh-kibana-app/pull/563)).

### Fixed

- Fixed a bug on the _Settings_ tab where updating an API entry with wrong credentials would corrupt the existing one ([#558](https://github.com/wazuh/wazuh-kibana-app/pull/558)).
- Fixed a bug on the _Settings_ tab where removing an API entry while its edit form is opened would hide the `Add API` button unless the user reloads the tab ([#558](https://github.com/wazuh/wazuh-kibana-app/pull/558)).
- Fixed some Audit visualizations on the _Overview_ and _Agents_ tabs that weren't using the same search query to show the results ([#572](https://github.com/wazuh/wazuh-kibana-app/pull/572)).
- Fixed undefined variable error on the `wz-menu` directive ([#575](https://github.com/wazuh/wazuh-kibana-app/pull/575)).

## Wazuh v3.3.0 - Kibana v6.2.4 - Revision 395

### Fixed

- Fixed a bug on the _Agent Configuration_ tab where the sync status was always `NOT SYNCHRONIZED` ([#569](https://github.com/wazuh/wazuh-kibana-app/pull/569)).

## Wazuh v3.3.0 - Kibana v6.2.4 - Revision 394

### Added

- Support for Wazuh v3.3.0.
- Updated some backend API calls to include the app version in the request header ([#560](https://github.com/wazuh/wazuh-kibana-app/pull/560)).

## Wazuh v3.2.4 - Kibana v6.2.4 - Revision 393

### Added

- Brand-new Wazuh app redesign for _Overview_ and _Agents_ tabs ([#543](https://github.com/wazuh/wazuh-kibana-app/pull/543)):
  - Updated UI for these tabs using breadcrumbs.
  - New _Welcome_ screen, presenting all the tabs to the user, with useful links to our documentation.
  - Overall design improved, adjusted font sizes and reduced HTML code.
  - This base will allow the app to increase its functionality in the future.
  - Removed the `md-nav-bar` component for a better user experience on small screens.
  - Improved app performance removing some CSS effects from some components, such as buttons.
- New filter for agent version on the _Agents Preview_ tab ([#537](https://github.com/wazuh/wazuh-kibana-app/pull/537)).
- New filter for cluster node on the _Agents Preview_ tab ([#538](https://github.com/wazuh/wazuh-kibana-app/pull/538)).

### Changed

- Now the report generation process will run in a parallel mode in the foreground ([#523](https://github.com/wazuh/wazuh-kibana-app/pull/523)).
- Replaced the usage of `$rootScope` with two new factories, along with more controller improvements ([#525](https://github.com/wazuh/wazuh-kibana-app/pull/525)).
- Now the _Extensions_ tab on _Settings_ won't edit the `.wazuh` index to modify the extensions configuration for all users ([#545](https://github.com/wazuh/wazuh-kibana-app/pull/545)).
  - This allows each new user to always start with the base extensions configuration, and modify it to its needs storing the settings on a browser cookie.
- Now the GDPR requirements description on its tab won't be loaded if the Wazuh API version is not v3.2.3 or higher ([#546](https://github.com/wazuh/wazuh-kibana-app/pull/546)).

### Fixed

- Fixed a bug where the app crashes when attempting to download huge amounts of data as CSV format ([#521](https://github.com/wazuh/wazuh-kibana-app/pull/521)).
- Fixed a bug on the Timelion visualizations from _Management/Monitoring_ which were not properly filtering and showing the cluster nodes information ([#530](https://github.com/wazuh/wazuh-kibana-app/pull/530)).
- Fixed several bugs on the loading process when switching between tabs with or without visualizations in the _Overview_ and _Agents_ tab ([#531](https://github.com/wazuh/wazuh-kibana-app/pull/531) & [#533](https://github.com/wazuh/wazuh-kibana-app/pull/533)).
- Fixed a bug on the `wazuh-monitoring` index feature when using multiple inserted APIs, along with several performance improvements ([#539](https://github.com/wazuh/wazuh-kibana-app/pull/539)).
- Fixed a bug where the OS filter on the _Agents Preview_ tab would exclude the rest of filters instead of combining them ([#552](https://github.com/wazuh/wazuh-kibana-app/pull/552)).
- Fixed a bug where the Extensions settings were restored every time the user opened the _Settings_ tab or pressed the _Set default manager_ button ([#555](https://github.com/wazuh/wazuh-kibana-app/pull/555) & [#556](https://github.com/wazuh/wazuh-kibana-app/pull/556)).

## Wazuh v3.2.3/v3.2.4 - Kibana v6.2.4 - Revision 392

### Added

- Support for Wazuh v3.2.4.
- New functionality - _Reporting_ ([#510](https://github.com/wazuh/wazuh-kibana-app/pull/510)):
  - Generate PDF logs on the _Overview_ and _Agents_ tabs, with the new button next to _Panels_ and _Discover_.
  - The report will contain the current visualizations from the tab where you generated it.
  - List all your generated reports, download or deleted them at the new _Management/Reporting_ tab.
  - **Warning:** If you leave the tab while generating a report, the process will be aborted.
- Added warning/error messages about the total RAM on the server side ([#502](https://github.com/wazuh/wazuh-kibana-app/pull/502)):
  - None of this messages will prevent the user from accessing the app, it's just a recommendation.
  - If your server has less than 2GB of RAM, you'll get an error message when opening the app.
  - If your server has between 2GB and 3GB of RAM, you'll get a warning message.
  - If your server has more than 3GB of RAM, you won't get any kind of message.
- Refactoring and added loading bar to _Manager Logs_ and _Groups_ tabs ([#505](https://github.com/wazuh/wazuh-kibana-app/pull/505)).
- Added more Syscheck options to _Management/Agents_ configuration tabs ([#509](https://github.com/wazuh/wazuh-kibana-app/pull/509)).

### Fixed

- Added more fields to the `known-fields.js` file to avoid warning messages on _Discover_ when using Filebeat for alerts forwarding ([#497](https://github.com/wazuh/wazuh-kibana-app/pull/497)).
- Fixed a bug where clicking on the _Check connection_ button on the _Settings_ tab threw an error message although the API connected successfully ([#504](https://github.com/wazuh/wazuh-kibana-app/pull/504)).
- Fixed a bug where the _Agents_ tab was not properly showing the total of agents due to the new Wazuh cluster implementation ([#517](https://github.com/wazuh/wazuh-kibana-app/pull/517)).

## Wazuh v3.2.3 - Kibana v6.2.4 - Revision 391

### Added

- Support for Wazuh v3.2.3.
- Brand-new extension - _GDPR Alerts_ ([#453](https://github.com/wazuh/wazuh-kibana-app/pull/453)):
  - A new extension, enabled by default.
  - Visualize alerts related to the GDPR compliance on the _Overview_ and _Agents_ tabs.
  - The _Ruleset_ tab has been updated to include GDPR filters on the _Rules_ subtab.
- Brand-new Management tab - _Monitoring_ ([#490](https://github.com/wazuh/wazuh-kibana-app/pull/490)):
  - Visualize your Wazuh cluster, both master and clients.
    - Get the current cluster configuration.
    - Nodes listing, sorting, searching, etc.
  - Get a more in-depth cluster status thanks to the newly added [_Timelion_](https://www.elastic.co/guide/en/kibana/current/timelion.html) visualizations.
  - The Detail view gives you a summary of the node's healthcheck.
- Brand-new tab - _Dev tools_ ([#449](https://github.com/wazuh/wazuh-kibana-app/pull/449)):
  - Find it on the top navbar, next to _Discover_.
  - Execute Wazuh API requests directly from the app.
  - This tab uses your currently selected API from _Settings_.
  - You can type different API requests on the input window, select one with the cursor, and click on the Play button to execute it.
  - You can also type comments on the input window.
- More improvements for the _Manager/Ruleset_ tab ([#446](https://github.com/wazuh/wazuh-kibana-app/pull/446)):
  - A new colour palette for regex, order and rule description arguments.
  - Added return to List view on Ruleset button while on Detail view.
  - Fixed line height on all table headers.
  - Removed unused, old code from Ruleset controllers.
- Added option on `config.yml` to enable/disable the `wazuh-monitoring` index ([#441](https://github.com/wazuh/wazuh-kibana-app/pull/441)):
  - Configure the frequency time to generate new indices.
  - The default frequency time has been increased to 1 hour.
  - When disabled, useful metrics will appear on _Overview/General_ replacing the _Agent status_ visualization.
- Added CSV exporting button to the app ([#431](https://github.com/wazuh/wazuh-kibana-app/pull/431)):
  - Implemented new logic to fetch data from the Wazuh API and download it in CSV format.
  - Currently available for the _Ruleset_, _Logs_ and _Groups_ sections on the _Manager_ tab and also the _Agents_ tab.
- More refactoring to the app backend ([#439](https://github.com/wazuh/wazuh-kibana-app/pull/439)):
  - Standardized error output from the server side.
  - Drastically reduced the error management logic on the client side.
  - Applied the _Facade_ pattern when importing/exporting modules.
  - Deleted unused/deprecated/useless methods both from server and client side.
  - Some optimizations to variable type usages.
- Refactoring to Kibana filters management ([#452](https://github.com/wazuh/wazuh-kibana-app/pull/452) & [#459](https://github.com/wazuh/wazuh-kibana-app/pull/459)):
  - Added new class to build queries from the base query.
  - The filter management is being done on controllers instead of the `discover` directive.
  - Now we are emitting specific events whenever we are fetching data or communicating to the `discover` directive.
  - The number of useless requests to fetch data has been reduced.
  - The synchronization actions are working as expected regardless the amount of data and/or the number of machine resources.
  - Fixed several bugs about filter usage and transition to different app tabs.
- Added confirmation message when the user deletes an API entry on _Settings/API_ ([#428](https://github.com/wazuh/wazuh-kibana-app/pull/428)).
- Added support for filters on the _Manager/Logs_ tab when realtime is enabled ([#433](https://github.com/wazuh/wazuh-kibana-app/pull/433)).
- Added more filter options to the Detail view on _Manager/Ruleset_ ([#434](https://github.com/wazuh/wazuh-kibana-app/pull/434)).

### Changed

- Changed OSCAP visualization to avoid clipping issues with large agent names ([#429](https://github.com/wazuh/wazuh-kibana-app/pull/429)).
- Now the related Rules or Decoders sections on _Manager/Ruleset_ will remain hidden if there isn't any data to show or while it's loading ([#434](https://github.com/wazuh/wazuh-kibana-app/pull/434)).
- Added a 200ms delay when fetching iterable data from the Wazuh API ([#445](https://github.com/wazuh/wazuh-kibana-app/pull/445) & [#450](https://github.com/wazuh/wazuh-kibana-app/pull/450)).
- Fixed several bugs related to Wazuh API timeout/cancelled requests ([#445](https://github.com/wazuh/wazuh-kibana-app/pull/445)).
- Added `ENOTFOUND`, `EHOSTUNREACH`, `EINVAL`, `EAI_AGAIN` options for API URL parameter checking ([#463](https://github.com/wazuh/wazuh-kibana-app/pull/463)).
- Now the _Settings/Extensions_ subtab won't appear unless there's at least one API inserted ([#465](https://github.com/wazuh/wazuh-kibana-app/pull/465)).
- Now the index pattern selector on _Settings/Pattern_ will also refresh the known fields when changing it ([#477](https://github.com/wazuh/wazuh-kibana-app/pull/477)).
- Changed the _Manager_ tab into _Management_ ([#490](https://github.com/wazuh/wazuh-kibana-app/pull/490)).

### Fixed

- Fixed a bug where toggling extensions after deleting an API entry could lead into an error message ([#465](https://github.com/wazuh/wazuh-kibana-app/pull/465)).
- Fixed some performance bugs on the `dataHandler` service ([#442](https://github.com/wazuh/wazuh-kibana-app/pull/442) & [#486](https://github.com/wazuh/wazuh-kibana-app/pull/442)).
- Fixed a bug when loading the _Agents preview_ tab on Safari web browser ([#447](https://github.com/wazuh/wazuh-kibana-app/pull/447)).
- Fixed a bug where a new extension (enabled by default) appears disabled when updating the app ([#456](https://github.com/wazuh/wazuh-kibana-app/pull/456)).
- Fixed a bug where pressing the Enter key on the _Discover's_ tab search bar wasn't working properly ([#488](https://github.com/wazuh/wazuh-kibana-app/pull/488)).

### Removed

- Removed the `rison` dependency from the `package.json` file ([#452](https://github.com/wazuh/wazuh-kibana-app/pull/452)).
- Removed unused Elasticsearch request to avoid problems when there's no API inserted ([#460](https://github.com/wazuh/wazuh-kibana-app/pull/460)).

## Wazuh v3.2.1/v3.2.2 - Kibana v6.2.4 - Revision 390

### Added

- Support for Wazuh v3.2.2.
- Refactoring on visualizations use and management ([#397](https://github.com/wazuh/wazuh-kibana-app/pull/397)):
  - Visualizations are no longer stored on an index, they're built and loaded on demand when needed to render the interface.
  - Refactoring on the whole app source code to use the _import/export_ paradigm.
  - Removed old functions and variables from the old visualization management logic.
  - Removed cron task to clean remaining visualizations since it's no longer needed.
  - Some Kibana functions and modules have been overridden in order to make this refactoring work.
    - This change is not intrusive in any case.
- New redesign for the _Manager/Ruleset_ tab ([#420](https://github.com/wazuh/wazuh-kibana-app/pull/420)):
  - Rules and decoders list now divided into two different sections: _List view_ and _Detail view_.
  - Removed old expandable tables to move the rule/decoder information into a new space.
  - Enable different filters on the detail view for a better search on the list view.
  - New table for related rules or decoders.
  - And finally, a bunch of minor design enhancements to the whole app.
- Added a copyright notice to the whole app source code ([#395](https://github.com/wazuh/wazuh-kibana-app/pull/395)).
- Updated `.gitignore` with the _Node_ template ([#395](https://github.com/wazuh/wazuh-kibana-app/pull/395)).
- Added new module to the `package.json` file, [`rison`](https://www.npmjs.com/package/rison) ([#404](https://github.com/wazuh/wazuh-kibana-app/pull/404)).
- Added the `errorHandler` service to the blank screen scenario ([#413](https://github.com/wazuh/wazuh-kibana-app/pull/413)):
  - Now the exact error message will be shown to the user, instead of raw JSON content.
- Added new option on the `config.yml` file to disable the new X-Pack RBAC capabilities to filter index-patterns ([#417](https://github.com/wazuh/wazuh-kibana-app/pull/417)).

### Changed

- Small minor enhancements to the user interface ([#396](https://github.com/wazuh/wazuh-kibana-app/pull/396)):
  - Reduced Wazuh app logo size.
  - Changed buttons text to not use all-capitalized letters.
  - Minor typos found in the HTML/CSS code have been fixed.
- Now the app log stores the package revision ([#417](https://github.com/wazuh/wazuh-kibana-app/pull/417)).

### Fixed

- Fixed bug where the _Agents_ tab didn't preserve the filters after reloading the page ([#404](https://github.com/wazuh/wazuh-kibana-app/pull/404)).
- Fixed a bug when using X-Pack that sometimes threw an error of false _"Not enough privileges"_ scenario ([#415](https://github.com/wazuh/wazuh-kibana-app/pull/415)).
- Fixed a bug where the Kibana Discover auto-refresh functionality was still working when viewing the _Agent configuration_ tab ([#419](https://github.com/wazuh/wazuh-kibana-app/pull/419)).

## Wazuh v3.2.1 - Kibana v6.2.4 - Revision 389

### Changed

- Changed severity and verbosity to some log messages ([#412](https://github.com/wazuh/wazuh-kibana-app/pull/412)).

### Fixed

- Fixed a bug when using the X-Pack plugin without security capabilities enabled ([#403](https://github.com/wazuh/wazuh-kibana-app/pull/403)).
- Fixed a bug when the app was trying to create `wazuh-monitoring` indices without checking the existence of the proper template ([#412](https://github.com/wazuh/wazuh-kibana-app/pull/412)).

## Wazuh v3.2.1 - Kibana v6.2.4 - Revision 388

### Added

- Support for Elastic Stack v6.2.4.
- App server fully refactored ([#360](https://github.com/wazuh/wazuh-kibana-app/pull/360)):
  - Added new classes, reduced the amount of code, removed unused functions, and several optimizations.
  - Now the app follows a more ES6 code style on multiple modules.
  - _Overview/Agents_ visualizations have been ordered into separated files and folders.
  - Now the app can use the default index defined on the `/ect/kibana/kibana.yml` file.
  - Better error handling for the visualizations directive.
  - Added a cron job to delete remaining visualizations on the `.kibana` index if so.
  - Also, we've added some changes when using the X-Pack plugin:
    - Better management of users and roles in order to use the app capabilities.
    - Prevents app loading if the currently logged user has no access to any index pattern.
- Added the `errorHandler` service to the `dataHandler` factory ([#340](https://github.com/wazuh/wazuh-kibana-app/pull/340)).
- Added Syscollector section to _Manager/Agents Configuration_ tabs ([#359](https://github.com/wazuh/wazuh-kibana-app/pull/359)).
- Added `cluster.name` field to the `wazuh-monitoring` index ([#377](https://github.com/wazuh/wazuh-kibana-app/pull/377)).

### Changed

- Increased the query size when fetching the index pattern list ([#339](https://github.com/wazuh/wazuh-kibana-app/pull/339)).
- Changed active colour for all app tables ([#347](https://github.com/wazuh/wazuh-kibana-app/pull/347)).
- Changed validation regex to accept URLs with non-numeric format ([#353](https://github.com/wazuh/wazuh-kibana-app/pull/353)).
- Changed visualization removal cron task to avoid excessive log messages when there weren't removed visualizations ([#361](https://github.com/wazuh/wazuh-kibana-app/pull/361)).
- Changed filters comparison for a safer access ([#383](https://github.com/wazuh/wazuh-kibana-app/pull/383)).
- Removed some `server.log` messages to avoid performance errors ([#384](https://github.com/wazuh/wazuh-kibana-app/pull/384)).
- Changed the way of handling the index patterns list ([#360](https://github.com/wazuh/wazuh-kibana-app/pull/360)).
- Rewritten some false error-level logs to just information-level ones ([#360](https://github.com/wazuh/wazuh-kibana-app/pull/360)).
- Changed some files from JSON to CommonJS for performance improvements ([#360](https://github.com/wazuh/wazuh-kibana-app/pull/360)).
- Replaced some code on the `kibana-discover` directive with a much cleaner statement to avoid issues on the _Agents_ tab ([#394](https://github.com/wazuh/wazuh-kibana-app/pull/394)).

### Fixed

- Fixed a bug where several `agent.id` filters were created at the same time when navigating between _Agents_ and _Groups_ with different selected agents ([#342](https://github.com/wazuh/wazuh-kibana-app/pull/342)).
- Fixed logic on the index-pattern selector which wasn't showing the currently selected pattern the very first time a user opened the app ([#345](https://github.com/wazuh/wazuh-kibana-app/pull/345)).
- Fixed a bug on the `errorHandler` service who was preventing a proper output of some Elastic-related backend error messages ([#346](https://github.com/wazuh/wazuh-kibana-app/pull/346)).
- Fixed panels flickering in the _Settings_ tab ([#348](https://github.com/wazuh/wazuh-kibana-app/pull/348)).
- Fixed a bug in the shards and replicas settings when the user sets the value to zero (0) ([#358](https://github.com/wazuh/wazuh-kibana-app/pull/358)).
- Fixed several bugs related to the upgrade process from Wazuh 2.x to the new refactored server ([#363](https://github.com/wazuh/wazuh-kibana-app/pull/363)).
- Fixed a bug in _Discover/Agents VirusTotal_ tabs to avoid conflicts with the `agent.name` field ([#379](https://github.com/wazuh/wazuh-kibana-app/pull/379)).
- Fixed a bug on the implicit filter in _Discover/Agents PCI_ tabs ([#393](https://github.com/wazuh/wazuh-kibana-app/pull/393)).

### Removed

- Removed clear API password on `checkPattern` response ([#339](https://github.com/wazuh/wazuh-kibana-app/pull/339)).
- Removed old dashboard visualizations to reduce loading times ([#360](https://github.com/wazuh/wazuh-kibana-app/pull/360)).
- Removed some unused dependencies due to the server refactoring ([#360](https://github.com/wazuh/wazuh-kibana-app/pull/360)).
- Removed completely `metricService` from the app ([#389](https://github.com/wazuh/wazuh-kibana-app/pull/389)).

## Wazuh v3.2.1 - Kibana v6.2.2/v6.2.3 - Revision 387

### Added

- New logging system ([#307](https://github.com/wazuh/wazuh-kibana-app/pull/307)):
  - New module implemented to write app logs.
  - Now a trace is stored every time the app is re/started.
  - Currently, the `initialize.js` and `monitoring.js` files work with this system.
  - Note: the logs will live under `/var/log/wazuh/wazuhapp.log` on Linux systems, on Windows systems they will live under `kibana/plugins/`. It rotates the log whenever it reaches 100MB.
- Better cookies handling ([#308](https://github.com/wazuh/wazuh-kibana-app/pull/308)):
  - New field on the `.wazuh-version` index to store the last time the Kibana server was restarted.
  - This is used to check if the cookies have consistency with the current server status.
  - Now the app is clever and takes decisions depending on new consistency checks.
- New design for the _Agents/Configuration_ tab ([#310](https://github.com/wazuh/wazuh-kibana-app/pull/310)):
  - The style is the same as the _Manager/Configuration_ tab.
  - Added two more sections: CIS-CAT and Commands ([#315](https://github.com/wazuh/wazuh-kibana-app/pull/315)).
  - Added a new card that will appear when there's no group configuration at all ([#323](https://github.com/wazuh/wazuh-kibana-app/pull/323)).
- Added _"group"_ column on the agents list in _Agents_ ([#312](https://github.com/wazuh/wazuh-kibana-app/pull/312)):
  - If you click on the group, it will redirect the user to the specified group in _Manager/Groups_.
- New option for the `config.yml` file, `ip.selector` ([#313](https://github.com/wazuh/wazuh-kibana-app/pull/313)):
  - Define if the app will show or not the index pattern selector on the top navbar.
  - This setting is set to `true` by default.
- More CSS cleanup and reordering ([#315](https://github.com/wazuh/wazuh-kibana-app/pull/315)):
  - New `typography.less` file.
  - New `layout.less` file.
  - Removed `cleaned.less` file.
  - Reordering and cleaning of existing CSS files, including removal of unused classes, renaming, and more.
  - The _Settings_ tab has been refactored to correct some visual errors with some card components.
  - Small refactoring to some components from _Manager/Ruleset_ ([#323](https://github.com/wazuh/wazuh-kibana-app/pull/323)).
- New design for the top navbar ([#326](https://github.com/wazuh/wazuh-kibana-app/pull/326)):
  - Cleaned and refactored code
  - Revamped design, smaller and with minor details to follow the rest of Wazuh app guidelines.
- New design for the wz-chip component to follow the new Wazuh app guidelines ([#323](https://github.com/wazuh/wazuh-kibana-app/pull/323)).
- Added more descriptive error messages when the user inserts bad credentials on the _Add new API_ form in the _Settings_ tab ([#331](https://github.com/wazuh/wazuh-kibana-app/pull/331)).
- Added a new CSS class to truncate overflowing text on tables and metric ribbons ([#332](https://github.com/wazuh/wazuh-kibana-app/pull/332)).
- Support for Elastic Stack v6.2.2/v6.2.3.

### Changed

- Improved the initialization system ([#317](https://github.com/wazuh/wazuh-kibana-app/pull/317)):
  - Now the app will re-create the index-pattern if the user deletes the currently used by the Wazuh app.
  - The fieldset is now automatically refreshed if the app detects mismatches.
  - Now every index-pattern is dynamically formatted (for example, to enable the URLs in the _Vulnerabilities_ tab).
  - Some code refactoring for a better handling of possible use cases.
  - And the best thing, it's no longer needed to insert the sample alert!
- Improvements and changes to index-patterns ([#320](https://github.com/wazuh/wazuh-kibana-app/pull/320) & [#333](https://github.com/wazuh/wazuh-kibana-app/pull/333)):
  - Added a new route, `/get-list`, to fetch the index pattern list.
  - Removed and changed several functions for a proper management of index-patterns.
  - Improved the compatibility with user-created index-patterns, known to have unpredictable IDs.
  - Now the app properly redirects to `/blank-screen` if the length of the index patterns list is 0.
  - Ignored custom index patterns with auto-generated ID on the initialization process.
    - Now it uses the value set on the `config.yml` file.
  - If the index pattern is no longer available, the cookie will be overwritten.
- Improvements to the monitoring module ([#322](https://github.com/wazuh/wazuh-kibana-app/pull/322)):
  - Minor refactoring to the whole module.
  - Now the `wazuh-monitoring` index pattern is regenerated if it's missing.
  - And the best thing, it's no longer needed to insert the monitoring template!
- Now the app health check system only checks if the API and app have the same `major.minor` version ([#311](https://github.com/wazuh/wazuh-kibana-app/pull/311)):
  - Previously, the API and app had to be on the same `major.minor.patch` version.
- Adjusted space between title and value in some cards showing Manager or Agent configurations ([#315](https://github.com/wazuh/wazuh-kibana-app/pull/315)).
- Changed red and green colours to more saturated ones, following Kibana style ([#315](https://github.com/wazuh/wazuh-kibana-app/pull/315)).

### Fixed

- Fixed bug in Firefox browser who was not properly showing the tables with the scroll pagination functionality ([#314](https://github.com/wazuh/wazuh-kibana-app/pull/314)).
- Fixed bug where visualizations weren't being destroyed due to ongoing renderization processes ([#316](https://github.com/wazuh/wazuh-kibana-app/pull/316)).
- Fixed several UI bugs for a better consistency and usability ([#318](https://github.com/wazuh/wazuh-kibana-app/pull/318)).
- Fixed an error where the initial index-pattern was not loaded properly the very first time you enter the app ([#328](https://github.com/wazuh/wazuh-kibana-app/pull/328)).
- Fixed an error message that appeared whenever the app was not able to found the `wazuh-monitoring` index pattern ([#328](https://github.com/wazuh/wazuh-kibana-app/pull/328)).

## Wazuh v3.2.1 - Kibana v6.2.2 - Revision 386

### Added

- New design for the _Manager/Groups_ tab ([#295](https://github.com/wazuh/wazuh-kibana-app/pull/295)).
- New design for the _Manager/Configuration_ tab ([#297](https://github.com/wazuh/wazuh-kibana-app/pull/297)).
- New design of agents statistics for the _Agents_ tab ([#299](https://github.com/wazuh/wazuh-kibana-app/pull/299)).
- Added information ribbon into _Overview/Agent SCAP_ tabs ([#303](https://github.com/wazuh/wazuh-kibana-app/pull/303)).
- Added information ribbon into _Overview/Agent VirusTotal_ tabs ([#306](https://github.com/wazuh/wazuh-kibana-app/pull/306)).
- Added information ribbon into _Overview AWS_ tab ([#306](https://github.com/wazuh/wazuh-kibana-app/pull/306)).

### Changed

- Refactoring of HTML and CSS code throughout the whole Wazuh app ([#294](https://github.com/wazuh/wazuh-kibana-app/pull/294), [#302](https://github.com/wazuh/wazuh-kibana-app/pull/302) & [#305](https://github.com/wazuh/wazuh-kibana-app/pull/305)):
  - A big milestone for the project was finally achieved with this refactoring.
  - We've removed the Bootstrap dependency from the `package.json` file.
  - We've removed and merged many duplicated rules.
  - We've removed HTML and `angular-md` overriding rules. Now we have more own-made classes to avoid undesired results on the UI.
  - Also, this update brings tons of minor bugfixes related to weird HTML code.
- Wazuh app visualizations reviewed ([#301](https://github.com/wazuh/wazuh-kibana-app/pull/301)):
  - The number of used buckets has been limited since most of the table visualizations were surpassing acceptable limits.
  - Some visualizations have been checked to see if they make complete sense on what they mean to show to the user.
- Modified some app components for better follow-up of Kibana guidelines ([#290](https://github.com/wazuh/wazuh-kibana-app/pull/290) & [#297](https://github.com/wazuh/wazuh-kibana-app/pull/297)).
  - Also, some elements were modified on the _Discover_ tab in order to correct some mismatches.

### Fixed

- Adjusted information ribbon in _Agents/General_ for large OS names ([#290](https://github.com/wazuh/wazuh-kibana-app/pull/290) & [#294](https://github.com/wazuh/wazuh-kibana-app/pull/294)).
- Fixed unsafe array access on the visualization directive when going directly into _Manager/Ruleset/Decoders_ ([#293](https://github.com/wazuh/wazuh-kibana-app/pull/293)).
- Fixed a bug where navigating between agents in the _Agents_ tab was generating duplicated `agent.id` implicit filters ([#296](https://github.com/wazuh/wazuh-kibana-app/pull/296)).
- Fixed a bug where navigating between different tabs from _Overview_ or _Agents_ while being on the _Discover_ sub-tab was causing data loss in metric watchers ([#298](https://github.com/wazuh/wazuh-kibana-app/pull/298)).
- Fixed incorrect visualization of the rule level on _Manager/Ruleset/Rules_ when the rule level is zero (0) ([#298](https://github.com/wazuh/wazuh-kibana-app/pull/298)).

### Removed

- Removed almost every `md-tooltip` component from the whole app ([#305](https://github.com/wazuh/wazuh-kibana-app/pull/305)).
- Removed unused images from the `img` folder ([#305](https://github.com/wazuh/wazuh-kibana-app/pull/305)).

## Wazuh v3.2.1 - Kibana v6.2.2 - Revision 385

### Added

- Support for Wazuh v3.2.1.
- Brand-new first redesign for the app user interface ([#278](https://github.com/wazuh/wazuh-kibana-app/pull/278)):
  - This is the very first iteration of a _work-in-progress_ UX redesign for the Wazuh app.
  - The overall interface has been refreshed, removing some unnecessary colours and shadow effects.
  - The metric visualizations have been replaced by an information ribbon under the filter search bar, reducing the amount of space they occupied.
    - A new service was implemented for a proper handling of the metric visualizations watchers ([#280](https://github.com/wazuh/wazuh-kibana-app/pull/280)).
  - The rest of the app visualizations now have a new, more detailed card design.
- New shards and replicas settings to the `config.yml` file ([#277](https://github.com/wazuh/wazuh-kibana-app/pull/277)):
  - Now you can apply custom values to the shards and replicas for the `.wazuh` and `.wazuh-version` indices.
  - This feature only works before the installation process. If you modify these settings after installing the app, they won't be applied at all.

### Changed

- Now clicking again on the _Groups_ tab on _Manager_ will properly reload the tab and redirect to the beginning ([#274](https://github.com/wazuh/wazuh-kibana-app/pull/274)).
- Now the visualizations only use the `vis-id` attribute for loading them ([#275](https://github.com/wazuh/wazuh-kibana-app/pull/275)).
- The colours from the toast messages have been replaced to follow the Elastic 6 guidelines ([#286](https://github.com/wazuh/wazuh-kibana-app/pull/286)).

### Fixed

- Fixed wrong data flow on _Agents/General_ when coming from and going to the _Groups_ tab ([#273](https://github.com/wazuh/wazuh-kibana-app/pull/273)).
- Fixed sorting on tables, now they use the sorting functionality provided by the Wazuh API ([#274](https://github.com/wazuh/wazuh-kibana-app/pull/274)).
- Fixed column width issues on some tables ([#274](https://github.com/wazuh/wazuh-kibana-app/pull/274)).
- Fixed bug in the _Agent configuration_ JSON viewer who didn't properly show the full group configuration ([#276](https://github.com/wazuh/wazuh-kibana-app/pull/276)).
- Fixed excessive loading time from some Audit visualizations ([#278](https://github.com/wazuh/wazuh-kibana-app/pull/278)).
- Fixed Play/Pause button in timepicker's auto-refresh ([#281](https://github.com/wazuh/wazuh-kibana-app/pull/281)).
- Fixed unusual scenario on visualization directive where sometimes there was duplicated implicit filters when doing a search ([#283](https://github.com/wazuh/wazuh-kibana-app/pull/283)).
- Fixed some _Overview Audit_ visualizations who were not working properly ([#285](https://github.com/wazuh/wazuh-kibana-app/pull/285)).

### Removed

- Deleted the `id` attribute from all the app visualizations ([#275](https://github.com/wazuh/wazuh-kibana-app/pull/275)).

## Wazuh v3.2.0 - Kibana v6.2.2 - Revision 384

### Added

- New directives for the Wazuh app: `wz-table`, `wz-table-header` and `wz-search-bar` ([#263](https://github.com/wazuh/wazuh-kibana-app/pull/263)):
  - Maintainable and reusable components for a better-structured app.
  - Several files have been changed, renamed and moved to new folders, following _best practices_.
  - The progress bar is now within its proper directive ([#266](https://github.com/wazuh/wazuh-kibana-app/pull/266)).
  - Minor typos and refactoring changes to the new directives.
- Support for Elastic Stack v6.2.2.

### Changed

- App buttons have been refactored. Unified CSS and HTML for buttons, providing the same structure for them ([#269](https://github.com/wazuh/wazuh-kibana-app/pull/269)).
- The API list on Settings now shows the latest inserted API at the beginning of the list ([#261](https://github.com/wazuh/wazuh-kibana-app/pull/261)).
- The check for the currently applied pattern has been improved, providing clever handling of Elasticsearch errors ([#271](https://github.com/wazuh/wazuh-kibana-app/pull/271)).
- Now on _Settings_, when the Add or Edit API form is active, if you press the other button, it will make the previous one disappear, getting a clearer interface ([#9df1e31](https://github.com/wazuh/wazuh-kibana-app/commit/9df1e317903edf01c81eba068da6d20a8a1ea7c2)).

### Fixed

- Fixed visualizations directive to properly load the _Manager/Ruleset_ visualizations ([#262](https://github.com/wazuh/wazuh-kibana-app/pull/262)).
- Fixed a bug where the classic extensions were not affected by the settings of the `config.yml` file ([#266](https://github.com/wazuh/wazuh-kibana-app/pull/266)).
- Fixed minor CSS bugs from the conversion to directives to some components ([#266](https://github.com/wazuh/wazuh-kibana-app/pull/266)).
- Fixed bug in the tables directive when accessing a member it doesn't exist ([#266](https://github.com/wazuh/wazuh-kibana-app/pull/266)).
- Fixed browser console log error when clicking the Wazuh logo on the app ([#6647fbc](https://github.com/wazuh/wazuh-kibana-app/commit/6647fbc051c2bf69df7df6e247b2b2f46963f194)).

### Removed

- Removed the `kbn-dis` directive from _Manager/Ruleset_ ([#262](https://github.com/wazuh/wazuh-kibana-app/pull/262)).
- Removed the `filters.js` and `kibana_fields_file.json` files ([#263](https://github.com/wazuh/wazuh-kibana-app/pull/263)).
- Removed the `implicitFilters` service ([#270](https://github.com/wazuh/wazuh-kibana-app/pull/270)).
- Removed visualizations loading status trace from controllers and visualization directive ([#270](https://github.com/wazuh/wazuh-kibana-app/pull/270)).

## Wazuh v3.2.0 - Kibana v6.2.1 - Revision 383

### Added

- Support for Wazuh 3.2.0.
- Compatibility with Kibana 6.1.0 to Kibana 6.2.1.
- New tab for vulnerability detector alerts.

### Changed

- The app now shows the index pattern selector only if the list length is greater than 1.
  - If it's exactly 1 shows the index pattern without a selector.
- Now the index pattern selector only shows the compatible ones.
  - It's no longer possible to select the `wazuh-monitoring` index pattern.
- Updated Bootstrap to 3.3.7.
- Improved filter propagation between Discover and the visualizations.
- Replaced the login route name from /login to /wlogin to avoid conflict with X-Pack own login route.

### Fixed

- Several CSS bugfixes for better compatibility with Kibana 6.2.1.
- Some variables changed for adapting new Wazuh API requests.
- Better error handling for some Elastic-related messages.
- Fixed browser console error from top-menu directive.
- Removed undesired md-divider from Manager/Logs.
- Adjusted the width of a column in Manager/Logs to avoid overflow issues with the text.
- Fixed a wrong situation with the visualizations when we refresh the Manager/Rules tab.

### Removed

- Removed the `travis.yml` file.

## Wazuh v3.1.0 - Kibana v6.1.3 - Revision 380

### Added

- Support for Wazuh 3.1.0.
- Compatibility with Kibana 6.1.3.
- New error handler for better app errors reporting.
- A new extension for Amazon Web Services alerts.
- A new extension for VirusTotal alerts.
- New agent configuration tab:
  - Visualize the current group configuration for the currently selected agent on the app.
  - Navigate through the different tabs to see which configuration is being used.
  - Check the synchronization status for the configuration.
  - View the current group of the agent and click on it to go to the Groups tab.
- New initial health check for checking some app components.
- New YAML config file:
  - Define the initial index pattern.
  - Define specific checks for the healthcheck.
  - Define the default extensions when adding new APIs.
- New index pattern selector dropdown on the top navbar.
  - The app will reload applying the new index pattern.
- Added new icons for some sections of the app.

### Changed

- New visualizations loader, with much better performance.
- Improved reindex process for the .wazuh index when upgrading from a 2.x-5.x version.
- Adding 365 days expiring time to the cookies.
- Change default behaviour for the config file. Now everything is commented with default values.
  - You need to edit the file, remove the comment mark and apply the desired value.
- Completely redesigned the manager configuration tab.
- Completely redesigned the groups tab.
- App tables have now unified CSS classes.

### Fixed

- Play real-time button has been fixed.
- Preventing duplicate APIs from feeding the wazuh-monitoring index.
- Fixing the check manager connection button.
- Fixing the extensions settings so they are preserved over time.
- Much more error handling messages in all the tabs.
- Fixed OS filters in agents list.
- Fixed autocomplete lists in the agents, rules and decoders list so they properly scroll.
- Many styles bugfixes for the different browsers.
- Reviewed and fixed some visualizations not showing accurate information.

### Removed

- Removed index pattern configuration from the `package.json` file.
- Removed unnecessary dependencies from the `package.json` file.

## Wazuh v3.0.0 - Kibana v6.1.0 - Revision 371

### Added

- You can configure the initial index-pattern used by the plugin in the initialPattern variable of the app's package.json.
- Auto `.wazuh` reindex from Wazuh 2.x - Kibana 5.x to Wazuh 3.x - Kibana 6.x.
  - The API credentials will be automatically migrated to the new installation.
- Dynamically changed the index-pattern used by going to the Settings -> Pattern tab.
  - Wazuh alerts compatibility auto detection.
- New loader for visualizations.
- Better performance: now the tabs use the same Discover tab, only changing the current filters.
- New Groups tab.
  - Now you can check your group configuration (search its agents and configuration files).
- The Logs tab has been improved.
  - You can sort by field and the view has been improved.
- Achieved a clearer interface with implicit filters per tab showed as unremovable chips.

### Changed

- Dynamically creating .kibana index if necessary.
- Better integration with Kibana Discover.
- Visualizations loaded at initialization time.
- New sync system to wait for Elasticsearch JS.
- Decoupling selected API and pattern from backend and moved to the client side.

## Wazuh v2.1.0 - Kibana v5.6.1 - Revision 345

### Added

- Loading icon while Wazuh loads the visualizations.
- Add/Delete/Restart agents.
- OS agent filter

### Changed

- Using genericReq when possible.

## Wazuh v2.0.1 - Kibana v5.5.1 - Revision 339

### Changed

- New index in Elasticsearch to save Wazuh set up configuration
- Short URL's is now supported
- A native base path from kibana.yml is now supported

### Fixed

- Search bar across panels now support parenthesis grouping
- Several CSS fixes for IE browser<|MERGE_RESOLUTION|>--- conflicted
+++ resolved
@@ -2,19 +2,15 @@
 
 All notable changes to the Wazuh app project will be documented in this file.
 
-<<<<<<< HEAD
-## Wazuh v4.7.0 - OpenSearch Dashboards 2.7.0 - Revision 00
+## Wazuh v4.7.0 - OpenSearch Dashboards 2.6.0 - Revision 00
+
+### Added
+
+- Support for Wazuh 4.7.0
 
 ### Fixed
 
 - Fixed the propagation event so that the flyout data, in the decoders, does not change when the button is pressed. [#5597](https://github.com/wazuh/wazuh-kibana-app/pull/5597)
-=======
-## Wazuh v4.7.0 - OpenSearch Dashboards 2.6.0 - Revision 01
-
-### Added
-
-- Support for Wazuh 4.7.0
->>>>>>> 48243106
 
 ## Wazuh v4.6.0 - OpenSearch Dashboards 2.6.0 - Revision 01
 
