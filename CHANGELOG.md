--- conflicted
+++ resolved
@@ -2,21 +2,23 @@
 
 All notable changes to the Wazuh app project will be documented in this file.
 
+## Wazuh v4.0.1 - Kibana v7.9.1, v7.9.3 - Revision 4010
+
+### Changed
+
+- [4.0-7.9] Run as with no wazuh-wui API user(https://github.com/wazuh/wazuh-kibana-app/issues/2576)
+
 ## Wazuh v4.0.1 - Kibana v7.9.1, v7.9.3 - Revision 4009
 
 ### Changed
 
 - Hide empty columns of the processes table of the MacOS agents [#2570](https://github.com/wazuh/wazuh-kibana-app/pull/2570)
-<<<<<<< HEAD
-- feat(frontend): added API user allow_run_as [#2590](https://github.com/wazuh/wazuh-kibana-app/pull/2590)
-=======
 - Missing step in "Deploy a new agent" view [#2623](https://github.com/wazuh/wazuh-kibana-app/issues/2623)
 - Implement wazuh users' CRUD [#2598](https://github.com/wazuh/wazuh-kibana-app/pull/2598)
 
 ### Fixed
 
 - Inconsistent data in sample data alerts [#2618](https://github.com/wazuh/wazuh-kibana-app/pull/2618)
->>>>>>> 0c194acc
 
 ## Wazuh v4.0.1 - Kibana v7.9.1, v7.9.3 - Revision 4008
 
