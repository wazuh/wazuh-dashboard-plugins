--- conflicted
+++ resolved
@@ -27,17 +27,14 @@
 - Fixed nested field rendering in security alerts table details [#4428](https://github.com/wazuh/wazuh-kibana-app/pull/4428)
 - Fixed a bug where the Wazuh logo was used instead of the custom one [#4539](https://github.com/wazuh/wazuh-kibana-app/pull/4539)
 - Fixed rendering problems of the `Agent Overview` section in low resolutions [#4516](https://github.com/wazuh/wazuh-kibana-app/pull/4516)
-<<<<<<< HEAD
+- Fixed issue when logging out from Wazuh when SAML is enabled [#4595](https://github.com/wazuh/wazuh-kibana-app/issues/4595)
 - Fixed flyout compatibility with opensearch 2.x [#4638](https://github.com/wazuh/wazuh-kibana-app/pull/4638)
-=======
-- Fixed issue when logging out from Wazuh when SAML is enabled [#4595](https://github.com/wazuh/wazuh-kibana-app/issues/4595)
 
 ## Wazuh v4.3.9 - OpenSearch Dashboards 1.2.0 - Revision 4310
 
 ### Added
 
 - Support for Wazuh 4.3.9
->>>>>>> 9e2919b6
 
 ## Wazuh v4.3.8 - OpenSearch Dashboards 1.2.0 - Revision 4309
 
