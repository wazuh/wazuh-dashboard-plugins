# Change Log

All notable changes to the Wazuh app project will be documented in this file.

<<<<<<< HEAD
## Wazuh v4.10.1 - OpenSearch Dashboards 2.16.0 - Revision 00

### Added

- Support for Wazuh 4.10.1

### Changed

- Refined the layout of the agent details view [#7193](https://github.com/wazuh/wazuh-dashboard-plugins/issues/7193)
- Changed the width of the command column, relocate argvs column and change the width of the rest of the columns in the table processes. [#7195](https://github.com/wazuh/wazuh-dashboard-plugins/pull/7195)

## Wazuh v4.10.0 - OpenSearch Dashboards 2.16.0 - Revision 03
=======
## Wazuh v4.10.0 - OpenSearch Dashboards 2.16.0 - Revision 06
>>>>>>> af711016

### Added

- Support for Wazuh 4.10.0
- Added sample data for YARA [#6964](https://github.com/wazuh/wazuh-dashboard-plugins/issues/6964)
- Added a custom filter and visualization for vulnerability.under_evaluation field [#6968](https://github.com/wazuh/wazuh-dashboard-plugins/issues/6968) [#7044](https://github.com/wazuh/wazuh-dashboard-plugins/pull/7044) [#7046](https://github.com/wazuh/wazuh-dashboard-plugins/issues/7046)
- Add vulnerabilities card to agent details page [#7058](https://github.com/wazuh/wazuh-dashboard-plugins/issues/7058)
- Added an "Agents management" menu and moved the sections: "Endpoint Groups" and "Endpoint Summary" which changed its name to "Summary".[#7112](https://github.com/wazuh/wazuh-dashboard-plugins/pull/7112)
- Added ability to filter from File Integrity Monitoring registry inventory [#7119](https://github.com/wazuh/wazuh-dashboard-plugins/pull/7119)
- Added new field columns and ability to select the visible fields in the File Integrity Monitoring Files and Registry tables [#7119](https://github.com/wazuh/wazuh-dashboard-plugins/pull/7119)
- Added filter by value to document details fields [#7081](https://github.com/wazuh/wazuh-dashboard-plugins/pull/7081)
<<<<<<< HEAD
=======
- Added pinned agent mechanic to inventory data, stats, and configuration for consistent functionality [#7135](https://github.com/wazuh/wazuh-dashboard-plugins/pull/7135)
- Added ability to edit the `wazuh.updates.disabled` configuration setting from UI [#7156](https://github.com/wazuh/wazuh-dashboard-plugins/pull/7156)
>>>>>>> af711016

### Changed

- Update malware detection group values in data sources [#6963](https://github.com/wazuh/wazuh-dashboard-plugins/issues/6963)
- Changed the registration id of the Settings application for compatibility with OpenSearch Dashboard 2.16.0 [#6938](https://github.com/wazuh/wazuh-dashboard-plugins/pull/6938)
- Changed Malware detection dashboard visualizations [#6964](https://github.com/wazuh/wazuh-dashboard-plugins/issues/6964)
- Changed MITRE ATT&CK overview description [#7032](https://github.com/wazuh/wazuh-dashboard-plugins/pull/7032)
- Changed the agents summary in overview with no results to an agent deployment help message. [#7041](https://github.com/wazuh/wazuh-dashboard-plugins/pull/7041)
- Changed malware feature description [#7036](https://github.com/wazuh/wazuh-dashboard-plugins/pull/7036)
- Changed the font size of the kpi subtitles and the features descriptions [#7033](https://github.com/wazuh/wazuh-dashboard-plugins/pull/7033)
- Changed the warning icon in events view to a info icon [#7057](https://github.com/wazuh/wazuh-dashboard-plugins/pull/7057)
- Changed feature container margins to ensure consistent separation and uniform design. [#7034](https://github.com/wazuh/wazuh-dashboard-plugins/pull/7034)
- Changed the initial width to the default columns on each selected field [#7059](https://github.com/wazuh/wazuh-dashboard-plugins/issues/7059)
- Changed inventory, stats and configuration page to use tabs [#7089](https://github.com/wazuh/wazuh-dashboard-plugins/pull/7089)
<<<<<<< HEAD
=======
- Changed styles in the register agent view for consistency of styles in the views. [#7149](https://github.com/wazuh/wazuh-dashboard-plugins/pull/7149)
>>>>>>> af711016

### Fixed

- Fixed the filter are displayed cropped on screens of 575px to 767px in vulnerability detection module [#7047](https://github.com/wazuh/wazuh-dashboard-plugins/pull/7047)
- Fixed read-only users could not access to Statistics application [#7001](https://github.com/wazuh/wazuh-dashboard-plugins/pull/7001)
- Fixed no-agent-alert spawn with selected agent in agent-welcome view [#7029](https://github.com/wazuh/wazuh-dashboard-plugins/pull/7029)
- Fixed loading state of the agents status chart in the home overview [#7120](https://github.com/wazuh/wazuh-dashboard-plugins/pull/7120)
- Fixed security policy exception when it contained deprecated actions [#7042](https://github.com/wazuh/wazuh-dashboard-plugins/pull/7042)
- Fixed border on cells in events that disappear when clicked [#7075](https://github.com/wazuh/wazuh-dashboard-plugins/pull/7075)
- Fixed export formatted csv data with special characters from tables [#7048](https://github.com/wazuh/wazuh-dashboard-plugins/pull/7048)
- Fixed column reordering feature [#7072](https://github.com/wazuh/wazuh-dashboard-plugins/pull/7072)
- Fixed filter management to prevent hiding when adding multiple filters [#7077](https://github.com/wazuh/wazuh-dashboard-plugins/pull/7077)
- Fixed the Mitre ATT&CK exception in the agent view, the redirections of ID, Tactics, Dashboard Icon and Event Icon in the drop-down menu and the card not displaying information when the flyout was opened [#7116](https://github.com/wazuh/wazuh-dashboard-plugins/pull/7116)
- Fixed the filter are displayed cropped on screens of 575px to 767px in vulnerability detection module [#7047](https://github.com/wazuh/wazuh-dashboard-plugins/pull/7047)
<<<<<<< HEAD
- Fixed ability to filter from files inventory details flyout of File Integrity Monitoring [#7119](https://github.com/wazuh/wazuh-dashboard-plugins/pull/7119)
=======
- Fixed ability to filter from files inventory details flyout of File Integrity Monitoring [#7119](https://github.com/wazuh/wazuh-dashboard-plugins/pull/7119) [#7163](https://github.com/wazuh/wazuh-dashboard-plugins/pull/7163)
- Fixed endpoint group module name and indexer management order [#7150](https://github.com/wazuh/wazuh-dashboard-plugins/pull/7150)
- Fixed Invalid date filter applied on FIM details flyout [#7160](https://github.com/wazuh/wazuh-dashboard-plugins/pull/7160)
- Fixed the check updates UI was displayed despite it could be configured as disabled [#7156](https://github.com/wazuh/wazuh-dashboard-plugins/pull/7156)
- Fixed filter by value in document details in safari [#7151](https://github.com/wazuh/wazuh-dashboard-plugins/pull/7151)
- Fixed error message to prevent pass no strings to the wazuh logger [#7167](https://github.com/wazuh/wazuh-dashboard-plugins/pull/7167)
- Fixed the rendering of the `data.vunerability.reference` in the table and flyout [#7177](https://github.com/wazuh/wazuh-dashboard-plugins/pull/7177)
>>>>>>> af711016

### Removed

- Removed agent RBAC filters from dashboard queries [#6945](https://github.com/wazuh/wazuh-dashboard-plugins/pull/6945)
- Removed GET /elastic/statistics API endpoint [#7001](https://github.com/wazuh/wazuh-dashboard-plugins/pull/7001)
- Removed VirusTotal application in favor of Malware Detection [#7038](https://github.com/wazuh/wazuh-dashboard-plugins/pull/7038)
- Removed processes state column in macOS agents [#7122](https://github.com/wazuh/wazuh-dashboard-plugins/pull/7122)

## Wazuh v4.9.2 - OpenSearch Dashboards 2.13.0 - Revision 01

### Added

- Support for Wazuh 4.9.2

### Fixed

- Fixed vulnerabilities inventory table scroll [#7128](https://github.com/wazuh/wazuh-dashboard-plugins/pull/7128)

## Wazuh v4.9.1 - OpenSearch Dashboards 2.13.0 - Revision 04

### Added

- Support for Wazuh 4.9.1
- Add feature to filter by field in the events table rows [#6977](https://github.com/wazuh/wazuh-dashboard-plugins/pull/6991)

### Fixed

- Fixed issue causing vulnerability dashboard to fail loading for read-only users [#6933](https://github.com/wazuh/wazuh-dashboard-plugins/pull/6993)
- Fixed the temporal directory variable on the the command to deploy a new Windows agent [#6905](https://github.com/wazuh/wazuh-dashboard-plugins/pull/6905)
- Fixed an error on the command to deploy a new macOS agent that could cause the registration password had a wrong value because a `\n` could be included [#6906](https://github.com/wazuh/wazuh-dashboard-plugins/pull/6906)
- Fixed rendering an active response as disabled when is active [#6901](https://github.com/wazuh/wazuh-dashboard-plugins/pull/6901)
- Fixed an error on Dev Tools when using payload properties as arrays [#6908](https://github.com/wazuh/wazuh-dashboard-plugins/pull/6908)
- Fixed of the font size in the table used in the events tab, in the Threat hunting dashboard tab and in the Vulnerabilities inventory tab [#6987](https://github.com/wazuh/wazuh-dashboard-plugins/pull/6987)
- Fixed missing link to Vulnerabilities detection and Office 365 in the agent menu of `Endpoints Summary` [#6983](https://github.com/wazuh/wazuh-dashboard-plugins/pull/6983)
- Fixed missing options depending on agent operating system in the agent configuration report [#6983](https://github.com/wazuh/wazuh-dashboard-plugins/pull/6983)
- Fixed an style that affected the Discover plugin [#6989](https://github.com/wazuh/wazuh-dashboard-plugins/pull/6989)
- Fixed a problem updating the API host registry in the GET /api/check-stored-api [#6995](https://github.com/wazuh/wazuh-dashboard-plugins/pull/6995)
- Fixed the `Open report` button of the toast and the `Download report` icon of the reporting table in Safari [#7019](https://github.com/wazuh/wazuh-dashboard-plugins/pull/7019)
- Fixed style when unnpinned an agent in endpoint summary section [#7015](https://github.com/wazuh/wazuh-dashboard-plugins/pull/7015)
- Fixed overflow style on a long value filter [#7021](https://github.com/wazuh/wazuh-dashboard-plugins/pull/7021)
- Fixed buttons enabled for a readonly user in `Endpoint groups` section [#7056](https://github.com/wazuh/wazuh-dashboard-plugins/pull/7056)
- Fixed the automatic page refresh in dashboards and prevent duplicate requests [#7090](https://github.com/wazuh/wazuh-dashboard-plugins/pull/7090)

### Changed

- Change the text of the query limit tooltip [#6981](https://github.com/wazuh/wazuh-dashboard-plugins/pull/6981)
- Upgraded the `axios` dependency to `1.7.4` [#6919](https://github.com/wazuh/wazuh-dashboard-plugins/pull/6919)
- Improved MITRE ATT&CK intelligence flyout details readability [#6954](https://github.com/wazuh/wazuh-dashboard-plugins/pull/6954)
- Upgraded Event-tab column selector showing first the picked columns [#6984](https://github.com/wazuh/wazuh-dashboard-plugins/pull/6984)
- Changed vulnerabilities.reference to links in Vulnerability Detection > Inventory columns [#6960](https://github.com/wazuh/wazuh-dashboard-plugins/pull/6960)
- Upgraded the `follow-redirects` dependency to `1.15.6` [#6982](https://github.com/wazuh/wazuh-dashboard-plugins/pull/6982)
- Changed many loading spinners in some views to loading search progress [#6956](https://github.com/wazuh/wazuh-dashboard-plugins/pull/6956)

### Removed

- Removed the PDF report footer year [#7023](https://github.com/wazuh/wazuh-dashboard-plugins/pull/7023)
- Removed the XML autoformat function group configuration due to performance [#6999](https://github.com/wazuh/wazuh-dashboard-plugins/pull/6999)
- Removed data grid tables from Threat hunting dashboard, GitHub panel and Office365 panel [#7086](https://github.com/wazuh/wazuh-dashboard-plugins/pull/7086)

## Wazuh v4.9.0 - OpenSearch Dashboards 2.13.0 - Revision 07

### Added

- Support for Wazuh 4.9.0
- Added AngularJS dependencies [#6145](https://github.com/wazuh/wazuh-dashboard-plugins/pull/6145)
- Improve fleet management by adding 'Edit Agent Groups' and 'Upgrade Agents' actions, as well as a filter to show only outdated agents [#6250](https://github.com/wazuh/wazuh-dashboard-plugins/pull/6250) [#6476](https://github.com/wazuh/wazuh-dashboard-plugins/pull/6476) [#6274](https://github.com/wazuh/wazuh-dashboard-plugins/pull/6274) [#6501](https://github.com/wazuh/wazuh-dashboard-plugins/pull/6501) [#6529](https://github.com/wazuh/wazuh-dashboard-plugins/pull/6529) [#6648](https://github.com/wazuh/wazuh-dashboard-plugins/pull/6648)
- Added propagation of updates from the table to dashboard visualizations in Endpoints summary [#6460](https://github.com/wazuh/wazuh-dashboard-plugins/pull/6460) [#6737](https://github.com/wazuh/wazuh-dashboard-plugins/pull/6737)
- Handle index pattern selector on new discover [#6499](https://github.com/wazuh/wazuh-dashboard-plugins/pull/6499)
- Added macOS log collector tab [#6545](https://github.com/wazuh/wazuh-dashboard-plugins/pull/6545)
- Added ability to disable the edition of configuration through API endpoints and UI [#6557](https://github.com/wazuh/wazuh-dashboard-plugins/issues/6557)
- Added journald log collector tab [#6572](https://github.com/wazuh/wazuh-dashboard-plugins/pull/6572)
- Added HAProxy helper settings to cluster configuration [#6653](https://github.com/wazuh/wazuh-dashboard-plugins/pull/6653)
- Added ability to open the report file or Reporting application from the toast message [#6558](https://github.com/wazuh/wazuh-dashboard-plugins/pull/6558)
- Added support for agents to Office 365 [#6558](https://github.com/wazuh/wazuh-dashboard-plugins/pull/6558)
- Added pinned agent data validation when rendering the Inventory data, Stats and Configuration tabs in Agent preview of Endpoints Summary [#6800](https://github.com/wazuh/wazuh-dashboard-plugins/pull/6800)
- Added wz-link component to make redirections [#6848](https://github.com/wazuh/wazuh-dashboard-plugins/pull/6848)
- Added embedded and customized `dom-to-image-more` dependency [#6902](https://github.com/wazuh/wazuh-dashboard-plugins/pull/6902)

### Changed

- Removed legacy embedded discover [#6120](https://github.com/wazuh/wazuh-dashboard-plugins/issues/6120)
- Allow editing groups for an agent from Endpoints Summary [#6250](https://github.com/wazuh/wazuh-dashboard-plugins/pull/6250)
- Changed how the configuration is managed in the backend side [#6337](https://github.com/wazuh/wazuh-dashboard-plugins/pull/6337) [#6573](https://github.com/wazuh/wazuh-dashboard-plugins/pull/6573)
- Changed the view of API is down and check connection to Server APIs application [#6337](https://github.com/wazuh/wazuh-dashboard-plugins/pull/6337)
- Changed the usage of the endpoint GET /groups/{group_id}/files/{file_name} [#6385](https://github.com/wazuh/wazuh-dashboard-plugins/pull/6385)
- Refactoring and redesign endpoints summary visualizations [#6268](https://github.com/wazuh/wazuh-dashboard-plugins/pull/6268) [#6832](https://github.com/wazuh/wazuh-dashboard-plugins/pull/6832)
- Moved AngularJS settings controller to ReactJS [#6580](https://github.com/wazuh/wazuh-dashboard-plugins/pull/6580)
- Moved AngularJS controller and view for manage groups to ReactJS [#6543](https://github.com/wazuh/wazuh-dashboard-plugins/pull/6543)
- Moved AngularJS controllers and views of Tools and Dev Tools to ReactJS [#6544](https://github.com/wazuh/wazuh-dashboard-plugins/pull/6544)
- Moved the AngularJS controller and template of blank screen to ReactJS component [#6538](https://github.com/wazuh/wazuh-dashboard-plugins/pull/6538)
- Moved AngularJS controller for management to ReactJS component [#6555](https://github.com/wazuh/wazuh-dashboard-plugins/pull/6555)
- Moved AngularJS controller for overview to ReactJS component [#6594](https://github.com/wazuh/wazuh-dashboard-plugins/pull/6594)
- Moved the registry data to in-memory cache [#6481](https://github.com/wazuh/wazuh-dashboard-plugins/pull/6481)
- Enhanced the validation for `enrollment.dns` on App Settings application [#6573](https://github.com/wazuh/wazuh-dashboard-plugins/pull/6573)
- Moved AngularJS controller for the agent view to ReactJS [#6618](https://github.com/wazuh/wazuh-dashboard-plugins/pull/6618)
- Implemented new data source feature on MITRE ATT&CK module [#6482](https://github.com/wazuh/wazuh-dashboard-plugins/pull/6482)
- Upgraded versions of `follow-redirects` and `es5-ext` [#6626](https://github.com/wazuh/wazuh-dashboard-plugins/pull/6626)
- Changed agent log collector socket API response controller component [#6660](https://github.com/wazuh/wazuh-dashboard-plugins/pull/6660)
- Improved margins and paddings in the Events, Inventory and Control tabs [#6708](https://github.com/wazuh/wazuh-dashboard-plugins/pull/6708)
- Refactored the search bar to correctly handle fixed and user-added filters [#6716](https://github.com/wazuh/wazuh-dashboard-plugins/pull/6716) [#6755](https://github.com/wazuh/wazuh-dashboard-plugins/pull/6755) [#6833](https://github.com/wazuh/wazuh-dashboard-plugins/pull/6833)
- Generate URL with predefined filters [#6745](https://github.com/wazuh/wazuh-dashboard-plugins/pull/6745)
- Migrated AngularJS routing to ReactJS [#6689](https://github.com/wazuh/wazuh-dashboard-plugins/pull/6689) [#6775](https://github.com/wazuh/wazuh-dashboard-plugins/pull/6775) [#6790](https://github.com/wazuh/wazuh-dashboard-plugins/pull/6790) [#6893](https://github.com/wazuh/wazuh-dashboard-plugins/pull/6893)
- Improvement of the filter management system by implementing new standard modules [#6534](https://github.com/wazuh/wazuh-dashboard-plugins/pull/6534) [#6772](https://github.com/wazuh/wazuh-dashboard-plugins/pull/6772) [#6873](https://github.com/wazuh/wazuh-dashboard-plugins/pull/6873)
- Changed permalink field in the Events tab table in Virustotal to show an external link [#6839](https://github.com/wazuh/wazuh-dashboard-plugins/pull/6839)
- Changed the logging system to use the provided by the platform [#6161](https://github.com/wazuh/wazuh-dashboard-plugins/pull/6161)
- Changed the internal control from Endpoint Groups to a control via url. [#6890](https://github.com/wazuh/wazuh-dashboard-plugins/pull/6890)
- Changed the internal control from MITRE ATT&CK > intelligence > Table to a control via url. [#6882](https://github.com/wazuh/wazuh-dashboard-plugins/pull/6882)
- Changed the display of rule details flyout to be based on URL [#6886](https://github.com/wazuh/wazuh-dashboard-plugins/pull/6886)
- Changed the order of columns on Vulnerabilities Detection > Events table [#6949](https://github.com/wazuh/wazuh-dashboard-plugins/pull/6949)

### Fixed

- Fixed the scripted fields disappear when the fields of the events index pattern was refreshed [#6237](https://github.com/wazuh/wazuh-dashboard-plugins/pull/6237)
- Fixed an error of malformed table row on the generation of PDF reports [#6558](https://github.com/wazuh/wazuh-dashboard-plugins/pull/6558)
- Fixed the sample alerts scripts to generate valid IP ranges and file hashes [#6667](https://github.com/wazuh/wazuh-dashboard-plugins/pull/6667)
- Fixed cronjob max seconds interval validation [#6730](https://github.com/wazuh/wazuh-dashboard-plugins/pull/6730)
- Fixed styles in small height viewports [#6747](https://github.com/wazuh/wazuh-dashboard-plugins/pull/6747)
- Fixed behavior in Configuration Assessment when changing API [#6770](https://github.com/wazuh/wazuh-dashboard-plugins/pull/6770)
- Fixed the fixed maximum width of the clear session button in the ruleset test view [#6871](https://github.com/wazuh/wazuh-dashboard-plugins/pull/6871)
- Fixed the width of the "last modified" column of the table in Windows Registry [#6876](https://github.com/wazuh/wazuh-dashboard-plugins/pull/6876)
- Fixed redirection to FIM > Inventory > Files from FIM > Inventory > Windows Registry when switching to non-Windows agent. [#6880](https://github.com/wazuh/wazuh-dashboard-plugins/pull/6880)

### Removed

- Removed some branding references across the application. [#6155](https://github.com/wazuh/wazuh-dashboard-plugins/pull/6155)
- Removed API endpoint GET /api/timestamp [#6481](https://github.com/wazuh/wazuh-dashboard-plugins/pull/6481)
- Removed API endpoint PUT /api/update-hostname/{id} [#6481](https://github.com/wazuh/wazuh-dashboard-plugins/pull/6481)
- Removed API endpoint DELETE /hosts/remove-orphan-entries [#6481](https://github.com/wazuh/wazuh-dashboard-plugins/pull/6481)
- Removed AngularJS component `click-action` [#6613](https://github.com/wazuh/wazuh-dashboard-plugins/pull/6613)
- Removed AngularJS service `config-handler` [#6631](https://github.com/wazuh/wazuh-dashboard-plugins/pull/6631)
- Removed legacy discover references and methods [#6646](https://github.com/wazuh/wazuh-dashboard-plugins/pull/6646)
- Removed custom EuiSuggestItem component in favor of OUI's native component [#6714](https://github.com/wazuh/wazuh-dashboard-plugins/pull/6714)
- Removed API endpoint unused endpoints from creation of old visualizations: GET /elastic/visualizations/{tab}/{pattern} and GET /elastic/visualizations/{tab}/{pattern} [#6782](https://github.com/wazuh/wazuh-dashboard-plugins/pull/6782)
- Removed `logs.level` setting [#6161](https://github.com/wazuh/wazuh-dashboard-plugins/pull/6161)
- Removed the usage of `wazuhapp-plain.log`, `wazuhapp.log`, `wazuh-ui-plain.log` and `wazuh-ui.log` files [#6161](https://github.com/wazuh/wazuh-dashboard-plugins/pull/6161)
- Removed the `App logs` application [#6161](https://github.com/wazuh/wazuh-dashboard-plugins/pull/6161)
- Removed API endpoint GET /utils/logs/ui [#6161](https://github.com/wazuh/wazuh-dashboard-plugins/pull/6161)
- Removed API endpoint GET /utils/logs [#6161](https://github.com/wazuh/wazuh-dashboard-plugins/pull/6161)
- Removed embedded `dom-to-image` dependency [#6902](https://github.com/wazuh/wazuh-dashboard-plugins/pull/6902)

## Wazuh v4.8.2 - OpenSearch Dashboards 2.10.0 - Revision 01

### Added

- Support for Wazuh 4.8.2

## Wazuh v4.8.1 - OpenSearch Dashboards 2.10.0 - Revision 04

### Added

- Support for Wazuh 4.8.1

### Fixed

- Removed the unexpected `delay` parameter on the server API requests [#6778](https://github.com/wazuh/wazuh-dashboard-plugins/pull/6778)
- Fixed home KPI links with custom or index pattern whose title is different to the id [#6777](https://github.com/wazuh/wazuh-dashboard-plugins/pull/6777)
- Fixed colors related to vulnerability severity levels on Vulnerability Detection dashboard [#6793](https://github.com/wazuh/wazuh-dashboard-plugins/pull/6793)
- Fixed pinned agent error in vulnerabilities events tab [#6827](https://github.com/wazuh/wazuh-dashboard-plugins/pull/6827)

## Wazuh v4.8.0 - OpenSearch Dashboards 2.10.0 - Revision 12

### Added

- Support for Wazuh 4.8.0
- Added the ability to check if there are available updates from the UI. [#6093](https://github.com/wazuh/wazuh-dashboard-plugins/pull/6093) [#6256](https://github.com/wazuh/wazuh-dashboard-plugins/pull/6256) [#6328](https://github.com/wazuh/wazuh-dashboard-plugins/pull/6328)
- Added remember server address check [#5791](https://github.com/wazuh/wazuh-dashboard-plugins/pull/5791)
- Added the ssl_agent_ca configuration to the SSL Settings form [#6083](https://github.com/wazuh/wazuh-dashboard-plugins/pull/6083)
- Added global vulnerabilities dashboards [#5896](https://github.com/wazuh/wazuh-dashboard-plugins/pull/5896)
- Added an agent selector to the agent view [#5840](https://github.com/wazuh/wazuh-dashboard-plugins/pull/5840)
- Added information icon with tooltip on the most active agent in the endpoint summary view [#6364](https://github.com/wazuh/wazuh-dashboard-plugins/pull/6364) [#6421](https://github.com/wazuh/wazuh-dashboard-plugins/pull/6421)
- Added a dash with a tooltip in the server APIs table when the run as is disabled [#6354](https://github.com/wazuh/wazuh-dashboard-plugins/pull/6354)

### Changed

- Moved the plugin menu to platform applications into the side menu [#5840](https://github.com/wazuh/wazuh-dashboard-plugins/pull/5840) [#6226](https://github.com/wazuh/wazuh-dashboard-plugins/pull/6226) [#6244](https://github.com/wazuh/wazuh-dashboard-plugins/pull/6244) [#6423](https://github.com/wazuh/wazuh-dashboard-plugins/pull/6423) [#6510](https://github.com/wazuh/wazuh-dashboard-plugins/pull/6510) [#6591](https://github.com/wazuh/wazuh-dashboard-plugins/pull/6591)
- Changed dashboards visualizations definitions. [#6035](https://github.com/wazuh/wazuh-dashboard-plugins/pull/6035) [#6632](https://github.com/wazuh/wazuh-dashboard-plugins/pull/6632) [#6690](https://github.com/wazuh/wazuh-dashboard-plugins/pull/6690)
- Change the display order of tabs in all modules. [#6067](https://github.com/wazuh/wazuh-dashboard-plugins/pull/6067)
- Upgraded the `axios` dependency to `1.6.1` [#6114](https://github.com/wazuh/wazuh-dashboard-plugins/pull/6114)
- Changed the API configuration title in the Server APIs section. [#6373](https://github.com/wazuh/wazuh-dashboard-plugins/pull/6373)
- Changed overview home top KPIs. [#6379](https://github.com/wazuh/wazuh-dashboard-plugins/pull/6379) [#6408](https://github.com/wazuh/wazuh-dashboard-plugins/pull/6408) [#6569](https://github.com/wazuh/wazuh-dashboard-plugins/pull/6569)
- Updated the PDF report year number. [#6492](https://github.com/wazuh/wazuh-dashboard-plugins/pull/6492)
- Changed overview home font size [#6627](https://github.com/wazuh/wazuh-dashboard-plugins/pull/6627)
- Changed endpoints summary KPIs, index pattern and APIs selects font sizes [#6702](https://github.com/wazuh/wazuh-dashboard-plugins/pull/6702)

### Fixed

- Fixed a problem with the agent menu header when the side menu is docked [#5840](https://github.com/wazuh/wazuh-dashboard-plugins/pull/5840)
- Fixed how the query filters apply on the Security Alerts table [#6102](https://github.com/wazuh/wazuh-dashboard-plugins/pull/6102)
- Fixed exception in agent view when an agent doesn't have policies [#6177](https://github.com/wazuh/wazuh-dashboard-plugins/pull/6177)
- Fixed exception in Inventory when agents don't have OS information [#6177](https://github.com/wazuh/wazuh-dashboard-plugins/pull/6177)
- Fixed pinned agent state in URL [#6177](https://github.com/wazuh/wazuh-dashboard-plugins/pull/6177)
- Fixed invalid date format in about and agent views [#6234](https://github.com/wazuh/wazuh-dashboard-plugins/pull/6234)
- Fixed script to install agents on macOS when you have password to deploy [#6305](https://github.com/wazuh/wazuh-dashboard-plugins/pull/6305)
- Fixed a problem with the address validation on Deploy New Agent [#6327](https://github.com/wazuh/wazuh-dashboard-plugins/pull/6327)
- Fixed a typo in an abbreviation for Fully Qualified Domain Name [#6333](https://github.com/wazuh/wazuh-dashboard-plugins/pull/6333)
- Fixed server statistics when cluster mode is disabled [#6352](https://github.com/wazuh/wazuh-dashboard-plugins/pull/6352)
- Fixed wrong value at server stat Archives queue usage [#6342](https://github.com/wazuh/wazuh-dashboard-plugins/pull/6342)
- Fixed the help menu, to be consistent and avoid duplication [#6374](https://github.com/wazuh/wazuh-dashboard-plugins/pull/6374)
- Fixed the axis label visual bug from dashboards [#6378](https://github.com/wazuh/wazuh-dashboard-plugins/pull/6378)
- Fixed a error pop-up spawn in MITRE ATT&CK [#6431](https://github.com/wazuh/wazuh-dashboard-plugins/pull/6431)
- Fixed minor style issues [#6484](https://github.com/wazuh/wazuh-dashboard-plugins/pull/6484) [#6489](https://github.com/wazuh/wazuh-dashboard-plugins/pull/6489) [#6587](https://github.com/wazuh/wazuh-dashboard-plugins/pull/6587) [#6868](https://github.com/wazuh/wazuh-dashboard-plugins/pull/6868)
- Fixed "View alerts of this Rule" link [#6553](https://github.com/wazuh/wazuh-dashboard-plugins/pull/6553)
- Fixed disconnected agent configuration error [#6587](https://github.com/wazuh/wazuh-dashboard-plugins/pull/6617)

### Removed

- Removed the `disabled_roles` and `customization.logo.sidebar` settings [#5840](https://github.com/wazuh/wazuh-dashboard-plugins/pull/5840)
- Removed the ability to configure the visibility of modules and removed `extensions.*` settings [#5840](https://github.com/wazuh/wazuh-dashboard-plugins/pull/5840)
- Removed the implicit filter of WQL language of the search bar UI [#6174](https://github.com/wazuh/wazuh-dashboard-plugins/pull/6174)
- Removed notice of old Discover deprecation [#6341](https://github.com/wazuh/wazuh-dashboard-plugins/pull/6341)
- Removed compilation date field from the app [#6366](https://github.com/wazuh/wazuh-dashboard-plugins/pull/6366)
- Removed WAZUH_REGISTRATION_SERVER from Windows agent deployment command [#6361](https://github.com/wazuh/wazuh-dashboard-plugins/pull/6361)

## Wazuh v4.7.5 - OpenSearch Dashboards 2.8.0 - Revision 02

### Added

- Support for Wazuh 4.7.5
- Added sanitization to custom branding SVG files [#6687](https://github.com/wazuh/wazuh-dashboard-plugins/pull/6687)

### Fixed

- Fixed a missing space in the macOS register agent command when a password is required [#6718](https://github.com/wazuh/wazuh-dashboard-plugins/pull/6718)

## Wazuh v4.7.4 - OpenSearch Dashboards 2.8.0 - Revision 02

### Added

- Support for Wazuh 4.7.4

## Wazuh v4.7.3 - OpenSearch Dashboards 2.8.0 - Revision 02

### Added

- Support for Wazuh 4.7.3

### Fixed

- Fixed CDB List import file feature [#6458](https://github.com/wazuh/wazuh-dashboard-plugins/pull/6458)

## Wazuh v4.7.2 - OpenSearch Dashboards 2.8.0 - Revision 02

### Added

- Support for Wazuh 4.7.2
- Added contextual information in the register agent commands [#6208](https://github.com/wazuh/wazuh-dashboard-plugins/pull/6208)
- Added host name and board serial information to Agents > Inventory data [#6191](https://github.com/wazuh/wazuh-dashboard-plugins/pull/6191)

### Fixed

- Fixed Agents preview page load when there are no registered agents [#6185](https://github.com/wazuh/wazuh-dashboard-plugins/pull/6185)
- Fixed the endpoint to get Wazuh server auth configuration [#6206](https://github.com/wazuh/wazuh-dashboard-plugins/pull/6206) [#6213](https://github.com/wazuh/wazuh-dashboard-plugins/pull/6213)
- Fixed error navigating back to agent in some scenarios [#6224](https://github.com/wazuh/wazuh-dashboard-plugins/pull/6224)

## Wazuh v4.7.1 - OpenSearch Dashboards 2.8.0 - Revision 03

### Added

- Support for Wazuh 4.7.1

### Fixed

- Fixed problem when using non latin characters in the username [#6076](https://github.com/wazuh/wazuh-dashboard-plugins/pull/6076)
- Fixed UI crash on retrieving log collection configuration for macos agent. [#6104](https://github.com/wazuh/wazuh-dashboard-plugins/pull/6104)
- Fixed incorrect validation of the agent name on the Deploy new agent window [#6105](https://github.com/wazuh/wazuh-dashboard-plugins/pull/6105)
- Fixed missing columns in the agents table of Groups [#6184](https://github.com/wazuh/wazuh-dashboard-plugins/pull/6184)

## Wazuh v4.7.0 - OpenSearch Dashboards 2.8.0 - Revision 04

### Added

- Support for Wazuh 4.7.0
- Added `status detail` column in the agents table. [#5680](https://github.com/wazuh/wazuh-dashboard-plugins/pull/5680)
- Added agent register wizard handle properly special characters in password [#5738](https://github.com/wazuh/wazuh-dashboard-plugins/pull/5738)

### Changed

- Changed Network ports table columns for Linux agents. [#5636](https://github.com/wazuh/wazuh-dashboard-plugins/pull/5636)
- Updated development dependencies (`@typescript-eslint/eslint-plugin, @typescript-eslint/parser, eslint, swagger-client`)[#5748](https://github.com/wazuh/wazuh-dashboard-plugins/pull/5748)
- Changed timelion type displays in the management > statistics section to line type displays. [5707](https://github.com/wazuh/wazuh-dashboard-plugins/pull/5707)

### Fixed

- Fixed problem with new or missing columns in agent table. [#5591](https://github.com/wazuh/wazuh-dashboard-plugins/pull/5591)
- Fixed the color of the agent name in the groups section in dark mode. [#5676](https://github.com/wazuh/wazuh-dashboard-plugins/pull/5676) [#6018](https://github.com/wazuh/wazuh-dashboard-plugins/pull/6018)
- Fixed the propagation event so that the flyout data, in the decoders, does not change when the button is pressed. [#5597](https://github.com/wazuh/wazuh-dashboard-plugins/pull/5597)
- Fixed the tooltips of the tables in the security section, and unnecessary requests are removed. [#5631](https://github.com/wazuh/wazuh-dashboard-plugins/pull/5631)

### Removed

- Removed views in JSON and XML formats from management settings. [#5747](https://github.com/wazuh/wazuh-dashboard-plugins/pull/5747)

## Wazuh v4.6.0 - OpenSearch Dashboards 2.8.0 - Revision 03

### Added

- Added rel="noopener noreferrer" in documentation links. [#5197](https://github.com/wazuh/wazuh-dashboard-plugins/pull/5197) [#5274](https://github.com/wazuh/wazuh-dashboard-plugins/pull/5274) [#5298](https://github.com/wazuh/wazuh-dashboard-plugins/pull/5298) [#5409](https://github.com/wazuh/wazuh-dashboard-plugins/pull/5409)
- Added `ignore` and `restrict` options to Syslog configuration. [#5203](https://github.com/wazuh/wazuh-dashboard-plugins/pull/5203)
- Added the `extensions.github` and `extensions.office` settings to the default configuration file [#5376](https://github.com/wazuh/wazuh-dashboard-plugins/pull/5376)
- Added new global error treatment (client-side) [#4163](https://github.com/wazuh/wazuh-dashboard-plugins/pull/4163)
- Added new CLI to generate API data from specification file [#5519](https://github.com/wazuh/wazuh-dashboard-plugins/pull/5519)
- Added specific RBAC permissions to Security section [#5551](https://github.com/wazuh/wazuh-dashboard-plugins/pull/5551)
- Added Refresh and Export formatted button to panels in Agents > Inventory data [#5443](https://github.com/wazuh/wazuh-dashboard-plugins/pull/5443)
- Added Refresh and Export formatted buttons to Management > Cluster > Nodes [#5491](https://github.com/wazuh/wazuh-dashboard-plugins/pull/5491)

### Changed

- Changed of regular expression in RBAC. [#5201](https://github.com/wazuh/wazuh-dashboard-plugins/pull/5201)
- Migrate the timeFilter, metaFields, maxBuckets health checks inside the pattern check. [#5384](https://github.com/wazuh/wazuh-dashboard-plugins/pull/5384)
- Changed the query to search for an agent in `management/configuration`. [#5485](https://github.com/wazuh/wazuh-dashboard-plugins/pull/5485)
- Changed the search bar in management/log to the one used in the rest of the app. [#5476](https://github.com/wazuh/wazuh-dashboard-plugins/pull/5476)
- Changed the design of the wizard to add agents. [#5457](https://github.com/wazuh/wazuh-dashboard-plugins/pull/5457)
- Changed the search bar in Management (Rules, Decoders, CDB List, Groups, Cluster > Nodes) and Modules (Vulnerabilities > Inventory, Security Configuration Assessment > Inventory > {Policy ID} > Checks, MITRE ATT&CK > Intelligence > {Resource}, Integrity monitoring > Inventory > Files, Integrity monitoring > Inventory > Registry), Agent Inventory data, Explore agent modal, Agents [#5363](https://github.com/wazuh/wazuh-dashboard-plugins/pull/5363) [#5442](https://github.com/wazuh/wazuh-dashboard-plugins/pull/5442) [#5443](https://github.com/wazuh/wazuh-dashboard-plugins/pull/5443) [#5444](https://github.com/wazuh/wazuh-dashboard-plugins/pull/5444) [#5445](https://github.com/wazuh/wazuh-dashboard-plugins/pull/5445) [#5447](https://github.com/wazuh/wazuh-dashboard-plugins/pull/5447) [#5452](https://github.com/wazuh/wazuh-dashboard-plugins/pull/5452) [#5491](https://github.com/wazuh/wazuh-dashboard-plugins/pull/5491) [#5785](https://github.com/wazuh/wazuh-dashboard-plugins/pull/5785) [#5813](https://github.com/wazuh/wazuh-dashboard-plugins/pull/5813)

### Fixed

- Fixed trailing hyphen character for OS value in the list of agents [#4828](https://github.com/wazuh/wazuh-dashboard-plugins/pull/4828)
- Fixed several typos in the code, by @jctello [#4911](https://github.com/wazuh/wazuh-dashboard-plugins/pull/4911)
- Fixed the display of more than one protocol in the Global configuration section [#4917](https://github.com/wazuh/wazuh-dashboard-plugins/pull/4917)
- Handling endpoint response was done when there is no data to show [#4918](https://github.com/wazuh/wazuh-dashboard-plugins/pull/4918)
- Fixed references to Elasticsearch in Wazuh-stack plugin [4894](https://github.com/wazuh/wazuh-dashboard-plugins/pull/4894)
- Fixed the 2 errors that appeared in console in Settings>Configuration section. [#5135](https://github.com/wazuh/wazuh-dashboard-plugins/pull/5135)
- Fixed the GitHub and Office 365 module visibility configuration for each API host was not kept when changing/upgrading the plugin [#5376](https://github.com/wazuh/wazuh-dashboard-plugins/pull/5376)
- Fixed the GitHub and Office 365 modules appear in the main menu when they were not configured [#5376](https://github.com/wazuh/wazuh-dashboard-plugins/pull/5376)
- Fixed TypeError in FIM Inventory using new error handler [#5364](https://github.com/wazuh/wazuh-dashboard-plugins/pull/5364)
- Fixed error when using invalid group configuration [#5423](https://github.com/wazuh/wazuh-dashboard-plugins/pull/5423)
- Fixed repeated requests in inventory data and configurations of an agent. [#5460](https://github.com/wazuh/wazuh-dashboard-plugins/pull/5460)
- Fixed repeated requests in the group table when adding a group or refreshing the table [#5465](https://github.com/wazuh/wazuh-dashboard-plugins/pull/5465)
- Fixed an error in the request body suggestions of API Console [#5521](https://github.com/wazuh/wazuh-dashboard-plugins/pull/5521)
- Fixed some errors related to relative dirname of rule and decoder files [#5734](https://github.com/wazuh/wazuh-dashboard-plugins/pull/5734)
- Fixed package URLs in aarch64 commands [#5879](https://github.com/wazuh/wazuh-dashboard-plugins/pull/5879)
- Fixed install macOS agent commands [5888](https://github.com/wazuh/wazuh-dashboard-plugins/pull/5888)

### Removed

- Removed deprecated request and code in agent's view [#5451](https://github.com/wazuh/wazuh-dashboard-plugins/pull/5451)
- Removed unnecessary dashboard queries caused by the deploy agent view. [#5453](https://github.com/wazuh/wazuh-dashboard-plugins/pull/5453)
- Removed repeated and unnecessary requests in security section. [#5500](https://github.com/wazuh/wazuh-dashboard-plugins/pull/5500)
- Removed scripts to generate API data from live Wazuh manager [#5519](https://github.com/wazuh/wazuh-dashboard-plugins/pull/5519)
- Removed pretty parameter from cron job requests. [#5532](https://github.com/wazuh/wazuh-dashboard-plugins/pull/5532)
- Removed unnecessary requests in `Management/Status` section. [#5528](https://github.com/wazuh/wazuh-dashboard-plugins/pull/5528)
- Removed obsolete code that caused duplicate requests to the api in `Management`. [#5485](https://github.com/wazuh/wazuh-dashboard-plugins/pull/5485)
- Removed unused embedded jquery-ui [#5592](https://github.com/wazuh/wazuh-dashboard-plugins/pull/5592)

## Wazuh v4.5.4 - OpenSearch Dashboards 2.6.0 - Revision 01

### Added

- Support for Wazuh 4.5.4

## Wazuh v4.5.3 - OpenSearch Dashboards 2.6.0 - Revision 02

### Added

- Support for Wazuh 4.5.3

### Changed

- Changed the command to install the agent on SUSE uses zypper [#5925](https://github.com/wazuh/wazuh-dashboard-plugins/pull/5925)

## Wazuh v4.5.2 - OpenSearch Dashboards 2.6.0 - Revision 02

### Added

- Support for Wazuh 4.5.2

### Fixed

- Fixed an error with the commands in the Deploy new agent section for Oracle Linux 6+ agents [#5764](https://github.com/wazuh/wazuh-dashboard-plugins/pull/5764)
- Fixed broken documentation links in `Management/Configuration` section [#5796](https://github.com/wazuh/wazuh-dashboard-plugins/pull/5796)

## Wazuh v4.5.1 - OpenSearch Dashboards 2.6.0 - Revision 03

### Added

- Add Apple Silicon architecture button to the register Agent wizard [#5478](https://github.com/wazuh/wazuh-dashboard-plugins/pull/5478)

### Fixed

- Fixed the rendering of tables that contains IPs and agent overview [#5471](https://github.com/wazuh/wazuh-dashboard-plugins/pull/5471)
- Fixed the agents active coverage stat as NaN in Details panel of Agents section [#5490](https://github.com/wazuh/wazuh-dashboard-plugins/pull/5490)
- Fixed a broken documentation link to agent labels [#5687](https://github.com/wazuh/wazuh-dashboard-plugins/pull/5687)
- Fixed the PDF report filters applied to tables [#5714](https://github.com/wazuh/wazuh-dashboard-plugins/pull/5714)
- Fixed outdated year in the PDF report footer [#5766](https://github.com/wazuh/wazuh-dashboard-plugins/pull/5766)

### Removed

- Removed the agent name in the agent info ribbon [#5497](https://github.com/wazuh/wazuh-dashboard-plugins/pull/5497)

### Changed

- Changed method to perform redirection on agent table buttons [#5539](https://github.com/wazuh/wazuh-dashboard-plugins/pull/5539)
- Changed windows agent service name in the deploy agent wizard [#5538](https://github.com/wazuh/wazuh-dashboard-plugins/pull/5538)
- Changed the requests to get the agent labels for the managers [#5687](https://github.com/wazuh/wazuh-dashboard-plugins/pull/5687)

## Wazuh v4.5.0 - OpenSearch Dashboards 2.6.0 - Revision 01

### Added

- Support for Wazuh 4.5.0

## Wazuh v4.4.5 - OpenSearch Dashboards 2.6.0 - Revision 02

### Added

- Support for Wazuh 4.4.5

## Wazuh v4.4.4 - OpenSearch Dashboards 2.6.0 - Revision 01

### Added

- Support for Wazuh 4.4.4

### Changed

- Changed the title and added a warning in the step 3 of the deploy new agent section. [#5416](https://github.com/wazuh/wazuh-dashboard-plugins/pull/5416)

## Wazuh v4.4.3 - OpenSearch Dashboards 2.6.0 - Revision 01

### Added

- Support for Wazuh 4.4.3

### Fixed

- Fixed command to install the macOS agent on the agent wizard [#5481](https://github.com/wazuh/wazuh-dashboard-plugins/pull/5481) [#5484](https://github.com/wazuh/wazuh-dashboard-plugins/pull/5484)
- Fixed command to start the macOS agent on the agent wizard [#5470](https://github.com/wazuh/wazuh-dashboard-plugins/pull/5470)

## Wazuh v4.4.2 - OpenSearch Dashboards 2.6.0 - Revision 01

### Added

- Support for Wazuh 4.4.2

### Fixed

- Fixed a problem in the backend service to get the plugin configuration [#5428](https://github.com/wazuh/wazuh-dashboard-plugins/pull/5428) [#5432](https://github.com/wazuh/wazuh-dashboard-plugins/pull/5432)

## Wazuh v4.4.1 - OpenSearch Dashboards 2.6.0 - Revision 01

### Fixed

- Fixed the search in the agent inventory data tables [#5196](https://github.com/wazuh/wazuh-dashboard-plugins/pull/5196)
- Fixed `Top 5 users` table overflow in `FIM::Dashboard` [#5334](https://github.com/wazuh/wazuh-dashboard-plugins/pull/5334)
- Fixed a visual error in the 'About' section. [#5337](https://github.com/wazuh/wazuh-dashboard-plugins/pull/5337)
- Fixed the `Anomaly and malware detection` link. [#5329](https://github.com/wazuh/wazuh-dashboard-plugins/pull/5329)
- Fixed the problem that did not allow closing the time picker when the button was clicked again in `Agents` and `Management/Statistics`. [#5341](https://github.com/wazuh/wazuh-dashboard-plugins/pull/5341)

## Wazuh v4.4.0 - OpenSearch Dashboards 2.4.0 - Revision 06

### Added

- Added the option to sort by the agent's count in the group table. [#4323](https://github.com/wazuh/wazuh-dashboard-plugins/pull/4323)
- Added agent synchronization status in the agent module. [#3874](https://github.com/wazuh/wazuh-dashboard-plugins/pull/3874) [#5143](https://github.com/wazuh/wazuh-dashboard-plugins/pull/5143) [#5177](https://github.com/wazuh/wazuh-dashboard-plugins/pull/5177)
- Added the ability to set the agent name in the installation command. [#4739](https://github.com/wazuh/wazuh-dashboard-plugins/pull/4739)
- Added validation to the plugin's settings [#4503](https://github.com/wazuh/wazuh-dashboard-plugins/pull/4503) [#4785](https://github.com/wazuh/wazuh-dashboard-plugins/pull/4785)
- Added new settings to customize the header and footer on the PDF reports [#4505](https://github.com/wazuh/wazuh-dashboard-plugins/pull/4505) [#4798](https://github.com/wazuh/wazuh-dashboard-plugins/pull/4798) [#4805](https://github.com/wazuh/wazuh-dashboard-plugins/pull/4805)
- Added a new setting to enable or disable the customization [#4507](https://github.com/wazuh/wazuh-dashboard-plugins/pull/4507)
- Added the ability to upload an image for the `customization.logo.*` settings in `Settings/Configuration` [#4504](https://github.com/wazuh/wazuh-dashboard-plugins/pull/4504)
- Added macOS support to the 'Deploy new agent' section [#4867](https://github.com/wazuh/wazuh-dashboard-plugins/pull/4867)
- Added PowerPC architecture support for redhat7, in the 'Deploy new agent' section. [#4833](https://github.com/wazuh/wazuh-dashboard-plugins/pull/4833)
- Added a centralized service to handle the requests [#4831](https://github.com/wazuh/wazuh-dashboard-plugins/pull/4831)
- Added data-test-subj property to the create-policy component [#4873](https://github.com/wazuh/wazuh-dashboard-plugins/pull/4873)
- Added a link for additional steps to enroll agents on Alpine Linux in the 'Deploy new agent' section. [#4933](https://github.com/wazuh/wazuh-dashboard-plugins/pull/4933)
- Added extra steps message and new command for Windows XP and Windows Server 2008, added alpine agent with all its steps. [#4933](https://github.com/wazuh/wazuh-dashboard-plugins/pull/4933)
- Added file saving conditions in File Editor [#4970](https://github.com/wazuh/wazuh-dashboard-plugins/pull/4970)
- Added character validation to avoid invalid agent names in the 'Deploy new agent' section. [#5021](https://github.com/wazuh/wazuh-dashboard-plugins/pull/5021) [#5028](https://github.com/wazuh/wazuh-dashboard-plugins/pull/5028)
- Added default selected options in the 'Deploy new agent' section [#5063](https://github.com/wazuh/wazuh-dashboard-plugins/pull/5063)
- Added suggestions for cluster's node and protocol to use for agent enrollment in the 'Deploy new agent' section. [#4776](https://github.com/wazuh/wazuh-dashboard-plugins/pull/4776) [#4954](https://github.com/wazuh/wazuh-dashboard-plugins/pull/4954) [#5166](https://github.com/wazuh/wazuh-dashboard-plugins/pull/5166)
- Redesign the SCA table of the agent's dashboard [#4512](https://github.com/wazuh/wazuh-dashboard-plugins/pull/4512)

### Changed

- Changed the HTTP verb from `GET` to `POST` in the requests to log in to the Wazuh API [#4103](https://github.com/wazuh/wazuh-dashboard-plugins/pull/4103)
- Changed the endpoint that updates the plugin configuration to support updating multiple settings at once. [#4501](https://github.com/wazuh/wazuh-dashboard-plugins/pull/4501)
- Improved alerts summary performance [#4376](https://github.com/wazuh/wazuh-dashboard-plugins/pull/4376) [#5071](https://github.com/wazuh/wazuh-dashboard-plugins/pull/5071) [#5131](https://github.com/wazuh/wazuh-dashboard-plugins/pull/5131)
- Improved the setting's description for the plugin displayed in the UI and the configuration file. [#4501](https://github.com/wazuh/wazuh-dashboard-plugins/pull/4501)
- Improved `Agents Overview` performance [#4363](https://github.com/wazuh/wazuh-dashboard-plugins/pull/4363) [#5076](https://github.com/wazuh/wazuh-dashboard-plugins/pull/5076)
- Improved the message displayed when there is a versions mismatch between the Wazuh API and the Wazuh app [#4529](https://github.com/wazuh/wazuh-dashboard-plugins/pull/4529) [#4964](https://github.com/wazuh/wazuh-dashboard-plugins/pull/4964)
- Updated operating systems' information in the 'Deploy new agent' section. [#4851](https://github.com/wazuh/wazuh-dashboard-plugins/pull/4851)
- Updated and unified the fetching and rendering of the SCA checks results due to changes in the Wazuh API [#5031](https://github.com/wazuh/wazuh-dashboard-plugins/pull/5031)
- Updated the `Agent details` component to the changes in the Wazuh API response. [#3874](https://github.com/wazuh/wazuh-dashboard-plugins/pull/3874)
- Updated the `Last vulnerability scan` component to the changes in the Wazuh API response [#4975](https://github.com/wazuh/wazuh-dashboard-plugins/pull/4975)
- Updated the `winston` dependency to `3.5.1` [#4985](https://github.com/wazuh/wazuh-dashboard-plugins/pull/4985)
- Updated the `mocha` dependency to `10.1.0` [#5062](https://github.com/wazuh/wazuh-dashboard-plugins/pull/5062)
- Updated the `pdfmake` dependency to `0.2.7` [#5062](https://github.com/wazuh/wazuh-dashboard-plugins/pull/5062)
- The button to export the app logs is now disabled when there are no results, instead of showing an error toast [#4992](https://github.com/wazuh/wazuh-dashboard-plugins/pull/4992)
- Independently load each dashboard from the `Agents Overview` page [#4363](https://github.com/wazuh/wazuh-dashboard-plugins/pull/4363)

### Fixed

- Fixed nested fields filtering in dashboards tables and KPIs [#4425](https://github.com/wazuh/wazuh-dashboard-plugins/pull/4425)
- Fixed nested field rendering in security alerts table details [#4428](https://github.com/wazuh/wazuh-dashboard-plugins/pull/4428)
- Fixed a bug where the Wazuh logo was used instead of the custom one [#4539](https://github.com/wazuh/wazuh-dashboard-plugins/pull/4539)
- Fixed rendering problems of the `Agent Overview` section in low resolutions [#4516](https://github.com/wazuh/wazuh-dashboard-plugins/pull/4516)
- Fixed issue when logging out from Wazuh when SAML is enabled [#4595](https://github.com/wazuh/wazuh-dashboard-plugins/issues/4595)
- Fixed server errors with code 500 when the Wazuh API is not reachable / up. [#4710](https://github.com/wazuh/wazuh-dashboard-plugins/pull/4710) [#4728](https://github.com/wazuh/wazuh-dashboard-plugins/pull/4728) [#4971](https://github.com/wazuh/wazuh-dashboard-plugins/pull/4971)
- Fixed pagination to SCA table [#4653](https://github.com/wazuh/wazuh-dashboard-plugins/issues/4653) [#5010](https://github.com/wazuh/wazuh-dashboard-plugins/pull/5010)
- Fixed `WAZUH_PROTOCOL` suggestion in the 'Deploy new agent' section. [#4849](https://github.com/wazuh/wazuh-dashboard-plugins/pull/4849)
- Fixed agent deployment instructions for HP-UX and Solaris. [#4943](https://github.com/wazuh/wazuh-dashboard-plugins/pull/4943)
- Fixed a bug that caused the flyouts to close when clicking inside them [#4638](https://github.com/wazuh/wazuh-dashboard-plugins/pull/4638) [#5046](https://github.com/wazuh/wazuh-dashboard-plugins/pull/5046)
- Fixed the manager option in the 'Deploy new agent' section [#4981](https://github.com/wazuh/wazuh-dashboard-plugins/pull/4981)
- Fixed Inventory checks table filters by stats [#4999](https://github.com/wazuh/wazuh-dashboard-plugins/pull/4999) [#5031](https://github.com/wazuh/wazuh-dashboard-plugins/pull/5031)
- Fixed commands in the 'Deploy new agent' section (most of the commands are missing '-1') [#4962](https://github.com/wazuh/wazuh-dashboard-plugins/pull/4962)
- Fixed agent installation command for macOS in the 'Deploy new agent' section. [#4968](https://github.com/wazuh/wazuh-dashboard-plugins/pull/4968)
- Fixed agent evolution chart [#4942](https://github.com/wazuh/wazuh-dashboard-plugins/pull/4942)
- Fixed Solaris command [#5035](https://github.com/wazuh/wazuh-dashboard-plugins/pull/5035)
- Fixed commands: AIX, OpenSUSE, Alpine, Suse11, Fedora, HP, Oracle Linux 5, Amazon Linux 2, CentOS5. Changed the word 'or higher' in buttons to '+'. Fixed validations for HP, Solaris and Alpine. [#5045](https://github.com/wazuh/wazuh-dashboard-plugins/pull/5045)
- Fixed error in GitHub module PDF report. [#5069](https://github.com/wazuh/wazuh-dashboard-plugins/pull/5069)
- Fixed password input in 'Deploy new agent' section [#5098](https://github.com/wazuh/wazuh-dashboard-plugins/pull/5098)
- Fixed error when clicking on the selectors of agents in the group agents management [#5094](https://github.com/wazuh/wazuh-dashboard-plugins/pull/5094)
- Fixed menu content panel is displayed in the wrong place. [5092](https://github.com/wazuh/wazuh-dashboard-plugins/pull/5092)
- Fixed greyed and disabled menu section names [#5101](https://github.com/wazuh/wazuh-dashboard-plugins/pull/5101)
- Fixed misspelling in the NIST module [#5107](https://github.com/wazuh/wazuh-dashboard-plugins/pull/5107)
- Fixed Statistic cronjob bulk document insert [#5150](https://github.com/wazuh/wazuh-dashboard-plugins/pull/5150)
- Fixed the style of the buttons showing more event information in the event view table. [#5137](https://github.com/wazuh/wazuh-dashboard-plugins/pull/5137)
- Fixed Inventory module for Solaris agents [#5144](https://github.com/wazuh/wazuh-dashboard-plugins/pull/5144)
- Fixed the module information button in Office 365 and GitHub Panel tab to open the nav drawer. [#5167](https://github.com/wazuh/wazuh-dashboard-plugins/pull/5167)
- Fixed a UI crash due to `external_references` field could be missing in some vulnerability data [#5200](https://github.com/wazuh/wazuh-dashboard-plugins/pull/5200)
- Fixed Wazuh main menu not displayed when navigation menu is locked [#5273](https://github.com/wazuh/wazuh-dashboard-plugins/pull/5273)
- Fixed 'Deploy new agent' section which used wrong secure connection property [#5285](https://github.com/wazuh/wazuh-dashboard-plugins/pull/5285) [#5295](https://github.com/wazuh/wazuh-dashboard-plugins/pull/5295)
- Fixed events view when search bar language is `lucene` [#5286](https://github.com/wazuh/wazuh-dashboard-plugins/pull/5286)
- Disabled unmapped fields filter in `Security Events` alerts table [#4929](https://github.com/wazuh/wazuh-dashboard-plugins/pull/4929)
- Raspbian OS, Ubuntu, Amazon Linux and Amazon Linux 2 commands in the 'Deploy new agent' section now change when a different architecture is selected [#4876](https://github.com/wazuh/wazuh-dashboard-plugins/pull/4876) [#4880](https://github.com/wazuh/wazuh-dashboard-plugins/pull/4880)

### Removed

- Removed custom styles for Kibana 7.9.0 [#4491](https://github.com/wazuh/wazuh-dashboard-plugins/pull/4491)
- Removed the `angular-chart.js` dependency [#4985](https://github.com/wazuh/wazuh-dashboard-plugins/pull/4985)
- Removed the `pug-loader` dependency [#5062](https://github.com/wazuh/wazuh-dashboard-plugins/pull/5062) [#5089](https://github.com/wazuh/wazuh-dashboard-plugins/pull/5089)

## Wazuh v4.3.11 - OpenSearch Dashboards 1.2.0 - Revision 4312

### Added

- Support for Wazuh 4.3.11

## Wazuh v4.3.10 - OpenSearch Dashboards 1.2.0 - Revision 4311

### Fixed

- Fixed issue when logging out from Wazuh when SAML is enabled [#4815](https://github.com/wazuh/wazuh-dashboard-plugins/issues/4815)

## Wazuh v4.3.9 - OpenSearch Dashboards 1.2.0 - Revision 4310

### Added

- Support for Wazuh 4.3.9

## Wazuh v4.3.8 - OpenSearch Dashboards 1.2.0 - Revision 4309

### Added

- Support for Wazuh 4.3.8

## Wazuh v4.3.7 - OpenSearch Dashboards 1.2.0 - Revision 4308

### Fixed

- Wazuh.yml review: fixed link to web documentation, improved in-file documentation and fixed some grammatical errors. [#4378](https://github.com/wazuh/wazuh-dashboard-plugins/pull/4378) [#4399](https://github.com/wazuh/wazuh-dashboard-plugins/pull/4399)
- Fixed an error during the generation of a group's report, if the request to the Wazuh API fails [#4350](https://github.com/wazuh/wazuh-dashboard-plugins/pull/4350)
- Fixed a problem with the group's report, when the group has no agents [#4350](https://github.com/wazuh/wazuh-dashboard-plugins/pull/4350)
- Fixed path in logo customization section [#4352](https://github.com/wazuh/wazuh-dashboard-plugins/pull/4352)
- Fixed a TypeError in Firefox. Change the Get request that was made with a Kibana core.http.get(/api/check-wazuh) resource to the WzRequest.genericReq resource and it no longer fails, also add a test capture to public/plugin.ts that wraps the request and in case of failure, the error is detected when the browser does not work with the V8 engine. [#4362](https://github.com/wazuh/wazuh-dashboard-plugins/pull/4362)
- Fixed an error of an undefined username hash related to reporting when using Kibana with X-Pack and security was disabled [#4358](https://github.com/wazuh/wazuh-dashboard-plugins/pull/4358)
- Fixed persistence of the plugin registry file between updates [#4359](https://github.com/wazuh/wazuh-dashboard-plugins/pull/4359)
- Fixed searchbar error on SCA Inventory table [#4367](https://github.com/wazuh/wazuh-dashboard-plugins/pull/4367)
- Fixed a routes loop when reinstalling Wazuh indexer [#4373](https://github.com/wazuh/wazuh-dashboard-plugins/pull/4373)

### Removed

- Removed the use of `manager_host` field related to agent information of Wazuh API responses, which is obsolete [#4350](https://github.com/wazuh/wazuh-dashboard-plugins/pull/4350)

## Wazuh v4.3.6 - OpenSearch Dashboards 1.2.0 - Revision 4307

### Fixed

- Fixed the search bar component to properly distinguish conjuntion operators (AND, OR) [#4326](https://github.com/wazuh/wazuh-dashboard-plugins/pull/4326)
- Fixed documentation link titles to match the documentation sections to redirect to [#4301](https://github.com/wazuh/wazuh-dashboard-plugins/pull/4301)
- Fixed missing documentation references to the Agent's overview, Agent's Integrity monitoring, and Agent's Inventory data sections, when the agent has never connected. [#4301](https://github.com/wazuh/wazuh-dashboard-plugins/pull/4301)
- The references to the documentation site now links to the appropriate version [#4301](https://github.com/wazuh/wazuh-dashboard-plugins/pull/4301)
- Fixed missing documentation link in the Docker Listener module [#4301](https://github.com/wazuh/wazuh-dashboard-plugins/pull/4301)
- Fixed broken links to the documentation site [#4301](https://github.com/wazuh/wazuh-dashboard-plugins/pull/4301)
- Fix Rules, Decoders and CDB lists uploaders to show errors appropriately [#4307](https://github.com/wazuh/wazuh-dashboard-plugins/pull/4307)
- Sanitize report's inputs and usernames [#4330](https://github.com/wazuh/wazuh-dashboard-plugins/pull/4330)

## Wazuh v4.3.5 - OpenSearch Dashboards 1.2.0 - Revision 4306

### Added

- Added to the interface API messages in the Ruleset test module [#4244](https://github.com/wazuh/wazuh-dashboard-plugins/pull/4244)
- Added authorization prompt in Mitre > Intelligence [#4261](https://github.com/wazuh/wazuh-dashboard-plugins/pull/4261)
- Added a more descriptive message when there is an error related to the user permissions when getting the list of index patterns in a route resolver [#4280](https://github.com/wazuh/wazuh-dashboard-plugins/pull/4280)

### Changed

- Changed the reference from Manager to Wazuh server in the guide to deploy a new agent [#4239](https://github.com/wazuh/wazuh-dashboard-plugins/pull/4239)
- Removed the filtered tags because they were not supported by the API endpoint [#4267](https://github.com/wazuh/wazuh-dashboard-plugins/pull/4267)
- Changed styles in visualizations. [#4254](https://github.com/wazuh/wazuh-dashboard-plugins/pull/4254)

### Fixed

- Fixed type error when changing screen size in agents section [#4233](https://github.com/wazuh/wazuh-dashboard-plugins/pull/4233)
- Removed a logged error that appeared when the `statistics` tasks tried to create an index with the same name, causing the second task to fail on the creation of the index because it already exists [#4235](https://github.com/wazuh/wazuh-dashboard-plugins/pull/4235)
- Fixed a UI crash due to a query with syntax errors in `Modules/Security events` [#4237](https://github.com/wazuh/wazuh-dashboard-plugins/pull/4237)
- Fixed an error when generating a module report after changing the selected agent [#4240](https://github.com/wazuh/wazuh-dashboard-plugins/pull/4240)
- Fixed an unhandled error when a Wazuh API request failed in the dev tools [#4266](https://github.com/wazuh/wazuh-dashboard-plugins/pull/4266)
- Fixed an error related to `API not available` when saving the manager configuration and restarting the manager from `Management/Configuration/Edit configuration` on manager mode [#4264](https://github.com/wazuh/wazuh-dashboard-plugins/pull/4264)
- Fixed a UI problem that required scrolling to see the logs in Management/Logs and Settings/Logs [#4253](https://github.com/wazuh/wazuh-dashboard-plugins/pull/4253)

## Wazuh v4.3.4 - OpenSearch Dashboards 1.2.0 - Revision 4305

### Added

- Added the `pending` agent status to some sections that was missing
  [#4166](https://github.com/wazuh/wazuh-dashboard-plugins/pull/4166)
  [#4188](https://github.com/wazuh/wazuh-dashboard-plugins/pull/4188)

### Changed

- Replaced the visualization of `Status` panel in `Agents` [#4166](https://github.com/wazuh/wazuh-dashboard-plugins/pull/4166)
- Replaced the visualization of policy in `Modules/Security configuration assessment/Inventory` [#4166](https://github.com/wazuh/wazuh-dashboard-plugins/pull/4166)
- Consistency in the colors and labels used for the agent status [#4166](https://github.com/wazuh/wazuh-dashboard-plugins/pull/4166) [#4199](https://github.com/wazuh/wazuh-dashboard-plugins/issues/4199)
- Replaced how the full and partial scan dates are displayed in the `Details` panel of `Vulnerabilities/Inventory` [#4169](https://github.com/wazuh/wazuh-dashboard-plugins/pull/4169)

### Fixed

- Fixed that the platform visualizations didn't use some definitions related to the UI on Kibana 7.10.2 [#4166](https://github.com/wazuh/wazuh-dashboard-plugins/pull/4166)
- Fixed a toast message with a successful process appeared when removing an agent of a group in `Management/Groups` and the agent appears in the agent list after refreshing the table [#4167](https://github.com/wazuh/wazuh-dashboard-plugins/pull/4167)
- Fixed import of an empty rule or decoder file [#4176](https://github.com/wazuh/wazuh-dashboard-plugins/pull/4176)
- Fixed overwriting of rule and decoder imports [#4180](https://github.com/wazuh/wazuh-dashboard-plugins/pull/4180)

## Wazuh v4.3.3 - OpenSearch Dashboards 1.2.0 - Revision 4304

### Fixed

- Fixed Wazuh Dashboard troubleshooting url [#4151](https://github.com/wazuh/wazuh-dashboard-plugins/pull/4151)

## Wazuh v4.3.2 - OpenSearch Dashboards 1.2.0 - Revision 4303

### Added

- Support for Wazuh 4.3.2

## Wazuh v4.3.1 - OpenSearch Dashboards 1.2.0 - Revision 4302

### Added

- Added PowerShell version warning to Windows agent installation wizard [#4142](https://github.com/wazuh/wazuh-dashboard-plugins/pull/4142)
- A new workflow is added to perform backports to specific branches [#4149](https://github.com/wazuh/wazuh-dashboard-plugins/pull/4149)

### Fixed

- Fixed the falsy values are displayed as not defined and enhanced the output of `Ruleset Test` [#4141](https://github.com/wazuh/wazuh-dashboard-plugins/pull/4141)

## Wazuh v4.3.0 - OpenSearch Dashboards 1.2.0 - Revision 4301

### Added

- Support for OpenSearch Dashboards 1.2.0
- Added GitHub and Office365 modules [#3557](https://github.com/wazuh/wazuh-dashboard-plugins/pull/3557)
- Added a new `Panel` module tab for GitHub and Office365 modules
  [#3541](https://github.com/wazuh/wazuh-dashboard-plugins/pull/3541)
  [#3945](https://github.com/wazuh/wazuh-dashboard-plugins/pull/3945)
  [#3952](https://github.com/wazuh/wazuh-dashboard-plugins/pull/3952)
- Added ability to filter the results fo the `Network Ports` table in the `Inventory data` section [#3639](https://github.com/wazuh/wazuh-dashboard-plugins/pull/3639)
- Added new endpoint service to collect the frontend logs into a file [#3324](https://github.com/wazuh/wazuh-dashboard-plugins/pull/3324)
- Improved the frontend handle errors strategy: UI, Toasts, console log and log in file
  [#3327](https://github.com/wazuh/wazuh-dashboard-plugins/pull/3327)
  [#3321](https://github.com/wazuh/wazuh-dashboard-plugins/pull/3321)
  [#3367](https://github.com/wazuh/wazuh-dashboard-plugins/pull/3367)
  [#3373](https://github.com/wazuh/wazuh-dashboard-plugins/pull/3373)
  [#3374](https://github.com/wazuh/wazuh-dashboard-plugins/pull/3374)
  [#3390](https://github.com/wazuh/wazuh-dashboard-plugins/pull/3390)
  [#3410](https://github.com/wazuh/wazuh-dashboard-plugins/pull/3410)
  [#3408](https://github.com/wazuh/wazuh-dashboard-plugins/pull/3408)
  [#3429](https://github.com/wazuh/wazuh-dashboard-plugins/pull/3429)
  [#3427](https://github.com/wazuh/wazuh-dashboard-plugins/pull/3427)
  [#3417](https://github.com/wazuh/wazuh-dashboard-plugins/pull/3417)
  [#3462](https://github.com/wazuh/wazuh-dashboard-plugins/pull/3462)
  [#3451](https://github.com/wazuh/wazuh-dashboard-plugins/pull/3451)
  [#3442](https://github.com/wazuh/wazuh-dashboard-plugins/pull/3442)
  [#3480](https://github.com/wazuh/wazuh-dashboard-plugins/pull/3480)
  [#3472](https://github.com/wazuh/wazuh-dashboard-plugins/pull/3472)
  [#3434](https://github.com/wazuh/wazuh-dashboard-plugins/pull/3434)
  [#3392](https://github.com/wazuh/wazuh-dashboard-plugins/pull/3392)
  [#3404](https://github.com/wazuh/wazuh-dashboard-plugins/pull/3404)
  [#3432](https://github.com/wazuh/wazuh-dashboard-plugins/pull/3432)
  [#3415](https://github.com/wazuh/wazuh-dashboard-plugins/pull/3415)
  [#3469](https://github.com/wazuh/wazuh-dashboard-plugins/pull/3469)
  [#3448](https://github.com/wazuh/wazuh-dashboard-plugins/pull/3448)
  [#3465](https://github.com/wazuh/wazuh-dashboard-plugins/pull/3465)
  [#3464](https://github.com/wazuh/wazuh-dashboard-plugins/pull/3464)
  [#3478](https://github.com/wazuh/wazuh-dashboard-plugins/pull/3478)
  [#4116](https://github.com/wazuh/wazuh-dashboard-plugins/pull/4116)
- Added Intelligence tab to Mitre Att&ck module [#3368](https://github.com/wazuh/wazuh-dashboard-plugins/pull/3368) [#3344](https://github.com/wazuh/wazuh-dashboard-plugins/pull/3344) [#3726](https://github.com/wazuh/wazuh-dashboard-plugins/pull/3726)
- Added sample data for office365 events [#3424](https://github.com/wazuh/wazuh-dashboard-plugins/pull/3424)
- Created a separate component to check for sample data [#3475](https://github.com/wazuh/wazuh-dashboard-plugins/pull/3475)
- Added a new hook for getting value suggestions [#3506](https://github.com/wazuh/wazuh-dashboard-plugins/pull/3506)
- Added dinamic simple filters and adding simple GitHub filters fields [3531](https://github.com/wazuh/wazuh-dashboard-plugins/pull/3531)
- Added configuration viewer for Module Office365 on Management > Configuration [#3524](https://github.com/wazuh/wazuh-dashboard-plugins/pull/3524)
- Added base Module Panel view with Office365 setup [#3518](https://github.com/wazuh/wazuh-dashboard-plugins/pull/3518)
- Added specifics and custom filters for Office365 search bar [#3533](https://github.com/wazuh/wazuh-dashboard-plugins/pull/3533)
- Adding Pagination and filter to drilldown tables at Office pannel [#3544](https://github.com/wazuh/wazuh-dashboard-plugins/pull/3544).
- Simple filters change between panel and drilldown panel [#3568](https://github.com/wazuh/wazuh-dashboard-plugins/pull/3568).
- Added new fields in Inventory table and Flyout Details [#3525](https://github.com/wazuh/wazuh-dashboard-plugins/pull/3525)
- Added columns selector in agents table [#3691](https://github.com/wazuh/wazuh-dashboard-plugins/pull/3691)
- Added a new workflow for create wazuh packages [#3742](https://github.com/wazuh/wazuh-dashboard-plugins/pull/3742)
- Run `template` and `fields` checks in the health check depends on the app configuration [#3783](https://github.com/wazuh/wazuh-dashboard-plugins/pull/3783)
- Added a toast message when there is an error creating a new group [#3804](https://github.com/wazuh/wazuh-dashboard-plugins/pull/3804)
- Added a step to start the agent to the deploy new Windowns agent guide [#3846](https://github.com/wazuh/wazuh-dashboard-plugins/pull/3846)
- Added agents windows events config tab [#3905](https://github.com/wazuh/wazuh-dashboard-plugins/pull/3905)
- Added 3 new panels to `Vulnerabilities/Inventory` [#3893](https://github.com/wazuh/wazuh-dashboard-plugins/pull/3893)
- Added new fields of `Vulnerabilities` to the details flyout [#3893](https://github.com/wazuh/wazuh-dashboard-plugins/pull/3893) [#3908](https://github.com/wazuh/wazuh-dashboard-plugins/pull/3908)
- Added missing fields used in visualizations to the known fiels related to alerts [#3924](https://github.com/wazuh/wazuh-dashboard-plugins/pull/3924)
- Added troubleshooting link to "index pattern was refreshed" toast [#3946](https://github.com/wazuh/wazuh-dashboard-plugins/pull/3946)
- Added more number options to the tables widget in Modules -> "Mitre" [#4041](https://github.com/wazuh/wazuh-dashboard-plugins/pull/4066)
- Management -> groups -> agent: Selectors appear when there are more than 3 options [#4126](https://github.com/wazuh/wazuh-dashboard-plugins/pull/4126)

### Changed

- Changed ossec to wazuh in sample-data [#3121](https://github.com/wazuh/wazuh-dashboard-plugins/pull/3121)
- Changed empty fields in FIM tables and `syscheck.value_name` in discovery now show an empty tag for visual clarity [#3279](https://github.com/wazuh/wazuh-dashboard-plugins/pull/3279)
- Adapted the Mitre tactics and techniques resources to use the API endpoints [#3346](https://github.com/wazuh/wazuh-dashboard-plugins/pull/3346)
- Moved the filterManager subscription to the hook useFilterManager [#3517](https://github.com/wazuh/wazuh-dashboard-plugins/pull/3517)
- Change filter from is to is one of in custom searchbar [#3529](https://github.com/wazuh/wazuh-dashboard-plugins/pull/3529)
- Refactored as module tabs and buttons are rendered [#3494](https://github.com/wazuh/wazuh-dashboard-plugins/pull/3494)
- Updated the deprecated and added new references authd [#3663](https://github.com/wazuh/wazuh-dashboard-plugins/pull/3663) [#3806](https://github.com/wazuh/wazuh-dashboard-plugins/pull/3806)
- Added time subscription to Discover component [#3549](https://github.com/wazuh/wazuh-dashboard-plugins/pull/3549)
- Refactored as module tabs and buttons are rendered [#3494](https://github.com/wazuh/wazuh-dashboard-plugins/pull/3494)
- Testing logs using the Ruletest Test don't display the rule information if not matching a rule. [#3446](https://github.com/wazuh/wazuh-dashboard-plugins/pull/3446)
- Changed format permissions in FIM inventory [#3649](https://github.com/wazuh/wazuh-dashboard-plugins/pull/3649)
- Changed of request for one that does not return data that is not necessary to optimize times. [#3686](https://github.com/wazuh/wazuh-dashboard-plugins/pull/3686) [#3728](https://github.com/wazuh/wazuh-dashboard-plugins/pull/3728)
- Rebranding. Replaced the brand logos, set module icons with brand colors [#3788](https://github.com/wazuh/wazuh-dashboard-plugins/pull/3788)
- Changed user for sample data management [#3795](https://github.com/wazuh/wazuh-dashboard-plugins/pull/3795)
- Changed agent install codeblock copy button and powershell terminal warning [#3792](https://github.com/wazuh/wazuh-dashboard-plugins/pull/3792)
- Refactored as the plugin platform name and references is managed [#3811](https://github.com/wazuh/wazuh-dashboard-plugins/pull/3811)
- Removed `Dashboard` tab for the `Vulnerabilities` modules [#3893](https://github.com/wazuh/wazuh-dashboard-plugins/pull/3893)
- Display all fields in the `Table` tab when expading an alert row in the alerts tables of flyouts and the `Modules/Security Events/Dashboard` table [#3908](https://github.com/wazuh/wazuh-dashboard-plugins/pull/3908)
- Refactored the table in `Vulnerabilities/Inventory` [#3196](https://github.com/wazuh/wazuh-dashboard-plugins/pull/3196)
- Changed Google Groups app icons [#3949](https://github.com/wazuh/wazuh-dashboard-plugins/pull/3949)
- Removed sorting for `Agents` or `Configuration checksum` column in the table of `Management/Groups` due to this is not supported by the API [#3857](https://github.com/wazuh/wazuh-dashboard-plugins/pull/3857)
- Changed messages in the agent installation guide [#4040](https://github.com/wazuh/wazuh-dashboard-plugins/pull/4040)
- Changed the default `wazuh.statistics.shards` setting from `2` to `1` [#4055](https://github.com/wazuh/wazuh-dashboard-plugins/pull/4055)
- Removed the migration tasks in the `.wazuh` and `.wazuh-version` indices [#4098](https://github.com/wazuh/wazuh-dashboard-plugins/pull/4098)
- Separated the actions of viewing and editing the `agent.conf` group file [#4114](https://github.com/wazuh/wazuh-dashboard-plugins/pull/4114)

### Fixed

- Fixed creation of log files [#3384](https://github.com/wazuh/wazuh-dashboard-plugins/pull/3384)
- Fixed double fetching alerts count when pinnin/unpinning the agent in Mitre Att&ck/Framework [#3484](https://github.com/wazuh/wazuh-dashboard-plugins/pull/3484)
- Query config refactor [#3490](https://github.com/wazuh/wazuh-dashboard-plugins/pull/3490)
- Fixed rules and decoders test flyout clickout event [#3412](https://github.com/wazuh/wazuh-dashboard-plugins/pull/3412)
- Notify when you are registering an agent without permissions [#3430](https://github.com/wazuh/wazuh-dashboard-plugins/pull/3430)
- Remove not used `redirectRule` query param when clicking the row table on CDB Lists/Decoders [#3438](https://github.com/wazuh/wazuh-dashboard-plugins/pull/3438)
- Fixed the code overflows over the line numbers in the API Console editor [#3439](https://github.com/wazuh/wazuh-dashboard-plugins/pull/3439)
- Don't open the main menu when changing the seleted API or index pattern [#3440](https://github.com/wazuh/wazuh-dashboard-plugins/pull/3440)
- Fix error message in conf managment [#3443](https://github.com/wazuh/wazuh-dashboard-plugins/pull/3443)
- Fix size api selector when name is too long [#3445](https://github.com/wazuh/wazuh-dashboard-plugins/pull/3445)
- Fixed error when edit a rule or decoder [#3456](https://github.com/wazuh/wazuh-dashboard-plugins/pull/3456)
- Fixed index pattern selector doesn't display the ignored index patterns [#3458](https://github.com/wazuh/wazuh-dashboard-plugins/pull/3458)
- Fixed error in /Management/Configuration when cluster is disabled [#3553](https://github.com/wazuh/wazuh-dashboard-plugins/pull/3553)
- Fix the pinned filters were removed when accessing to the `Panel` tab of a module [#3565](https://github.com/wazuh/wazuh-dashboard-plugins/pull/3565)
- Fixed multi-select component searcher handler [#3645](https://github.com/wazuh/wazuh-dashboard-plugins/pull/3645)
- Fixed order logs properly in Management/Logs [#3609](https://github.com/wazuh/wazuh-dashboard-plugins/pull/3609)
- Fixed the Wazuh API requests to `GET //` [#3661](https://github.com/wazuh/wazuh-dashboard-plugins/pull/3661)
- Fixed missing mitre tactics [#3675](https://github.com/wazuh/wazuh-dashboard-plugins/pull/3675)
- Fix CDB list view not working with IPv6 [#3488](https://github.com/wazuh/wazuh-dashboard-plugins/pull/3488)
- Fixed the bad requests using Console tool to `PUT /active-response` API endpoint [#3466](https://github.com/wazuh/wazuh-dashboard-plugins/pull/3466)
- Fixed group agent management table does not update on error [#3605](https://github.com/wazuh/wazuh-dashboard-plugins/pull/3605)
- Fixed not showing packages details in agent inventory for a freeBSD agent SO [#3651](https://github.com/wazuh/wazuh-dashboard-plugins/pull/3651)
- Fixed wazuh token deleted twice [#3652](https://github.com/wazuh/wazuh-dashboard-plugins/pull/3652)
- Fixed handler of error on dev-tools [#3687](https://github.com/wazuh/wazuh-dashboard-plugins/pull/3687)
- Fixed compatibility wazuh 4.3 - kibana 7.13.4 [#3685](https://github.com/wazuh/wazuh-dashboard-plugins/pull/3685)
- Fixed registry values without agent pinned in FIM>Events [#3689](https://github.com/wazuh/wazuh-dashboard-plugins/pull/3689)
- Fixed breadcrumbs style compatibility for Kibana 7.14.2 [#3688](https://github.com/wazuh/wazuh-dashboard-plugins/pull/3688)
- Fixed security alerts table when filters change [#3682](https://github.com/wazuh/wazuh-dashboard-plugins/pull/3682)
- Fixed error that shows we're using X-Pack when we have Basic [#3692](https://github.com/wazuh/wazuh-dashboard-plugins/pull/3692)
- Fixed blank screen in Kibana 7.10.2 [#3700](https://github.com/wazuh/wazuh-dashboard-plugins/pull/3700)
- Fixed related decoder link undefined parameters error [#3704](https://github.com/wazuh/wazuh-dashboard-plugins/pull/3704)
- Fixing Flyouts in Kibana 7.14.2 [#3708](https://github.com/wazuh/wazuh-dashboard-plugins/pull/3708)
- Fixing the bug of index patterns in health-check due to bad copy of a PR [#3707](https://github.com/wazuh/wazuh-dashboard-plugins/pull/3707)
- Fixed styles and behaviour of button filter in the flyout of `Inventory` section for `Integrity monitoring` and `Vulnerabilities` modules [#3733](https://github.com/wazuh/wazuh-dashboard-plugins/pull/3733)
- Fixed height of `Evolution` card in the `Agents` section when has no data for the selected time range [#3733](https://github.com/wazuh/wazuh-dashboard-plugins/pull/3733)
- Fix clearing the query filter doesn't update the data in Office 365 and GitHub Panel tab [#3722](https://github.com/wazuh/wazuh-dashboard-plugins/pull/3722)
- Fix wrong deamons in filter list [#3710](https://github.com/wazuh/wazuh-dashboard-plugins/pull/3710)
- Fixing bug when create filename with spaces and throws a bad error [#3724](https://github.com/wazuh/wazuh-dashboard-plugins/pull/3724)
- Fixing bug in security User flyout nonexistant unsubmitted changes warning [#3731](https://github.com/wazuh/wazuh-dashboard-plugins/pull/3731)
- Fixing redirect to new tab when click in a link [#3732](https://github.com/wazuh/wazuh-dashboard-plugins/pull/3732)
- Fixed missing settings in `Management/Configuration/Global configuration/Global/Main settings` [#3737](https://github.com/wazuh/wazuh-dashboard-plugins/pull/3737)
- Fixed `Maximum call stack size exceeded` error exporting key-value pairs of a CDB List [#3738](https://github.com/wazuh/wazuh-dashboard-plugins/pull/3738)
- Fixed regex lookahead and lookbehind for safari [#3741](https://github.com/wazuh/wazuh-dashboard-plugins/pull/3741)
- Fixed Vulnerabilities Inventory flyout details filters [#3744](https://github.com/wazuh/wazuh-dashboard-plugins/pull/3744)
- Removed api selector toggle from settings menu since it performed no useful function [#3604](https://github.com/wazuh/wazuh-dashboard-plugins/pull/3604)
- Fixed the requests get [#3661](https://github.com/wazuh/wazuh-dashboard-plugins/pull/3661)
- Fixed Dashboard PDF report error when switching pinned agent state [#3748](https://github.com/wazuh/wazuh-dashboard-plugins/pull/3748)
- Fixed the rendering of the command to deploy new Windows agent not working in some Kibana versions [#3753](https://github.com/wazuh/wazuh-dashboard-plugins/pull/3753)
- Fixed action buttons overlaying to the request text in Tools/API Console [#3772](https://github.com/wazuh/wazuh-dashboard-plugins/pull/3772)
- Fix `Rule ID` value in reporting tables related to top results [#3774](https://github.com/wazuh/wazuh-dashboard-plugins/issues/3774)
- Fixed github/office365 multi-select filters suggested values [#3787](https://github.com/wazuh/wazuh-dashboard-plugins/pull/3787)
- Fix updating the aggregation data of Panel section when changing the time filter [#3790](https://github.com/wazuh/wazuh-dashboard-plugins/pull/3790)
- Removed the button to remove an agent for a group in the agents' table when it is the default group [#3804](https://github.com/wazuh/wazuh-dashboard-plugins/pull/3804)
- Fixed internal user no longer needs permission to make x-pack detection request [#3831](https://github.com/wazuh/wazuh-dashboard-plugins/pull/3831)
- Fixed agents details card style [#3845](https://github.com/wazuh/wazuh-dashboard-plugins/pull/3845) [#3860](https://github.com/wazuh/wazuh-dashboard-plugins/pull/3860)
- Fixed search bar query sanitizing in PDF report [#3861](https://github.com/wazuh/wazuh-dashboard-plugins/pull/3861)
- Fixed routing redirection in events documents discover links [#3866](https://github.com/wazuh/wazuh-dashboard-plugins/pull/3866)
- Fixed health-check [#3868](https://github.com/wazuh/wazuh-dashboard-plugins/pull/3868)
- Fixed refreshing agents evolution visualization [#3894](https://github.com/wazuh/wazuh-dashboard-plugins/pull/3894)
- Fixed an error when generating PDF reports due to Wazuh API token expiration [#3881](https://github.com/wazuh/wazuh-dashboard-plugins/pull/3881)
- Fixed the table of Vulnerabilities/Inventory doesn't reload when changing the selected agent [#3901](https://github.com/wazuh/wazuh-dashboard-plugins/pull/3901)
- Fixed backslash breaking exported JSON result [#3909](https://github.com/wazuh/wazuh-dashboard-plugins/pull/3909)
- Fixed the Events view multiple "The index pattern was refreshed successfully" toast [#3937](https://github.com/wazuh/wazuh-dashboard-plugins/pull/3937)
- Fixed a rendering problem in the map visualizations [#3942](https://github.com/wazuh/wazuh-dashboard-plugins/pull/3942)
- Parse error when using `#` character not at the beginning of the line [#3877](https://github.com/wazuh/wazuh-dashboard-plugins/pull/3877)
- Fixed the `rule.mitre.id` cell enhancement that doesn't support values with sub techniques [#3944](https://github.com/wazuh/wazuh-dashboard-plugins/pull/3944)
- Fixed error not working the alerts displayed when changing the selected time in some flyouts [#3947](https://github.com/wazuh/wazuh-dashboard-plugins/pull/3947) [#4115](https://github.com/wazuh/wazuh-dashboard-plugins/pull/4115)
- Fixed the user can not logout when the Kibana server has a basepath configurated [#3957](https://github.com/wazuh/wazuh-dashboard-plugins/pull/3957)
- Fixed fatal cron-job error when Wazuh API is down [#3991](https://github.com/wazuh/wazuh-dashboard-plugins/pull/3991)
- Fixed circular re-directions when API errors are handled [#4079](https://github.com/wazuh/wazuh-dashboard-plugins/pull/4079)
- Fixed agent breadcrumb routing minor error [#4101](https://github.com/wazuh/wazuh-dashboard-plugins/pull/4101)
- Fixed selected text not visible in API Console [#4102](https://github.com/wazuh/wazuh-dashboard-plugins/pull/4102)
- Fixed the 'missing parameters' error on the Manager Logs [#4110](https://github.com/wazuh/wazuh-dashboard-plugins/pull/4110)
- Fixed undefined input reference when switching between rule set view and rule files view [#4125](https://github.com/wazuh/wazuh-dashboard-plugins/pull/4125)
- Fixed not found FIM file toast error #4124 [#4124](https://github.com/wazuh/wazuh-dashboard-plugins/pull/4124)
- Fixed "See full error" on error toast [#4119](https://github.com/wazuh/wazuh-dashboard-plugins/pull/4119)
- Fixed not being able to remove custom filters. [#4112](https://github.com/wazuh/wazuh-dashboard-plugins/pull/4112)
- Fixed spinner not showing when export button is clicked in management views [#4120](https://github.com/wazuh/wazuh-dashboard-plugins/pull/4120)
- Correction of field and value in the section: last registered agent [#4127](https://github.com/wazuh/wazuh-dashboard-plugins/pull/4127)
- Fixed the download agent installer command [#4132] (https://github.com/wazuh/wazuh-dashboard-plugins/pull/4132)

## Wazuh v4.2.6 - Kibana 7.10.2, 7.11.2, 7.12.1, 7.13.0, 7.13.1, 7.13.2, 7.13.3, 7.13.4, 7.14.0, 7.14.1, 7.14.2 - Revision 4207

### Added

- Support for Kibana 7.13.4
- Support for Kibana 7.14.2
- Hide the `telemetry` banner [#3709](https://github.com/wazuh/wazuh-dashboard-plugins/pull/3709)

### Fixed

- Fixed compatibility Wazuh 4.2 - Kibana 7.13.4 [#3653](https://github.com/wazuh/wazuh-dashboard-plugins/pull/3653)
- Fixed interative register windows agent screen error [#3654](https://github.com/wazuh/wazuh-dashboard-plugins/pull/3654)
- Fixed breadcrumbs style compatibility for Kibana 7.14.2 [#3668](https://github.com/wazuh/wazuh-dashboard-plugins/pull/3668)
- Fixed Wazuh token is not removed after logout in Kibana 7.13 [#3670](https://github.com/wazuh/wazuh-dashboard-plugins/pull/3670)
- Fixed Group Configuration and Management configuration error after trying to going back after you save [#3672](https://github.com/wazuh/wazuh-dashboard-plugins/pull/3672)
- Fixing EuiPanels in Overview Sections and disabled text in WzMenu [#3674](https://github.com/wazuh/wazuh-dashboard-plugins/pull/3674)
- Fixing double flyout clicking in a policy [#3676](https://github.com/wazuh/wazuh-dashboard-plugins/pull/3676)
- Fixed error conflict setting kibana settings from the health check [#3678](https://github.com/wazuh/wazuh-dashboard-plugins/pull/3678)
- Fixed compatibility to get the valid index patterns and refresh fields for Kibana 7.10.2-7.13.4 [3681](https://github.com/wazuh/wazuh-dashboard-plugins/pull/3681)
- Fixed wrong redirect after login [3701](https://github.com/wazuh/wazuh-dashboard-plugins/pull/3701)
- Fixed error getting the index pattern data when there is not `attributes.fields` in the saved object [3689](https://github.com/wazuh/wazuh-dashboard-plugins/pull/3698)

## Wazuh v4.2.4 - Kibana 7.10.2, 7.11.2, 7.12.1 - Revision 4205

### Added

- Support for Wazuh 4.2.4

### Fixed

- Fixed a bug where the user's auth token was not deprecated on logout [#3638](https://github.com/wazuh/wazuh-dashboard-plugins/pull/3638)

## Wazuh v4.2.3 - Kibana 7.10.2, 7.11.2, 7.12.1 - Revision 4204

### Added

- Support for Wazuh 4.2.3

## Wazuh v4.2.2 - Kibana 7.10.2 , 7.12.1 - Revision 4203

### Added

- Wazuh help links in the Kibana help menu [#3170](https://github.com/wazuh/wazuh-dashboard-plugins/pull/3170)
- Redirect to group details using the `group` query param in the URL [#3184](https://github.com/wazuh/wazuh-dashboard-plugins/pull/3184)
- Configuration to disable Wazuh App access from X-Pack/ODFE role [#3222](https://github.com/wazuh/wazuh-dashboard-plugins/pull/3222) [#3292](https://github.com/wazuh/wazuh-dashboard-plugins/pull/3292)
- Added confirmation message when closing a form [#3221](https://github.com/wazuh/wazuh-dashboard-plugins/pull/3221)
- Improvement to hide navbar Wazuh label. [#3240](https://github.com/wazuh/wazuh-dashboard-plugins/pull/3240)
- Add modal creating new rule/decoder [#3274](https://github.com/wazuh/wazuh-dashboard-plugins/pull/3274)
- New functionality to change app logos [#3503](https://github.com/wazuh/wazuh-dashboard-plugins/pull/3503)
- Added link to the upgrade guide when the Wazuh API version and the Wazuh App version mismatch [#3592](https://github.com/wazuh/wazuh-dashboard-plugins/pull/3592)

### Changed

- Removed module titles [#3160](https://github.com/wazuh/wazuh-dashboard-plugins/pull/3160)
- Changed default `wazuh.monitoring.creation` app setting from `d` to `w` [#3174](https://github.com/wazuh/wazuh-dashboard-plugins/pull/3174)
- Changed default `wazuh.monitoring.shards` app setting from `2` to `1` [#3174](https://github.com/wazuh/wazuh-dashboard-plugins/pull/3174)
- Removed Sha1 field from registry key detail [#3189](https://github.com/wazuh/wazuh-dashboard-plugins/pull/3189)
- Removed tooltip in last breadcrumb in header breadcrumb [3250](https://github.com/wazuh/wazuh-dashboard-plugins/pull/3250)
- Refactored the Health check component [#3197](https://github.com/wazuh/wazuh-dashboard-plugins/pull/3197)
- Added version in package downloaded name in agent deploy command [#3210](https://github.com/wazuh/wazuh-dashboard-plugins/issues/3210)
- Removed restriction to allow only current active agents from vulnerability inventory [#3243](https://github.com/wazuh/wazuh-dashboard-plugins/pull/3243)
- Move API selector and Index Pattern Selector to the header bar [#3175](https://github.com/wazuh/wazuh-dashboard-plugins/pull/3175)
- Health check actions notifications refactored and added debug mode [#3258](https://github.com/wazuh/wazuh-dashboard-plugins/pull/3258)
- Improved visualizations object configuration readability [#3355](https://github.com/wazuh/wazuh-dashboard-plugins/pull/3355)
- Changed the way kibana-vis hides the visualization while loading, this should prevent errors caused by having a 0 height visualization [#3349](https://github.com/wazuh/wazuh-dashboard-plugins/pull/3349)

### Fixed

- Fixed screen flickers in Cluster visualization [#3159](https://github.com/wazuh/wazuh-dashboard-plugins/pull/3159)
- Fixed the broken links when using `server.basePath` Kibana setting [#3161](https://github.com/wazuh/wazuh-dashboard-plugins/pull/3161)
- Fixed filter in reports [#3173](https://github.com/wazuh/wazuh-dashboard-plugins/pull/3173)
- Fixed typo error in Settings/Configuration [#3234](https://github.com/wazuh/wazuh-dashboard-plugins/pull/3234)
- Fixed fields overlap in the agent summary screen [#3217](https://github.com/wazuh/wazuh-dashboard-plugins/pull/3217)
- Fixed Ruleset Test, each request is made in a different session instead of all in the same session [#3257](https://github.com/wazuh/wazuh-dashboard-plugins/pull/3257)
- Fixed the `Visualize` button is not displaying when expanding a field in the Events sidebar [#3237](https://github.com/wazuh/wazuh-dashboard-plugins/pull/3237)
- Fix modules are missing in the agent menu [#3244](https://github.com/wazuh/wazuh-dashboard-plugins/pull/3244)
- Fix improving and removing WUI error logs [#3260](https://github.com/wazuh/wazuh-dashboard-plugins/pull/3260)
- Fix some errors of PDF reports [#3272](https://github.com/wazuh/wazuh-dashboard-plugins/pull/3272)
- Fix TypeError when selecting macOS agent deployment in a Safari Browser [#3289](https://github.com/wazuh/wazuh-dashboard-plugins/pull/3289)
- Fix error in how the SCA check's checks are displayed [#3297](https://github.com/wazuh/wazuh-dashboard-plugins/pull/3297)
- Fixed message of error when add sample data fails [#3241](https://github.com/wazuh/wazuh-dashboard-plugins/pull/3241)
- Fixed modules are missing in the agent menu [#3244](https://github.com/wazuh/wazuh-dashboard-plugins/pull/3244)
- Fixed Alerts Summary of modules for reports [#3303](https://github.com/wazuh/wazuh-dashboard-plugins/pull/3303)
- Fixed dark mode visualization background in pdf reports [#3315](https://github.com/wazuh/wazuh-dashboard-plugins/pull/3315)
- Adapt Kibana integrations to Kibana 7.11 and 7.12 [#3309](https://github.com/wazuh/wazuh-dashboard-plugins/pull/3309)
- Fixed error agent view does not render correctly [#3306](https://github.com/wazuh/wazuh-dashboard-plugins/pull/3306)
- Fixed miscalculation in table column width in PDF reports [#3326](https://github.com/wazuh/wazuh-dashboard-plugins/pull/3326)
- Normalized visData table property for 7.12 retro-compatibility [#3323](https://github.com/wazuh/wazuh-dashboard-plugins/pull/3323)
- Fixed error that caused the labels in certain visualizations to overlap [#3355](https://github.com/wazuh/wazuh-dashboard-plugins/pull/3355)
- Fixed export to csv button in dashboards tables [#3358](https://github.com/wazuh/wazuh-dashboard-plugins/pull/3358)
- Fixed Elastic UI breaking changes in 7.12 [#3345](https://github.com/wazuh/wazuh-dashboard-plugins/pull/3345)
- Fixed Wazuh main menu and breadcrumb render issues [#3347](https://github.com/wazuh/wazuh-dashboard-plugins/pull/3347)
- Fixed generation of huge logs from backend errors [#3397](https://github.com/wazuh/wazuh-dashboard-plugins/pull/3397)
- Fixed vulnerabilities flyout not showing alerts if the vulnerability had a field missing [#3593](https://github.com/wazuh/wazuh-dashboard-plugins/pull/3593)

## Wazuh v4.2.1 - Kibana 7.10.2 , 7.11.2 - Revision 4202

### Added

- Support for Wazuh 4.2.1

## Wazuh v4.2.0 - Kibana 7.10.2 , 7.11.2 - Revision 4201

### Added

- Added `Ruleset Test` section under Tools menu, and on Edit Rules/Decoders as a tool. [#1434](https://github.com/wazuh/wazuh-dashboard-plugins/pull/1434)
- Added page size options in Security events, explore agents table [#2925](https://github.com/wazuh/wazuh-dashboard-plugins/pull/2925)
- Added a reminder to restart cluster or manager after import a file in Rules, Decoders or CDB Lists [#3051](https://github.com/wazuh/wazuh-dashboard-plugins/pull/3051)
- Added Agent Stats section [#3056](https://github.com/wazuh/wazuh-dashboard-plugins/pull/3056)
- Added `logtest` PUT example on API Console [#3061](https://github.com/wazuh/wazuh-dashboard-plugins/pull/3061)
- Added vulnerabilities inventory that affect to an agent [#3069](https://github.com/wazuh/wazuh-dashboard-plugins/pull/3069)
- Added retry button to check api again in health check [#3109](https://github.com/wazuh/wazuh-dashboard-plugins/pull/3109)
- Added `wazuh-statistics` template and a new mapping for these indices [#3111](https://github.com/wazuh/wazuh-dashboard-plugins/pull/3111)
- Added link to documentation "Checking connection with Manager" in deploy new agent [#3126](https://github.com/wazuh/wazuh-dashboard-plugins/pull/3126)
- Fixed Agent Evolution graph showing agents from multiple APIs [#3256](https://github.com/wazuh/wazuh-dashboard-plugins/pull/3256)
- Added Disabled index pattern checks in Health Check [#3311](https://github.com/wazuh/wazuh-dashboard-plugins/pull/3311)

### Changed

- Moved Dev Tools inside of Tools menu as Api Console. [#1434](https://github.com/wazuh/wazuh-dashboard-plugins/pull/1434)
- Changed position of Top users on Integrity Monitoring Top 5 user. [#2892](https://github.com/wazuh/wazuh-dashboard-plugins/pull/2892)
- Changed user allow_run_as way of editing. [#3080](https://github.com/wazuh/wazuh-dashboard-plugins/pull/3080)
- Rename some ossec references to Wazuh [#3046](https://github.com/wazuh/wazuh-dashboard-plugins/pull/3046)

### Fixed

- Filter only authorized agents in Agents stats and Visualizations [#3088](https://github.com/wazuh/wazuh-dashboard-plugins/pull/3088)
- Fixed missing `pending` status suggestion for agents [#3095](https://github.com/wazuh/wazuh-dashboard-plugins/pull/3095)
- Index pattern setting not used for choosing from existing patterns [#3097](https://github.com/wazuh/wazuh-dashboard-plugins/pull/3097)
- Fixed space character missing on deployment command if UDP is configured [#3108](https://github.com/wazuh/wazuh-dashboard-plugins/pull/3108)
- Fixed statistics visualizations when a node is selected [#3110](https://github.com/wazuh/wazuh-dashboard-plugins/pull/3110)
- Fixed Flyout date filter also changes main date filter [#3114](https://github.com/wazuh/wazuh-dashboard-plugins/pull/3114)
- Fixed name for "TCP sessions" visualization and average metric is now a sum [#3118](https://github.com/wazuh/wazuh-dashboard-plugins/pull/3118)
- Filter only authorized agents in Events and Security Alerts table [#3120](https://github.com/wazuh/wazuh-dashboard-plugins/pull/3120)
- Fixed Last keep alive label is outside the panel [#3122](https://github.com/wazuh/wazuh-dashboard-plugins/pull/3122)
- Fixed app redirect to Settings section after the health check [#3128](https://github.com/wazuh/wazuh-dashboard-plugins/pull/3128)
- Fixed the plugin logo path in Kibana menu when use `server.basePath` setting [#3144](https://github.com/wazuh/wazuh-dashboard-plugins/pull/3144)
- Fixed deprecated endpoint for create agent groups [3152](https://github.com/wazuh/wazuh-dashboard-plugins/pull/3152)
- Fixed check for TCP protocol in deploy new agent [#3163](https://github.com/wazuh/wazuh-dashboard-plugins/pull/3163)
- Fixed RBAC issue with agent group permissions [#3181](https://github.com/wazuh/wazuh-dashboard-plugins/pull/3181)
- Fixed change index pattern from menu doesn't work [#3187](https://github.com/wazuh/wazuh-dashboard-plugins/pull/3187)
- Conflict with the creation of the index pattern when performing the Health Check [#3232](https://github.com/wazuh/wazuh-dashboard-plugins/pull/3232)
- Added Disabled index pattern checks in Health Check [#3311](https://github.com/wazuh/wazuh-dashboard-plugins/pull/3311)
- Fixed windows update section in Linux Inventory PDF [#3569](https://github.com/wazuh/wazuh-dashboard-plugins/pull/3569)
- Improving and removing unnecessary error logs [#3574](https://github.com/wazuh/wazuh-dashboard-plugins/pull/3574)

## Wazuh v4.1.5 - Kibana 7.10.0 , 7.10.2, 7.11.2 - Revision 4108

### Fixed

- Unable to change selected index pattern from the Wazuh menu [#3330](https://github.com/wazuh/wazuh-dashboard-plugins/pull/3330)

## Wazuh v4.1.5 - Kibana 7.10.0 , 7.10.2, 7.11.2 - Revision 4107

### Added

- Support for Kibana 7.11.2
- Added a warning message for the `Install and enroll the agent` step of `Deploy new agent` guide [#3238](https://github.com/wazuh/wazuh-dashboard-plugins/pull/3238)

### Fixed

- Conflict with the creation of the index pattern when performing the Health Check [#3223](https://github.com/wazuh/wazuh-dashboard-plugins/pull/3223)
- Fixing mac os agents add command [#3207](https://github.com/wazuh/wazuh-dashboard-plugins/pull/3207)

## Wazuh v4.1.5 - Kibana 7.10.0 , 7.10.2 - Revision 4106

- Adapt for Wazuh 4.1.5

## Wazuh v4.1.4 - Kibana 7.10.0 , 7.10.2 - Revision 4105

- Adapt for Wazuh 4.1.4

## Wazuh v4.1.3 - Kibana 7.10.0 , 7.10.2 - Revision 4104

### Added

- Creation of index pattern after the default one is changes in Settings [#2985](https://github.com/wazuh/wazuh-dashboard-plugins/pull/2985)
- Added node name of agent list and detail [#3039](https://github.com/wazuh/wazuh-dashboard-plugins/pull/3039)
- Added loading view while the user is logging to prevent permissions prompts [#3041](https://github.com/wazuh/wazuh-dashboard-plugins/pull/3041)
- Added custom message for each possible run_as setup [#3048](https://github.com/wazuh/wazuh-dashboard-plugins/pull/3048)

### Changed

- Change all dates labels to Kibana formatting time zone [#3047](https://github.com/wazuh/wazuh-dashboard-plugins/pull/3047)
- Improve toast message when selecting a default API [#3049](https://github.com/wazuh/wazuh-dashboard-plugins/pull/3049)
- Improve validation and prevention for caching bundles on the client-side [#3063](https://github.com/wazuh/wazuh-dashboard-plugins/pull/3063) [#3091](https://github.com/wazuh/wazuh-dashboard-plugins/pull/3091)

### Fixed

- Fixed unexpected behavior in Roles mapping [#3028](https://github.com/wazuh/wazuh-dashboard-plugins/pull/3028)
- Fixed rule filter is no applied when you click on a rule id in another module.[#3057](https://github.com/wazuh/wazuh-dashboard-plugins/pull/3057)
- Fixed bug changing master node configuration [#3062](https://github.com/wazuh/wazuh-dashboard-plugins/pull/3062)
- Fixed wrong variable declaration for macOS agents [#3066](https://github.com/wazuh/wazuh-dashboard-plugins/pull/3066)
- Fixed some errors in the Events table, action buttons style, and URLs disappeared [#3086](https://github.com/wazuh/wazuh-dashboard-plugins/pull/3086)
- Fixed Rollback of invalid rule configuration file [#3084](https://github.com/wazuh/wazuh-dashboard-plugins/pull/3084)

## Wazuh v4.1.2 - Kibana 7.10.0 , 7.10.2 - Revision 4103

- Add `run_as` setting to example host configuration in Add new API view [#3021](https://github.com/wazuh/wazuh-dashboard-plugins/pull/3021)
- Refactor of some prompts [#3015](https://github.com/wazuh/wazuh-dashboard-plugins/pull/3015)

### Fixed

- Fix SCA policy detail showing name and check results about another policy [#3007](https://github.com/wazuh/wazuh-dashboard-plugins/pull/3007)
- Fixed that alerts table is empty when switching pinned agents [#3008](https://github.com/wazuh/wazuh-dashboard-plugins/pull/3008)
- Creating a role mapping before the existing ones are loaded, the page bursts [#3013](https://github.com/wazuh/wazuh-dashboard-plugins/pull/3013)
- Fix pagination in SCA checks table when expand some row [#3018](https://github.com/wazuh/wazuh-dashboard-plugins/pull/3018)
- Fix manager is shown in suggestions in Agents section [#3025](https://github.com/wazuh/wazuh-dashboard-plugins/pull/3025)
- Fix disabled loading on inventory when request fail [#3026](https://github.com/wazuh/wazuh-dashboard-plugins/pull/3026)
- Fix restarting selected cluster instead of all of them [#3032](https://github.com/wazuh/wazuh-dashboard-plugins/pull/3032)
- Fix pinned agents don't trigger a new filtered query [#3035](https://github.com/wazuh/wazuh-dashboard-plugins/pull/3035)
- Overlay Wazuh menu when Kibana menu is opened or docked [#3038](https://github.com/wazuh/wazuh-dashboard-plugins/pull/3038)
- Fix visualizations in PDF Reports with Dark mode [#2983](https://github.com/wazuh/wazuh-dashboard-plugins/pull/2983)

## Wazuh v4.1.1 - Kibana 7.10.0 , 7.10.2 - Revision 4102

### Added

- Prompt to show the unsupported module for the selected agent [#2959](https://github.com/wazuh/wazuh-dashboard-plugins/pull/2959)
- Added a X-Frame-Options header to the backend responses [#2977](https://github.com/wazuh/wazuh-dashboard-plugins/pull/2977)

### Changed

- Added toast with refresh button when new fields are loaded [#2974](https://github.com/wazuh/wazuh-dashboard-plugins/pull/2974)
- Migrated manager and cluster files endpoints and their corresponding RBAC [#2984](https://github.com/wazuh/wazuh-dashboard-plugins/pull/2984)

### Fixed

- Fix login error when AWS Elasticsearch and ODFE is used [#2710](https://github.com/wazuh/wazuh-dashboard-plugins/issues/2710)
- An error message is displayed when changing a group's configuration although the user has the right permissions [#2955](https://github.com/wazuh/wazuh-dashboard-plugins/pull/2955)
- Fix Security events table is empty when switching the pinned agents [#2956](https://github.com/wazuh/wazuh-dashboard-plugins/pull/2956)
- Fix disabled switch visual edit button when json content is empty [#2957](https://github.com/wazuh/wazuh-dashboard-plugins/issues/2957)
- Fixed main and `More` menus for unsupported agents [#2959](https://github.com/wazuh/wazuh-dashboard-plugins/pull/2959)
- Fixed forcing a non numeric filter value in a number type field [#2961](https://github.com/wazuh/wazuh-dashboard-plugins/pull/2961)
- Fixed wrong number of alerts in Security Events [#2964](https://github.com/wazuh/wazuh-dashboard-plugins/pull/2964)
- Fixed search with strange characters of agent in Management groups [#2970](https://github.com/wazuh/wazuh-dashboard-plugins/pull/2970)
- Fix the statusCode error message [#2971](https://github.com/wazuh/wazuh-dashboard-plugins/pull/2971)
- Fix the SCA policy stats didn't refresh [#2973](https://github.com/wazuh/wazuh-dashboard-plugins/pull/2973)
- Fixed loading of AWS index fields even when no AWS alerts were found [#2974](https://github.com/wazuh/wazuh-dashboard-plugins/pull/2974)
- Fix some date fields format in FIM and SCA modules [#2975](https://github.com/wazuh/wazuh-dashboard-plugins/pull/2975)
- Fix a non-stop error in Manage agents when the user has no permissions [#2976](https://github.com/wazuh/wazuh-dashboard-plugins/pull/2976)
- Can't edit empty rules and decoders files that already exist in the manager [#2978](https://github.com/wazuh/wazuh-dashboard-plugins/pull/2978)
- Support for alerts index pattern with different ID and name [#2979](https://github.com/wazuh/wazuh-dashboard-plugins/pull/2979)
- Fix the unpin agent in the selection modal [#2980](https://github.com/wazuh/wazuh-dashboard-plugins/pull/2980)
- Fix properly logout of Wazuh API when logging out of the application (only for OpenDistro) [#2789](https://github.com/wazuh/wazuh-dashboard-plugins/issues/2789)
- Fixed missing `&&` from macOS agent deployment command [#2989](https://github.com/wazuh/wazuh-dashboard-plugins/issues/2989)
- Fix prompt permissions on Framework of Mitre and Inventory of Integrity monitoring. [#2967](https://github.com/wazuh/wazuh-dashboard-plugins/issues/2967)
- Fix properly logout of Wazuh API when logging out of the application support x-pack [#2789](https://github.com/wazuh/wazuh-dashboard-plugins/issues/2789)

## Wazuh v4.1.0 - Kibana 7.10.0 , 7.10.2 - Revision 4101

### Added

- Check the max buckets by default in healthcheck and increase them [#2901](https://github.com/wazuh/wazuh-dashboard-plugins/pull/2901)
- Added a prompt wraning in role mapping if run_as is false or he is not allowed to use it by API [#2876](https://github.com/wazuh/wazuh-dashboard-plugins/pull/2876)

### Changed

- Support new fields of Windows Registry at FIM inventory panel [#2679](https://github.com/wazuh/wazuh-dashboard-plugins/issues/2679)
- Added on FIM Inventory Windows Registry registry_key and registry_value items from syscheck [#2908](https://github.com/wazuh/wazuh-dashboard-plugins/issues/2908)
- Uncheck agents after an action in agents groups management [#2907](https://github.com/wazuh/wazuh-dashboard-plugins/pull/2907)
- Unsave rule files when edit or create a rule with invalid content [#2944](https://github.com/wazuh/wazuh-dashboard-plugins/pull/2944)
- Added vulnerabilities module for macos agents [#2969](https://github.com/wazuh/wazuh-dashboard-plugins/pull/2969)

### Fixed

- Fix server error Invalid token specified: Cannot read property 'replace' of undefined [#2899](https://github.com/wazuh/wazuh-dashboard-plugins/issues/2899)
- Fix show empty files rules and decoders: [#2923](https://github.com/wazuh/wazuh-dashboard-plugins/issues/2923)
- Fixed wrong hover texts in CDB lists actions [#2929](https://github.com/wazuh/wazuh-dashboard-plugins/pull/2929)
- Fixed access to forbidden agents information when exporting agents listt [2918](https://github.com/wazuh/wazuh-dashboard-plugins/pull/2918)
- Fix the decoder detail view is not displayed [#2888](https://github.com/wazuh/wazuh-dashboard-plugins/issues/2888)
- Fix the complex search using the Wazuh API query filter in search bars [#2930](https://github.com/wazuh/wazuh-dashboard-plugins/issues/2930)
- Fixed validation to check userPermissions are not ready yet [#2931](https://github.com/wazuh/wazuh-dashboard-plugins/issues/2931)
- Fixed clear visualizations manager list when switching tabs. Fixes PDF reports filters [#2932](https://github.com/wazuh/wazuh-dashboard-plugins/pull/2932)
- Fix Strange box shadow in Export popup panel in Managment > Groups [#2886](https://github.com/wazuh/wazuh-dashboard-plugins/issues/2886)
- Fixed wrong command on alert when data folder does not exist [#2938](https://github.com/wazuh/wazuh-dashboard-plugins/pull/2938)
- Fix agents table OS field sorting: Changes agents table field `os_name` to `os.name,os.version` to make it sortable. [#2939](https://github.com/wazuh/wazuh-dashboard-plugins/pull/2939)
- Fixed diff parsed datetime between agent detail and agents table [#2940](https://github.com/wazuh/wazuh-dashboard-plugins/pull/2940)
- Allow access to Agents section with agent:group action permission [#2933](https://github.com/wazuh/wazuh-dashboard-plugins/issues/2933)
- Fixed filters does not work on modals with search bar [#2935](https://github.com/wazuh/wazuh-dashboard-plugins/pull/2935)
- Fix wrong package name in deploy new agent [#2942](https://github.com/wazuh/wazuh-dashboard-plugins/issues/2942)
- Fixed number agents not show on pie onMouseEvent [#2890](https://github.com/wazuh/wazuh-dashboard-plugins/issues/2890)
- Fixed off Kibana Query Language in search bar of Controls/Inventory modules. [#2945](https://github.com/wazuh/wazuh-dashboard-plugins/pull/2945)
- Fixed number of agents do not show on the pie chart tooltip in agents preview [#2890](https://github.com/wazuh/wazuh-dashboard-plugins/issues/2890)

## Wazuh v4.0.4 - Kibana 7.10.0 , 7.10.2 - Revision 4017

### Added

- Adapt the app to the new Kibana platform [#2475](https://github.com/wazuh/wazuh-dashboard-plugins/issues/2475)
- Wazuh data directory moved from `optimize` to `data` Kibana directory [#2591](https://github.com/wazuh/wazuh-dashboard-plugins/issues/2591)
- Show the wui_rules belong to wazuh-wui API user [#2702](https://github.com/wazuh/wazuh-dashboard-plugins/issues/2702)

### Fixed

- Fixed Wazuh menu and agent menu for Solaris agents [#2773](https://github.com/wazuh/wazuh-dashboard-plugins/issues/2773) [#2725](https://github.com/wazuh/wazuh-dashboard-plugins/issues/2725)
- Fixed wrong shards and replicas for statistics indices and also fixed wrong prefix for monitoring indices [#2732](https://github.com/wazuh/wazuh-dashboard-plugins/issues/2732)
- Report's creation dates set to 1970-01-01T00:00:00.000Z [#2772](https://github.com/wazuh/wazuh-dashboard-plugins/issues/2772)
- Fixed bug for missing commands in ubuntu/debian and centos [#2786](https://github.com/wazuh/wazuh-dashboard-plugins/issues/2786)
- Fixed bug that show an hour before in /security-events/dashboard [#2785](https://github.com/wazuh/wazuh-dashboard-plugins/issues/2785)
- Fixed permissions to access agents [#2838](https://github.com/wazuh/wazuh-dashboard-plugins/issues/2838)
- Fix searching in groups [#2825](https://github.com/wazuh/wazuh-dashboard-plugins/issues/2825)
- Fix the pagination in SCA ckecks table [#2815](https://github.com/wazuh/wazuh-dashboard-plugins/issues/2815)
- Fix the SCA table with a wrong behaviour using the refresh button [#2854](https://github.com/wazuh/wazuh-dashboard-plugins/issues/2854)
- Fix sca permissions for agents views and dashboards [#2862](https://github.com/wazuh/wazuh-dashboard-plugins/issues/2862)
- Solaris should not show vulnerabilities module [#2829](https://github.com/wazuh/wazuh-dashboard-plugins/issues/2829)
- Fix the settings of statistics indices creation [#2858](https://github.com/wazuh/wazuh-dashboard-plugins/issues/2858)
- Update agents' info in Management Status after changing cluster node selected [#2828](https://github.com/wazuh/wazuh-dashboard-plugins/issues/2828)
- Fix error when applying filter in rules from events [#2877](https://github.com/wazuh/wazuh-dashboard-plugins/issues/2877)

### Changed

- Replaced `wazuh` Wazuh API user by `wazuh-wui` in the default configuration [#2852](https://github.com/wazuh/wazuh-dashboard-plugins/issues/2852)
- Add agent id to the reports name in Agent Inventory and Modules [#2817](https://github.com/wazuh/wazuh-dashboard-plugins/issues/2817)

### Adapt for Kibana 7.10.0

- Fixed filter pinned crash returning from agents [#2864](https://github.com/wazuh/wazuh-dashboard-plugins/issues/2864)
- Fixed style in sca and regulatory compliance tables and in wz menu [#2861](https://github.com/wazuh/wazuh-dashboard-plugins/issues/2861)
- Fix body-payload of Sample Alerts POST endpoint [#2857](https://github.com/wazuh/wazuh-dashboard-plugins/issues/2857)
- Fixed bug in the table on Agents->Table-> Actions->Config icon [#2853](https://github.com/wazuh/wazuh-dashboard-plugins/issues/2853)
- Fixed tooltip in the icon of view decoder file [#2850](https://github.com/wazuh/wazuh-dashboard-plugins/issues/2850)
- Fixed bug with agent filter when it is pinned [#2846](https://github.com/wazuh/wazuh-dashboard-plugins/issues/2846)
- Fix discovery navigation [#2845](https://github.com/wazuh/wazuh-dashboard-plugins/issues/2845)
- Search file editor gone [#2843](https://github.com/wazuh/wazuh-dashboard-plugins/issues/2843)
- Fix Agent Search Bar - Regex Query Interpreter [#2834](https://github.com/wazuh/wazuh-dashboard-plugins/issues/2834)
- Fixed accordion style breaking [#2833](https://github.com/wazuh/wazuh-dashboard-plugins/issues/2833)
- Fix metrics are not updated after a bad request in search input [#2830](https://github.com/wazuh/wazuh-dashboard-plugins/issues/2830)
- Fix mitre framework tab crash [#2821](https://github.com/wazuh/wazuh-dashboard-plugins/issues/2821)
- Changed ping request to default request. Added delay and while to che… [#2820](https://github.com/wazuh/wazuh-dashboard-plugins/issues/2820)
- Removed kibana alert for security [#2806](https://github.com/wazuh/wazuh-dashboard-plugins/issues/2806)

## Wazuh v4.0.4 - Kibana 7.10.0 , 7.10.2 - Revision 4016

### Added

- Modified agent registration adding groups and architecture [#2666](https://github.com/wazuh/wazuh-dashboard-plugins/issues/2666) [#2652](https://github.com/wazuh/wazuh-dashboard-plugins/issues/2652)
- Each user can only view their own reports [#2686](https://github.com/wazuh/wazuh-dashboard-plugins/issues/2686)

### Fixed

- Create index pattern even if there aren´t available indices [#2620](https://github.com/wazuh/wazuh-dashboard-plugins/issues/2620)
- Top bar overlayed over expanded visualizations [#2667](https://github.com/wazuh/wazuh-dashboard-plugins/issues/2667)
- Empty inventory data in Solaris agents [#2680](https://github.com/wazuh/wazuh-dashboard-plugins/pull/2680)
- Wrong parameters in the dev-tools autocomplete section [#2675](https://github.com/wazuh/wazuh-dashboard-plugins/issues/2675)
- Wrong permissions on edit CDB list [#2665](https://github.com/wazuh/wazuh-dashboard-plugins/pull/2665)
- fix(frontend): add the metafields when refreshing the index pattern [#2681](https://github.com/wazuh/wazuh-dashboard-plugins/pull/2681)
- Error toast is showing about Elasticsearch users for environments without security [#2713](https://github.com/wazuh/wazuh-dashboard-plugins/issues/2713)
- Error about Handler.error in Role Mapping fixed [#2702](https://github.com/wazuh/wazuh-dashboard-plugins/issues/2702)
- Fixed message in reserved users actions [#2702](https://github.com/wazuh/wazuh-dashboard-plugins/issues/2702)
- Error 500 on Export formatted CDB list [#2692](https://github.com/wazuh/wazuh-dashboard-plugins/pull/2692)
- Wui rules label should have only one tooltip [#2723](https://github.com/wazuh/wazuh-dashboard-plugins/issues/2723)
- Move upper the Wazuh item in the Kibana menu and default index pattern [#2867](https://github.com/wazuh/wazuh-dashboard-plugins/pull/2867)

## Wazuh v4.0.4 - Kibana v7.9.1, v7.9.3 - Revision 4015

### Added

- Support for Wazuh v4.0.4

## Wazuh v4.0.3 - Kibana v7.9.1, v7.9.2, v7.9.3 - Revision 4014

### Added

- Improved management of index-pattern fields [#2630](https://github.com/wazuh/wazuh-dashboard-plugins/issues/2630)

### Fixed

- fix(fronted): fixed the check of API and APP version in health check [#2655](https://github.com/wazuh/wazuh-dashboard-plugins/pull/2655)
- Replace user by username key in the monitoring logic [#2654](https://github.com/wazuh/wazuh-dashboard-plugins/pull/2654)
- Security alerts and reporting issues when using private tenants [#2639](https://github.com/wazuh/wazuh-dashboard-plugins/issues/2639)
- Manager restart in rule editor does not work with Wazuh cluster enabled [#2640](https://github.com/wazuh/wazuh-dashboard-plugins/issues/2640)
- fix(frontend): Empty inventory data in Solaris agents [#2680](https://github.com/wazuh/wazuh-dashboard-plugins/pull/2680)

## Wazuh v4.0.3 - Kibana v7.9.1, v7.9.2, v7.9.3 - Revision 4013

### Added

- Support for Wazuh v4.0.3.

## Wazuh v4.0.2 - Kibana v7.9.1, v7.9.3 - Revision 4012

### Added

- Sample data indices name should take index pattern in use [#2593](https://github.com/wazuh/wazuh-dashboard-plugins/issues/2593)
- Added start option to macos Agents [#2653](https://github.com/wazuh/wazuh-dashboard-plugins/pull/2653)

### Changed

- Statistics settings do not allow to configure primary shards and replicas [#2627](https://github.com/wazuh/wazuh-dashboard-plugins/issues/2627)

## Wazuh v4.0.2 - Kibana v7.9.1, v7.9.3 - Revision 4011

### Added

- Support for Wazuh v4.0.2.

### Fixed

- The index pattern title is overwritten with its id after refreshing its fields [#2577](https://github.com/wazuh/wazuh-dashboard-plugins/issues/2577)
- [RBAC] Issues detected when using RBAC [#2579](https://github.com/wazuh/wazuh-dashboard-plugins/issues/2579)

## Wazuh v4.0.1 - Kibana v7.9.1, v7.9.3 - Revision 4010

### Changed

- Alerts summary table for PDF reports on all modules [#2632](https://github.com/wazuh/wazuh-dashboard-plugins/issues/2632)
- [4.0-7.9] Run as with no wazuh-wui API user [#2576](https://github.com/wazuh/wazuh-dashboard-plugins/issues/2576)
- Deploy a new agent interface as default interface [#2564](https://github.com/wazuh/wazuh-dashboard-plugins/issues/2564)
- Problem in the visualization of new reserved resources of the Wazuh API [#2643](https://github.com/wazuh/wazuh-dashboard-plugins/issues/2643)

### Fixed

- Restore the tables in the agents' reports [#2628](https://github.com/wazuh/wazuh-dashboard-plugins/issues/2628)
- [RBAC] Issues detected when using RBAC [#2579](https://github.com/wazuh/wazuh-dashboard-plugins/issues/2579)
- Changes done via a worker's API are overwritten [#2626](https://github.com/wazuh/wazuh-dashboard-plugins/issues/2626)

### Fixed

- [BUGFIX] Default user field for current platform [#2633](https://github.com/wazuh/wazuh-dashboard-plugins/pull/2633)

## Wazuh v4.0.1 - Kibana v7.9.1, v7.9.3 - Revision 4009

### Changed

- Hide empty columns of the processes table of the MacOS agents [#2570](https://github.com/wazuh/wazuh-dashboard-plugins/pull/2570)
- Missing step in "Deploy a new agent" view [#2623](https://github.com/wazuh/wazuh-dashboard-plugins/issues/2623)
- Implement wazuh users' CRUD [#2598](https://github.com/wazuh/wazuh-dashboard-plugins/pull/2598)

### Fixed

- Inconsistent data in sample data alerts [#2618](https://github.com/wazuh/wazuh-dashboard-plugins/pull/2618)

## Wazuh v4.0.1 - Kibana v7.9.1, v7.9.3 - Revision 4008

### Fixed

- Icons not align to the right in Modules > Events [#2607](https://github.com/wazuh/wazuh-dashboard-plugins/pull/2607)
- Statistics visualizations do not show data [#2602](https://github.com/wazuh/wazuh-dashboard-plugins/pull/2602)
- Error on loading css files [#2599](https://github.com/wazuh/wazuh-dashboard-plugins/pull/2599)
- Fixed search filter in search bar in Module/SCA wasn't working [#2601](https://github.com/wazuh/wazuh-dashboard-plugins/pull/2601)

## Wazuh v4.0.0 - Kibana v7.9.1, v7.9.2, v7.9.3 - Revision 4007

### Fixed

- updated macOS package URL [#2596](https://github.com/wazuh/wazuh-dashboard-plugins/pull/2596)
- Revert "[4.0-7.9] [BUGFIX] Removed unnecessary function call" [#2597](https://github.com/wazuh/wazuh-dashboard-plugins/pull/2597)

## Wazuh v4.0.0 - Kibana v7.9.1, v7.9.2, v7.9.3 - Revision 4006

### Fixed

- Undefined field in event view [#2588](https://github.com/wazuh/wazuh-dashboard-plugins/issues/2588)
- Several calls to the same stats request (esAlerts) [#2586](https://github.com/wazuh/wazuh-dashboard-plugins/issues/2586)
- The filter options popup doesn't open on click once the filter is pinned [#2581](https://github.com/wazuh/wazuh-dashboard-plugins/issues/2581)
- The formatedFields are missing from the index-pattern of wazuh-alerts-\* [#2574](https://github.com/wazuh/wazuh-dashboard-plugins/issues/2574)

## Wazuh v4.0.0 - Kibana v7.9.3 - Revision 4005

### Added

- Support for Kibana v7.9.3

## Wazuh v4.0.0 - Kibana v7.9.1, v7.9.2 - Revision 4002

### Added

- Support for Wazuh v4.0.0.
- Support for Kibana v7.9.1 and 7.9.2.
- Support for Open Distro 1.10.1.
- Added a RBAC security layer integrated with Open Distro and X-Pack.
- Added remoted and analysisd statistics.
- Expand supported deployment variables.
- Added new configuration view settings for GCP integration.
- Added logic to change the `metafields` configuration of Kibana [#2524](https://github.com/wazuh/wazuh-dashboard-plugins/issues/2524)

### Changed

- Migrated the default index-pattern to `wazuh-alerts-*`.
- Removed the `known-fields` functionality.
- Security Events dashboard redesinged.
- Redesigned the app settings configuration with categories.
- Moved the wazuh-registry file to Kibana optimize folder.

### Fixed

- Format options in `wazuh-alerts` index-pattern are not overwritten now.
- Prevent blank page in detaill agent view.
- Navigable agents name in Events.
- Index pattern is not being refreshed.
- Reporting fails when agent is pinned and compliance controls are visited.
- Reload rule detail doesn't work properly with the related rules.
- Fix search bar filter in Manage agent of group [#2541](https://github.com/wazuh/wazuh-dashboard-plugins/pull/2541)

# Wazuh v3.13.6 - Kibana v7.9.2 - Revision 890

### Added

- Support for Wazuh v3.13.6

## Wazuh v3.13.5 - Kibana 7.9.2 - Revision 889

- Sanitize report's inputs and usernames [#4336](https://github.com/wazuh/wazuh-dashboard-plugins/pull/4336)

## Wazuh v3.13.2 - Kibana v7.9.1 - Revision 887

### Added

- Support for Wazuh v3.13.2

## Wazuh v3.13.2 - Kibana v7.8.0 - Revision 887

### Added

- Support for Wazuh v3.13.2

## Wazuh v3.13.1 - Kibana v7.9.1 - Revision 886

### Added

- Support for Kibana v7.9.1

## Wazuh v3.13.1 - Kibana v7.9.0 - Revision 885

### Added

- Support for Kibana v7.9.0

## Wazuh v3.13.1 - Kibana v7.8.1 - Revision 884

### Added

- Support for Kibana v7.8.1

## Wazuh v3.13.1 - Kibana v7.8.0 - Revision 883

### Added

- Support for Wazuh v3.13.1

## Wazuh v3.13.0 - Kibana v7.8.0 - Revision 881

### Added

- Support for Kibana v7.8.0

## Wazuh v3.13.0 - Kibana v7.7.0, v7.7.1 - Revision 880

### Added

- Support for Wazuh v3.13.0
- Support for Kibana v7.7.1
- Support for Open Distro 1.8
- New navigation experience with a global menu [#1965](https://github.com/wazuh/wazuh-dashboard-plugins/issues/1965)
- Added a Breadcrumb in Kibana top nav [#2161](https://github.com/wazuh/wazuh-dashboard-plugins/issues/2161)
- Added a new Agents Summary Screen [#1963](https://github.com/wazuh/wazuh-dashboard-plugins/issues/1963)
- Added a new feature to add sample data to dashboards [#2115](https://github.com/wazuh/wazuh-dashboard-plugins/issues/2115)
- Added MITRE integration [#1877](https://github.com/wazuh/wazuh-dashboard-plugins/issues/1877)
- Added Google Cloud Platform integration [#1873](https://github.com/wazuh/wazuh-dashboard-plugins/issues/1873)
- Added TSC integration [#2204](https://github.com/wazuh/wazuh-dashboard-plugins/pull/2204)
- Added a new Integrity monitoring state view for agent [#2153](https://github.com/wazuh/wazuh-dashboard-plugins/issues/2153)
- Added a new Integrity monitoring files detail view [#2156](https://github.com/wazuh/wazuh-dashboard-plugins/issues/2156)
- Added a new component to explore Compliance requirements [#2156](https://github.com/wazuh/wazuh-dashboard-plugins/issues/2261)

### Changed

- Code migration to React.js
- Global review of styles
- Unified Overview and Agent dashboards into new Modules [#2110](https://github.com/wazuh/wazuh-dashboard-plugins/issues/2110)
- Changed Vulnerabilities dashboard visualizations [#2262](https://github.com/wazuh/wazuh-dashboard-plugins/issues/2262)

### Fixed

- Open Distro tenants have been fixed and are functional now [#1890](https://github.com/wazuh/wazuh-dashboard-plugins/issues/1890).
- Improved navigation performance [#2200](https://github.com/wazuh/wazuh-dashboard-plugins/issues/2200).
- Avoid creating the wazuh-monitoring index pattern if it is disabled [#2100](https://github.com/wazuh/wazuh-dashboard-plugins/issues/2100)
- SCA checks without compliance field can't be expanded [#2264](https://github.com/wazuh/wazuh-dashboard-plugins/issues/2264)

## Wazuh v3.12.3 - Kibana v7.7.1 - Revision 876

### Added

- Support for Kibana v7.7.1

## Wazuh v3.12.3 - Kibana v7.7.0 - Revision 875

### Added

- Support for Kibana v7.7.0

## Wazuh v3.12.3 - Kibana v6.8.8, v7.6.1, v7.6.2 - Revision 874

### Added

- Support for Wazuh v3.12.3

## Wazuh v3.12.2 - Kibana v6.8.8, v7.6.1, v7.6.2 - Revision 873

### Added

- Support for Wazuh v3.12.2

## Wazuh v3.12.1 - Kibana v6.8.8, v7.6.1, v7.6.2 - Revision 872

### Added

- Support Wazuh 3.12.1
- Added new FIM settings on configuration on demand. [#2147](https://github.com/wazuh/wazuh-dashboard-plugins/issues/2147)

### Changed

- Updated agent's variable names in deployment guides. [#2169](https://github.com/wazuh/wazuh-dashboard-plugins/pull/2169)

### Fixed

- Pagination is now shown in table-type visualizations. [#2180](https://github.com/wazuh/wazuh-dashboard-plugins/issues/2180)

## Wazuh v3.12.0 - Kibana v6.8.8, v7.6.2 - Revision 871

### Added

- Support for Kibana v6.8.8 and v7.6.2

## Wazuh v3.12.0 - Kibana v6.8.7, v7.4.2, v7.6.1 - Revision 870

### Added

- Support for Wazuh v3.12.0
- Added a new setting to hide manager alerts from dashboards. [#2102](https://github.com/wazuh/wazuh-dashboard-plugins/pull/2102)
- Added a new setting to be able to change API from the top menu. [#2143](https://github.com/wazuh/wazuh-dashboard-plugins/issues/2143)
- Added a new setting to enable/disable the known fields health check [#2037](https://github.com/wazuh/wazuh-dashboard-plugins/pull/2037)
- Added suport for PCI 11.2.1 and 11.2.3 rules. [#2062](https://github.com/wazuh/wazuh-dashboard-plugins/pull/2062)

### Changed

- Restructuring of the optimize/wazuh directory. Now the Wazuh configuration file (wazuh.yml) is placed on /usr/share/kibana/optimize/wazuh/config. [#2116](https://github.com/wazuh/wazuh-dashboard-plugins/pull/2116)
- Improve performance of Dasboards reports generation. [1802344](https://github.com/wazuh/wazuh-dashboard-plugins/commit/18023447c6279d385df84d7f4a5663ed2167fdb5)

### Fixed

- Discover time range selector is now displayed on the Cluster section. [08901df](https://github.com/wazuh/wazuh-dashboard-plugins/commit/08901dfcbe509f17e4fab26877c8b7dae8a66bff)
- Added the win_auth_failure rule group to Authentication failure metrics. [#2099](https://github.com/wazuh/wazuh-dashboard-plugins/pull/2099)
- Negative values in Syscheck attributes now have their correct value in reports. [7c3e84e](https://github.com/wazuh/wazuh-dashboard-plugins/commit/7c3e84ec8f00760b4f650cfc00a885d868123f99)

## Wazuh v3.11.4 - Kibana v7.6.1 - Revision 858

### Added

- Support for Kibana v7.6.1

## Wazuh v3.11.4 - Kibana v6.8.6, v7.4.2, v7.6.0 - Revision 857

### Added

- Support for Wazuh v3.11.4

## Wazuh v3.11.3 - Kibana v7.6.0 - Revision 856

### Added

- Support for Kibana v7.6.0

## Wazuh v3.11.3 - Kibana v7.4.2 - Revision 855

### Added

- Support for Kibana v7.4.2

## Wazuh v3.11.3 - Kibana v7.5.2 - Revision 854

### Added

- Support for Wazuh v3.11.3

### Fixed

- Windows Updates table is now displayed in the Inventory Data report [#2028](https://github.com/wazuh/wazuh-dashboard-plugins/pull/2028)

## Wazuh v3.11.2 - Kibana v7.5.2 - Revision 853

### Added

- Support for Kibana v7.5.2

## Wazuh v3.11.2 - Kibana v6.8.6, v7.3.2, v7.5.1 - Revision 852

### Added

- Support for Wazuh v3.11.2

### Changed

- Increased list filesize limit for the CDB-list [#1993](https://github.com/wazuh/wazuh-dashboard-plugins/pull/1993)

### Fixed

- The xml validator now correctly handles the `--` string within comments [#1980](https://github.com/wazuh/wazuh-dashboard-plugins/pull/1980)
- The AWS map visualization wasn't been loaded until the user interacts with it [dd31bd7](https://github.com/wazuh/wazuh-dashboard-plugins/commit/dd31bd7a155354bc50fe0af22fca878607c8936a)

## Wazuh v3.11.1 - Kibana v6.8.6, v7.3.2, v7.5.1 - Revision 581

### Added

- Support for Wazuh v3.11.1.

## Wazuh v3.11.0 - Kibana v6.8.6, v7.3.2, v7.5.1 - Revision 580

### Added

- Support for Wazuh v3.11.0.
- Support for Kibana v7.5.1.
- The API credentials configuration has been moved from the .wazuh index to a wazuh.yml configuration file. Now the configuration of the API hosts is done from the file and not from the application. [#1465](https://github.com/wazuh/wazuh-dashboard-plugins/issues/1465) [#1771](https://github.com/wazuh/wazuh-dashboard-plugins/issues/1771).
- Upload ruleset files using a "drag and drop" component [#1770](https://github.com/wazuh/wazuh-dashboard-plugins/issues/1770)
- Add logs for the reporting module [#1622](https://github.com/wazuh/wazuh-dashboard-plugins/issues/1622).
- Extended the "Add new agent" guide [#1767](https://github.com/wazuh/wazuh-dashboard-plugins/issues/1767).
- Add new table for windows hotfixes [#1932](https://github.com/wazuh/wazuh-dashboard-plugins/pull/1932)

### Changed

- Removed Discover from top menu [#1699](https://github.com/wazuh/wazuh-dashboard-plugins/issues/1699).
- Hide index pattern selector in case that only one exists [#1799](https://github.com/wazuh/wazuh-dashboard-plugins/issues/1799).
- Remove visualizations legend [#1936](https://github.com/wazuh/wazuh-dashboard-plugins/pull/1936)
- Normalize the field whodata in the group reporting [#1921](https://github.com/wazuh/wazuh-dashboard-plugins/pull/1921)
- A message in the configuration view is ambiguous [#1870](https://github.com/wazuh/wazuh-dashboard-plugins/issues/1870)
- Refactor syscheck table [#1941](https://github.com/wazuh/wazuh-dashboard-plugins/pull/1941)

### Fixed

- Empty files now throws an error [#1806](https://github.com/wazuh/wazuh-dashboard-plugins/issues/1806).
- Arguments for wazuh api requests are now validated [#1815](https://github.com/wazuh/wazuh-dashboard-plugins/issues/1815).
- Fixed the way to check admin mode [#1838](https://github.com/wazuh/wazuh-dashboard-plugins/issues/1838).
- Fixed error exporting as CSV the files into a group [#1833](https://github.com/wazuh/wazuh-dashboard-plugins/issues/1833).
- Fixed XML validator false error for `<` [1882](https://github.com/wazuh/wazuh-dashboard-plugins/issues/1882)
- Fixed "New file" editor doesn't allow saving twice [#1896](https://github.com/wazuh/wazuh-dashboard-plugins/issues/1896)
- Fixed decoders files [#1929](https://github.com/wazuh/wazuh-dashboard-plugins/pull/1929)
- Fixed registration guide [#1926](https://github.com/wazuh/wazuh-dashboard-plugins/pull/1926)
- Fixed infinite load on Ciscat views [#1920](https://github.com/wazuh/wazuh-dashboard-plugins/pull/1920), [#1916](https://github.com/wazuh/wazuh-dashboard-plugins/pull/1916)
- Fixed missing fields in the Visualizations [#1913](https://github.com/wazuh/wazuh-dashboard-plugins/pull/1913)
- Fixed Amazon S3 status is wrong in configuration section [#1864](https://github.com/wazuh/wazuh-dashboard-plugins/issues/1864)
- Fixed hidden overflow in the fim configuration [#1887](https://github.com/wazuh/wazuh-dashboard-plugins/pull/1887)
- Fixed Logo source fail after adding server.basePath [#1871](https://github.com/wazuh/wazuh-dashboard-plugins/issues/1871)
- Fixed the documentation broken links [#1853](https://github.com/wazuh/wazuh-dashboard-plugins/pull/1853)

## Wazuh v3.10.2 - Kibana v7.5.1 - Revision 556

### Added

- Support for Kibana v7.5.1

## Wazuh v3.10.2 - Kibana v7.5.0 - Revision 555

### Added

- Support for Kibana v7.5.0

## Wazuh v3.10.2 - Kibana v7.4.2 - Revision 549

### Added

- Support for Kibana v7.4.2

## Wazuh v3.10.2 - Kibana v7.4.1 - Revision 548

### Added

- Support for Kibana v7.4.1

## Wazuh v3.10.2 - Kibana v7.4.0 - Revision 547

### Added

- Support for Kibana v7.4.0
- Support for Wazuh v3.10.2.

## Wazuh v3.10.2 - Kibana v7.3.2 - Revision 546

### Added

- Support for Wazuh v3.10.2.

## Wazuh v3.10.1 - Kibana v7.3.2 - Revision 545

### Added

- Support for Wazuh v3.10.1.

## Wazuh v3.10.0 - Kibana v7.3.2 - Revision 543

### Added

- Support for Wazuh v3.10.0.
- Added an interactive guide for registering agents, things are now easier for the user, guiding it through the steps needed ending in a _copy & paste_ snippet for deploying his agent [#1468](https://github.com/wazuh/wazuh-dashboard-plugins/issues/1468).
- Added new dashboards for the recently added regulatory compliance groups into the Wazuh core. They are HIPAA and NIST-800-53 [#1468](https://github.com/wazuh/wazuh-dashboard-plugins/issues/1448), [#1638](https://github.com/wazuh/wazuh-dashboard-plugins/issues/1638).
- Make the app work under a custom Kibana space [#1234](https://github.com/wazuh/wazuh-dashboard-plugins/issues/1234), [#1450](https://github.com/wazuh/wazuh-dashboard-plugins/issues/1450).
- Added the ability to manage the app as a native plugin when using Kibana spaces, now you can safely hide/show the app depending on the selected space [#1601](https://github.com/wazuh/wazuh-dashboard-plugins/issues/1601).
- Adapt the app the for Kibana dark mode [#1562](https://github.com/wazuh/wazuh-dashboard-plugins/issues/1562).
- Added an alerts summary in _Overview > FIM_ panel [#1527](https://github.com/wazuh/wazuh-dashboard-plugins/issues/1527).
- Export all the information of a Wazuh group and its related agents in a PDF document [#1341](https://github.com/wazuh/wazuh-dashboard-plugins/issues/1341).
- Export the configuration of a certain agent as a PDF document. Supports granularity for exporting just certain sections of the configuration [#1340](https://github.com/wazuh/wazuh-dashboard-plugins/issues/1340).

### Changed

- Reduced _Agents preview_ load time using the new API endpoint `/summary/agents` [#1687](https://github.com/wazuh/wazuh-dashboard-plugins/pull/1687).
- Replaced most of the _md-nav-bar_ Angular.js components with React components using EUI [#1705](https://github.com/wazuh/wazuh-dashboard-plugins/pull/1705).
- Replaced the requirements slider component with a new styled component [#1708](https://github.com/wazuh/wazuh-dashboard-plugins/pull/1708).
- Soft deprecated the _.wazuh-version_ internal index, now the app dumps its content if applicable to a registry file, then the app removes that index. Further versions will hard deprecate this index [#1467](https://github.com/wazuh/wazuh-dashboard-plugins/issues/1467).
- Visualizations now don't fetch the documents _source_, also, they now use _size: 0_ for fetching [#1663](https://github.com/wazuh/wazuh-dashboard-plugins/issues/1663).
- The app menu is now fixed on top of the view, it's not being hidden on every state change. Also, the Wazuh logo was placed in the top bar of Kibana UI [#1502](https://github.com/wazuh/wazuh-dashboard-plugins/issues/1502).
- Improved _getTimestamp_ method not returning a promise object because it's no longer needed [014bc3a](https://github.com/wazuh/wazuh-dashboard-plugins/commit/014b3aba0d2e9cda0c4d521f5f16faddc434a21e). Also improved main Discover listener for Wazuh not returning a promise object [bd82823](https://github.com/wazuh/wazuh-dashboard-plugins/commit/bd8282391a402b8c567b32739cf914a0135d74bc).
- Replaced _Requirements over time_ visualizations in both PCI DSS and GDPR dashboards [35c539](https://github.com/wazuh/wazuh-dashboard-plugins/commit/35c539eb328b3bded94aa7608f73f9cc51c235a6).
- Do not show a toaster when a visualization field was not known yet, instead, show it just in case the internal refreshing failed [19a2e7](https://github.com/wazuh/wazuh-dashboard-plugins/commit/19a2e71006b38f6a64d3d1eb8a20b02b415d7e07).
- Minor optimizations for server logging [eb8e000](https://github.com/wazuh/wazuh-dashboard-plugins/commit/eb8e00057dfea2dafef56319590ff832042c402d).

### Fixed

- Alerts search bar fixed for Kibana v7.3.1, queries were not being applied as expected [#1686](https://github.com/wazuh/wazuh-dashboard-plugins/issues/1686).
- Hide attributes field from non-Windows agents in the FIM table [#1710](https://github.com/wazuh/wazuh-dashboard-plugins/issues/1710).
- Fixed broken view in Management > Configuration > Amazon S3 > Buckets, some information was missing [#1675](https://github.com/wazuh/wazuh-dashboard-plugins/issues/1675).
- Keep user's filters when switching from Discover to panel [#1685](https://github.com/wazuh/wazuh-dashboard-plugins/issues/1685).
- Reduce load time and amount of data to be fetched in _Management > Cluster monitoring_ section avoiding possible timeouts [#1663](https://github.com/wazuh/wazuh-dashboard-plugins/issues/1663).
- Restored _Remove column_ feature in Discover tabs [#1702](https://github.com/wazuh/wazuh-dashboard-plugins/issues/1702).
- Apps using Kibana v7.3.1 had a bug once the user goes back from _Agent > FIM > Files_ to _Agent > FIM > dashboard_, filters disappear, now it's working properly [#1700](https://github.com/wazuh/wazuh-dashboard-plugins/issues/1700).
- Fixed visual bug in _Management > Cluster monitoring_ and a button position [1e3b748](https://github.com/wazuh/wazuh-dashboard-plugins/commit/1e3b748f11b43b2e7956b830269b6d046d74d12c).
- The app installation date was not being updated properly, now it's fixed [#1692](https://github.com/wazuh/wazuh-dashboard-plugins/issues/1692).
- Fixed _Network interfaces_ table in Inventory section, the table was not paginating [#1474](https://github.com/wazuh/wazuh-dashboard-plugins/issues/1474).
- Fixed APIs passwords are now obfuscated in server responses [adc3152](https://github.com/wazuh/wazuh-dashboard-plugins/pull/1782/commits/adc31525e26b25e4cb62d81cbae70a8430728af5).

## Wazuh v3.9.5 - Kibana v6.8.2 / Kibana v7.2.1 / Kibana v7.3.0 - Revision 531

### Added

- Support for Wazuh v3.9.5

## Wazuh v3.9.4 - Kibana v6.8.1 / Kibana v6.8.2 / Kibana v7.2.0 / Kibana v7.2.1 / Kibana v7.3.0 - Revision 528

### Added

- Support for Wazuh v3.9.4
- Allow filtering by clicking a column in rules/decoders tables [0e2ddd7](https://github.com/wazuh/wazuh-dashboard-plugins/pull/1615/commits/0e2ddd7b73f7f7975d02e97ed86ae8a0966472b4)
- Allow open file in rules table clicking on the file column [1af929d](https://github.com/wazuh/wazuh-dashboard-plugins/pull/1615/commits/1af929d62f450f93c6733868bcb4057e16b7e279)

### Changed

- Improved app performance [#1640](https://github.com/wazuh/wazuh-dashboard-plugins/pull/1640).
- Remove path filter from custom rules and decoders [895792e](https://github.com/wazuh/wazuh-dashboard-plugins/pull/1615/commits/895792e6e6d9401b3293d5e16352b9abef515096)
- Show path column in rules and decoders [6f49816](https://github.com/wazuh/wazuh-dashboard-plugins/pull/1615/commits/6f49816c71b5999d77bf9e3838443627c9be945d)
- Removed SCA overview dashboard [94ebbff](https://github.com/wazuh/wazuh-dashboard-plugins/pull/1615/commits/94ebbff231cbfb6d793130e0b9ea855baa755a1c)
- Disabled last custom column removal [f1ef7de](https://github.com/wazuh/wazuh-dashboard-plugins/pull/1615/commits/f1ef7de1a34bbe53a899596002e8153b95e7dc0e)
- Agents messages across sections unification [8fd7e36](https://github.com/wazuh/wazuh-dashboard-plugins/pull/1615/commits/8fd7e36286fa9dfd03a797499af6ffbaa90b00e1)

### Fixed

- Fix check storeded apis [d6115d6](https://github.com/wazuh/wazuh-dashboard-plugins/pull/1615/commits/d6115d6424c78f0cde2017b432a51b77186dd95a).
- Fix pci-dss console error [297080d](https://github.com/wazuh/wazuh-dashboard-plugins/pull/1615/commits/297080d36efaea8f99b0cafd4c48845dad20495a)
- Fix error in reportingTable [85b7266](https://github.com/wazuh/wazuh-dashboard-plugins/pull/1615/commits/85b72662cb4db44c443ed04f7c31fba57eefccaa)
- Fix filters budgets size [c7ac86a](https://github.com/wazuh/wazuh-dashboard-plugins/pull/1615/commits/c7ac86acb3d5afaf1cf348fab09a2b8c5778a491)
- Fix missing permalink virustotal visualization [1b57529](https://github.com/wazuh/wazuh-dashboard-plugins/pull/1615/commits/1b57529758fccdeb3ac0840e66a8aafbe4757a96)
- Improved wz-table performance [224bd6f](https://github.com/wazuh/wazuh-dashboard-plugins/pull/1615/commits/224bd6f31235c81ba01755c3c1e120c3f86beafd)
- Fix inconsistent data between visualizations and tables in Overview Security Events [b12c600](https://github.com/wazuh/wazuh-dashboard-plugins/pull/1615/commits/b12c600578d80d0715507dec4624a4ebc27ea573)
- Timezone applied in cluster status [a4f620d](https://github.com/wazuh/wazuh-dashboard-plugins/pull/1615/commits/a4f620d398f5834a6d2945af892a462425ca3bec)
- Fixed Overview Security Events report when wazuh.monitoring is disabled [1c26da0](https://github.com/wazuh/wazuh-dashboard-plugins/pull/1615/commits/1c26da05a0b6daf727e15c13b819111aa4e4e913)
- Fixes in APIs management [2143943](https://github.com/wazuh/wazuh-dashboard-plugins/pull/1615/commits/2143943a5049cbb59bb8d6702b5a56cbe0d27a2a)
- Prevent duplicated visualization toast errors [786faf3](https://github.com/wazuh/wazuh-dashboard-plugins/commit/786faf3e62d2cad13f512c0f873b36eca6e9787d)
- Fix not properly updated breadcrumb in ruleset section [9645903](https://github.com/wazuh/wazuh-dashboard-plugins/commit/96459031cd4edbe047970bf0d22d0c099771879f)
- Fix badly dimensioned table in Integrity Monitoring section [9645903](https://github.com/wazuh/wazuh-dashboard-plugins/commit/96459031cd4edbe047970bf0d22d0c099771879f)
- Fix implicit filters can be destroyed [9cf8578](https://github.com/wazuh/wazuh-dashboard-plugins/commit/9cf85786f504f5d67edddeea6cfbf2ab577e799b)
- Windows agent dashboard doesn't show failure logon access. [d38d088](https://github.com/wazuh/wazuh-dashboard-plugins/commit/d38d0881ac8e4294accde83d63108337b74cdd91)
- Number of agents is not properly updated. [f7cbbe5](https://github.com/wazuh/wazuh-dashboard-plugins/commit/f7cbbe54394db825827715c3ad4370ac74317108)
- Missing scrollbar on Firefox file viewer. [df4e8f9](https://github.com/wazuh/wazuh-dashboard-plugins/commit/df4e8f9305b35e9ee1473bed5f5d452dd3420567)
- Agent search filter by name, lost when refreshing. [71b5274](https://github.com/wazuh/wazuh-dashboard-plugins/commit/71b5274ccc332d8961a158587152f7badab28a95)
- Alerts of level 12 cannot be displayed in the Summary table. [ec0e888](https://github.com/wazuh/wazuh-dashboard-plugins/commit/ec0e8885d9f1306523afbc87de01a31f24e36309)
- Restored query from search bar in visualizations. [439128f](https://github.com/wazuh/wazuh-dashboard-plugins/commit/439128f0a1f65b649a9dcb81ab5804ca20f65763)
- Fix Kibana filters loop in Firefox. [82f0f32](https://github.com/wazuh/wazuh-dashboard-plugins/commit/82f0f32946d844ce96a28f0185f903e8e05c5589)

## Wazuh v3.9.3 - Kibana v6.8.1 / v7.1.1 / v7.2.0 - Revision 523

### Added

- Support for Wazuh v3.9.3
- Support for Kibana v7.2.0 [#1556](https://github.com/wazuh/wazuh-dashboard-plugins/pull/1556).

### Changed

- New design and several UI/UX changes [#1525](https://github.com/wazuh/wazuh-dashboard-plugins/pull/1525).
- Improved error checking + syscollector performance [94d0a83](https://github.com/wazuh/wazuh-dashboard-plugins/commit/94d0a83e43aa1d2d84ef6f87cbb76b9aefa085b3).
- Adapt Syscollector for MacOS agents [a4bf7ef](https://github.com/wazuh/wazuh-dashboard-plugins/commit/a4bf7efc693a99b7565b5afcaa372155f15a4db9).
- Show last scan for syscollector [73f2056](https://github.com/wazuh/wazuh-dashboard-plugins/commit/73f2056673bb289d472663397ba7097e49b7b93b).
- Extendend information for syscollector [#1585](https://github.com/wazuh/wazuh-dashboard-plugins/issues/1585).

### Fixed

- Corrected width for agent stats [a998955](https://github.com/wazuh/wazuh-dashboard-plugins/commit/a99895565a8854c55932ec94cffb08e1d0aa3da1).
- Fix height for the menu directive with Dynamic height [427d0f3](https://github.com/wazuh/wazuh-dashboard-plugins/commit/427d0f3e9fa6c34287aa9e8557da99a51e0db40f).
- Fix wazuh-db and clusterd check [cddcef6](https://github.com/wazuh/wazuh-dashboard-plugins/commit/cddcef630c5234dd6f6a495715743dfcfd4e4001).
- Fix AlertsStats when value is "0", it was showing "-" [07a3e10](https://github.com/wazuh/wazuh-dashboard-plugins/commit/07a3e10c7f1e626ba75a55452b6c295d11fd657d).
- Fix syscollector state value [f8d3d0e](https://github.com/wazuh/wazuh-dashboard-plugins/commit/f8d3d0eca44e67e26f79bc574495b1f4c8f751f2).
- Fix time offset for reporting table [2ef500b](https://github.com/wazuh/wazuh-dashboard-plugins/commit/2ef500bb112e68bd4811b8e87ce8581d7c04d20f).
- Fix call to obtain GDPR requirements for specific agent [ccda846](https://github.com/wazuh/wazuh-dashboard-plugins/commit/ccda8464b50be05bc5b3642f25f4972c8a7a2c03).
- Restore "rule.id" as a clickable field in visualizations [#1546](https://github.com/wazuh/wazuh-dashboard-plugins/pull/1546).
- Fix timepicker in cluster monitoring [f7533ce](https://github.com/wazuh/wazuh-dashboard-plugins/pull/1560/commits/f7533cecb6862abfb5c1d2173ec3e70ffc59804a).
- Fix several bugs [#1569](https://github.com/wazuh/wazuh-dashboard-plugins/pull/1569).
- Fully removed "rule.id" as URL field [#1584](https://github.com/wazuh/wazuh-dashboard-plugins/issues/1584).
- Fix filters for dashboards [#1583](https://github.com/wazuh/wazuh-dashboard-plugins/issues/1583).
- Fix missing dependency [#1591](https://github.com/wazuh/wazuh-dashboard-plugins/issues/1591).

## Wazuh v3.9.2 - Kibana v7.1.1 - Revision 510

### Added

- Support for Wazuh v3.9.2

### Changed

- Avoid showing more than one toaster for the same error message [7937003](https://github.com/wazuh/wazuh-dashboard-plugins/commit/793700382798033203091d160773363323e05bb9).
- Restored "Alerts evolution - Top 5 agents" in Overview > Security events [f9305c0](https://github.com/wazuh/wazuh-dashboard-plugins/commit/f9305c0c6acf4a31c41b1cc9684b87f79b27524f).

### Fixed

- Fix missing parameters in Dev Tools request [#1496](https://github.com/wazuh/wazuh-dashboard-plugins/pull/1496).
- Fix "Invalid Date" for Safari and Internet Explorer [#1505](https://github.com/wazuh/wazuh-dashboard-plugins/pull/1505).

## Wazuh v3.9.1 - Kibana v7.1.1 - Revision 509

### Added

- Support for Kibana v7.1.1
- Added overall metrics for Agents > Overview [#1479](https://github.com/wazuh/wazuh-dashboard-plugins/pull/1479).

### Fixed

- Fixed missing dependency for Discover [43f5dd5](https://github.com/wazuh/wazuh-dashboard-plugins/commit/43f5dd5f64065c618ba930b2a4087f0a9e706c0e).
- Fixed visualization for Agents > Overview [#1477](https://github.com/wazuh/wazuh-dashboard-plugins/pull/1477).
- Fixed SCA policy checks table [#1478](https://github.com/wazuh/wazuh-dashboard-plugins/pull/1478).

## Wazuh v3.9.1 - Kibana v7.1.0 - Revision 508

### Added

- Support for Kibana v7.1.0

## Wazuh v3.9.1 - Kibana v6.8.0 - Revision 444

### Added

- Support for Wazuh v3.9.1
- Support for Kibana v6.8.0

### Fixed

- Fixed background color for some parts of the Discover directive [2dfc763](https://github.com/wazuh/wazuh-dashboard-plugins/commit/2dfc763bfa1093fb419f118c2938f6b348562c69).
- Fixed cut values in non-resizable tables when the value is too large [cc4828f](https://github.com/wazuh/wazuh-dashboard-plugins/commit/cc4828fbf50d4dab3dd4bb430617c1f2b13dac6a).
- Fixed handled but not shown error messages from rule editor [0aa0e17](https://github.com/wazuh/wazuh-dashboard-plugins/commit/0aa0e17ac8678879e5066f8d83fd46f5d8edd86a).
- Minor typos corrected [fe11fb6](https://github.com/wazuh/wazuh-dashboard-plugins/commit/fe11fb67e752368aedc89ec844ddf729eb8ad761).
- Minor fixes in agents configuration [1bc2175](https://github.com/wazuh/wazuh-dashboard-plugins/commit/1bc217590438573e7267687655bb5939b5bb9fde).
- Fix Management > logs viewer scrolling [f458b2e](https://github.com/wazuh/wazuh-dashboard-plugins/commit/f458b2e3294796f9cf00482b4da27984646c6398).

### Changed

- Kibana version shown in settings is now read from our package.json [c103d3e](https://github.com/wazuh/wazuh-dashboard-plugins/commit/c103d3e782136106736c02039d28c4567b255aaa).
- Removed an old header from Settings [0197b8b](https://github.com/wazuh/wazuh-dashboard-plugins/commit/0197b8b1abc195f275c8cd9893df84cd5569527b).
- Improved index pattern validation fields, replaced "full_log" with "rule.id" as part of the minimum required fields [dce0595](https://github.com/wazuh/wazuh-dashboard-plugins/commit/dce059501cbd28f1294fd761da3e015e154747bc).
- Improve dynamic height for configuration editor [c318131](https://github.com/wazuh/wazuh-dashboard-plugins/commit/c318131dfb6b5f01752593f2aa972b98c0655610).
- Add timezone for all dates shown in the app [4b8736f](https://github.com/wazuh/wazuh-dashboard-plugins/commit/4b8736fb4e562c78505daaee042bcd798242c3f5).

## Wazuh v3.9.0 - Kibana v6.7.0 / v6.7.1 / v6.7.2 - Revision 441

### Added

- Support for Wazuh v3.9.0
- Support for Kibana v6.7.0 / v6.7.1 / v6.7.2
- Edit master and worker configuration ([#1215](https://github.com/wazuh/wazuh-dashboard-plugins/pull/1215)).
- Edit local rules, local decoders and CDB lists ([#1212](https://github.com/wazuh/wazuh-dashboard-plugins/pull/1212), [#1204](https://github.com/wazuh/wazuh-dashboard-plugins/pull/1204), [#1196](https://github.com/wazuh/wazuh-dashboard-plugins/pull/1196), [#1233](https://github.com/wazuh/wazuh-dashboard-plugins/pull/1233), [#1304](https://github.com/wazuh/wazuh-dashboard-plugins/pull/1304)).
- View no local rules/decoders XML files ([#1395](https://github.com/wazuh/wazuh-dashboard-plugins/pull/1395))
- Dev Tools additions
  - Added hotkey `[shift] + [enter]` for sending query ([#1170](https://github.com/wazuh/wazuh-dashboard-plugins/pull/1170)).
  - Added `Export JSON` button for the Dev Tools ([#1170](https://github.com/wazuh/wazuh-dashboard-plugins/pull/1170)).
- Added refresh button for agents preview table ([#1169](https://github.com/wazuh/wazuh-dashboard-plugins/pull/1169)).
- Added `configuration assessment` information in "Agent > Policy monitoring" ([#1227](https://github.com/wazuh/wazuh-dashboard-plugins/pull/1227)).
- Added agents `configuration assessment` configuration section in "Agent > Configuration" ([1257](https://github.com/wazuh/wazuh-dashboard-plugins/pull/1257))
- Restart master and worker nodes ([#1222](https://github.com/wazuh/wazuh-dashboard-plugins/pull/1222)).
- Restart agents ([#1229](https://github.com/wazuh/wazuh-dashboard-plugins/pull/1229)).
- Added support for more than one Wazuh monitoring pattern ([#1243](https://github.com/wazuh/wazuh-dashboard-plugins/pull/1243))
- Added customizable interval for Wazuh monitoring indices creation ([#1243](https://github.com/wazuh/wazuh-dashboard-plugins/pull/1243)).
- Expand visualizations ([#1246](https://github.com/wazuh/wazuh-dashboard-plugins/pull/1246)).
- Added a dynamic table columns selector ([#1246](https://github.com/wazuh/wazuh-dashboard-plugins/pull/1246)).
- Added resizable columns by dragging in tables ([d2bf8ee](https://github.com/wazuh/wazuh-dashboard-plugins/commit/d2bf8ee9681ca5d6028325e165854b49214e86a3))
- Added a cron job for fetching missing fields of all valid index patterns, also merging dynamic fields every time an index pattern is refreshed by the app ([#1276](https://github.com/wazuh/wazuh-dashboard-plugins/pull/1276)).
- Added auto-merging dynamic fields for Wazuh monitoring index patterns ([#1300](https://github.com/wazuh/wazuh-dashboard-plugins/pull/1300))
- New server module, it's a job queue so we can add delayed jobs to be run in background, this iteration only accepts delayed Wazuh API calls ([#1283](https://github.com/wazuh/wazuh-dashboard-plugins/pull/1283)).
- Added new way to view logs using a logs viewer ([#1292](https://github.com/wazuh/wazuh-dashboard-plugins/pull/1292))
- Added new directive for registering agents from the UI, including instructions on "how to" ([#1321](https://github.com/wazuh/wazuh-dashboard-plugins/pull/1321)).
- Added some Angular charts in Agents Preview and Agents SCA sections ([#1364](https://github.com/wazuh/wazuh-dashboard-plugins/pull/1364))
- Added Docker listener settings in configuration views ([#1365](https://github.com/wazuh/wazuh-dashboard-plugins/pull/1365))
- Added Docker dashboards for both Agents and Overview ([#1367](https://github.com/wazuh/wazuh-dashboard-plugins/pull/1367))
- Improved app logger with debug level ([#1373](https://github.com/wazuh/wazuh-dashboard-plugins/pull/1373))
- Introducing React components from the EUI framework

### Changed

- Escape XML special characters ([#1159](https://github.com/wazuh/wazuh-dashboard-plugins/pull/1159)).
- Changed empty results message for Wazuh tables ([#1165](https://github.com/wazuh/wazuh-dashboard-plugins/pull/1165)).
- Allowing the same query multiple times on the Dev Tools ([#1174](https://github.com/wazuh/wazuh-dashboard-plugins/pull/1174))
- Refactor JSON/XML viewer for configuration tab ([#1173](https://github.com/wazuh/wazuh-dashboard-plugins/pull/1173), [#1148](https://github.com/wazuh/wazuh-dashboard-plugins/pull/1148)).
- Using full height for all containers when possible ([#1224](https://github.com/wazuh/wazuh-dashboard-plugins/pull/1224)).
- Improved the way we are handling "back button" events ([#1207](https://github.com/wazuh/wazuh-dashboard-plugins/pull/1207)).
- Changed some visualizations for FIM, GDPR, PCI, Vulnerability and Security Events ([#1206](https://github.com/wazuh/wazuh-dashboard-plugins/pull/1206), [#1235](https://github.com/wazuh/wazuh-dashboard-plugins/pull/1235), [#1293](https://github.com/wazuh/wazuh-dashboard-plugins/pull/1293)).
- New design for agent header view ([#1186](https://github.com/wazuh/wazuh-dashboard-plugins/pull/1186)).
- Not fetching data the very first time the Dev Tools are opened ([#1185](https://github.com/wazuh/wazuh-dashboard-plugins/pull/1185)).
- Refresh all known fields for all valid index patterns if `kbn-vis` detects a broken index pattern ([ecd7c8f](https://github.com/wazuh/wazuh-dashboard-plugins/commit/ecd7c8f98c187a350f81261d13b0d45dcec6dc5d)).
- Truncate texts and display a tooltip when they don't fit in a table cell ([7b56a87](https://github.com/wazuh/wazuh-dashboard-plugins/commit/7b56a873f85dcba7e6838aeb2e40d9b4cf472576))
- Updated API autocomplete for Dev Tools ([#1218](https://github.com/wazuh/wazuh-dashboard-plugins/pull/1218))
- Updated switches design to adapt it to Kibana's design ([#1253](https://github.com/wazuh/wazuh-dashboard-plugins/pull/1253))
- Reduced the width of some table cells with little text, to give more space to the other columns ([#1263](https://github.com/wazuh/wazuh-dashboard-plugins/pull/1263)).
- Redesign for Management > Status daemons list ([#1284](https://github.com/wazuh/wazuh-dashboard-plugins/pull/1284)).
- Redesign for Management > Configuration, Agent > Configuration ([#1289](https://github.com/wazuh/wazuh-dashboard-plugins/pull/1289)).
- Replaced Management > Logs table with a log viewer component ([#1292](https://github.com/wazuh/wazuh-dashboard-plugins/pull/1292)).
- The agents list search bar now allows to switch between AND/OR operators ([#1291](https://github.com/wazuh/wazuh-dashboard-plugins/pull/1291)).
- Improve audit dashboards ([#1374](https://github.com/wazuh/wazuh-dashboard-plugins/pull/1374))
- Exclude agent "000" getting the last registered and the most active agents from the Wazuh API.([#1391](https://github.com/wazuh/wazuh-dashboard-plugins/pull/1391))
- Reviewed Osquery dashboards ([#1394](https://github.com/wazuh/wazuh-dashboard-plugins/pull/1394))
- Memory info is now a log ([#1400](https://github.com/wazuh/wazuh-dashboard-plugins/pull/1400))
- Error toasters time is now 30000ms, warning/info are still 6000ms ([#1420](https://github.com/wazuh/wazuh-dashboard-plugins/pull/1420))

### Fixed

- Properly handling long messages on notifier service, until now, they were using out of the card space, also we replaced some API messages with more meaningful messages ([#1168](https://github.com/wazuh/wazuh-dashboard-plugins/pull/1168)).
- Adapted Wazuh icon for multiple browsers where it was gone ([#1208](https://github.com/wazuh/wazuh-dashboard-plugins/pull/1208)).
- Do not fetch data from tables twice when resize window ([#1303](https://github.com/wazuh/wazuh-dashboard-plugins/pull/1303)).
- Agent syncrhonization status is updated as we browse the configuration section ([#1305](https://github.com/wazuh/wazuh-dashboard-plugins/pull/1305))
- Using the browser timezone for reporting documents ([#1311](https://github.com/wazuh/wazuh-dashboard-plugins/pull/1311)).
- Wrong behaviors in the routing system when the basePath was set ([#1342](https://github.com/wazuh/wazuh-dashboard-plugins/pull/1342))
- Do not show pagination for one-page tables ([196c5b7](https://github.com/wazuh/wazuh-dashboard-plugins/pull/1362/commits/196c5b717583032798da7791fa4f90ec06397f68))
- Being redirected to Overview once a Kibana restart is performed ([#1378](https://github.com/wazuh/wazuh-dashboard-plugins/pull/1378))
- Displaying the AWS services section of the aws-s3 wodle ([#1393](https://github.com/wazuh/wazuh-dashboard-plugins/pull/1393))
- Show email configuration on the configuration on demand ([#1401](https://github.com/wazuh/wazuh-dashboard-plugins/issues/1401))
- Show "Follow symbolic link" field in Integrity monitoring - Monitored configuration on demand ([0c9c9da](https://github.com/wazuh/wazuh-dashboard-plugins/pull/1414/commits/0c9c9da3b951548761cd203db5ee5baa39afe26c))

## Wazuh v3.8.2 - Kibana v6.6.0 / v6.6.1 / v6.6.2 / v6.7.0 - Revision 419

### Added

- Support for Kibana v6.6.0 / v6.6.1 / v6.6.2 / v6.7.0

### Fixed

- Fixed AWS dashboard, newer JavaScript browser engines break the view due to Angular.js ([6e882fc](https://github.com/wazuh/wazuh-dashboard-plugins/commit/6e882fc1d7efe6059e6140ff40b8a20d9c1fa51e)).
- Fixed AWS accounts visualization, using the right field now ([6e882fc](https://github.com/wazuh/wazuh-dashboard-plugins/commit/6e882fc1d7efe6059e6140ff40b8a20d9c1fa51e)).

## Wazuh v3.8.2 - Kibana v6.5.4 - Revision 418

### Added

- Support for Wazuh v3.8.2

### Changed

- Close configuration editor only if it was successfully updated ([bc77c35](https://github.com/wazuh/wazuh-dashboard-plugins/commit/bc77c35d8440a656d4704451ce857c9e1d36a438)).
- Replaced FIM Vega visualization with standard visualization ([554ee1c](https://github.com/wazuh/wazuh-dashboard-plugins/commit/554ee1c4c4d75c76d82272075acf8bb62e7f9e27)).

## Wazuh v3.8.1 - Kibana v6.5.4 - Revision 417

### Added

- Support for Wazuh v3.8.1

### Changed

- Moved monitored/ignored Windows registry entries to "FIM > Monitored" and "FIM > Ignored" to avoid user confusion ([#1176](https://github.com/wazuh/wazuh-dashboard-plugins/pull/1176)).
- Excluding managers from wazuh-monitoring indices ([#1177](https://github.com/wazuh/wazuh-dashboard-plugins/pull/1177)).
- Escape `&` before sending group configuration ([d3aa56f](https://github.com/wazuh/wazuh-dashboard-plugins/commit/d3aa56fa73478c60505e500db7d3a7df263081b5)).
- Improved `autoFormat` function before rendering group configuration ([f4f8144](https://github.com/wazuh/wazuh-dashboard-plugins/commit/f4f8144eef8b93038fc897a9f16356e71029b844)).
- Now the group configuration editor doesn't exit after sending data to the Wazuh API ([5c1a3ef](https://github.com/wazuh/wazuh-dashboard-plugins/commit/5c1a3ef9bd710a7befbed0709c4a7cf414f44f6b)).

### Fixed

- Fixed style for the error toaster for long URLs or long paths ([11b8084](https://github.com/wazuh/wazuh-dashboard-plugins/commit/11b8084c75bbc5da36587ff31d1bc80a55fe4dfe)).

## Wazuh v3.8.0 - Kibana v6.5.4 - Revision 416

### Added

- Added group management features such as:
  - Edit the group configuration ([#1096](https://github.com/wazuh/wazuh-dashboard-plugins/pull/1096)).
  - Add/remove groups to/from an agent ([#1096](https://github.com/wazuh/wazuh-dashboard-plugins/pull/1096)).
  - Add/remove agents to/from a group ([#1096](https://github.com/wazuh/wazuh-dashboard-plugins/pull/1096)).
  - Add/remove groups ([#1152](https://github.com/wazuh/wazuh-dashboard-plugins/pull/1152)).
- New directive for tables that don't need external data sources ([#1067](https://github.com/wazuh/wazuh-dashboard-plugins/pull/1067)).
- New search bar directive with interactive filters and suggestions ([#1058](https://github.com/wazuh/wazuh-dashboard-plugins/pull/1058)).
- New server route `/elastic/alerts` for fetching alerts using custom parameters([#1056](https://github.com/wazuh/wazuh-dashboard-plugins/pull/1056)).
- New table for an agent FIM monitored files, if the agent OS platform is Windows it will show two tables: files and registry ([#1032](https://github.com/wazuh/wazuh-dashboard-plugins/pull/1032)).
- Added description to each setting under Settings > Configuration ([#1048](https://github.com/wazuh/wazuh-dashboard-plugins/pull/1048)).
- Added a new setting to `config.yml` related to Wazuh monitoring and its index pattern ([#1095](https://github.com/wazuh/wazuh-dashboard-plugins/pull/1095)).
- Resizable columns by dragging in Dev-tools ([#1102](https://github.com/wazuh/wazuh-dashboard-plugins/pull/1102)).
- New feature to be able to edit config.yml file from the Settings > Configuration section view ([#1105](https://github.com/wazuh/wazuh-dashboard-plugins/pull/1105)).
- Added a new table (network addresses) for agent inventory tab ([#1111](https://github.com/wazuh/wazuh-dashboard-plugins/pull/1111)).
- Added `audit_key` (Who-data Audit keys) for configuration tab ([#1123](https://github.com/wazuh/wazuh-dashboard-plugins/pull/1123)).
- Added new known fields for Kibana index pattern ([#1150](https://github.com/wazuh/wazuh-dashboard-plugins/pull/1150)).

### Changed

- Changed Inventory tables. Now the app looks for the OS platform and it shows different tables depending on the OS platform. In addition the process state codes has been replaced to be more meaningful ([#1059](https://github.com/wazuh/wazuh-dashboard-plugins/pull/1059)).
- Tiny rework for the AWS tab including.
- "Report" button is hidden on Discover panel ([#1047](https://github.com/wazuh/wazuh-dashboard-plugins/pull/1047)).
- Visualizations, filters and Discover improved ([#1083](https://github.com/wazuh/wazuh-dashboard-plugins/pull/1083)).
- Removed `popularizeField` function until https://github.com/elastic/kibana/issues/22426 is solved in order to avoid `Unable to write index pattern!` error on Discover tab ([#1085](https://github.com/wazuh/wazuh-dashboard-plugins/pull/1085)).
- Improved Wazuh monitoring module ([#1094](https://github.com/wazuh/wazuh-dashboard-plugins/pull/1094)).
- Added "Registered date" and "Last keep alive" in agents table allowing you to sort by these fields ([#1102](https://github.com/wazuh/wazuh-dashboard-plugins/pull/1102)).
- Improved code quality in sections such as Ruleset > Rule and Decoder detail view simplify conditions ([#1102](https://github.com/wazuh/wazuh-dashboard-plugins/pull/1102)).
- Replaced reporting success message ([#1102](https://github.com/wazuh/wazuh-dashboard-plugins/pull/1102)).
- Reduced the default number of shards and the default number of replicas for the app indices ([#1113](https://github.com/wazuh/wazuh-dashboard-plugins/pull/1113)).
- Refreshing index pattern known fields on health check controller ([#1119](https://github.com/wazuh/wazuh-dashboard-plugins/pull/1119)).
- Less strict memory check ([786c764](https://github.com/wazuh/wazuh-dashboard-plugins/commit/786c7642cd88083f9a77c57ed204488ecf5b710a)).
- Checking message origin in error handler ([dfec368](https://github.com/wazuh/wazuh-dashboard-plugins/commit/dfec368d22a148b2e4437db92d71294900241961)).
- Dev tools is now showing the response as it is, like `curl` does ([#1137](https://github.com/wazuh/wazuh-dashboard-plugins/pull/1137)).
- Removed `unknown` as valid node name ([#1149](https://github.com/wazuh/wazuh-dashboard-plugins/pull/1149)).
- Removed `rule.id` direct filter from the rule set tables ([#1151](https://github.com/wazuh/wazuh-dashboard-plugins/pull/1151))

### Fixed

- Restored X-Pack security logic for the .wazuh index, now it's not bypassing the X-Pack roles ([#1081](https://github.com/wazuh/wazuh-dashboard-plugins/pull/1081))
- Avoid fetching twice the same data ([#1072](https://github.com/wazuh/wazuh-dashboard-plugins/pull/1072), [#1061](https://github.com/wazuh/wazuh-dashboard-plugins/pull/1061)).
- Wazuh logo adapted to low resolutions ([#1074](https://github.com/wazuh/wazuh-dashboard-plugins/pull/1074)).
- Hide Audit, OpenSCAP tabs for non-linux agents. Fixed empty Windows events under Configuration > Log collection section. OSQuery logo has been standardized ([#1072](https://github.com/wazuh/wazuh-dashboard-plugins/pull/1072), [#1076](https://github.com/wazuh/wazuh-dashboard-plugins/pull/1076)).
- Fix empty values on _Overview > Security events_ when Wazuh monitoring is disabled ([#1091](https://github.com/wazuh/wazuh-dashboard-plugins/pull/1091)).
- Fix overlapped play button in Dev-tools when the input box has a scrollbar ([#1102](https://github.com/wazuh/wazuh-dashboard-plugins/pull/1102)).
- Fix Dev-tools behavior when parse json invalid blocks ([#1102](https://github.com/wazuh/wazuh-dashboard-plugins/pull/1102)).
- Fixed Management > Monitoring tab frustration adding back buttons ([#1102](https://github.com/wazuh/wazuh-dashboard-plugins/pull/1102)).
- Fix template checking when using more than one pattern ([#1104](https://github.com/wazuh/wazuh-dashboard-plugins/pull/1104)).
- Fix infinite loop for Wazuh monitoring when the Wazuh API is not being able to give us all the agents ([5a26916](https://github.com/wazuh/wazuh-dashboard-plugins/commit/5a2691642b40a34783d2eafb6ee24ae78b9af21a)), ([85005a1](https://github.com/wazuh/wazuh-dashboard-plugins/commit/85005a184d4f1c3d339b7c895b5d2469f3b45171)).
- Fix rule details for `list` and `info` parameters ([#1149](https://github.com/wazuh/wazuh-dashboard-plugins/pull/1149)).

## Wazuh v3.7.1 / v3.7.2 - Kibana v6.5.1 / v6.5.2 / v6.5.3 / v6.5.4 - Revision 415

### Added

- Support for Elastic stack v6.5.2 / v6.5.3 / v6.5.4.
- Support for Wazuh v3.7.1 / v3.7.2.
- Dev Tools module now autocompletes API endpoints ([#1030](https://github.com/wazuh/wazuh-dashboard-plugins/pull/1030)).

### Changed

- Increased number of rows for syscollector tables ([#1033](https://github.com/wazuh/wazuh-dashboard-plugins/pull/1033)).
- Modularized JSON/XML viewers for the configuration section ([#982](https://github.com/wazuh/wazuh-dashboard-plugins/pull/982)).

### Fixed

- Added missing fields for syscollector network tables ([#1036](https://github.com/wazuh/wazuh-dashboard-plugins/pull/1036)).
- Using the right API path when downloading CSV for decoders list ([#1045](https://github.com/wazuh/wazuh-dashboard-plugins/pull/1045)).
- Including group field when downloading CSV for agents list ([#1044](https://github.com/wazuh/wazuh-dashboard-plugins/pull/1044)).
- Preserve active tab in configuration section when refreshing the page ([#1037](https://github.com/wazuh/wazuh-dashboard-plugins/pull/1037)).

## Wazuh v3.7.0 - Kibana v6.5.0 / v6.5.1 - Revision 414

### Added

- Support for Elastic Stack v6.5.0 / v6.5.1.
- Agent groups bar is now visible on the agent configuration section ([#1023](https://github.com/wazuh/wazuh-dashboard-plugins/pull/1023)).
- Added a new setting for the `config.yml` file for enable/disable administrator mode ([#1019](https://github.com/wazuh/wazuh-dashboard-plugins/pull/1019)).
  - This allows the user to perform PUT, POST, DELETE methods in our Dev Tools.

### Changed

- Refactored most front-end controllers ([#1023](https://github.com/wazuh/wazuh-dashboard-plugins/pull/1023)).

## Wazuh v3.7.0 - Kibana v6.4.2 / v6.4.3 - Revision 413

### Added

- Support for Wazuh v3.7.0.
- Support for Elastic Stack v6.4.2 / v6.4.3.
- Brand-new interface for _Configuration_ (on both _Management_ and _Agents_ tabs) ([#914](https://github.com/wazuh/wazuh-dashboard-plugins/pull/914)):
  - Now you can check current and real agent and manager configuration.
  - A new interface design, with more useful information and easy to understand descriptions.
  - New and more responsive JSON/XML viewers to show the configuration in raw mode.
- Brand-new extension - Osquery ([#938](https://github.com/wazuh/wazuh-dashboard-plugins/pull/938)):
  - A new extension, disabled by default.
  - Check alerts from Wazuh's Osquery integration.
  - Check your current Osquery wodle configuration.
  - More improvements will come for this extension in the future.
- New option for Wazuh app configuration file - _Ignore index patterns_ ([#947](https://github.com/wazuh/wazuh-dashboard-plugins/pull/947)):
  - Now the user can specify which index patterns can't be selected on the app using the new `ip.ignore` setting on the `config.yml` file.
  - The valid format is an array of strings which represents index patterns.
  - By default, this list is empty (all index patterns will be available if they use a compatible structure).
- Added a node selector for _Management > Status_ section when Wazuh cluster is enabled ([#976](https://github.com/wazuh/wazuh-dashboard-plugins/pull/976)).
- Added quick access to _Configuration_ or _Discover_ panels for an agent on the agents list ([#939](https://github.com/wazuh/wazuh-dashboard-plugins/pull/939)).
- Now you can click on an agent's ID on the _Discover_ panels to open its details page on the app ([#904](https://github.com/wazuh/wazuh-dashboard-plugins/pull/904)).
- Redesigned the _Overview > Amazon AWS_ tab, using more meaningful visualizations for a better overall view of your agents' status ([#903](https://github.com/wazuh/wazuh-dashboard-plugins/pull/903)).
- Redesigned the _Overview/Agents > Vulnerabilities_ tab, using more meaningful visualizations for a better overall view of your agents' status ([#954](https://github.com/wazuh/wazuh-dashboard-plugins/pull/954)).
- Now everytime the user enters the _Settings_ tab, the API connection will be automatically checked ([#971](https://github.com/wazuh/wazuh-dashboard-plugins/pull/971)).
- Added a node selector for _Management > Logs_ section when Wazuh cluster is enabled ([#980](https://github.com/wazuh/wazuh-dashboard-plugins/pull/980)).
- Added a group selector for _Agents_ section ([#995](https://github.com/wazuh/wazuh-dashboard-plugins/pull/995)).

### Changed

- Interface refactoring for the _Agents > Inventory data_ tab ([#924](https://github.com/wazuh/wazuh-dashboard-plugins/pull/924)):
  - Now the tab won't be available if your agent doesn't have Syscollector enabled, and each card will be enabled or disabled depending on the current Syscollector scans configuration.
  - This will prevent situations where the user couldn't check the inventory although there was actual scan data to show on some sections.
- Added support for new multigroups feature ([#911](https://github.com/wazuh/wazuh-dashboard-plugins/pull/911)):
  - Now the information bars on _Agents_ will show all the groups an agent belongs to.
- Now the result pane on the _Dev tools_ tab will show the error code coming from the Wazuh API ([#909](https://github.com/wazuh/wazuh-dashboard-plugins/pull/909)).
- Changed some visualizations titles for _Overview/Agents > OpenSCAP_ tab ([#925](https://github.com/wazuh/wazuh-dashboard-plugins/pull/925)).
- All backend routes have been renamed ([#932](https://github.com/wazuh/wazuh-dashboard-plugins/pull/932)).
- Several improvements for Elasticsearch tests ([#933](https://github.com/wazuh/wazuh-dashboard-plugins/pull/933)).
- Updated some strings and descriptions on the _Settings_ tab ([#934](https://github.com/wazuh/wazuh-dashboard-plugins/pull/934)).
- Changed the date format on _Settings > Logs_ to make it more human-readable ([#944](https://github.com/wazuh/wazuh-dashboard-plugins/pull/944)).
- Changed some labels to remove the "MD5 sum" expression, it will use "Checksum" instead ([#945](https://github.com/wazuh/wazuh-dashboard-plugins/pull/945)).
- Added word wrapping class to group name in _Management > Groups > Group detail_ tab ([#945](https://github.com/wazuh/wazuh-dashboard-plugins/pull/945)).
- The `wz-table` directive has been refactored ([#953](https://github.com/wazuh/wazuh-dashboard-plugins/pull/953)).
- The `wz-table` directive now checks if a request is aborted ([#979](https://github.com/wazuh/wazuh-dashboard-plugins/pull/979)).
- Several performance improvements ([#985](https://github.com/wazuh/wazuh-dashboard-plugins/pull/985), [#997](https://github.com/wazuh/wazuh-dashboard-plugins/pull/997), [#1000](https://github.com/wazuh/wazuh-dashboard-plugins/pull/1000)).

### Fixed

- Several known fields for _Whodata_ functionality have been fixed ([#901](https://github.com/wazuh/wazuh-dashboard-plugins/pull/901)).
- Fixed alignment bug with the _Add a filter +_ button on _Discover_ and _Agents_ tabs ([#912](https://github.com/wazuh/wazuh-dashboard-plugins/pull/912)).
- Fixed a bug where the `Add API` form on _Settings_ didn't appear when pressing the button after editing an existing API entry ([#944](https://github.com/wazuh/wazuh-dashboard-plugins/pull/944)).
- Fixed a bug on _Ruleset_ tab where the "Description" column was showing `0` if the rule doesn't have any description ([#948](https://github.com/wazuh/wazuh-dashboard-plugins/pull/948)).
- Fixed wrong alignment on related Rules/Decoders tables from _Management > Ruleset_ tab ([#971](https://github.com/wazuh/wazuh-dashboard-plugins/pull/971)).
- Fixed a bug where sometimes the error messages appeared duplicated ([#971](https://github.com/wazuh/wazuh-dashboard-plugins/pull/971)).

### Removed

- On the _Management > Monitoring_ tab, the `Cluster enabled but not running` message won't appear as an error anymore ([#971](https://github.com/wazuh/wazuh-dashboard-plugins/pull/971)).

## Wazuh v3.6.1 - Kibana v6.4.1 / v6.4.2 / v6.4.3 - Revision 412

### Added

- Support for Elastic Stack v6.4.1 / v6.4.2 / v6.4.3.

## Wazuh v3.6.1 - Kibana v6.4.0 - Revision 411

### Added

- Redesigned the _Overview > Integrity monitoring_ tab, using more meaningful visualizations for a better overall view of your agents' status ([#893](https://github.com/wazuh/wazuh-dashboard-plugins/pull/893)).
- Added a new table for the _Inventory_ tab: _Processes_ ([#895](https://github.com/wazuh/wazuh-dashboard-plugins/pull/895)).
- Improved error handling for tables. Now the table will show an error message if it wasn't able to fetch and load data ([#896](https://github.com/wazuh/wazuh-dashboard-plugins/pull/896)).

### Changed

- The app source code has been improved, following best practices and coding guidelines ([#892](https://github.com/wazuh/wazuh-dashboard-plugins/pull/892)).
- Included more app tests and prettifier for better code maintainability ([#883](https://github.com/wazuh/wazuh-dashboard-plugins/pull/883) & [#885](https://github.com/wazuh/wazuh-dashboard-plugins/pull/885)).

### Fixed

- Fixed minor visual errors on some _GDPR_, _PCI DSS_ and _Vulnerabilities_ visualizations ([#894](https://github.com/wazuh/wazuh-dashboard-plugins/pull/894)).

## Wazuh v3.6.1 - Kibana v6.4.0 - Revision 410

### Added

- The _Inventory_ tab has been redesigned ([#873](https://github.com/wazuh/wazuh-dashboard-plugins/pull/873)):
  - Added new network interfaces and port tables.
  - Improved design using metric information bars and intuitive status indicators.
- Added refresh functionality to the _Settings > Logs_ tab ([#852](https://github.com/wazuh/wazuh-dashboard-plugins/pull/852)):
  - Now everytime the user opens the tab, the logs will be reloaded.
  - A new button to force the update has been added on the top left corner of the logs table.
- Added `tags` and `recursion_level` configuration options to _Management/Agent > Configuration_ tabs ([#850](https://github.com/wazuh/wazuh-dashboard-plugins/pull/850)).
- The _Kuery_ search syntax has been added again to the app ([#851](https://github.com/wazuh/wazuh-dashboard-plugins/pull/851)).
- Added a first batch of [_Mocha_](https://mochajs.org/) tests and other quality of code improvements to the app ([#859](https://github.com/wazuh/wazuh-dashboard-plugins/pull/859)).
- Now you can open specific rule details (the _Management > Ruleset_ tab) when clicking on the `rule.id` value on the _Discover_ tab ([#862](https://github.com/wazuh/wazuh-dashboard-plugins/pull/862)).
- Now you can click on the rule ID value on the _Management > Ruleset_ tab to search for related alerts on the _Discover_ tab ([#863](https://github.com/wazuh/wazuh-dashboard-plugins/pull/863)).

### Changed

- The index pattern known fields have been updated up to 567 ([#872](https://github.com/wazuh/wazuh-dashboard-plugins/pull/872)).
- Now the _Inventory_ tab will always be available for all agents, and a descriptive message will appear if the agent doesn't have `syscollector` enabled ([#879](https://github.com/wazuh/wazuh-dashboard-plugins/pull/879)).

### Fixed

- Fixed a bug where the _Inventory_ tab was unavailable if the user reloads the page while on the _Agents > Configuration_ tab ([#845](https://github.com/wazuh/wazuh-dashboard-plugins/pull/845)).
- Fixed some _Overview > VirusTotal_ visualizations ([#846](https://github.com/wazuh/wazuh-dashboard-plugins/pull/846)).
- Fixed a bug where the _Settings > Extensions_ tab wasn't being properly hidden when there's no API entries inserted ([#847](https://github.com/wazuh/wazuh-dashboard-plugins/pull/847)).
- Fixed a bug where the _Current API_ indicator on the top navbar wasn't being properly updated when the user deletes all the API entries ([#848](https://github.com/wazuh/wazuh-dashboard-plugins/pull/848)).
- Fixed a bug where the _Agents coverage_ metric were not displaying a proper value when the manager has 0 registered agents ([#849](https://github.com/wazuh/wazuh-dashboard-plugins/pull/849)).
- Fixed a bug where the `wazuh-basic` user role was able to update API entries (it should be forbidden) ([#853](https://github.com/wazuh/wazuh-dashboard-plugins/pull/853)).
- Fixed a bug where the visualizations had scroll bars on the PDF reports ([#870](https://github.com/wazuh/wazuh-dashboard-plugins/pull/870)).
- Fixed a bug on the _Dev tools_ tab where the user couldn't execute the first request block if there was blank lines above it ([#871](https://github.com/wazuh/wazuh-dashboard-plugins/pull/871)).
- Fixed a bug on pinned filters when opening tabs where the implicit filter was the same, making them stuck and unremovable from other tabs ([#878](https://github.com/wazuh/wazuh-dashboard-plugins/pull/878)).

## Wazuh v3.6.1 - Kibana v6.4.0 - Revision 409

### Added

- Support for Wazuh v3.6.1.

### Fixed

- Fixed a bug on the _Dev tools_ tab ([b7c79f4](https://github.com/wazuh/wazuh-dashboard-plugins/commit/b7c79f48f06cb49b12883ec9e9337da23b49976b)).

## Wazuh v3.6.1 - Kibana v6.3.2 - Revision 408

### Added

- Support for Wazuh v3.6.1.

### Fixed

- Fixed a bug on the _Dev tools_ tab ([4ca9ed5](https://github.com/wazuh/wazuh-dashboard-plugins/commit/4ca9ed54f1b18e5d499d950e6ff0741946701988)).

## Wazuh v3.6.0 - Kibana v6.4.0 - Revision 407

### Added

- Support for Wazuh v3.6.0.

## Wazuh v3.6.0 - Kibana v6.3.2 - Revision 406

### Added

- Support for Wazuh v3.6.0.

## Wazuh v3.5.0 - Kibana v6.4.0 - Revision 405

### Added

- Support for Elastic Stack v6.4.0 ([#813](https://github.com/wazuh/wazuh-dashboard-plugins/pull/813)).

## Wazuh v3.5.0 - Kibana v6.3.2 - Revision 404

### Added

- Added new options to `config.yml` to change shards and replicas settings for `wazuh-monitoring` indices ([#809](https://github.com/wazuh/wazuh-dashboard-plugins/pull/809)).
- Added more error messages for `wazuhapp.log` in case of failure when performing some crucial functions ([#812](https://github.com/wazuh/wazuh-dashboard-plugins/pull/812)).
- Now it's possible to change replicas settings for existing `.wazuh`, `.wazuh-version` and `wazuh-monitoring` indices on the `config.yml` file ([#817](https://github.com/wazuh/wazuh-dashboard-plugins/pull/817)).

### Changed

- App frontend code refactored and restructured ([#802](https://github.com/wazuh/wazuh-dashboard-plugins/pull/802)).
- Now the _Overview > Security events_ tab won't show anything if the only visualization with data is _Agents status_ ([#811](https://github.com/wazuh/wazuh-dashboard-plugins/pull/811)).

### Fixed

- Fixed a bug where the RAM status message appreared twice the first time you opened the app ([#807](https://github.com/wazuh/wazuh-dashboard-plugins/pull/807)).
- Fixed the app UI to make the app usable on Internet Explorer 11 ([#808](https://github.com/wazuh/wazuh-dashboard-plugins/pull/808)).

## Wazuh v3.5.0 - Kibana v6.3.2 - Revision 403

### Added

- The welcome tabs on _Overview_ and _Agents_ have been updated with a new name and description for the existing sections ([#788](https://github.com/wazuh/wazuh-dashboard-plugins/pull/788)).
- Now the app tables will auto-resize depending on the screen height ([#792](https://github.com/wazuh/wazuh-dashboard-plugins/pull/792)).

### Changed

- Now all the app filters on several tables will present the values in alphabetical order ([#787](https://github.com/wazuh/wazuh-dashboard-plugins/pull/787)).

### Fixed

- Fixed a bug on _Decoders_ where clicking on the decoder wouldn't open the detail view if the `Parent decoders` filter was enabled ([#782](https://github.com/wazuh/wazuh-dashboard-plugins/pull/782)).
- Fixed a bug on _Dev tools_ when the first line on the editor pane was empty or had a comment ([#790](https://github.com/wazuh/wazuh-dashboard-plugins/pull/790)).
- Fixed a bug where the app was throwing multiple warning messages the first time you open it ([#791](https://github.com/wazuh/wazuh-dashboard-plugins/pull/791)).
- Fixed a bug where clicking on a different tab from _Overview_ right after inserting the API credentials for the first time would always redirect to _Overview_ ([#791](https://github.com/wazuh/wazuh-dashboard-plugins/pull/791)).
- Fixed a bug where the user could have a browser cookie with a reference to a non-existing API entry on Elasticsearch ([#794](https://github.com/wazuh/wazuh-dashboard-plugins/pull/794) & [#795](https://github.com/wazuh/wazuh-dashboard-plugins/pull/795)).

### Removed

- The cluster key has been removed from the API requests to `/manager/configuration` ([#796](https://github.com/wazuh/wazuh-dashboard-plugins/pull/796)).

## Wazuh v3.5.0 - Kibana v6.3.1/v6.3.2 - Revision 402

### Added

- Support for Wazuh v3.5.0.
- Added new fields for _Vulnerability detector_ alerts ([#752](https://github.com/wazuh/wazuh-dashboard-plugins/pull/752)).
- Added multi table search for `wz-table` directive. Added two new log levels for _Management > Logs_ section ([#753](https://github.com/wazuh/wazuh-dashboard-plugins/pull/753)).

## Wazuh v3.4.0 - Kibana v6.3.1/v6.3.2 - Revision 401

### Added

- Added a few new fields for Kibana due to the new Wazuh _who-data_ feature ([#763](https://github.com/wazuh/wazuh-dashboard-plugins/pull/763)).
- Added XML/JSON viewer for each card under _Management > Configuration_ ([#764](https://github.com/wazuh/wazuh-dashboard-plugins/pull/764)).

### Changed

- Improved error handling for Dev tools. Also removed some unused dependencies from the _Dev tools_ tab ([#760](https://github.com/wazuh/wazuh-dashboard-plugins/pull/760)).
- Unified origin for tab descriptions. Reviewed some grammar typos ([#765](https://github.com/wazuh/wazuh-dashboard-plugins/pull/765)).
- Refactored agents autocomplete component. Removed unused/deprecated modules ([#766](https://github.com/wazuh/wazuh-dashboard-plugins/pull/766)).
- Simplified route resolves section ([#768](https://github.com/wazuh/wazuh-dashboard-plugins/pull/768)).

### Fixed

- Fixed missing cluster node filter for the visualization shown when looking for specific node under _Management > Monitoring_ section ([#758](https://github.com/wazuh/wazuh-dashboard-plugins/pull/758)).
- Fixed missing dependency injection for `wzMisc` factory ([#768](https://github.com/wazuh/wazuh-dashboard-plugins/pull/768)).

### Removed

- Removed `angular-aria`, `angular-md5`, `ansicolors`, `js-yaml`, `querystring` and `lodash` dependencies since Kibana includes all of them. Removed some unused images ([#768](https://github.com/wazuh/wazuh-dashboard-plugins/pull/768)).

## Wazuh v3.4.0 - Kibana v6.3.1/v6.3.2 - Revision 400

### Added

- Support for Wazuh v3.4.0.
- Support for Elastic Stack v6.3.2.
- Support for Kuery as accepted query language ([#742](https://github.com/wazuh/wazuh-dashboard-plugins/pull/742)).
  - This feature is experimental.
- Added new _Who data_ fields from file integrity monitoring features ([#746](https://github.com/wazuh/wazuh-dashboard-plugins/pull/746)).
- Added tab in _Settings_ section where you can see the last logs from the Wazuh app server ([#723](https://github.com/wazuh/wazuh-dashboard-plugins/pull/723)).

### Changed

- Fully redesigned of the welcome screen along the different app sections ([#751](https://github.com/wazuh/wazuh-dashboard-plugins/pull/751)).
- Now any agent can go to the _Inventory_ tab regardless if it's enabled or not. The content will change properly according to the agent configuration ([#744](https://github.com/wazuh/wazuh-dashboard-plugins/pull/744)).
- Updated the `angular-material` dependency to `1.1.10` ([#743](https://github.com/wazuh/wazuh-dashboard-plugins/pull/743)).
- Any API entry is now removable regardless if it's the only one API entry ([#740](https://github.com/wazuh/wazuh-dashboard-plugins/pull/740)).
- Performance has been improved regarding to agents status, they are now being fetched using _distinct_ routes from the Wazuh API ([#738](https://github.com/wazuh/wazuh-dashboard-plugins/pull/738)).
- Improved the way we are parsing some Wazuh API errors regarding to version mismatching ([#735](https://github.com/wazuh/wazuh-dashboard-plugins/pull/735)).

### Fixed

- Fixed wrong filters being applied in _Ruleset > Rules_ and _Ruleset > Decoders_ sections when using Lucene like filters plus path filters ([#736](https://github.com/wazuh/wazuh-dashboard-plugins/pull/736)).
- Fixed the template checking from the healthcheck, now it allows to use custom index patterns ([#739](https://github.com/wazuh/wazuh-dashboard-plugins/pull/739)).
- Fixed infinite white screen from _Management > Monitoring_ when the Wazuh cluster is enabled but not running ([#741](https://github.com/wazuh/wazuh-dashboard-plugins/pull/741)).

## Wazuh v3.3.0/v3.3.1 - Kibana v6.3.1 - Revision 399

### Added

- Added a new Angular.js factory to store the Wazuh app configuration values. Also, this factory is being used by the pre-routes functions (resolves); this way we are sure about having the real configuration at any time. These pre-routes functions have been improved too ([#670](https://github.com/wazuh/wazuh-dashboard-plugins/pull/670)).
- Added extended information for reports from _Reporting_ feature ([#701](https://github.com/wazuh/wazuh-dashboard-plugins/pull/701)).

### Changed

- Tables have been improved. Now they are truncating long fields and adding a tooltip if needed ([#671](https://github.com/wazuh/wazuh-dashboard-plugins/pull/671)).
- Services have been improved ([#715](https://github.com/wazuh/wazuh-dashboard-plugins/pull/715)).
- CSV formatted files have been improved. Now they are showing a more human readable column names ([#717](https://github.com/wazuh/wazuh-dashboard-plugins/pull/717), [#726](https://github.com/wazuh/wazuh-dashboard-plugins/pull/726)).
- Added/Modified some visualization titles ([#728](https://github.com/wazuh/wazuh-dashboard-plugins/pull/728)).
- Improved Discover perfomance when in background mode ([#719](https://github.com/wazuh/wazuh-dashboard-plugins/pull/719)).
- Reports from the _Reporting_ feature have been fulyl redesigned ([#701](https://github.com/wazuh/wazuh-dashboard-plugins/pull/701)).

### Fixed

- Fixed the top menu API indicator when checking the API connection and the manager/cluster information had been changed ([#668](https://github.com/wazuh/wazuh-dashboard-plugins/pull/668)).
- Fixed our logger module which was not writting logs the very first time Kibana is started neither after a log rotation ([#667](https://github.com/wazuh/wazuh-dashboard-plugins/pull/667)).
- Fixed a regular expression in the server side when parsing URLs before registering a new Wazuh API ([#690](https://github.com/wazuh/wazuh-dashboard-plugins/pull/690)).
- Fixed filters from specific visualization regarding to _File integrity_ section ([#694](https://github.com/wazuh/wazuh-dashboard-plugins/pull/694)).
- Fixed filters parsing when generating a report because it was not parsing negated filters as expected ([#696](https://github.com/wazuh/wazuh-dashboard-plugins/pull/696)).
- Fixed visualization counter from _OSCAP_ tab ([#722](https://github.com/wazuh/wazuh-dashboard-plugins/pull/722)).

### Removed

- Temporary removed CSV download from agent inventory section due to Wazuh API bug ([#727](https://github.com/wazuh/wazuh-dashboard-plugins/pull/727)).

## Wazuh v3.3.0/v3.3.1 - Kibana v6.3.0 - Revision 398

### Added

- Improvements for latest app redesign ([#652](https://github.com/wazuh/wazuh-dashboard-plugins/pull/652)):
  - The _Welcome_ tabs have been simplified, following a more Elastic design.
  - Added again the `md-nav-bar` component with refined styles and limited to specific sections.
  - The _Settings > Welcome_ tab has been removed. You can use the nav bar to switch tabs.
  - Minor CSS adjustments and reordering.
- Small app UI improvements ([#634](https://github.com/wazuh/wazuh-dashboard-plugins/pull/634)):
  - Added link to _Agents Preview_ on the _Agents_ tab breadcrumbs.
  - Replaced the _Generate report_ button with a smaller one.
  - Redesigned _Management > Ruleset_ `md-chips` to look similar to Kibana filter pills.
  - Added agent information bar from _Agents > General_ to _Agents > Welcome_ too.
  - Refactored flex layout on _Welcome_ tabs to fix a height visual bug.
  - Removed duplicated loading rings on the _Agents_ tab.
- Improvements for app tables ([#627](https://github.com/wazuh/wazuh-dashboard-plugins/pull/627)):
  - Now the current page will be highlighted.
  - The gap has been fixed to the items per page value.
  - If there are no more pages for _Next_ or _Prev_ buttons, they will be hidden.
- Improvements for app health check ([#637](https://github.com/wazuh/wazuh-dashboard-plugins/pull/637)):
  - Improved design for the view.
  - The checks have been placed on a table, showing the current status of each one.
- Changes to our reporting feature ([#639](https://github.com/wazuh/wazuh-dashboard-plugins/pull/639)):
  - Now the generated reports will include tables for each section.
  - Added a parser for getting Elasticsearch data table responses.
  - The reporting feature is now a separated module, and the code has been refactored.
- Improvements for app tables pagination ([#646](https://github.com/wazuh/wazuh-dashboard-plugins/pull/646)).

### Changed

- Now the `pretty` parameter on the _Dev tools_ tab will be ignored to avoid `Unexpected error` messages ([#624](https://github.com/wazuh/wazuh-dashboard-plugins/pull/624)).
- The `pdfkit` dependency has been replaced by `pdfmake` ([#639](https://github.com/wazuh/wazuh-dashboard-plugins/pull/639)).
- Changed some Kibana tables for performance improvements on the reporting feature ([#644](https://github.com/wazuh/wazuh-dashboard-plugins/pull/644)).
- Changed the method to refresh the list of known fields on the index pattern ([#650](https://github.com/wazuh/wazuh-dashboard-plugins/pull/650)):
  - Now when restarting Kibana, the app will update the fieldset preserving the custom user fields.

### Fixed

- Fixed bug on _Agents CIS-CAT_ tab who wasn't loading the appropriate visualizations ([#626](https://github.com/wazuh/wazuh-dashboard-plugins/pull/626)).
- Fixed a bug where sometimes the index pattern could be `undefined` during the health check process, leading into a false error message when loading the app ([#640](https://github.com/wazuh/wazuh-dashboard-plugins/pull/640)).
- Fixed several bugs on the _Settings > API_ tab when removing, adding or editing new entries.

### Removed

- Removed the app login system ([#636](https://github.com/wazuh/wazuh-dashboard-plugins/pull/636)):
  - This feature was unstable, experimental and untested for a long time. We'll provide much better RBAC capabilities in the future.
- Removed the new Kuery language option on Discover app search bars.
  - This feature will be restored in the future, after more Elastic v6.3.0 adaptations.

## Wazuh v3.3.0/v3.3.1 - Kibana v6.3.0 - Revision 397

### Added

- Support for Elastic Stack v6.3.0 ([#579](https://github.com/wazuh/wazuh-dashboard-plugins/pull/579) & [#612](https://github.com/wazuh/wazuh-dashboard-plugins/pull/612) & [#615](https://github.com/wazuh/wazuh-dashboard-plugins/pull/615)).
- Brand-new Wazuh app redesign for the _Monitoring_ tab ([#581](https://github.com/wazuh/wazuh-dashboard-plugins/pull/581)):
  - Refactored and optimized UI for these tabs, using a breadcrumbs-based navigability.
  - Used the same guidelines from the previous redesign for _Overview_ and _Agents_ tabs.
- New tab for _Agents_ - _Inventory_ ([#582](https://github.com/wazuh/wazuh-dashboard-plugins/pull/582)):
  - Get information about the agent host, such as installed packages, motherboard, operating system, etc.
  - This tab will appear if the agent has the [`syscollector`](https://documentation.wazuh.com/current/user-manual/reference/ossec-conf/wodle-syscollector.html) wodle enabled.
- Brand-new extension - _CIS-CAT Alerts_ ([#601](https://github.com/wazuh/wazuh-dashboard-plugins/pull/601)):
  - A new extension, disabled by default.
  - Visualize alerts related to the CIS-CAT benchmarks on the _Overview_ and _Agents_ tabs.
  - Get information about the last performed scan and its score.
- Several improvements for the _Dev tools_ tab ([#583](https://github.com/wazuh/wazuh-dashboard-plugins/pull/583) & [#597](https://github.com/wazuh/wazuh-dashboard-plugins/pull/597)):
  - Now you can insert queries using inline parameters, just like in a web browser.
  - You can combine inline parameters with JSON-like parameters.
  - If you use the same parameter on both methods with different values, the inline parameter has precedence over the other one.
  - The tab icon has been changed for a more appropriate one.
  - The `Execute query` button is now always placed on the first line of the query block.
- Refactoring for all app tables ([#582](https://github.com/wazuh/wazuh-dashboard-plugins/pull/582)):
  - Replaced the old `wz-table` directive with a new one, along with a new data factory.
  - Now the tables are built with a pagination system.
  - Much easier method for building tables for the app.
  - Performance and stability improvements when fetching API data.
  - Now you can see the total amount of items and the elapsed time.

### Changed

- Moved some logic from the _Agents preview_ tab to the server, to avoid excessive client-side workload ([#586](https://github.com/wazuh/wazuh-dashboard-plugins/pull/586)).
- Changed the UI to use the same loading ring across all the app tabs ([#593](https://github.com/wazuh/wazuh-dashboard-plugins/pull/593) & [#599](https://github.com/wazuh/wazuh-dashboard-plugins/pull/599)).
- Changed the _No results_ message across all the tabs with visualizations ([#599](https://github.com/wazuh/wazuh-dashboard-plugins/pull/599)).

### Fixed

- Fixed a bug on the _Settings/Extensions_ tab where enabling/disabling some extensions could make other ones to be disabled ([#591](https://github.com/wazuh/wazuh-dashboard-plugins/pull/591)).

## Wazuh v3.3.0/v3.3.1 - Kibana v6.2.4 - Revision 396

### Added

- Support for Wazuh v3.3.1.
- Brand-new Wazuh app redesign for the _Settings_ tab ([#570](https://github.com/wazuh/wazuh-dashboard-plugins/pull/570)):
  - Refactored and optimized UI for these tabs, using a breadcrumbs-based navigability.
  - Used the same guidelines from the previous redesign for _Overview_ and _Agents_ tabs.
- Refactoring for _Overview_ and _Agents_ controllers ([#564](https://github.com/wazuh/wazuh-dashboard-plugins/pull/564)):
  - Reduced duplicated code by splitting it into separate files.
  - Code optimization for a better performance and maintainability.
  - Added new services to provide similar functionality between different app tabs.
- Added `data.vulnerability.package.condition` to the list of known fields ([#566](https://github.com/wazuh/wazuh-dashboard-plugins/pull/566)).

### Changed

- The `wazuh-logs` and `wazuh-monitoring` folders have been moved to the Kibana's `optimize` directory in order to avoid some error messages when using the `kibana-plugin list` command ([#563](https://github.com/wazuh/wazuh-dashboard-plugins/pull/563)).

### Fixed

- Fixed a bug on the _Settings_ tab where updating an API entry with wrong credentials would corrupt the existing one ([#558](https://github.com/wazuh/wazuh-dashboard-plugins/pull/558)).
- Fixed a bug on the _Settings_ tab where removing an API entry while its edit form is opened would hide the `Add API` button unless the user reloads the tab ([#558](https://github.com/wazuh/wazuh-dashboard-plugins/pull/558)).
- Fixed some Audit visualizations on the _Overview_ and _Agents_ tabs that weren't using the same search query to show the results ([#572](https://github.com/wazuh/wazuh-dashboard-plugins/pull/572)).
- Fixed undefined variable error on the `wz-menu` directive ([#575](https://github.com/wazuh/wazuh-dashboard-plugins/pull/575)).

## Wazuh v3.3.0 - Kibana v6.2.4 - Revision 395

### Fixed

- Fixed a bug on the _Agent Configuration_ tab where the sync status was always `NOT SYNCHRONIZED` ([#569](https://github.com/wazuh/wazuh-dashboard-plugins/pull/569)).

## Wazuh v3.3.0 - Kibana v6.2.4 - Revision 394

### Added

- Support for Wazuh v3.3.0.
- Updated some backend API calls to include the app version in the request header ([#560](https://github.com/wazuh/wazuh-dashboard-plugins/pull/560)).

## Wazuh v3.2.4 - Kibana v6.2.4 - Revision 393

### Added

- Brand-new Wazuh app redesign for _Overview_ and _Agents_ tabs ([#543](https://github.com/wazuh/wazuh-dashboard-plugins/pull/543)):
  - Updated UI for these tabs using breadcrumbs.
  - New _Welcome_ screen, presenting all the tabs to the user, with useful links to our documentation.
  - Overall design improved, adjusted font sizes and reduced HTML code.
  - This base will allow the app to increase its functionality in the future.
  - Removed the `md-nav-bar` component for a better user experience on small screens.
  - Improved app performance removing some CSS effects from some components, such as buttons.
- New filter for agent version on the _Agents Preview_ tab ([#537](https://github.com/wazuh/wazuh-dashboard-plugins/pull/537)).
- New filter for cluster node on the _Agents Preview_ tab ([#538](https://github.com/wazuh/wazuh-dashboard-plugins/pull/538)).

### Changed

- Now the report generation process will run in a parallel mode in the foreground ([#523](https://github.com/wazuh/wazuh-dashboard-plugins/pull/523)).
- Replaced the usage of `$rootScope` with two new factories, along with more controller improvements ([#525](https://github.com/wazuh/wazuh-dashboard-plugins/pull/525)).
- Now the _Extensions_ tab on _Settings_ won't edit the `.wazuh` index to modify the extensions configuration for all users ([#545](https://github.com/wazuh/wazuh-dashboard-plugins/pull/545)).
  - This allows each new user to always start with the base extensions configuration, and modify it to its needs storing the settings on a browser cookie.
- Now the GDPR requirements description on its tab won't be loaded if the Wazuh API version is not v3.2.3 or higher ([#546](https://github.com/wazuh/wazuh-dashboard-plugins/pull/546)).

### Fixed

- Fixed a bug where the app crashes when attempting to download huge amounts of data as CSV format ([#521](https://github.com/wazuh/wazuh-dashboard-plugins/pull/521)).
- Fixed a bug on the Timelion visualizations from _Management/Monitoring_ which were not properly filtering and showing the cluster nodes information ([#530](https://github.com/wazuh/wazuh-dashboard-plugins/pull/530)).
- Fixed several bugs on the loading process when switching between tabs with or without visualizations in the _Overview_ and _Agents_ tab ([#531](https://github.com/wazuh/wazuh-dashboard-plugins/pull/531) & [#533](https://github.com/wazuh/wazuh-dashboard-plugins/pull/533)).
- Fixed a bug on the `wazuh-monitoring` index feature when using multiple inserted APIs, along with several performance improvements ([#539](https://github.com/wazuh/wazuh-dashboard-plugins/pull/539)).
- Fixed a bug where the OS filter on the _Agents Preview_ tab would exclude the rest of filters instead of combining them ([#552](https://github.com/wazuh/wazuh-dashboard-plugins/pull/552)).
- Fixed a bug where the Extensions settings were restored every time the user opened the _Settings_ tab or pressed the _Set default manager_ button ([#555](https://github.com/wazuh/wazuh-dashboard-plugins/pull/555) & [#556](https://github.com/wazuh/wazuh-dashboard-plugins/pull/556)).

## Wazuh v3.2.3/v3.2.4 - Kibana v6.2.4 - Revision 392

### Added

- Support for Wazuh v3.2.4.
- New functionality - _Reporting_ ([#510](https://github.com/wazuh/wazuh-dashboard-plugins/pull/510)):
  - Generate PDF logs on the _Overview_ and _Agents_ tabs, with the new button next to _Panels_ and _Discover_.
  - The report will contain the current visualizations from the tab where you generated it.
  - List all your generated reports, download or deleted them at the new _Management/Reporting_ tab.
  - **Warning:** If you leave the tab while generating a report, the process will be aborted.
- Added warning/error messages about the total RAM on the server side ([#502](https://github.com/wazuh/wazuh-dashboard-plugins/pull/502)):
  - None of this messages will prevent the user from accessing the app, it's just a recommendation.
  - If your server has less than 2GB of RAM, you'll get an error message when opening the app.
  - If your server has between 2GB and 3GB of RAM, you'll get a warning message.
  - If your server has more than 3GB of RAM, you won't get any kind of message.
- Refactoring and added loading bar to _Manager Logs_ and _Groups_ tabs ([#505](https://github.com/wazuh/wazuh-dashboard-plugins/pull/505)).
- Added more Syscheck options to _Management/Agents_ configuration tabs ([#509](https://github.com/wazuh/wazuh-dashboard-plugins/pull/509)).

### Fixed

- Added more fields to the `known-fields.js` file to avoid warning messages on _Discover_ when using Filebeat for alerts forwarding ([#497](https://github.com/wazuh/wazuh-dashboard-plugins/pull/497)).
- Fixed a bug where clicking on the _Check connection_ button on the _Settings_ tab threw an error message although the API connected successfully ([#504](https://github.com/wazuh/wazuh-dashboard-plugins/pull/504)).
- Fixed a bug where the _Agents_ tab was not properly showing the total of agents due to the new Wazuh cluster implementation ([#517](https://github.com/wazuh/wazuh-dashboard-plugins/pull/517)).

## Wazuh v3.2.3 - Kibana v6.2.4 - Revision 391

### Added

- Support for Wazuh v3.2.3.
- Brand-new extension - _GDPR Alerts_ ([#453](https://github.com/wazuh/wazuh-dashboard-plugins/pull/453)):
  - A new extension, enabled by default.
  - Visualize alerts related to the GDPR compliance on the _Overview_ and _Agents_ tabs.
  - The _Ruleset_ tab has been updated to include GDPR filters on the _Rules_ subtab.
- Brand-new Management tab - _Monitoring_ ([#490](https://github.com/wazuh/wazuh-dashboard-plugins/pull/490)):
  - Visualize your Wazuh cluster, both master and clients.
    - Get the current cluster configuration.
    - Nodes listing, sorting, searching, etc.
  - Get a more in-depth cluster status thanks to the newly added [_Timelion_](https://www.elastic.co/guide/en/kibana/current/timelion.html) visualizations.
  - The Detail view gives you a summary of the node's healthcheck.
- Brand-new tab - _Dev tools_ ([#449](https://github.com/wazuh/wazuh-dashboard-plugins/pull/449)):
  - Find it on the top navbar, next to _Discover_.
  - Execute Wazuh API requests directly from the app.
  - This tab uses your currently selected API from _Settings_.
  - You can type different API requests on the input window, select one with the cursor, and click on the Play button to execute it.
  - You can also type comments on the input window.
- More improvements for the _Manager/Ruleset_ tab ([#446](https://github.com/wazuh/wazuh-dashboard-plugins/pull/446)):
  - A new colour palette for regex, order and rule description arguments.
  - Added return to List view on Ruleset button while on Detail view.
  - Fixed line height on all table headers.
  - Removed unused, old code from Ruleset controllers.
- Added option on `config.yml` to enable/disable the `wazuh-monitoring` index ([#441](https://github.com/wazuh/wazuh-dashboard-plugins/pull/441)):
  - Configure the frequency time to generate new indices.
  - The default frequency time has been increased to 1 hour.
  - When disabled, useful metrics will appear on _Overview/General_ replacing the _Agent status_ visualization.
- Added CSV exporting button to the app ([#431](https://github.com/wazuh/wazuh-dashboard-plugins/pull/431)):
  - Implemented new logic to fetch data from the Wazuh API and download it in CSV format.
  - Currently available for the _Ruleset_, _Logs_ and _Groups_ sections on the _Manager_ tab and also the _Agents_ tab.
- More refactoring to the app backend ([#439](https://github.com/wazuh/wazuh-dashboard-plugins/pull/439)):
  - Standardized error output from the server side.
  - Drastically reduced the error management logic on the client side.
  - Applied the _Facade_ pattern when importing/exporting modules.
  - Deleted unused/deprecated/useless methods both from server and client side.
  - Some optimizations to variable type usages.
- Refactoring to Kibana filters management ([#452](https://github.com/wazuh/wazuh-dashboard-plugins/pull/452) & [#459](https://github.com/wazuh/wazuh-dashboard-plugins/pull/459)):
  - Added new class to build queries from the base query.
  - The filter management is being done on controllers instead of the `discover` directive.
  - Now we are emitting specific events whenever we are fetching data or communicating to the `discover` directive.
  - The number of useless requests to fetch data has been reduced.
  - The synchronization actions are working as expected regardless the amount of data and/or the number of machine resources.
  - Fixed several bugs about filter usage and transition to different app tabs.
- Added confirmation message when the user deletes an API entry on _Settings/API_ ([#428](https://github.com/wazuh/wazuh-dashboard-plugins/pull/428)).
- Added support for filters on the _Manager/Logs_ tab when realtime is enabled ([#433](https://github.com/wazuh/wazuh-dashboard-plugins/pull/433)).
- Added more filter options to the Detail view on _Manager/Ruleset_ ([#434](https://github.com/wazuh/wazuh-dashboard-plugins/pull/434)).

### Changed

- Changed OSCAP visualization to avoid clipping issues with large agent names ([#429](https://github.com/wazuh/wazuh-dashboard-plugins/pull/429)).
- Now the related Rules or Decoders sections on _Manager/Ruleset_ will remain hidden if there isn't any data to show or while it's loading ([#434](https://github.com/wazuh/wazuh-dashboard-plugins/pull/434)).
- Added a 200ms delay when fetching iterable data from the Wazuh API ([#445](https://github.com/wazuh/wazuh-dashboard-plugins/pull/445) & [#450](https://github.com/wazuh/wazuh-dashboard-plugins/pull/450)).
- Fixed several bugs related to Wazuh API timeout/cancelled requests ([#445](https://github.com/wazuh/wazuh-dashboard-plugins/pull/445)).
- Added `ENOTFOUND`, `EHOSTUNREACH`, `EINVAL`, `EAI_AGAIN` options for API URL parameter checking ([#463](https://github.com/wazuh/wazuh-dashboard-plugins/pull/463)).
- Now the _Settings/Extensions_ subtab won't appear unless there's at least one API inserted ([#465](https://github.com/wazuh/wazuh-dashboard-plugins/pull/465)).
- Now the index pattern selector on _Settings/Pattern_ will also refresh the known fields when changing it ([#477](https://github.com/wazuh/wazuh-dashboard-plugins/pull/477)).
- Changed the _Manager_ tab into _Management_ ([#490](https://github.com/wazuh/wazuh-dashboard-plugins/pull/490)).

### Fixed

- Fixed a bug where toggling extensions after deleting an API entry could lead into an error message ([#465](https://github.com/wazuh/wazuh-dashboard-plugins/pull/465)).
- Fixed some performance bugs on the `dataHandler` service ([#442](https://github.com/wazuh/wazuh-dashboard-plugins/pull/442) & [#486](https://github.com/wazuh/wazuh-dashboard-plugins/pull/442)).
- Fixed a bug when loading the _Agents preview_ tab on Safari web browser ([#447](https://github.com/wazuh/wazuh-dashboard-plugins/pull/447)).
- Fixed a bug where a new extension (enabled by default) appears disabled when updating the app ([#456](https://github.com/wazuh/wazuh-dashboard-plugins/pull/456)).
- Fixed a bug where pressing the Enter key on the _Discover's_ tab search bar wasn't working properly ([#488](https://github.com/wazuh/wazuh-dashboard-plugins/pull/488)).

### Removed

- Removed the `rison` dependency from the `package.json` file ([#452](https://github.com/wazuh/wazuh-dashboard-plugins/pull/452)).
- Removed unused Elasticsearch request to avoid problems when there's no API inserted ([#460](https://github.com/wazuh/wazuh-dashboard-plugins/pull/460)).

## Wazuh v3.2.1/v3.2.2 - Kibana v6.2.4 - Revision 390

### Added

- Support for Wazuh v3.2.2.
- Refactoring on visualizations use and management ([#397](https://github.com/wazuh/wazuh-dashboard-plugins/pull/397)):
  - Visualizations are no longer stored on an index, they're built and loaded on demand when needed to render the interface.
  - Refactoring on the whole app source code to use the _import/export_ paradigm.
  - Removed old functions and variables from the old visualization management logic.
  - Removed cron task to clean remaining visualizations since it's no longer needed.
  - Some Kibana functions and modules have been overridden in order to make this refactoring work.
    - This change is not intrusive in any case.
- New redesign for the _Manager/Ruleset_ tab ([#420](https://github.com/wazuh/wazuh-dashboard-plugins/pull/420)):
  - Rules and decoders list now divided into two different sections: _List view_ and _Detail view_.
  - Removed old expandable tables to move the rule/decoder information into a new space.
  - Enable different filters on the detail view for a better search on the list view.
  - New table for related rules or decoders.
  - And finally, a bunch of minor design enhancements to the whole app.
- Added a copyright notice to the whole app source code ([#395](https://github.com/wazuh/wazuh-dashboard-plugins/pull/395)).
- Updated `.gitignore` with the _Node_ template ([#395](https://github.com/wazuh/wazuh-dashboard-plugins/pull/395)).
- Added new module to the `package.json` file, [`rison`](https://www.npmjs.com/package/rison) ([#404](https://github.com/wazuh/wazuh-dashboard-plugins/pull/404)).
- Added the `errorHandler` service to the blank screen scenario ([#413](https://github.com/wazuh/wazuh-dashboard-plugins/pull/413)):
  - Now the exact error message will be shown to the user, instead of raw JSON content.
- Added new option on the `config.yml` file to disable the new X-Pack RBAC capabilities to filter index-patterns ([#417](https://github.com/wazuh/wazuh-dashboard-plugins/pull/417)).

### Changed

- Small minor enhancements to the user interface ([#396](https://github.com/wazuh/wazuh-dashboard-plugins/pull/396)):
  - Reduced Wazuh app logo size.
  - Changed buttons text to not use all-capitalized letters.
  - Minor typos found in the HTML/CSS code have been fixed.
- Now the app log stores the package revision ([#417](https://github.com/wazuh/wazuh-dashboard-plugins/pull/417)).

### Fixed

- Fixed bug where the _Agents_ tab didn't preserve the filters after reloading the page ([#404](https://github.com/wazuh/wazuh-dashboard-plugins/pull/404)).
- Fixed a bug when using X-Pack that sometimes threw an error of false _"Not enough privileges"_ scenario ([#415](https://github.com/wazuh/wazuh-dashboard-plugins/pull/415)).
- Fixed a bug where the Kibana Discover auto-refresh functionality was still working when viewing the _Agent configuration_ tab ([#419](https://github.com/wazuh/wazuh-dashboard-plugins/pull/419)).

## Wazuh v3.2.1 - Kibana v6.2.4 - Revision 389

### Changed

- Changed severity and verbosity to some log messages ([#412](https://github.com/wazuh/wazuh-dashboard-plugins/pull/412)).

### Fixed

- Fixed a bug when using the X-Pack plugin without security capabilities enabled ([#403](https://github.com/wazuh/wazuh-dashboard-plugins/pull/403)).
- Fixed a bug when the app was trying to create `wazuh-monitoring` indices without checking the existence of the proper template ([#412](https://github.com/wazuh/wazuh-dashboard-plugins/pull/412)).

## Wazuh v3.2.1 - Kibana v6.2.4 - Revision 388

### Added

- Support for Elastic Stack v6.2.4.
- App server fully refactored ([#360](https://github.com/wazuh/wazuh-dashboard-plugins/pull/360)):
  - Added new classes, reduced the amount of code, removed unused functions, and several optimizations.
  - Now the app follows a more ES6 code style on multiple modules.
  - _Overview/Agents_ visualizations have been ordered into separated files and folders.
  - Now the app can use the default index defined on the `/ect/kibana/kibana.yml` file.
  - Better error handling for the visualizations directive.
  - Added a cron job to delete remaining visualizations on the `.kibana` index if so.
  - Also, we've added some changes when using the X-Pack plugin:
    - Better management of users and roles in order to use the app capabilities.
    - Prevents app loading if the currently logged user has no access to any index pattern.
- Added the `errorHandler` service to the `dataHandler` factory ([#340](https://github.com/wazuh/wazuh-dashboard-plugins/pull/340)).
- Added Syscollector section to _Manager/Agents Configuration_ tabs ([#359](https://github.com/wazuh/wazuh-dashboard-plugins/pull/359)).
- Added `cluster.name` field to the `wazuh-monitoring` index ([#377](https://github.com/wazuh/wazuh-dashboard-plugins/pull/377)).

### Changed

- Increased the query size when fetching the index pattern list ([#339](https://github.com/wazuh/wazuh-dashboard-plugins/pull/339)).
- Changed active colour for all app tables ([#347](https://github.com/wazuh/wazuh-dashboard-plugins/pull/347)).
- Changed validation regex to accept URLs with non-numeric format ([#353](https://github.com/wazuh/wazuh-dashboard-plugins/pull/353)).
- Changed visualization removal cron task to avoid excessive log messages when there weren't removed visualizations ([#361](https://github.com/wazuh/wazuh-dashboard-plugins/pull/361)).
- Changed filters comparison for a safer access ([#383](https://github.com/wazuh/wazuh-dashboard-plugins/pull/383)).
- Removed some `server.log` messages to avoid performance errors ([#384](https://github.com/wazuh/wazuh-dashboard-plugins/pull/384)).
- Changed the way of handling the index patterns list ([#360](https://github.com/wazuh/wazuh-dashboard-plugins/pull/360)).
- Rewritten some false error-level logs to just information-level ones ([#360](https://github.com/wazuh/wazuh-dashboard-plugins/pull/360)).
- Changed some files from JSON to CommonJS for performance improvements ([#360](https://github.com/wazuh/wazuh-dashboard-plugins/pull/360)).
- Replaced some code on the `kibana-discover` directive with a much cleaner statement to avoid issues on the _Agents_ tab ([#394](https://github.com/wazuh/wazuh-dashboard-plugins/pull/394)).

### Fixed

- Fixed a bug where several `agent.id` filters were created at the same time when navigating between _Agents_ and _Groups_ with different selected agents ([#342](https://github.com/wazuh/wazuh-dashboard-plugins/pull/342)).
- Fixed logic on the index-pattern selector which wasn't showing the currently selected pattern the very first time a user opened the app ([#345](https://github.com/wazuh/wazuh-dashboard-plugins/pull/345)).
- Fixed a bug on the `errorHandler` service who was preventing a proper output of some Elastic-related backend error messages ([#346](https://github.com/wazuh/wazuh-dashboard-plugins/pull/346)).
- Fixed panels flickering in the _Settings_ tab ([#348](https://github.com/wazuh/wazuh-dashboard-plugins/pull/348)).
- Fixed a bug in the shards and replicas settings when the user sets the value to zero (0) ([#358](https://github.com/wazuh/wazuh-dashboard-plugins/pull/358)).
- Fixed several bugs related to the upgrade process from Wazuh 2.x to the new refactored server ([#363](https://github.com/wazuh/wazuh-dashboard-plugins/pull/363)).
- Fixed a bug in _Discover/Agents VirusTotal_ tabs to avoid conflicts with the `agent.name` field ([#379](https://github.com/wazuh/wazuh-dashboard-plugins/pull/379)).
- Fixed a bug on the implicit filter in _Discover/Agents PCI_ tabs ([#393](https://github.com/wazuh/wazuh-dashboard-plugins/pull/393)).

### Removed

- Removed clear API password on `checkPattern` response ([#339](https://github.com/wazuh/wazuh-dashboard-plugins/pull/339)).
- Removed old dashboard visualizations to reduce loading times ([#360](https://github.com/wazuh/wazuh-dashboard-plugins/pull/360)).
- Removed some unused dependencies due to the server refactoring ([#360](https://github.com/wazuh/wazuh-dashboard-plugins/pull/360)).
- Removed completely `metricService` from the app ([#389](https://github.com/wazuh/wazuh-dashboard-plugins/pull/389)).

## Wazuh v3.2.1 - Kibana v6.2.2/v6.2.3 - Revision 387

### Added

- New logging system ([#307](https://github.com/wazuh/wazuh-dashboard-plugins/pull/307)):
  - New module implemented to write app logs.
  - Now a trace is stored every time the app is re/started.
  - Currently, the `initialize.js` and `monitoring.js` files work with this system.
  - Note: the logs will live under `/var/log/wazuh/wazuhapp.log` on Linux systems, on Windows systems they will live under `kibana/plugins/`. It rotates the log whenever it reaches 100MB.
- Better cookies handling ([#308](https://github.com/wazuh/wazuh-dashboard-plugins/pull/308)):
  - New field on the `.wazuh-version` index to store the last time the Kibana server was restarted.
  - This is used to check if the cookies have consistency with the current server status.
  - Now the app is clever and takes decisions depending on new consistency checks.
- New design for the _Agents/Configuration_ tab ([#310](https://github.com/wazuh/wazuh-dashboard-plugins/pull/310)):
  - The style is the same as the _Manager/Configuration_ tab.
  - Added two more sections: CIS-CAT and Commands ([#315](https://github.com/wazuh/wazuh-dashboard-plugins/pull/315)).
  - Added a new card that will appear when there's no group configuration at all ([#323](https://github.com/wazuh/wazuh-dashboard-plugins/pull/323)).
- Added _"group"_ column on the agents list in _Agents_ ([#312](https://github.com/wazuh/wazuh-dashboard-plugins/pull/312)):
  - If you click on the group, it will redirect the user to the specified group in _Manager/Groups_.
- New option for the `config.yml` file, `ip.selector` ([#313](https://github.com/wazuh/wazuh-dashboard-plugins/pull/313)):
  - Define if the app will show or not the index pattern selector on the top navbar.
  - This setting is set to `true` by default.
- More CSS cleanup and reordering ([#315](https://github.com/wazuh/wazuh-dashboard-plugins/pull/315)):
  - New `typography.less` file.
  - New `layout.less` file.
  - Removed `cleaned.less` file.
  - Reordering and cleaning of existing CSS files, including removal of unused classes, renaming, and more.
  - The _Settings_ tab has been refactored to correct some visual errors with some card components.
  - Small refactoring to some components from _Manager/Ruleset_ ([#323](https://github.com/wazuh/wazuh-dashboard-plugins/pull/323)).
- New design for the top navbar ([#326](https://github.com/wazuh/wazuh-dashboard-plugins/pull/326)):
  - Cleaned and refactored code
  - Revamped design, smaller and with minor details to follow the rest of Wazuh app guidelines.
- New design for the wz-chip component to follow the new Wazuh app guidelines ([#323](https://github.com/wazuh/wazuh-dashboard-plugins/pull/323)).
- Added more descriptive error messages when the user inserts bad credentials on the _Add new API_ form in the _Settings_ tab ([#331](https://github.com/wazuh/wazuh-dashboard-plugins/pull/331)).
- Added a new CSS class to truncate overflowing text on tables and metric ribbons ([#332](https://github.com/wazuh/wazuh-dashboard-plugins/pull/332)).
- Support for Elastic Stack v6.2.2/v6.2.3.

### Changed

- Improved the initialization system ([#317](https://github.com/wazuh/wazuh-dashboard-plugins/pull/317)):
  - Now the app will re-create the index-pattern if the user deletes the currently used by the Wazuh app.
  - The fieldset is now automatically refreshed if the app detects mismatches.
  - Now every index-pattern is dynamically formatted (for example, to enable the URLs in the _Vulnerabilities_ tab).
  - Some code refactoring for a better handling of possible use cases.
  - And the best thing, it's no longer needed to insert the sample alert!
- Improvements and changes to index-patterns ([#320](https://github.com/wazuh/wazuh-dashboard-plugins/pull/320) & [#333](https://github.com/wazuh/wazuh-dashboard-plugins/pull/333)):
  - Added a new route, `/get-list`, to fetch the index pattern list.
  - Removed and changed several functions for a proper management of index-patterns.
  - Improved the compatibility with user-created index-patterns, known to have unpredictable IDs.
  - Now the app properly redirects to `/blank-screen` if the length of the index patterns list is 0.
  - Ignored custom index patterns with auto-generated ID on the initialization process.
    - Now it uses the value set on the `config.yml` file.
  - If the index pattern is no longer available, the cookie will be overwritten.
- Improvements to the monitoring module ([#322](https://github.com/wazuh/wazuh-dashboard-plugins/pull/322)):
  - Minor refactoring to the whole module.
  - Now the `wazuh-monitoring` index pattern is regenerated if it's missing.
  - And the best thing, it's no longer needed to insert the monitoring template!
- Now the app health check system only checks if the API and app have the same `major.minor` version ([#311](https://github.com/wazuh/wazuh-dashboard-plugins/pull/311)):
  - Previously, the API and app had to be on the same `major.minor.patch` version.
- Adjusted space between title and value in some cards showing Manager or Agent configurations ([#315](https://github.com/wazuh/wazuh-dashboard-plugins/pull/315)).
- Changed red and green colours to more saturated ones, following Kibana style ([#315](https://github.com/wazuh/wazuh-dashboard-plugins/pull/315)).

### Fixed

- Fixed bug in Firefox browser who was not properly showing the tables with the scroll pagination functionality ([#314](https://github.com/wazuh/wazuh-dashboard-plugins/pull/314)).
- Fixed bug where visualizations weren't being destroyed due to ongoing renderization processes ([#316](https://github.com/wazuh/wazuh-dashboard-plugins/pull/316)).
- Fixed several UI bugs for a better consistency and usability ([#318](https://github.com/wazuh/wazuh-dashboard-plugins/pull/318)).
- Fixed an error where the initial index-pattern was not loaded properly the very first time you enter the app ([#328](https://github.com/wazuh/wazuh-dashboard-plugins/pull/328)).
- Fixed an error message that appeared whenever the app was not able to found the `wazuh-monitoring` index pattern ([#328](https://github.com/wazuh/wazuh-dashboard-plugins/pull/328)).

## Wazuh v3.2.1 - Kibana v6.2.2 - Revision 386

### Added

- New design for the _Manager/Groups_ tab ([#295](https://github.com/wazuh/wazuh-dashboard-plugins/pull/295)).
- New design for the _Manager/Configuration_ tab ([#297](https://github.com/wazuh/wazuh-dashboard-plugins/pull/297)).
- New design of agents statistics for the _Agents_ tab ([#299](https://github.com/wazuh/wazuh-dashboard-plugins/pull/299)).
- Added information ribbon into _Overview/Agent SCAP_ tabs ([#303](https://github.com/wazuh/wazuh-dashboard-plugins/pull/303)).
- Added information ribbon into _Overview/Agent VirusTotal_ tabs ([#306](https://github.com/wazuh/wazuh-dashboard-plugins/pull/306)).
- Added information ribbon into _Overview AWS_ tab ([#306](https://github.com/wazuh/wazuh-dashboard-plugins/pull/306)).

### Changed

- Refactoring of HTML and CSS code throughout the whole Wazuh app ([#294](https://github.com/wazuh/wazuh-dashboard-plugins/pull/294), [#302](https://github.com/wazuh/wazuh-dashboard-plugins/pull/302) & [#305](https://github.com/wazuh/wazuh-dashboard-plugins/pull/305)):
  - A big milestone for the project was finally achieved with this refactoring.
  - We've removed the Bootstrap dependency from the `package.json` file.
  - We've removed and merged many duplicated rules.
  - We've removed HTML and `angular-md` overriding rules. Now we have more own-made classes to avoid undesired results on the UI.
  - Also, this update brings tons of minor bugfixes related to weird HTML code.
- Wazuh app visualizations reviewed ([#301](https://github.com/wazuh/wazuh-dashboard-plugins/pull/301)):
  - The number of used buckets has been limited since most of the table visualizations were surpassing acceptable limits.
  - Some visualizations have been checked to see if they make complete sense on what they mean to show to the user.
- Modified some app components for better follow-up of Kibana guidelines ([#290](https://github.com/wazuh/wazuh-dashboard-plugins/pull/290) & [#297](https://github.com/wazuh/wazuh-dashboard-plugins/pull/297)).
  - Also, some elements were modified on the _Discover_ tab in order to correct some mismatches.

### Fixed

- Adjusted information ribbon in _Agents/General_ for large OS names ([#290](https://github.com/wazuh/wazuh-dashboard-plugins/pull/290) & [#294](https://github.com/wazuh/wazuh-dashboard-plugins/pull/294)).
- Fixed unsafe array access on the visualization directive when going directly into _Manager/Ruleset/Decoders_ ([#293](https://github.com/wazuh/wazuh-dashboard-plugins/pull/293)).
- Fixed a bug where navigating between agents in the _Agents_ tab was generating duplicated `agent.id` implicit filters ([#296](https://github.com/wazuh/wazuh-dashboard-plugins/pull/296)).
- Fixed a bug where navigating between different tabs from _Overview_ or _Agents_ while being on the _Discover_ sub-tab was causing data loss in metric watchers ([#298](https://github.com/wazuh/wazuh-dashboard-plugins/pull/298)).
- Fixed incorrect visualization of the rule level on _Manager/Ruleset/Rules_ when the rule level is zero (0) ([#298](https://github.com/wazuh/wazuh-dashboard-plugins/pull/298)).

### Removed

- Removed almost every `md-tooltip` component from the whole app ([#305](https://github.com/wazuh/wazuh-dashboard-plugins/pull/305)).
- Removed unused images from the `img` folder ([#305](https://github.com/wazuh/wazuh-dashboard-plugins/pull/305)).

## Wazuh v3.2.1 - Kibana v6.2.2 - Revision 385

### Added

- Support for Wazuh v3.2.1.
- Brand-new first redesign for the app user interface ([#278](https://github.com/wazuh/wazuh-dashboard-plugins/pull/278)):
  - This is the very first iteration of a _work-in-progress_ UX redesign for the Wazuh app.
  - The overall interface has been refreshed, removing some unnecessary colours and shadow effects.
  - The metric visualizations have been replaced by an information ribbon under the filter search bar, reducing the amount of space they occupied.
    - A new service was implemented for a proper handling of the metric visualizations watchers ([#280](https://github.com/wazuh/wazuh-dashboard-plugins/pull/280)).
  - The rest of the app visualizations now have a new, more detailed card design.
- New shards and replicas settings to the `config.yml` file ([#277](https://github.com/wazuh/wazuh-dashboard-plugins/pull/277)):
  - Now you can apply custom values to the shards and replicas for the `.wazuh` and `.wazuh-version` indices.
  - This feature only works before the installation process. If you modify these settings after installing the app, they won't be applied at all.

### Changed

- Now clicking again on the _Groups_ tab on _Manager_ will properly reload the tab and redirect to the beginning ([#274](https://github.com/wazuh/wazuh-dashboard-plugins/pull/274)).
- Now the visualizations only use the `vis-id` attribute for loading them ([#275](https://github.com/wazuh/wazuh-dashboard-plugins/pull/275)).
- The colours from the toast messages have been replaced to follow the Elastic 6 guidelines ([#286](https://github.com/wazuh/wazuh-dashboard-plugins/pull/286)).

### Fixed

- Fixed wrong data flow on _Agents/General_ when coming from and going to the _Groups_ tab ([#273](https://github.com/wazuh/wazuh-dashboard-plugins/pull/273)).
- Fixed sorting on tables, now they use the sorting functionality provided by the Wazuh API ([#274](https://github.com/wazuh/wazuh-dashboard-plugins/pull/274)).
- Fixed column width issues on some tables ([#274](https://github.com/wazuh/wazuh-dashboard-plugins/pull/274)).
- Fixed bug in the _Agent configuration_ JSON viewer who didn't properly show the full group configuration ([#276](https://github.com/wazuh/wazuh-dashboard-plugins/pull/276)).
- Fixed excessive loading time from some Audit visualizations ([#278](https://github.com/wazuh/wazuh-dashboard-plugins/pull/278)).
- Fixed Play/Pause button in timepicker's auto-refresh ([#281](https://github.com/wazuh/wazuh-dashboard-plugins/pull/281)).
- Fixed unusual scenario on visualization directive where sometimes there was duplicated implicit filters when doing a search ([#283](https://github.com/wazuh/wazuh-dashboard-plugins/pull/283)).
- Fixed some _Overview Audit_ visualizations who were not working properly ([#285](https://github.com/wazuh/wazuh-dashboard-plugins/pull/285)).

### Removed

- Deleted the `id` attribute from all the app visualizations ([#275](https://github.com/wazuh/wazuh-dashboard-plugins/pull/275)).

## Wazuh v3.2.0 - Kibana v6.2.2 - Revision 384

### Added

- New directives for the Wazuh app: `wz-table`, `wz-table-header` and `wz-search-bar` ([#263](https://github.com/wazuh/wazuh-dashboard-plugins/pull/263)):
  - Maintainable and reusable components for a better-structured app.
  - Several files have been changed, renamed and moved to new folders, following _best practices_.
  - The progress bar is now within its proper directive ([#266](https://github.com/wazuh/wazuh-dashboard-plugins/pull/266)).
  - Minor typos and refactoring changes to the new directives.
- Support for Elastic Stack v6.2.2.

### Changed

- App buttons have been refactored. Unified CSS and HTML for buttons, providing the same structure for them ([#269](https://github.com/wazuh/wazuh-dashboard-plugins/pull/269)).
- The API list on Settings now shows the latest inserted API at the beginning of the list ([#261](https://github.com/wazuh/wazuh-dashboard-plugins/pull/261)).
- The check for the currently applied pattern has been improved, providing clever handling of Elasticsearch errors ([#271](https://github.com/wazuh/wazuh-dashboard-plugins/pull/271)).
- Now on _Settings_, when the Add or Edit API form is active, if you press the other button, it will make the previous one disappear, getting a clearer interface ([#9df1e31](https://github.com/wazuh/wazuh-dashboard-plugins/commit/9df1e317903edf01c81eba068da6d20a8a1ea7c2)).

### Fixed

- Fixed visualizations directive to properly load the _Manager/Ruleset_ visualizations ([#262](https://github.com/wazuh/wazuh-dashboard-plugins/pull/262)).
- Fixed a bug where the classic extensions were not affected by the settings of the `config.yml` file ([#266](https://github.com/wazuh/wazuh-dashboard-plugins/pull/266)).
- Fixed minor CSS bugs from the conversion to directives to some components ([#266](https://github.com/wazuh/wazuh-dashboard-plugins/pull/266)).
- Fixed bug in the tables directive when accessing a member it doesn't exist ([#266](https://github.com/wazuh/wazuh-dashboard-plugins/pull/266)).
- Fixed browser console log error when clicking the Wazuh logo on the app ([#6647fbc](https://github.com/wazuh/wazuh-dashboard-plugins/commit/6647fbc051c2bf69df7df6e247b2b2f46963f194)).

### Removed

- Removed the `kbn-dis` directive from _Manager/Ruleset_ ([#262](https://github.com/wazuh/wazuh-dashboard-plugins/pull/262)).
- Removed the `filters.js` and `kibana_fields_file.json` files ([#263](https://github.com/wazuh/wazuh-dashboard-plugins/pull/263)).
- Removed the `implicitFilters` service ([#270](https://github.com/wazuh/wazuh-dashboard-plugins/pull/270)).
- Removed visualizations loading status trace from controllers and visualization directive ([#270](https://github.com/wazuh/wazuh-dashboard-plugins/pull/270)).

## Wazuh v3.2.0 - Kibana v6.2.1 - Revision 383

### Added

- Support for Wazuh 3.2.0.
- Compatibility with Kibana 6.1.0 to Kibana 6.2.1.
- New tab for vulnerability detector alerts.

### Changed

- The app now shows the index pattern selector only if the list length is greater than 1.
  - If it's exactly 1 shows the index pattern without a selector.
- Now the index pattern selector only shows the compatible ones.
  - It's no longer possible to select the `wazuh-monitoring` index pattern.
- Updated Bootstrap to 3.3.7.
- Improved filter propagation between Discover and the visualizations.
- Replaced the login route name from /login to /wlogin to avoid conflict with X-Pack own login route.

### Fixed

- Several CSS bugfixes for better compatibility with Kibana 6.2.1.
- Some variables changed for adapting new Wazuh API requests.
- Better error handling for some Elastic-related messages.
- Fixed browser console error from top-menu directive.
- Removed undesired md-divider from Manager/Logs.
- Adjusted the width of a column in Manager/Logs to avoid overflow issues with the text.
- Fixed a wrong situation with the visualizations when we refresh the Manager/Rules tab.

### Removed

- Removed the `travis.yml` file.

## Wazuh v3.1.0 - Kibana v6.1.3 - Revision 380

### Added

- Support for Wazuh 3.1.0.
- Compatibility with Kibana 6.1.3.
- New error handler for better app errors reporting.
- A new extension for Amazon Web Services alerts.
- A new extension for VirusTotal alerts.
- New agent configuration tab:
  - Visualize the current group configuration for the currently selected agent on the app.
  - Navigate through the different tabs to see which configuration is being used.
  - Check the synchronization status for the configuration.
  - View the current group of the agent and click on it to go to the Groups tab.
- New initial health check for checking some app components.
- New YAML config file:
  - Define the initial index pattern.
  - Define specific checks for the healthcheck.
  - Define the default extensions when adding new APIs.
- New index pattern selector dropdown on the top navbar.
  - The app will reload applying the new index pattern.
- Added new icons for some sections of the app.

### Changed

- New visualizations loader, with much better performance.
- Improved reindex process for the .wazuh index when upgrading from a 2.x-5.x version.
- Adding 365 days expiring time to the cookies.
- Change default behaviour for the config file. Now everything is commented with default values.
  - You need to edit the file, remove the comment mark and apply the desired value.
- Completely redesigned the manager configuration tab.
- Completely redesigned the groups tab.
- App tables have now unified CSS classes.

### Fixed

- Play real-time button has been fixed.
- Preventing duplicate APIs from feeding the wazuh-monitoring index.
- Fixing the check manager connection button.
- Fixing the extensions settings so they are preserved over time.
- Much more error handling messages in all the tabs.
- Fixed OS filters in agents list.
- Fixed autocomplete lists in the agents, rules and decoders list so they properly scroll.
- Many styles bugfixes for the different browsers.
- Reviewed and fixed some visualizations not showing accurate information.

### Removed

- Removed index pattern configuration from the `package.json` file.
- Removed unnecessary dependencies from the `package.json` file.

## Wazuh v3.0.0 - Kibana v6.1.0 - Revision 371

### Added

- You can configure the initial index-pattern used by the plugin in the initialPattern variable of the app's package.json.
- Auto `.wazuh` reindex from Wazuh 2.x - Kibana 5.x to Wazuh 3.x - Kibana 6.x.
  - The API credentials will be automatically migrated to the new installation.
- Dynamically changed the index-pattern used by going to the Settings -> Pattern tab.
  - Wazuh alerts compatibility auto detection.
- New loader for visualizations.
- Better performance: now the tabs use the same Discover tab, only changing the current filters.
- New Groups tab.
  - Now you can check your group configuration (search its agents and configuration files).
- The Logs tab has been improved.
  - You can sort by field and the view has been improved.
- Achieved a clearer interface with implicit filters per tab showed as unremovable chips.

### Changed

- Dynamically creating .kibana index if necessary.
- Better integration with Kibana Discover.
- Visualizations loaded at initialization time.
- New sync system to wait for Elasticsearch JS.
- Decoupling selected API and pattern from backend and moved to the client side.

## Wazuh v2.1.0 - Kibana v5.6.1 - Revision 345

### Added

- Loading icon while Wazuh loads the visualizations.
- Add/Delete/Restart agents.
- OS agent filter

### Changed

- Using genericReq when possible.

## Wazuh v2.0.1 - Kibana v5.5.1 - Revision 339

### Changed

- New index in Elasticsearch to save Wazuh set up configuration
- Short URL's is now supported
- A native base path from kibana.yml is now supported

### Fixed

- Search bar across panels now support parenthesis grouping
- Several CSS fixes for IE browser<|MERGE_RESOLUTION|>--- conflicted
+++ resolved
@@ -2,7 +2,6 @@
 
 All notable changes to the Wazuh app project will be documented in this file.
 
-<<<<<<< HEAD
 ## Wazuh v4.10.1 - OpenSearch Dashboards 2.16.0 - Revision 00
 
 ### Added
@@ -14,10 +13,7 @@
 - Refined the layout of the agent details view [#7193](https://github.com/wazuh/wazuh-dashboard-plugins/issues/7193)
 - Changed the width of the command column, relocate argvs column and change the width of the rest of the columns in the table processes. [#7195](https://github.com/wazuh/wazuh-dashboard-plugins/pull/7195)
 
-## Wazuh v4.10.0 - OpenSearch Dashboards 2.16.0 - Revision 03
-=======
 ## Wazuh v4.10.0 - OpenSearch Dashboards 2.16.0 - Revision 06
->>>>>>> af711016
 
 ### Added
 
@@ -29,11 +25,8 @@
 - Added ability to filter from File Integrity Monitoring registry inventory [#7119](https://github.com/wazuh/wazuh-dashboard-plugins/pull/7119)
 - Added new field columns and ability to select the visible fields in the File Integrity Monitoring Files and Registry tables [#7119](https://github.com/wazuh/wazuh-dashboard-plugins/pull/7119)
 - Added filter by value to document details fields [#7081](https://github.com/wazuh/wazuh-dashboard-plugins/pull/7081)
-<<<<<<< HEAD
-=======
 - Added pinned agent mechanic to inventory data, stats, and configuration for consistent functionality [#7135](https://github.com/wazuh/wazuh-dashboard-plugins/pull/7135)
 - Added ability to edit the `wazuh.updates.disabled` configuration setting from UI [#7156](https://github.com/wazuh/wazuh-dashboard-plugins/pull/7156)
->>>>>>> af711016
 
 ### Changed
 
@@ -48,10 +41,7 @@
 - Changed feature container margins to ensure consistent separation and uniform design. [#7034](https://github.com/wazuh/wazuh-dashboard-plugins/pull/7034)
 - Changed the initial width to the default columns on each selected field [#7059](https://github.com/wazuh/wazuh-dashboard-plugins/issues/7059)
 - Changed inventory, stats and configuration page to use tabs [#7089](https://github.com/wazuh/wazuh-dashboard-plugins/pull/7089)
-<<<<<<< HEAD
-=======
 - Changed styles in the register agent view for consistency of styles in the views. [#7149](https://github.com/wazuh/wazuh-dashboard-plugins/pull/7149)
->>>>>>> af711016
 
 ### Fixed
 
@@ -66,9 +56,6 @@
 - Fixed filter management to prevent hiding when adding multiple filters [#7077](https://github.com/wazuh/wazuh-dashboard-plugins/pull/7077)
 - Fixed the Mitre ATT&CK exception in the agent view, the redirections of ID, Tactics, Dashboard Icon and Event Icon in the drop-down menu and the card not displaying information when the flyout was opened [#7116](https://github.com/wazuh/wazuh-dashboard-plugins/pull/7116)
 - Fixed the filter are displayed cropped on screens of 575px to 767px in vulnerability detection module [#7047](https://github.com/wazuh/wazuh-dashboard-plugins/pull/7047)
-<<<<<<< HEAD
-- Fixed ability to filter from files inventory details flyout of File Integrity Monitoring [#7119](https://github.com/wazuh/wazuh-dashboard-plugins/pull/7119)
-=======
 - Fixed ability to filter from files inventory details flyout of File Integrity Monitoring [#7119](https://github.com/wazuh/wazuh-dashboard-plugins/pull/7119) [#7163](https://github.com/wazuh/wazuh-dashboard-plugins/pull/7163)
 - Fixed endpoint group module name and indexer management order [#7150](https://github.com/wazuh/wazuh-dashboard-plugins/pull/7150)
 - Fixed Invalid date filter applied on FIM details flyout [#7160](https://github.com/wazuh/wazuh-dashboard-plugins/pull/7160)
@@ -76,7 +63,6 @@
 - Fixed filter by value in document details in safari [#7151](https://github.com/wazuh/wazuh-dashboard-plugins/pull/7151)
 - Fixed error message to prevent pass no strings to the wazuh logger [#7167](https://github.com/wazuh/wazuh-dashboard-plugins/pull/7167)
 - Fixed the rendering of the `data.vunerability.reference` in the table and flyout [#7177](https://github.com/wazuh/wazuh-dashboard-plugins/pull/7177)
->>>>>>> af711016
 
 ### Removed
 
