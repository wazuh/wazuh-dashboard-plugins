--- conflicted
+++ resolved
@@ -2,21 +2,17 @@
 
 All notable changes to the Wazuh app project will be documented in this file.
 
-<<<<<<< HEAD
+## Wazuh v4.3.1 - OpenSearch Dashboards 1.2.0 - Revision 4302
+
+### Added
+
+- Added PowerShell version warning to Windows agent installation wizard [#4142](https://github.com/wazuh/wazuh-kibana-app/pull/4142)
+
+### Fixed
+
+- Fixed the falsy values are displayed as not defined and enhanced the output of `Ruleset Test` [#4141](https://github.com/wazuh/wazuh-kibana-app/pull/4141)
+
 ## Wazuh v4.3.0 - OpenSearch Dashboards 1.2.0 - Revision 4301
-=======
-## Wazuh v4.3.1 - Kibana 7.10.2 , 7.16.x, 7.17.x - Revision 4302
-
-### Added
-
-- Added PowerShell version warning to Windows agent installation wizard [#4142](https://github.com/wazuh/wazuh-kibana-app/pull/4142)
-
-### Fixed
-
-- Fixed the falsy values are displayed as not defined and enhanced the output of `Ruleset Test` [#4141](https://github.com/wazuh/wazuh-kibana-app/pull/4141)
-
-## Wazuh v4.3.0 - Kibana 7.10.2 , 7.16.x, 7.17.x - Revision 4301
->>>>>>> e7e51d80
 
 ### Added
 
