# Change Log

All notable changes to the Wazuh app project will be documented in this file.

## Wazuh v4.3.0 - Kibana 7.10.2 , 7.11.2 - Revision 4301

### Added

- Added new endpoint service to collect the frontend logs into a file [#3324](https://github.com/wazuh/wazuh-kibana-app/pull/3324)
- Added new error handler to be responsible for the error orchestration [#3327](https://github.com/wazuh/wazuh-kibana-app/pull/3327)
- Added `Error Boundary` HOC and Component to handle render errors. [#3321](https://github.com/wazuh/wazuh-kibana-app/pull/3321)
- Implemented `Error Boundary` HOC in each main react-component. [#3367](https://github.com/wazuh/wazuh-kibana-app/pull/3367)
- Added fields status and type in vulnerabilities table [#3196] (https://github.com/wazuh/wazuh-kibana-app/pull/3196)
- Added Intelligence tab to Mitre Att&ck module [#3368](https://github.com/wazuh/wazuh-kibana-app/pull/3368) [#3344](https://github.com/wazuh/wazuh-kibana-app/pull/3344)

### Changed

- Changed ossec to wazuh in sample-data [#3121](https://github.com/wazuh/wazuh-kibana-app/pull/3121)
- Changed empty fields in FIM tables and `syscheck.value_name` in discovery now show an empty tag for visual clarity [#3279](https://github.com/wazuh/wazuh-kibana-app/pull/3279)
- Adapted the Mitre tactics and techniques resources to use the API endpoints [#3346](https://github.com/wazuh/wazuh-kibana-app/pull/3346)
<<<<<<< HEAD
=======

## Wazuh v4.2.1 - Kibana 7.10.2 , 7.11.2 - Revision 4202

### Added

- Wazuh help links in the Kibana help menu [#3170](https://github.com/wazuh/wazuh-kibana-app/pull/3170)
- Redirect to group details using the `group` query param in the URL [#3184](https://github.com/wazuh/wazuh-kibana-app/pull/3184)
- Configuration to disable Wazuh App access from X-Pack/ODFE role [#3222](https://github.com/wazuh/wazuh-kibana-app/pull/3222) [#3292](https://github.com/wazuh/wazuh-kibana-app/pull/3292)
- Added confirmation message when closing a form [#3221](https://github.com/wazuh/wazuh-kibana-app/pull/3221)
- Improvement to hide navbar Wazuh label. [#3240](https://github.com/wazuh/wazuh-kibana-app/pull/3240)
- Add modal creating new rule/decoder [#3274](https://github.com/wazuh/wazuh-kibana-app/pull/3274)

### Changed

- Removed module titles [#3160](https://github.com/wazuh/wazuh-kibana-app/pull/3160)
- Changed default `wazuh.monitoring.creation` app setting from `d` to `w` [#3174](https://github.com/wazuh/wazuh-kibana-app/pull/3174)
- Changed default `wazuh.monitoring.shards` app setting from `2` to `1` [#3174](https://github.com/wazuh/wazuh-kibana-app/pull/3174)
- Removed Sha1 field from registry key detail [#3189](https://github.com/wazuh/wazuh-kibana-app/pull/3189)
- Removed tooltip in last breadcrumb in header breadcrumb [3250](https://github.com/wazuh/wazuh-kibana-app/pull/3250)
- Refactored the Health check component [#3197](https://github.com/wazuh/wazuh-kibana-app/pull/3197)
- Added version in package downloaded name in agent deploy command [#3210](https://github.com/wazuh/wazuh-kibana-app/issues/3210)
- Removed restriction to allow only current active agents from vulnerability inventory [#3243](https://github.com/wazuh/wazuh-kibana-app/pull/3243)
- Health check actions notifications refactored and added debug mode [#3258](https://github.com/wazuh/wazuh-kibana-app/pull/3258)
- Improved visualizations object configuration readability [#3355](https://github.com/wazuh/wazuh-kibana-app/pull/3355)
- Changed the way kibana-vis hides the visualization while loading, this should prevent errors caused by having a 0 height visualization [#3349](https://github.com/wazuh/wazuh-kibana-app/pull/3349)

### Fixed

- Fixed screen flickers in Cluster visualization [#3159](https://github.com/wazuh/wazuh-kibana-app/pull/3159)
- Fixed the broken links when using `server.basePath` Kibana setting [#3161](https://github.com/wazuh/wazuh-kibana-app/pull/3161)
- Fixed filter in reports [#3173](https://github.com/wazuh/wazuh-kibana-app/pull/3173)
- Fixed typo error in Settings/Configuration [#3234](https://github.com/wazuh/wazuh-kibana-app/pull/3234)
- Fixed fields overlap in the agent summary screen [#3217](https://github.com/wazuh/wazuh-kibana-app/pull/3217)
- Fixed Ruleset Test, each request is made in a different session instead of all in the same session [#3257](https://github.com/wazuh/wazuh-kibana-app/pull/3257)
- Fixed the `Visualize` button is not displaying when expanding a field in the Events sidebar [#3237](https://github.com/wazuh/wazuh-kibana-app/pull/3237)
- Fix modules are missing in the agent menu [#3244](https://github.com/wazuh/wazuh-kibana-app/pull/3244)
- Fix improving and removing WUI error logs [#3260](https://github.com/wazuh/wazuh-kibana-app/pull/3260)
- Fix some errors of PDF reports [#3272](https://github.com/wazuh/wazuh-kibana-app/pull/3272)
- Fix TypeError when selecting macOS agent deployment in a Safari Browser [#3289](https://github.com/wazuh/wazuh-kibana-app/pull/3289)
- Fix error in how the SCA check's checks are displayed [#](https://github.com/wazuh/wazuh-kibana-app/pull/3297)
- Fixed message of error when add sample data fails [#3241](https://github.com/wazuh/wazuh-kibana-app/pull/3241)
- Fixed modules are missing in the agent menu [#3244](https://github.com/wazuh/wazuh-kibana-app/pull/3244)
- Fixed dark mode visualization background in pdf reports [#3315](https://github.com/wazuh/wazuh-kibana-app/pull/3315)
- Adapt Kibana integrations to Kibana 7.11 and 7.12  [#3309](https://github.com/wazuh/wazuh-kibana-app/pull/3309)
- Fixed error agent view does not render correctly  [#3306](https://github.com/wazuh/wazuh-kibana-app/pull/3306)
- Fixed miscalculation in table column width in PDF reports  [#3326](https://github.com/wazuh/wazuh-kibana-app/pull/3326)
- Normalized visData table property for 7.12 retro-compatibility  [#3323](https://github.com/wazuh/wazuh-kibana-app/pull/3323)
- Fixed error that caused the labels in certain visualizations to overlap [#3355](https://github.com/wazuh/wazuh-kibana-app/pull/3355)
- Fixed export to csv button in dashboards tables [#3358](https://github.com/wazuh/wazuh-kibana-app/pull/3358)
- Fixed Elastic UI breaking changes in 7.12 [#3345](https://github.com/wazuh/wazuh-kibana-app/pull/3345)
- Fixed Wazuh main menu and breadcrumb render issues [#3347](https://github.com/wazuh/wazuh-kibana-app/pull/3347)
>>>>>>> 7513a801

## Wazuh v4.2.0 - Kibana 7.10.2 , 7.11.2 - Revision 4201

### Added

- Added `Ruleset Test` section under Tools menu, and on Edit Rules/Decoders as a tool. [#1434](https://github.com/wazuh/wazuh-kibana-app/pull/1434)
- Added page size options in Security events, explore agents table [#2925](https://github.com/wazuh/wazuh-kibana-app/pull/2925)
- Added a reminder to restart cluster or manager after import a file in Rules, Decoders or CDB Lists [#3051](https://github.com/wazuh/wazuh-kibana-app/pull/3051)
- Added Agent Stats section [#3056](https://github.com/wazuh/wazuh-kibana-app/pull/3056)
- Added `logtest` PUT example on API Console [#3061](https://github.com/wazuh/wazuh-kibana-app/pull/3061)
- Added vulnerabilities inventory that affect to an agent [#3069](https://github.com/wazuh/wazuh-kibana-app/pull/3069)
- Added retry button to check api again in health check [#3109](https://github.com/wazuh/wazuh-kibana-app/pull/3109)
- Added `wazuh-statistics` template and a new mapping for these indices [#3111](https://github.com/wazuh/wazuh-kibana-app/pull/3111)
<<<<<<< HEAD
- Added link to documentation "Checking connection with Manager" in deploy new agent [#3126](https://github.com/wazuh/wazuh-kibana-app/pull/3126
- Added lowercase levels in storeError [#3377](https://github.com/wazuh/wazuh-kibana-app/pull/3377)
=======
- Added link to documentation "Checking connection with Manager" in deploy new agent [#3126](https://github.com/wazuh/wazuh-kibana-app/pull/3126)
- Fixed Agent Evolution graph showing agents from multiple APIs [#3256](https://github.com/wazuh/wazuh-kibana-app/pull/3256)
- Added Disabled index pattern checks in Health Check [#3311](https://github.com/wazuh/wazuh-kibana-app/pull/3311)
>>>>>>> 7513a801

### Changed

- Moved Dev Tools inside of Tools menu as Api Console.  [#1434](https://github.com/wazuh/wazuh-kibana-app/pull/1434)
- Changed position of Top users on Integrity Monitoring Top 5 user. [#2892](https://github.com/wazuh/wazuh-kibana-app/pull/2892)
- Changed user allow_run_as way of editing. [#3080](https://github.com/wazuh/wazuh-kibana-app/pull/3080)
- Rename some ossec references to Wazuh [#3046](https://github.com/wazuh/wazuh-kibana-app/pull/3046)

### Fixed

- Filter only authorized agents in Agents stats and Visualizations [#3088](https://github.com/wazuh/wazuh-kibana-app/pull/3088)
- Fixed missing `pending` status suggestion for agents [#3095](https://github.com/wazuh/wazuh-kibana-app/pull/3095)
- Index pattern setting not used for choosing from existing patterns [#3097](https://github.com/wazuh/wazuh-kibana-app/pull/3097)
- Fixed space character missing on deployment command if UDP is configured [#3108](https://github.com/wazuh/wazuh-kibana-app/pull/3108)
- Fixed statistics visualizations when a node is selected [#3110](https://github.com/wazuh/wazuh-kibana-app/pull/3110)
- Fixed Flyout date filter also changes main date filter [#3114](https://github.com/wazuh/wazuh-kibana-app/pull/3114)
- Fixed name for "TCP sessions" visualization and average metric is now a sum [#3118](https://github.com/wazuh/wazuh-kibana-app/pull/3118)
- Filter only authorized agents in Events and Security Alerts table [#3120](https://github.com/wazuh/wazuh-kibana-app/pull/3120)
- Fixed Last keep alive label is outside the panel [#3122](https://github.com/wazuh/wazuh-kibana-app/pull/3122)
- Fixed app redirect to Settings section after the health check [#3128](https://github.com/wazuh/wazuh-kibana-app/pull/3128)
- Fixed the plugin logo path in Kibana menu when use `server.basePath` setting [#3144](https://github.com/wazuh/wazuh-kibana-app/pull/3144)
- Fixed deprecated endpoint for create agent groups [3152](https://github.com/wazuh/wazuh-kibana-app/pull/3152)
- Fixed check for TCP protocol in deploy new agent [#3163](https://github.com/wazuh/wazuh-kibana-app/pull/3163)
- Fixed RBAC issue with agent group permissions [#3181](https://github.com/wazuh/wazuh-kibana-app/pull/3181)
- Fixed change index pattern from menu doesn't work [#3187](https://github.com/wazuh/wazuh-kibana-app/pull/3187)
- Fixed Alerts Summary of modules for reports [#3303](https://github.com/wazuh/wazuh-kibana-app/pull/3303)

## Wazuh v4.1.5 - Kibana 7.10.0 , 7.10.2, 7.11.2 - Revision 4108

### Fixed

- Unable to change selected index pattern from the Wazuh menu [#3330](https://github.com/wazuh/wazuh-kibana-app/pull/3330)

## Wazuh v4.1.5 - Kibana 7.10.0 , 7.10.2, 7.11.2 - Revision 4107

### Added

- Support for Kibana 7.11.2
- Added a warning message for the `Install and enroll the agent` step of `Deploy new agent` guide [#3238](https://github.com/wazuh/wazuh-kibana-app/pull/3238)

### Fixed

- Conflict with the creation of the index pattern when performing the Health Check [#3223](https://github.com/wazuh/wazuh-kibana-app/pull/3223)
- Fixing mac os agents add command [#3207](https://github.com/wazuh/wazuh-kibana-app/pull/3207)

## Wazuh v4.1.5 - Kibana 7.10.0 , 7.10.2 - Revision 4106

- Adapt for Wazuh 4.1.5

## Wazuh v4.1.4 - Kibana 7.10.0 , 7.10.2 - Revision 4105

- Adapt for Wazuh 4.1.4

## Wazuh v4.1.3 - Kibana 7.10.0 , 7.10.2 - Revision 4104

### Added

- Creation of index pattern after the default one is changes in Settings [#2985](https://github.com/wazuh/wazuh-kibana-app/pull/2985)
- Added node name of agent list and detail [#3039](https://github.com/wazuh/wazuh-kibana-app/pull/3039)
- Added loading view while the user is logging to prevent permissions prompts [#3041](https://github.com/wazuh/wazuh-kibana-app/pull/3041)
- Added custom message for each possible run_as setup [#3048](https://github.com/wazuh/wazuh-kibana-app/pull/3048)

### Changed 

- Change all dates labels to Kibana formatting time zone [#3047](https://github.com/wazuh/wazuh-kibana-app/pull/3047)
- Improve toast message when selecting a default API [#3049](https://github.com/wazuh/wazuh-kibana-app/pull/3049)
- Improve validation and prevention for caching bundles on the client-side [#3063](https://github.com/wazuh/wazuh-kibana-app/pull/3063) [#3091](https://github.com/wazuh/wazuh-kibana-app/pull/3091)

### Fixed

- Fixed unexpected behavior in Roles mapping [#3028](https://github.com/wazuh/wazuh-kibana-app/pull/3028)
- Fixed rule filter is no applied when you click on a rule id in another module.[#3057](https://github.com/wazuh/wazuh-kibana-app/pull/3057)
- Fixed bug changing master node configuration [#3062](https://github.com/wazuh/wazuh-kibana-app/pull/3062)
- Fixed wrong variable declaration for macOS agents [#3066](https://github.com/wazuh/wazuh-kibana-app/pull/3066)
- Fixed some errors in the Events table, action buttons style, and URLs disappeared [#3086](https://github.com/wazuh/wazuh-kibana-app/pull/3086)
- Fixed Rollback of invalid rule configuration file [#3084](https://github.com/wazuh/wazuh-kibana-app/pull/3084)

## Wazuh v4.1.2 - Kibana 7.10.0 , 7.10.2 - Revision 4103

- Add `run_as` setting to example host configuration in Add new API view [#3021](https://github.com/wazuh/wazuh-kibana-app/pull/3021)
- Refactor of some prompts [#3015](https://github.com/wazuh/wazuh-kibana-app/pull/3015)

### Fixed

- Fix SCA policy detail showing name and check results about another policy [#3007](https://github.com/wazuh/wazuh-kibana-app/pull/3007)
- Fixed that alerts table is empty when switching pinned agents [#3008](https://github.com/wazuh/wazuh-kibana-app/pull/3008)
- Creating a role mapping before the existing ones are loaded, the page bursts [#3013](https://github.com/wazuh/wazuh-kibana-app/pull/3013)
- Fix pagination in SCA checks table when expand some row [#3018](https://github.com/wazuh/wazuh-kibana-app/pull/3018)
- Fix manager is shown in suggestions in Agents section [#3025](https://github.com/wazuh/wazuh-kibana-app/pull/3025)
- Fix disabled loading on inventory when request fail [#3026](https://github.com/wazuh/wazuh-kibana-app/pull/3026)
- Fix restarting selected cluster instead of all of them [#3032](https://github.com/wazuh/wazuh-kibana-app/pull/3032)
- Fix pinned agents don't trigger a new filtered query [#3035](https://github.com/wazuh/wazuh-kibana-app/pull/3035)
- Overlay Wazuh menu when Kibana menu is opened or docked [#3038](https://github.com/wazuh/wazuh-kibana-app/pull/3038)
- Fix visualizations in PDF Reports with Dark mode [#2983](https://github.com/wazuh/wazuh-kibana-app/pull/2983)

## Wazuh v4.1.1 - Kibana 7.10.0 , 7.10.2 - Revision 4102

### Added

- Prompt to show the unsupported module for the selected agent [#2959](https://github.com/wazuh/wazuh-kibana-app/pull/2959)
- Added a X-Frame-Options header to the backend responses [#2977](https://github.com/wazuh/wazuh-kibana-app/pull/2977)

### Changed

- Added toast with refresh button when new fields are loaded [#2974](https://github.com/wazuh/wazuh-kibana-app/pull/2974)
- Migrated manager and cluster files endpoints and their corresponding RBAC [#2984](https://github.com/wazuh/wazuh-kibana-app/pull/2984)

### Fixed

- Fix login error when AWS Elasticsearch and ODFE is used [#2710](https://github.com/wazuh/wazuh-kibana-app/issues/2710)
- An error message is displayed when changing a group's configuration although the user has the right permissions [#2955](https://github.com/wazuh/wazuh-kibana-app/pull/2955)
- Fix Security events table is empty when switching the pinned agents [#2956](https://github.com/wazuh/wazuh-kibana-app/pull/2956)
- Fix disabled switch visual edit button when json content is empty [#2957](https://github.com/wazuh/wazuh-kibana-app/issues/2957)
- Fixed main and `More` menus for unsupported agents [#2959](https://github.com/wazuh/wazuh-kibana-app/pull/2959)
- Fixed forcing a non numeric filter value in a number type field [#2961](https://github.com/wazuh/wazuh-kibana-app/pull/2961)
- Fixed wrong number of alerts in Security Events [#2964](https://github.com/wazuh/wazuh-kibana-app/pull/2964)
- Fixed search with strange characters of agent in Management groups [#2970](https://github.com/wazuh/wazuh-kibana-app/pull/2970)
- Fix the statusCode error message [#2971](https://github.com/wazuh/wazuh-kibana-app/pull/2971)
- Fix the SCA policy stats didn't refresh [#2973](https://github.com/wazuh/wazuh-kibana-app/pull/2973)
- Fixed loading of AWS index fields even when no AWS alerts were found [#2974](https://github.com/wazuh/wazuh-kibana-app/pull/2974)
- Fix some date fields format in FIM and SCA modules [#2975](https://github.com/wazuh/wazuh-kibana-app/pull/2975)
- Fix a non-stop error in Manage agents when the user has no permissions [#2976](https://github.com/wazuh/wazuh-kibana-app/pull/2976)
- Can't edit empty rules and decoders files that already exist in the manager [#2978](https://github.com/wazuh/wazuh-kibana-app/pull/2978)
- Support for alerts index pattern with different ID and name [#2979](https://github.com/wazuh/wazuh-kibana-app/pull/2979)
- Fix the unpin agent in the selection modal [#2980](https://github.com/wazuh/wazuh-kibana-app/pull/2980)
- Fix properly logout of Wazuh API when logging out of the application (only for OpenDistro) [#2789](https://github.com/wazuh/wazuh-kibana-app/issues/2789)
- Fixed missing `&&` from macOS agent deployment command [#2989](https://github.com/wazuh/wazuh-kibana-app/issues/2989)
- Fix prompt permissions on Framework of Mitre and Inventory of Integrity monitoring. [#2967](https://github.com/wazuh/wazuh-kibana-app/issues/2967)
- Fix properly logout of Wazuh API when logging out of the application support x-pack [#2789](https://github.com/wazuh/wazuh-kibana-app/issues/2789)

## Wazuh v4.1.0 - Kibana 7.10.0 , 7.10.2 - Revision 4101

### Added

- Check the max buckets by default in healthcheck and increase them [#2901](https://github.com/wazuh/wazuh-kibana-app/pull/2901)
- Added a prompt wraning in role mapping if run_as is false or he is not allowed to use it by API [#2876](https://github.com/wazuh/wazuh-kibana-app/pull/2876)

### Changed

- Support new fields of Windows Registry at FIM inventory panel [#2679](https://github.com/wazuh/wazuh-kibana-app/issues/2679)
- Added on FIM Inventory Windows Registry registry_key and registry_value items from syscheck [#2908](https://github.com/wazuh/wazuh-kibana-app/issues/2908)
- Uncheck agents after an action in agents groups management [#2907](https://github.com/wazuh/wazuh-kibana-app/pull/2907)
- Unsave rule files when edit or create a rule with invalid content [#2944](https://github.com/wazuh/wazuh-kibana-app/pull/2944)
- Added vulnerabilities module for macos agents [#2969](https://github.com/wazuh/wazuh-kibana-app/pull/2969)

### Fixed

- Fix server error Invalid token specified: Cannot read property 'replace' of undefined [#2899](https://github.com/wazuh/wazuh-kibana-app/issues/2899)
- Fix show empty files rules and decoders: [#2923](https://github.com/wazuh/wazuh-kibana-app/issues/2923)
- Fixed wrong hover texts in CDB lists actions [#2929](https://github.com/wazuh/wazuh-kibana-app/pull/2929)
- Fixed access to forbidden agents information when exporting agents listt [2918](https://github.com/wazuh/wazuh-kibana-app/pull/2918)
- Fix the decoder detail view is not displayed [#2888](https://github.com/wazuh/wazuh-kibana-app/issues/2888)
- Fix the complex search using the Wazuh API query filter in search bars [#2930](https://github.com/wazuh/wazuh-kibana-app/issues/2930)
- Fixed validation to check userPermissions are not ready yet [#2931](https://github.com/wazuh/wazuh-kibana-app/issues/2931)
- Fixed clear visualizations manager list when switching tabs. Fixes PDF reports filters [#2932](https://github.com/wazuh/wazuh-kibana-app/pull/2932)
- Fix Strange box shadow in Export popup panel in Managment > Groups [#2886](https://github.com/wazuh/wazuh-kibana-app/issues/2886)
- Fixed wrong command on alert when data folder does not exist [#2938](https://github.com/wazuh/wazuh-kibana-app/pull/2938)
- Fix agents table OS field sorting: Changes agents table field `os_name` to `os.name,os.version` to make it sortable. [#2939](https://github.com/wazuh/wazuh-kibana-app/pull/2939)
- Fixed diff parsed datetime between agent detail and agents table [#2940](https://github.com/wazuh/wazuh-kibana-app/pull/2940)
- Allow access to Agents section with agent:group action permission [#2933](https://github.com/wazuh/wazuh-kibana-app/issues/2933)
- Fixed filters does not work on modals with search bar [#2935](https://github.com/wazuh/wazuh-kibana-app/pull/2935)
- Fix wrong package name in deploy new agent [#2942](https://github.com/wazuh/wazuh-kibana-app/issues/2942)
- Fixed number agents not show on pie onMouseEvent [#2890](https://github.com/wazuh/wazuh-kibana-app/issues/2890)
- Fixed off Kibana Query Language in search bar of Controls/Inventory modules. [#2945](https://github.com/wazuh/wazuh-kibana-app/pull/2945)
- Fixed number of agents do not show on the pie chart tooltip in agents preview [#2890](https://github.com/wazuh/wazuh-kibana-app/issues/2890)

## Wazuh v4.0.4 - Kibana 7.10.0 , 7.10.2 - Revision 4017

### Added
- Adapt the app to the new Kibana platform [#2475](https://github.com/wazuh/wazuh-kibana-app/issues/2475)
- Wazuh data directory moved from `optimize` to `data` Kibana directory [#2591](https://github.com/wazuh/wazuh-kibana-app/issues/2591)
- Show the wui_rules belong to wazuh-wui API user [#2702](https://github.com/wazuh/wazuh-kibana-app/issues/2702)

### Fixed

- Fixed Wazuh menu and agent menu for Solaris agents [#2773](https://github.com/wazuh/wazuh-kibana-app/issues/2773) [#2725](https://github.com/wazuh/wazuh-kibana-app/issues/2725)
- Fixed wrong shards and replicas for statistics indices and also fixed wrong prefix for monitoring indices [#2732](https://github.com/wazuh/wazuh-kibana-app/issues/2732)
- Report's creation dates set to 1970-01-01T00:00:00.000Z [#2772](https://github.com/wazuh/wazuh-kibana-app/issues/2772)
- Fixed bug for missing commands in ubuntu/debian and centos [#2786](https://github.com/wazuh/wazuh-kibana-app/issues/2786)
- Fixed bug that show an hour before in /security-events/dashboard [#2785](https://github.com/wazuh/wazuh-kibana-app/issues/2785) 
- Fixed permissions to access agents [#2838](https://github.com/wazuh/wazuh-kibana-app/issues/2838)
- Fix searching in groups [#2825](https://github.com/wazuh/wazuh-kibana-app/issues/2825)
- Fix the pagination in SCA ckecks table [#2815](https://github.com/wazuh/wazuh-kibana-app/issues/2815)
- Fix the SCA table with a wrong behaviour using the refresh button [#2854](https://github.com/wazuh/wazuh-kibana-app/issues/2854)
- Fix sca permissions for agents views and dashboards [#2862](https://github.com/wazuh/wazuh-kibana-app/issues/2862)
- Solaris should not show vulnerabilities module [#2829](https://github.com/wazuh/wazuh-kibana-app/issues/2829)
- Fix the settings of statistics indices creation [#2858](https://github.com/wazuh/wazuh-kibana-app/issues/2858)
- Update agents' info in Management Status after changing cluster node selected [#2828](https://github.com/wazuh/wazuh-kibana-app/issues/2828)
- Fix error when applying filter in rules from events [#2877](https://github.com/wazuh/wazuh-kibana-app/issues/2877)

### Changed

- Replaced `wazuh` Wazuh API user by `wazuh-wui` in the default configuration [#2852](https://github.com/wazuh/wazuh-kibana-app/issues/2852)
- Add agent id to the reports name in Agent Inventory and Modules [#2817](https://github.com/wazuh/wazuh-kibana-app/issues/2817)

### Adapt for Kibana 7.10.0

- Fixed filter pinned crash returning from agents [#2864](https://github.com/wazuh/wazuh-kibana-app/issues/2864)
- Fixed style in sca and regulatory compliance tables and in wz menu [#2861](https://github.com/wazuh/wazuh-kibana-app/issues/2861)
- Fix body-payload of Sample Alerts POST endpoint [#2857](https://github.com/wazuh/wazuh-kibana-app/issues/2857)
- Fixed bug in the table on Agents->Table-> Actions->Config icon [#2853](https://github.com/wazuh/wazuh-kibana-app/issues/2853)
- Fixed tooltip in the icon of view decoder file [#2850](https://github.com/wazuh/wazuh-kibana-app/issues/2850)
- Fixed bug with agent filter when it is pinned [#2846](https://github.com/wazuh/wazuh-kibana-app/issues/2846)
- Fix discovery navigation [#2845](https://github.com/wazuh/wazuh-kibana-app/issues/2845)
- Search file editor gone [#2843](https://github.com/wazuh/wazuh-kibana-app/issues/2843)
- Fix Agent Search Bar - Regex Query Interpreter [#2834](https://github.com/wazuh/wazuh-kibana-app/issues/2834)
- Fixed accordion style breaking [#2833](https://github.com/wazuh/wazuh-kibana-app/issues/2833)
- Fix metrics are not updated after a bad request in search input [#2830](https://github.com/wazuh/wazuh-kibana-app/issues/2830)
- Fix mitre framework tab crash [#2821](https://github.com/wazuh/wazuh-kibana-app/issues/2821)
- Changed ping request to default request. Added delay and while to che… [#2820](https://github.com/wazuh/wazuh-kibana-app/issues/2820)
- Removed kibana alert for security [#2806](https://github.com/wazuh/wazuh-kibana-app/issues/2806)

## Wazuh v4.0.4 - Kibana v7.9.1, v7.9.3 - Revision 4016

### Added

- Modified agent registration adding groups and architecture [#2666](https://github.com/wazuh/wazuh-kibana-app/issues/2666) [#2652](https://github.com/wazuh/wazuh-kibana-app/issues/2652)
- Each user can only view their own reports [#2686](https://github.com/wazuh/wazuh-kibana-app/issues/2686)

### Fixed

- Create index pattern even if there aren´t available indices [#2620](https://github.com/wazuh/wazuh-kibana-app/issues/2620)
- Top bar overlayed over expanded visualizations [#2667](https://github.com/wazuh/wazuh-kibana-app/issues/2667)
- Empty inventory data in Solaris agents [#2680](https://github.com/wazuh/wazuh-kibana-app/pull/2680)
- Wrong parameters in the dev-tools autocomplete section [#2675](https://github.com/wazuh/wazuh-kibana-app/issues/2675)
- Wrong permissions on edit CDB list [#2665](https://github.com/wazuh/wazuh-kibana-app/pull/2665)
- fix(frontend): add the metafields when refreshing the index pattern [#2681](https://github.com/wazuh/wazuh-kibana-app/pull/2681)
- Error toast is showing about Elasticsearch users for environments without security [#2713](https://github.com/wazuh/wazuh-kibana-app/issues/2713)
- Error about Handler.error in Role Mapping fixed [#2702](https://github.com/wazuh/wazuh-kibana-app/issues/2702)
- Fixed message in reserved users actions [#2702](https://github.com/wazuh/wazuh-kibana-app/issues/2702)
- Error 500 on Export formatted CDB list [#2692](https://github.com/wazuh/wazuh-kibana-app/pull/2692)
- Wui rules label should have only one tooltip [#2723](https://github.com/wazuh/wazuh-kibana-app/issues/2723)
- Move upper the Wazuh item in the Kibana menu and default index pattern [#2867](https://github.com/wazuh/wazuh-kibana-app/pull/2867)


## Wazuh v4.0.4 - Kibana v7.9.1, v7.9.3 - Revision 4015

### Added

- Support for Wazuh v4.0.4

## Wazuh v4.0.3 - Kibana v7.9.1, v7.9.2, v7.9.3 - Revision 4014

### Added

- Improved management of index-pattern fields [#2630](https://github.com/wazuh/wazuh-kibana-app/issues/2630)

### Fixed

- fix(fronted): fixed the check of API and APP version in health check [#2655](https://github.com/wazuh/wazuh-kibana-app/pull/2655)
- Replace user by username key in the monitoring logic [#2654](https://github.com/wazuh/wazuh-kibana-app/pull/2654)
- Security alerts and reporting issues when using private tenants [#2639](https://github.com/wazuh/wazuh-kibana-app/issues/2639)
- Manager restart in rule editor does not work with Wazuh cluster enabled [#2640](https://github.com/wazuh/wazuh-kibana-app/issues/2640)
- fix(frontend): Empty inventory data in Solaris agents [#2680](https://github.com/wazuh/wazuh-kibana-app/pull/2680)

## Wazuh v4.0.3 - Kibana v7.9.1, v7.9.2, v7.9.3 - Revision 4013

### Added

- Support for Wazuh v4.0.3.

## Wazuh v4.0.2 - Kibana v7.9.1, v7.9.3 - Revision 4012

### Added

- Sample data indices name should take index pattern in use [#2593](https://github.com/wazuh/wazuh-kibana-app/issues/2593) 
- Added start option to macos Agents [#2653](https://github.com/wazuh/wazuh-kibana-app/pull/2653)

### Changed

- Statistics settings do not allow to configure primary shards and replicas [#2627](https://github.com/wazuh/wazuh-kibana-app/issues/2627)

## Wazuh v4.0.2 - Kibana v7.9.1, v7.9.3 - Revision 4011

### Added

- Support for Wazuh v4.0.2.

### Fixed

- The index pattern title is overwritten with its id after refreshing its fields [#2577](https://github.com/wazuh/wazuh-kibana-app/issues/2577)
- [RBAC] Issues detected when using RBAC [#2579](https://github.com/wazuh/wazuh-kibana-app/issues/2579)

## Wazuh v4.0.1 - Kibana v7.9.1, v7.9.3 - Revision 4010

### Changed

- Alerts summary table for PDF reports on all modules [#2632](https://github.com/wazuh/wazuh-kibana-app/issues/2632)
- [4.0-7.9] Run as with no wazuh-wui API user [#2576](https://github.com/wazuh/wazuh-kibana-app/issues/2576)
- Deploy a new agent interface as default interface [#2564](https://github.com/wazuh/wazuh-kibana-app/issues/2564)
- Problem in the visualization of new reserved resources of the Wazuh API [#2643](https://github.com/wazuh/wazuh-kibana-app/issues/2643)

### Fixed

- Restore the tables in the agents' reports [#2628](https://github.com/wazuh/wazuh-kibana-app/issues/2628)
- [RBAC] Issues detected when using RBAC [#2579](https://github.com/wazuh/wazuh-kibana-app/issues/2579)
- Changes done via a worker's API are overwritten [#2626](https://github.com/wazuh/wazuh-kibana-app/issues/2626)

### Fixed

- [BUGFIX] Default user field for current platform [#2633](https://github.com/wazuh/wazuh-kibana-app/pull/2633)

## Wazuh v4.0.1 - Kibana v7.9.1, v7.9.3 - Revision 4009

### Changed

- Hide empty columns of the processes table of the MacOS agents [#2570](https://github.com/wazuh/wazuh-kibana-app/pull/2570)
- Missing step in "Deploy a new agent" view [#2623](https://github.com/wazuh/wazuh-kibana-app/issues/2623)
- Implement wazuh users' CRUD [#2598](https://github.com/wazuh/wazuh-kibana-app/pull/2598)

### Fixed

- Inconsistent data in sample data alerts [#2618](https://github.com/wazuh/wazuh-kibana-app/pull/2618)

## Wazuh v4.0.1 - Kibana v7.9.1, v7.9.3 - Revision 4008

### Fixed

- Icons not align to the right in Modules > Events [#2607](https://github.com/wazuh/wazuh-kibana-app/pull/2607)
- Statistics visualizations do not show data [#2602](https://github.com/wazuh/wazuh-kibana-app/pull/2602)
- Error on loading css files [#2599](https://github.com/wazuh/wazuh-kibana-app/pull/2599)
- Fixed search filter in search bar in Module/SCA wasn't working [#2601](https://github.com/wazuh/wazuh-kibana-app/pull/2601)

## Wazuh v4.0.0 - Kibana v7.9.1, v7.9.2, v7.9.3 - Revision 4007

### Fixed

- updated macOS package URL [#2596](https://github.com/wazuh/wazuh-kibana-app/pull/2596)
- Revert "[4.0-7.9] [BUGFIX] Removed unnecessary function call" [#2597](https://github.com/wazuh/wazuh-kibana-app/pull/2597)

## Wazuh v4.0.0 - Kibana v7.9.1, v7.9.2, v7.9.3 - Revision 4006

### Fixed

- Undefined field in event view [#2588](https://github.com/wazuh/wazuh-kibana-app/issues/2588)
- Several calls to the same stats request (esAlerts) [#2586](https://github.com/wazuh/wazuh-kibana-app/issues/2586)
- The filter options popup doesn't open on click once the filter is pinned [#2581](https://github.com/wazuh/wazuh-kibana-app/issues/2581)
- The formatedFields are missing from the index-pattern of wazuh-alerts-* [#2574](https://github.com/wazuh/wazuh-kibana-app/issues/2574)


## Wazuh v4.0.0 - Kibana v7.9.3 - Revision 4005

### Added

- Support for Kibana v7.9.3

## Wazuh v4.0.0 - Kibana v7.9.1, v7.9.2 - Revision 4002

### Added

- Support for Wazuh v4.0.0.
- Support for Kibana v7.9.1 and 7.9.2.
- Support for Open Distro 1.10.1.
- Added a RBAC security layer integrated with Open Distro and X-Pack.
- Added remoted and analysisd statistics.
- Expand supported deployment variables.
- Added new configuration view settings for GCP integration.
- Added logic to change the `metafields` configuration of Kibana [#2524](https://github.com/wazuh/wazuh-kibana-app/issues/2524)

### Changed

- Migrated the default index-pattern to `wazuh-alerts-*`.
- Removed the `known-fields` functionality.
- Security Events dashboard redesinged.
- Redesigned the app settings configuration with categories.
- Moved the wazuh-registry file to Kibana optimize folder.

### Fixed

- Format options in `wazuh-alerts` index-pattern are not overwritten now.
- Prevent blank page in detaill agent view.
- Navigable agents name in Events.
- Index pattern is not being refreshed.
- Reporting fails when agent is pinned and compliance controls are visited.
- Reload rule detail doesn't work properly with the related rules.
- Fix search bar filter in Manage agent of group [#2541](https://github.com/wazuh/wazuh-kibana-app/pull/2541)

## Wazuh v3.13.2 - Kibana v7.9.1 - Revision 887

### Added

- Support for Wazuh v3.13.2

## Wazuh v3.13.2 - Kibana v7.8.0 - Revision 887
### Added

- Support for Wazuh v3.13.2

## Wazuh v3.13.1 - Kibana v7.9.1 - Revision 886

### Added

- Support for Kibana v7.9.1

## Wazuh v3.13.1 - Kibana v7.9.0 - Revision 885

### Added

- Support for Kibana v7.9.0


## Wazuh v3.13.1 - Kibana v7.8.1 - Revision 884

### Added

- Support for Kibana v7.8.1


## Wazuh v3.13.1 - Kibana v7.8.0 - Revision 883

### Added

- Support for Wazuh v3.13.1


## Wazuh v3.13.0 - Kibana v7.8.0 - Revision 881

### Added

- Support for Kibana v7.8.0


## Wazuh v3.13.0 - Kibana v7.7.0, v7.7.1 - Revision 880

### Added

- Support for Wazuh v3.13.0
- Support for Kibana v7.7.1
- Support for Open Distro 1.8
- New navigation experience with a global menu [#1965](https://github.com/wazuh/wazuh-kibana-app/issues/1965)
- Added a Breadcrumb in Kibana top nav [#2161](https://github.com/wazuh/wazuh-kibana-app/issues/2161)
- Added a new Agents Summary Screen [#1963](https://github.com/wazuh/wazuh-kibana-app/issues/1963)
- Added a new feature to add sample data to dashboards [#2115](https://github.com/wazuh/wazuh-kibana-app/issues/2115)
- Added MITRE integration [#1877](https://github.com/wazuh/wazuh-kibana-app/issues/1877)
- Added Google Cloud Platform integration [#1873](https://github.com/wazuh/wazuh-kibana-app/issues/1873)
- Added TSC integration [#2204](https://github.com/wazuh/wazuh-kibana-app/pull/2204)
- Added a new Integrity monitoring state view for agent [#2153](https://github.com/wazuh/wazuh-kibana-app/issues/2153)
- Added a new Integrity monitoring files detail view [#2156](https://github.com/wazuh/wazuh-kibana-app/issues/2156)
- Added a new component to explore Compliance requirements [#2156](https://github.com/wazuh/wazuh-kibana-app/issues/2261)

### Changed

- Code migration to React.js
- Global review of styles
- Unified Overview and Agent dashboards into new Modules [#2110](https://github.com/wazuh/wazuh-kibana-app/issues/2110)
- Changed Vulnerabilities dashboard visualizations [#2262](https://github.com/wazuh/wazuh-kibana-app/issues/2262)

### Fixed

- Open Distro tenants have been fixed and are functional now [#1890](https://github.com/wazuh/wazuh-kibana-app/issues/1890).
- Improved navigation performance [#2200](https://github.com/wazuh/wazuh-kibana-app/issues/2200).
- Avoid creating the wazuh-monitoring index pattern if it is disabled [#2100](https://github.com/wazuh/wazuh-kibana-app/issues/2100)
- SCA checks without compliance field can't be expanded [#2264](https://github.com/wazuh/wazuh-kibana-app/issues/2264)


## Wazuh v3.12.3 - Kibana v7.7.1 - Revision 876

### Added

- Support for Kibana v7.7.1


## Wazuh v3.12.3 - Kibana v7.7.0 - Revision 875

### Added

- Support for Kibana v7.7.0


## Wazuh v3.12.3 - Kibana v6.8.8, v7.6.1, v7.6.2 - Revision 874

### Added

- Support for Wazuh v3.12.3


## Wazuh v3.12.2 - Kibana v6.8.8, v7.6.1, v7.6.2 - Revision 873

### Added

- Support for Wazuh v3.12.2


## Wazuh v3.12.1 - Kibana v6.8.8, v7.6.1, v7.6.2 - Revision 872

### Added

- Support Wazuh 3.12.1
- Added new FIM settings on configuration on demand. [#2147](https://github.com/wazuh/wazuh-kibana-app/issues/2147)

### Changed

- Updated agent's variable names in deployment guides. [#2169](https://github.com/wazuh/wazuh-kibana-app/pull/2169)

### Fixed

- Pagination is now shown in table-type visualizations. [#2180](https://github.com/wazuh/wazuh-kibana-app/issues/2180)


## Wazuh v3.12.0 - Kibana v6.8.8, v7.6.2 - Revision 871

### Added

- Support for Kibana v6.8.8 and v7.6.2

## Wazuh v3.12.0 - Kibana v6.8.7, v7.4.2, v7.6.1 - Revision 870

### Added

- Support for Wazuh v3.12.0
- Added a new setting to hide manager alerts from dashboards. [#2102](https://github.com/wazuh/wazuh-kibana-app/pull/2102)
- Added a new setting to be able to change API from the top menu. [#2143](https://github.com/wazuh/wazuh-kibana-app/issues/2143)
- Added a new setting to enable/disable the known fields health check [#2037](https://github.com/wazuh/wazuh-kibana-app/pull/2037)
- Added suport for PCI 11.2.1 and 11.2.3 rules. [#2062](https://github.com/wazuh/wazuh-kibana-app/pull/2062)

### Changed

- Restructuring of the optimize/wazuh directory. Now the Wazuh configuration file (wazuh.yml) is placed on /usr/share/kibana/optimize/wazuh/config. [#2116](https://github.com/wazuh/wazuh-kibana-app/pull/2116)
- Improve performance of Dasboards reports generation. [1802344](https://github.com/wazuh/wazuh-kibana-app/commit/18023447c6279d385df84d7f4a5663ed2167fdb5)

### Fixed

- Discover time range selector is now displayed on the Cluster section. [08901df](https://github.com/wazuh/wazuh-kibana-app/commit/08901dfcbe509f17e4fab26877c8b7dae8a66bff)
- Added the win_auth_failure rule group to Authentication failure metrics. [#2099](https://github.com/wazuh/wazuh-kibana-app/pull/2099)
- Negative values in Syscheck attributes now have their correct value in reports. [7c3e84e](https://github.com/wazuh/wazuh-kibana-app/commit/7c3e84ec8f00760b4f650cfc00a885d868123f99)


## Wazuh v3.11.4 - Kibana v7.6.1 - Revision 858

### Added

- Support for Kibana v7.6.1


## Wazuh v3.11.4 - Kibana v6.8.6, v7.4.2, v7.6.0 - Revision 857

### Added

- Support for Wazuh v3.11.4


## Wazuh v3.11.3 - Kibana v7.6.0 - Revision 856

### Added

- Support for Kibana v7.6.0


## Wazuh v3.11.3 - Kibana v7.4.2 - Revision 855

### Added

- Support for Kibana v7.4.2

## Wazuh v3.11.3 - Kibana v7.5.2 - Revision 854

### Added

- Support for Wazuh v3.11.3

### Fixed

- Windows Updates table is now displayed in the Inventory Data report [#2028](https://github.com/wazuh/wazuh-kibana-app/pull/2028)


## Wazuh v3.11.2 - Kibana v7.5.2 - Revision 853

### Added

- Support for Kibana v7.5.2


## Wazuh v3.11.2 - Kibana v6.8.6, v7.3.2, v7.5.1 - Revision 852

### Added

- Support for Wazuh v3.11.2

### Changed

- Increased list filesize limit for the CDB-list [#1993](https://github.com/wazuh/wazuh-kibana-app/pull/1993)

### Fixed

- The xml validator now correctly handles the `--` string within comments [#1980](https://github.com/wazuh/wazuh-kibana-app/pull/1980)
- The AWS map visualization wasn't been loaded until the user interacts with it [dd31bd7](https://github.com/wazuh/wazuh-kibana-app/commit/dd31bd7a155354bc50fe0af22fca878607c8936a)


## Wazuh v3.11.1 - Kibana v6.8.6, v7.3.2, v7.5.1 - Revision 581

### Added
- Support for Wazuh v3.11.1.


## Wazuh v3.11.0 - Kibana v6.8.6, v7.3.2, v7.5.1 - Revision 580

### Added

- Support for Wazuh v3.11.0.
- Support for Kibana v7.5.1.
- The API credentials configuration has been moved from the .wazuh index to a wazuh.yml configuration file. Now the configuration of the API hosts is done from the file and not from the application. [#1465](https://github.com/wazuh/wazuh-kibana-app/issues/1465) [#1771](https://github.com/wazuh/wazuh-kibana-app/issues/1771).
- Upload ruleset files using a "drag and drop" component [#1770](https://github.com/wazuh/wazuh-kibana-app/issues/1770)
- Add logs for the reporting module [#1622](https://github.com/wazuh/wazuh-kibana-app/issues/1622).
- Extended the "Add new agent" guide [#1767](https://github.com/wazuh/wazuh-kibana-app/issues/1767).
- Add new table for windows hotfixes [#1932](https://github.com/wazuh/wazuh-kibana-app/pull/1932)

### Changed

- Removed Discover from top menu [#1699](https://github.com/wazuh/wazuh-kibana-app/issues/1699).
- Hide index pattern selector in case that only one exists [#1799](https://github.com/wazuh/wazuh-kibana-app/issues/1799).
- Remove visualizations legend [#1936](https://github.com/wazuh/wazuh-kibana-app/pull/1936)
- Normalize the field whodata in the group reporting [#1921](https://github.com/wazuh/wazuh-kibana-app/pull/1921)
- A message in the configuration view is ambiguous [#1870](https://github.com/wazuh/wazuh-kibana-app/issues/1870)
- Refactor syscheck table [#1941](https://github.com/wazuh/wazuh-kibana-app/pull/1941)

### Fixed

- Empty files now throws an error [#1806](https://github.com/wazuh/wazuh-kibana-app/issues/1806).
- Arguments for wazuh api requests are now validated [#1815](https://github.com/wazuh/wazuh-kibana-app/issues/1815).
- Fixed the way to check admin mode [#1838](https://github.com/wazuh/wazuh-kibana-app/issues/1838).
- Fixed error exporting as CSV the files into a group [#1833](https://github.com/wazuh/wazuh-kibana-app/issues/1833).
- Fixed XML validator false error for `<` [1882](https://github.com/wazuh/wazuh-kibana-app/issues/1882)
- Fixed "New file" editor doesn't allow saving twice [#1896](https://github.com/wazuh/wazuh-kibana-app/issues/1896)
- Fixed decoders files [#1929](https://github.com/wazuh/wazuh-kibana-app/pull/1929)
- Fixed registration guide [#1926](https://github.com/wazuh/wazuh-kibana-app/pull/1926)
- Fixed infinite load on Ciscat views [#1920](https://github.com/wazuh/wazuh-kibana-app/pull/1920), [#1916](https://github.com/wazuh/wazuh-kibana-app/pull/1916)
- Fixed missing fields in the Visualizations [#1913](https://github.com/wazuh/wazuh-kibana-app/pull/1913)
- Fixed Amazon S3 status is wrong in configuration section [#1864](https://github.com/wazuh/wazuh-kibana-app/issues/1864)
- Fixed hidden overflow in the fim configuration [#1887](https://github.com/wazuh/wazuh-kibana-app/pull/1887)
- Fixed Logo source fail after adding server.basePath [#1871](https://github.com/wazuh/wazuh-kibana-app/issues/1871)
- Fixed the documentation broken links [#1853](https://github.com/wazuh/wazuh-kibana-app/pull/1853)

## Wazuh v3.10.2 - Kibana v7.5.1 - Revision 556

### Added

- Support for Kibana v7.5.1


## Wazuh v3.10.2 - Kibana v7.5.0 - Revision 555

### Added

- Support for Kibana v7.5.0


## Wazuh v3.10.2 - Kibana v7.4.2 - Revision 549

### Added

- Support for Kibana v7.4.2


## Wazuh v3.10.2 - Kibana v7.4.1 - Revision 548

### Added

- Support for Kibana v7.4.1


## Wazuh v3.10.2 - Kibana v7.4.0 - Revision 547

### Added

- Support for Kibana v7.4.0
- Support for Wazuh v3.10.2.


## Wazuh v3.10.2 - Kibana v7.3.2 - Revision 546

### Added

- Support for Wazuh v3.10.2.


## Wazuh v3.10.1 - Kibana v7.3.2 - Revision 545

### Added

- Support for Wazuh v3.10.1.


## Wazuh v3.10.0 - Kibana v7.3.2 - Revision 543

### Added

- Support for Wazuh v3.10.0.
- Added an interactive guide for registering agents, things are now easier for the user, guiding it through the steps needed ending in a _copy & paste_ snippet for deploying his agent [#1468](https://github.com/wazuh/wazuh-kibana-app/issues/1468).
- Added new dashboards for the recently added regulatory compliance groups into the Wazuh core. They are HIPAA and NIST-800-53 [#1468](https://github.com/wazuh/wazuh-kibana-app/issues/1448), [#1638]( https://github.com/wazuh/wazuh-kibana-app/issues/1638).
- Make the app work under a custom Kibana space [#1234](https://github.com/wazuh/wazuh-kibana-app/issues/1234), [#1450](https://github.com/wazuh/wazuh-kibana-app/issues/1450).
- Added the ability to manage the app as a native plugin when using Kibana spaces, now you can safely hide/show the app depending on the selected space [#1601](https://github.com/wazuh/wazuh-kibana-app/issues/1601).
- Adapt the app the for Kibana dark mode [#1562](https://github.com/wazuh/wazuh-kibana-app/issues/1562).
- Added an alerts summary in _Overview > FIM_ panel [#1527](https://github.com/wazuh/wazuh-kibana-app/issues/1527).
- Export all the information of a Wazuh group and its related agents in a PDF document [#1341](https://github.com/wazuh/wazuh-kibana-app/issues/1341).
- Export the configuration of a certain agent as a PDF document. Supports granularity for exporting just certain sections of the configuration [#1340](https://github.com/wazuh/wazuh-kibana-app/issues/1340).


### Changed

- Reduced _Agents preview_ load time using the new API endpoint `/summary/agents` [#1687](https://github.com/wazuh/wazuh-kibana-app/pull/1687).
- Replaced most of the _md-nav-bar_ Angular.js components with React components using EUI [#1705](https://github.com/wazuh/wazuh-kibana-app/pull/1705).
- Replaced the requirements slider component with a new styled component [#1708](https://github.com/wazuh/wazuh-kibana-app/pull/1708).
- Soft deprecated the _.wazuh-version_ internal index, now the app dumps its content if applicable to a registry file, then the app removes that index. Further versions will hard deprecate this index [#1467](https://github.com/wazuh/wazuh-kibana-app/issues/1467). 
- Visualizations now don't fetch the documents _source_, also, they now use _size: 0_ for fetching [#1663](https://github.com/wazuh/wazuh-kibana-app/issues/1663).
- The app menu is now fixed on top of the view, it's not being hidden on every state change. Also, the Wazuh logo was placed in the top bar of Kibana UI [#1502](https://github.com/wazuh/wazuh-kibana-app/issues/1502).
- Improved _getTimestamp_ method not returning a promise object because it's no longer needed [014bc3a](https://github.com/wazuh/wazuh-kibana-app/commit/014b3aba0d2e9cda0c4d521f5f16faddc434a21e). Also improved main Discover listener for Wazuh not returning a promise object [bd82823](https://github.com/wazuh/wazuh-kibana-app/commit/bd8282391a402b8c567b32739cf914a0135d74bc).
- Replaced _Requirements over time_ visualizations in both PCI DSS and GDPR dashboards [35c539](https://github.com/wazuh/wazuh-kibana-app/commit/35c539eb328b3bded94aa7608f73f9cc51c235a6).
- Do not show a toaster when a visualization field was not known yet, instead, show it just in case the internal refreshing failed [19a2e7](https://github.com/wazuh/wazuh-kibana-app/commit/19a2e71006b38f6a64d3d1eb8a20b02b415d7e07).
- Minor optimizations for server logging [eb8e000](https://github.com/wazuh/wazuh-kibana-app/commit/eb8e00057dfea2dafef56319590ff832042c402d).

### Fixed

- Alerts search bar fixed for Kibana v7.3.1, queries were not being applied as expected [#1686](https://github.com/wazuh/wazuh-kibana-app/issues/1686).
- Hide attributes field from non-Windows agents in the FIM table [#1710](https://github.com/wazuh/wazuh-kibana-app/issues/1710).
- Fixed broken view in Management > Configuration > Amazon S3 > Buckets, some information was missing [#1675](https://github.com/wazuh/wazuh-kibana-app/issues/1675).
- Keep user's filters when switching from Discover to panel [#1685](https://github.com/wazuh/wazuh-kibana-app/issues/1685).
- Reduce load time and amount of data to be fetched in _Management > Cluster monitoring_ section avoiding possible timeouts [#1663](https://github.com/wazuh/wazuh-kibana-app/issues/1663).
- Restored _Remove column_ feature in Discover tabs [#1702](https://github.com/wazuh/wazuh-kibana-app/issues/1702).
- Apps using Kibana v7.3.1 had a bug once the user goes back from _Agent > FIM > Files_ to _Agent > FIM > dashboard_, filters disappear, now it's working properly [#1700](https://github.com/wazuh/wazuh-kibana-app/issues/1700).
- Fixed visual bug in _Management > Cluster monitoring_ and a button position [1e3b748](https://github.com/wazuh/wazuh-kibana-app/commit/1e3b748f11b43b2e7956b830269b6d046d74d12c).
- The app installation date was not being updated properly, now it's fixed [#1692](https://github.com/wazuh/wazuh-kibana-app/issues/1692).
- Fixed _Network interfaces_ table in Inventory section, the table was not paginating [#1474](https://github.com/wazuh/wazuh-kibana-app/issues/1474).
- Fixed APIs passwords are now obfuscated in server responses [adc3152](https://github.com/wazuh/wazuh-kibana-app/pull/1782/commits/adc31525e26b25e4cb62d81cbae70a8430728af5).


## Wazuh v3.9.5 - Kibana v6.8.2 / Kibana v7.2.1 / Kibana v7.3.0 - Revision 531

### Added

- Support for Wazuh v3.9.5

## Wazuh v3.9.4 - Kibana v6.8.1 / Kibana v6.8.2 / Kibana v7.2.0 / Kibana v7.2.1 / Kibana v7.3.0 - Revision 528

### Added

- Support for Wazuh v3.9.4
- Allow filtering by clicking a column in rules/decoders tables [0e2ddd7](https://github.com/wazuh/wazuh-kibana-app/pull/1615/commits/0e2ddd7b73f7f7975d02e97ed86ae8a0966472b4)
- Allow open file in rules table clicking on the file column [1af929d](https://github.com/wazuh/wazuh-kibana-app/pull/1615/commits/1af929d62f450f93c6733868bcb4057e16b7e279)

### Changed

- Improved app performance [#1640](https://github.com/wazuh/wazuh-kibana-app/pull/1640).
- Remove path filter from custom rules and decoders [895792e](https://github.com/wazuh/wazuh-kibana-app/pull/1615/commits/895792e6e6d9401b3293d5e16352b9abef515096)
- Show path column in rules and decoders [6f49816](https://github.com/wazuh/wazuh-kibana-app/pull/1615/commits/6f49816c71b5999d77bf9e3838443627c9be945d)
- Removed SCA overview dashboard [94ebbff](https://github.com/wazuh/wazuh-kibana-app/pull/1615/commits/94ebbff231cbfb6d793130e0b9ea855baa755a1c)
- Disabled last custom column removal [f1ef7de](https://github.com/wazuh/wazuh-kibana-app/pull/1615/commits/f1ef7de1a34bbe53a899596002e8153b95e7dc0e)
- Agents messages across sections unification [8fd7e36](https://github.com/wazuh/wazuh-kibana-app/pull/1615/commits/8fd7e36286fa9dfd03a797499af6ffbaa90b00e1)

### Fixed

- Fix check storeded apis [d6115d6](https://github.com/wazuh/wazuh-kibana-app/pull/1615/commits/d6115d6424c78f0cde2017b432a51b77186dd95a).
- Fix pci-dss console error [297080d](https://github.com/wazuh/wazuh-kibana-app/pull/1615/commits/297080d36efaea8f99b0cafd4c48845dad20495a)
- Fix error in reportingTable [85b7266](https://github.com/wazuh/wazuh-kibana-app/pull/1615/commits/85b72662cb4db44c443ed04f7c31fba57eefccaa)
- Fix filters budgets size [c7ac86a](https://github.com/wazuh/wazuh-kibana-app/pull/1615/commits/c7ac86acb3d5afaf1cf348fab09a2b8c5778a491)
- Fix missing permalink virustotal visualization [1b57529](https://github.com/wazuh/wazuh-kibana-app/pull/1615/commits/1b57529758fccdeb3ac0840e66a8aafbe4757a96)
- Improved wz-table performance [224bd6f](https://github.com/wazuh/wazuh-kibana-app/pull/1615/commits/224bd6f31235c81ba01755c3c1e120c3f86beafd)
- Fix inconsistent data between visualizations and tables in Overview Security Events [b12c600](https://github.com/wazuh/wazuh-kibana-app/pull/1615/commits/b12c600578d80d0715507dec4624a4ebc27ea573)
- Timezone applied in cluster status [a4f620d](https://github.com/wazuh/wazuh-kibana-app/pull/1615/commits/a4f620d398f5834a6d2945af892a462425ca3bec)
- Fixed Overview Security Events report when wazuh.monitoring is disabled [1c26da0](https://github.com/wazuh/wazuh-kibana-app/pull/1615/commits/1c26da05a0b6daf727e15c13b819111aa4e4e913)
- Fixes in APIs management [2143943](https://github.com/wazuh/wazuh-kibana-app/pull/1615/commits/2143943a5049cbb59bb8d6702b5a56cbe0d27a2a)
- Prevent duplicated visualization toast errors [786faf3](https://github.com/wazuh/wazuh-kibana-app/commit/786faf3e62d2cad13f512c0f873b36eca6e9787d)
- Fix not properly updated breadcrumb in ruleset section [9645903](https://github.com/wazuh/wazuh-kibana-app/commit/96459031cd4edbe047970bf0d22d0c099771879f)
- Fix badly dimensioned table in Integrity Monitoring section [9645903](https://github.com/wazuh/wazuh-kibana-app/commit/96459031cd4edbe047970bf0d22d0c099771879f)
- Fix implicit filters can be destroyed [9cf8578](https://github.com/wazuh/wazuh-kibana-app/commit/9cf85786f504f5d67edddeea6cfbf2ab577e799b)
- Windows agent dashboard doesn't show failure logon access. [d38d088](https://github.com/wazuh/wazuh-kibana-app/commit/d38d0881ac8e4294accde83d63108337b74cdd91) 
- Number of agents is not properly updated.  [f7cbbe5](https://github.com/wazuh/wazuh-kibana-app/commit/f7cbbe54394db825827715c3ad4370ac74317108) 
- Missing scrollbar on Firefox file viewer.  [df4e8f9](https://github.com/wazuh/wazuh-kibana-app/commit/df4e8f9305b35e9ee1473bed5f5d452dd3420567) 
- Agent search filter by name, lost when refreshing. [71b5274](https://github.com/wazuh/wazuh-kibana-app/commit/71b5274ccc332d8961a158587152f7badab28a95) 
- Alerts of level 12 cannot be displayed in the Summary table. [ec0e888](https://github.com/wazuh/wazuh-kibana-app/commit/ec0e8885d9f1306523afbc87de01a31f24e36309) 
- Restored query from search bar in visualizations. [439128f](https://github.com/wazuh/wazuh-kibana-app/commit/439128f0a1f65b649a9dcb81ab5804ca20f65763) 
- Fix Kibana filters loop in Firefox. [82f0f32](https://github.com/wazuh/wazuh-kibana-app/commit/82f0f32946d844ce96a28f0185f903e8e05c5589) 

## Wazuh v3.9.3 - Kibana v6.8.1 / v7.1.1 / v7.2.0 - Revision 523

### Added

- Support for Wazuh v3.9.3
- Support for Kibana v7.2.0 [#1556](https://github.com/wazuh/wazuh-kibana-app/pull/1556).

### Changed

- New design and several UI/UX changes [#1525](https://github.com/wazuh/wazuh-kibana-app/pull/1525).
- Improved error checking + syscollector performance [94d0a83](https://github.com/wazuh/wazuh-kibana-app/commit/94d0a83e43aa1d2d84ef6f87cbb76b9aefa085b3).
- Adapt Syscollector for MacOS agents [a4bf7ef](https://github.com/wazuh/wazuh-kibana-app/commit/a4bf7efc693a99b7565b5afcaa372155f15a4db9).
- Show last scan for syscollector [73f2056](https://github.com/wazuh/wazuh-kibana-app/commit/73f2056673bb289d472663397ba7097e49b7b93b).
- Extendend information for syscollector [#1585](https://github.com/wazuh/wazuh-kibana-app/issues/1585).

### Fixed

- Corrected width for agent stats [a998955](https://github.com/wazuh/wazuh-kibana-app/commit/a99895565a8854c55932ec94cffb08e1d0aa3da1).
- Fix height for the menu directive with Dynamic height [427d0f3](https://github.com/wazuh/wazuh-kibana-app/commit/427d0f3e9fa6c34287aa9e8557da99a51e0db40f).
- Fix wazuh-db and clusterd check [cddcef6](https://github.com/wazuh/wazuh-kibana-app/commit/cddcef630c5234dd6f6a495715743dfcfd4e4001).
- Fix AlertsStats when value is "0", it was showing "-" [07a3e10](https://github.com/wazuh/wazuh-kibana-app/commit/07a3e10c7f1e626ba75a55452b6c295d11fd657d).
- Fix syscollector state value [f8d3d0e](https://github.com/wazuh/wazuh-kibana-app/commit/f8d3d0eca44e67e26f79bc574495b1f4c8f751f2).
- Fix time offset for reporting table [2ef500b](https://github.com/wazuh/wazuh-kibana-app/commit/2ef500bb112e68bd4811b8e87ce8581d7c04d20f).
- Fix call to obtain GDPR requirements for specific agent [ccda846](https://github.com/wazuh/wazuh-kibana-app/commit/ccda8464b50be05bc5b3642f25f4972c8a7a2c03).
- Restore "rule.id" as a clickable field in visualizations [#1546](https://github.com/wazuh/wazuh-kibana-app/pull/1546).
- Fix timepicker in cluster monitoring [f7533ce](https://github.com/wazuh/wazuh-kibana-app/pull/1560/commits/f7533cecb6862abfb5c1d2173ec3e70ffc59804a).
- Fix several bugs [#1569](https://github.com/wazuh/wazuh-kibana-app/pull/1569).
- Fully removed "rule.id" as URL field [#1584](https://github.com/wazuh/wazuh-kibana-app/issues/1584).
- Fix filters for dashboards [#1583](https://github.com/wazuh/wazuh-kibana-app/issues/1583).
- Fix missing dependency [#1591](https://github.com/wazuh/wazuh-kibana-app/issues/1591).

## Wazuh v3.9.2 - Kibana v7.1.1 - Revision 510

### Added

- Support for Wazuh v3.9.2

### Changed

- Avoid showing more than one toaster for the same error message [7937003](https://github.com/wazuh/wazuh-kibana-app/commit/793700382798033203091d160773363323e05bb9).
- Restored "Alerts evolution - Top 5 agents" in Overview > Security events [f9305c0](https://github.com/wazuh/wazuh-kibana-app/commit/f9305c0c6acf4a31c41b1cc9684b87f79b27524f).

### Fixed

- Fix missing parameters in Dev Tools request [#1496](https://github.com/wazuh/wazuh-kibana-app/pull/1496).
- Fix "Invalid Date" for Safari and Internet Explorer [#1505](https://github.com/wazuh/wazuh-kibana-app/pull/1505).

## Wazuh v3.9.1 - Kibana v7.1.1 - Revision 509

### Added

- Support for Kibana v7.1.1
- Added overall metrics for Agents > Overview [#1479](https://github.com/wazuh/wazuh-kibana-app/pull/1479).

### Fixed

- Fixed missing dependency for Discover [43f5dd5](https://github.com/wazuh/wazuh-kibana-app/commit/43f5dd5f64065c618ba930b2a4087f0a9e706c0e).
- Fixed visualization for Agents > Overview [#1477](https://github.com/wazuh/wazuh-kibana-app/pull/1477). 
- Fixed SCA policy checks table [#1478](https://github.com/wazuh/wazuh-kibana-app/pull/1478).

## Wazuh v3.9.1 - Kibana v7.1.0 - Revision 508

### Added

- Support for Kibana v7.1.0

## Wazuh v3.9.1 - Kibana v6.8.0 - Revision 444

### Added

- Support for Wazuh v3.9.1
- Support for Kibana v6.8.0

### Fixed

- Fixed background color for some parts of the Discover directive [2dfc763](https://github.com/wazuh/wazuh-kibana-app/commit/2dfc763bfa1093fb419f118c2938f6b348562c69).
- Fixed cut values in non-resizable tables when the value is too large [cc4828f](https://github.com/wazuh/wazuh-kibana-app/commit/cc4828fbf50d4dab3dd4bb430617c1f2b13dac6a).
- Fixed handled but not shown error messages from rule editor [0aa0e17](https://github.com/wazuh/wazuh-kibana-app/commit/0aa0e17ac8678879e5066f8d83fd46f5d8edd86a).
- Minor typos corrected [fe11fb6](https://github.com/wazuh/wazuh-kibana-app/commit/fe11fb67e752368aedc89ec844ddf729eb8ad761).
- Minor fixes in agents configuration [1bc2175](https://github.com/wazuh/wazuh-kibana-app/commit/1bc217590438573e7267687655bb5939b5bb9fde).
- Fix Management > logs viewer scrolling [f458b2e](https://github.com/wazuh/wazuh-kibana-app/commit/f458b2e3294796f9cf00482b4da27984646c6398).

### Changed

- Kibana version shown in settings is now read from our package.json [c103d3e](https://github.com/wazuh/wazuh-kibana-app/commit/c103d3e782136106736c02039d28c4567b255aaa).
- Removed an old header from Settings [0197b8b](https://github.com/wazuh/wazuh-kibana-app/commit/0197b8b1abc195f275c8cd9893df84cd5569527b).
- Improved index pattern validation fields, replaced "full_log" with "rule.id" as part of the minimum required fields [dce0595](https://github.com/wazuh/wazuh-kibana-app/commit/dce059501cbd28f1294fd761da3e015e154747bc).
- Improve dynamic height for configuration editor [c318131](https://github.com/wazuh/wazuh-kibana-app/commit/c318131dfb6b5f01752593f2aa972b98c0655610).
- Add timezone for all dates shown in the app [4b8736f](https://github.com/wazuh/wazuh-kibana-app/commit/4b8736fb4e562c78505daaee042bcd798242c3f5).

## Wazuh v3.9.0 - Kibana v6.7.0 / v6.7.1 / v6.7.2 - Revision 441

### Added

- Support for Wazuh v3.9.0
- Support for Kibana v6.7.0 / v6.7.1 / v6.7.2
- Edit master and worker configuration ([#1215](https://github.com/wazuh/wazuh-kibana-app/pull/1215)).
- Edit local rules, local decoders and CDB lists ([#1212](https://github.com/wazuh/wazuh-kibana-app/pull/1212), [#1204](https://github.com/wazuh/wazuh-kibana-app/pull/1204), [#1196](https://github.com/wazuh/wazuh-kibana-app/pull/1196), [#1233](https://github.com/wazuh/wazuh-kibana-app/pull/1233), [#1304](https://github.com/wazuh/wazuh-kibana-app/pull/1304)).
- View no local rules/decoders XML files ([#1395](https://github.com/wazuh/wazuh-kibana-app/pull/1395))
- Dev Tools additions
  - Added hotkey `[shift] + [enter]` for sending query ([#1170](https://github.com/wazuh/wazuh-kibana-app/pull/1170)).
  - Added `Export JSON` button for the Dev Tools ([#1170](https://github.com/wazuh/wazuh-kibana-app/pull/1170)).
- Added refresh button for agents preview table ([#1169](https://github.com/wazuh/wazuh-kibana-app/pull/1169)).
- Added `configuration assessment` information in "Agent > Policy monitoring" ([#1227](https://github.com/wazuh/wazuh-kibana-app/pull/1227)).
- Added agents `configuration assessment` configuration section in "Agent > Configuration" ([1257](https://github.com/wazuh/wazuh-kibana-app/pull/1257))
- Restart master and worker nodes ([#1222](https://github.com/wazuh/wazuh-kibana-app/pull/1222)).
- Restart agents ([#1229](https://github.com/wazuh/wazuh-kibana-app/pull/1229)).
- Added support for more than one Wazuh monitoring pattern ([#1243](https://github.com/wazuh/wazuh-kibana-app/pull/1243))
- Added customizable interval for Wazuh monitoring indices creation ([#1243](https://github.com/wazuh/wazuh-kibana-app/pull/1243)).
- Expand visualizations ([#1246](https://github.com/wazuh/wazuh-kibana-app/pull/1246)).
- Added a dynamic table columns selector ([#1246](https://github.com/wazuh/wazuh-kibana-app/pull/1246)).
- Added resizable columns by dragging in tables ([d2bf8ee](https://github.com/wazuh/wazuh-kibana-app/commit/d2bf8ee9681ca5d6028325e165854b49214e86a3))
- Added a cron job for fetching missing fields of all valid index patterns, also merging dynamic fields every time an index pattern is refreshed by the app ([#1276](https://github.com/wazuh/wazuh-kibana-app/pull/1276)).
- Added auto-merging dynamic fields for Wazuh monitoring index patterns ([#1300](https://github.com/wazuh/wazuh-kibana-app/pull/1300))
- New server module, it's a job queue so we can add delayed jobs to be run in background, this iteration only accepts delayed Wazuh API calls ([#1283](https://github.com/wazuh/wazuh-kibana-app/pull/1283)).
- Added new way to view logs using a logs viewer ([#1292](https://github.com/wazuh/wazuh-kibana-app/pull/1292))
- Added new directive for registering agents from the UI, including instructions on "how to" ([#1321](https://github.com/wazuh/wazuh-kibana-app/pull/1321)).
- Added some Angular charts in Agents Preview and Agents SCA sections ([#1364](https://github.com/wazuh/wazuh-kibana-app/pull/1364))
- Added Docker listener settings in configuration views ([#1365](https://github.com/wazuh/wazuh-kibana-app/pull/1365))
- Added Docker dashboards for both Agents and Overview ([#1367](https://github.com/wazuh/wazuh-kibana-app/pull/1367))
- Improved app logger with debug level ([#1373](https://github.com/wazuh/wazuh-kibana-app/pull/1373))
- Introducing React components from the EUI framework

### Changed

- Escape XML special characters ([#1159](https://github.com/wazuh/wazuh-kibana-app/pull/1159)).
- Changed empty results message for Wazuh tables ([#1165](https://github.com/wazuh/wazuh-kibana-app/pull/1165)).
- Allowing the same query multiple times on the Dev Tools ([#1174](https://github.com/wazuh/wazuh-kibana-app/pull/1174))
- Refactor JSON/XML viewer for configuration tab ([#1173](https://github.com/wazuh/wazuh-kibana-app/pull/1173), [#1148](https://github.com/wazuh/wazuh-kibana-app/pull/1148)).
- Using full height for all containers when possible ([#1224](https://github.com/wazuh/wazuh-kibana-app/pull/1224)).
- Improved the way we are handling "back button" events ([#1207](https://github.com/wazuh/wazuh-kibana-app/pull/1207)).
- Changed some visualizations for FIM, GDPR, PCI, Vulnerability and Security Events ([#1206](https://github.com/wazuh/wazuh-kibana-app/pull/1206), [#1235](https://github.com/wazuh/wazuh-kibana-app/pull/1235), [#1293](https://github.com/wazuh/wazuh-kibana-app/pull/1293)).
- New design for agent header view ([#1186](https://github.com/wazuh/wazuh-kibana-app/pull/1186)).
- Not fetching data the very first time the Dev Tools are opened ([#1185](https://github.com/wazuh/wazuh-kibana-app/pull/1185)).
- Refresh all known fields for all valid index patterns if `kbn-vis` detects a broken index pattern ([ecd7c8f](https://github.com/wazuh/wazuh-kibana-app/commit/ecd7c8f98c187a350f81261d13b0d45dcec6dc5d)).
- Truncate texts and display a tooltip when they don't fit in a table cell ([7b56a87](https://github.com/wazuh/wazuh-kibana-app/commit/7b56a873f85dcba7e6838aeb2e40d9b4cf472576))
- Updated API autocomplete for Dev Tools ([#1218](https://github.com/wazuh/wazuh-kibana-app/pull/1218))
- Updated switches design to adapt it to Kibana's design ([#1253](https://github.com/wazuh/wazuh-kibana-app/pull/1253))
- Reduced the width of some table cells with little text, to give more space to the other columns ([#1263](https://github.com/wazuh/wazuh-kibana-app/pull/1263)).
- Redesign for Management > Status daemons list ([#1284](https://github.com/wazuh/wazuh-kibana-app/pull/1284)).
- Redesign for Management > Configuration, Agent > Configuration ([#1289](https://github.com/wazuh/wazuh-kibana-app/pull/1289)).
- Replaced Management > Logs table with a log viewer component ([#1292](https://github.com/wazuh/wazuh-kibana-app/pull/1292)).
- The agents list search bar now allows to switch between AND/OR operators ([#1291](https://github.com/wazuh/wazuh-kibana-app/pull/1291)).
- Improve audit dashboards ([#1374](https://github.com/wazuh/wazuh-kibana-app/pull/1374))
- Exclude agent "000" getting the last registered and the most active agents from the Wazuh API.([#1391](https://github.com/wazuh/wazuh-kibana-app/pull/1391))
- Reviewed Osquery dashboards ([#1394](https://github.com/wazuh/wazuh-kibana-app/pull/1394))
- Memory info is now a log ([#1400](https://github.com/wazuh/wazuh-kibana-app/pull/1400))
- Error toasters time is now 30000ms, warning/info are still 6000ms ([#1420](https://github.com/wazuh/wazuh-kibana-app/pull/1420))

### Fixed

- Properly handling long messages on notifier service, until now, they were using out of the card space, also we replaced some API messages with more meaningful messages ([#1168](https://github.com/wazuh/wazuh-kibana-app/pull/1168)).
- Adapted Wazuh icon for multiple browsers where it was gone ([#1208](https://github.com/wazuh/wazuh-kibana-app/pull/1208)).
- Do not fetch data from tables twice when resize window ([#1303](https://github.com/wazuh/wazuh-kibana-app/pull/1303)).
- Agent syncrhonization status is updated as we browse the configuration section ([#1305](https://github.com/wazuh/wazuh-kibana-app/pull/1305))
- Using the browser timezone for reporting documents ([#1311](https://github.com/wazuh/wazuh-kibana-app/pull/1311)).
- Wrong behaviors in the routing system when the basePath was set ([#1342](https://github.com/wazuh/wazuh-kibana-app/pull/1342))
- Do not show pagination for one-page tables ([196c5b7](https://github.com/wazuh/wazuh-kibana-app/pull/1362/commits/196c5b717583032798da7791fa4f90ec06397f68))
- Being redirected to Overview once a Kibana restart is performed ([#1378](https://github.com/wazuh/wazuh-kibana-app/pull/1378))
- Displaying the AWS services section of the aws-s3 wodle ([#1393](https://github.com/wazuh/wazuh-kibana-app/pull/1393))
- Show email configuration on the configuration on demand ([#1401](https://github.com/wazuh/wazuh-kibana-app/issues/1401))
- Show "Follow symbolic link" field in Integrity monitoring - Monitored configuration on demand ([0c9c9da](https://github.com/wazuh/wazuh-kibana-app/pull/1414/commits/0c9c9da3b951548761cd203db5ee5baa39afe26c))

## Wazuh v3.8.2 - Kibana v6.6.0 / v6.6.1 / v6.6.2 / v6.7.0 - Revision 419

### Added

- Support for Kibana v6.6.0 / v6.6.1 / v6.6.2 / v6.7.0

### Fixed

- Fixed AWS dashboard, newer JavaScript browser engines break the view due to Angular.js ([6e882fc](https://github.com/wazuh/wazuh-kibana-app/commit/6e882fc1d7efe6059e6140ff40b8a20d9c1fa51e)).
- Fixed AWS accounts visualization, using the right field now ([6e882fc](https://github.com/wazuh/wazuh-kibana-app/commit/6e882fc1d7efe6059e6140ff40b8a20d9c1fa51e)).

## Wazuh v3.8.2 - Kibana v6.5.4 - Revision 418

### Added

- Support for Wazuh v3.8.2

### Changed

- Close configuration editor only if it was successfully updated ([bc77c35](https://github.com/wazuh/wazuh-kibana-app/commit/bc77c35d8440a656d4704451ce857c9e1d36a438)).
- Replaced FIM Vega visualization with standard visualization ([554ee1c](https://github.com/wazuh/wazuh-kibana-app/commit/554ee1c4c4d75c76d82272075acf8bb62e7f9e27)).

## Wazuh v3.8.1 - Kibana v6.5.4 - Revision 417

### Added

- Support for Wazuh v3.8.1

### Changed

- Moved monitored/ignored Windows registry entries to "FIM > Monitored" and "FIM > Ignored" to avoid user confusion ([#1176](https://github.com/wazuh/wazuh-kibana-app/pull/1176)).
- Excluding managers from wazuh-monitoring indices ([#1177](https://github.com/wazuh/wazuh-kibana-app/pull/1177)).
- Escape `&` before sending group configuration ([d3aa56f](https://github.com/wazuh/wazuh-kibana-app/commit/d3aa56fa73478c60505e500db7d3a7df263081b5)).
- Improved `autoFormat` function before rendering group configuration ([f4f8144](https://github.com/wazuh/wazuh-kibana-app/commit/f4f8144eef8b93038fc897a9f16356e71029b844)).
- Now the group configuration editor doesn't exit after sending data to the Wazuh API ([5c1a3ef](https://github.com/wazuh/wazuh-kibana-app/commit/5c1a3ef9bd710a7befbed0709c4a7cf414f44f6b)).

### Fixed

- Fixed style for the error toaster for long URLs or long paths ([11b8084](https://github.com/wazuh/wazuh-kibana-app/commit/11b8084c75bbc5da36587ff31d1bc80a55fe4dfe)).

## Wazuh v3.8.0 - Kibana v6.5.4 - Revision 416

### Added

- Added group management features such as:
  - Edit the group configuration ([#1096](https://github.com/wazuh/wazuh-kibana-app/pull/1096)).
  - Add/remove groups to/from an agent ([#1096](https://github.com/wazuh/wazuh-kibana-app/pull/1096)).
  - Add/remove agents to/from a group ([#1096](https://github.com/wazuh/wazuh-kibana-app/pull/1096)).
  - Add/remove groups ([#1152](https://github.com/wazuh/wazuh-kibana-app/pull/1152)).
- New directive for tables that don't need external data sources ([#1067](https://github.com/wazuh/wazuh-kibana-app/pull/1067)).
- New search bar directive with interactive filters and suggestions ([#1058](https://github.com/wazuh/wazuh-kibana-app/pull/1058)).
- New server route `/elastic/alerts` for fetching alerts using custom parameters([#1056](https://github.com/wazuh/wazuh-kibana-app/pull/1056)).
- New table for an agent FIM monitored files, if the agent OS platform is Windows it will show two tables: files and registry ([#1032](https://github.com/wazuh/wazuh-kibana-app/pull/1032)).
- Added description to each setting under Settings > Configuration ([#1048](https://github.com/wazuh/wazuh-kibana-app/pull/1048)).
- Added a new setting to `config.yml` related to Wazuh monitoring and its index pattern ([#1095](https://github.com/wazuh/wazuh-kibana-app/pull/1095)).
- Resizable columns by dragging in Dev-tools ([#1102](https://github.com/wazuh/wazuh-kibana-app/pull/1102)).
- New feature to be able to edit config.yml file from the Settings > Configuration section view ([#1105](https://github.com/wazuh/wazuh-kibana-app/pull/1105)).
- Added a new table (network addresses) for agent inventory tab ([#1111](https://github.com/wazuh/wazuh-kibana-app/pull/1111)).
- Added `audit_key` (Who-data Audit keys) for configuration tab ([#1123](https://github.com/wazuh/wazuh-kibana-app/pull/1123)).
- Added new known fields for Kibana index pattern ([#1150](https://github.com/wazuh/wazuh-kibana-app/pull/1150)).

### Changed

- Changed Inventory tables. Now the app looks for the OS platform and it shows different tables depending on the OS platform. In addition the process state codes has been replaced to be more meaningful ([#1059](https://github.com/wazuh/wazuh-kibana-app/pull/1059)).
- Tiny rework for the AWS tab including.
- "Report" button is hidden on Discover panel ([#1047](https://github.com/wazuh/wazuh-kibana-app/pull/1047)).
- Visualizations, filters and Discover improved ([#1083](https://github.com/wazuh/wazuh-kibana-app/pull/1083)).
- Removed `popularizeField` function until https://github.com/elastic/kibana/issues/22426 is solved in order to avoid `Unable to write index pattern!` error on Discover tab ([#1085](https://github.com/wazuh/wazuh-kibana-app/pull/1085)).
- Improved Wazuh monitoring module ([#1094](https://github.com/wazuh/wazuh-kibana-app/pull/1094)).
- Added "Registered date" and "Last keep alive" in agents table allowing you to sort by these fields ([#1102](https://github.com/wazuh/wazuh-kibana-app/pull/1102)).
- Improved code quality in sections such as Ruleset > Rule and Decoder detail view simplify conditions ([#1102](https://github.com/wazuh/wazuh-kibana-app/pull/1102)).
- Replaced reporting success message ([#1102](https://github.com/wazuh/wazuh-kibana-app/pull/1102)).
- Reduced the default number of shards and the default number of replicas for the app indices ([#1113](https://github.com/wazuh/wazuh-kibana-app/pull/1113)).
- Refreshing index pattern known fields on health check controller ([#1119](https://github.com/wazuh/wazuh-kibana-app/pull/1119)).
- Less strict memory check ([786c764](https://github.com/wazuh/wazuh-kibana-app/commit/786c7642cd88083f9a77c57ed204488ecf5b710a)).
- Checking message origin in error handler ([dfec368](https://github.com/wazuh/wazuh-kibana-app/commit/dfec368d22a148b2e4437db92d71294900241961)).
- Dev tools is now showing the response as it is, like `curl` does ([#1137](https://github.com/wazuh/wazuh-kibana-app/pull/1137)).
- Removed `unknown` as valid node name ([#1149](https://github.com/wazuh/wazuh-kibana-app/pull/1149)).
- Removed `rule.id` direct filter from the rule set tables ([#1151](https://github.com/wazuh/wazuh-kibana-app/pull/1151))

### Fixed

- Restored X-Pack security logic for the .wazuh index, now it's not bypassing the X-Pack roles ([#1081](https://github.com/wazuh/wazuh-kibana-app/pull/1081))
- Avoid fetching twice the same data ([#1072](https://github.com/wazuh/wazuh-kibana-app/pull/1072), [#1061](https://github.com/wazuh/wazuh-kibana-app/pull/1061)).
- Wazuh logo adapted to low resolutions ([#1074](https://github.com/wazuh/wazuh-kibana-app/pull/1074)).
- Hide Audit, OpenSCAP tabs for non-linux agents. Fixed empty Windows events under Configuration > Log collection section. OSQuery logo has been standardized ([#1072](https://github.com/wazuh/wazuh-kibana-app/pull/1072), [#1076](https://github.com/wazuh/wazuh-kibana-app/pull/1076)).
- Fix empty values on _Overview > Security events_ when Wazuh monitoring is disabled ([#1091](https://github.com/wazuh/wazuh-kibana-app/pull/1091)).
- Fix overlapped play button in Dev-tools when the input box has a scrollbar ([#1102](https://github.com/wazuh/wazuh-kibana-app/pull/1102)).
- Fix Dev-tools behavior when parse json invalid blocks ([#1102](https://github.com/wazuh/wazuh-kibana-app/pull/1102)).
- Fixed Management > Monitoring tab frustration adding back buttons ([#1102](https://github.com/wazuh/wazuh-kibana-app/pull/1102)).
- Fix template checking when using more than one pattern ([#1104](https://github.com/wazuh/wazuh-kibana-app/pull/1104)).
- Fix infinite loop for Wazuh monitoring when the Wazuh API is not being able to give us all the agents ([5a26916](https://github.com/wazuh/wazuh-kibana-app/commit/5a2691642b40a34783d2eafb6ee24ae78b9af21a)), ([85005a1](https://github.com/wazuh/wazuh-kibana-app/commit/85005a184d4f1c3d339b7c895b5d2469f3b45171)).
- Fix rule details for `list` and `info` parameters ([#1149](https://github.com/wazuh/wazuh-kibana-app/pull/1149)).

## Wazuh v3.7.1 / v3.7.2 - Kibana v6.5.1 / v6.5.2 / v6.5.3 / v6.5.4 - Revision 415

### Added

- Support for Elastic stack v6.5.2 / v6.5.3 / v6.5.4.
- Support for Wazuh v3.7.1 / v3.7.2.
- Dev Tools module now autocompletes API endpoints ([#1030](https://github.com/wazuh/wazuh-kibana-app/pull/1030)).

### Changed

- Increased number of rows for syscollector tables ([#1033](https://github.com/wazuh/wazuh-kibana-app/pull/1033)).
- Modularized JSON/XML viewers for the configuration section ([#982](https://github.com/wazuh/wazuh-kibana-app/pull/982)).

### Fixed

- Added missing fields for syscollector network tables ([#1036](https://github.com/wazuh/wazuh-kibana-app/pull/1036)).
- Using the right API path when downloading CSV for decoders list ([#1045](https://github.com/wazuh/wazuh-kibana-app/pull/1045)).
- Including group field when downloading CSV for agents list ([#1044](https://github.com/wazuh/wazuh-kibana-app/pull/1044)).
- Preserve active tab in configuration section when refreshing the page ([#1037](https://github.com/wazuh/wazuh-kibana-app/pull/1037)).

## Wazuh v3.7.0 - Kibana v6.5.0 / v6.5.1 - Revision 414

### Added

- Support for Elastic Stack v6.5.0 / v6.5.1.
- Agent groups bar is now visible on the agent configuration section ([#1023](https://github.com/wazuh/wazuh-kibana-app/pull/1023)).
- Added a new setting for the `config.yml` file for enable/disable administrator mode ([#1019](https://github.com/wazuh/wazuh-kibana-app/pull/1019)).
  - This allows the user to perform PUT, POST, DELETE methods in our Dev Tools.

### Changed

- Refactored most front-end controllers ([#1023](https://github.com/wazuh/wazuh-kibana-app/pull/1023)).

## Wazuh v3.7.0 - Kibana v6.4.2 / v6.4.3 - Revision 413

### Added

- Support for Wazuh v3.7.0.
- Support for Elastic Stack v6.4.2 / v6.4.3.
- Brand-new interface for _Configuration_ (on both _Management_ and _Agents_ tabs) ([#914](https://github.com/wazuh/wazuh-kibana-app/pull/914)):
  - Now you can check current and real agent and manager configuration.
  - A new interface design, with more useful information and easy to understand descriptions.
  - New and more responsive JSON/XML viewers to show the configuration in raw mode.
- Brand-new extension - Osquery ([#938](https://github.com/wazuh/wazuh-kibana-app/pull/938)):
  - A new extension, disabled by default.
  - Check alerts from Wazuh's Osquery integration.
  - Check your current Osquery wodle configuration.
  - More improvements will come for this extension in the future.
- New option for Wazuh app configuration file - _Ignore index patterns_ ([#947](https://github.com/wazuh/wazuh-kibana-app/pull/947)):
  - Now the user can specify which index patterns can't be selected on the app using the new `ip.ignore` setting on the `config.yml` file.
  - The valid format is an array of strings which represents index patterns.
  - By default, this list is empty (all index patterns will be available if they use a compatible structure).
- Added a node selector for _Management > Status_ section when Wazuh cluster is enabled ([#976](https://github.com/wazuh/wazuh-kibana-app/pull/976)).
- Added quick access to _Configuration_ or _Discover_ panels for an agent on the agents list ([#939](https://github.com/wazuh/wazuh-kibana-app/pull/939)).
- Now you can click on an agent's ID on the _Discover_ panels to open its details page on the app ([#904](https://github.com/wazuh/wazuh-kibana-app/pull/904)).
- Redesigned the _Overview > Amazon AWS_ tab, using more meaningful visualizations for a better overall view of your agents' status ([#903](https://github.com/wazuh/wazuh-kibana-app/pull/903)).
- Redesigned the _Overview/Agents > Vulnerabilities_ tab, using more meaningful visualizations for a better overall view of your agents' status ([#954](https://github.com/wazuh/wazuh-kibana-app/pull/954)).
- Now everytime the user enters the _Settings_ tab, the API connection will be automatically checked ([#971](https://github.com/wazuh/wazuh-kibana-app/pull/971)).
- Added a node selector for _Management > Logs_ section when Wazuh cluster is enabled ([#980](https://github.com/wazuh/wazuh-kibana-app/pull/980)).
- Added a group selector for _Agents_ section ([#995](https://github.com/wazuh/wazuh-kibana-app/pull/995)).

### Changed

- Interface refactoring for the _Agents > Inventory data_ tab ([#924](https://github.com/wazuh/wazuh-kibana-app/pull/924)):
  - Now the tab won't be available if your agent doesn't have Syscollector enabled, and each card will be enabled or disabled depending on the current Syscollector scans configuration.
  - This will prevent situations where the user couldn't check the inventory although there was actual scan data to show on some sections.
- Added support for new multigroups feature ([#911](https://github.com/wazuh/wazuh-kibana-app/pull/911)):
  - Now the information bars on _Agents_ will show all the groups an agent belongs to.
- Now the result pane on the _Dev tools_ tab will show the error code coming from the Wazuh API ([#909](https://github.com/wazuh/wazuh-kibana-app/pull/909)).
- Changed some visualizations titles for _Overview/Agents > OpenSCAP_ tab ([#925](https://github.com/wazuh/wazuh-kibana-app/pull/925)).
- All backend routes have been renamed ([#932](https://github.com/wazuh/wazuh-kibana-app/pull/932)).
- Several improvements for Elasticsearch tests ([#933](https://github.com/wazuh/wazuh-kibana-app/pull/933)).
- Updated some strings and descriptions on the _Settings_ tab ([#934](https://github.com/wazuh/wazuh-kibana-app/pull/934)).
- Changed the date format on _Settings > Logs_ to make it more human-readable ([#944](https://github.com/wazuh/wazuh-kibana-app/pull/944)).
- Changed some labels to remove the "MD5 sum" expression, it will use "Checksum" instead ([#945](https://github.com/wazuh/wazuh-kibana-app/pull/945)).
- Added word wrapping class to group name in _Management > Groups > Group detail_ tab ([#945](https://github.com/wazuh/wazuh-kibana-app/pull/945)).
- The `wz-table` directive has been refactored ([#953](https://github.com/wazuh/wazuh-kibana-app/pull/953)).
- The `wz-table` directive now checks if a request is aborted ([#979](https://github.com/wazuh/wazuh-kibana-app/pull/979)).
- Several performance improvements ([#985](https://github.com/wazuh/wazuh-kibana-app/pull/985), [#997](https://github.com/wazuh/wazuh-kibana-app/pull/997), [#1000](https://github.com/wazuh/wazuh-kibana-app/pull/1000)).

### Fixed

- Several known fields for _Whodata_ functionality have been fixed ([#901](https://github.com/wazuh/wazuh-kibana-app/pull/901)).
- Fixed alignment bug with the _Add a filter +_ button on _Discover_ and _Agents_ tabs ([#912](https://github.com/wazuh/wazuh-kibana-app/pull/912)).
- Fixed a bug where the `Add API` form on _Settings_ didn't appear when pressing the button after editing an existing API entry ([#944](https://github.com/wazuh/wazuh-kibana-app/pull/944)).
- Fixed a bug on _Ruleset_ tab where the "Description" column was showing `0` if the rule doesn't have any description ([#948](https://github.com/wazuh/wazuh-kibana-app/pull/948)).
- Fixed wrong alignment on related Rules/Decoders tables from _Management > Ruleset_ tab ([#971](https://github.com/wazuh/wazuh-kibana-app/pull/971)).
- Fixed a bug where sometimes the error messages appeared duplicated ([#971](https://github.com/wazuh/wazuh-kibana-app/pull/971)).

### Removed

- On the _Management > Monitoring_ tab, the `Cluster enabled but not running` message won't appear as an error anymore ([#971](https://github.com/wazuh/wazuh-kibana-app/pull/971)).

## Wazuh v3.6.1 - Kibana v6.4.1 / v6.4.2 / v6.4.3 - Revision 412

### Added

- Support for Elastic Stack v6.4.1 / v6.4.2 / v6.4.3.

## Wazuh v3.6.1 - Kibana v6.4.0 - Revision 411

### Added

- Redesigned the _Overview > Integrity monitoring_ tab, using more meaningful visualizations for a better overall view of your agents' status ([#893](https://github.com/wazuh/wazuh-kibana-app/pull/893)).
- Added a new table for the _Inventory_ tab: _Processes_ ([#895](https://github.com/wazuh/wazuh-kibana-app/pull/895)).
- Improved error handling for tables. Now the table will show an error message if it wasn't able to fetch and load data ([#896](https://github.com/wazuh/wazuh-kibana-app/pull/896)).

### Changed

- The app source code has been improved, following best practices and coding guidelines ([#892](https://github.com/wazuh/wazuh-kibana-app/pull/892)).
- Included more app tests and prettifier for better code maintainability ([#883](https://github.com/wazuh/wazuh-kibana-app/pull/883) & [#885](https://github.com/wazuh/wazuh-kibana-app/pull/885)).

### Fixed

- Fixed minor visual errors on some _GDPR_, _PCI DSS_ and _Vulnerabilities_ visualizations ([#894](https://github.com/wazuh/wazuh-kibana-app/pull/894)).

## Wazuh v3.6.1 - Kibana v6.4.0 - Revision 410

### Added

- The _Inventory_ tab has been redesigned ([#873](https://github.com/wazuh/wazuh-kibana-app/pull/873)):
  - Added new network interfaces and port tables.
  - Improved design using metric information bars and intuitive status indicators.
- Added refresh functionality to the _Settings > Logs_ tab ([#852](https://github.com/wazuh/wazuh-kibana-app/pull/852)):
  - Now everytime the user opens the tab, the logs will be reloaded.
  - A new button to force the update has been added on the top left corner of the logs table.
- Added `tags` and `recursion_level` configuration options to _Management/Agent > Configuration_ tabs ([#850](https://github.com/wazuh/wazuh-kibana-app/pull/850)).
- The _Kuery_ search syntax has been added again to the app ([#851](https://github.com/wazuh/wazuh-kibana-app/pull/851)).
- Added a first batch of [_Mocha_](https://mochajs.org/) tests and other quality of code improvements to the app ([#859](https://github.com/wazuh/wazuh-kibana-app/pull/859)).
- Now you can open specific rule details (the _Management > Ruleset_ tab) when clicking on the `rule.id` value on the _Discover_ tab ([#862](https://github.com/wazuh/wazuh-kibana-app/pull/862)).
- Now you can click on the rule ID value on the _Management > Ruleset_ tab to search for related alerts on the _Discover_ tab ([#863](https://github.com/wazuh/wazuh-kibana-app/pull/863)).

### Changed

- The index pattern known fields have been updated up to 567 ([#872](https://github.com/wazuh/wazuh-kibana-app/pull/872)).
- Now the _Inventory_ tab will always be available for all agents, and a descriptive message will appear if the agent doesn't have `syscollector` enabled ([#879](https://github.com/wazuh/wazuh-kibana-app/pull/879)).

### Fixed

- Fixed a bug where the _Inventory_ tab was unavailable if the user reloads the page while on the _Agents > Configuration_ tab ([#845](https://github.com/wazuh/wazuh-kibana-app/pull/845)).
- Fixed some _Overview > VirusTotal_ visualizations ([#846](https://github.com/wazuh/wazuh-kibana-app/pull/846)).
- Fixed a bug where the _Settings > Extensions_ tab wasn't being properly hidden when there's no API entries inserted ([#847](https://github.com/wazuh/wazuh-kibana-app/pull/847)).
- Fixed a bug where the _Current API_ indicator on the top navbar wasn't being properly updated when the user deletes all the API entries ([#848](https://github.com/wazuh/wazuh-kibana-app/pull/848)).
- Fixed a bug where the _Agents coverage_ metric were not displaying a proper value when the manager has 0 registered agents ([#849](https://github.com/wazuh/wazuh-kibana-app/pull/849)).
- Fixed a bug where the `wazuh-basic` user role was able to update API entries (it should be forbidden) ([#853](https://github.com/wazuh/wazuh-kibana-app/pull/853)).
- Fixed a bug where the visualizations had scroll bars on the PDF reports ([#870](https://github.com/wazuh/wazuh-kibana-app/pull/870)).
- Fixed a bug on the _Dev tools_ tab where the user couldn't execute the first request block if there was blank lines above it ([#871](https://github.com/wazuh/wazuh-kibana-app/pull/871)).
- Fixed a bug on pinned filters when opening tabs where the implicit filter was the same, making them stuck and unremovable from other tabs ([#878](https://github.com/wazuh/wazuh-kibana-app/pull/878)).

## Wazuh v3.6.1 - Kibana v6.4.0 - Revision 409

### Added

- Support for Wazuh v3.6.1.

### Fixed

- Fixed a bug on the _Dev tools_ tab ([b7c79f4](https://github.com/wazuh/wazuh-kibana-app/commit/b7c79f48f06cb49b12883ec9e9337da23b49976b)).

## Wazuh v3.6.1 - Kibana v6.3.2 - Revision 408

### Added

- Support for Wazuh v3.6.1.

### Fixed

- Fixed a bug on the _Dev tools_ tab ([4ca9ed5](https://github.com/wazuh/wazuh-kibana-app/commit/4ca9ed54f1b18e5d499d950e6ff0741946701988)).

## Wazuh v3.6.0 - Kibana v6.4.0 - Revision 407

### Added

- Support for Wazuh v3.6.0.

## Wazuh v3.6.0 - Kibana v6.3.2 - Revision 406

### Added

- Support for Wazuh v3.6.0.

## Wazuh v3.5.0 - Kibana v6.4.0 - Revision 405

### Added

- Support for Elastic Stack v6.4.0 ([#813](https://github.com/wazuh/wazuh-kibana-app/pull/813)).

## Wazuh v3.5.0 - Kibana v6.3.2 - Revision 404

### Added

- Added new options to `config.yml` to change shards and replicas settings for `wazuh-monitoring` indices ([#809](https://github.com/wazuh/wazuh-kibana-app/pull/809)).
- Added more error messages for `wazuhapp.log` in case of failure when performing some crucial functions ([#812](https://github.com/wazuh/wazuh-kibana-app/pull/812)).
- Now it's possible to change replicas settings for existing `.wazuh`, `.wazuh-version` and `wazuh-monitoring` indices on the `config.yml` file ([#817](https://github.com/wazuh/wazuh-kibana-app/pull/817)).

### Changed

- App frontend code refactored and restructured ([#802](https://github.com/wazuh/wazuh-kibana-app/pull/802)).
- Now the _Overview > Security events_ tab won't show anything if the only visualization with data is _Agents status_ ([#811](https://github.com/wazuh/wazuh-kibana-app/pull/811)).

### Fixed

- Fixed a bug where the RAM status message appreared twice the first time you opened the app ([#807](https://github.com/wazuh/wazuh-kibana-app/pull/807)).
- Fixed the app UI to make the app usable on Internet Explorer 11 ([#808](https://github.com/wazuh/wazuh-kibana-app/pull/808)).

## Wazuh v3.5.0 - Kibana v6.3.2 - Revision 403

### Added

- The welcome tabs on _Overview_ and _Agents_ have been updated with a new name and description for the existing sections ([#788](https://github.com/wazuh/wazuh-kibana-app/pull/788)).
- Now the app tables will auto-resize depending on the screen height ([#792](https://github.com/wazuh/wazuh-kibana-app/pull/792)).

### Changed

- Now all the app filters on several tables will present the values in alphabetical order ([#787](https://github.com/wazuh/wazuh-kibana-app/pull/787)).

### Fixed

- Fixed a bug on _Decoders_ where clicking on the decoder wouldn't open the detail view if the `Parent decoders` filter was enabled ([#782](https://github.com/wazuh/wazuh-kibana-app/pull/782)).
- Fixed a bug on _Dev tools_ when the first line on the editor pane was empty or had a comment ([#790](https://github.com/wazuh/wazuh-kibana-app/pull/790)).
- Fixed a bug where the app was throwing multiple warning messages the first time you open it ([#791](https://github.com/wazuh/wazuh-kibana-app/pull/791)).
- Fixed a bug where clicking on a different tab from _Overview_ right after inserting the API credentials for the first time would always redirect to _Overview_ ([#791](https://github.com/wazuh/wazuh-kibana-app/pull/791)).
- Fixed a bug where the user could have a browser cookie with a reference to a non-existing API entry on Elasticsearch ([#794](https://github.com/wazuh/wazuh-kibana-app/pull/794) & [#795](https://github.com/wazuh/wazuh-kibana-app/pull/795)).

### Removed

- The cluster key has been removed from the API requests to `/manager/configuration` ([#796](https://github.com/wazuh/wazuh-kibana-app/pull/796)).

## Wazuh v3.5.0 - Kibana v6.3.1/v6.3.2 - Revision 402

### Added

- Support for Wazuh v3.5.0.
- Added new fields for _Vulnerability detector_ alerts ([#752](https://github.com/wazuh/wazuh-kibana-app/pull/752)).
- Added multi table search for `wz-table` directive. Added two new log levels for _Management > Logs_ section ([#753](https://github.com/wazuh/wazuh-kibana-app/pull/753)).

## Wazuh v3.4.0 - Kibana v6.3.1/v6.3.2 - Revision 401

### Added

- Added a few new fields for Kibana due to the new Wazuh _who-data_ feature ([#763](https://github.com/wazuh/wazuh-kibana-app/pull/763)).
- Added XML/JSON viewer for each card under _Management > Configuration_ ([#764](https://github.com/wazuh/wazuh-kibana-app/pull/764)).

### Changed

- Improved error handling for Dev tools. Also removed some unused dependencies from the _Dev tools_ tab ([#760](https://github.com/wazuh/wazuh-kibana-app/pull/760)).
- Unified origin for tab descriptions. Reviewed some grammar typos ([#765](https://github.com/wazuh/wazuh-kibana-app/pull/765)).
- Refactored agents autocomplete component. Removed unused/deprecated modules ([#766](https://github.com/wazuh/wazuh-kibana-app/pull/766)).
- Simplified route resolves section ([#768](https://github.com/wazuh/wazuh-kibana-app/pull/768)).

### Fixed

- Fixed missing cluster node filter for the visualization shown when looking for specific node under _Management > Monitoring_ section ([#758](https://github.com/wazuh/wazuh-kibana-app/pull/758)).
- Fixed missing dependency injection for `wzMisc` factory ([#768](https://github.com/wazuh/wazuh-kibana-app/pull/768)).

### Removed

- Removed `angular-aria`, `angular-md5`, `ansicolors`, `js-yaml`, `querystring` and `lodash` dependencies since Kibana includes all of them. Removed some unused images ([#768](https://github.com/wazuh/wazuh-kibana-app/pull/768)).

## Wazuh v3.4.0 - Kibana v6.3.1/v6.3.2 - Revision 400

### Added

- Support for Wazuh v3.4.0.
- Support for Elastic Stack v6.3.2.
- Support for Kuery as accepted query language ([#742](https://github.com/wazuh/wazuh-kibana-app/pull/742)).
  - This feature is experimental.
- Added new _Who data_ fields from file integrity monitoring features ([#746](https://github.com/wazuh/wazuh-kibana-app/pull/746)).
- Added tab in _Settings_ section where you can see the last logs from the Wazuh app server ([#723](https://github.com/wazuh/wazuh-kibana-app/pull/723)).

### Changed

- Fully redesigned of the welcome screen along the different app sections ([#751](https://github.com/wazuh/wazuh-kibana-app/pull/751)).
- Now any agent can go to the _Inventory_ tab regardless if it's enabled or not. The content will change properly according to the agent configuration ([#744](https://github.com/wazuh/wazuh-kibana-app/pull/744)).
- Updated the `angular-material` dependency to `1.1.10` ([#743](https://github.com/wazuh/wazuh-kibana-app/pull/743)).
- Any API entry is now removable regardless if it's the only one API entry ([#740](https://github.com/wazuh/wazuh-kibana-app/pull/740)).
- Performance has been improved regarding to agents status, they are now being fetched using _distinct_ routes from the Wazuh API ([#738](https://github.com/wazuh/wazuh-kibana-app/pull/738)).
- Improved the way we are parsing some Wazuh API errors regarding to version mismatching ([#735](https://github.com/wazuh/wazuh-kibana-app/pull/735)).

### Fixed

- Fixed wrong filters being applied in _Ruleset > Rules_ and _Ruleset > Decoders_ sections when using Lucene like filters plus path filters ([#736](https://github.com/wazuh/wazuh-kibana-app/pull/736)).
- Fixed the template checking from the healthcheck, now it allows to use custom index patterns ([#739](https://github.com/wazuh/wazuh-kibana-app/pull/739)).
- Fixed infinite white screen from _Management > Monitoring_ when the Wazuh cluster is enabled but not running ([#741](https://github.com/wazuh/wazuh-kibana-app/pull/741)).

## Wazuh v3.3.0/v3.3.1 - Kibana v6.3.1 - Revision 399

### Added

- Added a new Angular.js factory to store the Wazuh app configuration values. Also, this factory is being used by the pre-routes functions (resolves); this way we are sure about having the real configuration at any time. These pre-routes functions have been improved too ([#670](https://github.com/wazuh/wazuh-kibana-app/pull/670)).
- Added extended information for reports from _Reporting_ feature ([#701](https://github.com/wazuh/wazuh-kibana-app/pull/701)).

### Changed

- Tables have been improved. Now they are truncating long fields and adding a tooltip if needed ([#671](https://github.com/wazuh/wazuh-kibana-app/pull/671)).
- Services have been improved ([#715](https://github.com/wazuh/wazuh-kibana-app/pull/715)).
- CSV formatted files have been improved. Now they are showing a more human readable column names ([#717](https://github.com/wazuh/wazuh-kibana-app/pull/717), [#726](https://github.com/wazuh/wazuh-kibana-app/pull/726)).
- Added/Modified some visualization titles ([#728](https://github.com/wazuh/wazuh-kibana-app/pull/728)).
- Improved Discover perfomance when in background mode ([#719](https://github.com/wazuh/wazuh-kibana-app/pull/719)).
- Reports from the _Reporting_ feature have been fulyl redesigned ([#701](https://github.com/wazuh/wazuh-kibana-app/pull/701)).

### Fixed

- Fixed the top menu API indicator when checking the API connection and the manager/cluster information had been changed ([#668](https://github.com/wazuh/wazuh-kibana-app/pull/668)).
- Fixed our logger module which was not writting logs the very first time Kibana is started neither after a log rotation ([#667](https://github.com/wazuh/wazuh-kibana-app/pull/667)).
- Fixed a regular expression in the server side when parsing URLs before registering a new Wazuh API ([#690](https://github.com/wazuh/wazuh-kibana-app/pull/690)).
- Fixed filters from specific visualization regarding to _File integrity_ section ([#694](https://github.com/wazuh/wazuh-kibana-app/pull/694)).
- Fixed filters parsing when generating a report because it was not parsing negated filters as expected ([#696](https://github.com/wazuh/wazuh-kibana-app/pull/696)).
- Fixed visualization counter from _OSCAP_ tab ([#722](https://github.com/wazuh/wazuh-kibana-app/pull/722)).

### Removed

- Temporary removed CSV download from agent inventory section due to Wazuh API bug ([#727](https://github.com/wazuh/wazuh-kibana-app/pull/727)).

## Wazuh v3.3.0/v3.3.1 - Kibana v6.3.0 - Revision 398

### Added

- Improvements for latest app redesign ([#652](https://github.com/wazuh/wazuh-kibana-app/pull/652)):
  - The _Welcome_ tabs have been simplified, following a more Elastic design.
  - Added again the `md-nav-bar` component with refined styles and limited to specific sections.
  - The _Settings > Welcome_ tab has been removed. You can use the nav bar to switch tabs.
  - Minor CSS adjustments and reordering.
- Small app UI improvements ([#634](https://github.com/wazuh/wazuh-kibana-app/pull/634)):
  - Added link to _Agents Preview_ on the _Agents_ tab breadcrumbs.
  - Replaced the _Generate report_ button with a smaller one.
  - Redesigned _Management > Ruleset_ `md-chips` to look similar to Kibana filter pills.
  - Added agent information bar from _Agents > General_ to _Agents > Welcome_ too.
  - Refactored flex layout on _Welcome_ tabs to fix a height visual bug.
  - Removed duplicated loading rings on the _Agents_ tab.
- Improvements for app tables ([#627](https://github.com/wazuh/wazuh-kibana-app/pull/627)):
  - Now the current page will be highlighted.
  - The gap has been fixed to the items per page value.
  - If there are no more pages for _Next_ or _Prev_ buttons, they will be hidden.
- Improvements for app health check ([#637](https://github.com/wazuh/wazuh-kibana-app/pull/637)):
  - Improved design for the view.
  - The checks have been placed on a table, showing the current status of each one.
- Changes to our reporting feature ([#639](https://github.com/wazuh/wazuh-kibana-app/pull/639)):
  - Now the generated reports will include tables for each section.
  - Added a parser for getting Elasticsearch data table responses.
  - The reporting feature is now a separated module, and the code has been refactored.
- Improvements for app tables pagination ([#646](https://github.com/wazuh/wazuh-kibana-app/pull/646)).

### Changed

- Now the `pretty` parameter on the _Dev tools_ tab will be ignored to avoid `Unexpected error` messages ([#624](https://github.com/wazuh/wazuh-kibana-app/pull/624)).
- The `pdfkit` dependency has been replaced by `pdfmake` ([#639](https://github.com/wazuh/wazuh-kibana-app/pull/639)).
- Changed some Kibana tables for performance improvements on the reporting feature ([#644](https://github.com/wazuh/wazuh-kibana-app/pull/644)).
- Changed the method to refresh the list of known fields on the index pattern ([#650](https://github.com/wazuh/wazuh-kibana-app/pull/650)):
  - Now when restarting Kibana, the app will update the fieldset preserving the custom user fields.

### Fixed

- Fixed bug on _Agents CIS-CAT_ tab who wasn't loading the appropriate visualizations ([#626](https://github.com/wazuh/wazuh-kibana-app/pull/626)).
- Fixed a bug where sometimes the index pattern could be `undefined` during the health check process, leading into a false error message when loading the app ([#640](https://github.com/wazuh/wazuh-kibana-app/pull/640)).
- Fixed several bugs on the _Settings > API_ tab when removing, adding or editing new entries.

### Removed

- Removed the app login system ([#636](https://github.com/wazuh/wazuh-kibana-app/pull/636)):
  - This feature was unstable, experimental and untested for a long time. We'll provide much better RBAC capabilities in the future.
- Removed the new Kuery language option on Discover app search bars.
  - This feature will be restored in the future, after more Elastic v6.3.0 adaptations.

## Wazuh v3.3.0/v3.3.1 - Kibana v6.3.0 - Revision 397

### Added

- Support for Elastic Stack v6.3.0 ([#579](https://github.com/wazuh/wazuh-kibana-app/pull/579) & [#612](https://github.com/wazuh/wazuh-kibana-app/pull/612) & [#615](https://github.com/wazuh/wazuh-kibana-app/pull/615)).
- Brand-new Wazuh app redesign for the _Monitoring_ tab ([#581](https://github.com/wazuh/wazuh-kibana-app/pull/581)):
  - Refactored and optimized UI for these tabs, using a breadcrumbs-based navigability.
  - Used the same guidelines from the previous redesign for _Overview_ and _Agents_ tabs.
- New tab for _Agents_ - _Inventory_ ([#582](https://github.com/wazuh/wazuh-kibana-app/pull/582)):
  - Get information about the agent host, such as installed packages, motherboard, operating system, etc.
  - This tab will appear if the agent has the [`syscollector`](https://documentation.wazuh.com/current/user-manual/reference/ossec-conf/wodle-syscollector.html) wodle enabled.
- Brand-new extension - _CIS-CAT Alerts_ ([#601](https://github.com/wazuh/wazuh-kibana-app/pull/601)):
  - A new extension, disabled by default.
  - Visualize alerts related to the CIS-CAT benchmarks on the _Overview_ and _Agents_ tabs.
  - Get information about the last performed scan and its score.
- Several improvements for the _Dev tools_ tab ([#583](https://github.com/wazuh/wazuh-kibana-app/pull/583) & [#597](https://github.com/wazuh/wazuh-kibana-app/pull/597)):
  - Now you can insert queries using inline parameters, just like in a web browser.
  - You can combine inline parameters with JSON-like parameters.
  - If you use the same parameter on both methods with different values, the inline parameter has precedence over the other one.
  - The tab icon has been changed for a more appropriate one.
  - The `Execute query` button is now always placed on the first line of the query block.
- Refactoring for all app tables ([#582](https://github.com/wazuh/wazuh-kibana-app/pull/582)):
  - Replaced the old `wz-table` directive with a new one, along with a new data factory.
  - Now the tables are built with a pagination system.
  - Much easier method for building tables for the app.
  - Performance and stability improvements when fetching API data.
  - Now you can see the total amount of items and the elapsed time.

### Changed

- Moved some logic from the _Agents preview_ tab to the server, to avoid excessive client-side workload ([#586](https://github.com/wazuh/wazuh-kibana-app/pull/586)).
- Changed the UI to use the same loading ring across all the app tabs ([#593](https://github.com/wazuh/wazuh-kibana-app/pull/593) & [#599](https://github.com/wazuh/wazuh-kibana-app/pull/599)).
- Changed the _No results_ message across all the tabs with visualizations ([#599](https://github.com/wazuh/wazuh-kibana-app/pull/599)).

### Fixed

- Fixed a bug on the _Settings/Extensions_ tab where enabling/disabling some extensions could make other ones to be disabled ([#591](https://github.com/wazuh/wazuh-kibana-app/pull/591)).

## Wazuh v3.3.0/v3.3.1 - Kibana v6.2.4 - Revision 396

### Added

- Support for Wazuh v3.3.1.
- Brand-new Wazuh app redesign for the _Settings_ tab ([#570](https://github.com/wazuh/wazuh-kibana-app/pull/570)):
  - Refactored and optimized UI for these tabs, using a breadcrumbs-based navigability.
  - Used the same guidelines from the previous redesign for _Overview_ and _Agents_ tabs.
- Refactoring for _Overview_ and _Agents_ controllers ([#564](https://github.com/wazuh/wazuh-kibana-app/pull/564)):
  - Reduced duplicated code by splitting it into separate files.
  - Code optimization for a better performance and maintainability.
  - Added new services to provide similar functionality between different app tabs.
- Added `data.vulnerability.package.condition` to the list of known fields ([#566](https://github.com/wazuh/wazuh-kibana-app/pull/566)).

### Changed

- The `wazuh-logs` and `wazuh-monitoring` folders have been moved to the Kibana's `optimize` directory in order to avoid some error messages when using the `kibana-plugin list` command ([#563](https://github.com/wazuh/wazuh-kibana-app/pull/563)).

### Fixed

- Fixed a bug on the _Settings_ tab where updating an API entry with wrong credentials would corrupt the existing one ([#558](https://github.com/wazuh/wazuh-kibana-app/pull/558)).
- Fixed a bug on the _Settings_ tab where removing an API entry while its edit form is opened would hide the `Add API` button unless the user reloads the tab ([#558](https://github.com/wazuh/wazuh-kibana-app/pull/558)).
- Fixed some Audit visualizations on the _Overview_ and _Agents_ tabs that weren't using the same search query to show the results ([#572](https://github.com/wazuh/wazuh-kibana-app/pull/572)).
- Fixed undefined variable error on the `wz-menu` directive ([#575](https://github.com/wazuh/wazuh-kibana-app/pull/575)).

## Wazuh v3.3.0 - Kibana v6.2.4 - Revision 395

### Fixed

- Fixed a bug on the _Agent Configuration_ tab where the sync status was always `NOT SYNCHRONIZED` ([#569](https://github.com/wazuh/wazuh-kibana-app/pull/569)).

## Wazuh v3.3.0 - Kibana v6.2.4 - Revision 394

### Added

- Support for Wazuh v3.3.0.
- Updated some backend API calls to include the app version in the request header ([#560](https://github.com/wazuh/wazuh-kibana-app/pull/560)).

## Wazuh v3.2.4 - Kibana v6.2.4 - Revision 393

### Added

- Brand-new Wazuh app redesign for _Overview_ and _Agents_ tabs ([#543](https://github.com/wazuh/wazuh-kibana-app/pull/543)):
  - Updated UI for these tabs using breadcrumbs.
  - New _Welcome_ screen, presenting all the tabs to the user, with useful links to our documentation.
  - Overall design improved, adjusted font sizes and reduced HTML code.
  - This base will allow the app to increase its functionality in the future.
  - Removed the `md-nav-bar` component for a better user experience on small screens.
  - Improved app performance removing some CSS effects from some components, such as buttons.
- New filter for agent version on the _Agents Preview_ tab ([#537](https://github.com/wazuh/wazuh-kibana-app/pull/537)).
- New filter for cluster node on the _Agents Preview_ tab ([#538](https://github.com/wazuh/wazuh-kibana-app/pull/538)).

### Changed

- Now the report generation process will run in a parallel mode in the foreground ([#523](https://github.com/wazuh/wazuh-kibana-app/pull/523)).
- Replaced the usage of `$rootScope` with two new factories, along with more controller improvements ([#525](https://github.com/wazuh/wazuh-kibana-app/pull/525)).
- Now the _Extensions_ tab on _Settings_ won't edit the `.wazuh` index to modify the extensions configuration for all users ([#545](https://github.com/wazuh/wazuh-kibana-app/pull/545)).
  - This allows each new user to always start with the base extensions configuration, and modify it to its needs storing the settings on a browser cookie.
- Now the GDPR requirements description on its tab won't be loaded if the Wazuh API version is not v3.2.3 or higher ([#546](https://github.com/wazuh/wazuh-kibana-app/pull/546)).

### Fixed

- Fixed a bug where the app crashes when attempting to download huge amounts of data as CSV format ([#521](https://github.com/wazuh/wazuh-kibana-app/pull/521)).
- Fixed a bug on the Timelion visualizations from _Management/Monitoring_ which were not properly filtering and showing the cluster nodes information ([#530](https://github.com/wazuh/wazuh-kibana-app/pull/530)).
- Fixed several bugs on the loading process when switching between tabs with or without visualizations in the _Overview_ and _Agents_ tab ([#531](https://github.com/wazuh/wazuh-kibana-app/pull/531) & [#533](https://github.com/wazuh/wazuh-kibana-app/pull/533)).
- Fixed a bug on the `wazuh-monitoring` index feature when using multiple inserted APIs, along with several performance improvements ([#539](https://github.com/wazuh/wazuh-kibana-app/pull/539)).
- Fixed a bug where the OS filter on the _Agents Preview_ tab would exclude the rest of filters instead of combining them ([#552](https://github.com/wazuh/wazuh-kibana-app/pull/552)).
- Fixed a bug where the Extensions settings were restored every time the user opened the _Settings_ tab or pressed the _Set default manager_ button ([#555](https://github.com/wazuh/wazuh-kibana-app/pull/555) & [#556](https://github.com/wazuh/wazuh-kibana-app/pull/556)).

## Wazuh v3.2.3/v3.2.4 - Kibana v6.2.4 - Revision 392

### Added

- Support for Wazuh v3.2.4.
- New functionality - _Reporting_ ([#510](https://github.com/wazuh/wazuh-kibana-app/pull/510)):
  - Generate PDF logs on the _Overview_ and _Agents_ tabs, with the new button next to _Panels_ and _Discover_.
  - The report will contain the current visualizations from the tab where you generated it.
  - List all your generated reports, download or deleted them at the new _Management/Reporting_ tab.
  - **Warning:** If you leave the tab while generating a report, the process will be aborted.
- Added warning/error messages about the total RAM on the server side ([#502](https://github.com/wazuh/wazuh-kibana-app/pull/502)):
  - None of this messages will prevent the user from accessing the app, it's just a recommendation.
  - If your server has less than 2GB of RAM, you'll get an error message when opening the app.
  - If your server has between 2GB and 3GB of RAM, you'll get a warning message.
  - If your server has more than 3GB of RAM, you won't get any kind of message.
- Refactoring and added loading bar to _Manager Logs_ and _Groups_ tabs ([#505](https://github.com/wazuh/wazuh-kibana-app/pull/505)).
- Added more Syscheck options to _Management/Agents_ configuration tabs ([#509](https://github.com/wazuh/wazuh-kibana-app/pull/509)).

### Fixed

- Added more fields to the `known-fields.js` file to avoid warning messages on _Discover_ when using Filebeat for alerts forwarding ([#497](https://github.com/wazuh/wazuh-kibana-app/pull/497)).
- Fixed a bug where clicking on the _Check connection_ button on the _Settings_ tab threw an error message although the API connected successfully ([#504](https://github.com/wazuh/wazuh-kibana-app/pull/504)).
- Fixed a bug where the _Agents_ tab was not properly showing the total of agents due to the new Wazuh cluster implementation ([#517](https://github.com/wazuh/wazuh-kibana-app/pull/517)).

## Wazuh v3.2.3 - Kibana v6.2.4 - Revision 391

### Added

- Support for Wazuh v3.2.3.
- Brand-new extension - _GDPR Alerts_ ([#453](https://github.com/wazuh/wazuh-kibana-app/pull/453)):
  - A new extension, enabled by default.
  - Visualize alerts related to the GDPR compliance on the _Overview_ and _Agents_ tabs.
  - The _Ruleset_ tab has been updated to include GDPR filters on the _Rules_ subtab.
- Brand-new Management tab - _Monitoring_ ([#490](https://github.com/wazuh/wazuh-kibana-app/pull/490)):
  - Visualize your Wazuh cluster, both master and clients.
    - Get the current cluster configuration.
    - Nodes listing, sorting, searching, etc.
  - Get a more in-depth cluster status thanks to the newly added [_Timelion_](https://www.elastic.co/guide/en/kibana/current/timelion.html) visualizations.
  - The Detail view gives you a summary of the node's healthcheck.
- Brand-new tab - _Dev tools_ ([#449](https://github.com/wazuh/wazuh-kibana-app/pull/449)):
  - Find it on the top navbar, next to _Discover_.
  - Execute Wazuh API requests directly from the app.
  - This tab uses your currently selected API from _Settings_.
  - You can type different API requests on the input window, select one with the cursor, and click on the Play button to execute it.
  - You can also type comments on the input window.
- More improvements for the _Manager/Ruleset_ tab ([#446](https://github.com/wazuh/wazuh-kibana-app/pull/446)):
  - A new colour palette for regex, order and rule description arguments.
  - Added return to List view on Ruleset button while on Detail view.
  - Fixed line height on all table headers.
  - Removed unused, old code from Ruleset controllers.
- Added option on `config.yml` to enable/disable the `wazuh-monitoring` index ([#441](https://github.com/wazuh/wazuh-kibana-app/pull/441)):
  - Configure the frequency time to generate new indices.
  - The default frequency time has been increased to 1 hour.
  - When disabled, useful metrics will appear on _Overview/General_ replacing the _Agent status_ visualization.
- Added CSV exporting button to the app ([#431](https://github.com/wazuh/wazuh-kibana-app/pull/431)):
  - Implemented new logic to fetch data from the Wazuh API and download it in CSV format.
  - Currently available for the _Ruleset_, _Logs_ and _Groups_ sections on the _Manager_ tab and also the _Agents_ tab.
- More refactoring to the app backend ([#439](https://github.com/wazuh/wazuh-kibana-app/pull/439)):
  - Standardized error output from the server side.
  - Drastically reduced the error management logic on the client side.
  - Applied the _Facade_ pattern when importing/exporting modules.
  - Deleted unused/deprecated/useless methods both from server and client side.
  - Some optimizations to variable type usages.
- Refactoring to Kibana filters management ([#452](https://github.com/wazuh/wazuh-kibana-app/pull/452) & [#459](https://github.com/wazuh/wazuh-kibana-app/pull/459)):
  - Added new class to build queries from the base query.
  - The filter management is being done on controllers instead of the `discover` directive.
  - Now we are emitting specific events whenever we are fetching data or communicating to the `discover` directive.
  - The number of useless requests to fetch data has been reduced.
  - The synchronization actions are working as expected regardless the amount of data and/or the number of machine resources.
  - Fixed several bugs about filter usage and transition to different app tabs.
- Added confirmation message when the user deletes an API entry on _Settings/API_ ([#428](https://github.com/wazuh/wazuh-kibana-app/pull/428)).
- Added support for filters on the _Manager/Logs_ tab when realtime is enabled ([#433](https://github.com/wazuh/wazuh-kibana-app/pull/433)).
- Added more filter options to the Detail view on _Manager/Ruleset_ ([#434](https://github.com/wazuh/wazuh-kibana-app/pull/434)).

### Changed

- Changed OSCAP visualization to avoid clipping issues with large agent names ([#429](https://github.com/wazuh/wazuh-kibana-app/pull/429)).
- Now the related Rules or Decoders sections on _Manager/Ruleset_ will remain hidden if there isn't any data to show or while it's loading ([#434](https://github.com/wazuh/wazuh-kibana-app/pull/434)).
- Added a 200ms delay when fetching iterable data from the Wazuh API ([#445](https://github.com/wazuh/wazuh-kibana-app/pull/445) & [#450](https://github.com/wazuh/wazuh-kibana-app/pull/450)).
- Fixed several bugs related to Wazuh API timeout/cancelled requests ([#445](https://github.com/wazuh/wazuh-kibana-app/pull/445)).
- Added `ENOTFOUND`, `EHOSTUNREACH`, `EINVAL`, `EAI_AGAIN` options for API URL parameter checking ([#463](https://github.com/wazuh/wazuh-kibana-app/pull/463)).
- Now the _Settings/Extensions_ subtab won't appear unless there's at least one API inserted ([#465](https://github.com/wazuh/wazuh-kibana-app/pull/465)).
- Now the index pattern selector on _Settings/Pattern_ will also refresh the known fields when changing it ([#477](https://github.com/wazuh/wazuh-kibana-app/pull/477)).
- Changed the _Manager_ tab into _Management_ ([#490](https://github.com/wazuh/wazuh-kibana-app/pull/490)).

### Fixed

- Fixed a bug where toggling extensions after deleting an API entry could lead into an error message ([#465](https://github.com/wazuh/wazuh-kibana-app/pull/465)).
- Fixed some performance bugs on the `dataHandler` service ([#442](https://github.com/wazuh/wazuh-kibana-app/pull/442) & [#486](https://github.com/wazuh/wazuh-kibana-app/pull/442)).
- Fixed a bug when loading the _Agents preview_ tab on Safari web browser ([#447](https://github.com/wazuh/wazuh-kibana-app/pull/447)).
- Fixed a bug where a new extension (enabled by default) appears disabled when updating the app ([#456](https://github.com/wazuh/wazuh-kibana-app/pull/456)).
- Fixed a bug where pressing the Enter key on the _Discover's_ tab search bar wasn't working properly ([#488](https://github.com/wazuh/wazuh-kibana-app/pull/488)).

### Removed

- Removed the `rison` dependency from the `package.json` file ([#452](https://github.com/wazuh/wazuh-kibana-app/pull/452)).
- Removed unused Elasticsearch request to avoid problems when there's no API inserted ([#460](https://github.com/wazuh/wazuh-kibana-app/pull/460)).

## Wazuh v3.2.1/v3.2.2 - Kibana v6.2.4 - Revision 390

### Added

- Support for Wazuh v3.2.2.
- Refactoring on visualizations use and management ([#397](https://github.com/wazuh/wazuh-kibana-app/pull/397)):
  - Visualizations are no longer stored on an index, they're built and loaded on demand when needed to render the interface.
  - Refactoring on the whole app source code to use the _import/export_ paradigm.
  - Removed old functions and variables from the old visualization management logic.
  - Removed cron task to clean remaining visualizations since it's no longer needed.
  - Some Kibana functions and modules have been overridden in order to make this refactoring work.
    - This change is not intrusive in any case.
- New redesign for the _Manager/Ruleset_ tab ([#420](https://github.com/wazuh/wazuh-kibana-app/pull/420)):
  - Rules and decoders list now divided into two different sections: _List view_ and _Detail view_.
  - Removed old expandable tables to move the rule/decoder information into a new space.
  - Enable different filters on the detail view for a better search on the list view.
  - New table for related rules or decoders.
  - And finally, a bunch of minor design enhancements to the whole app.
- Added a copyright notice to the whole app source code ([#395](https://github.com/wazuh/wazuh-kibana-app/pull/395)).
- Updated `.gitignore` with the _Node_ template ([#395](https://github.com/wazuh/wazuh-kibana-app/pull/395)).
- Added new module to the `package.json` file, [`rison`](https://www.npmjs.com/package/rison) ([#404](https://github.com/wazuh/wazuh-kibana-app/pull/404)).
- Added the `errorHandler` service to the blank screen scenario ([#413](https://github.com/wazuh/wazuh-kibana-app/pull/413)):
  - Now the exact error message will be shown to the user, instead of raw JSON content.
- Added new option on the `config.yml` file to disable the new X-Pack RBAC capabilities to filter index-patterns ([#417](https://github.com/wazuh/wazuh-kibana-app/pull/417)).

### Changed

- Small minor enhancements to the user interface ([#396](https://github.com/wazuh/wazuh-kibana-app/pull/396)):
  - Reduced Wazuh app logo size.
  - Changed buttons text to not use all-capitalized letters.
  - Minor typos found in the HTML/CSS code have been fixed.
- Now the app log stores the package revision ([#417](https://github.com/wazuh/wazuh-kibana-app/pull/417)).

### Fixed

- Fixed bug where the _Agents_ tab didn't preserve the filters after reloading the page ([#404](https://github.com/wazuh/wazuh-kibana-app/pull/404)).
- Fixed a bug when using X-Pack that sometimes threw an error of false _"Not enough privileges"_ scenario ([#415](https://github.com/wazuh/wazuh-kibana-app/pull/415)).
- Fixed a bug where the Kibana Discover auto-refresh functionality was still working when viewing the _Agent configuration_ tab ([#419](https://github.com/wazuh/wazuh-kibana-app/pull/419)).

## Wazuh v3.2.1 - Kibana v6.2.4 - Revision 389

### Changed

- Changed severity and verbosity to some log messages ([#412](https://github.com/wazuh/wazuh-kibana-app/pull/412)).

### Fixed

- Fixed a bug when using the X-Pack plugin without security capabilities enabled ([#403](https://github.com/wazuh/wazuh-kibana-app/pull/403)).
- Fixed a bug when the app was trying to create `wazuh-monitoring` indices without checking the existence of the proper template ([#412](https://github.com/wazuh/wazuh-kibana-app/pull/412)).

## Wazuh v3.2.1 - Kibana v6.2.4 - Revision 388

### Added

- Support for Elastic Stack v6.2.4.
- App server fully refactored ([#360](https://github.com/wazuh/wazuh-kibana-app/pull/360)):
  - Added new classes, reduced the amount of code, removed unused functions, and several optimizations.
  - Now the app follows a more ES6 code style on multiple modules.
  - _Overview/Agents_ visualizations have been ordered into separated files and folders.
  - Now the app can use the default index defined on the `/ect/kibana/kibana.yml` file.
  - Better error handling for the visualizations directive.
  - Added a cron job to delete remaining visualizations on the `.kibana` index if so.
  - Also, we've added some changes when using the X-Pack plugin:
    - Better management of users and roles in order to use the app capabilities.
    - Prevents app loading if the currently logged user has no access to any index pattern.
- Added the `errorHandler` service to the `dataHandler` factory ([#340](https://github.com/wazuh/wazuh-kibana-app/pull/340)).
- Added Syscollector section to _Manager/Agents Configuration_ tabs ([#359](https://github.com/wazuh/wazuh-kibana-app/pull/359)).
- Added `cluster.name` field to the `wazuh-monitoring` index ([#377](https://github.com/wazuh/wazuh-kibana-app/pull/377)).

### Changed

- Increased the query size when fetching the index pattern list ([#339](https://github.com/wazuh/wazuh-kibana-app/pull/339)).
- Changed active colour for all app tables ([#347](https://github.com/wazuh/wazuh-kibana-app/pull/347)).
- Changed validation regex to accept URLs with non-numeric format ([#353](https://github.com/wazuh/wazuh-kibana-app/pull/353)).
- Changed visualization removal cron task to avoid excessive log messages when there weren't removed visualizations ([#361](https://github.com/wazuh/wazuh-kibana-app/pull/361)).
- Changed filters comparison for a safer access ([#383](https://github.com/wazuh/wazuh-kibana-app/pull/383)).
- Removed some `server.log` messages to avoid performance errors ([#384](https://github.com/wazuh/wazuh-kibana-app/pull/384)).
- Changed the way of handling the index patterns list ([#360](https://github.com/wazuh/wazuh-kibana-app/pull/360)).
- Rewritten some false error-level logs to just information-level ones ([#360](https://github.com/wazuh/wazuh-kibana-app/pull/360)).
- Changed some files from JSON to CommonJS for performance improvements ([#360](https://github.com/wazuh/wazuh-kibana-app/pull/360)).
- Replaced some code on the `kibana-discover` directive with a much cleaner statement to avoid issues on the _Agents_ tab ([#394](https://github.com/wazuh/wazuh-kibana-app/pull/394)).

### Fixed

- Fixed a bug where several `agent.id` filters were created at the same time when navigating between _Agents_ and _Groups_ with different selected agents ([#342](https://github.com/wazuh/wazuh-kibana-app/pull/342)).
- Fixed logic on the index-pattern selector which wasn't showing the currently selected pattern the very first time a user opened the app ([#345](https://github.com/wazuh/wazuh-kibana-app/pull/345)).
- Fixed a bug on the `errorHandler` service who was preventing a proper output of some Elastic-related backend error messages ([#346](https://github.com/wazuh/wazuh-kibana-app/pull/346)).
- Fixed panels flickering in the _Settings_ tab ([#348](https://github.com/wazuh/wazuh-kibana-app/pull/348)).
- Fixed a bug in the shards and replicas settings when the user sets the value to zero (0) ([#358](https://github.com/wazuh/wazuh-kibana-app/pull/358)).
- Fixed several bugs related to the upgrade process from Wazuh 2.x to the new refactored server ([#363](https://github.com/wazuh/wazuh-kibana-app/pull/363)).
- Fixed a bug in _Discover/Agents VirusTotal_ tabs to avoid conflicts with the `agent.name` field ([#379](https://github.com/wazuh/wazuh-kibana-app/pull/379)).
- Fixed a bug on the implicit filter in _Discover/Agents PCI_ tabs ([#393](https://github.com/wazuh/wazuh-kibana-app/pull/393)).

### Removed

- Removed clear API password on `checkPattern` response ([#339](https://github.com/wazuh/wazuh-kibana-app/pull/339)).
- Removed old dashboard visualizations to reduce loading times ([#360](https://github.com/wazuh/wazuh-kibana-app/pull/360)).
- Removed some unused dependencies due to the server refactoring ([#360](https://github.com/wazuh/wazuh-kibana-app/pull/360)).
- Removed completely `metricService` from the app ([#389](https://github.com/wazuh/wazuh-kibana-app/pull/389)).

## Wazuh v3.2.1 - Kibana v6.2.2/v6.2.3 - Revision 387

### Added

- New logging system ([#307](https://github.com/wazuh/wazuh-kibana-app/pull/307)):
  - New module implemented to write app logs.
  - Now a trace is stored every time the app is re/started.
  - Currently, the `initialize.js` and `monitoring.js` files work with this system.
  - Note: the logs will live under `/var/log/wazuh/wazuhapp.log` on Linux systems, on Windows systems they will live under `kibana/plugins/`. It rotates the log whenever it reaches 100MB.
- Better cookies handling ([#308](https://github.com/wazuh/wazuh-kibana-app/pull/308)):
  - New field on the `.wazuh-version` index to store the last time the Kibana server was restarted.
  - This is used to check if the cookies have consistency with the current server status.
  - Now the app is clever and takes decisions depending on new consistency checks.
- New design for the _Agents/Configuration_ tab ([#310](https://github.com/wazuh/wazuh-kibana-app/pull/310)):
  - The style is the same as the _Manager/Configuration_ tab.
  - Added two more sections: CIS-CAT and Commands ([#315](https://github.com/wazuh/wazuh-kibana-app/pull/315)).
  - Added a new card that will appear when there's no group configuration at all ([#323](https://github.com/wazuh/wazuh-kibana-app/pull/323)).
- Added _"group"_ column on the agents list in _Agents_ ([#312](https://github.com/wazuh/wazuh-kibana-app/pull/312)):
  - If you click on the group, it will redirect the user to the specified group in _Manager/Groups_.
- New option for the `config.yml` file, `ip.selector` ([#313](https://github.com/wazuh/wazuh-kibana-app/pull/313)):
  - Define if the app will show or not the index pattern selector on the top navbar.
  - This setting is set to `true` by default.
- More CSS cleanup and reordering ([#315](https://github.com/wazuh/wazuh-kibana-app/pull/315)):
  - New `typography.less` file.
  - New `layout.less` file.
  - Removed `cleaned.less` file.
  - Reordering and cleaning of existing CSS files, including removal of unused classes, renaming, and more.
  - The _Settings_ tab has been refactored to correct some visual errors with some card components.
  - Small refactoring to some components from _Manager/Ruleset_ ([#323](https://github.com/wazuh/wazuh-kibana-app/pull/323)).
- New design for the top navbar ([#326](https://github.com/wazuh/wazuh-kibana-app/pull/326)):
  - Cleaned and refactored code
  - Revamped design, smaller and with minor details to follow the rest of Wazuh app guidelines.
- New design for the wz-chip component to follow the new Wazuh app guidelines ([#323](https://github.com/wazuh/wazuh-kibana-app/pull/323)).
- Added more descriptive error messages when the user inserts bad credentials on the _Add new API_ form in the _Settings_ tab ([#331](https://github.com/wazuh/wazuh-kibana-app/pull/331)).
- Added a new CSS class to truncate overflowing text on tables and metric ribbons ([#332](https://github.com/wazuh/wazuh-kibana-app/pull/332)).
- Support for Elastic Stack v6.2.2/v6.2.3.

### Changed

- Improved the initialization system ([#317](https://github.com/wazuh/wazuh-kibana-app/pull/317)):
  - Now the app will re-create the index-pattern if the user deletes the currently used by the Wazuh app.
  - The fieldset is now automatically refreshed if the app detects mismatches.
  - Now every index-pattern is dynamically formatted (for example, to enable the URLs in the _Vulnerabilities_ tab).
  - Some code refactoring for a better handling of possible use cases.
  - And the best thing, it's no longer needed to insert the sample alert!
- Improvements and changes to index-patterns ([#320](https://github.com/wazuh/wazuh-kibana-app/pull/320) & [#333](https://github.com/wazuh/wazuh-kibana-app/pull/333)):
  - Added a new route, `/get-list`, to fetch the index pattern list.
  - Removed and changed several functions for a proper management of index-patterns.
  - Improved the compatibility with user-created index-patterns, known to have unpredictable IDs.
  - Now the app properly redirects to `/blank-screen` if the length of the index patterns list is 0.
  - Ignored custom index patterns with auto-generated ID on the initialization process.
    - Now it uses the value set on the `config.yml` file.
  - If the index pattern is no longer available, the cookie will be overwritten.
- Improvements to the monitoring module ([#322](https://github.com/wazuh/wazuh-kibana-app/pull/322)):
  - Minor refactoring to the whole module.
  - Now the `wazuh-monitoring` index pattern is regenerated if it's missing.
  - And the best thing, it's no longer needed to insert the monitoring template!
- Now the app health check system only checks if the API and app have the same `major.minor` version ([#311](https://github.com/wazuh/wazuh-kibana-app/pull/311)):
  - Previously, the API and app had to be on the same `major.minor.patch` version.
- Adjusted space between title and value in some cards showing Manager or Agent configurations ([#315](https://github.com/wazuh/wazuh-kibana-app/pull/315)).
- Changed red and green colours to more saturated ones, following Kibana style ([#315](https://github.com/wazuh/wazuh-kibana-app/pull/315)).

### Fixed

- Fixed bug in Firefox browser who was not properly showing the tables with the scroll pagination functionality ([#314](https://github.com/wazuh/wazuh-kibana-app/pull/314)).
- Fixed bug where visualizations weren't being destroyed due to ongoing renderization processes ([#316](https://github.com/wazuh/wazuh-kibana-app/pull/316)).
- Fixed several UI bugs for a better consistency and usability ([#318](https://github.com/wazuh/wazuh-kibana-app/pull/318)).
- Fixed an error where the initial index-pattern was not loaded properly the very first time you enter the app ([#328](https://github.com/wazuh/wazuh-kibana-app/pull/328)).
- Fixed an error message that appeared whenever the app was not able to found the `wazuh-monitoring` index pattern ([#328](https://github.com/wazuh/wazuh-kibana-app/pull/328)).

## Wazuh v3.2.1 - Kibana v6.2.2 - Revision 386

### Added

- New design for the _Manager/Groups_ tab ([#295](https://github.com/wazuh/wazuh-kibana-app/pull/295)).
- New design for the _Manager/Configuration_ tab ([#297](https://github.com/wazuh/wazuh-kibana-app/pull/297)).
- New design of agents statistics for the _Agents_ tab ([#299](https://github.com/wazuh/wazuh-kibana-app/pull/299)).
- Added information ribbon into _Overview/Agent SCAP_ tabs ([#303](https://github.com/wazuh/wazuh-kibana-app/pull/303)).
- Added information ribbon into _Overview/Agent VirusTotal_ tabs ([#306](https://github.com/wazuh/wazuh-kibana-app/pull/306)).
- Added information ribbon into _Overview AWS_ tab ([#306](https://github.com/wazuh/wazuh-kibana-app/pull/306)).

### Changed

- Refactoring of HTML and CSS code throughout the whole Wazuh app ([#294](https://github.com/wazuh/wazuh-kibana-app/pull/294), [#302](https://github.com/wazuh/wazuh-kibana-app/pull/302) & [#305](https://github.com/wazuh/wazuh-kibana-app/pull/305)):
  - A big milestone for the project was finally achieved with this refactoring.
  - We've removed the Bootstrap dependency from the `package.json` file.
  - We've removed and merged many duplicated rules.
  - We've removed HTML and `angular-md` overriding rules. Now we have more own-made classes to avoid undesired results on the UI.
  - Also, this update brings tons of minor bugfixes related to weird HTML code.
- Wazuh app visualizations reviewed ([#301](https://github.com/wazuh/wazuh-kibana-app/pull/301)):
  - The number of used buckets has been limited since most of the table visualizations were surpassing acceptable limits.
  - Some visualizations have been checked to see if they make complete sense on what they mean to show to the user.
- Modified some app components for better follow-up of Kibana guidelines ([#290](https://github.com/wazuh/wazuh-kibana-app/pull/290) & [#297](https://github.com/wazuh/wazuh-kibana-app/pull/297)).
  - Also, some elements were modified on the _Discover_ tab in order to correct some mismatches.

### Fixed

- Adjusted information ribbon in _Agents/General_ for large OS names ([#290](https://github.com/wazuh/wazuh-kibana-app/pull/290) & [#294](https://github.com/wazuh/wazuh-kibana-app/pull/294)).
- Fixed unsafe array access on the visualization directive when going directly into _Manager/Ruleset/Decoders_ ([#293](https://github.com/wazuh/wazuh-kibana-app/pull/293)).
- Fixed a bug where navigating between agents in the _Agents_ tab was generating duplicated `agent.id` implicit filters ([#296](https://github.com/wazuh/wazuh-kibana-app/pull/296)).
- Fixed a bug where navigating between different tabs from _Overview_ or _Agents_ while being on the _Discover_ sub-tab was causing data loss in metric watchers ([#298](https://github.com/wazuh/wazuh-kibana-app/pull/298)).
- Fixed incorrect visualization of the rule level on _Manager/Ruleset/Rules_ when the rule level is zero (0) ([#298](https://github.com/wazuh/wazuh-kibana-app/pull/298)).

### Removed

- Removed almost every `md-tooltip` component from the whole app ([#305](https://github.com/wazuh/wazuh-kibana-app/pull/305)).
- Removed unused images from the `img` folder ([#305](https://github.com/wazuh/wazuh-kibana-app/pull/305)).

## Wazuh v3.2.1 - Kibana v6.2.2 - Revision 385

### Added

- Support for Wazuh v3.2.1.
- Brand-new first redesign for the app user interface ([#278](https://github.com/wazuh/wazuh-kibana-app/pull/278)):
  - This is the very first iteration of a _work-in-progress_ UX redesign for the Wazuh app.
  - The overall interface has been refreshed, removing some unnecessary colours and shadow effects.
  - The metric visualizations have been replaced by an information ribbon under the filter search bar, reducing the amount of space they occupied.
    - A new service was implemented for a proper handling of the metric visualizations watchers ([#280](https://github.com/wazuh/wazuh-kibana-app/pull/280)).
  - The rest of the app visualizations now have a new, more detailed card design.
- New shards and replicas settings to the `config.yml` file ([#277](https://github.com/wazuh/wazuh-kibana-app/pull/277)):
  - Now you can apply custom values to the shards and replicas for the `.wazuh` and `.wazuh-version` indices.
  - This feature only works before the installation process. If you modify these settings after installing the app, they won't be applied at all.

### Changed

- Now clicking again on the _Groups_ tab on _Manager_ will properly reload the tab and redirect to the beginning ([#274](https://github.com/wazuh/wazuh-kibana-app/pull/274)).
- Now the visualizations only use the `vis-id` attribute for loading them ([#275](https://github.com/wazuh/wazuh-kibana-app/pull/275)).
- The colours from the toast messages have been replaced to follow the Elastic 6 guidelines ([#286](https://github.com/wazuh/wazuh-kibana-app/pull/286)).

### Fixed

- Fixed wrong data flow on _Agents/General_ when coming from and going to the _Groups_ tab ([#273](https://github.com/wazuh/wazuh-kibana-app/pull/273)).
- Fixed sorting on tables, now they use the sorting functionality provided by the Wazuh API ([#274](https://github.com/wazuh/wazuh-kibana-app/pull/274)).
- Fixed column width issues on some tables ([#274](https://github.com/wazuh/wazuh-kibana-app/pull/274)).
- Fixed bug in the _Agent configuration_ JSON viewer who didn't properly show the full group configuration ([#276](https://github.com/wazuh/wazuh-kibana-app/pull/276)).
- Fixed excessive loading time from some Audit visualizations ([#278](https://github.com/wazuh/wazuh-kibana-app/pull/278)).
- Fixed Play/Pause button in timepicker's auto-refresh ([#281](https://github.com/wazuh/wazuh-kibana-app/pull/281)).
- Fixed unusual scenario on visualization directive where sometimes there was duplicated implicit filters when doing a search ([#283](https://github.com/wazuh/wazuh-kibana-app/pull/283)).
- Fixed some _Overview Audit_ visualizations who were not working properly ([#285](https://github.com/wazuh/wazuh-kibana-app/pull/285)).

### Removed

- Deleted the `id` attribute from all the app visualizations ([#275](https://github.com/wazuh/wazuh-kibana-app/pull/275)).

## Wazuh v3.2.0 - Kibana v6.2.2 - Revision 384

### Added

- New directives for the Wazuh app: `wz-table`, `wz-table-header` and `wz-search-bar` ([#263](https://github.com/wazuh/wazuh-kibana-app/pull/263)):
  - Maintainable and reusable components for a better-structured app.
  - Several files have been changed, renamed and moved to new folders, following _best practices_.
  - The progress bar is now within its proper directive ([#266](https://github.com/wazuh/wazuh-kibana-app/pull/266)).
  - Minor typos and refactoring changes to the new directives.
- Support for Elastic Stack v6.2.2.

### Changed

- App buttons have been refactored. Unified CSS and HTML for buttons, providing the same structure for them ([#269](https://github.com/wazuh/wazuh-kibana-app/pull/269)).
- The API list on Settings now shows the latest inserted API at the beginning of the list ([#261](https://github.com/wazuh/wazuh-kibana-app/pull/261)).
- The check for the currently applied pattern has been improved, providing clever handling of Elasticsearch errors ([#271](https://github.com/wazuh/wazuh-kibana-app/pull/271)).
- Now on _Settings_, when the Add or Edit API form is active, if you press the other button, it will make the previous one disappear, getting a clearer interface ([#9df1e31](https://github.com/wazuh/wazuh-kibana-app/commit/9df1e317903edf01c81eba068da6d20a8a1ea7c2)).

### Fixed

- Fixed visualizations directive to properly load the _Manager/Ruleset_ visualizations ([#262](https://github.com/wazuh/wazuh-kibana-app/pull/262)).
- Fixed a bug where the classic extensions were not affected by the settings of the `config.yml` file ([#266](https://github.com/wazuh/wazuh-kibana-app/pull/266)).
- Fixed minor CSS bugs from the conversion to directives to some components ([#266](https://github.com/wazuh/wazuh-kibana-app/pull/266)).
- Fixed bug in the tables directive when accessing a member it doesn't exist ([#266](https://github.com/wazuh/wazuh-kibana-app/pull/266)).
- Fixed browser console log error when clicking the Wazuh logo on the app ([#6647fbc](https://github.com/wazuh/wazuh-kibana-app/commit/6647fbc051c2bf69df7df6e247b2b2f46963f194)).

### Removed

- Removed the `kbn-dis` directive from _Manager/Ruleset_ ([#262](https://github.com/wazuh/wazuh-kibana-app/pull/262)).
- Removed the `filters.js` and `kibana_fields_file.json` files ([#263](https://github.com/wazuh/wazuh-kibana-app/pull/263)).
- Removed the `implicitFilters` service ([#270](https://github.com/wazuh/wazuh-kibana-app/pull/270)).
- Removed visualizations loading status trace from controllers and visualization directive ([#270](https://github.com/wazuh/wazuh-kibana-app/pull/270)).

## Wazuh v3.2.0 - Kibana v6.2.1 - Revision 383

### Added

- Support for Wazuh 3.2.0.
- Compatibility with Kibana 6.1.0 to Kibana 6.2.1.
- New tab for vulnerability detector alerts.

### Changed

- The app now shows the index pattern selector only if the list length is greater than 1.
  - If it's exactly 1 shows the index pattern without a selector.
- Now the index pattern selector only shows the compatible ones.
  - It's no longer possible to select the `wazuh-monitoring` index pattern.
- Updated Bootstrap to 3.3.7.
- Improved filter propagation between Discover and the visualizations.
- Replaced the login route name from /login to /wlogin to avoid conflict with X-Pack own login route.

### Fixed

- Several CSS bugfixes for better compatibility with Kibana 6.2.1.
- Some variables changed for adapting new Wazuh API requests.
- Better error handling for some Elastic-related messages.
- Fixed browser console error from top-menu directive.
- Removed undesired md-divider from Manager/Logs.
- Adjusted the width of a column in Manager/Logs to avoid overflow issues with the text.
- Fixed a wrong situation with the visualizations when we refresh the Manager/Rules tab.

### Removed

- Removed the `travis.yml` file.

## Wazuh v3.1.0 - Kibana v6.1.3 - Revision 380

### Added

- Support for Wazuh 3.1.0.
- Compatibility with Kibana 6.1.3.
- New error handler for better app errors reporting.
- A new extension for Amazon Web Services alerts.
- A new extension for VirusTotal alerts.
- New agent configuration tab:
  - Visualize the current group configuration for the currently selected agent on the app.
  - Navigate through the different tabs to see which configuration is being used.
  - Check the synchronization status for the configuration.
  - View the current group of the agent and click on it to go to the Groups tab.
- New initial health check for checking some app components.
- New YAML config file:
  - Define the initial index pattern.
  - Define specific checks for the healthcheck.
  - Define the default extensions when adding new APIs.
- New index pattern selector dropdown on the top navbar.
  - The app will reload applying the new index pattern.
- Added new icons for some sections of the app.

### Changed

- New visualizations loader, with much better performance.
- Improved reindex process for the .wazuh index when upgrading from a 2.x-5.x version.
- Adding 365 days expiring time to the cookies.
- Change default behaviour for the config file. Now everything is commented with default values.
  - You need to edit the file, remove the comment mark and apply the desired value.
- Completely redesigned the manager configuration tab.
- Completely redesigned the groups tab.
- App tables have now unified CSS classes.

### Fixed

- Play real-time button has been fixed.
- Preventing duplicate APIs from feeding the wazuh-monitoring index.
- Fixing the check manager connection button.
- Fixing the extensions settings so they are preserved over time.
- Much more error handling messages in all the tabs.
- Fixed OS filters in agents list.
- Fixed autocomplete lists in the agents, rules and decoders list so they properly scroll.
- Many styles bugfixes for the different browsers.
- Reviewed and fixed some visualizations not showing accurate information.

### Removed

- Removed index pattern configuration from the `package.json` file.
- Removed unnecessary dependencies from the `package.json` file.

## Wazuh v3.0.0 - Kibana v6.1.0 - Revision 371

### Added

- You can configure the initial index-pattern used by the plugin in the initialPattern variable of the app's package.json.
- Auto `.wazuh` reindex from Wazuh 2.x - Kibana 5.x to Wazuh 3.x - Kibana 6.x.
  - The API credentials will be automatically migrated to the new installation.
- Dynamically changed the index-pattern used by going to the Settings -> Pattern tab.
  - Wazuh alerts compatibility auto detection.
- New loader for visualizations.
- Better performance: now the tabs use the same Discover tab, only changing the current filters.
- New Groups tab.
  - Now you can check your group configuration (search its agents and configuration files).
- The Logs tab has been improved.
  - You can sort by field and the view has been improved.
- Achieved a clearer interface with implicit filters per tab showed as unremovable chips.

### Changed

- Dynamically creating .kibana index if necessary.
- Better integration with Kibana Discover.
- Visualizations loaded at initialization time.
- New sync system to wait for Elasticsearch JS.
- Decoupling selected API and pattern from backend and moved to the client side.

## Wazuh v2.1.0 - Kibana v5.6.1 - Revision 345

### Added

- Loading icon while Wazuh loads the visualizations.
- Add/Delete/Restart agents.
- OS agent filter

### Changed

- Using genericReq when possible.

## Wazuh v2.0.1 - Kibana v5.5.1 - Revision 339

### Changed

- New index in Elasticsearch to save Wazuh set up configuration
- Short URL's is now supported
- A native base path from kibana.yml is now supported

### Fixed

- Search bar across panels now support parenthesis grouping
- Several CSS fixes for IE browser<|MERGE_RESOLUTION|>--- conflicted
+++ resolved
@@ -18,8 +18,6 @@
 - Changed ossec to wazuh in sample-data [#3121](https://github.com/wazuh/wazuh-kibana-app/pull/3121)
 - Changed empty fields in FIM tables and `syscheck.value_name` in discovery now show an empty tag for visual clarity [#3279](https://github.com/wazuh/wazuh-kibana-app/pull/3279)
 - Adapted the Mitre tactics and techniques resources to use the API endpoints [#3346](https://github.com/wazuh/wazuh-kibana-app/pull/3346)
-<<<<<<< HEAD
-=======
 
 ## Wazuh v4.2.1 - Kibana 7.10.2 , 7.11.2 - Revision 4202
 
@@ -71,7 +69,6 @@
 - Fixed export to csv button in dashboards tables [#3358](https://github.com/wazuh/wazuh-kibana-app/pull/3358)
 - Fixed Elastic UI breaking changes in 7.12 [#3345](https://github.com/wazuh/wazuh-kibana-app/pull/3345)
 - Fixed Wazuh main menu and breadcrumb render issues [#3347](https://github.com/wazuh/wazuh-kibana-app/pull/3347)
->>>>>>> 7513a801
 
 ## Wazuh v4.2.0 - Kibana 7.10.2 , 7.11.2 - Revision 4201
 
@@ -85,14 +82,9 @@
 - Added vulnerabilities inventory that affect to an agent [#3069](https://github.com/wazuh/wazuh-kibana-app/pull/3069)
 - Added retry button to check api again in health check [#3109](https://github.com/wazuh/wazuh-kibana-app/pull/3109)
 - Added `wazuh-statistics` template and a new mapping for these indices [#3111](https://github.com/wazuh/wazuh-kibana-app/pull/3111)
-<<<<<<< HEAD
-- Added link to documentation "Checking connection with Manager" in deploy new agent [#3126](https://github.com/wazuh/wazuh-kibana-app/pull/3126
-- Added lowercase levels in storeError [#3377](https://github.com/wazuh/wazuh-kibana-app/pull/3377)
-=======
 - Added link to documentation "Checking connection with Manager" in deploy new agent [#3126](https://github.com/wazuh/wazuh-kibana-app/pull/3126)
 - Fixed Agent Evolution graph showing agents from multiple APIs [#3256](https://github.com/wazuh/wazuh-kibana-app/pull/3256)
 - Added Disabled index pattern checks in Health Check [#3311](https://github.com/wazuh/wazuh-kibana-app/pull/3311)
->>>>>>> 7513a801
 
 ### Changed
 
