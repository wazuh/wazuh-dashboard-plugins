# Change Log

All notable changes to the Wazuh app project will be documented in this file.

## Wazuh v4.3.5 - Kibana 7.10.2, 7.16.x, 7.17.x - Revision 4306

<<<<<<< HEAD
### Fixed

- Fixed a UI crash due to a query with syntax errors in `Modules/Security events` [#4237](https://github.com/wazuh/wazuh-kibana-app/pull/4237)
=======
### Changed

- Changed the word Manager to Wazuh server from the phrases that appeared in "Deploy a new agent". [#4239](https://github.com/wazuh/wazuh-kibana-app/pull/4239)
>>>>>>> 83e98756

## Wazuh v4.3.4 - Kibana 7.10.2, 7.16.x, 7.17.x - Revision 4305

### Added

- Added the `pending` agent status to some sections that was missing 
[#4166](https://github.com/wazuh/wazuh-kibana-app/pull/4166)
[#4188](https://github.com/wazuh/wazuh-kibana-app/pull/4188)

### Changed

- Replaced the visualization of `Status` panel in `Agents` [#4166](https://github.com/wazuh/wazuh-kibana-app/pull/4166)
- Replaced the visualization of policy in `Modules/Security configuration assessment/Inventory` [#4166](https://github.com/wazuh/wazuh-kibana-app/pull/4166)
- Consistency in the colors and labels used for the agent status [#4166](https://github.com/wazuh/wazuh-kibana-app/pull/4166) [#4199](https://github.com/wazuh/wazuh-kibana-app/issues/4199)
- Replaced how the full and partial scan dates are displayed in the `Details` panel of `Vulnerabilities/Inventory` [#4169](https://github.com/wazuh/wazuh-kibana-app/pull/4169)

### Fixed

- Fixed that the platform visualizations didn't use some definitions related to the UI on Kibana 7.10.2 [#4166](https://github.com/wazuh/wazuh-kibana-app/pull/4166)
- Fixed a toast message with a successful process appeared when removing an agent of a group in `Management/Groups` and the agent appears in the agent list after refreshing the table [#4167](https://github.com/wazuh/wazuh-kibana-app/pull/4167)
- Fixed import of an empty rule or decoder file [#4176](https://github.com/wazuh/wazuh-kibana-app/pull/4176)
- Fixed overwriting of rule and decoder imports [#4180](https://github.com/wazuh/wazuh-kibana-app/pull/4180)

## Wazuh v4.3.3 - Kibana 7.10.2, 7.16.x, 7.17.x - Revision 4304

### Fixed

- Fixed Wazuh Dashboard troubleshooting url [#4150](https://github.com/wazuh/wazuh-kibana-app/pull/4150)

## Wazuh v4.3.2 - Kibana 7.10.2 , 7.16.x, 7.17.x - Revision 4303

### Added

- Support for Wazuh 4.3.2

## Wazuh v4.2.7 - Kibana 7.10.2, 7.11.2, 7.12.1, 7.13.0, 7.13.1, 7.13.2, 7.13.3, 7.13.4, 7.14.0, 7.14.1, 7.14.2 - Revision 4208

### Added

- Support for Wazuh 4.2.7

## Wazuh v4.3.1 - Kibana 7.10.2 , 7.16.x, 7.17.x - Revision 4302

### Added

- Added PowerShell version warning to Windows agent installation wizard [#4142](https://github.com/wazuh/wazuh-kibana-app/pull/4142)
- A new workflow is added to perform backports to specific branches [#4149](https://github.com/wazuh/wazuh-kibana-app/pull/4149)

### Fixed

- Fixed the falsy values are displayed as not defined and enhanced the output of `Ruleset Test` [#4141](https://github.com/wazuh/wazuh-kibana-app/pull/4141)

## Wazuh v4.3.0 - Kibana 7.10.2, 7.16.x, 7.17.x - Revision 4301

### Added

- Support for Kibana 7.16.x
- Support for Kibana 7.17.x
- Added GitHub and Office365 modules [#3557](https://github.com/wazuh/wazuh-kibana-app/pull/3557)
- Added a new `Panel` module tab for GitHub and Office365 modules 
  [#3541](https://github.com/wazuh/wazuh-kibana-app/pull/3541) 
  [#3945](https://github.com/wazuh/wazuh-kibana-app/pull/3945)
  [#3952](https://github.com/wazuh/wazuh-kibana-app/pull/3952)
- Added ability to filter the results fo the `Network Ports` table in the `Inventory data` section [#3639](https://github.com/wazuh/wazuh-kibana-app/pull/3639)
- Added new endpoint service to collect the frontend logs into a file [#3324](https://github.com/wazuh/wazuh-kibana-app/pull/3324)
- Improved the frontend handle errors strategy: UI, Toasts, console log and log in file 
  [#3327](https://github.com/wazuh/wazuh-kibana-app/pull/3327) 
  [#3321](https://github.com/wazuh/wazuh-kibana-app/pull/3321) 
  [#3367](https://github.com/wazuh/wazuh-kibana-app/pull/3367)
  [#3373](https://github.com/wazuh/wazuh-kibana-app/pull/3373)
  [#3374](https://github.com/wazuh/wazuh-kibana-app/pull/3374) 
  [#3390](https://github.com/wazuh/wazuh-kibana-app/pull/3390)  
  [#3410](https://github.com/wazuh/wazuh-kibana-app/pull/3410) 
  [#3408](https://github.com/wazuh/wazuh-kibana-app/pull/3408) 
  [#3429](https://github.com/wazuh/wazuh-kibana-app/pull/3429) 
  [#3427](https://github.com/wazuh/wazuh-kibana-app/pull/3427) 
  [#3417](https://github.com/wazuh/wazuh-kibana-app/pull/3417) 
  [#3462](https://github.com/wazuh/wazuh-kibana-app/pull/3462) 
  [#3451](https://github.com/wazuh/wazuh-kibana-app/pull/3451) 
  [#3442](https://github.com/wazuh/wazuh-kibana-app/pull/3442)
  [#3480](https://github.com/wazuh/wazuh-kibana-app/pull/3480) 
  [#3472](https://github.com/wazuh/wazuh-kibana-app/pull/3472) 
  [#3434](https://github.com/wazuh/wazuh-kibana-app/pull/3434) 
  [#3392](https://github.com/wazuh/wazuh-kibana-app/pull/3392)
  [#3404](https://github.com/wazuh/wazuh-kibana-app/pull/3404) 
  [#3432](https://github.com/wazuh/wazuh-kibana-app/pull/3432) 
  [#3415](https://github.com/wazuh/wazuh-kibana-app/pull/3415) 
  [#3469](https://github.com/wazuh/wazuh-kibana-app/pull/3469) 
  [#3448](https://github.com/wazuh/wazuh-kibana-app/pull/3448)
  [#3465](https://github.com/wazuh/wazuh-kibana-app/pull/3465)
  [#3464](https://github.com/wazuh/wazuh-kibana-app/pull/3464)
  [#3478](https://github.com/wazuh/wazuh-kibana-app/pull/3478)
  [#4116](https://github.com/wazuh/wazuh-kibana-app/pull/4116)
- Added Intelligence tab to Mitre Att&ck module [#3368](https://github.com/wazuh/wazuh-kibana-app/pull/3368) [#3344](https://github.com/wazuh/wazuh-kibana-app/pull/3344) [#3726](https://github.com/wazuh/wazuh-kibana-app/pull/3726)
- Added sample data for office365 events [#3424](https://github.com/wazuh/wazuh-kibana-app/pull/3424)
- Created a separate component to check for sample data [#3475](https://github.com/wazuh/wazuh-kibana-app/pull/3475)
- Added a new hook for getting value suggestions [#3506](https://github.com/wazuh/wazuh-kibana-app/pull/3506)
- Added dinamic simple filters and adding simple GitHub filters fields [3531](https://github.com/wazuh/wazuh-kibana-app/pull/3531)
- Added configuration viewer for Module Office365 on Management > Configuration [#3524](https://github.com/wazuh/wazuh-kibana-app/pull/3524)
- Added base Module Panel view with Office365 setup [#3518](https://github.com/wazuh/wazuh-kibana-app/pull/3518)
- Added specifics and custom filters for Office365 search bar [#3533](https://github.com/wazuh/wazuh-kibana-app/pull/3533)
- Adding Pagination and filter to drilldown tables at Office pannel [#3544](https://github.com/wazuh/wazuh-kibana-app/pull/3544).
- Simple filters change between panel and drilldown panel [#3568](https://github.com/wazuh/wazuh-kibana-app/pull/3568).
- Added new fields in Inventory table and Flyout Details [#3525](https://github.com/wazuh/wazuh-kibana-app/pull/3525)
- Added columns selector in agents table [#3691](https://github.com/wazuh/wazuh-kibana-app/pull/3691)
- Added a new workflow for create wazuh packages [#3742](https://github.com/wazuh/wazuh-kibana-app/pull/3742)
- Run `template` and `fields` checks in the health check depends on the app configuration [#3783](https://github.com/wazuh/wazuh-kibana-app/pull/3783)
- Added a toast message when there is an error creating a new group [#3804](https://github.com/wazuh/wazuh-kibana-app/pull/3804)
- Added a step to start the agent to the deploy new Windowns agent guide [#3846](https://github.com/wazuh/wazuh-kibana-app/pull/3846)
- Added 3 new panels to `Vulnerabilities/Inventory` [#3893](https://github.com/wazuh/wazuh-kibana-app/pull/3893)
- Added new fields of `Vulnerabilities` to the details flyout [#3893](https://github.com/wazuh/wazuh-kibana-app/pull/3893) [#3908](https://github.com/wazuh/wazuh-kibana-app/pull/3908)
- Added missing fields used in visualizations to the known fiels related to alerts [#3924](https://github.com/wazuh/wazuh-kibana-app/pull/3924)
- Added troubleshooting link to "index pattern was refreshed" toast [#3946](https://github.com/wazuh/wazuh-kibana-app/pull/3946)
- Added more number options to the tables widget in Modules -> "Mitre" [#4041](https://github.com/wazuh/wazuh-kibana-app/pull/4066)
- Management -> groups -> agent: Selectors appear when there are more than 3 options [#4126](https://github.com/wazuh/wazuh-kibana-app/pull/4126)

### Changed

- Changed ossec to wazuh in sample-data [#3121](https://github.com/wazuh/wazuh-kibana-app/pull/3121)
- Changed empty fields in FIM tables and `syscheck.value_name` in discovery now show an empty tag for visual clarity [#3279](https://github.com/wazuh/wazuh-kibana-app/pull/3279)
- Adapted the Mitre tactics and techniques resources to use the API endpoints [#3346](https://github.com/wazuh/wazuh-kibana-app/pull/3346)
- Moved the filterManager subscription to the hook useFilterManager [#3517](https://github.com/wazuh/wazuh-kibana-app/pull/3517)
- Change filter from is to is one of in custom searchbar [#3529](https://github.com/wazuh/wazuh-kibana-app/pull/3529)
- Refactored as module tabs and buttons are rendered [#3494](https://github.com/wazuh/wazuh-kibana-app/pull/3494)
- Updated the deprecated and added new references authd [#3663](https://github.com/wazuh/wazuh-kibana-app/pull/3663) [#3806](https://github.com/wazuh/wazuh-kibana-app/pull/3806)
- Added time subscription to Discover component [#3549](https://github.com/wazuh/wazuh-kibana-app/pull/3549)
- Refactored as module tabs and buttons are rendered [#3494](https://github.com/wazuh/wazuh-kibana-app/pull/3494)
- Testing logs using the Ruletest Test don't display the rule information if not matching a rule. [#3446](https://github.com/wazuh/wazuh-kibana-app/pull/3446)
- Changed format permissions in FIM inventory [#3649](https://github.com/wazuh/wazuh-kibana-app/pull/3649)
- Changed of request for one that does not return data that is not necessary to optimize times. [#3686](https://github.com/wazuh/wazuh-kibana-app/pull/3686) [#3728](https://github.com/wazuh/wazuh-kibana-app/pull/3728)
- Rebranding. Replaced the brand logos, set module icons with brand colors [#3788](https://github.com/wazuh/wazuh-kibana-app/pull/3788)
- Changed user for sample data management [#3795](https://github.com/wazuh/wazuh-kibana-app/pull/3795)
- Changed agent install codeblock copy button and powershell terminal warning [#3792](https://github.com/wazuh/wazuh-kibana-app/pull/3792)
- Refactored as the plugin platform name and references is managed [#3811](https://github.com/wazuh/wazuh-kibana-app/pull/3811)
- Removed `Dashboard` tab for the `Vulnerabilities` modules [#3893](https://github.com/wazuh/wazuh-kibana-app/pull/3893)
- Display all fields in the `Table` tab when expading an alert row in the alerts tables of flyouts and the `Modules/Security Events/Dashboard` table [#3908](https://github.com/wazuh/wazuh-kibana-app/pull/3908)
- Refactored the table in `Vulnerabilities/Inventory` [#3196](https://github.com/wazuh/wazuh-kibana-app/pull/3196)
- Changed Google Groups app icons  [#3949](https://github.com/wazuh/wazuh-kibana-app/pull/3949)
- Removed sorting for `Agents` or `Configuration checksum` column in the table of `Management/Groups` due to this is not supported by the API [#3857](https://github.com/wazuh/wazuh-kibana-app/pull/3857)
- Changed messages in the agent installation guide [#4040](https://github.com/wazuh/wazuh-kibana-app/pull/4040)
- Changed the default `wazuh.statistics.shards` setting from `2` to `1` [#4055](https://github.com/wazuh/wazuh-kibana-app/pull/4055)
- Removed the migration tasks in the `.wazuh` and `.wazuh-version` indices [#4098](https://github.com/wazuh/wazuh-kibana-app/pull/4098)
- Separated the actions of viewing and editing the `agent.conf` group file [#4114](https://github.com/wazuh/wazuh-kibana-app/pull/4114)

### Fixed

- Fixed creation of log files [#3384](https://github.com/wazuh/wazuh-kibana-app/pull/3384) 
- Fixed double fetching alerts count when pinnin/unpinning the agent in Mitre Att&ck/Framework [#3484](https://github.com/wazuh/wazuh-kibana-app/pull/3484)
- Query config refactor [#3490](https://github.com/wazuh/wazuh-kibana-app/pull/3490)
- Fixed rules and decoders test flyout clickout event [#3412](https://github.com/wazuh/wazuh-kibana-app/pull/3412)
- Notify when you are registering an agent without permissions [#3430](https://github.com/wazuh/wazuh-kibana-app/pull/3430)
- Remove not used `redirectRule` query param when clicking the row table on CDB Lists/Decoders [#3438](https://github.com/wazuh/wazuh-kibana-app/pull/3438)
- Fixed the code overflows over the line numbers in the API Console editor [#3439](https://github.com/wazuh/wazuh-kibana-app/pull/3439)
- Don't open the main menu when changing the seleted API or index pattern [#3440](https://github.com/wazuh/wazuh-kibana-app/pull/3440)
- Fix error message in conf managment [#3443](https://github.com/wazuh/wazuh-kibana-app/pull/3443)
- Fix size api selector when name is too long [#3445](https://github.com/wazuh/wazuh-kibana-app/pull/3445)
- Fixed error when edit a rule or decoder [#3456](https://github.com/wazuh/wazuh-kibana-app/pull/3456)
- Fixed index pattern selector doesn't display the ignored index patterns [#3458](https://github.com/wazuh/wazuh-kibana-app/pull/3458)
- Fixed error in /Management/Configuration when cluster is disabled [#3553](https://github.com/wazuh/wazuh-kibana-app/pull/3553)
- Fix the pinned filters were removed when accessing to the `Panel` tab of a module [#3565](https://github.com/wazuh/wazuh-kibana-app/pull/3565)
- Fixed multi-select component searcher handler [#3645](https://github.com/wazuh/wazuh-kibana-app/pull/3645)
- Fixed order logs properly in Management/Logs [#3609](https://github.com/wazuh/wazuh-kibana-app/pull/3609)
- Fixed the Wazuh API requests to `GET //` [#3661](https://github.com/wazuh/wazuh-kibana-app/pull/3661)
- Fixed missing mitre tactics [#3675](https://github.com/wazuh/wazuh-kibana-app/pull/3675)
- Fix CDB list view not working with IPv6 [#3488](https://github.com/wazuh/wazuh-kibana-app/pull/3488)
- Fixed the bad requests using Console tool to `PUT /active-response` API endpoint [#3466](https://github.com/wazuh/wazuh-kibana-app/pull/3466)
- Fixed group agent management table does not update on error [#3605](https://github.com/wazuh/wazuh-kibana-app/pull/3605)
- Fixed not showing packages details in agent inventory for a freeBSD agent SO [#3651](https://github.com/wazuh/wazuh-kibana-app/pull/3651)
- Fixed wazuh token deleted twice [#3652](https://github.com/wazuh/wazuh-kibana-app/pull/3652)
- Fixed handler of error on dev-tools [#3687](https://github.com/wazuh/wazuh-kibana-app/pull/3687)
- Fixed compatibility wazuh 4.3 - kibana 7.13.4 [#3685](https://github.com/wazuh/wazuh-kibana-app/pull/3685)
- Fixed registry values without agent pinned in FIM>Events [#3689](https://github.com/wazuh/wazuh-kibana-app/pull/3689)
- Fixed breadcrumbs style compatibility for Kibana 7.14.2 [#3688](https://github.com/wazuh/wazuh-kibana-app/pull/3688)
- Fixed security alerts table when filters change [#3682](https://github.com/wazuh/wazuh-kibana-app/pull/3682)
- Fixed error that shows we're using X-Pack when we have Basic [#3692](https://github.com/wazuh/wazuh-kibana-app/pull/3692)
- Fixed blank screen in Kibana 7.10.2 [#3700](https://github.com/wazuh/wazuh-kibana-app/pull/3700)
- Fixed related decoder link undefined parameters error [#3704](https://github.com/wazuh/wazuh-kibana-app/pull/3704)
- Fixing Flyouts in Kibana 7.14.2 [#3708](https://github.com/wazuh/wazuh-kibana-app/pull/3708)
- Fixing the bug of index patterns in health-check due to bad copy of a PR [#3707](https://github.com/wazuh/wazuh-kibana-app/pull/3707)
- Fixed styles and behaviour of button filter in the flyout of `Inventory` section for `Integrity monitoring` and `Vulnerabilities` modules [#3733](https://github.com/wazuh/wazuh-kibana-app/pull/3733)
- Fixed height of `Evolution` card in the `Agents` section when has no data for the selected time range [#3733](https://github.com/wazuh/wazuh-kibana-app/pull/3733)
- Fix clearing the query filter doesn't update the data in Office 365 and GitHub Panel tab [#3722](https://github.com/wazuh/wazuh-kibana-app/pull/3722)
- Fix wrong deamons in filter list [#3710](https://github.com/wazuh/wazuh-kibana-app/pull/3710)
- Fixing bug when create filename with spaces and throws a bad error [#3724](https://github.com/wazuh/wazuh-kibana-app/pull/3724)
- Fixing bug in security User flyout nonexistant unsubmitted changes warning [#3731](https://github.com/wazuh/wazuh-kibana-app/pull/3731)
- Fixing redirect to new tab when click in a link [#3732](https://github.com/wazuh/wazuh-kibana-app/pull/3732)
- Fixed missing settings in `Management/Configuration/Global configuration/Global/Main settings` [#3737](https://github.com/wazuh/wazuh-kibana-app/pull/3737)
- Fixed `Maximum call stack size exceeded` error exporting key-value pairs of a CDB List [#3738](https://github.com/wazuh/wazuh-kibana-app/pull/3738)
- Fixed regex lookahead and lookbehind for safari [#3741](https://github.com/wazuh/wazuh-kibana-app/pull/3741)
- Fixed Vulnerabilities Inventory flyout details filters [#3744](https://github.com/wazuh/wazuh-kibana-app/pull/3744)
- Removed api selector toggle from settings menu since it performed no useful function [#3604](https://github.com/wazuh/wazuh-kibana-app/pull/3604)
- Fixed the requests get [#3661](https://github.com/wazuh/wazuh-kibana-app/pull/3661)
- Fixed Dashboard PDF report error when switching pinned agent state [#3748](https://github.com/wazuh/wazuh-kibana-app/pull/3748)
- Fixed the rendering of the command to deploy new Windows agent not working in some Kibana versions [#3753](https://github.com/wazuh/wazuh-kibana-app/pull/3753)
- Fixed action buttons overlaying to the request text in Tools/API Console [#3772](https://github.com/wazuh/wazuh-kibana-app/pull/3772)
- Fix `Rule ID` value in reporting tables related to top results [#3774](https://github.com/wazuh/wazuh-kibana-app/issues/3774)
- Fixed github/office365 multi-select filters suggested values [#3787](https://github.com/wazuh/wazuh-kibana-app/pull/3787)
- Fix updating the aggregation data of Panel section when changing the time filter [#3790](https://github.com/wazuh/wazuh-kibana-app/pull/3790)
- Removed the button to remove an agent for a group in the agents' table when it is the default group [#3804](https://github.com/wazuh/wazuh-kibana-app/pull/3804)
- Fixed internal user no longer needs permission to make x-pack detection request [#3831](https://github.com/wazuh/wazuh-kibana-app/pull/3831)
- Fixed agents details card style [#3845](https://github.com/wazuh/wazuh-kibana-app/pull/3845) [#3860](https://github.com/wazuh/wazuh-kibana-app/pull/3860)
- Fixed search bar query sanitizing in PDF report [#3861](https://github.com/wazuh/wazuh-kibana-app/pull/3861)
- Fixed routing redirection in events documents discover links [#3866](https://github.com/wazuh/wazuh-kibana-app/pull/3866)
- Fixed health-check [#3868](https://github.com/wazuh/wazuh-kibana-app/pull/3868)
- Fixed refreshing agents evolution visualization [#3894](https://github.com/wazuh/wazuh-kibana-app/pull/3894)
- Fixed an error when generating PDF reports due to Wazuh API token expiration [#3881](https://github.com/wazuh/wazuh-kibana-app/pull/3881)
- Fixed the table of Vulnerabilities/Inventory doesn't reload when changing the selected agent [#3901](https://github.com/wazuh/wazuh-kibana-app/pull/3901)
- Fixed backslash breaking exported JSON result [#3909](https://github.com/wazuh/wazuh-kibana-app/pull/3909)
- Fixed the Events view multiple "The index pattern was refreshed successfully" toast [#3937](https://github.com/wazuh/wazuh-kibana-app/pull/3937)
- Fixed a rendering problem in the map visualizations [#3942](https://github.com/wazuh/wazuh-kibana-app/pull/3942)
- Parse error when using `#` character not at the beginning of the line [#3877](https://github.com/wazuh/wazuh-kibana-app/pull/3877)
- Fixed the `rule.mitre.id` cell enhancement that doesn't support values with sub techniques [#3944](https://github.com/wazuh/wazuh-kibana-app/pull/3944)
- Fixed error not working the alerts displayed when changing the selected time in some flyouts [#3947](https://github.com/wazuh/wazuh-kibana-app/pull/3947) [#4115](https://github.com/wazuh/wazuh-kibana-app/pull/4115)
- Fixed the user can not logout when the Kibana server has a basepath configurated [#3957](https://github.com/wazuh/wazuh-kibana-app/pull/3957)
- Fixed fatal cron-job error when Wazuh API is down [#3991](https://github.com/wazuh/wazuh-kibana-app/pull/3991)
- Fixed circular re-directions when API errors are handled [#4079](https://github.com/wazuh/wazuh-kibana-app/pull/4079)
- Fixed agent breadcrumb routing minor error [#4101](https://github.com/wazuh/wazuh-kibana-app/pull/4101)
- Fixed selected text not visible in API Console [#4102](https://github.com/wazuh/wazuh-kibana-app/pull/4102)
- Fixed the 'missing parameters' error on the Manager Logs [#4110](https://github.com/wazuh/wazuh-kibana-app/pull/4110)
- Fixed undefined input reference when switching between rule set view and rule files view [#4125](https://github.com/wazuh/wazuh-kibana-app/pull/4125)
- Fixed not found FIM file toast error #4124 [#4124](https://github.com/wazuh/wazuh-kibana-app/pull/4124)
- Fixed "See full error" on error toast [#4119](https://github.com/wazuh/wazuh-kibana-app/pull/4119)
- Fixed not being able to remove custom filters. [#4112](https://github.com/wazuh/wazuh-kibana-app/pull/4112)
- Fixed spinner not showing when export button is clicked in management views [#4120](https://github.com/wazuh/wazuh-kibana-app/pull/4120)
- Correction of field and value in the section: last registered agent [#4127](https://github.com/wazuh/wazuh-kibana-app/pull/4127)
- Fixed the download agent installer command [#4132] (https://github.com/wazuh/wazuh-kibana-app/pull/4132)

## Wazuh v4.2.6 - Kibana 7.10.2, 7.11.2, 7.12.1, 7.13.0, 7.13.1, 7.13.2, 7.13.3, 7.13.4, 7.14.0, 7.14.1, 7.14.2 - Revision 4207

### Added

- Support for Kibana 7.13.4
- Support for Kibana 7.14.2
- Hide the `telemetry` banner [#3709](https://github.com/wazuh/wazuh-kibana-app/pull/3709)

### Fixed

- Fixed compatibility Wazuh 4.2 - Kibana 7.13.4 [#3653](https://github.com/wazuh/wazuh-kibana-app/pull/3653)
- Fixed interative register windows agent screen error [#3654](https://github.com/wazuh/wazuh-kibana-app/pull/3654)
- Fixed breadcrumbs style compatibility for Kibana 7.14.2 [#3668](https://github.com/wazuh/wazuh-kibana-app/pull/3668)
- Fixed Wazuh token is not removed after logout in Kibana 7.13 [#3670](https://github.com/wazuh/wazuh-kibana-app/pull/3670)
- Fixed Group Configuration and Management configuration error after trying to going back after you save [#3672](https://github.com/wazuh/wazuh-kibana-app/pull/3672)
- Fixing EuiPanels in Overview Sections and disabled text in WzMenu [#3674](https://github.com/wazuh/wazuh-kibana-app/pull/3674)
- Fixing double flyout clicking in a policy [#3676](https://github.com/wazuh/wazuh-kibana-app/pull/3676)
- Fixed error conflict setting kibana settings from the health check [#3678](https://github.com/wazuh/wazuh-kibana-app/pull/3678)
- Fixed compatibility to get the valid index patterns and refresh fields for Kibana 7.10.2-7.13.4 [3681](https://github.com/wazuh/wazuh-kibana-app/pull/3681)
- Fixed wrong redirect after login [3701](https://github.com/wazuh/wazuh-kibana-app/pull/3701)
- Fixed error getting the index pattern data when there is not `attributes.fields` in the saved object [3689](https://github.com/wazuh/wazuh-kibana-app/pull/3698)


## Wazuh v4.2.4 - Kibana 7.10.2, 7.11.2, 7.12.1 - Revision 4205

### Added

- Support for Wazuh 4.2.4

### Fixed 

- Fixed a bug where the user's auth token was not deprecated on logout [#3638](https://github.com/wazuh/wazuh-kibana-app/pull/3638)

## Wazuh v4.2.3 - Kibana 7.10.2, 7.11.2, 7.12.1 - Revision 4204

### Added

- Support for Wazuh 4.2.3

## Wazuh v4.2.2 - Kibana 7.10.2 , 7.12.1 - Revision 4203

### Added

- Wazuh help links in the Kibana help menu [#3170](https://github.com/wazuh/wazuh-kibana-app/pull/3170)
- Redirect to group details using the `group` query param in the URL [#3184](https://github.com/wazuh/wazuh-kibana-app/pull/3184)
- Configuration to disable Wazuh App access from X-Pack/ODFE role [#3222](https://github.com/wazuh/wazuh-kibana-app/pull/3222) [#3292](https://github.com/wazuh/wazuh-kibana-app/pull/3292)
- Added confirmation message when closing a form [#3221](https://github.com/wazuh/wazuh-kibana-app/pull/3221)
- Improvement to hide navbar Wazuh label. [#3240](https://github.com/wazuh/wazuh-kibana-app/pull/3240)
- Add modal creating new rule/decoder [#3274](https://github.com/wazuh/wazuh-kibana-app/pull/3274)
- New functionality to change app logos [#3503](https://github.com/wazuh/wazuh-kibana-app/pull/3503)
- Added link to the upgrade guide when the Wazuh API version and the Wazuh App version mismatch [#3592](https://github.com/wazuh/wazuh-kibana-app/pull/3592)

### Changed

- Removed module titles [#3160](https://github.com/wazuh/wazuh-kibana-app/pull/3160)
- Changed default `wazuh.monitoring.creation` app setting from `d` to `w` [#3174](https://github.com/wazuh/wazuh-kibana-app/pull/3174)
- Changed default `wazuh.monitoring.shards` app setting from `2` to `1` [#3174](https://github.com/wazuh/wazuh-kibana-app/pull/3174)
- Removed Sha1 field from registry key detail [#3189](https://github.com/wazuh/wazuh-kibana-app/pull/3189)
- Removed tooltip in last breadcrumb in header breadcrumb [3250](https://github.com/wazuh/wazuh-kibana-app/pull/3250)
- Refactored the Health check component [#3197](https://github.com/wazuh/wazuh-kibana-app/pull/3197)
- Added version in package downloaded name in agent deploy command [#3210](https://github.com/wazuh/wazuh-kibana-app/issues/3210)
- Removed restriction to allow only current active agents from vulnerability inventory [#3243](https://github.com/wazuh/wazuh-kibana-app/pull/3243)
- Move API selector and Index Pattern Selector to the header bar [#3175](https://github.com/wazuh/wazuh-kibana-app/pull/3175)
- Health check actions notifications refactored and added debug mode [#3258](https://github.com/wazuh/wazuh-kibana-app/pull/3258)
- Improved visualizations object configuration readability [#3355](https://github.com/wazuh/wazuh-kibana-app/pull/3355)
- Changed the way kibana-vis hides the visualization while loading, this should prevent errors caused by having a 0 height visualization [#3349](https://github.com/wazuh/wazuh-kibana-app/pull/3349)

### Fixed

- Fixed screen flickers in Cluster visualization [#3159](https://github.com/wazuh/wazuh-kibana-app/pull/3159)
- Fixed the broken links when using `server.basePath` Kibana setting [#3161](https://github.com/wazuh/wazuh-kibana-app/pull/3161)
- Fixed filter in reports [#3173](https://github.com/wazuh/wazuh-kibana-app/pull/3173)
- Fixed typo error in Settings/Configuration [#3234](https://github.com/wazuh/wazuh-kibana-app/pull/3234)
- Fixed fields overlap in the agent summary screen [#3217](https://github.com/wazuh/wazuh-kibana-app/pull/3217)
- Fixed Ruleset Test, each request is made in a different session instead of all in the same session [#3257](https://github.com/wazuh/wazuh-kibana-app/pull/3257)
- Fixed the `Visualize` button is not displaying when expanding a field in the Events sidebar [#3237](https://github.com/wazuh/wazuh-kibana-app/pull/3237)
- Fix modules are missing in the agent menu [#3244](https://github.com/wazuh/wazuh-kibana-app/pull/3244)
- Fix improving and removing WUI error logs [#3260](https://github.com/wazuh/wazuh-kibana-app/pull/3260)
- Fix some errors of PDF reports [#3272](https://github.com/wazuh/wazuh-kibana-app/pull/3272)
- Fix TypeError when selecting macOS agent deployment in a Safari Browser [#3289](https://github.com/wazuh/wazuh-kibana-app/pull/3289)
- Fix error in how the SCA check's checks are displayed [#3297](https://github.com/wazuh/wazuh-kibana-app/pull/3297)
- Fixed message of error when add sample data fails [#3241](https://github.com/wazuh/wazuh-kibana-app/pull/3241)
- Fixed modules are missing in the agent menu [#3244](https://github.com/wazuh/wazuh-kibana-app/pull/3244)
- Fixed Alerts Summary of modules for reports [#3303](https://github.com/wazuh/wazuh-kibana-app/pull/3303)
- Fixed dark mode visualization background in pdf reports [#3315](https://github.com/wazuh/wazuh-kibana-app/pull/3315)
- Adapt Kibana integrations to Kibana 7.11 and 7.12  [#3309](https://github.com/wazuh/wazuh-kibana-app/pull/3309)
- Fixed error agent view does not render correctly  [#3306](https://github.com/wazuh/wazuh-kibana-app/pull/3306)
- Fixed miscalculation in table column width in PDF reports  [#3326](https://github.com/wazuh/wazuh-kibana-app/pull/3326)
- Normalized visData table property for 7.12 retro-compatibility  [#3323](https://github.com/wazuh/wazuh-kibana-app/pull/3323)
- Fixed error that caused the labels in certain visualizations to overlap [#3355](https://github.com/wazuh/wazuh-kibana-app/pull/3355)
- Fixed export to csv button in dashboards tables [#3358](https://github.com/wazuh/wazuh-kibana-app/pull/3358)
- Fixed Elastic UI breaking changes in 7.12 [#3345](https://github.com/wazuh/wazuh-kibana-app/pull/3345)
- Fixed Wazuh main menu and breadcrumb render issues [#3347](https://github.com/wazuh/wazuh-kibana-app/pull/3347)
- Fixed generation of huge logs from backend errors [#3397](https://github.com/wazuh/wazuh-kibana-app/pull/3397)
- Fixed vulnerabilities flyout not showing alerts if the vulnerability had a field missing [#3593](https://github.com/wazuh/wazuh-kibana-app/pull/3593)

## Wazuh v4.2.1 - Kibana 7.10.2 , 7.11.2 - Revision 4202

### Added

- Support for Wazuh 4.2.1

## Wazuh v4.2.0 - Kibana 7.10.2 , 7.11.2 - Revision 4201

### Added

- Added `Ruleset Test` section under Tools menu, and on Edit Rules/Decoders as a tool. [#1434](https://github.com/wazuh/wazuh-kibana-app/pull/1434)
- Added page size options in Security events, explore agents table [#2925](https://github.com/wazuh/wazuh-kibana-app/pull/2925)
- Added a reminder to restart cluster or manager after import a file in Rules, Decoders or CDB Lists [#3051](https://github.com/wazuh/wazuh-kibana-app/pull/3051)
- Added Agent Stats section [#3056](https://github.com/wazuh/wazuh-kibana-app/pull/3056)
- Added `logtest` PUT example on API Console [#3061](https://github.com/wazuh/wazuh-kibana-app/pull/3061)
- Added vulnerabilities inventory that affect to an agent [#3069](https://github.com/wazuh/wazuh-kibana-app/pull/3069)
- Added retry button to check api again in health check [#3109](https://github.com/wazuh/wazuh-kibana-app/pull/3109)
- Added `wazuh-statistics` template and a new mapping for these indices [#3111](https://github.com/wazuh/wazuh-kibana-app/pull/3111)
- Added link to documentation "Checking connection with Manager" in deploy new agent [#3126](https://github.com/wazuh/wazuh-kibana-app/pull/3126)
- Fixed Agent Evolution graph showing agents from multiple APIs [#3256](https://github.com/wazuh/wazuh-kibana-app/pull/3256)
- Added Disabled index pattern checks in Health Check [#3311](https://github.com/wazuh/wazuh-kibana-app/pull/3311)

### Changed

- Moved Dev Tools inside of Tools menu as Api Console.  [#1434](https://github.com/wazuh/wazuh-kibana-app/pull/1434)
- Changed position of Top users on Integrity Monitoring Top 5 user. [#2892](https://github.com/wazuh/wazuh-kibana-app/pull/2892)
- Changed user allow_run_as way of editing. [#3080](https://github.com/wazuh/wazuh-kibana-app/pull/3080)
- Rename some ossec references to Wazuh [#3046](https://github.com/wazuh/wazuh-kibana-app/pull/3046)

### Fixed

- Filter only authorized agents in Agents stats and Visualizations [#3088](https://github.com/wazuh/wazuh-kibana-app/pull/3088)
- Fixed missing `pending` status suggestion for agents [#3095](https://github.com/wazuh/wazuh-kibana-app/pull/3095)
- Index pattern setting not used for choosing from existing patterns [#3097](https://github.com/wazuh/wazuh-kibana-app/pull/3097)
- Fixed space character missing on deployment command if UDP is configured [#3108](https://github.com/wazuh/wazuh-kibana-app/pull/3108)
- Fixed statistics visualizations when a node is selected [#3110](https://github.com/wazuh/wazuh-kibana-app/pull/3110)
- Fixed Flyout date filter also changes main date filter [#3114](https://github.com/wazuh/wazuh-kibana-app/pull/3114)
- Fixed name for "TCP sessions" visualization and average metric is now a sum [#3118](https://github.com/wazuh/wazuh-kibana-app/pull/3118)
- Filter only authorized agents in Events and Security Alerts table [#3120](https://github.com/wazuh/wazuh-kibana-app/pull/3120)
- Fixed Last keep alive label is outside the panel [#3122](https://github.com/wazuh/wazuh-kibana-app/pull/3122)
- Fixed app redirect to Settings section after the health check [#3128](https://github.com/wazuh/wazuh-kibana-app/pull/3128)
- Fixed the plugin logo path in Kibana menu when use `server.basePath` setting [#3144](https://github.com/wazuh/wazuh-kibana-app/pull/3144)
- Fixed deprecated endpoint for create agent groups [3152](https://github.com/wazuh/wazuh-kibana-app/pull/3152)
- Fixed check for TCP protocol in deploy new agent [#3163](https://github.com/wazuh/wazuh-kibana-app/pull/3163)
- Fixed RBAC issue with agent group permissions [#3181](https://github.com/wazuh/wazuh-kibana-app/pull/3181)
- Fixed change index pattern from menu doesn't work [#3187](https://github.com/wazuh/wazuh-kibana-app/pull/3187)
- Conflict with the creation of the index pattern when performing the Health Check [#3232](https://github.com/wazuh/wazuh-kibana-app/pull/3232)
- Added Disabled index pattern checks in Health Check [#3311](https://github.com/wazuh/wazuh-kibana-app/pull/3311)
- Fixed windows update section in Linux Inventory PDF [#3569](https://github.com/wazuh/wazuh-kibana-app/pull/3569)
- Improving and removing unnecessary error logs [#3574](https://github.com/wazuh/wazuh-kibana-app/pull/3574)

## Wazuh v4.1.5 - Kibana 7.10.0 , 7.10.2, 7.11.2 - Revision 4108

### Fixed

- Unable to change selected index pattern from the Wazuh menu [#3330](https://github.com/wazuh/wazuh-kibana-app/pull/3330)

## Wazuh v4.1.5 - Kibana 7.10.0 , 7.10.2, 7.11.2 - Revision 4107

### Added

- Support for Kibana 7.11.2
- Added a warning message for the `Install and enroll the agent` step of `Deploy new agent` guide [#3238](https://github.com/wazuh/wazuh-kibana-app/pull/3238)

### Fixed

- Conflict with the creation of the index pattern when performing the Health Check [#3223](https://github.com/wazuh/wazuh-kibana-app/pull/3223)
- Fixing mac os agents add command [#3207](https://github.com/wazuh/wazuh-kibana-app/pull/3207)
## Wazuh v4.1.5 - Kibana 7.10.0 , 7.10.2 - Revision 4106

- Adapt for Wazuh 4.1.5

## Wazuh v4.1.4 - Kibana 7.10.0 , 7.10.2 - Revision 4105

- Adapt for Wazuh 4.1.4

## Wazuh v4.1.3 - Kibana 7.10.0 , 7.10.2 - Revision 4104

### Added

- Creation of index pattern after the default one is changes in Settings [#2985](https://github.com/wazuh/wazuh-kibana-app/pull/2985)
- Added node name of agent list and detail [#3039](https://github.com/wazuh/wazuh-kibana-app/pull/3039)
- Added loading view while the user is logging to prevent permissions prompts [#3041](https://github.com/wazuh/wazuh-kibana-app/pull/3041)
- Added custom message for each possible run_as setup [#3048](https://github.com/wazuh/wazuh-kibana-app/pull/3048)

### Changed 

- Change all dates labels to Kibana formatting time zone [#3047](https://github.com/wazuh/wazuh-kibana-app/pull/3047)
- Improve toast message when selecting a default API [#3049](https://github.com/wazuh/wazuh-kibana-app/pull/3049)
- Improve validation and prevention for caching bundles on the client-side [#3063](https://github.com/wazuh/wazuh-kibana-app/pull/3063) [#3091](https://github.com/wazuh/wazuh-kibana-app/pull/3091)

### Fixed

- Fixed unexpected behavior in Roles mapping [#3028](https://github.com/wazuh/wazuh-kibana-app/pull/3028)
- Fixed rule filter is no applied when you click on a rule id in another module.[#3057](https://github.com/wazuh/wazuh-kibana-app/pull/3057)
- Fixed bug changing master node configuration [#3062](https://github.com/wazuh/wazuh-kibana-app/pull/3062)
- Fixed wrong variable declaration for macOS agents [#3066](https://github.com/wazuh/wazuh-kibana-app/pull/3066)
- Fixed some errors in the Events table, action buttons style, and URLs disappeared [#3086](https://github.com/wazuh/wazuh-kibana-app/pull/3086)
- Fixed Rollback of invalid rule configuration file [#3084](https://github.com/wazuh/wazuh-kibana-app/pull/3084)

## Wazuh v4.1.2 - Kibana 7.10.0 , 7.10.2 - Revision 4103

- Add `run_as` setting to example host configuration in Add new API view [#3021](https://github.com/wazuh/wazuh-kibana-app/pull/3021)
- Refactor of some prompts [#3015](https://github.com/wazuh/wazuh-kibana-app/pull/3015)

### Fixed

- Fix SCA policy detail showing name and check results about another policy [#3007](https://github.com/wazuh/wazuh-kibana-app/pull/3007)
- Fixed that alerts table is empty when switching pinned agents [#3008](https://github.com/wazuh/wazuh-kibana-app/pull/3008)
- Creating a role mapping before the existing ones are loaded, the page bursts [#3013](https://github.com/wazuh/wazuh-kibana-app/pull/3013)
- Fix pagination in SCA checks table when expand some row [#3018](https://github.com/wazuh/wazuh-kibana-app/pull/3018)
- Fix manager is shown in suggestions in Agents section [#3025](https://github.com/wazuh/wazuh-kibana-app/pull/3025)
- Fix disabled loading on inventory when request fail [#3026](https://github.com/wazuh/wazuh-kibana-app/pull/3026)
- Fix restarting selected cluster instead of all of them [#3032](https://github.com/wazuh/wazuh-kibana-app/pull/3032)
- Fix pinned agents don't trigger a new filtered query [#3035](https://github.com/wazuh/wazuh-kibana-app/pull/3035)
- Overlay Wazuh menu when Kibana menu is opened or docked [#3038](https://github.com/wazuh/wazuh-kibana-app/pull/3038)
- Fix visualizations in PDF Reports with Dark mode [#2983](https://github.com/wazuh/wazuh-kibana-app/pull/2983)

## Wazuh v4.1.1 - Kibana 7.10.0 , 7.10.2 - Revision 4102

### Added

- Prompt to show the unsupported module for the selected agent [#2959](https://github.com/wazuh/wazuh-kibana-app/pull/2959)
- Added a X-Frame-Options header to the backend responses [#2977](https://github.com/wazuh/wazuh-kibana-app/pull/2977)

### Changed

- Added toast with refresh button when new fields are loaded [#2974](https://github.com/wazuh/wazuh-kibana-app/pull/2974)
- Migrated manager and cluster files endpoints and their corresponding RBAC [#2984](https://github.com/wazuh/wazuh-kibana-app/pull/2984)

### Fixed

- Fix login error when AWS Elasticsearch and ODFE is used [#2710](https://github.com/wazuh/wazuh-kibana-app/issues/2710)
- An error message is displayed when changing a group's configuration although the user has the right permissions [#2955](https://github.com/wazuh/wazuh-kibana-app/pull/2955)
- Fix Security events table is empty when switching the pinned agents [#2956](https://github.com/wazuh/wazuh-kibana-app/pull/2956)
- Fix disabled switch visual edit button when json content is empty [#2957](https://github.com/wazuh/wazuh-kibana-app/issues/2957)
- Fixed main and `More` menus for unsupported agents [#2959](https://github.com/wazuh/wazuh-kibana-app/pull/2959)
- Fixed forcing a non numeric filter value in a number type field [#2961](https://github.com/wazuh/wazuh-kibana-app/pull/2961)
- Fixed wrong number of alerts in Security Events [#2964](https://github.com/wazuh/wazuh-kibana-app/pull/2964)
- Fixed search with strange characters of agent in Management groups [#2970](https://github.com/wazuh/wazuh-kibana-app/pull/2970)
- Fix the statusCode error message [#2971](https://github.com/wazuh/wazuh-kibana-app/pull/2971)
- Fix the SCA policy stats didn't refresh [#2973](https://github.com/wazuh/wazuh-kibana-app/pull/2973)
- Fixed loading of AWS index fields even when no AWS alerts were found [#2974](https://github.com/wazuh/wazuh-kibana-app/pull/2974)
- Fix some date fields format in FIM and SCA modules [#2975](https://github.com/wazuh/wazuh-kibana-app/pull/2975)
- Fix a non-stop error in Manage agents when the user has no permissions [#2976](https://github.com/wazuh/wazuh-kibana-app/pull/2976)
- Can't edit empty rules and decoders files that already exist in the manager [#2978](https://github.com/wazuh/wazuh-kibana-app/pull/2978)
- Support for alerts index pattern with different ID and name [#2979](https://github.com/wazuh/wazuh-kibana-app/pull/2979)
- Fix the unpin agent in the selection modal [#2980](https://github.com/wazuh/wazuh-kibana-app/pull/2980)
- Fix properly logout of Wazuh API when logging out of the application (only for OpenDistro) [#2789](https://github.com/wazuh/wazuh-kibana-app/issues/2789)
- Fixed missing `&&` from macOS agent deployment command [#2989](https://github.com/wazuh/wazuh-kibana-app/issues/2989)
- Fix prompt permissions on Framework of Mitre and Inventory of Integrity monitoring. [#2967](https://github.com/wazuh/wazuh-kibana-app/issues/2967)
- Fix properly logout of Wazuh API when logging out of the application support x-pack [#2789](https://github.com/wazuh/wazuh-kibana-app/issues/2789)

## Wazuh v4.1.0 - Kibana 7.10.0 , 7.10.2 - Revision 4101

### Added

- Check the max buckets by default in healthcheck and increase them [#2901](https://github.com/wazuh/wazuh-kibana-app/pull/2901)
- Added a prompt wraning in role mapping if run_as is false or he is not allowed to use it by API [#2876](https://github.com/wazuh/wazuh-kibana-app/pull/2876)

### Changed

- Support new fields of Windows Registry at FIM inventory panel [#2679](https://github.com/wazuh/wazuh-kibana-app/issues/2679)
- Added on FIM Inventory Windows Registry registry_key and registry_value items from syscheck [#2908](https://github.com/wazuh/wazuh-kibana-app/issues/2908)
- Uncheck agents after an action in agents groups management [#2907](https://github.com/wazuh/wazuh-kibana-app/pull/2907)
- Unsave rule files when edit or create a rule with invalid content [#2944](https://github.com/wazuh/wazuh-kibana-app/pull/2944)
- Added vulnerabilities module for macos agents [#2969](https://github.com/wazuh/wazuh-kibana-app/pull/2969)

### Fixed

- Fix server error Invalid token specified: Cannot read property 'replace' of undefined [#2899](https://github.com/wazuh/wazuh-kibana-app/issues/2899)
- Fix show empty files rules and decoders: [#2923](https://github.com/wazuh/wazuh-kibana-app/issues/2923)
- Fixed wrong hover texts in CDB lists actions [#2929](https://github.com/wazuh/wazuh-kibana-app/pull/2929)
- Fixed access to forbidden agents information when exporting agents listt [2918](https://github.com/wazuh/wazuh-kibana-app/pull/2918)
- Fix the decoder detail view is not displayed [#2888](https://github.com/wazuh/wazuh-kibana-app/issues/2888)
- Fix the complex search using the Wazuh API query filter in search bars [#2930](https://github.com/wazuh/wazuh-kibana-app/issues/2930)
- Fixed validation to check userPermissions are not ready yet [#2931](https://github.com/wazuh/wazuh-kibana-app/issues/2931)
- Fixed clear visualizations manager list when switching tabs. Fixes PDF reports filters [#2932](https://github.com/wazuh/wazuh-kibana-app/pull/2932)
- Fix Strange box shadow in Export popup panel in Managment > Groups [#2886](https://github.com/wazuh/wazuh-kibana-app/issues/2886)
- Fixed wrong command on alert when data folder does not exist [#2938](https://github.com/wazuh/wazuh-kibana-app/pull/2938)
- Fix agents table OS field sorting: Changes agents table field `os_name` to `os.name,os.version` to make it sortable. [#2939](https://github.com/wazuh/wazuh-kibana-app/pull/2939)
- Fixed diff parsed datetime between agent detail and agents table [#2940](https://github.com/wazuh/wazuh-kibana-app/pull/2940)
- Allow access to Agents section with agent:group action permission [#2933](https://github.com/wazuh/wazuh-kibana-app/issues/2933)
- Fixed filters does not work on modals with search bar [#2935](https://github.com/wazuh/wazuh-kibana-app/pull/2935)
- Fix wrong package name in deploy new agent [#2942](https://github.com/wazuh/wazuh-kibana-app/issues/2942)
- Fixed number agents not show on pie onMouseEvent [#2890](https://github.com/wazuh/wazuh-kibana-app/issues/2890)
- Fixed off Kibana Query Language in search bar of Controls/Inventory modules. [#2945](https://github.com/wazuh/wazuh-kibana-app/pull/2945)
- Fixed number of agents do not show on the pie chart tooltip in agents preview [#2890](https://github.com/wazuh/wazuh-kibana-app/issues/2890)

## Wazuh v4.0.4 - Kibana 7.10.0 , 7.10.2 - Revision 4017

### Added
- Adapt the app to the new Kibana platform [#2475](https://github.com/wazuh/wazuh-kibana-app/issues/2475)
- Wazuh data directory moved from `optimize` to `data` Kibana directory [#2591](https://github.com/wazuh/wazuh-kibana-app/issues/2591)
- Show the wui_rules belong to wazuh-wui API user [#2702](https://github.com/wazuh/wazuh-kibana-app/issues/2702)

### Fixed

- Fixed Wazuh menu and agent menu for Solaris agents [#2773](https://github.com/wazuh/wazuh-kibana-app/issues/2773) [#2725](https://github.com/wazuh/wazuh-kibana-app/issues/2725)
- Fixed wrong shards and replicas for statistics indices and also fixed wrong prefix for monitoring indices [#2732](https://github.com/wazuh/wazuh-kibana-app/issues/2732)
- Report's creation dates set to 1970-01-01T00:00:00.000Z [#2772](https://github.com/wazuh/wazuh-kibana-app/issues/2772)
- Fixed bug for missing commands in ubuntu/debian and centos [#2786](https://github.com/wazuh/wazuh-kibana-app/issues/2786)
- Fixed bug that show an hour before in /security-events/dashboard [#2785](https://github.com/wazuh/wazuh-kibana-app/issues/2785) 
- Fixed permissions to access agents [#2838](https://github.com/wazuh/wazuh-kibana-app/issues/2838)
- Fix searching in groups [#2825](https://github.com/wazuh/wazuh-kibana-app/issues/2825)
- Fix the pagination in SCA ckecks table [#2815](https://github.com/wazuh/wazuh-kibana-app/issues/2815)
- Fix the SCA table with a wrong behaviour using the refresh button [#2854](https://github.com/wazuh/wazuh-kibana-app/issues/2854)
- Fix sca permissions for agents views and dashboards [#2862](https://github.com/wazuh/wazuh-kibana-app/issues/2862)
- Solaris should not show vulnerabilities module [#2829](https://github.com/wazuh/wazuh-kibana-app/issues/2829)
- Fix the settings of statistics indices creation [#2858](https://github.com/wazuh/wazuh-kibana-app/issues/2858)
- Update agents' info in Management Status after changing cluster node selected [#2828](https://github.com/wazuh/wazuh-kibana-app/issues/2828)
- Fix error when applying filter in rules from events [#2877](https://github.com/wazuh/wazuh-kibana-app/issues/2877)

### Changed

- Replaced `wazuh` Wazuh API user by `wazuh-wui` in the default configuration [#2852](https://github.com/wazuh/wazuh-kibana-app/issues/2852)
- Add agent id to the reports name in Agent Inventory and Modules [#2817](https://github.com/wazuh/wazuh-kibana-app/issues/2817)

### Adapt for Kibana 7.10.0

- Fixed filter pinned crash returning from agents [#2864](https://github.com/wazuh/wazuh-kibana-app/issues/2864)
- Fixed style in sca and regulatory compliance tables and in wz menu [#2861](https://github.com/wazuh/wazuh-kibana-app/issues/2861)
- Fix body-payload of Sample Alerts POST endpoint [#2857](https://github.com/wazuh/wazuh-kibana-app/issues/2857)
- Fixed bug in the table on Agents->Table-> Actions->Config icon [#2853](https://github.com/wazuh/wazuh-kibana-app/issues/2853)
- Fixed tooltip in the icon of view decoder file [#2850](https://github.com/wazuh/wazuh-kibana-app/issues/2850)
- Fixed bug with agent filter when it is pinned [#2846](https://github.com/wazuh/wazuh-kibana-app/issues/2846)
- Fix discovery navigation [#2845](https://github.com/wazuh/wazuh-kibana-app/issues/2845)
- Search file editor gone [#2843](https://github.com/wazuh/wazuh-kibana-app/issues/2843)
- Fix Agent Search Bar - Regex Query Interpreter [#2834](https://github.com/wazuh/wazuh-kibana-app/issues/2834)
- Fixed accordion style breaking [#2833](https://github.com/wazuh/wazuh-kibana-app/issues/2833)
- Fix metrics are not updated after a bad request in search input [#2830](https://github.com/wazuh/wazuh-kibana-app/issues/2830)
- Fix mitre framework tab crash [#2821](https://github.com/wazuh/wazuh-kibana-app/issues/2821)
- Changed ping request to default request. Added delay and while to che… [#2820](https://github.com/wazuh/wazuh-kibana-app/issues/2820)
- Removed kibana alert for security [#2806](https://github.com/wazuh/wazuh-kibana-app/issues/2806)

## Wazuh v4.0.4 - Kibana 7.10.0 , 7.10.2 - Revision 4016

### Added

- Modified agent registration adding groups and architecture [#2666](https://github.com/wazuh/wazuh-kibana-app/issues/2666) [#2652](https://github.com/wazuh/wazuh-kibana-app/issues/2652)
- Each user can only view their own reports [#2686](https://github.com/wazuh/wazuh-kibana-app/issues/2686)

### Fixed

- Create index pattern even if there aren´t available indices [#2620](https://github.com/wazuh/wazuh-kibana-app/issues/2620)
- Top bar overlayed over expanded visualizations [#2667](https://github.com/wazuh/wazuh-kibana-app/issues/2667)
- Empty inventory data in Solaris agents [#2680](https://github.com/wazuh/wazuh-kibana-app/pull/2680)
- Wrong parameters in the dev-tools autocomplete section [#2675](https://github.com/wazuh/wazuh-kibana-app/issues/2675)
- Wrong permissions on edit CDB list [#2665](https://github.com/wazuh/wazuh-kibana-app/pull/2665)
- fix(frontend): add the metafields when refreshing the index pattern [#2681](https://github.com/wazuh/wazuh-kibana-app/pull/2681)
- Error toast is showing about Elasticsearch users for environments without security [#2713](https://github.com/wazuh/wazuh-kibana-app/issues/2713)
- Error about Handler.error in Role Mapping fixed [#2702](https://github.com/wazuh/wazuh-kibana-app/issues/2702)
- Fixed message in reserved users actions [#2702](https://github.com/wazuh/wazuh-kibana-app/issues/2702)
- Error 500 on Export formatted CDB list [#2692](https://github.com/wazuh/wazuh-kibana-app/pull/2692)
- Wui rules label should have only one tooltip [#2723](https://github.com/wazuh/wazuh-kibana-app/issues/2723)
- Move upper the Wazuh item in the Kibana menu and default index pattern [#2867](https://github.com/wazuh/wazuh-kibana-app/pull/2867)


## Wazuh v4.0.4 - Kibana v7.9.1, v7.9.3 - Revision 4015

### Added

- Support for Wazuh v4.0.4

## Wazuh v4.0.3 - Kibana v7.9.1, v7.9.2, v7.9.3 - Revision 4014

### Added

- Improved management of index-pattern fields [#2630](https://github.com/wazuh/wazuh-kibana-app/issues/2630)

### Fixed

- fix(fronted): fixed the check of API and APP version in health check [#2655](https://github.com/wazuh/wazuh-kibana-app/pull/2655)
- Replace user by username key in the monitoring logic [#2654](https://github.com/wazuh/wazuh-kibana-app/pull/2654)
- Security alerts and reporting issues when using private tenants [#2639](https://github.com/wazuh/wazuh-kibana-app/issues/2639)
- Manager restart in rule editor does not work with Wazuh cluster enabled [#2640](https://github.com/wazuh/wazuh-kibana-app/issues/2640)
- fix(frontend): Empty inventory data in Solaris agents [#2680](https://github.com/wazuh/wazuh-kibana-app/pull/2680)

## Wazuh v4.0.3 - Kibana v7.9.1, v7.9.2, v7.9.3 - Revision 4013

### Added

- Support for Wazuh v4.0.3.

## Wazuh v4.0.2 - Kibana v7.9.1, v7.9.3 - Revision 4012

### Added

- Sample data indices name should take index pattern in use [#2593](https://github.com/wazuh/wazuh-kibana-app/issues/2593) 
- Added start option to macos Agents [#2653](https://github.com/wazuh/wazuh-kibana-app/pull/2653)

### Changed

- Statistics settings do not allow to configure primary shards and replicas [#2627](https://github.com/wazuh/wazuh-kibana-app/issues/2627)

## Wazuh v4.0.2 - Kibana v7.9.1, v7.9.3 - Revision 4011

### Added

- Support for Wazuh v4.0.2.

### Fixed

- The index pattern title is overwritten with its id after refreshing its fields [#2577](https://github.com/wazuh/wazuh-kibana-app/issues/2577)
- [RBAC] Issues detected when using RBAC [#2579](https://github.com/wazuh/wazuh-kibana-app/issues/2579)

## Wazuh v4.0.1 - Kibana v7.9.1, v7.9.3 - Revision 4010

### Changed

- Alerts summary table for PDF reports on all modules [#2632](https://github.com/wazuh/wazuh-kibana-app/issues/2632)
- [4.0-7.9] Run as with no wazuh-wui API user [#2576](https://github.com/wazuh/wazuh-kibana-app/issues/2576)
- Deploy a new agent interface as default interface [#2564](https://github.com/wazuh/wazuh-kibana-app/issues/2564)
- Problem in the visualization of new reserved resources of the Wazuh API [#2643](https://github.com/wazuh/wazuh-kibana-app/issues/2643)

### Fixed

- Restore the tables in the agents' reports [#2628](https://github.com/wazuh/wazuh-kibana-app/issues/2628)
- [RBAC] Issues detected when using RBAC [#2579](https://github.com/wazuh/wazuh-kibana-app/issues/2579)
- Changes done via a worker's API are overwritten [#2626](https://github.com/wazuh/wazuh-kibana-app/issues/2626)

### Fixed

- [BUGFIX] Default user field for current platform [#2633](https://github.com/wazuh/wazuh-kibana-app/pull/2633)

## Wazuh v4.0.1 - Kibana v7.9.1, v7.9.3 - Revision 4009

### Changed

- Hide empty columns of the processes table of the MacOS agents [#2570](https://github.com/wazuh/wazuh-kibana-app/pull/2570)
- Missing step in "Deploy a new agent" view [#2623](https://github.com/wazuh/wazuh-kibana-app/issues/2623)
- Implement wazuh users' CRUD [#2598](https://github.com/wazuh/wazuh-kibana-app/pull/2598)

### Fixed

- Inconsistent data in sample data alerts [#2618](https://github.com/wazuh/wazuh-kibana-app/pull/2618)

## Wazuh v4.0.1 - Kibana v7.9.1, v7.9.3 - Revision 4008

### Fixed

- Icons not align to the right in Modules > Events [#2607](https://github.com/wazuh/wazuh-kibana-app/pull/2607)
- Statistics visualizations do not show data [#2602](https://github.com/wazuh/wazuh-kibana-app/pull/2602)
- Error on loading css files [#2599](https://github.com/wazuh/wazuh-kibana-app/pull/2599)
- Fixed search filter in search bar in Module/SCA wasn't working [#2601](https://github.com/wazuh/wazuh-kibana-app/pull/2601)

## Wazuh v4.0.0 - Kibana v7.9.1, v7.9.2, v7.9.3 - Revision 4007

### Fixed

- updated macOS package URL [#2596](https://github.com/wazuh/wazuh-kibana-app/pull/2596)
- Revert "[4.0-7.9] [BUGFIX] Removed unnecessary function call" [#2597](https://github.com/wazuh/wazuh-kibana-app/pull/2597)

## Wazuh v4.0.0 - Kibana v7.9.1, v7.9.2, v7.9.3 - Revision 4006

### Fixed

- Undefined field in event view [#2588](https://github.com/wazuh/wazuh-kibana-app/issues/2588)
- Several calls to the same stats request (esAlerts) [#2586](https://github.com/wazuh/wazuh-kibana-app/issues/2586)
- The filter options popup doesn't open on click once the filter is pinned [#2581](https://github.com/wazuh/wazuh-kibana-app/issues/2581)
- The formatedFields are missing from the index-pattern of wazuh-alerts-* [#2574](https://github.com/wazuh/wazuh-kibana-app/issues/2574)


## Wazuh v4.0.0 - Kibana v7.9.3 - Revision 4005

### Added

- Support for Kibana v7.9.3

## Wazuh v4.0.0 - Kibana v7.9.1, v7.9.2 - Revision 4002

### Added

- Support for Wazuh v4.0.0.
- Support for Kibana v7.9.1 and 7.9.2.
- Support for Open Distro 1.10.1.
- Added a RBAC security layer integrated with Open Distro and X-Pack.
- Added remoted and analysisd statistics.
- Expand supported deployment variables.
- Added new configuration view settings for GCP integration.
- Added logic to change the `metafields` configuration of Kibana [#2524](https://github.com/wazuh/wazuh-kibana-app/issues/2524)

### Changed

- Migrated the default index-pattern to `wazuh-alerts-*`.
- Removed the `known-fields` functionality.
- Security Events dashboard redesinged.
- Redesigned the app settings configuration with categories.
- Moved the wazuh-registry file to Kibana optimize folder.

### Fixed

- Format options in `wazuh-alerts` index-pattern are not overwritten now.
- Prevent blank page in detaill agent view.
- Navigable agents name in Events.
- Index pattern is not being refreshed.
- Reporting fails when agent is pinned and compliance controls are visited.
- Reload rule detail doesn't work properly with the related rules.
- Fix search bar filter in Manage agent of group [#2541](https://github.com/wazuh/wazuh-kibana-app/pull/2541)

## Wazuh v3.13.2 - Kibana v7.9.1 - Revision 887

### Added

- Support for Wazuh v3.13.2

## Wazuh v3.13.2 - Kibana v7.8.0 - Revision 887
### Added

- Support for Wazuh v3.13.2

## Wazuh v3.13.1 - Kibana v7.9.1 - Revision 886

### Added

- Support for Kibana v7.9.1

## Wazuh v3.13.1 - Kibana v7.9.0 - Revision 885

### Added

- Support for Kibana v7.9.0


## Wazuh v3.13.1 - Kibana v7.8.1 - Revision 884

### Added

- Support for Kibana v7.8.1


## Wazuh v3.13.1 - Kibana v7.8.0 - Revision 883

### Added

- Support for Wazuh v3.13.1


## Wazuh v3.13.0 - Kibana v7.8.0 - Revision 881

### Added

- Support for Kibana v7.8.0


## Wazuh v3.13.0 - Kibana v7.7.0, v7.7.1 - Revision 880

### Added

- Support for Wazuh v3.13.0
- Support for Kibana v7.7.1
- Support for Open Distro 1.8
- New navigation experience with a global menu [#1965](https://github.com/wazuh/wazuh-kibana-app/issues/1965)
- Added a Breadcrumb in Kibana top nav [#2161](https://github.com/wazuh/wazuh-kibana-app/issues/2161)
- Added a new Agents Summary Screen [#1963](https://github.com/wazuh/wazuh-kibana-app/issues/1963)
- Added a new feature to add sample data to dashboards [#2115](https://github.com/wazuh/wazuh-kibana-app/issues/2115)
- Added MITRE integration [#1877](https://github.com/wazuh/wazuh-kibana-app/issues/1877)
- Added Google Cloud Platform integration [#1873](https://github.com/wazuh/wazuh-kibana-app/issues/1873)
- Added TSC integration [#2204](https://github.com/wazuh/wazuh-kibana-app/pull/2204)
- Added a new Integrity monitoring state view for agent [#2153](https://github.com/wazuh/wazuh-kibana-app/issues/2153)
- Added a new Integrity monitoring files detail view [#2156](https://github.com/wazuh/wazuh-kibana-app/issues/2156)
- Added a new component to explore Compliance requirements [#2156](https://github.com/wazuh/wazuh-kibana-app/issues/2261)

### Changed

- Code migration to React.js
- Global review of styles
- Unified Overview and Agent dashboards into new Modules [#2110](https://github.com/wazuh/wazuh-kibana-app/issues/2110)
- Changed Vulnerabilities dashboard visualizations [#2262](https://github.com/wazuh/wazuh-kibana-app/issues/2262)

### Fixed

- Open Distro tenants have been fixed and are functional now [#1890](https://github.com/wazuh/wazuh-kibana-app/issues/1890).
- Improved navigation performance [#2200](https://github.com/wazuh/wazuh-kibana-app/issues/2200).
- Avoid creating the wazuh-monitoring index pattern if it is disabled [#2100](https://github.com/wazuh/wazuh-kibana-app/issues/2100)
- SCA checks without compliance field can't be expanded [#2264](https://github.com/wazuh/wazuh-kibana-app/issues/2264)


## Wazuh v3.12.3 - Kibana v7.7.1 - Revision 876

### Added

- Support for Kibana v7.7.1


## Wazuh v3.12.3 - Kibana v7.7.0 - Revision 875

### Added

- Support for Kibana v7.7.0


## Wazuh v3.12.3 - Kibana v6.8.8, v7.6.1, v7.6.2 - Revision 874

### Added

- Support for Wazuh v3.12.3


## Wazuh v3.12.2 - Kibana v6.8.8, v7.6.1, v7.6.2 - Revision 873

### Added

- Support for Wazuh v3.12.2


## Wazuh v3.12.1 - Kibana v6.8.8, v7.6.1, v7.6.2 - Revision 872

### Added

- Support Wazuh 3.12.1
- Added new FIM settings on configuration on demand. [#2147](https://github.com/wazuh/wazuh-kibana-app/issues/2147)

### Changed

- Updated agent's variable names in deployment guides. [#2169](https://github.com/wazuh/wazuh-kibana-app/pull/2169)

### Fixed

- Pagination is now shown in table-type visualizations. [#2180](https://github.com/wazuh/wazuh-kibana-app/issues/2180)


## Wazuh v3.12.0 - Kibana v6.8.8, v7.6.2 - Revision 871

### Added

- Support for Kibana v6.8.8 and v7.6.2

## Wazuh v3.12.0 - Kibana v6.8.7, v7.4.2, v7.6.1 - Revision 870

### Added

- Support for Wazuh v3.12.0
- Added a new setting to hide manager alerts from dashboards. [#2102](https://github.com/wazuh/wazuh-kibana-app/pull/2102)
- Added a new setting to be able to change API from the top menu. [#2143](https://github.com/wazuh/wazuh-kibana-app/issues/2143)
- Added a new setting to enable/disable the known fields health check [#2037](https://github.com/wazuh/wazuh-kibana-app/pull/2037)
- Added suport for PCI 11.2.1 and 11.2.3 rules. [#2062](https://github.com/wazuh/wazuh-kibana-app/pull/2062)

### Changed

- Restructuring of the optimize/wazuh directory. Now the Wazuh configuration file (wazuh.yml) is placed on /usr/share/kibana/optimize/wazuh/config. [#2116](https://github.com/wazuh/wazuh-kibana-app/pull/2116)
- Improve performance of Dasboards reports generation. [1802344](https://github.com/wazuh/wazuh-kibana-app/commit/18023447c6279d385df84d7f4a5663ed2167fdb5)

### Fixed

- Discover time range selector is now displayed on the Cluster section. [08901df](https://github.com/wazuh/wazuh-kibana-app/commit/08901dfcbe509f17e4fab26877c8b7dae8a66bff)
- Added the win_auth_failure rule group to Authentication failure metrics. [#2099](https://github.com/wazuh/wazuh-kibana-app/pull/2099)
- Negative values in Syscheck attributes now have their correct value in reports. [7c3e84e](https://github.com/wazuh/wazuh-kibana-app/commit/7c3e84ec8f00760b4f650cfc00a885d868123f99)


## Wazuh v3.11.4 - Kibana v7.6.1 - Revision 858

### Added

- Support for Kibana v7.6.1


## Wazuh v3.11.4 - Kibana v6.8.6, v7.4.2, v7.6.0 - Revision 857

### Added

- Support for Wazuh v3.11.4


## Wazuh v3.11.3 - Kibana v7.6.0 - Revision 856

### Added

- Support for Kibana v7.6.0


## Wazuh v3.11.3 - Kibana v7.4.2 - Revision 855

### Added

- Support for Kibana v7.4.2

## Wazuh v3.11.3 - Kibana v7.5.2 - Revision 854

### Added

- Support for Wazuh v3.11.3

### Fixed

- Windows Updates table is now displayed in the Inventory Data report [#2028](https://github.com/wazuh/wazuh-kibana-app/pull/2028)


## Wazuh v3.11.2 - Kibana v7.5.2 - Revision 853

### Added

- Support for Kibana v7.5.2


## Wazuh v3.11.2 - Kibana v6.8.6, v7.3.2, v7.5.1 - Revision 852

### Added

- Support for Wazuh v3.11.2

### Changed

- Increased list filesize limit for the CDB-list [#1993](https://github.com/wazuh/wazuh-kibana-app/pull/1993)

### Fixed

- The xml validator now correctly handles the `--` string within comments [#1980](https://github.com/wazuh/wazuh-kibana-app/pull/1980)
- The AWS map visualization wasn't been loaded until the user interacts with it [dd31bd7](https://github.com/wazuh/wazuh-kibana-app/commit/dd31bd7a155354bc50fe0af22fca878607c8936a)


## Wazuh v3.11.1 - Kibana v6.8.6, v7.3.2, v7.5.1 - Revision 581

### Added
- Support for Wazuh v3.11.1.


## Wazuh v3.11.0 - Kibana v6.8.6, v7.3.2, v7.5.1 - Revision 580

### Added

- Support for Wazuh v3.11.0.
- Support for Kibana v7.5.1.
- The API credentials configuration has been moved from the .wazuh index to a wazuh.yml configuration file. Now the configuration of the API hosts is done from the file and not from the application. [#1465](https://github.com/wazuh/wazuh-kibana-app/issues/1465) [#1771](https://github.com/wazuh/wazuh-kibana-app/issues/1771).
- Upload ruleset files using a "drag and drop" component [#1770](https://github.com/wazuh/wazuh-kibana-app/issues/1770)
- Add logs for the reporting module [#1622](https://github.com/wazuh/wazuh-kibana-app/issues/1622).
- Extended the "Add new agent" guide [#1767](https://github.com/wazuh/wazuh-kibana-app/issues/1767).
- Add new table for windows hotfixes [#1932](https://github.com/wazuh/wazuh-kibana-app/pull/1932)

### Changed

- Removed Discover from top menu [#1699](https://github.com/wazuh/wazuh-kibana-app/issues/1699).
- Hide index pattern selector in case that only one exists [#1799](https://github.com/wazuh/wazuh-kibana-app/issues/1799).
- Remove visualizations legend [#1936](https://github.com/wazuh/wazuh-kibana-app/pull/1936)
- Normalize the field whodata in the group reporting [#1921](https://github.com/wazuh/wazuh-kibana-app/pull/1921)
- A message in the configuration view is ambiguous [#1870](https://github.com/wazuh/wazuh-kibana-app/issues/1870)
- Refactor syscheck table [#1941](https://github.com/wazuh/wazuh-kibana-app/pull/1941)

### Fixed

- Empty files now throws an error [#1806](https://github.com/wazuh/wazuh-kibana-app/issues/1806).
- Arguments for wazuh api requests are now validated [#1815](https://github.com/wazuh/wazuh-kibana-app/issues/1815).
- Fixed the way to check admin mode [#1838](https://github.com/wazuh/wazuh-kibana-app/issues/1838).
- Fixed error exporting as CSV the files into a group [#1833](https://github.com/wazuh/wazuh-kibana-app/issues/1833).
- Fixed XML validator false error for `<` [1882](https://github.com/wazuh/wazuh-kibana-app/issues/1882)
- Fixed "New file" editor doesn't allow saving twice [#1896](https://github.com/wazuh/wazuh-kibana-app/issues/1896)
- Fixed decoders files [#1929](https://github.com/wazuh/wazuh-kibana-app/pull/1929)
- Fixed registration guide [#1926](https://github.com/wazuh/wazuh-kibana-app/pull/1926)
- Fixed infinite load on Ciscat views [#1920](https://github.com/wazuh/wazuh-kibana-app/pull/1920), [#1916](https://github.com/wazuh/wazuh-kibana-app/pull/1916)
- Fixed missing fields in the Visualizations [#1913](https://github.com/wazuh/wazuh-kibana-app/pull/1913)
- Fixed Amazon S3 status is wrong in configuration section [#1864](https://github.com/wazuh/wazuh-kibana-app/issues/1864)
- Fixed hidden overflow in the fim configuration [#1887](https://github.com/wazuh/wazuh-kibana-app/pull/1887)
- Fixed Logo source fail after adding server.basePath [#1871](https://github.com/wazuh/wazuh-kibana-app/issues/1871)
- Fixed the documentation broken links [#1853](https://github.com/wazuh/wazuh-kibana-app/pull/1853)

## Wazuh v3.10.2 - Kibana v7.5.1 - Revision 556

### Added

- Support for Kibana v7.5.1


## Wazuh v3.10.2 - Kibana v7.5.0 - Revision 555

### Added

- Support for Kibana v7.5.0


## Wazuh v3.10.2 - Kibana v7.4.2 - Revision 549

### Added

- Support for Kibana v7.4.2


## Wazuh v3.10.2 - Kibana v7.4.1 - Revision 548

### Added

- Support for Kibana v7.4.1


## Wazuh v3.10.2 - Kibana v7.4.0 - Revision 547

### Added

- Support for Kibana v7.4.0
- Support for Wazuh v3.10.2.


## Wazuh v3.10.2 - Kibana v7.3.2 - Revision 546

### Added

- Support for Wazuh v3.10.2.


## Wazuh v3.10.1 - Kibana v7.3.2 - Revision 545

### Added

- Support for Wazuh v3.10.1.


## Wazuh v3.10.0 - Kibana v7.3.2 - Revision 543

### Added

- Support for Wazuh v3.10.0.
- Added an interactive guide for registering agents, things are now easier for the user, guiding it through the steps needed ending in a _copy & paste_ snippet for deploying his agent [#1468](https://github.com/wazuh/wazuh-kibana-app/issues/1468).
- Added new dashboards for the recently added regulatory compliance groups into the Wazuh core. They are HIPAA and NIST-800-53 [#1468](https://github.com/wazuh/wazuh-kibana-app/issues/1448), [#1638]( https://github.com/wazuh/wazuh-kibana-app/issues/1638).
- Make the app work under a custom Kibana space [#1234](https://github.com/wazuh/wazuh-kibana-app/issues/1234), [#1450](https://github.com/wazuh/wazuh-kibana-app/issues/1450).
- Added the ability to manage the app as a native plugin when using Kibana spaces, now you can safely hide/show the app depending on the selected space [#1601](https://github.com/wazuh/wazuh-kibana-app/issues/1601).
- Adapt the app the for Kibana dark mode [#1562](https://github.com/wazuh/wazuh-kibana-app/issues/1562).
- Added an alerts summary in _Overview > FIM_ panel [#1527](https://github.com/wazuh/wazuh-kibana-app/issues/1527).
- Export all the information of a Wazuh group and its related agents in a PDF document [#1341](https://github.com/wazuh/wazuh-kibana-app/issues/1341).
- Export the configuration of a certain agent as a PDF document. Supports granularity for exporting just certain sections of the configuration [#1340](https://github.com/wazuh/wazuh-kibana-app/issues/1340).


### Changed

- Reduced _Agents preview_ load time using the new API endpoint `/summary/agents` [#1687](https://github.com/wazuh/wazuh-kibana-app/pull/1687).
- Replaced most of the _md-nav-bar_ Angular.js components with React components using EUI [#1705](https://github.com/wazuh/wazuh-kibana-app/pull/1705).
- Replaced the requirements slider component with a new styled component [#1708](https://github.com/wazuh/wazuh-kibana-app/pull/1708).
- Soft deprecated the _.wazuh-version_ internal index, now the app dumps its content if applicable to a registry file, then the app removes that index. Further versions will hard deprecate this index [#1467](https://github.com/wazuh/wazuh-kibana-app/issues/1467). 
- Visualizations now don't fetch the documents _source_, also, they now use _size: 0_ for fetching [#1663](https://github.com/wazuh/wazuh-kibana-app/issues/1663).
- The app menu is now fixed on top of the view, it's not being hidden on every state change. Also, the Wazuh logo was placed in the top bar of Kibana UI [#1502](https://github.com/wazuh/wazuh-kibana-app/issues/1502).
- Improved _getTimestamp_ method not returning a promise object because it's no longer needed [014bc3a](https://github.com/wazuh/wazuh-kibana-app/commit/014b3aba0d2e9cda0c4d521f5f16faddc434a21e). Also improved main Discover listener for Wazuh not returning a promise object [bd82823](https://github.com/wazuh/wazuh-kibana-app/commit/bd8282391a402b8c567b32739cf914a0135d74bc).
- Replaced _Requirements over time_ visualizations in both PCI DSS and GDPR dashboards [35c539](https://github.com/wazuh/wazuh-kibana-app/commit/35c539eb328b3bded94aa7608f73f9cc51c235a6).
- Do not show a toaster when a visualization field was not known yet, instead, show it just in case the internal refreshing failed [19a2e7](https://github.com/wazuh/wazuh-kibana-app/commit/19a2e71006b38f6a64d3d1eb8a20b02b415d7e07).
- Minor optimizations for server logging [eb8e000](https://github.com/wazuh/wazuh-kibana-app/commit/eb8e00057dfea2dafef56319590ff832042c402d).

### Fixed

- Alerts search bar fixed for Kibana v7.3.1, queries were not being applied as expected [#1686](https://github.com/wazuh/wazuh-kibana-app/issues/1686).
- Hide attributes field from non-Windows agents in the FIM table [#1710](https://github.com/wazuh/wazuh-kibana-app/issues/1710).
- Fixed broken view in Management > Configuration > Amazon S3 > Buckets, some information was missing [#1675](https://github.com/wazuh/wazuh-kibana-app/issues/1675).
- Keep user's filters when switching from Discover to panel [#1685](https://github.com/wazuh/wazuh-kibana-app/issues/1685).
- Reduce load time and amount of data to be fetched in _Management > Cluster monitoring_ section avoiding possible timeouts [#1663](https://github.com/wazuh/wazuh-kibana-app/issues/1663).
- Restored _Remove column_ feature in Discover tabs [#1702](https://github.com/wazuh/wazuh-kibana-app/issues/1702).
- Apps using Kibana v7.3.1 had a bug once the user goes back from _Agent > FIM > Files_ to _Agent > FIM > dashboard_, filters disappear, now it's working properly [#1700](https://github.com/wazuh/wazuh-kibana-app/issues/1700).
- Fixed visual bug in _Management > Cluster monitoring_ and a button position [1e3b748](https://github.com/wazuh/wazuh-kibana-app/commit/1e3b748f11b43b2e7956b830269b6d046d74d12c).
- The app installation date was not being updated properly, now it's fixed [#1692](https://github.com/wazuh/wazuh-kibana-app/issues/1692).
- Fixed _Network interfaces_ table in Inventory section, the table was not paginating [#1474](https://github.com/wazuh/wazuh-kibana-app/issues/1474).
- Fixed APIs passwords are now obfuscated in server responses [adc3152](https://github.com/wazuh/wazuh-kibana-app/pull/1782/commits/adc31525e26b25e4cb62d81cbae70a8430728af5).


## Wazuh v3.9.5 - Kibana v6.8.2 / Kibana v7.2.1 / Kibana v7.3.0 - Revision 531

### Added

- Support for Wazuh v3.9.5

## Wazuh v3.9.4 - Kibana v6.8.1 / Kibana v6.8.2 / Kibana v7.2.0 / Kibana v7.2.1 / Kibana v7.3.0 - Revision 528

### Added

- Support for Wazuh v3.9.4
- Allow filtering by clicking a column in rules/decoders tables [0e2ddd7](https://github.com/wazuh/wazuh-kibana-app/pull/1615/commits/0e2ddd7b73f7f7975d02e97ed86ae8a0966472b4)
- Allow open file in rules table clicking on the file column [1af929d](https://github.com/wazuh/wazuh-kibana-app/pull/1615/commits/1af929d62f450f93c6733868bcb4057e16b7e279)

### Changed

- Improved app performance [#1640](https://github.com/wazuh/wazuh-kibana-app/pull/1640).
- Remove path filter from custom rules and decoders [895792e](https://github.com/wazuh/wazuh-kibana-app/pull/1615/commits/895792e6e6d9401b3293d5e16352b9abef515096)
- Show path column in rules and decoders [6f49816](https://github.com/wazuh/wazuh-kibana-app/pull/1615/commits/6f49816c71b5999d77bf9e3838443627c9be945d)
- Removed SCA overview dashboard [94ebbff](https://github.com/wazuh/wazuh-kibana-app/pull/1615/commits/94ebbff231cbfb6d793130e0b9ea855baa755a1c)
- Disabled last custom column removal [f1ef7de](https://github.com/wazuh/wazuh-kibana-app/pull/1615/commits/f1ef7de1a34bbe53a899596002e8153b95e7dc0e)
- Agents messages across sections unification [8fd7e36](https://github.com/wazuh/wazuh-kibana-app/pull/1615/commits/8fd7e36286fa9dfd03a797499af6ffbaa90b00e1)

### Fixed

- Fix check storeded apis [d6115d6](https://github.com/wazuh/wazuh-kibana-app/pull/1615/commits/d6115d6424c78f0cde2017b432a51b77186dd95a).
- Fix pci-dss console error [297080d](https://github.com/wazuh/wazuh-kibana-app/pull/1615/commits/297080d36efaea8f99b0cafd4c48845dad20495a)
- Fix error in reportingTable [85b7266](https://github.com/wazuh/wazuh-kibana-app/pull/1615/commits/85b72662cb4db44c443ed04f7c31fba57eefccaa)
- Fix filters budgets size [c7ac86a](https://github.com/wazuh/wazuh-kibana-app/pull/1615/commits/c7ac86acb3d5afaf1cf348fab09a2b8c5778a491)
- Fix missing permalink virustotal visualization [1b57529](https://github.com/wazuh/wazuh-kibana-app/pull/1615/commits/1b57529758fccdeb3ac0840e66a8aafbe4757a96)
- Improved wz-table performance [224bd6f](https://github.com/wazuh/wazuh-kibana-app/pull/1615/commits/224bd6f31235c81ba01755c3c1e120c3f86beafd)
- Fix inconsistent data between visualizations and tables in Overview Security Events [b12c600](https://github.com/wazuh/wazuh-kibana-app/pull/1615/commits/b12c600578d80d0715507dec4624a4ebc27ea573)
- Timezone applied in cluster status [a4f620d](https://github.com/wazuh/wazuh-kibana-app/pull/1615/commits/a4f620d398f5834a6d2945af892a462425ca3bec)
- Fixed Overview Security Events report when wazuh.monitoring is disabled [1c26da0](https://github.com/wazuh/wazuh-kibana-app/pull/1615/commits/1c26da05a0b6daf727e15c13b819111aa4e4e913)
- Fixes in APIs management [2143943](https://github.com/wazuh/wazuh-kibana-app/pull/1615/commits/2143943a5049cbb59bb8d6702b5a56cbe0d27a2a)
- Prevent duplicated visualization toast errors [786faf3](https://github.com/wazuh/wazuh-kibana-app/commit/786faf3e62d2cad13f512c0f873b36eca6e9787d)
- Fix not properly updated breadcrumb in ruleset section [9645903](https://github.com/wazuh/wazuh-kibana-app/commit/96459031cd4edbe047970bf0d22d0c099771879f)
- Fix badly dimensioned table in Integrity Monitoring section [9645903](https://github.com/wazuh/wazuh-kibana-app/commit/96459031cd4edbe047970bf0d22d0c099771879f)
- Fix implicit filters can be destroyed [9cf8578](https://github.com/wazuh/wazuh-kibana-app/commit/9cf85786f504f5d67edddeea6cfbf2ab577e799b)
- Windows agent dashboard doesn't show failure logon access. [d38d088](https://github.com/wazuh/wazuh-kibana-app/commit/d38d0881ac8e4294accde83d63108337b74cdd91) 
- Number of agents is not properly updated.  [f7cbbe5](https://github.com/wazuh/wazuh-kibana-app/commit/f7cbbe54394db825827715c3ad4370ac74317108) 
- Missing scrollbar on Firefox file viewer.  [df4e8f9](https://github.com/wazuh/wazuh-kibana-app/commit/df4e8f9305b35e9ee1473bed5f5d452dd3420567) 
- Agent search filter by name, lost when refreshing. [71b5274](https://github.com/wazuh/wazuh-kibana-app/commit/71b5274ccc332d8961a158587152f7badab28a95) 
- Alerts of level 12 cannot be displayed in the Summary table. [ec0e888](https://github.com/wazuh/wazuh-kibana-app/commit/ec0e8885d9f1306523afbc87de01a31f24e36309) 
- Restored query from search bar in visualizations. [439128f](https://github.com/wazuh/wazuh-kibana-app/commit/439128f0a1f65b649a9dcb81ab5804ca20f65763) 
- Fix Kibana filters loop in Firefox. [82f0f32](https://github.com/wazuh/wazuh-kibana-app/commit/82f0f32946d844ce96a28f0185f903e8e05c5589) 

## Wazuh v3.9.3 - Kibana v6.8.1 / v7.1.1 / v7.2.0 - Revision 523

### Added

- Support for Wazuh v3.9.3
- Support for Kibana v7.2.0 [#1556](https://github.com/wazuh/wazuh-kibana-app/pull/1556).

### Changed

- New design and several UI/UX changes [#1525](https://github.com/wazuh/wazuh-kibana-app/pull/1525).
- Improved error checking + syscollector performance [94d0a83](https://github.com/wazuh/wazuh-kibana-app/commit/94d0a83e43aa1d2d84ef6f87cbb76b9aefa085b3).
- Adapt Syscollector for MacOS agents [a4bf7ef](https://github.com/wazuh/wazuh-kibana-app/commit/a4bf7efc693a99b7565b5afcaa372155f15a4db9).
- Show last scan for syscollector [73f2056](https://github.com/wazuh/wazuh-kibana-app/commit/73f2056673bb289d472663397ba7097e49b7b93b).
- Extendend information for syscollector [#1585](https://github.com/wazuh/wazuh-kibana-app/issues/1585).

### Fixed

- Corrected width for agent stats [a998955](https://github.com/wazuh/wazuh-kibana-app/commit/a99895565a8854c55932ec94cffb08e1d0aa3da1).
- Fix height for the menu directive with Dynamic height [427d0f3](https://github.com/wazuh/wazuh-kibana-app/commit/427d0f3e9fa6c34287aa9e8557da99a51e0db40f).
- Fix wazuh-db and clusterd check [cddcef6](https://github.com/wazuh/wazuh-kibana-app/commit/cddcef630c5234dd6f6a495715743dfcfd4e4001).
- Fix AlertsStats when value is "0", it was showing "-" [07a3e10](https://github.com/wazuh/wazuh-kibana-app/commit/07a3e10c7f1e626ba75a55452b6c295d11fd657d).
- Fix syscollector state value [f8d3d0e](https://github.com/wazuh/wazuh-kibana-app/commit/f8d3d0eca44e67e26f79bc574495b1f4c8f751f2).
- Fix time offset for reporting table [2ef500b](https://github.com/wazuh/wazuh-kibana-app/commit/2ef500bb112e68bd4811b8e87ce8581d7c04d20f).
- Fix call to obtain GDPR requirements for specific agent [ccda846](https://github.com/wazuh/wazuh-kibana-app/commit/ccda8464b50be05bc5b3642f25f4972c8a7a2c03).
- Restore "rule.id" as a clickable field in visualizations [#1546](https://github.com/wazuh/wazuh-kibana-app/pull/1546).
- Fix timepicker in cluster monitoring [f7533ce](https://github.com/wazuh/wazuh-kibana-app/pull/1560/commits/f7533cecb6862abfb5c1d2173ec3e70ffc59804a).
- Fix several bugs [#1569](https://github.com/wazuh/wazuh-kibana-app/pull/1569).
- Fully removed "rule.id" as URL field [#1584](https://github.com/wazuh/wazuh-kibana-app/issues/1584).
- Fix filters for dashboards [#1583](https://github.com/wazuh/wazuh-kibana-app/issues/1583).
- Fix missing dependency [#1591](https://github.com/wazuh/wazuh-kibana-app/issues/1591).

## Wazuh v3.9.2 - Kibana v7.1.1 - Revision 510

### Added

- Support for Wazuh v3.9.2

### Changed

- Avoid showing more than one toaster for the same error message [7937003](https://github.com/wazuh/wazuh-kibana-app/commit/793700382798033203091d160773363323e05bb9).
- Restored "Alerts evolution - Top 5 agents" in Overview > Security events [f9305c0](https://github.com/wazuh/wazuh-kibana-app/commit/f9305c0c6acf4a31c41b1cc9684b87f79b27524f).

### Fixed

- Fix missing parameters in Dev Tools request [#1496](https://github.com/wazuh/wazuh-kibana-app/pull/1496).
- Fix "Invalid Date" for Safari and Internet Explorer [#1505](https://github.com/wazuh/wazuh-kibana-app/pull/1505).

## Wazuh v3.9.1 - Kibana v7.1.1 - Revision 509

### Added

- Support for Kibana v7.1.1
- Added overall metrics for Agents > Overview [#1479](https://github.com/wazuh/wazuh-kibana-app/pull/1479).

### Fixed

- Fixed missing dependency for Discover [43f5dd5](https://github.com/wazuh/wazuh-kibana-app/commit/43f5dd5f64065c618ba930b2a4087f0a9e706c0e).
- Fixed visualization for Agents > Overview [#1477](https://github.com/wazuh/wazuh-kibana-app/pull/1477). 
- Fixed SCA policy checks table [#1478](https://github.com/wazuh/wazuh-kibana-app/pull/1478).

## Wazuh v3.9.1 - Kibana v7.1.0 - Revision 508

### Added

- Support for Kibana v7.1.0

## Wazuh v3.9.1 - Kibana v6.8.0 - Revision 444

### Added

- Support for Wazuh v3.9.1
- Support for Kibana v6.8.0

### Fixed

- Fixed background color for some parts of the Discover directive [2dfc763](https://github.com/wazuh/wazuh-kibana-app/commit/2dfc763bfa1093fb419f118c2938f6b348562c69).
- Fixed cut values in non-resizable tables when the value is too large [cc4828f](https://github.com/wazuh/wazuh-kibana-app/commit/cc4828fbf50d4dab3dd4bb430617c1f2b13dac6a).
- Fixed handled but not shown error messages from rule editor [0aa0e17](https://github.com/wazuh/wazuh-kibana-app/commit/0aa0e17ac8678879e5066f8d83fd46f5d8edd86a).
- Minor typos corrected [fe11fb6](https://github.com/wazuh/wazuh-kibana-app/commit/fe11fb67e752368aedc89ec844ddf729eb8ad761).
- Minor fixes in agents configuration [1bc2175](https://github.com/wazuh/wazuh-kibana-app/commit/1bc217590438573e7267687655bb5939b5bb9fde).
- Fix Management > logs viewer scrolling [f458b2e](https://github.com/wazuh/wazuh-kibana-app/commit/f458b2e3294796f9cf00482b4da27984646c6398).

### Changed

- Kibana version shown in settings is now read from our package.json [c103d3e](https://github.com/wazuh/wazuh-kibana-app/commit/c103d3e782136106736c02039d28c4567b255aaa).
- Removed an old header from Settings [0197b8b](https://github.com/wazuh/wazuh-kibana-app/commit/0197b8b1abc195f275c8cd9893df84cd5569527b).
- Improved index pattern validation fields, replaced "full_log" with "rule.id" as part of the minimum required fields [dce0595](https://github.com/wazuh/wazuh-kibana-app/commit/dce059501cbd28f1294fd761da3e015e154747bc).
- Improve dynamic height for configuration editor [c318131](https://github.com/wazuh/wazuh-kibana-app/commit/c318131dfb6b5f01752593f2aa972b98c0655610).
- Add timezone for all dates shown in the app [4b8736f](https://github.com/wazuh/wazuh-kibana-app/commit/4b8736fb4e562c78505daaee042bcd798242c3f5).

## Wazuh v3.9.0 - Kibana v6.7.0 / v6.7.1 / v6.7.2 - Revision 441

### Added

- Support for Wazuh v3.9.0
- Support for Kibana v6.7.0 / v6.7.1 / v6.7.2
- Edit master and worker configuration ([#1215](https://github.com/wazuh/wazuh-kibana-app/pull/1215)).
- Edit local rules, local decoders and CDB lists ([#1212](https://github.com/wazuh/wazuh-kibana-app/pull/1212), [#1204](https://github.com/wazuh/wazuh-kibana-app/pull/1204), [#1196](https://github.com/wazuh/wazuh-kibana-app/pull/1196), [#1233](https://github.com/wazuh/wazuh-kibana-app/pull/1233), [#1304](https://github.com/wazuh/wazuh-kibana-app/pull/1304)).
- View no local rules/decoders XML files ([#1395](https://github.com/wazuh/wazuh-kibana-app/pull/1395))
- Dev Tools additions
  - Added hotkey `[shift] + [enter]` for sending query ([#1170](https://github.com/wazuh/wazuh-kibana-app/pull/1170)).
  - Added `Export JSON` button for the Dev Tools ([#1170](https://github.com/wazuh/wazuh-kibana-app/pull/1170)).
- Added refresh button for agents preview table ([#1169](https://github.com/wazuh/wazuh-kibana-app/pull/1169)).
- Added `configuration assessment` information in "Agent > Policy monitoring" ([#1227](https://github.com/wazuh/wazuh-kibana-app/pull/1227)).
- Added agents `configuration assessment` configuration section in "Agent > Configuration" ([1257](https://github.com/wazuh/wazuh-kibana-app/pull/1257))
- Restart master and worker nodes ([#1222](https://github.com/wazuh/wazuh-kibana-app/pull/1222)).
- Restart agents ([#1229](https://github.com/wazuh/wazuh-kibana-app/pull/1229)).
- Added support for more than one Wazuh monitoring pattern ([#1243](https://github.com/wazuh/wazuh-kibana-app/pull/1243))
- Added customizable interval for Wazuh monitoring indices creation ([#1243](https://github.com/wazuh/wazuh-kibana-app/pull/1243)).
- Expand visualizations ([#1246](https://github.com/wazuh/wazuh-kibana-app/pull/1246)).
- Added a dynamic table columns selector ([#1246](https://github.com/wazuh/wazuh-kibana-app/pull/1246)).
- Added resizable columns by dragging in tables ([d2bf8ee](https://github.com/wazuh/wazuh-kibana-app/commit/d2bf8ee9681ca5d6028325e165854b49214e86a3))
- Added a cron job for fetching missing fields of all valid index patterns, also merging dynamic fields every time an index pattern is refreshed by the app ([#1276](https://github.com/wazuh/wazuh-kibana-app/pull/1276)).
- Added auto-merging dynamic fields for Wazuh monitoring index patterns ([#1300](https://github.com/wazuh/wazuh-kibana-app/pull/1300))
- New server module, it's a job queue so we can add delayed jobs to be run in background, this iteration only accepts delayed Wazuh API calls ([#1283](https://github.com/wazuh/wazuh-kibana-app/pull/1283)).
- Added new way to view logs using a logs viewer ([#1292](https://github.com/wazuh/wazuh-kibana-app/pull/1292))
- Added new directive for registering agents from the UI, including instructions on "how to" ([#1321](https://github.com/wazuh/wazuh-kibana-app/pull/1321)).
- Added some Angular charts in Agents Preview and Agents SCA sections ([#1364](https://github.com/wazuh/wazuh-kibana-app/pull/1364))
- Added Docker listener settings in configuration views ([#1365](https://github.com/wazuh/wazuh-kibana-app/pull/1365))
- Added Docker dashboards for both Agents and Overview ([#1367](https://github.com/wazuh/wazuh-kibana-app/pull/1367))
- Improved app logger with debug level ([#1373](https://github.com/wazuh/wazuh-kibana-app/pull/1373))
- Introducing React components from the EUI framework

### Changed

- Escape XML special characters ([#1159](https://github.com/wazuh/wazuh-kibana-app/pull/1159)).
- Changed empty results message for Wazuh tables ([#1165](https://github.com/wazuh/wazuh-kibana-app/pull/1165)).
- Allowing the same query multiple times on the Dev Tools ([#1174](https://github.com/wazuh/wazuh-kibana-app/pull/1174))
- Refactor JSON/XML viewer for configuration tab ([#1173](https://github.com/wazuh/wazuh-kibana-app/pull/1173), [#1148](https://github.com/wazuh/wazuh-kibana-app/pull/1148)).
- Using full height for all containers when possible ([#1224](https://github.com/wazuh/wazuh-kibana-app/pull/1224)).
- Improved the way we are handling "back button" events ([#1207](https://github.com/wazuh/wazuh-kibana-app/pull/1207)).
- Changed some visualizations for FIM, GDPR, PCI, Vulnerability and Security Events ([#1206](https://github.com/wazuh/wazuh-kibana-app/pull/1206), [#1235](https://github.com/wazuh/wazuh-kibana-app/pull/1235), [#1293](https://github.com/wazuh/wazuh-kibana-app/pull/1293)).
- New design for agent header view ([#1186](https://github.com/wazuh/wazuh-kibana-app/pull/1186)).
- Not fetching data the very first time the Dev Tools are opened ([#1185](https://github.com/wazuh/wazuh-kibana-app/pull/1185)).
- Refresh all known fields for all valid index patterns if `kbn-vis` detects a broken index pattern ([ecd7c8f](https://github.com/wazuh/wazuh-kibana-app/commit/ecd7c8f98c187a350f81261d13b0d45dcec6dc5d)).
- Truncate texts and display a tooltip when they don't fit in a table cell ([7b56a87](https://github.com/wazuh/wazuh-kibana-app/commit/7b56a873f85dcba7e6838aeb2e40d9b4cf472576))
- Updated API autocomplete for Dev Tools ([#1218](https://github.com/wazuh/wazuh-kibana-app/pull/1218))
- Updated switches design to adapt it to Kibana's design ([#1253](https://github.com/wazuh/wazuh-kibana-app/pull/1253))
- Reduced the width of some table cells with little text, to give more space to the other columns ([#1263](https://github.com/wazuh/wazuh-kibana-app/pull/1263)).
- Redesign for Management > Status daemons list ([#1284](https://github.com/wazuh/wazuh-kibana-app/pull/1284)).
- Redesign for Management > Configuration, Agent > Configuration ([#1289](https://github.com/wazuh/wazuh-kibana-app/pull/1289)).
- Replaced Management > Logs table with a log viewer component ([#1292](https://github.com/wazuh/wazuh-kibana-app/pull/1292)).
- The agents list search bar now allows to switch between AND/OR operators ([#1291](https://github.com/wazuh/wazuh-kibana-app/pull/1291)).
- Improve audit dashboards ([#1374](https://github.com/wazuh/wazuh-kibana-app/pull/1374))
- Exclude agent "000" getting the last registered and the most active agents from the Wazuh API.([#1391](https://github.com/wazuh/wazuh-kibana-app/pull/1391))
- Reviewed Osquery dashboards ([#1394](https://github.com/wazuh/wazuh-kibana-app/pull/1394))
- Memory info is now a log ([#1400](https://github.com/wazuh/wazuh-kibana-app/pull/1400))
- Error toasters time is now 30000ms, warning/info are still 6000ms ([#1420](https://github.com/wazuh/wazuh-kibana-app/pull/1420))

### Fixed

- Properly handling long messages on notifier service, until now, they were using out of the card space, also we replaced some API messages with more meaningful messages ([#1168](https://github.com/wazuh/wazuh-kibana-app/pull/1168)).
- Adapted Wazuh icon for multiple browsers where it was gone ([#1208](https://github.com/wazuh/wazuh-kibana-app/pull/1208)).
- Do not fetch data from tables twice when resize window ([#1303](https://github.com/wazuh/wazuh-kibana-app/pull/1303)).
- Agent syncrhonization status is updated as we browse the configuration section ([#1305](https://github.com/wazuh/wazuh-kibana-app/pull/1305))
- Using the browser timezone for reporting documents ([#1311](https://github.com/wazuh/wazuh-kibana-app/pull/1311)).
- Wrong behaviors in the routing system when the basePath was set ([#1342](https://github.com/wazuh/wazuh-kibana-app/pull/1342))
- Do not show pagination for one-page tables ([196c5b7](https://github.com/wazuh/wazuh-kibana-app/pull/1362/commits/196c5b717583032798da7791fa4f90ec06397f68))
- Being redirected to Overview once a Kibana restart is performed ([#1378](https://github.com/wazuh/wazuh-kibana-app/pull/1378))
- Displaying the AWS services section of the aws-s3 wodle ([#1393](https://github.com/wazuh/wazuh-kibana-app/pull/1393))
- Show email configuration on the configuration on demand ([#1401](https://github.com/wazuh/wazuh-kibana-app/issues/1401))
- Show "Follow symbolic link" field in Integrity monitoring - Monitored configuration on demand ([0c9c9da](https://github.com/wazuh/wazuh-kibana-app/pull/1414/commits/0c9c9da3b951548761cd203db5ee5baa39afe26c))

## Wazuh v3.8.2 - Kibana v6.6.0 / v6.6.1 / v6.6.2 / v6.7.0 - Revision 419

### Added

- Support for Kibana v6.6.0 / v6.6.1 / v6.6.2 / v6.7.0

### Fixed

- Fixed AWS dashboard, newer JavaScript browser engines break the view due to Angular.js ([6e882fc](https://github.com/wazuh/wazuh-kibana-app/commit/6e882fc1d7efe6059e6140ff40b8a20d9c1fa51e)).
- Fixed AWS accounts visualization, using the right field now ([6e882fc](https://github.com/wazuh/wazuh-kibana-app/commit/6e882fc1d7efe6059e6140ff40b8a20d9c1fa51e)).

## Wazuh v3.8.2 - Kibana v6.5.4 - Revision 418

### Added

- Support for Wazuh v3.8.2

### Changed

- Close configuration editor only if it was successfully updated ([bc77c35](https://github.com/wazuh/wazuh-kibana-app/commit/bc77c35d8440a656d4704451ce857c9e1d36a438)).
- Replaced FIM Vega visualization with standard visualization ([554ee1c](https://github.com/wazuh/wazuh-kibana-app/commit/554ee1c4c4d75c76d82272075acf8bb62e7f9e27)).

## Wazuh v3.8.1 - Kibana v6.5.4 - Revision 417

### Added

- Support for Wazuh v3.8.1

### Changed

- Moved monitored/ignored Windows registry entries to "FIM > Monitored" and "FIM > Ignored" to avoid user confusion ([#1176](https://github.com/wazuh/wazuh-kibana-app/pull/1176)).
- Excluding managers from wazuh-monitoring indices ([#1177](https://github.com/wazuh/wazuh-kibana-app/pull/1177)).
- Escape `&` before sending group configuration ([d3aa56f](https://github.com/wazuh/wazuh-kibana-app/commit/d3aa56fa73478c60505e500db7d3a7df263081b5)).
- Improved `autoFormat` function before rendering group configuration ([f4f8144](https://github.com/wazuh/wazuh-kibana-app/commit/f4f8144eef8b93038fc897a9f16356e71029b844)).
- Now the group configuration editor doesn't exit after sending data to the Wazuh API ([5c1a3ef](https://github.com/wazuh/wazuh-kibana-app/commit/5c1a3ef9bd710a7befbed0709c4a7cf414f44f6b)).

### Fixed

- Fixed style for the error toaster for long URLs or long paths ([11b8084](https://github.com/wazuh/wazuh-kibana-app/commit/11b8084c75bbc5da36587ff31d1bc80a55fe4dfe)).

## Wazuh v3.8.0 - Kibana v6.5.4 - Revision 416

### Added

- Added group management features such as:
  - Edit the group configuration ([#1096](https://github.com/wazuh/wazuh-kibana-app/pull/1096)).
  - Add/remove groups to/from an agent ([#1096](https://github.com/wazuh/wazuh-kibana-app/pull/1096)).
  - Add/remove agents to/from a group ([#1096](https://github.com/wazuh/wazuh-kibana-app/pull/1096)).
  - Add/remove groups ([#1152](https://github.com/wazuh/wazuh-kibana-app/pull/1152)).
- New directive for tables that don't need external data sources ([#1067](https://github.com/wazuh/wazuh-kibana-app/pull/1067)).
- New search bar directive with interactive filters and suggestions ([#1058](https://github.com/wazuh/wazuh-kibana-app/pull/1058)).
- New server route `/elastic/alerts` for fetching alerts using custom parameters([#1056](https://github.com/wazuh/wazuh-kibana-app/pull/1056)).
- New table for an agent FIM monitored files, if the agent OS platform is Windows it will show two tables: files and registry ([#1032](https://github.com/wazuh/wazuh-kibana-app/pull/1032)).
- Added description to each setting under Settings > Configuration ([#1048](https://github.com/wazuh/wazuh-kibana-app/pull/1048)).
- Added a new setting to `config.yml` related to Wazuh monitoring and its index pattern ([#1095](https://github.com/wazuh/wazuh-kibana-app/pull/1095)).
- Resizable columns by dragging in Dev-tools ([#1102](https://github.com/wazuh/wazuh-kibana-app/pull/1102)).
- New feature to be able to edit config.yml file from the Settings > Configuration section view ([#1105](https://github.com/wazuh/wazuh-kibana-app/pull/1105)).
- Added a new table (network addresses) for agent inventory tab ([#1111](https://github.com/wazuh/wazuh-kibana-app/pull/1111)).
- Added `audit_key` (Who-data Audit keys) for configuration tab ([#1123](https://github.com/wazuh/wazuh-kibana-app/pull/1123)).
- Added new known fields for Kibana index pattern ([#1150](https://github.com/wazuh/wazuh-kibana-app/pull/1150)).

### Changed

- Changed Inventory tables. Now the app looks for the OS platform and it shows different tables depending on the OS platform. In addition the process state codes has been replaced to be more meaningful ([#1059](https://github.com/wazuh/wazuh-kibana-app/pull/1059)).
- Tiny rework for the AWS tab including.
- "Report" button is hidden on Discover panel ([#1047](https://github.com/wazuh/wazuh-kibana-app/pull/1047)).
- Visualizations, filters and Discover improved ([#1083](https://github.com/wazuh/wazuh-kibana-app/pull/1083)).
- Removed `popularizeField` function until https://github.com/elastic/kibana/issues/22426 is solved in order to avoid `Unable to write index pattern!` error on Discover tab ([#1085](https://github.com/wazuh/wazuh-kibana-app/pull/1085)).
- Improved Wazuh monitoring module ([#1094](https://github.com/wazuh/wazuh-kibana-app/pull/1094)).
- Added "Registered date" and "Last keep alive" in agents table allowing you to sort by these fields ([#1102](https://github.com/wazuh/wazuh-kibana-app/pull/1102)).
- Improved code quality in sections such as Ruleset > Rule and Decoder detail view simplify conditions ([#1102](https://github.com/wazuh/wazuh-kibana-app/pull/1102)).
- Replaced reporting success message ([#1102](https://github.com/wazuh/wazuh-kibana-app/pull/1102)).
- Reduced the default number of shards and the default number of replicas for the app indices ([#1113](https://github.com/wazuh/wazuh-kibana-app/pull/1113)).
- Refreshing index pattern known fields on health check controller ([#1119](https://github.com/wazuh/wazuh-kibana-app/pull/1119)).
- Less strict memory check ([786c764](https://github.com/wazuh/wazuh-kibana-app/commit/786c7642cd88083f9a77c57ed204488ecf5b710a)).
- Checking message origin in error handler ([dfec368](https://github.com/wazuh/wazuh-kibana-app/commit/dfec368d22a148b2e4437db92d71294900241961)).
- Dev tools is now showing the response as it is, like `curl` does ([#1137](https://github.com/wazuh/wazuh-kibana-app/pull/1137)).
- Removed `unknown` as valid node name ([#1149](https://github.com/wazuh/wazuh-kibana-app/pull/1149)).
- Removed `rule.id` direct filter from the rule set tables ([#1151](https://github.com/wazuh/wazuh-kibana-app/pull/1151))

### Fixed

- Restored X-Pack security logic for the .wazuh index, now it's not bypassing the X-Pack roles ([#1081](https://github.com/wazuh/wazuh-kibana-app/pull/1081))
- Avoid fetching twice the same data ([#1072](https://github.com/wazuh/wazuh-kibana-app/pull/1072), [#1061](https://github.com/wazuh/wazuh-kibana-app/pull/1061)).
- Wazuh logo adapted to low resolutions ([#1074](https://github.com/wazuh/wazuh-kibana-app/pull/1074)).
- Hide Audit, OpenSCAP tabs for non-linux agents. Fixed empty Windows events under Configuration > Log collection section. OSQuery logo has been standardized ([#1072](https://github.com/wazuh/wazuh-kibana-app/pull/1072), [#1076](https://github.com/wazuh/wazuh-kibana-app/pull/1076)).
- Fix empty values on _Overview > Security events_ when Wazuh monitoring is disabled ([#1091](https://github.com/wazuh/wazuh-kibana-app/pull/1091)).
- Fix overlapped play button in Dev-tools when the input box has a scrollbar ([#1102](https://github.com/wazuh/wazuh-kibana-app/pull/1102)).
- Fix Dev-tools behavior when parse json invalid blocks ([#1102](https://github.com/wazuh/wazuh-kibana-app/pull/1102)).
- Fixed Management > Monitoring tab frustration adding back buttons ([#1102](https://github.com/wazuh/wazuh-kibana-app/pull/1102)).
- Fix template checking when using more than one pattern ([#1104](https://github.com/wazuh/wazuh-kibana-app/pull/1104)).
- Fix infinite loop for Wazuh monitoring when the Wazuh API is not being able to give us all the agents ([5a26916](https://github.com/wazuh/wazuh-kibana-app/commit/5a2691642b40a34783d2eafb6ee24ae78b9af21a)), ([85005a1](https://github.com/wazuh/wazuh-kibana-app/commit/85005a184d4f1c3d339b7c895b5d2469f3b45171)).
- Fix rule details for `list` and `info` parameters ([#1149](https://github.com/wazuh/wazuh-kibana-app/pull/1149)).

## Wazuh v3.7.1 / v3.7.2 - Kibana v6.5.1 / v6.5.2 / v6.5.3 / v6.5.4 - Revision 415

### Added

- Support for Elastic stack v6.5.2 / v6.5.3 / v6.5.4.
- Support for Wazuh v3.7.1 / v3.7.2.
- Dev Tools module now autocompletes API endpoints ([#1030](https://github.com/wazuh/wazuh-kibana-app/pull/1030)).

### Changed

- Increased number of rows for syscollector tables ([#1033](https://github.com/wazuh/wazuh-kibana-app/pull/1033)).
- Modularized JSON/XML viewers for the configuration section ([#982](https://github.com/wazuh/wazuh-kibana-app/pull/982)).

### Fixed

- Added missing fields for syscollector network tables ([#1036](https://github.com/wazuh/wazuh-kibana-app/pull/1036)).
- Using the right API path when downloading CSV for decoders list ([#1045](https://github.com/wazuh/wazuh-kibana-app/pull/1045)).
- Including group field when downloading CSV for agents list ([#1044](https://github.com/wazuh/wazuh-kibana-app/pull/1044)).
- Preserve active tab in configuration section when refreshing the page ([#1037](https://github.com/wazuh/wazuh-kibana-app/pull/1037)).

## Wazuh v3.7.0 - Kibana v6.5.0 / v6.5.1 - Revision 414

### Added

- Support for Elastic Stack v6.5.0 / v6.5.1.
- Agent groups bar is now visible on the agent configuration section ([#1023](https://github.com/wazuh/wazuh-kibana-app/pull/1023)).
- Added a new setting for the `config.yml` file for enable/disable administrator mode ([#1019](https://github.com/wazuh/wazuh-kibana-app/pull/1019)).
  - This allows the user to perform PUT, POST, DELETE methods in our Dev Tools.

### Changed

- Refactored most front-end controllers ([#1023](https://github.com/wazuh/wazuh-kibana-app/pull/1023)).

## Wazuh v3.7.0 - Kibana v6.4.2 / v6.4.3 - Revision 413

### Added

- Support for Wazuh v3.7.0.
- Support for Elastic Stack v6.4.2 / v6.4.3.
- Brand-new interface for _Configuration_ (on both _Management_ and _Agents_ tabs) ([#914](https://github.com/wazuh/wazuh-kibana-app/pull/914)):
  - Now you can check current and real agent and manager configuration.
  - A new interface design, with more useful information and easy to understand descriptions.
  - New and more responsive JSON/XML viewers to show the configuration in raw mode.
- Brand-new extension - Osquery ([#938](https://github.com/wazuh/wazuh-kibana-app/pull/938)):
  - A new extension, disabled by default.
  - Check alerts from Wazuh's Osquery integration.
  - Check your current Osquery wodle configuration.
  - More improvements will come for this extension in the future.
- New option for Wazuh app configuration file - _Ignore index patterns_ ([#947](https://github.com/wazuh/wazuh-kibana-app/pull/947)):
  - Now the user can specify which index patterns can't be selected on the app using the new `ip.ignore` setting on the `config.yml` file.
  - The valid format is an array of strings which represents index patterns.
  - By default, this list is empty (all index patterns will be available if they use a compatible structure).
- Added a node selector for _Management > Status_ section when Wazuh cluster is enabled ([#976](https://github.com/wazuh/wazuh-kibana-app/pull/976)).
- Added quick access to _Configuration_ or _Discover_ panels for an agent on the agents list ([#939](https://github.com/wazuh/wazuh-kibana-app/pull/939)).
- Now you can click on an agent's ID on the _Discover_ panels to open its details page on the app ([#904](https://github.com/wazuh/wazuh-kibana-app/pull/904)).
- Redesigned the _Overview > Amazon AWS_ tab, using more meaningful visualizations for a better overall view of your agents' status ([#903](https://github.com/wazuh/wazuh-kibana-app/pull/903)).
- Redesigned the _Overview/Agents > Vulnerabilities_ tab, using more meaningful visualizations for a better overall view of your agents' status ([#954](https://github.com/wazuh/wazuh-kibana-app/pull/954)).
- Now everytime the user enters the _Settings_ tab, the API connection will be automatically checked ([#971](https://github.com/wazuh/wazuh-kibana-app/pull/971)).
- Added a node selector for _Management > Logs_ section when Wazuh cluster is enabled ([#980](https://github.com/wazuh/wazuh-kibana-app/pull/980)).
- Added a group selector for _Agents_ section ([#995](https://github.com/wazuh/wazuh-kibana-app/pull/995)).

### Changed

- Interface refactoring for the _Agents > Inventory data_ tab ([#924](https://github.com/wazuh/wazuh-kibana-app/pull/924)):
  - Now the tab won't be available if your agent doesn't have Syscollector enabled, and each card will be enabled or disabled depending on the current Syscollector scans configuration.
  - This will prevent situations where the user couldn't check the inventory although there was actual scan data to show on some sections.
- Added support for new multigroups feature ([#911](https://github.com/wazuh/wazuh-kibana-app/pull/911)):
  - Now the information bars on _Agents_ will show all the groups an agent belongs to.
- Now the result pane on the _Dev tools_ tab will show the error code coming from the Wazuh API ([#909](https://github.com/wazuh/wazuh-kibana-app/pull/909)).
- Changed some visualizations titles for _Overview/Agents > OpenSCAP_ tab ([#925](https://github.com/wazuh/wazuh-kibana-app/pull/925)).
- All backend routes have been renamed ([#932](https://github.com/wazuh/wazuh-kibana-app/pull/932)).
- Several improvements for Elasticsearch tests ([#933](https://github.com/wazuh/wazuh-kibana-app/pull/933)).
- Updated some strings and descriptions on the _Settings_ tab ([#934](https://github.com/wazuh/wazuh-kibana-app/pull/934)).
- Changed the date format on _Settings > Logs_ to make it more human-readable ([#944](https://github.com/wazuh/wazuh-kibana-app/pull/944)).
- Changed some labels to remove the "MD5 sum" expression, it will use "Checksum" instead ([#945](https://github.com/wazuh/wazuh-kibana-app/pull/945)).
- Added word wrapping class to group name in _Management > Groups > Group detail_ tab ([#945](https://github.com/wazuh/wazuh-kibana-app/pull/945)).
- The `wz-table` directive has been refactored ([#953](https://github.com/wazuh/wazuh-kibana-app/pull/953)).
- The `wz-table` directive now checks if a request is aborted ([#979](https://github.com/wazuh/wazuh-kibana-app/pull/979)).
- Several performance improvements ([#985](https://github.com/wazuh/wazuh-kibana-app/pull/985), [#997](https://github.com/wazuh/wazuh-kibana-app/pull/997), [#1000](https://github.com/wazuh/wazuh-kibana-app/pull/1000)).

### Fixed

- Several known fields for _Whodata_ functionality have been fixed ([#901](https://github.com/wazuh/wazuh-kibana-app/pull/901)).
- Fixed alignment bug with the _Add a filter +_ button on _Discover_ and _Agents_ tabs ([#912](https://github.com/wazuh/wazuh-kibana-app/pull/912)).
- Fixed a bug where the `Add API` form on _Settings_ didn't appear when pressing the button after editing an existing API entry ([#944](https://github.com/wazuh/wazuh-kibana-app/pull/944)).
- Fixed a bug on _Ruleset_ tab where the "Description" column was showing `0` if the rule doesn't have any description ([#948](https://github.com/wazuh/wazuh-kibana-app/pull/948)).
- Fixed wrong alignment on related Rules/Decoders tables from _Management > Ruleset_ tab ([#971](https://github.com/wazuh/wazuh-kibana-app/pull/971)).
- Fixed a bug where sometimes the error messages appeared duplicated ([#971](https://github.com/wazuh/wazuh-kibana-app/pull/971)).

### Removed

- On the _Management > Monitoring_ tab, the `Cluster enabled but not running` message won't appear as an error anymore ([#971](https://github.com/wazuh/wazuh-kibana-app/pull/971)).

## Wazuh v3.6.1 - Kibana v6.4.1 / v6.4.2 / v6.4.3 - Revision 412

### Added

- Support for Elastic Stack v6.4.1 / v6.4.2 / v6.4.3.

## Wazuh v3.6.1 - Kibana v6.4.0 - Revision 411

### Added

- Redesigned the _Overview > Integrity monitoring_ tab, using more meaningful visualizations for a better overall view of your agents' status ([#893](https://github.com/wazuh/wazuh-kibana-app/pull/893)).
- Added a new table for the _Inventory_ tab: _Processes_ ([#895](https://github.com/wazuh/wazuh-kibana-app/pull/895)).
- Improved error handling for tables. Now the table will show an error message if it wasn't able to fetch and load data ([#896](https://github.com/wazuh/wazuh-kibana-app/pull/896)).

### Changed

- The app source code has been improved, following best practices and coding guidelines ([#892](https://github.com/wazuh/wazuh-kibana-app/pull/892)).
- Included more app tests and prettifier for better code maintainability ([#883](https://github.com/wazuh/wazuh-kibana-app/pull/883) & [#885](https://github.com/wazuh/wazuh-kibana-app/pull/885)).

### Fixed

- Fixed minor visual errors on some _GDPR_, _PCI DSS_ and _Vulnerabilities_ visualizations ([#894](https://github.com/wazuh/wazuh-kibana-app/pull/894)).

## Wazuh v3.6.1 - Kibana v6.4.0 - Revision 410

### Added

- The _Inventory_ tab has been redesigned ([#873](https://github.com/wazuh/wazuh-kibana-app/pull/873)):
  - Added new network interfaces and port tables.
  - Improved design using metric information bars and intuitive status indicators.
- Added refresh functionality to the _Settings > Logs_ tab ([#852](https://github.com/wazuh/wazuh-kibana-app/pull/852)):
  - Now everytime the user opens the tab, the logs will be reloaded.
  - A new button to force the update has been added on the top left corner of the logs table.
- Added `tags` and `recursion_level` configuration options to _Management/Agent > Configuration_ tabs ([#850](https://github.com/wazuh/wazuh-kibana-app/pull/850)).
- The _Kuery_ search syntax has been added again to the app ([#851](https://github.com/wazuh/wazuh-kibana-app/pull/851)).
- Added a first batch of [_Mocha_](https://mochajs.org/) tests and other quality of code improvements to the app ([#859](https://github.com/wazuh/wazuh-kibana-app/pull/859)).
- Now you can open specific rule details (the _Management > Ruleset_ tab) when clicking on the `rule.id` value on the _Discover_ tab ([#862](https://github.com/wazuh/wazuh-kibana-app/pull/862)).
- Now you can click on the rule ID value on the _Management > Ruleset_ tab to search for related alerts on the _Discover_ tab ([#863](https://github.com/wazuh/wazuh-kibana-app/pull/863)).

### Changed

- The index pattern known fields have been updated up to 567 ([#872](https://github.com/wazuh/wazuh-kibana-app/pull/872)).
- Now the _Inventory_ tab will always be available for all agents, and a descriptive message will appear if the agent doesn't have `syscollector` enabled ([#879](https://github.com/wazuh/wazuh-kibana-app/pull/879)).

### Fixed

- Fixed a bug where the _Inventory_ tab was unavailable if the user reloads the page while on the _Agents > Configuration_ tab ([#845](https://github.com/wazuh/wazuh-kibana-app/pull/845)).
- Fixed some _Overview > VirusTotal_ visualizations ([#846](https://github.com/wazuh/wazuh-kibana-app/pull/846)).
- Fixed a bug where the _Settings > Extensions_ tab wasn't being properly hidden when there's no API entries inserted ([#847](https://github.com/wazuh/wazuh-kibana-app/pull/847)).
- Fixed a bug where the _Current API_ indicator on the top navbar wasn't being properly updated when the user deletes all the API entries ([#848](https://github.com/wazuh/wazuh-kibana-app/pull/848)).
- Fixed a bug where the _Agents coverage_ metric were not displaying a proper value when the manager has 0 registered agents ([#849](https://github.com/wazuh/wazuh-kibana-app/pull/849)).
- Fixed a bug where the `wazuh-basic` user role was able to update API entries (it should be forbidden) ([#853](https://github.com/wazuh/wazuh-kibana-app/pull/853)).
- Fixed a bug where the visualizations had scroll bars on the PDF reports ([#870](https://github.com/wazuh/wazuh-kibana-app/pull/870)).
- Fixed a bug on the _Dev tools_ tab where the user couldn't execute the first request block if there was blank lines above it ([#871](https://github.com/wazuh/wazuh-kibana-app/pull/871)).
- Fixed a bug on pinned filters when opening tabs where the implicit filter was the same, making them stuck and unremovable from other tabs ([#878](https://github.com/wazuh/wazuh-kibana-app/pull/878)).

## Wazuh v3.6.1 - Kibana v6.4.0 - Revision 409

### Added

- Support for Wazuh v3.6.1.

### Fixed

- Fixed a bug on the _Dev tools_ tab ([b7c79f4](https://github.com/wazuh/wazuh-kibana-app/commit/b7c79f48f06cb49b12883ec9e9337da23b49976b)).

## Wazuh v3.6.1 - Kibana v6.3.2 - Revision 408

### Added

- Support for Wazuh v3.6.1.

### Fixed

- Fixed a bug on the _Dev tools_ tab ([4ca9ed5](https://github.com/wazuh/wazuh-kibana-app/commit/4ca9ed54f1b18e5d499d950e6ff0741946701988)).

## Wazuh v3.6.0 - Kibana v6.4.0 - Revision 407

### Added

- Support for Wazuh v3.6.0.

## Wazuh v3.6.0 - Kibana v6.3.2 - Revision 406

### Added

- Support for Wazuh v3.6.0.

## Wazuh v3.5.0 - Kibana v6.4.0 - Revision 405

### Added

- Support for Elastic Stack v6.4.0 ([#813](https://github.com/wazuh/wazuh-kibana-app/pull/813)).

## Wazuh v3.5.0 - Kibana v6.3.2 - Revision 404

### Added

- Added new options to `config.yml` to change shards and replicas settings for `wazuh-monitoring` indices ([#809](https://github.com/wazuh/wazuh-kibana-app/pull/809)).
- Added more error messages for `wazuhapp.log` in case of failure when performing some crucial functions ([#812](https://github.com/wazuh/wazuh-kibana-app/pull/812)).
- Now it's possible to change replicas settings for existing `.wazuh`, `.wazuh-version` and `wazuh-monitoring` indices on the `config.yml` file ([#817](https://github.com/wazuh/wazuh-kibana-app/pull/817)).

### Changed

- App frontend code refactored and restructured ([#802](https://github.com/wazuh/wazuh-kibana-app/pull/802)).
- Now the _Overview > Security events_ tab won't show anything if the only visualization with data is _Agents status_ ([#811](https://github.com/wazuh/wazuh-kibana-app/pull/811)).

### Fixed

- Fixed a bug where the RAM status message appreared twice the first time you opened the app ([#807](https://github.com/wazuh/wazuh-kibana-app/pull/807)).
- Fixed the app UI to make the app usable on Internet Explorer 11 ([#808](https://github.com/wazuh/wazuh-kibana-app/pull/808)).

## Wazuh v3.5.0 - Kibana v6.3.2 - Revision 403

### Added

- The welcome tabs on _Overview_ and _Agents_ have been updated with a new name and description for the existing sections ([#788](https://github.com/wazuh/wazuh-kibana-app/pull/788)).
- Now the app tables will auto-resize depending on the screen height ([#792](https://github.com/wazuh/wazuh-kibana-app/pull/792)).

### Changed

- Now all the app filters on several tables will present the values in alphabetical order ([#787](https://github.com/wazuh/wazuh-kibana-app/pull/787)).

### Fixed

- Fixed a bug on _Decoders_ where clicking on the decoder wouldn't open the detail view if the `Parent decoders` filter was enabled ([#782](https://github.com/wazuh/wazuh-kibana-app/pull/782)).
- Fixed a bug on _Dev tools_ when the first line on the editor pane was empty or had a comment ([#790](https://github.com/wazuh/wazuh-kibana-app/pull/790)).
- Fixed a bug where the app was throwing multiple warning messages the first time you open it ([#791](https://github.com/wazuh/wazuh-kibana-app/pull/791)).
- Fixed a bug where clicking on a different tab from _Overview_ right after inserting the API credentials for the first time would always redirect to _Overview_ ([#791](https://github.com/wazuh/wazuh-kibana-app/pull/791)).
- Fixed a bug where the user could have a browser cookie with a reference to a non-existing API entry on Elasticsearch ([#794](https://github.com/wazuh/wazuh-kibana-app/pull/794) & [#795](https://github.com/wazuh/wazuh-kibana-app/pull/795)).

### Removed

- The cluster key has been removed from the API requests to `/manager/configuration` ([#796](https://github.com/wazuh/wazuh-kibana-app/pull/796)).

## Wazuh v3.5.0 - Kibana v6.3.1/v6.3.2 - Revision 402

### Added

- Support for Wazuh v3.5.0.
- Added new fields for _Vulnerability detector_ alerts ([#752](https://github.com/wazuh/wazuh-kibana-app/pull/752)).
- Added multi table search for `wz-table` directive. Added two new log levels for _Management > Logs_ section ([#753](https://github.com/wazuh/wazuh-kibana-app/pull/753)).

## Wazuh v3.4.0 - Kibana v6.3.1/v6.3.2 - Revision 401

### Added

- Added a few new fields for Kibana due to the new Wazuh _who-data_ feature ([#763](https://github.com/wazuh/wazuh-kibana-app/pull/763)).
- Added XML/JSON viewer for each card under _Management > Configuration_ ([#764](https://github.com/wazuh/wazuh-kibana-app/pull/764)).

### Changed

- Improved error handling for Dev tools. Also removed some unused dependencies from the _Dev tools_ tab ([#760](https://github.com/wazuh/wazuh-kibana-app/pull/760)).
- Unified origin for tab descriptions. Reviewed some grammar typos ([#765](https://github.com/wazuh/wazuh-kibana-app/pull/765)).
- Refactored agents autocomplete component. Removed unused/deprecated modules ([#766](https://github.com/wazuh/wazuh-kibana-app/pull/766)).
- Simplified route resolves section ([#768](https://github.com/wazuh/wazuh-kibana-app/pull/768)).

### Fixed

- Fixed missing cluster node filter for the visualization shown when looking for specific node under _Management > Monitoring_ section ([#758](https://github.com/wazuh/wazuh-kibana-app/pull/758)).
- Fixed missing dependency injection for `wzMisc` factory ([#768](https://github.com/wazuh/wazuh-kibana-app/pull/768)).

### Removed

- Removed `angular-aria`, `angular-md5`, `ansicolors`, `js-yaml`, `querystring` and `lodash` dependencies since Kibana includes all of them. Removed some unused images ([#768](https://github.com/wazuh/wazuh-kibana-app/pull/768)).

## Wazuh v3.4.0 - Kibana v6.3.1/v6.3.2 - Revision 400

### Added

- Support for Wazuh v3.4.0.
- Support for Elastic Stack v6.3.2.
- Support for Kuery as accepted query language ([#742](https://github.com/wazuh/wazuh-kibana-app/pull/742)).
  - This feature is experimental.
- Added new _Who data_ fields from file integrity monitoring features ([#746](https://github.com/wazuh/wazuh-kibana-app/pull/746)).
- Added tab in _Settings_ section where you can see the last logs from the Wazuh app server ([#723](https://github.com/wazuh/wazuh-kibana-app/pull/723)).

### Changed

- Fully redesigned of the welcome screen along the different app sections ([#751](https://github.com/wazuh/wazuh-kibana-app/pull/751)).
- Now any agent can go to the _Inventory_ tab regardless if it's enabled or not. The content will change properly according to the agent configuration ([#744](https://github.com/wazuh/wazuh-kibana-app/pull/744)).
- Updated the `angular-material` dependency to `1.1.10` ([#743](https://github.com/wazuh/wazuh-kibana-app/pull/743)).
- Any API entry is now removable regardless if it's the only one API entry ([#740](https://github.com/wazuh/wazuh-kibana-app/pull/740)).
- Performance has been improved regarding to agents status, they are now being fetched using _distinct_ routes from the Wazuh API ([#738](https://github.com/wazuh/wazuh-kibana-app/pull/738)).
- Improved the way we are parsing some Wazuh API errors regarding to version mismatching ([#735](https://github.com/wazuh/wazuh-kibana-app/pull/735)).

### Fixed

- Fixed wrong filters being applied in _Ruleset > Rules_ and _Ruleset > Decoders_ sections when using Lucene like filters plus path filters ([#736](https://github.com/wazuh/wazuh-kibana-app/pull/736)).
- Fixed the template checking from the healthcheck, now it allows to use custom index patterns ([#739](https://github.com/wazuh/wazuh-kibana-app/pull/739)).
- Fixed infinite white screen from _Management > Monitoring_ when the Wazuh cluster is enabled but not running ([#741](https://github.com/wazuh/wazuh-kibana-app/pull/741)).

## Wazuh v3.3.0/v3.3.1 - Kibana v6.3.1 - Revision 399

### Added

- Added a new Angular.js factory to store the Wazuh app configuration values. Also, this factory is being used by the pre-routes functions (resolves); this way we are sure about having the real configuration at any time. These pre-routes functions have been improved too ([#670](https://github.com/wazuh/wazuh-kibana-app/pull/670)).
- Added extended information for reports from _Reporting_ feature ([#701](https://github.com/wazuh/wazuh-kibana-app/pull/701)).

### Changed

- Tables have been improved. Now they are truncating long fields and adding a tooltip if needed ([#671](https://github.com/wazuh/wazuh-kibana-app/pull/671)).
- Services have been improved ([#715](https://github.com/wazuh/wazuh-kibana-app/pull/715)).
- CSV formatted files have been improved. Now they are showing a more human readable column names ([#717](https://github.com/wazuh/wazuh-kibana-app/pull/717), [#726](https://github.com/wazuh/wazuh-kibana-app/pull/726)).
- Added/Modified some visualization titles ([#728](https://github.com/wazuh/wazuh-kibana-app/pull/728)).
- Improved Discover perfomance when in background mode ([#719](https://github.com/wazuh/wazuh-kibana-app/pull/719)).
- Reports from the _Reporting_ feature have been fulyl redesigned ([#701](https://github.com/wazuh/wazuh-kibana-app/pull/701)).

### Fixed

- Fixed the top menu API indicator when checking the API connection and the manager/cluster information had been changed ([#668](https://github.com/wazuh/wazuh-kibana-app/pull/668)).
- Fixed our logger module which was not writting logs the very first time Kibana is started neither after a log rotation ([#667](https://github.com/wazuh/wazuh-kibana-app/pull/667)).
- Fixed a regular expression in the server side when parsing URLs before registering a new Wazuh API ([#690](https://github.com/wazuh/wazuh-kibana-app/pull/690)).
- Fixed filters from specific visualization regarding to _File integrity_ section ([#694](https://github.com/wazuh/wazuh-kibana-app/pull/694)).
- Fixed filters parsing when generating a report because it was not parsing negated filters as expected ([#696](https://github.com/wazuh/wazuh-kibana-app/pull/696)).
- Fixed visualization counter from _OSCAP_ tab ([#722](https://github.com/wazuh/wazuh-kibana-app/pull/722)).

### Removed

- Temporary removed CSV download from agent inventory section due to Wazuh API bug ([#727](https://github.com/wazuh/wazuh-kibana-app/pull/727)).

## Wazuh v3.3.0/v3.3.1 - Kibana v6.3.0 - Revision 398

### Added

- Improvements for latest app redesign ([#652](https://github.com/wazuh/wazuh-kibana-app/pull/652)):
  - The _Welcome_ tabs have been simplified, following a more Elastic design.
  - Added again the `md-nav-bar` component with refined styles and limited to specific sections.
  - The _Settings > Welcome_ tab has been removed. You can use the nav bar to switch tabs.
  - Minor CSS adjustments and reordering.
- Small app UI improvements ([#634](https://github.com/wazuh/wazuh-kibana-app/pull/634)):
  - Added link to _Agents Preview_ on the _Agents_ tab breadcrumbs.
  - Replaced the _Generate report_ button with a smaller one.
  - Redesigned _Management > Ruleset_ `md-chips` to look similar to Kibana filter pills.
  - Added agent information bar from _Agents > General_ to _Agents > Welcome_ too.
  - Refactored flex layout on _Welcome_ tabs to fix a height visual bug.
  - Removed duplicated loading rings on the _Agents_ tab.
- Improvements for app tables ([#627](https://github.com/wazuh/wazuh-kibana-app/pull/627)):
  - Now the current page will be highlighted.
  - The gap has been fixed to the items per page value.
  - If there are no more pages for _Next_ or _Prev_ buttons, they will be hidden.
- Improvements for app health check ([#637](https://github.com/wazuh/wazuh-kibana-app/pull/637)):
  - Improved design for the view.
  - The checks have been placed on a table, showing the current status of each one.
- Changes to our reporting feature ([#639](https://github.com/wazuh/wazuh-kibana-app/pull/639)):
  - Now the generated reports will include tables for each section.
  - Added a parser for getting Elasticsearch data table responses.
  - The reporting feature is now a separated module, and the code has been refactored.
- Improvements for app tables pagination ([#646](https://github.com/wazuh/wazuh-kibana-app/pull/646)).

### Changed

- Now the `pretty` parameter on the _Dev tools_ tab will be ignored to avoid `Unexpected error` messages ([#624](https://github.com/wazuh/wazuh-kibana-app/pull/624)).
- The `pdfkit` dependency has been replaced by `pdfmake` ([#639](https://github.com/wazuh/wazuh-kibana-app/pull/639)).
- Changed some Kibana tables for performance improvements on the reporting feature ([#644](https://github.com/wazuh/wazuh-kibana-app/pull/644)).
- Changed the method to refresh the list of known fields on the index pattern ([#650](https://github.com/wazuh/wazuh-kibana-app/pull/650)):
  - Now when restarting Kibana, the app will update the fieldset preserving the custom user fields.

### Fixed

- Fixed bug on _Agents CIS-CAT_ tab who wasn't loading the appropriate visualizations ([#626](https://github.com/wazuh/wazuh-kibana-app/pull/626)).
- Fixed a bug where sometimes the index pattern could be `undefined` during the health check process, leading into a false error message when loading the app ([#640](https://github.com/wazuh/wazuh-kibana-app/pull/640)).
- Fixed several bugs on the _Settings > API_ tab when removing, adding or editing new entries.

### Removed

- Removed the app login system ([#636](https://github.com/wazuh/wazuh-kibana-app/pull/636)):
  - This feature was unstable, experimental and untested for a long time. We'll provide much better RBAC capabilities in the future.
- Removed the new Kuery language option on Discover app search bars.
  - This feature will be restored in the future, after more Elastic v6.3.0 adaptations.

## Wazuh v3.3.0/v3.3.1 - Kibana v6.3.0 - Revision 397

### Added

- Support for Elastic Stack v6.3.0 ([#579](https://github.com/wazuh/wazuh-kibana-app/pull/579) & [#612](https://github.com/wazuh/wazuh-kibana-app/pull/612) & [#615](https://github.com/wazuh/wazuh-kibana-app/pull/615)).
- Brand-new Wazuh app redesign for the _Monitoring_ tab ([#581](https://github.com/wazuh/wazuh-kibana-app/pull/581)):
  - Refactored and optimized UI for these tabs, using a breadcrumbs-based navigability.
  - Used the same guidelines from the previous redesign for _Overview_ and _Agents_ tabs.
- New tab for _Agents_ - _Inventory_ ([#582](https://github.com/wazuh/wazuh-kibana-app/pull/582)):
  - Get information about the agent host, such as installed packages, motherboard, operating system, etc.
  - This tab will appear if the agent has the [`syscollector`](https://documentation.wazuh.com/current/user-manual/reference/ossec-conf/wodle-syscollector.html) wodle enabled.
- Brand-new extension - _CIS-CAT Alerts_ ([#601](https://github.com/wazuh/wazuh-kibana-app/pull/601)):
  - A new extension, disabled by default.
  - Visualize alerts related to the CIS-CAT benchmarks on the _Overview_ and _Agents_ tabs.
  - Get information about the last performed scan and its score.
- Several improvements for the _Dev tools_ tab ([#583](https://github.com/wazuh/wazuh-kibana-app/pull/583) & [#597](https://github.com/wazuh/wazuh-kibana-app/pull/597)):
  - Now you can insert queries using inline parameters, just like in a web browser.
  - You can combine inline parameters with JSON-like parameters.
  - If you use the same parameter on both methods with different values, the inline parameter has precedence over the other one.
  - The tab icon has been changed for a more appropriate one.
  - The `Execute query` button is now always placed on the first line of the query block.
- Refactoring for all app tables ([#582](https://github.com/wazuh/wazuh-kibana-app/pull/582)):
  - Replaced the old `wz-table` directive with a new one, along with a new data factory.
  - Now the tables are built with a pagination system.
  - Much easier method for building tables for the app.
  - Performance and stability improvements when fetching API data.
  - Now you can see the total amount of items and the elapsed time.

### Changed

- Moved some logic from the _Agents preview_ tab to the server, to avoid excessive client-side workload ([#586](https://github.com/wazuh/wazuh-kibana-app/pull/586)).
- Changed the UI to use the same loading ring across all the app tabs ([#593](https://github.com/wazuh/wazuh-kibana-app/pull/593) & [#599](https://github.com/wazuh/wazuh-kibana-app/pull/599)).
- Changed the _No results_ message across all the tabs with visualizations ([#599](https://github.com/wazuh/wazuh-kibana-app/pull/599)).

### Fixed

- Fixed a bug on the _Settings/Extensions_ tab where enabling/disabling some extensions could make other ones to be disabled ([#591](https://github.com/wazuh/wazuh-kibana-app/pull/591)).

## Wazuh v3.3.0/v3.3.1 - Kibana v6.2.4 - Revision 396

### Added

- Support for Wazuh v3.3.1.
- Brand-new Wazuh app redesign for the _Settings_ tab ([#570](https://github.com/wazuh/wazuh-kibana-app/pull/570)):
  - Refactored and optimized UI for these tabs, using a breadcrumbs-based navigability.
  - Used the same guidelines from the previous redesign for _Overview_ and _Agents_ tabs.
- Refactoring for _Overview_ and _Agents_ controllers ([#564](https://github.com/wazuh/wazuh-kibana-app/pull/564)):
  - Reduced duplicated code by splitting it into separate files.
  - Code optimization for a better performance and maintainability.
  - Added new services to provide similar functionality between different app tabs.
- Added `data.vulnerability.package.condition` to the list of known fields ([#566](https://github.com/wazuh/wazuh-kibana-app/pull/566)).

### Changed

- The `wazuh-logs` and `wazuh-monitoring` folders have been moved to the Kibana's `optimize` directory in order to avoid some error messages when using the `kibana-plugin list` command ([#563](https://github.com/wazuh/wazuh-kibana-app/pull/563)).

### Fixed

- Fixed a bug on the _Settings_ tab where updating an API entry with wrong credentials would corrupt the existing one ([#558](https://github.com/wazuh/wazuh-kibana-app/pull/558)).
- Fixed a bug on the _Settings_ tab where removing an API entry while its edit form is opened would hide the `Add API` button unless the user reloads the tab ([#558](https://github.com/wazuh/wazuh-kibana-app/pull/558)).
- Fixed some Audit visualizations on the _Overview_ and _Agents_ tabs that weren't using the same search query to show the results ([#572](https://github.com/wazuh/wazuh-kibana-app/pull/572)).
- Fixed undefined variable error on the `wz-menu` directive ([#575](https://github.com/wazuh/wazuh-kibana-app/pull/575)).

## Wazuh v3.3.0 - Kibana v6.2.4 - Revision 395

### Fixed

- Fixed a bug on the _Agent Configuration_ tab where the sync status was always `NOT SYNCHRONIZED` ([#569](https://github.com/wazuh/wazuh-kibana-app/pull/569)).

## Wazuh v3.3.0 - Kibana v6.2.4 - Revision 394

### Added

- Support for Wazuh v3.3.0.
- Updated some backend API calls to include the app version in the request header ([#560](https://github.com/wazuh/wazuh-kibana-app/pull/560)).

## Wazuh v3.2.4 - Kibana v6.2.4 - Revision 393

### Added

- Brand-new Wazuh app redesign for _Overview_ and _Agents_ tabs ([#543](https://github.com/wazuh/wazuh-kibana-app/pull/543)):
  - Updated UI for these tabs using breadcrumbs.
  - New _Welcome_ screen, presenting all the tabs to the user, with useful links to our documentation.
  - Overall design improved, adjusted font sizes and reduced HTML code.
  - This base will allow the app to increase its functionality in the future.
  - Removed the `md-nav-bar` component for a better user experience on small screens.
  - Improved app performance removing some CSS effects from some components, such as buttons.
- New filter for agent version on the _Agents Preview_ tab ([#537](https://github.com/wazuh/wazuh-kibana-app/pull/537)).
- New filter for cluster node on the _Agents Preview_ tab ([#538](https://github.com/wazuh/wazuh-kibana-app/pull/538)).

### Changed

- Now the report generation process will run in a parallel mode in the foreground ([#523](https://github.com/wazuh/wazuh-kibana-app/pull/523)).
- Replaced the usage of `$rootScope` with two new factories, along with more controller improvements ([#525](https://github.com/wazuh/wazuh-kibana-app/pull/525)).
- Now the _Extensions_ tab on _Settings_ won't edit the `.wazuh` index to modify the extensions configuration for all users ([#545](https://github.com/wazuh/wazuh-kibana-app/pull/545)).
  - This allows each new user to always start with the base extensions configuration, and modify it to its needs storing the settings on a browser cookie.
- Now the GDPR requirements description on its tab won't be loaded if the Wazuh API version is not v3.2.3 or higher ([#546](https://github.com/wazuh/wazuh-kibana-app/pull/546)).

### Fixed

- Fixed a bug where the app crashes when attempting to download huge amounts of data as CSV format ([#521](https://github.com/wazuh/wazuh-kibana-app/pull/521)).
- Fixed a bug on the Timelion visualizations from _Management/Monitoring_ which were not properly filtering and showing the cluster nodes information ([#530](https://github.com/wazuh/wazuh-kibana-app/pull/530)).
- Fixed several bugs on the loading process when switching between tabs with or without visualizations in the _Overview_ and _Agents_ tab ([#531](https://github.com/wazuh/wazuh-kibana-app/pull/531) & [#533](https://github.com/wazuh/wazuh-kibana-app/pull/533)).
- Fixed a bug on the `wazuh-monitoring` index feature when using multiple inserted APIs, along with several performance improvements ([#539](https://github.com/wazuh/wazuh-kibana-app/pull/539)).
- Fixed a bug where the OS filter on the _Agents Preview_ tab would exclude the rest of filters instead of combining them ([#552](https://github.com/wazuh/wazuh-kibana-app/pull/552)).
- Fixed a bug where the Extensions settings were restored every time the user opened the _Settings_ tab or pressed the _Set default manager_ button ([#555](https://github.com/wazuh/wazuh-kibana-app/pull/555) & [#556](https://github.com/wazuh/wazuh-kibana-app/pull/556)).

## Wazuh v3.2.3/v3.2.4 - Kibana v6.2.4 - Revision 392

### Added

- Support for Wazuh v3.2.4.
- New functionality - _Reporting_ ([#510](https://github.com/wazuh/wazuh-kibana-app/pull/510)):
  - Generate PDF logs on the _Overview_ and _Agents_ tabs, with the new button next to _Panels_ and _Discover_.
  - The report will contain the current visualizations from the tab where you generated it.
  - List all your generated reports, download or deleted them at the new _Management/Reporting_ tab.
  - **Warning:** If you leave the tab while generating a report, the process will be aborted.
- Added warning/error messages about the total RAM on the server side ([#502](https://github.com/wazuh/wazuh-kibana-app/pull/502)):
  - None of this messages will prevent the user from accessing the app, it's just a recommendation.
  - If your server has less than 2GB of RAM, you'll get an error message when opening the app.
  - If your server has between 2GB and 3GB of RAM, you'll get a warning message.
  - If your server has more than 3GB of RAM, you won't get any kind of message.
- Refactoring and added loading bar to _Manager Logs_ and _Groups_ tabs ([#505](https://github.com/wazuh/wazuh-kibana-app/pull/505)).
- Added more Syscheck options to _Management/Agents_ configuration tabs ([#509](https://github.com/wazuh/wazuh-kibana-app/pull/509)).

### Fixed

- Added more fields to the `known-fields.js` file to avoid warning messages on _Discover_ when using Filebeat for alerts forwarding ([#497](https://github.com/wazuh/wazuh-kibana-app/pull/497)).
- Fixed a bug where clicking on the _Check connection_ button on the _Settings_ tab threw an error message although the API connected successfully ([#504](https://github.com/wazuh/wazuh-kibana-app/pull/504)).
- Fixed a bug where the _Agents_ tab was not properly showing the total of agents due to the new Wazuh cluster implementation ([#517](https://github.com/wazuh/wazuh-kibana-app/pull/517)).

## Wazuh v3.2.3 - Kibana v6.2.4 - Revision 391

### Added

- Support for Wazuh v3.2.3.
- Brand-new extension - _GDPR Alerts_ ([#453](https://github.com/wazuh/wazuh-kibana-app/pull/453)):
  - A new extension, enabled by default.
  - Visualize alerts related to the GDPR compliance on the _Overview_ and _Agents_ tabs.
  - The _Ruleset_ tab has been updated to include GDPR filters on the _Rules_ subtab.
- Brand-new Management tab - _Monitoring_ ([#490](https://github.com/wazuh/wazuh-kibana-app/pull/490)):
  - Visualize your Wazuh cluster, both master and clients.
    - Get the current cluster configuration.
    - Nodes listing, sorting, searching, etc.
  - Get a more in-depth cluster status thanks to the newly added [_Timelion_](https://www.elastic.co/guide/en/kibana/current/timelion.html) visualizations.
  - The Detail view gives you a summary of the node's healthcheck.
- Brand-new tab - _Dev tools_ ([#449](https://github.com/wazuh/wazuh-kibana-app/pull/449)):
  - Find it on the top navbar, next to _Discover_.
  - Execute Wazuh API requests directly from the app.
  - This tab uses your currently selected API from _Settings_.
  - You can type different API requests on the input window, select one with the cursor, and click on the Play button to execute it.
  - You can also type comments on the input window.
- More improvements for the _Manager/Ruleset_ tab ([#446](https://github.com/wazuh/wazuh-kibana-app/pull/446)):
  - A new colour palette for regex, order and rule description arguments.
  - Added return to List view on Ruleset button while on Detail view.
  - Fixed line height on all table headers.
  - Removed unused, old code from Ruleset controllers.
- Added option on `config.yml` to enable/disable the `wazuh-monitoring` index ([#441](https://github.com/wazuh/wazuh-kibana-app/pull/441)):
  - Configure the frequency time to generate new indices.
  - The default frequency time has been increased to 1 hour.
  - When disabled, useful metrics will appear on _Overview/General_ replacing the _Agent status_ visualization.
- Added CSV exporting button to the app ([#431](https://github.com/wazuh/wazuh-kibana-app/pull/431)):
  - Implemented new logic to fetch data from the Wazuh API and download it in CSV format.
  - Currently available for the _Ruleset_, _Logs_ and _Groups_ sections on the _Manager_ tab and also the _Agents_ tab.
- More refactoring to the app backend ([#439](https://github.com/wazuh/wazuh-kibana-app/pull/439)):
  - Standardized error output from the server side.
  - Drastically reduced the error management logic on the client side.
  - Applied the _Facade_ pattern when importing/exporting modules.
  - Deleted unused/deprecated/useless methods both from server and client side.
  - Some optimizations to variable type usages.
- Refactoring to Kibana filters management ([#452](https://github.com/wazuh/wazuh-kibana-app/pull/452) & [#459](https://github.com/wazuh/wazuh-kibana-app/pull/459)):
  - Added new class to build queries from the base query.
  - The filter management is being done on controllers instead of the `discover` directive.
  - Now we are emitting specific events whenever we are fetching data or communicating to the `discover` directive.
  - The number of useless requests to fetch data has been reduced.
  - The synchronization actions are working as expected regardless the amount of data and/or the number of machine resources.
  - Fixed several bugs about filter usage and transition to different app tabs.
- Added confirmation message when the user deletes an API entry on _Settings/API_ ([#428](https://github.com/wazuh/wazuh-kibana-app/pull/428)).
- Added support for filters on the _Manager/Logs_ tab when realtime is enabled ([#433](https://github.com/wazuh/wazuh-kibana-app/pull/433)).
- Added more filter options to the Detail view on _Manager/Ruleset_ ([#434](https://github.com/wazuh/wazuh-kibana-app/pull/434)).

### Changed

- Changed OSCAP visualization to avoid clipping issues with large agent names ([#429](https://github.com/wazuh/wazuh-kibana-app/pull/429)).
- Now the related Rules or Decoders sections on _Manager/Ruleset_ will remain hidden if there isn't any data to show or while it's loading ([#434](https://github.com/wazuh/wazuh-kibana-app/pull/434)).
- Added a 200ms delay when fetching iterable data from the Wazuh API ([#445](https://github.com/wazuh/wazuh-kibana-app/pull/445) & [#450](https://github.com/wazuh/wazuh-kibana-app/pull/450)).
- Fixed several bugs related to Wazuh API timeout/cancelled requests ([#445](https://github.com/wazuh/wazuh-kibana-app/pull/445)).
- Added `ENOTFOUND`, `EHOSTUNREACH`, `EINVAL`, `EAI_AGAIN` options for API URL parameter checking ([#463](https://github.com/wazuh/wazuh-kibana-app/pull/463)).
- Now the _Settings/Extensions_ subtab won't appear unless there's at least one API inserted ([#465](https://github.com/wazuh/wazuh-kibana-app/pull/465)).
- Now the index pattern selector on _Settings/Pattern_ will also refresh the known fields when changing it ([#477](https://github.com/wazuh/wazuh-kibana-app/pull/477)).
- Changed the _Manager_ tab into _Management_ ([#490](https://github.com/wazuh/wazuh-kibana-app/pull/490)).

### Fixed

- Fixed a bug where toggling extensions after deleting an API entry could lead into an error message ([#465](https://github.com/wazuh/wazuh-kibana-app/pull/465)).
- Fixed some performance bugs on the `dataHandler` service ([#442](https://github.com/wazuh/wazuh-kibana-app/pull/442) & [#486](https://github.com/wazuh/wazuh-kibana-app/pull/442)).
- Fixed a bug when loading the _Agents preview_ tab on Safari web browser ([#447](https://github.com/wazuh/wazuh-kibana-app/pull/447)).
- Fixed a bug where a new extension (enabled by default) appears disabled when updating the app ([#456](https://github.com/wazuh/wazuh-kibana-app/pull/456)).
- Fixed a bug where pressing the Enter key on the _Discover's_ tab search bar wasn't working properly ([#488](https://github.com/wazuh/wazuh-kibana-app/pull/488)).

### Removed

- Removed the `rison` dependency from the `package.json` file ([#452](https://github.com/wazuh/wazuh-kibana-app/pull/452)).
- Removed unused Elasticsearch request to avoid problems when there's no API inserted ([#460](https://github.com/wazuh/wazuh-kibana-app/pull/460)).

## Wazuh v3.2.1/v3.2.2 - Kibana v6.2.4 - Revision 390

### Added

- Support for Wazuh v3.2.2.
- Refactoring on visualizations use and management ([#397](https://github.com/wazuh/wazuh-kibana-app/pull/397)):
  - Visualizations are no longer stored on an index, they're built and loaded on demand when needed to render the interface.
  - Refactoring on the whole app source code to use the _import/export_ paradigm.
  - Removed old functions and variables from the old visualization management logic.
  - Removed cron task to clean remaining visualizations since it's no longer needed.
  - Some Kibana functions and modules have been overridden in order to make this refactoring work.
    - This change is not intrusive in any case.
- New redesign for the _Manager/Ruleset_ tab ([#420](https://github.com/wazuh/wazuh-kibana-app/pull/420)):
  - Rules and decoders list now divided into two different sections: _List view_ and _Detail view_.
  - Removed old expandable tables to move the rule/decoder information into a new space.
  - Enable different filters on the detail view for a better search on the list view.
  - New table for related rules or decoders.
  - And finally, a bunch of minor design enhancements to the whole app.
- Added a copyright notice to the whole app source code ([#395](https://github.com/wazuh/wazuh-kibana-app/pull/395)).
- Updated `.gitignore` with the _Node_ template ([#395](https://github.com/wazuh/wazuh-kibana-app/pull/395)).
- Added new module to the `package.json` file, [`rison`](https://www.npmjs.com/package/rison) ([#404](https://github.com/wazuh/wazuh-kibana-app/pull/404)).
- Added the `errorHandler` service to the blank screen scenario ([#413](https://github.com/wazuh/wazuh-kibana-app/pull/413)):
  - Now the exact error message will be shown to the user, instead of raw JSON content.
- Added new option on the `config.yml` file to disable the new X-Pack RBAC capabilities to filter index-patterns ([#417](https://github.com/wazuh/wazuh-kibana-app/pull/417)).

### Changed

- Small minor enhancements to the user interface ([#396](https://github.com/wazuh/wazuh-kibana-app/pull/396)):
  - Reduced Wazuh app logo size.
  - Changed buttons text to not use all-capitalized letters.
  - Minor typos found in the HTML/CSS code have been fixed.
- Now the app log stores the package revision ([#417](https://github.com/wazuh/wazuh-kibana-app/pull/417)).

### Fixed

- Fixed bug where the _Agents_ tab didn't preserve the filters after reloading the page ([#404](https://github.com/wazuh/wazuh-kibana-app/pull/404)).
- Fixed a bug when using X-Pack that sometimes threw an error of false _"Not enough privileges"_ scenario ([#415](https://github.com/wazuh/wazuh-kibana-app/pull/415)).
- Fixed a bug where the Kibana Discover auto-refresh functionality was still working when viewing the _Agent configuration_ tab ([#419](https://github.com/wazuh/wazuh-kibana-app/pull/419)).

## Wazuh v3.2.1 - Kibana v6.2.4 - Revision 389

### Changed

- Changed severity and verbosity to some log messages ([#412](https://github.com/wazuh/wazuh-kibana-app/pull/412)).

### Fixed

- Fixed a bug when using the X-Pack plugin without security capabilities enabled ([#403](https://github.com/wazuh/wazuh-kibana-app/pull/403)).
- Fixed a bug when the app was trying to create `wazuh-monitoring` indices without checking the existence of the proper template ([#412](https://github.com/wazuh/wazuh-kibana-app/pull/412)).

## Wazuh v3.2.1 - Kibana v6.2.4 - Revision 388

### Added

- Support for Elastic Stack v6.2.4.
- App server fully refactored ([#360](https://github.com/wazuh/wazuh-kibana-app/pull/360)):
  - Added new classes, reduced the amount of code, removed unused functions, and several optimizations.
  - Now the app follows a more ES6 code style on multiple modules.
  - _Overview/Agents_ visualizations have been ordered into separated files and folders.
  - Now the app can use the default index defined on the `/ect/kibana/kibana.yml` file.
  - Better error handling for the visualizations directive.
  - Added a cron job to delete remaining visualizations on the `.kibana` index if so.
  - Also, we've added some changes when using the X-Pack plugin:
    - Better management of users and roles in order to use the app capabilities.
    - Prevents app loading if the currently logged user has no access to any index pattern.
- Added the `errorHandler` service to the `dataHandler` factory ([#340](https://github.com/wazuh/wazuh-kibana-app/pull/340)).
- Added Syscollector section to _Manager/Agents Configuration_ tabs ([#359](https://github.com/wazuh/wazuh-kibana-app/pull/359)).
- Added `cluster.name` field to the `wazuh-monitoring` index ([#377](https://github.com/wazuh/wazuh-kibana-app/pull/377)).

### Changed

- Increased the query size when fetching the index pattern list ([#339](https://github.com/wazuh/wazuh-kibana-app/pull/339)).
- Changed active colour for all app tables ([#347](https://github.com/wazuh/wazuh-kibana-app/pull/347)).
- Changed validation regex to accept URLs with non-numeric format ([#353](https://github.com/wazuh/wazuh-kibana-app/pull/353)).
- Changed visualization removal cron task to avoid excessive log messages when there weren't removed visualizations ([#361](https://github.com/wazuh/wazuh-kibana-app/pull/361)).
- Changed filters comparison for a safer access ([#383](https://github.com/wazuh/wazuh-kibana-app/pull/383)).
- Removed some `server.log` messages to avoid performance errors ([#384](https://github.com/wazuh/wazuh-kibana-app/pull/384)).
- Changed the way of handling the index patterns list ([#360](https://github.com/wazuh/wazuh-kibana-app/pull/360)).
- Rewritten some false error-level logs to just information-level ones ([#360](https://github.com/wazuh/wazuh-kibana-app/pull/360)).
- Changed some files from JSON to CommonJS for performance improvements ([#360](https://github.com/wazuh/wazuh-kibana-app/pull/360)).
- Replaced some code on the `kibana-discover` directive with a much cleaner statement to avoid issues on the _Agents_ tab ([#394](https://github.com/wazuh/wazuh-kibana-app/pull/394)).

### Fixed

- Fixed a bug where several `agent.id` filters were created at the same time when navigating between _Agents_ and _Groups_ with different selected agents ([#342](https://github.com/wazuh/wazuh-kibana-app/pull/342)).
- Fixed logic on the index-pattern selector which wasn't showing the currently selected pattern the very first time a user opened the app ([#345](https://github.com/wazuh/wazuh-kibana-app/pull/345)).
- Fixed a bug on the `errorHandler` service who was preventing a proper output of some Elastic-related backend error messages ([#346](https://github.com/wazuh/wazuh-kibana-app/pull/346)).
- Fixed panels flickering in the _Settings_ tab ([#348](https://github.com/wazuh/wazuh-kibana-app/pull/348)).
- Fixed a bug in the shards and replicas settings when the user sets the value to zero (0) ([#358](https://github.com/wazuh/wazuh-kibana-app/pull/358)).
- Fixed several bugs related to the upgrade process from Wazuh 2.x to the new refactored server ([#363](https://github.com/wazuh/wazuh-kibana-app/pull/363)).
- Fixed a bug in _Discover/Agents VirusTotal_ tabs to avoid conflicts with the `agent.name` field ([#379](https://github.com/wazuh/wazuh-kibana-app/pull/379)).
- Fixed a bug on the implicit filter in _Discover/Agents PCI_ tabs ([#393](https://github.com/wazuh/wazuh-kibana-app/pull/393)).

### Removed

- Removed clear API password on `checkPattern` response ([#339](https://github.com/wazuh/wazuh-kibana-app/pull/339)).
- Removed old dashboard visualizations to reduce loading times ([#360](https://github.com/wazuh/wazuh-kibana-app/pull/360)).
- Removed some unused dependencies due to the server refactoring ([#360](https://github.com/wazuh/wazuh-kibana-app/pull/360)).
- Removed completely `metricService` from the app ([#389](https://github.com/wazuh/wazuh-kibana-app/pull/389)).

## Wazuh v3.2.1 - Kibana v6.2.2/v6.2.3 - Revision 387

### Added

- New logging system ([#307](https://github.com/wazuh/wazuh-kibana-app/pull/307)):
  - New module implemented to write app logs.
  - Now a trace is stored every time the app is re/started.
  - Currently, the `initialize.js` and `monitoring.js` files work with this system.
  - Note: the logs will live under `/var/log/wazuh/wazuhapp.log` on Linux systems, on Windows systems they will live under `kibana/plugins/`. It rotates the log whenever it reaches 100MB.
- Better cookies handling ([#308](https://github.com/wazuh/wazuh-kibana-app/pull/308)):
  - New field on the `.wazuh-version` index to store the last time the Kibana server was restarted.
  - This is used to check if the cookies have consistency with the current server status.
  - Now the app is clever and takes decisions depending on new consistency checks.
- New design for the _Agents/Configuration_ tab ([#310](https://github.com/wazuh/wazuh-kibana-app/pull/310)):
  - The style is the same as the _Manager/Configuration_ tab.
  - Added two more sections: CIS-CAT and Commands ([#315](https://github.com/wazuh/wazuh-kibana-app/pull/315)).
  - Added a new card that will appear when there's no group configuration at all ([#323](https://github.com/wazuh/wazuh-kibana-app/pull/323)).
- Added _"group"_ column on the agents list in _Agents_ ([#312](https://github.com/wazuh/wazuh-kibana-app/pull/312)):
  - If you click on the group, it will redirect the user to the specified group in _Manager/Groups_.
- New option for the `config.yml` file, `ip.selector` ([#313](https://github.com/wazuh/wazuh-kibana-app/pull/313)):
  - Define if the app will show or not the index pattern selector on the top navbar.
  - This setting is set to `true` by default.
- More CSS cleanup and reordering ([#315](https://github.com/wazuh/wazuh-kibana-app/pull/315)):
  - New `typography.less` file.
  - New `layout.less` file.
  - Removed `cleaned.less` file.
  - Reordering and cleaning of existing CSS files, including removal of unused classes, renaming, and more.
  - The _Settings_ tab has been refactored to correct some visual errors with some card components.
  - Small refactoring to some components from _Manager/Ruleset_ ([#323](https://github.com/wazuh/wazuh-kibana-app/pull/323)).
- New design for the top navbar ([#326](https://github.com/wazuh/wazuh-kibana-app/pull/326)):
  - Cleaned and refactored code
  - Revamped design, smaller and with minor details to follow the rest of Wazuh app guidelines.
- New design for the wz-chip component to follow the new Wazuh app guidelines ([#323](https://github.com/wazuh/wazuh-kibana-app/pull/323)).
- Added more descriptive error messages when the user inserts bad credentials on the _Add new API_ form in the _Settings_ tab ([#331](https://github.com/wazuh/wazuh-kibana-app/pull/331)).
- Added a new CSS class to truncate overflowing text on tables and metric ribbons ([#332](https://github.com/wazuh/wazuh-kibana-app/pull/332)).
- Support for Elastic Stack v6.2.2/v6.2.3.

### Changed

- Improved the initialization system ([#317](https://github.com/wazuh/wazuh-kibana-app/pull/317)):
  - Now the app will re-create the index-pattern if the user deletes the currently used by the Wazuh app.
  - The fieldset is now automatically refreshed if the app detects mismatches.
  - Now every index-pattern is dynamically formatted (for example, to enable the URLs in the _Vulnerabilities_ tab).
  - Some code refactoring for a better handling of possible use cases.
  - And the best thing, it's no longer needed to insert the sample alert!
- Improvements and changes to index-patterns ([#320](https://github.com/wazuh/wazuh-kibana-app/pull/320) & [#333](https://github.com/wazuh/wazuh-kibana-app/pull/333)):
  - Added a new route, `/get-list`, to fetch the index pattern list.
  - Removed and changed several functions for a proper management of index-patterns.
  - Improved the compatibility with user-created index-patterns, known to have unpredictable IDs.
  - Now the app properly redirects to `/blank-screen` if the length of the index patterns list is 0.
  - Ignored custom index patterns with auto-generated ID on the initialization process.
    - Now it uses the value set on the `config.yml` file.
  - If the index pattern is no longer available, the cookie will be overwritten.
- Improvements to the monitoring module ([#322](https://github.com/wazuh/wazuh-kibana-app/pull/322)):
  - Minor refactoring to the whole module.
  - Now the `wazuh-monitoring` index pattern is regenerated if it's missing.
  - And the best thing, it's no longer needed to insert the monitoring template!
- Now the app health check system only checks if the API and app have the same `major.minor` version ([#311](https://github.com/wazuh/wazuh-kibana-app/pull/311)):
  - Previously, the API and app had to be on the same `major.minor.patch` version.
- Adjusted space between title and value in some cards showing Manager or Agent configurations ([#315](https://github.com/wazuh/wazuh-kibana-app/pull/315)).
- Changed red and green colours to more saturated ones, following Kibana style ([#315](https://github.com/wazuh/wazuh-kibana-app/pull/315)).

### Fixed

- Fixed bug in Firefox browser who was not properly showing the tables with the scroll pagination functionality ([#314](https://github.com/wazuh/wazuh-kibana-app/pull/314)).
- Fixed bug where visualizations weren't being destroyed due to ongoing renderization processes ([#316](https://github.com/wazuh/wazuh-kibana-app/pull/316)).
- Fixed several UI bugs for a better consistency and usability ([#318](https://github.com/wazuh/wazuh-kibana-app/pull/318)).
- Fixed an error where the initial index-pattern was not loaded properly the very first time you enter the app ([#328](https://github.com/wazuh/wazuh-kibana-app/pull/328)).
- Fixed an error message that appeared whenever the app was not able to found the `wazuh-monitoring` index pattern ([#328](https://github.com/wazuh/wazuh-kibana-app/pull/328)).

## Wazuh v3.2.1 - Kibana v6.2.2 - Revision 386

### Added

- New design for the _Manager/Groups_ tab ([#295](https://github.com/wazuh/wazuh-kibana-app/pull/295)).
- New design for the _Manager/Configuration_ tab ([#297](https://github.com/wazuh/wazuh-kibana-app/pull/297)).
- New design of agents statistics for the _Agents_ tab ([#299](https://github.com/wazuh/wazuh-kibana-app/pull/299)).
- Added information ribbon into _Overview/Agent SCAP_ tabs ([#303](https://github.com/wazuh/wazuh-kibana-app/pull/303)).
- Added information ribbon into _Overview/Agent VirusTotal_ tabs ([#306](https://github.com/wazuh/wazuh-kibana-app/pull/306)).
- Added information ribbon into _Overview AWS_ tab ([#306](https://github.com/wazuh/wazuh-kibana-app/pull/306)).

### Changed

- Refactoring of HTML and CSS code throughout the whole Wazuh app ([#294](https://github.com/wazuh/wazuh-kibana-app/pull/294), [#302](https://github.com/wazuh/wazuh-kibana-app/pull/302) & [#305](https://github.com/wazuh/wazuh-kibana-app/pull/305)):
  - A big milestone for the project was finally achieved with this refactoring.
  - We've removed the Bootstrap dependency from the `package.json` file.
  - We've removed and merged many duplicated rules.
  - We've removed HTML and `angular-md` overriding rules. Now we have more own-made classes to avoid undesired results on the UI.
  - Also, this update brings tons of minor bugfixes related to weird HTML code.
- Wazuh app visualizations reviewed ([#301](https://github.com/wazuh/wazuh-kibana-app/pull/301)):
  - The number of used buckets has been limited since most of the table visualizations were surpassing acceptable limits.
  - Some visualizations have been checked to see if they make complete sense on what they mean to show to the user.
- Modified some app components for better follow-up of Kibana guidelines ([#290](https://github.com/wazuh/wazuh-kibana-app/pull/290) & [#297](https://github.com/wazuh/wazuh-kibana-app/pull/297)).
  - Also, some elements were modified on the _Discover_ tab in order to correct some mismatches.

### Fixed

- Adjusted information ribbon in _Agents/General_ for large OS names ([#290](https://github.com/wazuh/wazuh-kibana-app/pull/290) & [#294](https://github.com/wazuh/wazuh-kibana-app/pull/294)).
- Fixed unsafe array access on the visualization directive when going directly into _Manager/Ruleset/Decoders_ ([#293](https://github.com/wazuh/wazuh-kibana-app/pull/293)).
- Fixed a bug where navigating between agents in the _Agents_ tab was generating duplicated `agent.id` implicit filters ([#296](https://github.com/wazuh/wazuh-kibana-app/pull/296)).
- Fixed a bug where navigating between different tabs from _Overview_ or _Agents_ while being on the _Discover_ sub-tab was causing data loss in metric watchers ([#298](https://github.com/wazuh/wazuh-kibana-app/pull/298)).
- Fixed incorrect visualization of the rule level on _Manager/Ruleset/Rules_ when the rule level is zero (0) ([#298](https://github.com/wazuh/wazuh-kibana-app/pull/298)).

### Removed

- Removed almost every `md-tooltip` component from the whole app ([#305](https://github.com/wazuh/wazuh-kibana-app/pull/305)).
- Removed unused images from the `img` folder ([#305](https://github.com/wazuh/wazuh-kibana-app/pull/305)).

## Wazuh v3.2.1 - Kibana v6.2.2 - Revision 385

### Added

- Support for Wazuh v3.2.1.
- Brand-new first redesign for the app user interface ([#278](https://github.com/wazuh/wazuh-kibana-app/pull/278)):
  - This is the very first iteration of a _work-in-progress_ UX redesign for the Wazuh app.
  - The overall interface has been refreshed, removing some unnecessary colours and shadow effects.
  - The metric visualizations have been replaced by an information ribbon under the filter search bar, reducing the amount of space they occupied.
    - A new service was implemented for a proper handling of the metric visualizations watchers ([#280](https://github.com/wazuh/wazuh-kibana-app/pull/280)).
  - The rest of the app visualizations now have a new, more detailed card design.
- New shards and replicas settings to the `config.yml` file ([#277](https://github.com/wazuh/wazuh-kibana-app/pull/277)):
  - Now you can apply custom values to the shards and replicas for the `.wazuh` and `.wazuh-version` indices.
  - This feature only works before the installation process. If you modify these settings after installing the app, they won't be applied at all.

### Changed

- Now clicking again on the _Groups_ tab on _Manager_ will properly reload the tab and redirect to the beginning ([#274](https://github.com/wazuh/wazuh-kibana-app/pull/274)).
- Now the visualizations only use the `vis-id` attribute for loading them ([#275](https://github.com/wazuh/wazuh-kibana-app/pull/275)).
- The colours from the toast messages have been replaced to follow the Elastic 6 guidelines ([#286](https://github.com/wazuh/wazuh-kibana-app/pull/286)).

### Fixed

- Fixed wrong data flow on _Agents/General_ when coming from and going to the _Groups_ tab ([#273](https://github.com/wazuh/wazuh-kibana-app/pull/273)).
- Fixed sorting on tables, now they use the sorting functionality provided by the Wazuh API ([#274](https://github.com/wazuh/wazuh-kibana-app/pull/274)).
- Fixed column width issues on some tables ([#274](https://github.com/wazuh/wazuh-kibana-app/pull/274)).
- Fixed bug in the _Agent configuration_ JSON viewer who didn't properly show the full group configuration ([#276](https://github.com/wazuh/wazuh-kibana-app/pull/276)).
- Fixed excessive loading time from some Audit visualizations ([#278](https://github.com/wazuh/wazuh-kibana-app/pull/278)).
- Fixed Play/Pause button in timepicker's auto-refresh ([#281](https://github.com/wazuh/wazuh-kibana-app/pull/281)).
- Fixed unusual scenario on visualization directive where sometimes there was duplicated implicit filters when doing a search ([#283](https://github.com/wazuh/wazuh-kibana-app/pull/283)).
- Fixed some _Overview Audit_ visualizations who were not working properly ([#285](https://github.com/wazuh/wazuh-kibana-app/pull/285)).

### Removed

- Deleted the `id` attribute from all the app visualizations ([#275](https://github.com/wazuh/wazuh-kibana-app/pull/275)).

## Wazuh v3.2.0 - Kibana v6.2.2 - Revision 384

### Added

- New directives for the Wazuh app: `wz-table`, `wz-table-header` and `wz-search-bar` ([#263](https://github.com/wazuh/wazuh-kibana-app/pull/263)):
  - Maintainable and reusable components for a better-structured app.
  - Several files have been changed, renamed and moved to new folders, following _best practices_.
  - The progress bar is now within its proper directive ([#266](https://github.com/wazuh/wazuh-kibana-app/pull/266)).
  - Minor typos and refactoring changes to the new directives.
- Support for Elastic Stack v6.2.2.

### Changed

- App buttons have been refactored. Unified CSS and HTML for buttons, providing the same structure for them ([#269](https://github.com/wazuh/wazuh-kibana-app/pull/269)).
- The API list on Settings now shows the latest inserted API at the beginning of the list ([#261](https://github.com/wazuh/wazuh-kibana-app/pull/261)).
- The check for the currently applied pattern has been improved, providing clever handling of Elasticsearch errors ([#271](https://github.com/wazuh/wazuh-kibana-app/pull/271)).
- Now on _Settings_, when the Add or Edit API form is active, if you press the other button, it will make the previous one disappear, getting a clearer interface ([#9df1e31](https://github.com/wazuh/wazuh-kibana-app/commit/9df1e317903edf01c81eba068da6d20a8a1ea7c2)).

### Fixed

- Fixed visualizations directive to properly load the _Manager/Ruleset_ visualizations ([#262](https://github.com/wazuh/wazuh-kibana-app/pull/262)).
- Fixed a bug where the classic extensions were not affected by the settings of the `config.yml` file ([#266](https://github.com/wazuh/wazuh-kibana-app/pull/266)).
- Fixed minor CSS bugs from the conversion to directives to some components ([#266](https://github.com/wazuh/wazuh-kibana-app/pull/266)).
- Fixed bug in the tables directive when accessing a member it doesn't exist ([#266](https://github.com/wazuh/wazuh-kibana-app/pull/266)).
- Fixed browser console log error when clicking the Wazuh logo on the app ([#6647fbc](https://github.com/wazuh/wazuh-kibana-app/commit/6647fbc051c2bf69df7df6e247b2b2f46963f194)).

### Removed

- Removed the `kbn-dis` directive from _Manager/Ruleset_ ([#262](https://github.com/wazuh/wazuh-kibana-app/pull/262)).
- Removed the `filters.js` and `kibana_fields_file.json` files ([#263](https://github.com/wazuh/wazuh-kibana-app/pull/263)).
- Removed the `implicitFilters` service ([#270](https://github.com/wazuh/wazuh-kibana-app/pull/270)).
- Removed visualizations loading status trace from controllers and visualization directive ([#270](https://github.com/wazuh/wazuh-kibana-app/pull/270)).

## Wazuh v3.2.0 - Kibana v6.2.1 - Revision 383

### Added

- Support for Wazuh 3.2.0.
- Compatibility with Kibana 6.1.0 to Kibana 6.2.1.
- New tab for vulnerability detector alerts.

### Changed

- The app now shows the index pattern selector only if the list length is greater than 1.
  - If it's exactly 1 shows the index pattern without a selector.
- Now the index pattern selector only shows the compatible ones.
  - It's no longer possible to select the `wazuh-monitoring` index pattern.
- Updated Bootstrap to 3.3.7.
- Improved filter propagation between Discover and the visualizations.
- Replaced the login route name from /login to /wlogin to avoid conflict with X-Pack own login route.

### Fixed

- Several CSS bugfixes for better compatibility with Kibana 6.2.1.
- Some variables changed for adapting new Wazuh API requests.
- Better error handling for some Elastic-related messages.
- Fixed browser console error from top-menu directive.
- Removed undesired md-divider from Manager/Logs.
- Adjusted the width of a column in Manager/Logs to avoid overflow issues with the text.
- Fixed a wrong situation with the visualizations when we refresh the Manager/Rules tab.

### Removed

- Removed the `travis.yml` file.

## Wazuh v3.1.0 - Kibana v6.1.3 - Revision 380

### Added

- Support for Wazuh 3.1.0.
- Compatibility with Kibana 6.1.3.
- New error handler for better app errors reporting.
- A new extension for Amazon Web Services alerts.
- A new extension for VirusTotal alerts.
- New agent configuration tab:
  - Visualize the current group configuration for the currently selected agent on the app.
  - Navigate through the different tabs to see which configuration is being used.
  - Check the synchronization status for the configuration.
  - View the current group of the agent and click on it to go to the Groups tab.
- New initial health check for checking some app components.
- New YAML config file:
  - Define the initial index pattern.
  - Define specific checks for the healthcheck.
  - Define the default extensions when adding new APIs.
- New index pattern selector dropdown on the top navbar.
  - The app will reload applying the new index pattern.
- Added new icons for some sections of the app.

### Changed

- New visualizations loader, with much better performance.
- Improved reindex process for the .wazuh index when upgrading from a 2.x-5.x version.
- Adding 365 days expiring time to the cookies.
- Change default behaviour for the config file. Now everything is commented with default values.
  - You need to edit the file, remove the comment mark and apply the desired value.
- Completely redesigned the manager configuration tab.
- Completely redesigned the groups tab.
- App tables have now unified CSS classes.

### Fixed

- Play real-time button has been fixed.
- Preventing duplicate APIs from feeding the wazuh-monitoring index.
- Fixing the check manager connection button.
- Fixing the extensions settings so they are preserved over time.
- Much more error handling messages in all the tabs.
- Fixed OS filters in agents list.
- Fixed autocomplete lists in the agents, rules and decoders list so they properly scroll.
- Many styles bugfixes for the different browsers.
- Reviewed and fixed some visualizations not showing accurate information.

### Removed

- Removed index pattern configuration from the `package.json` file.
- Removed unnecessary dependencies from the `package.json` file.

## Wazuh v3.0.0 - Kibana v6.1.0 - Revision 371

### Added

- You can configure the initial index-pattern used by the plugin in the initialPattern variable of the app's package.json.
- Auto `.wazuh` reindex from Wazuh 2.x - Kibana 5.x to Wazuh 3.x - Kibana 6.x.
  - The API credentials will be automatically migrated to the new installation.
- Dynamically changed the index-pattern used by going to the Settings -> Pattern tab.
  - Wazuh alerts compatibility auto detection.
- New loader for visualizations.
- Better performance: now the tabs use the same Discover tab, only changing the current filters.
- New Groups tab.
  - Now you can check your group configuration (search its agents and configuration files).
- The Logs tab has been improved.
  - You can sort by field and the view has been improved.
- Achieved a clearer interface with implicit filters per tab showed as unremovable chips.

### Changed

- Dynamically creating .kibana index if necessary.
- Better integration with Kibana Discover.
- Visualizations loaded at initialization time.
- New sync system to wait for Elasticsearch JS.
- Decoupling selected API and pattern from backend and moved to the client side.

## Wazuh v2.1.0 - Kibana v5.6.1 - Revision 345

### Added

- Loading icon while Wazuh loads the visualizations.
- Add/Delete/Restart agents.
- OS agent filter

### Changed

- Using genericReq when possible.

## Wazuh v2.0.1 - Kibana v5.5.1 - Revision 339

### Changed

- New index in Elasticsearch to save Wazuh set up configuration
- Short URL's is now supported
- A native base path from kibana.yml is now supported

### Fixed

- Search bar across panels now support parenthesis grouping
- Several CSS fixes for IE browser<|MERGE_RESOLUTION|>--- conflicted
+++ resolved
@@ -4,15 +4,13 @@
 
 ## Wazuh v4.3.5 - Kibana 7.10.2, 7.16.x, 7.17.x - Revision 4306
 
-<<<<<<< HEAD
 ### Fixed
 
 - Fixed a UI crash due to a query with syntax errors in `Modules/Security events` [#4237](https://github.com/wazuh/wazuh-kibana-app/pull/4237)
-=======
+
 ### Changed
 
 - Changed the word Manager to Wazuh server from the phrases that appeared in "Deploy a new agent". [#4239](https://github.com/wazuh/wazuh-kibana-app/pull/4239)
->>>>>>> 83e98756
 
 ## Wazuh v4.3.4 - Kibana 7.10.2, 7.16.x, 7.17.x - Revision 4305
 
