# Change Log

All notable changes to the Wazuh app project will be documented in this file.

## Wazuh v4.1.0 - Kibana 7.10.0 , 7.10.2 - Revision 4101

### Changed

- Support new fields of Windows Registry at FIM inventory panel [#2679](https://github.com/wazuh/wazuh-kibana-app/issues/2679)
- Added on FIM Inventory Windows Registry registry_key and registry_value items from syscheck [#2908](https://github.com/wazuh/wazuh-kibana-app/issues/2908)
- Uncheck agents after an action in agents groups management [#2907](https://github.com/wazuh/wazuh-kibana-app/pull/2907)
<<<<<<< HEAD
- Check the max buckets by default in healthcheck and increase them [#2901](https://github.com/wazuh/wazuh-kibana-app/pull/2901)
=======
>>>>>>> ce931ffa

### Fixed

- Fix server error Invalid token specified: Cannot read property 'replace' of undefined [#2899](https://github.com/wazuh/wazuh-kibana-app/issues/2899)
- Fix show empty files rules and decoders: [#2923](https://github.com/wazuh/wazuh-kibana-app/issues/2923)
- Fixed wrong hover texts in CDB lists actions [#2929](https://github.com/wazuh/wazuh-kibana-app/pull/2929)
- Fixed access to forbidden agents information when exporting agents listt [2918](https://github.com/wazuh/wazuh-kibana-app/pull/2918)
- Fix the decoder detail view is not displayed [#2888](https://github.com/wazuh/wazuh-kibana-app/issues/2888)
- Fix the complex search using the Wazuh API query filter in search bars [#2930](https://github.com/wazuh/wazuh-kibana-app/issues/2930)
- Fixed validation to check userPermissions are not ready yet [#2931](https://github.com/wazuh/wazuh-kibana-app/issues/2931)
- Fixed clear visualizations manager list when switching tabs. Fixes PDF reports filters [#2932](https://github.com/wazuh/wazuh-kibana-app/pull/2932)
- Fix Strange box shadow in Export popup panel in Managment > Groups [#2886](https://github.com/wazuh/wazuh-kibana-app/issues/2886)
- Fixed wrong command on alert when data folder does not exist [#2938](https://github.com/wazuh/wazuh-kibana-app/pull/2938)
- Fix agents table OS field sorting: Changes agents table field `os_name` to `os.name,os.version` to make it sortable. [#2939](https://github.com/wazuh/wazuh-kibana-app/pull/2939)
- Fixed diff parsed datetime between agent detail and agents table [#2940](https://github.com/wazuh/wazuh-kibana-app/pull/2940)
- Allow access to Agents section with agent:group action permission [#2933](https://github.com/wazuh/wazuh-kibana-app/issues/2933)
- Fixed filters does not work on modals with search bar [#2935](https://github.com/wazuh/wazuh-kibana-app/pull/2935)

## Wazuh v4.0.4 - Kibana 7.10.0 , 7.10.2 - Revision 4017

### Added
- Adapt the app to the new Kibana platform [#2475](https://github.com/wazuh/wazuh-kibana-app/issues/2475)
- Wazuh data directory moved from `optimize` to `data` Kibana directory [#2591](https://github.com/wazuh/wazuh-kibana-app/issues/2591)
- Show the wui_rules belong to wazuh-wui API user [#2702](https://github.com/wazuh/wazuh-kibana-app/issues/2702)

### Fixed

- Fixed Wazuh menu and agent menu for Solaris agents [#2773](https://github.com/wazuh/wazuh-kibana-app/issues/2773) [#2725](https://github.com/wazuh/wazuh-kibana-app/issues/2725)
- Fixed wrong shards and replicas for statistics indices and also fixed wrong prefix for monitoring indices [#2732](https://github.com/wazuh/wazuh-kibana-app/issues/2732)
- Report's creation dates set to 1970-01-01T00:00:00.000Z [#2772](https://github.com/wazuh/wazuh-kibana-app/issues/2772)
- Fixed bug for missing commands in ubuntu/debian and centos [#2786](https://github.com/wazuh/wazuh-kibana-app/issues/2786)
- Fixed bug that show an hour before in /security-events/dashboard [#2785](https://github.com/wazuh/wazuh-kibana-app/issues/2785) 
- Fixed permissions to access agents [#2838](https://github.com/wazuh/wazuh-kibana-app/issues/2838)
- Fix searching in groups [#2825](https://github.com/wazuh/wazuh-kibana-app/issues/2825)
- Fix the pagination in SCA ckecks table [#2815](https://github.com/wazuh/wazuh-kibana-app/issues/2815)
- Fix the SCA table with a wrong behaviour using the refresh button [#2854](https://github.com/wazuh/wazuh-kibana-app/issues/2854)
- Fix sca permissions for agents views and dashboards [#2862](https://github.com/wazuh/wazuh-kibana-app/issues/2862)
- Solaris should not show vulnerabilities module [#2829](https://github.com/wazuh/wazuh-kibana-app/issues/2829)
- Fix the settings of statistics indices creation [#2858](https://github.com/wazuh/wazuh-kibana-app/issues/2858)
- Update agents' info in Management Status after changing cluster node selected [#2828](https://github.com/wazuh/wazuh-kibana-app/issues/2828)
- Fix error when applying filter in rules from events [#2877](https://github.com/wazuh/wazuh-kibana-app/issues/2877)

### Changed

- Replaced `wazuh` Wazuh API user by `wazuh-wui` in the default configuration [#2852](https://github.com/wazuh/wazuh-kibana-app/issues/2852)
- Add agent id to the reports name in Agent Inventory and Modules [#2817](https://github.com/wazuh/wazuh-kibana-app/issues/2817)

### Adapt for Kibana 7.10.0

- Fixed filter pinned crash returning from agents [#2864](https://github.com/wazuh/wazuh-kibana-app/issues/2864)
- Fixed style in sca and regulatory compliance tables and in wz menu [#2861](https://github.com/wazuh/wazuh-kibana-app/issues/2861)
- Fix body-payload of Sample Alerts POST endpoint [#2857](https://github.com/wazuh/wazuh-kibana-app/issues/2857)
- Fixed bug in the table on Agents->Table-> Actions->Config icon [#2853](https://github.com/wazuh/wazuh-kibana-app/issues/2853)
- Fixed tooltip in the icon of view decoder file [#2850](https://github.com/wazuh/wazuh-kibana-app/issues/2850)
- Fixed bug with agent filter when it is pinned [#2846](https://github.com/wazuh/wazuh-kibana-app/issues/2846)
- Fix discovery navigation [#2845](https://github.com/wazuh/wazuh-kibana-app/issues/2845)
- Search file editor gone [#2843](https://github.com/wazuh/wazuh-kibana-app/issues/2843)
- Fix Agent Search Bar - Regex Query Interpreter [#2834](https://github.com/wazuh/wazuh-kibana-app/issues/2834)
- Fixed accordion style breaking [#2833](https://github.com/wazuh/wazuh-kibana-app/issues/2833)
- Fix metrics are not updated after a bad request in search input [#2830](https://github.com/wazuh/wazuh-kibana-app/issues/2830)
- Fix mitre framework tab crash [#2821](https://github.com/wazuh/wazuh-kibana-app/issues/2821)
- Changed ping request to default request. Added delay and while to che… [#2820](https://github.com/wazuh/wazuh-kibana-app/issues/2820)
- Removed kibana alert for security [#2806](https://github.com/wazuh/wazuh-kibana-app/issues/2806)

## Wazuh v4.0.4 - Kibana 7.10.0 , 7.10.2 - Revision 4016

### Added

- Modified agent registration adding groups and architecture [#2666](https://github.com/wazuh/wazuh-kibana-app/issues/2666) [#2652](https://github.com/wazuh/wazuh-kibana-app/issues/2652)
- Each user can only view their own reports [#2686](https://github.com/wazuh/wazuh-kibana-app/issues/2686)

### Fixed

- Create index pattern even if there aren´t available indices [#2620](https://github.com/wazuh/wazuh-kibana-app/issues/2620)
- Top bar overlayed over expanded visualizations [#2667](https://github.com/wazuh/wazuh-kibana-app/issues/2667)
- Empty inventory data in Solaris agents [#2680](https://github.com/wazuh/wazuh-kibana-app/pull/2680)
- Wrong parameters in the dev-tools autocomplete section [#2675](https://github.com/wazuh/wazuh-kibana-app/issues/2675)
- Wrong permissions on edit CDB list [#2665](https://github.com/wazuh/wazuh-kibana-app/pull/2665)
- fix(frontend): add the metafields when refreshing the index pattern [#2681](https://github.com/wazuh/wazuh-kibana-app/pull/2681)
- Error toast is showing about Elasticsearch users for environments without security [#2713](https://github.com/wazuh/wazuh-kibana-app/issues/2713)
- Error about Handler.error in Role Mapping fixed [#2702](https://github.com/wazuh/wazuh-kibana-app/issues/2702)
- Fixed message in reserved users actions [#2702](https://github.com/wazuh/wazuh-kibana-app/issues/2702)
- Error 500 on Export formatted CDB list [#2692](https://github.com/wazuh/wazuh-kibana-app/pull/2692)
- Wui rules label should have only one tooltip [#2723](https://github.com/wazuh/wazuh-kibana-app/issues/2723)
- Move upper the Wazuh item in the Kibana menu and default index pattern [#2867](https://github.com/wazuh/wazuh-kibana-app/pull/2867)


## Wazuh v4.0.4 - Kibana v7.9.1, v7.9.3 - Revision 4015

### Added

- Support for Wazuh v4.0.4

## Wazuh v4.0.3 - Kibana v7.9.1, v7.9.2, v7.9.3 - Revision 4014

### Added

- Improved management of index-pattern fields [#2630](https://github.com/wazuh/wazuh-kibana-app/issues/2630)

### Fixed

- fix(fronted): fixed the check of API and APP version in health check [#2655](https://github.com/wazuh/wazuh-kibana-app/pull/2655)
- Replace user by username key in the monitoring logic [#2654](https://github.com/wazuh/wazuh-kibana-app/pull/2654)
- Security alerts and reporting issues when using private tenants [#2639](https://github.com/wazuh/wazuh-kibana-app/issues/2639)
- Manager restart in rule editor does not work with Wazuh cluster enabled [#2640](https://github.com/wazuh/wazuh-kibana-app/issues/2640)
- fix(frontend): Empty inventory data in Solaris agents [#2680](https://github.com/wazuh/wazuh-kibana-app/pull/2680)

## Wazuh v4.0.3 - Kibana v7.9.1, v7.9.2, v7.9.3 - Revision 4013

### Added

- Support for Wazuh v4.0.3.

## Wazuh v4.0.2 - Kibana v7.9.1, v7.9.3 - Revision 4012

### Added

- Sample data indices name should take index pattern in use [#2593](https://github.com/wazuh/wazuh-kibana-app/issues/2593) 
- Added start option to macos Agents [#2653](https://github.com/wazuh/wazuh-kibana-app/pull/2653)

### Changed

- Statistics settings do not allow to configure primary shards and replicas [#2627](https://github.com/wazuh/wazuh-kibana-app/issues/2627)

## Wazuh v4.0.2 - Kibana v7.9.1, v7.9.3 - Revision 4011

### Added

- Support for Wazuh v4.0.2.

### Fixed

- The index pattern title is overwritten with its id after refreshing its fields [#2577](https://github.com/wazuh/wazuh-kibana-app/issues/2577)
- [RBAC] Issues detected when using RBAC [#2579](https://github.com/wazuh/wazuh-kibana-app/issues/2579)

## Wazuh v4.0.1 - Kibana v7.9.1, v7.9.3 - Revision 4010

### Changed

- Alerts summary table for PDF reports on all modules [#2632](https://github.com/wazuh/wazuh-kibana-app/issues/2632)
- [4.0-7.9] Run as with no wazuh-wui API user [#2576](https://github.com/wazuh/wazuh-kibana-app/issues/2576)
- Deploy a new agent interface as default interface [#2564](https://github.com/wazuh/wazuh-kibana-app/issues/2564)
- Problem in the visualization of new reserved resources of the Wazuh API [#2643](https://github.com/wazuh/wazuh-kibana-app/issues/2643)

### Fixed

- Restore the tables in the agents' reports [#2628](https://github.com/wazuh/wazuh-kibana-app/issues/2628)
- [RBAC] Issues detected when using RBAC [#2579](https://github.com/wazuh/wazuh-kibana-app/issues/2579)
- Changes done via a worker's API are overwritten [#2626](https://github.com/wazuh/wazuh-kibana-app/issues/2626)

### Fixed

- [BUGFIX] Default user field for current platform [#2633](https://github.com/wazuh/wazuh-kibana-app/pull/2633)

## Wazuh v4.0.1 - Kibana v7.9.1, v7.9.3 - Revision 4009

### Changed

- Hide empty columns of the processes table of the MacOS agents [#2570](https://github.com/wazuh/wazuh-kibana-app/pull/2570)
- Missing step in "Deploy a new agent" view [#2623](https://github.com/wazuh/wazuh-kibana-app/issues/2623)
- Implement wazuh users' CRUD [#2598](https://github.com/wazuh/wazuh-kibana-app/pull/2598)

### Fixed

- Inconsistent data in sample data alerts [#2618](https://github.com/wazuh/wazuh-kibana-app/pull/2618)

## Wazuh v4.0.1 - Kibana v7.9.1, v7.9.3 - Revision 4008

### Fixed

- Icons not align to the right in Modules > Events [#2607](https://github.com/wazuh/wazuh-kibana-app/pull/2607)
- Statistics visualizations do not show data [#2602](https://github.com/wazuh/wazuh-kibana-app/pull/2602)
- Error on loading css files [#2599](https://github.com/wazuh/wazuh-kibana-app/pull/2599)
- Fixed search filter in search bar in Module/SCA wasn't working [#2601](https://github.com/wazuh/wazuh-kibana-app/pull/2601)

## Wazuh v4.0.0 - Kibana v7.9.1, v7.9.2, v7.9.3 - Revision 4007

### Fixed

- updated macOS package URL [#2596](https://github.com/wazuh/wazuh-kibana-app/pull/2596)
- Revert "[4.0-7.9] [BUGFIX] Removed unnecessary function call" [#2597](https://github.com/wazuh/wazuh-kibana-app/pull/2597)

## Wazuh v4.0.0 - Kibana v7.9.1, v7.9.2, v7.9.3 - Revision 4006

### Fixed

- Undefined field in event view [#2588](https://github.com/wazuh/wazuh-kibana-app/issues/2588)
- Several calls to the same stats request (esAlerts) [#2586](https://github.com/wazuh/wazuh-kibana-app/issues/2586)
- The filter options popup doesn't open on click once the filter is pinned [#2581](https://github.com/wazuh/wazuh-kibana-app/issues/2581)
- The formatedFields are missing from the index-pattern of wazuh-alerts-* [#2574](https://github.com/wazuh/wazuh-kibana-app/issues/2574)


## Wazuh v4.0.0 - Kibana v7.9.3 - Revision 4005

### Added

- Support for Kibana v7.9.3

## Wazuh v4.0.0 - Kibana v7.9.1, v7.9.2 - Revision 4002

### Added

- Support for Wazuh v4.0.0.
- Support for Kibana v7.9.1 and 7.9.2.
- Support for Open Distro 1.10.1.
- Added a RBAC security layer integrated with Open Distro and X-Pack.
- Added remoted and analysisd statistics.
- Expand supported deployment variables.
- Added new configuration view settings for GCP integration.
- Added logic to change the `metafields` configuration of Kibana [#2524](https://github.com/wazuh/wazuh-kibana-app/issues/2524)

### Changed

- Migrated the default index-pattern to `wazuh-alerts-*`.
- Removed the `known-fields` functionality.
- Security Events dashboard redesinged.
- Redesigned the app settings configuration with categories.
- Moved the wazuh-registry file to Kibana optimize folder.

### Fixed

- Format options in `wazuh-alerts` index-pattern are not overwritten now.
- Prevent blank page in detaill agent view.
- Navigable agents name in Events.
- Index pattern is not being refreshed.
- Reporting fails when agent is pinned and compliance controls are visited.
- Reload rule detail doesn't work properly with the related rules.
- Fix search bar filter in Manage agent of group [#2541](https://github.com/wazuh/wazuh-kibana-app/pull/2541)

## Wazuh v3.13.2 - Kibana v7.9.1 - Revision 887

### Added

- Support for Wazuh v3.13.2

## Wazuh v3.13.2 - Kibana v7.8.0 - Revision 887
### Added

- Support for Wazuh v3.13.2

## Wazuh v3.13.1 - Kibana v7.9.1 - Revision 886

### Added

- Support for Kibana v7.9.1

## Wazuh v3.13.1 - Kibana v7.9.0 - Revision 885

### Added

- Support for Kibana v7.9.0


## Wazuh v3.13.1 - Kibana v7.8.1 - Revision 884

### Added

- Support for Kibana v7.8.1


## Wazuh v3.13.1 - Kibana v7.8.0 - Revision 883

### Added

- Support for Wazuh v3.13.1


## Wazuh v3.13.0 - Kibana v7.8.0 - Revision 881

### Added

- Support for Kibana v7.8.0


## Wazuh v3.13.0 - Kibana v7.7.0, v7.7.1 - Revision 880

### Added

- Support for Wazuh v3.13.0
- Support for Kibana v7.7.1
- Support for Open Distro 1.8
- New navigation experience with a global menu [#1965](https://github.com/wazuh/wazuh-kibana-app/issues/1965)
- Added a Breadcrumb in Kibana top nav [#2161](https://github.com/wazuh/wazuh-kibana-app/issues/2161)
- Added a new Agents Summary Screen [#1963](https://github.com/wazuh/wazuh-kibana-app/issues/1963)
- Added a new feature to add sample data to dashboards [#2115](https://github.com/wazuh/wazuh-kibana-app/issues/2115)
- Added MITRE integration [#1877](https://github.com/wazuh/wazuh-kibana-app/issues/1877)
- Added Google Cloud Platform integration [#1873](https://github.com/wazuh/wazuh-kibana-app/issues/1873)
- Added TSC integration [#2204](https://github.com/wazuh/wazuh-kibana-app/pull/2204)
- Added a new Integrity monitoring state view for agent [#2153](https://github.com/wazuh/wazuh-kibana-app/issues/2153)
- Added a new Integrity monitoring files detail view [#2156](https://github.com/wazuh/wazuh-kibana-app/issues/2156)
- Added a new component to explore Compliance requirements [#2156](https://github.com/wazuh/wazuh-kibana-app/issues/2261)

### Changed

- Code migration to React.js
- Global review of styles
- Unified Overview and Agent dashboards into new Modules [#2110](https://github.com/wazuh/wazuh-kibana-app/issues/2110)
- Changed Vulnerabilities dashboard visualizations [#2262](https://github.com/wazuh/wazuh-kibana-app/issues/2262)

### Fixed

- Open Distro tenants have been fixed and are functional now [#1890](https://github.com/wazuh/wazuh-kibana-app/issues/1890).
- Improved navigation performance [#2200](https://github.com/wazuh/wazuh-kibana-app/issues/2200).
- Avoid creating the wazuh-monitoring index pattern if it is disabled [#2100](https://github.com/wazuh/wazuh-kibana-app/issues/2100)
- SCA checks without compliance field can't be expanded [#2264](https://github.com/wazuh/wazuh-kibana-app/issues/2264)


## Wazuh v3.12.3 - Kibana v7.7.1 - Revision 876

### Added

- Support for Kibana v7.7.1


## Wazuh v3.12.3 - Kibana v7.7.0 - Revision 875

### Added

- Support for Kibana v7.7.0


## Wazuh v3.12.3 - Kibana v6.8.8, v7.6.1, v7.6.2 - Revision 874

### Added

- Support for Wazuh v3.12.3


## Wazuh v3.12.2 - Kibana v6.8.8, v7.6.1, v7.6.2 - Revision 873

### Added

- Support for Wazuh v3.12.2


## Wazuh v3.12.1 - Kibana v6.8.8, v7.6.1, v7.6.2 - Revision 872

### Added

- Support Wazuh 3.12.1
- Added new FIM settings on configuration on demand. [#2147](https://github.com/wazuh/wazuh-kibana-app/issues/2147)

### Changed

- Updated agent's variable names in deployment guides. [#2169](https://github.com/wazuh/wazuh-kibana-app/pull/2169)

### Fixed

- Pagination is now shown in table-type visualizations. [#2180](https://github.com/wazuh/wazuh-kibana-app/issues/2180)


## Wazuh v3.12.0 - Kibana v6.8.8, v7.6.2 - Revision 871

### Added

- Support for Kibana v6.8.8 and v7.6.2

## Wazuh v3.12.0 - Kibana v6.8.7, v7.4.2, v7.6.1 - Revision 870

### Added

- Support for Wazuh v3.12.0
- Added a new setting to hide manager alerts from dashboards. [#2102](https://github.com/wazuh/wazuh-kibana-app/pull/2102)
- Added a new setting to be able to change API from the top menu. [#2143](https://github.com/wazuh/wazuh-kibana-app/issues/2143)
- Added a new setting to enable/disable the known fields health check [#2037](https://github.com/wazuh/wazuh-kibana-app/pull/2037)
- Added suport for PCI 11.2.1 and 11.2.3 rules. [#2062](https://github.com/wazuh/wazuh-kibana-app/pull/2062)

### Changed

- Restructuring of the optimize/wazuh directory. Now the Wazuh configuration file (wazuh.yml) is placed on /usr/share/kibana/optimize/wazuh/config. [#2116](https://github.com/wazuh/wazuh-kibana-app/pull/2116)
- Improve performance of Dasboards reports generation. [1802344](https://github.com/wazuh/wazuh-kibana-app/commit/18023447c6279d385df84d7f4a5663ed2167fdb5)

### Fixed

- Discover time range selector is now displayed on the Cluster section. [08901df](https://github.com/wazuh/wazuh-kibana-app/commit/08901dfcbe509f17e4fab26877c8b7dae8a66bff)
- Added the win_auth_failure rule group to Authentication failure metrics. [#2099](https://github.com/wazuh/wazuh-kibana-app/pull/2099)
- Negative values in Syscheck attributes now have their correct value in reports. [7c3e84e](https://github.com/wazuh/wazuh-kibana-app/commit/7c3e84ec8f00760b4f650cfc00a885d868123f99)


## Wazuh v3.11.4 - Kibana v7.6.1 - Revision 858

### Added

- Support for Kibana v7.6.1


## Wazuh v3.11.4 - Kibana v6.8.6, v7.4.2, v7.6.0 - Revision 857

### Added

- Support for Wazuh v3.11.4


## Wazuh v3.11.3 - Kibana v7.6.0 - Revision 856

### Added

- Support for Kibana v7.6.0


## Wazuh v3.11.3 - Kibana v7.4.2 - Revision 855

### Added

- Support for Kibana v7.4.2

## Wazuh v3.11.3 - Kibana v7.5.2 - Revision 854

### Added

- Support for Wazuh v3.11.3

### Fixed

- Windows Updates table is now displayed in the Inventory Data report [#2028](https://github.com/wazuh/wazuh-kibana-app/pull/2028)


## Wazuh v3.11.2 - Kibana v7.5.2 - Revision 853

### Added

- Support for Kibana v7.5.2


## Wazuh v3.11.2 - Kibana v6.8.6, v7.3.2, v7.5.1 - Revision 852

### Added

- Support for Wazuh v3.11.2

### Changed

- Increased list filesize limit for the CDB-list [#1993](https://github.com/wazuh/wazuh-kibana-app/pull/1993)

### Fixed

- The xml validator now correctly handles the `--` string within comments [#1980](https://github.com/wazuh/wazuh-kibana-app/pull/1980)
- The AWS map visualization wasn't been loaded until the user interacts with it [dd31bd7](https://github.com/wazuh/wazuh-kibana-app/commit/dd31bd7a155354bc50fe0af22fca878607c8936a)


## Wazuh v3.11.1 - Kibana v6.8.6, v7.3.2, v7.5.1 - Revision 581

### Added
- Support for Wazuh v3.11.1.


## Wazuh v3.11.0 - Kibana v6.8.6, v7.3.2, v7.5.1 - Revision 580

### Added

- Support for Wazuh v3.11.0.
- Support for Kibana v7.5.1.
- The API credentials configuration has been moved from the .wazuh index to a wazuh.yml configuration file. Now the configuration of the API hosts is done from the file and not from the application. [#1465](https://github.com/wazuh/wazuh-kibana-app/issues/1465) [#1771](https://github.com/wazuh/wazuh-kibana-app/issues/1771).
- Upload ruleset files using a "drag and drop" component [#1770](https://github.com/wazuh/wazuh-kibana-app/issues/1770)
- Add logs for the reporting module [#1622](https://github.com/wazuh/wazuh-kibana-app/issues/1622).
- Extended the "Add new agent" guide [#1767](https://github.com/wazuh/wazuh-kibana-app/issues/1767).
- Add new table for windows hotfixes [#1932](https://github.com/wazuh/wazuh-kibana-app/pull/1932)

### Changed

- Removed Discover from top menu [#1699](https://github.com/wazuh/wazuh-kibana-app/issues/1699).
- Hide index pattern selector in case that only one exists [#1799](https://github.com/wazuh/wazuh-kibana-app/issues/1799).
- Remove visualizations legend [#1936](https://github.com/wazuh/wazuh-kibana-app/pull/1936)
- Normalize the field whodata in the group reporting [#1921](https://github.com/wazuh/wazuh-kibana-app/pull/1921)
- A message in the configuration view is ambiguous [#1870](https://github.com/wazuh/wazuh-kibana-app/issues/1870)
- Refactor syscheck table [#1941](https://github.com/wazuh/wazuh-kibana-app/pull/1941)

### Fixed

- Empty files now throws an error [#1806](https://github.com/wazuh/wazuh-kibana-app/issues/1806).
- Arguments for wazuh api requests are now validated [#1815](https://github.com/wazuh/wazuh-kibana-app/issues/1815).
- Fixed the way to check admin mode [#1838](https://github.com/wazuh/wazuh-kibana-app/issues/1838).
- Fixed error exporting as CSV the files into a group [#1833](https://github.com/wazuh/wazuh-kibana-app/issues/1833).
- Fixed XML validator false error for `<` [1882](https://github.com/wazuh/wazuh-kibana-app/issues/1882)
- Fixed "New file" editor doesn't allow saving twice [#1896](https://github.com/wazuh/wazuh-kibana-app/issues/1896)
- Fixed decoders files [#1929](https://github.com/wazuh/wazuh-kibana-app/pull/1929)
- Fixed registration guide [#1926](https://github.com/wazuh/wazuh-kibana-app/pull/1926)
- Fixed infinite load on Ciscat views [#1920](https://github.com/wazuh/wazuh-kibana-app/pull/1920), [#1916](https://github.com/wazuh/wazuh-kibana-app/pull/1916)
- Fixed missing fields in the Visualizations [#1913](https://github.com/wazuh/wazuh-kibana-app/pull/1913)
- Fixed Amazon S3 status is wrong in configuration section [#1864](https://github.com/wazuh/wazuh-kibana-app/issues/1864)
- Fixed hidden overflow in the fim configuration [#1887](https://github.com/wazuh/wazuh-kibana-app/pull/1887)
- Fixed Logo source fail after adding server.basePath [#1871](https://github.com/wazuh/wazuh-kibana-app/issues/1871)
- Fixed the documentation broken links [#1853](https://github.com/wazuh/wazuh-kibana-app/pull/1853)

## Wazuh v3.10.2 - Kibana v7.5.1 - Revision 556

### Added

- Support for Kibana v7.5.1


## Wazuh v3.10.2 - Kibana v7.5.0 - Revision 555

### Added

- Support for Kibana v7.5.0


## Wazuh v3.10.2 - Kibana v7.4.2 - Revision 549

### Added

- Support for Kibana v7.4.2


## Wazuh v3.10.2 - Kibana v7.4.1 - Revision 548

### Added

- Support for Kibana v7.4.1


## Wazuh v3.10.2 - Kibana v7.4.0 - Revision 547

### Added

- Support for Kibana v7.4.0
- Support for Wazuh v3.10.2.


## Wazuh v3.10.2 - Kibana v7.3.2 - Revision 546

### Added

- Support for Wazuh v3.10.2.


## Wazuh v3.10.1 - Kibana v7.3.2 - Revision 545

### Added

- Support for Wazuh v3.10.1.


## Wazuh v3.10.0 - Kibana v7.3.2 - Revision 543

### Added

- Support for Wazuh v3.10.0.
- Added an interactive guide for registering agents, things are now easier for the user, guiding it through the steps needed ending in a _copy & paste_ snippet for deploying his agent [#1468](https://github.com/wazuh/wazuh-kibana-app/issues/1468).
- Added new dashboards for the recently added regulatory compliance groups into the Wazuh core. They are HIPAA and NIST-800-53 [#1468](https://github.com/wazuh/wazuh-kibana-app/issues/1448), [#1638]( https://github.com/wazuh/wazuh-kibana-app/issues/1638).
- Make the app work under a custom Kibana space [#1234](https://github.com/wazuh/wazuh-kibana-app/issues/1234), [#1450](https://github.com/wazuh/wazuh-kibana-app/issues/1450).
- Added the ability to manage the app as a native plugin when using Kibana spaces, now you can safely hide/show the app depending on the selected space [#1601](https://github.com/wazuh/wazuh-kibana-app/issues/1601).
- Adapt the app the for Kibana dark mode [#1562](https://github.com/wazuh/wazuh-kibana-app/issues/1562).
- Added an alerts summary in _Overview > FIM_ panel [#1527](https://github.com/wazuh/wazuh-kibana-app/issues/1527).
- Export all the information of a Wazuh group and its related agents in a PDF document [#1341](https://github.com/wazuh/wazuh-kibana-app/issues/1341).
- Export the configuration of a certain agent as a PDF document. Supports granularity for exporting just certain sections of the configuration [#1340](https://github.com/wazuh/wazuh-kibana-app/issues/1340).


### Changed

- Reduced _Agents preview_ load time using the new API endpoint `/summary/agents` [#1687](https://github.com/wazuh/wazuh-kibana-app/pull/1687).
- Replaced most of the _md-nav-bar_ Angular.js components with React components using EUI [#1705](https://github.com/wazuh/wazuh-kibana-app/pull/1705).
- Replaced the requirements slider component with a new styled component [#1708](https://github.com/wazuh/wazuh-kibana-app/pull/1708).
- Soft deprecated the _.wazuh-version_ internal index, now the app dumps its content if applicable to a registry file, then the app removes that index. Further versions will hard deprecate this index [#1467](https://github.com/wazuh/wazuh-kibana-app/issues/1467). 
- Visualizations now don't fetch the documents _source_, also, they now use _size: 0_ for fetching [#1663](https://github.com/wazuh/wazuh-kibana-app/issues/1663).
- The app menu is now fixed on top of the view, it's not being hidden on every state change. Also, the Wazuh logo was placed in the top bar of Kibana UI [#1502](https://github.com/wazuh/wazuh-kibana-app/issues/1502).
- Improved _getTimestamp_ method not returning a promise object because it's no longer needed [014bc3a](https://github.com/wazuh/wazuh-kibana-app/commit/014b3aba0d2e9cda0c4d521f5f16faddc434a21e). Also improved main Discover listener for Wazuh not returning a promise object [bd82823](https://github.com/wazuh/wazuh-kibana-app/commit/bd8282391a402b8c567b32739cf914a0135d74bc).
- Replaced _Requirements over time_ visualizations in both PCI DSS and GDPR dashboards [35c539](https://github.com/wazuh/wazuh-kibana-app/commit/35c539eb328b3bded94aa7608f73f9cc51c235a6).
- Do not show a toaster when a visualization field was not known yet, instead, show it just in case the internal refreshing failed [19a2e7](https://github.com/wazuh/wazuh-kibana-app/commit/19a2e71006b38f6a64d3d1eb8a20b02b415d7e07).
- Minor optimizations for server logging [eb8e000](https://github.com/wazuh/wazuh-kibana-app/commit/eb8e00057dfea2dafef56319590ff832042c402d).

### Fixed

- Alerts search bar fixed for Kibana v7.3.1, queries were not being applied as expected [#1686](https://github.com/wazuh/wazuh-kibana-app/issues/1686).
- Hide attributes field from non-Windows agents in the FIM table [#1710](https://github.com/wazuh/wazuh-kibana-app/issues/1710).
- Fixed broken view in Management > Configuration > Amazon S3 > Buckets, some information was missing [#1675](https://github.com/wazuh/wazuh-kibana-app/issues/1675).
- Keep user's filters when switching from Discover to panel [#1685](https://github.com/wazuh/wazuh-kibana-app/issues/1685).
- Reduce load time and amount of data to be fetched in _Management > Cluster monitoring_ section avoiding possible timeouts [#1663](https://github.com/wazuh/wazuh-kibana-app/issues/1663).
- Restored _Remove column_ feature in Discover tabs [#1702](https://github.com/wazuh/wazuh-kibana-app/issues/1702).
- Apps using Kibana v7.3.1 had a bug once the user goes back from _Agent > FIM > Files_ to _Agent > FIM > dashboard_, filters disappear, now it's working properly [#1700](https://github.com/wazuh/wazuh-kibana-app/issues/1700).
- Fixed visual bug in _Management > Cluster monitoring_ and a button position [1e3b748](https://github.com/wazuh/wazuh-kibana-app/commit/1e3b748f11b43b2e7956b830269b6d046d74d12c).
- The app installation date was not being updated properly, now it's fixed [#1692](https://github.com/wazuh/wazuh-kibana-app/issues/1692).
- Fixed _Network interfaces_ table in Inventory section, the table was not paginating [#1474](https://github.com/wazuh/wazuh-kibana-app/issues/1474).
- Fixed APIs passwords are now obfuscated in server responses [adc3152](https://github.com/wazuh/wazuh-kibana-app/pull/1782/commits/adc31525e26b25e4cb62d81cbae70a8430728af5).


## Wazuh v3.9.5 - Kibana v6.8.2 / Kibana v7.2.1 / Kibana v7.3.0 - Revision 531

### Added

- Support for Wazuh v3.9.5

## Wazuh v3.9.4 - Kibana v6.8.1 / Kibana v6.8.2 / Kibana v7.2.0 / Kibana v7.2.1 / Kibana v7.3.0 - Revision 528

### Added

- Support for Wazuh v3.9.4
- Allow filtering by clicking a column in rules/decoders tables [0e2ddd7](https://github.com/wazuh/wazuh-kibana-app/pull/1615/commits/0e2ddd7b73f7f7975d02e97ed86ae8a0966472b4)
- Allow open file in rules table clicking on the file column [1af929d](https://github.com/wazuh/wazuh-kibana-app/pull/1615/commits/1af929d62f450f93c6733868bcb4057e16b7e279)

### Changed

- Improved app performance [#1640](https://github.com/wazuh/wazuh-kibana-app/pull/1640).
- Remove path filter from custom rules and decoders [895792e](https://github.com/wazuh/wazuh-kibana-app/pull/1615/commits/895792e6e6d9401b3293d5e16352b9abef515096)
- Show path column in rules and decoders [6f49816](https://github.com/wazuh/wazuh-kibana-app/pull/1615/commits/6f49816c71b5999d77bf9e3838443627c9be945d)
- Removed SCA overview dashboard [94ebbff](https://github.com/wazuh/wazuh-kibana-app/pull/1615/commits/94ebbff231cbfb6d793130e0b9ea855baa755a1c)
- Disabled last custom column removal [f1ef7de](https://github.com/wazuh/wazuh-kibana-app/pull/1615/commits/f1ef7de1a34bbe53a899596002e8153b95e7dc0e)
- Agents messages across sections unification [8fd7e36](https://github.com/wazuh/wazuh-kibana-app/pull/1615/commits/8fd7e36286fa9dfd03a797499af6ffbaa90b00e1)

### Fixed

- Fix check storeded apis [d6115d6](https://github.com/wazuh/wazuh-kibana-app/pull/1615/commits/d6115d6424c78f0cde2017b432a51b77186dd95a).
- Fix pci-dss console error [297080d](https://github.com/wazuh/wazuh-kibana-app/pull/1615/commits/297080d36efaea8f99b0cafd4c48845dad20495a)
- Fix error in reportingTable [85b7266](https://github.com/wazuh/wazuh-kibana-app/pull/1615/commits/85b72662cb4db44c443ed04f7c31fba57eefccaa)
- Fix filters budgets size [c7ac86a](https://github.com/wazuh/wazuh-kibana-app/pull/1615/commits/c7ac86acb3d5afaf1cf348fab09a2b8c5778a491)
- Fix missing permalink virustotal visualization [1b57529](https://github.com/wazuh/wazuh-kibana-app/pull/1615/commits/1b57529758fccdeb3ac0840e66a8aafbe4757a96)
- Improved wz-table performance [224bd6f](https://github.com/wazuh/wazuh-kibana-app/pull/1615/commits/224bd6f31235c81ba01755c3c1e120c3f86beafd)
- Fix inconsistent data between visualizations and tables in Overview Security Events [b12c600](https://github.com/wazuh/wazuh-kibana-app/pull/1615/commits/b12c600578d80d0715507dec4624a4ebc27ea573)
- Timezone applied in cluster status [a4f620d](https://github.com/wazuh/wazuh-kibana-app/pull/1615/commits/a4f620d398f5834a6d2945af892a462425ca3bec)
- Fixed Overview Security Events report when wazuh.monitoring is disabled [1c26da0](https://github.com/wazuh/wazuh-kibana-app/pull/1615/commits/1c26da05a0b6daf727e15c13b819111aa4e4e913)
- Fixes in APIs management [2143943](https://github.com/wazuh/wazuh-kibana-app/pull/1615/commits/2143943a5049cbb59bb8d6702b5a56cbe0d27a2a)
- Prevent duplicated visualization toast errors [786faf3](https://github.com/wazuh/wazuh-kibana-app/commit/786faf3e62d2cad13f512c0f873b36eca6e9787d)
- Fix not properly updated breadcrumb in ruleset section [9645903](https://github.com/wazuh/wazuh-kibana-app/commit/96459031cd4edbe047970bf0d22d0c099771879f)
- Fix badly dimensioned table in Integrity Monitoring section [9645903](https://github.com/wazuh/wazuh-kibana-app/commit/96459031cd4edbe047970bf0d22d0c099771879f)
- Fix implicit filters can be destroyed [9cf8578](https://github.com/wazuh/wazuh-kibana-app/commit/9cf85786f504f5d67edddeea6cfbf2ab577e799b)
- Windows agent dashboard doesn't show failure logon access. [d38d088](https://github.com/wazuh/wazuh-kibana-app/commit/d38d0881ac8e4294accde83d63108337b74cdd91) 
- Number of agents is not properly updated.  [f7cbbe5](https://github.com/wazuh/wazuh-kibana-app/commit/f7cbbe54394db825827715c3ad4370ac74317108) 
- Missing scrollbar on Firefox file viewer.  [df4e8f9](https://github.com/wazuh/wazuh-kibana-app/commit/df4e8f9305b35e9ee1473bed5f5d452dd3420567) 
- Agent search filter by name, lost when refreshing. [71b5274](https://github.com/wazuh/wazuh-kibana-app/commit/71b5274ccc332d8961a158587152f7badab28a95) 
- Alerts of level 12 cannot be displayed in the Summary table. [ec0e888](https://github.com/wazuh/wazuh-kibana-app/commit/ec0e8885d9f1306523afbc87de01a31f24e36309) 
- Restored query from search bar in visualizations. [439128f](https://github.com/wazuh/wazuh-kibana-app/commit/439128f0a1f65b649a9dcb81ab5804ca20f65763) 
- Fix Kibana filters loop in Firefox. [82f0f32](https://github.com/wazuh/wazuh-kibana-app/commit/82f0f32946d844ce96a28f0185f903e8e05c5589) 

## Wazuh v3.9.3 - Kibana v6.8.1 / v7.1.1 / v7.2.0 - Revision 523

### Added

- Support for Wazuh v3.9.3
- Support for Kibana v7.2.0 [#1556](https://github.com/wazuh/wazuh-kibana-app/pull/1556).

### Changed

- New design and several UI/UX changes [#1525](https://github.com/wazuh/wazuh-kibana-app/pull/1525).
- Improved error checking + syscollector performance [94d0a83](https://github.com/wazuh/wazuh-kibana-app/commit/94d0a83e43aa1d2d84ef6f87cbb76b9aefa085b3).
- Adapt Syscollector for MacOS agents [a4bf7ef](https://github.com/wazuh/wazuh-kibana-app/commit/a4bf7efc693a99b7565b5afcaa372155f15a4db9).
- Show last scan for syscollector [73f2056](https://github.com/wazuh/wazuh-kibana-app/commit/73f2056673bb289d472663397ba7097e49b7b93b).
- Extendend information for syscollector [#1585](https://github.com/wazuh/wazuh-kibana-app/issues/1585).

### Fixed

- Corrected width for agent stats [a998955](https://github.com/wazuh/wazuh-kibana-app/commit/a99895565a8854c55932ec94cffb08e1d0aa3da1).
- Fix height for the menu directive with Dynamic height [427d0f3](https://github.com/wazuh/wazuh-kibana-app/commit/427d0f3e9fa6c34287aa9e8557da99a51e0db40f).
- Fix wazuh-db and clusterd check [cddcef6](https://github.com/wazuh/wazuh-kibana-app/commit/cddcef630c5234dd6f6a495715743dfcfd4e4001).
- Fix AlertsStats when value is "0", it was showing "-" [07a3e10](https://github.com/wazuh/wazuh-kibana-app/commit/07a3e10c7f1e626ba75a55452b6c295d11fd657d).
- Fix syscollector state value [f8d3d0e](https://github.com/wazuh/wazuh-kibana-app/commit/f8d3d0eca44e67e26f79bc574495b1f4c8f751f2).
- Fix time offset for reporting table [2ef500b](https://github.com/wazuh/wazuh-kibana-app/commit/2ef500bb112e68bd4811b8e87ce8581d7c04d20f).
- Fix call to obtain GDPR requirements for specific agent [ccda846](https://github.com/wazuh/wazuh-kibana-app/commit/ccda8464b50be05bc5b3642f25f4972c8a7a2c03).
- Restore "rule.id" as a clickable field in visualizations [#1546](https://github.com/wazuh/wazuh-kibana-app/pull/1546).
- Fix timepicker in cluster monitoring [f7533ce](https://github.com/wazuh/wazuh-kibana-app/pull/1560/commits/f7533cecb6862abfb5c1d2173ec3e70ffc59804a).
- Fix several bugs [#1569](https://github.com/wazuh/wazuh-kibana-app/pull/1569).
- Fully removed "rule.id" as URL field [#1584](https://github.com/wazuh/wazuh-kibana-app/issues/1584).
- Fix filters for dashboards [#1583](https://github.com/wazuh/wazuh-kibana-app/issues/1583).
- Fix missing dependency [#1591](https://github.com/wazuh/wazuh-kibana-app/issues/1591).

## Wazuh v3.9.2 - Kibana v7.1.1 - Revision 510

### Added

- Support for Wazuh v3.9.2

### Changed

- Avoid showing more than one toaster for the same error message [7937003](https://github.com/wazuh/wazuh-kibana-app/commit/793700382798033203091d160773363323e05bb9).
- Restored "Alerts evolution - Top 5 agents" in Overview > Security events [f9305c0](https://github.com/wazuh/wazuh-kibana-app/commit/f9305c0c6acf4a31c41b1cc9684b87f79b27524f).

### Fixed

- Fix missing parameters in Dev Tools request [#1496](https://github.com/wazuh/wazuh-kibana-app/pull/1496).
- Fix "Invalid Date" for Safari and Internet Explorer [#1505](https://github.com/wazuh/wazuh-kibana-app/pull/1505).

## Wazuh v3.9.1 - Kibana v7.1.1 - Revision 509

### Added

- Support for Kibana v7.1.1
- Added overall metrics for Agents > Overview [#1479](https://github.com/wazuh/wazuh-kibana-app/pull/1479).

### Fixed

- Fixed missing dependency for Discover [43f5dd5](https://github.com/wazuh/wazuh-kibana-app/commit/43f5dd5f64065c618ba930b2a4087f0a9e706c0e).
- Fixed visualization for Agents > Overview [#1477](https://github.com/wazuh/wazuh-kibana-app/pull/1477). 
- Fixed SCA policy checks table [#1478](https://github.com/wazuh/wazuh-kibana-app/pull/1478).

## Wazuh v3.9.1 - Kibana v7.1.0 - Revision 508

### Added

- Support for Kibana v7.1.0

## Wazuh v3.9.1 - Kibana v6.8.0 - Revision 444

### Added

- Support for Wazuh v3.9.1
- Support for Kibana v6.8.0

### Fixed

- Fixed background color for some parts of the Discover directive [2dfc763](https://github.com/wazuh/wazuh-kibana-app/commit/2dfc763bfa1093fb419f118c2938f6b348562c69).
- Fixed cut values in non-resizable tables when the value is too large [cc4828f](https://github.com/wazuh/wazuh-kibana-app/commit/cc4828fbf50d4dab3dd4bb430617c1f2b13dac6a).
- Fixed handled but not shown error messages from rule editor [0aa0e17](https://github.com/wazuh/wazuh-kibana-app/commit/0aa0e17ac8678879e5066f8d83fd46f5d8edd86a).
- Minor typos corrected [fe11fb6](https://github.com/wazuh/wazuh-kibana-app/commit/fe11fb67e752368aedc89ec844ddf729eb8ad761).
- Minor fixes in agents configuration [1bc2175](https://github.com/wazuh/wazuh-kibana-app/commit/1bc217590438573e7267687655bb5939b5bb9fde).
- Fix Management > logs viewer scrolling [f458b2e](https://github.com/wazuh/wazuh-kibana-app/commit/f458b2e3294796f9cf00482b4da27984646c6398).

### Changed

- Kibana version shown in settings is now read from our package.json [c103d3e](https://github.com/wazuh/wazuh-kibana-app/commit/c103d3e782136106736c02039d28c4567b255aaa).
- Removed an old header from Settings [0197b8b](https://github.com/wazuh/wazuh-kibana-app/commit/0197b8b1abc195f275c8cd9893df84cd5569527b).
- Improved index pattern validation fields, replaced "full_log" with "rule.id" as part of the minimum required fields [dce0595](https://github.com/wazuh/wazuh-kibana-app/commit/dce059501cbd28f1294fd761da3e015e154747bc).
- Improve dynamic height for configuration editor [c318131](https://github.com/wazuh/wazuh-kibana-app/commit/c318131dfb6b5f01752593f2aa972b98c0655610).
- Add timezone for all dates shown in the app [4b8736f](https://github.com/wazuh/wazuh-kibana-app/commit/4b8736fb4e562c78505daaee042bcd798242c3f5).

## Wazuh v3.9.0 - Kibana v6.7.0 / v6.7.1 / v6.7.2 - Revision 441

### Added

- Support for Wazuh v3.9.0
- Support for Kibana v6.7.0 / v6.7.1 / v6.7.2
- Edit master and worker configuration ([#1215](https://github.com/wazuh/wazuh-kibana-app/pull/1215)).
- Edit local rules, local decoders and CDB lists ([#1212](https://github.com/wazuh/wazuh-kibana-app/pull/1212), [#1204](https://github.com/wazuh/wazuh-kibana-app/pull/1204), [#1196](https://github.com/wazuh/wazuh-kibana-app/pull/1196), [#1233](https://github.com/wazuh/wazuh-kibana-app/pull/1233), [#1304](https://github.com/wazuh/wazuh-kibana-app/pull/1304)).
- View no local rules/decoders XML files ([#1395](https://github.com/wazuh/wazuh-kibana-app/pull/1395))
- Dev Tools additions
  - Added hotkey `[shift] + [enter]` for sending query ([#1170](https://github.com/wazuh/wazuh-kibana-app/pull/1170)).
  - Added `Export JSON` button for the Dev Tools ([#1170](https://github.com/wazuh/wazuh-kibana-app/pull/1170)).
- Added refresh button for agents preview table ([#1169](https://github.com/wazuh/wazuh-kibana-app/pull/1169)).
- Added `configuration assessment` information in "Agent > Policy monitoring" ([#1227](https://github.com/wazuh/wazuh-kibana-app/pull/1227)).
- Added agents `configuration assessment` configuration section in "Agent > Configuration" ([1257](https://github.com/wazuh/wazuh-kibana-app/pull/1257))
- Restart master and worker nodes ([#1222](https://github.com/wazuh/wazuh-kibana-app/pull/1222)).
- Restart agents ([#1229](https://github.com/wazuh/wazuh-kibana-app/pull/1229)).
- Added support for more than one Wazuh monitoring pattern ([#1243](https://github.com/wazuh/wazuh-kibana-app/pull/1243))
- Added customizable interval for Wazuh monitoring indices creation ([#1243](https://github.com/wazuh/wazuh-kibana-app/pull/1243)).
- Expand visualizations ([#1246](https://github.com/wazuh/wazuh-kibana-app/pull/1246)).
- Added a dynamic table columns selector ([#1246](https://github.com/wazuh/wazuh-kibana-app/pull/1246)).
- Added resizable columns by dragging in tables ([d2bf8ee](https://github.com/wazuh/wazuh-kibana-app/commit/d2bf8ee9681ca5d6028325e165854b49214e86a3))
- Added a cron job for fetching missing fields of all valid index patterns, also merging dynamic fields every time an index pattern is refreshed by the app ([#1276](https://github.com/wazuh/wazuh-kibana-app/pull/1276)).
- Added auto-merging dynamic fields for Wazuh monitoring index patterns ([#1300](https://github.com/wazuh/wazuh-kibana-app/pull/1300))
- New server module, it's a job queue so we can add delayed jobs to be run in background, this iteration only accepts delayed Wazuh API calls ([#1283](https://github.com/wazuh/wazuh-kibana-app/pull/1283)).
- Added new way to view logs using a logs viewer ([#1292](https://github.com/wazuh/wazuh-kibana-app/pull/1292))
- Added new directive for registering agents from the UI, including instructions on "how to" ([#1321](https://github.com/wazuh/wazuh-kibana-app/pull/1321)).
- Added some Angular charts in Agents Preview and Agents SCA sections ([#1364](https://github.com/wazuh/wazuh-kibana-app/pull/1364))
- Added Docker listener settings in configuration views ([#1365](https://github.com/wazuh/wazuh-kibana-app/pull/1365))
- Added Docker dashboards for both Agents and Overview ([#1367](https://github.com/wazuh/wazuh-kibana-app/pull/1367))
- Improved app logger with debug level ([#1373](https://github.com/wazuh/wazuh-kibana-app/pull/1373))
- Introducing React components from the EUI framework

### Changed

- Escape XML special characters ([#1159](https://github.com/wazuh/wazuh-kibana-app/pull/1159)).
- Changed empty results message for Wazuh tables ([#1165](https://github.com/wazuh/wazuh-kibana-app/pull/1165)).
- Allowing the same query multiple times on the Dev Tools ([#1174](https://github.com/wazuh/wazuh-kibana-app/pull/1174))
- Refactor JSON/XML viewer for configuration tab ([#1173](https://github.com/wazuh/wazuh-kibana-app/pull/1173), [#1148](https://github.com/wazuh/wazuh-kibana-app/pull/1148)).
- Using full height for all containers when possible ([#1224](https://github.com/wazuh/wazuh-kibana-app/pull/1224)).
- Improved the way we are handling "back button" events ([#1207](https://github.com/wazuh/wazuh-kibana-app/pull/1207)).
- Changed some visualizations for FIM, GDPR, PCI, Vulnerability and Security Events ([#1206](https://github.com/wazuh/wazuh-kibana-app/pull/1206), [#1235](https://github.com/wazuh/wazuh-kibana-app/pull/1235), [#1293](https://github.com/wazuh/wazuh-kibana-app/pull/1293)).
- New design for agent header view ([#1186](https://github.com/wazuh/wazuh-kibana-app/pull/1186)).
- Not fetching data the very first time the Dev Tools are opened ([#1185](https://github.com/wazuh/wazuh-kibana-app/pull/1185)).
- Refresh all known fields for all valid index patterns if `kbn-vis` detects a broken index pattern ([ecd7c8f](https://github.com/wazuh/wazuh-kibana-app/commit/ecd7c8f98c187a350f81261d13b0d45dcec6dc5d)).
- Truncate texts and display a tooltip when they don't fit in a table cell ([7b56a87](https://github.com/wazuh/wazuh-kibana-app/commit/7b56a873f85dcba7e6838aeb2e40d9b4cf472576))
- Updated API autocomplete for Dev Tools ([#1218](https://github.com/wazuh/wazuh-kibana-app/pull/1218))
- Updated switches design to adapt it to Kibana's design ([#1253](https://github.com/wazuh/wazuh-kibana-app/pull/1253))
- Reduced the width of some table cells with little text, to give more space to the other columns ([#1263](https://github.com/wazuh/wazuh-kibana-app/pull/1263)).
- Redesign for Management > Status daemons list ([#1284](https://github.com/wazuh/wazuh-kibana-app/pull/1284)).
- Redesign for Management > Configuration, Agent > Configuration ([#1289](https://github.com/wazuh/wazuh-kibana-app/pull/1289)).
- Replaced Management > Logs table with a log viewer component ([#1292](https://github.com/wazuh/wazuh-kibana-app/pull/1292)).
- The agents list search bar now allows to switch between AND/OR operators ([#1291](https://github.com/wazuh/wazuh-kibana-app/pull/1291)).
- Improve audit dashboards ([#1374](https://github.com/wazuh/wazuh-kibana-app/pull/1374))
- Exclude agent "000" getting the last registered and the most active agents from the Wazuh API.([#1391](https://github.com/wazuh/wazuh-kibana-app/pull/1391))
- Reviewed Osquery dashboards ([#1394](https://github.com/wazuh/wazuh-kibana-app/pull/1394))
- Memory info is now a log ([#1400](https://github.com/wazuh/wazuh-kibana-app/pull/1400))
- Error toasters time is now 30000ms, warning/info are still 6000ms ([#1420](https://github.com/wazuh/wazuh-kibana-app/pull/1420))

### Fixed

- Properly handling long messages on notifier service, until now, they were using out of the card space, also we replaced some API messages with more meaningful messages ([#1168](https://github.com/wazuh/wazuh-kibana-app/pull/1168)).
- Adapted Wazuh icon for multiple browsers where it was gone ([#1208](https://github.com/wazuh/wazuh-kibana-app/pull/1208)).
- Do not fetch data from tables twice when resize window ([#1303](https://github.com/wazuh/wazuh-kibana-app/pull/1303)).
- Agent syncrhonization status is updated as we browse the configuration section ([#1305](https://github.com/wazuh/wazuh-kibana-app/pull/1305))
- Using the browser timezone for reporting documents ([#1311](https://github.com/wazuh/wazuh-kibana-app/pull/1311)).
- Wrong behaviors in the routing system when the basePath was set ([#1342](https://github.com/wazuh/wazuh-kibana-app/pull/1342))
- Do not show pagination for one-page tables ([196c5b7](https://github.com/wazuh/wazuh-kibana-app/pull/1362/commits/196c5b717583032798da7791fa4f90ec06397f68))
- Being redirected to Overview once a Kibana restart is performed ([#1378](https://github.com/wazuh/wazuh-kibana-app/pull/1378))
- Displaying the AWS services section of the aws-s3 wodle ([#1393](https://github.com/wazuh/wazuh-kibana-app/pull/1393))
- Show email configuration on the configuration on demand ([#1401](https://github.com/wazuh/wazuh-kibana-app/issues/1401))
- Show "Follow symbolic link" field in Integrity monitoring - Monitored configuration on demand ([0c9c9da](https://github.com/wazuh/wazuh-kibana-app/pull/1414/commits/0c9c9da3b951548761cd203db5ee5baa39afe26c))

## Wazuh v3.8.2 - Kibana v6.6.0 / v6.6.1 / v6.6.2 / v6.7.0 - Revision 419

### Added

- Support for Kibana v6.6.0 / v6.6.1 / v6.6.2 / v6.7.0

### Fixed

- Fixed AWS dashboard, newer JavaScript browser engines break the view due to Angular.js ([6e882fc](https://github.com/wazuh/wazuh-kibana-app/commit/6e882fc1d7efe6059e6140ff40b8a20d9c1fa51e)).
- Fixed AWS accounts visualization, using the right field now ([6e882fc](https://github.com/wazuh/wazuh-kibana-app/commit/6e882fc1d7efe6059e6140ff40b8a20d9c1fa51e)).

## Wazuh v3.8.2 - Kibana v6.5.4 - Revision 418

### Added

- Support for Wazuh v3.8.2

### Changed

- Close configuration editor only if it was successfully updated ([bc77c35](https://github.com/wazuh/wazuh-kibana-app/commit/bc77c35d8440a656d4704451ce857c9e1d36a438)).
- Replaced FIM Vega visualization with standard visualization ([554ee1c](https://github.com/wazuh/wazuh-kibana-app/commit/554ee1c4c4d75c76d82272075acf8bb62e7f9e27)).

## Wazuh v3.8.1 - Kibana v6.5.4 - Revision 417

### Added

- Support for Wazuh v3.8.1

### Changed

- Moved monitored/ignored Windows registry entries to "FIM > Monitored" and "FIM > Ignored" to avoid user confusion ([#1176](https://github.com/wazuh/wazuh-kibana-app/pull/1176)).
- Excluding managers from wazuh-monitoring indices ([#1177](https://github.com/wazuh/wazuh-kibana-app/pull/1177)).
- Escape `&` before sending group configuration ([d3aa56f](https://github.com/wazuh/wazuh-kibana-app/commit/d3aa56fa73478c60505e500db7d3a7df263081b5)).
- Improved `autoFormat` function before rendering group configuration ([f4f8144](https://github.com/wazuh/wazuh-kibana-app/commit/f4f8144eef8b93038fc897a9f16356e71029b844)).
- Now the group configuration editor doesn't exit after sending data to the Wazuh API ([5c1a3ef](https://github.com/wazuh/wazuh-kibana-app/commit/5c1a3ef9bd710a7befbed0709c4a7cf414f44f6b)).

### Fixed

- Fixed style for the error toaster for long URLs or long paths ([11b8084](https://github.com/wazuh/wazuh-kibana-app/commit/11b8084c75bbc5da36587ff31d1bc80a55fe4dfe)).

## Wazuh v3.8.0 - Kibana v6.5.4 - Revision 416

### Added

- Added group management features such as:
  - Edit the group configuration ([#1096](https://github.com/wazuh/wazuh-kibana-app/pull/1096)).
  - Add/remove groups to/from an agent ([#1096](https://github.com/wazuh/wazuh-kibana-app/pull/1096)).
  - Add/remove agents to/from a group ([#1096](https://github.com/wazuh/wazuh-kibana-app/pull/1096)).
  - Add/remove groups ([#1152](https://github.com/wazuh/wazuh-kibana-app/pull/1152)).
- New directive for tables that don't need external data sources ([#1067](https://github.com/wazuh/wazuh-kibana-app/pull/1067)).
- New search bar directive with interactive filters and suggestions ([#1058](https://github.com/wazuh/wazuh-kibana-app/pull/1058)).
- New server route `/elastic/alerts` for fetching alerts using custom parameters([#1056](https://github.com/wazuh/wazuh-kibana-app/pull/1056)).
- New table for an agent FIM monitored files, if the agent OS platform is Windows it will show two tables: files and registry ([#1032](https://github.com/wazuh/wazuh-kibana-app/pull/1032)).
- Added description to each setting under Settings > Configuration ([#1048](https://github.com/wazuh/wazuh-kibana-app/pull/1048)).
- Added a new setting to `config.yml` related to Wazuh monitoring and its index pattern ([#1095](https://github.com/wazuh/wazuh-kibana-app/pull/1095)).
- Resizable columns by dragging in Dev-tools ([#1102](https://github.com/wazuh/wazuh-kibana-app/pull/1102)).
- New feature to be able to edit config.yml file from the Settings > Configuration section view ([#1105](https://github.com/wazuh/wazuh-kibana-app/pull/1105)).
- Added a new table (network addresses) for agent inventory tab ([#1111](https://github.com/wazuh/wazuh-kibana-app/pull/1111)).
- Added `audit_key` (Who-data Audit keys) for configuration tab ([#1123](https://github.com/wazuh/wazuh-kibana-app/pull/1123)).
- Added new known fields for Kibana index pattern ([#1150](https://github.com/wazuh/wazuh-kibana-app/pull/1150)).

### Changed

- Changed Inventory tables. Now the app looks for the OS platform and it shows different tables depending on the OS platform. In addition the process state codes has been replaced to be more meaningful ([#1059](https://github.com/wazuh/wazuh-kibana-app/pull/1059)).
- Tiny rework for the AWS tab including.
- "Report" button is hidden on Discover panel ([#1047](https://github.com/wazuh/wazuh-kibana-app/pull/1047)).
- Visualizations, filters and Discover improved ([#1083](https://github.com/wazuh/wazuh-kibana-app/pull/1083)).
- Removed `popularizeField` function until https://github.com/elastic/kibana/issues/22426 is solved in order to avoid `Unable to write index pattern!` error on Discover tab ([#1085](https://github.com/wazuh/wazuh-kibana-app/pull/1085)).
- Improved Wazuh monitoring module ([#1094](https://github.com/wazuh/wazuh-kibana-app/pull/1094)).
- Added "Registered date" and "Last keep alive" in agents table allowing you to sort by these fields ([#1102](https://github.com/wazuh/wazuh-kibana-app/pull/1102)).
- Improved code quality in sections such as Ruleset > Rule and Decoder detail view simplify conditions ([#1102](https://github.com/wazuh/wazuh-kibana-app/pull/1102)).
- Replaced reporting success message ([#1102](https://github.com/wazuh/wazuh-kibana-app/pull/1102)).
- Reduced the default number of shards and the default number of replicas for the app indices ([#1113](https://github.com/wazuh/wazuh-kibana-app/pull/1113)).
- Refreshing index pattern known fields on health check controller ([#1119](https://github.com/wazuh/wazuh-kibana-app/pull/1119)).
- Less strict memory check ([786c764](https://github.com/wazuh/wazuh-kibana-app/commit/786c7642cd88083f9a77c57ed204488ecf5b710a)).
- Checking message origin in error handler ([dfec368](https://github.com/wazuh/wazuh-kibana-app/commit/dfec368d22a148b2e4437db92d71294900241961)).
- Dev tools is now showing the response as it is, like `curl` does ([#1137](https://github.com/wazuh/wazuh-kibana-app/pull/1137)).
- Removed `unknown` as valid node name ([#1149](https://github.com/wazuh/wazuh-kibana-app/pull/1149)).
- Removed `rule.id` direct filter from the rule set tables ([#1151](https://github.com/wazuh/wazuh-kibana-app/pull/1151))

### Fixed

- Restored X-Pack security logic for the .wazuh index, now it's not bypassing the X-Pack roles ([#1081](https://github.com/wazuh/wazuh-kibana-app/pull/1081))
- Avoid fetching twice the same data ([#1072](https://github.com/wazuh/wazuh-kibana-app/pull/1072), [#1061](https://github.com/wazuh/wazuh-kibana-app/pull/1061)).
- Wazuh logo adapted to low resolutions ([#1074](https://github.com/wazuh/wazuh-kibana-app/pull/1074)).
- Hide Audit, OpenSCAP tabs for non-linux agents. Fixed empty Windows events under Configuration > Log collection section. OSQuery logo has been standardized ([#1072](https://github.com/wazuh/wazuh-kibana-app/pull/1072), [#1076](https://github.com/wazuh/wazuh-kibana-app/pull/1076)).
- Fix empty values on _Overview > Security events_ when Wazuh monitoring is disabled ([#1091](https://github.com/wazuh/wazuh-kibana-app/pull/1091)).
- Fix overlapped play button in Dev-tools when the input box has a scrollbar ([#1102](https://github.com/wazuh/wazuh-kibana-app/pull/1102)).
- Fix Dev-tools behavior when parse json invalid blocks ([#1102](https://github.com/wazuh/wazuh-kibana-app/pull/1102)).
- Fixed Management > Monitoring tab frustration adding back buttons ([#1102](https://github.com/wazuh/wazuh-kibana-app/pull/1102)).
- Fix template checking when using more than one pattern ([#1104](https://github.com/wazuh/wazuh-kibana-app/pull/1104)).
- Fix infinite loop for Wazuh monitoring when the Wazuh API is not being able to give us all the agents ([5a26916](https://github.com/wazuh/wazuh-kibana-app/commit/5a2691642b40a34783d2eafb6ee24ae78b9af21a)), ([85005a1](https://github.com/wazuh/wazuh-kibana-app/commit/85005a184d4f1c3d339b7c895b5d2469f3b45171)).
- Fix rule details for `list` and `info` parameters ([#1149](https://github.com/wazuh/wazuh-kibana-app/pull/1149)).

## Wazuh v3.7.1 / v3.7.2 - Kibana v6.5.1 / v6.5.2 / v6.5.3 / v6.5.4 - Revision 415

### Added

- Support for Elastic stack v6.5.2 / v6.5.3 / v6.5.4.
- Support for Wazuh v3.7.1 / v3.7.2.
- Dev Tools module now autocompletes API endpoints ([#1030](https://github.com/wazuh/wazuh-kibana-app/pull/1030)).

### Changed

- Increased number of rows for syscollector tables ([#1033](https://github.com/wazuh/wazuh-kibana-app/pull/1033)).
- Modularized JSON/XML viewers for the configuration section ([#982](https://github.com/wazuh/wazuh-kibana-app/pull/982)).

### Fixed

- Added missing fields for syscollector network tables ([#1036](https://github.com/wazuh/wazuh-kibana-app/pull/1036)).
- Using the right API path when downloading CSV for decoders list ([#1045](https://github.com/wazuh/wazuh-kibana-app/pull/1045)).
- Including group field when downloading CSV for agents list ([#1044](https://github.com/wazuh/wazuh-kibana-app/pull/1044)).
- Preserve active tab in configuration section when refreshing the page ([#1037](https://github.com/wazuh/wazuh-kibana-app/pull/1037)).

## Wazuh v3.7.0 - Kibana v6.5.0 / v6.5.1 - Revision 414

### Added

- Support for Elastic Stack v6.5.0 / v6.5.1.
- Agent groups bar is now visible on the agent configuration section ([#1023](https://github.com/wazuh/wazuh-kibana-app/pull/1023)).
- Added a new setting for the `config.yml` file for enable/disable administrator mode ([#1019](https://github.com/wazuh/wazuh-kibana-app/pull/1019)).
  - This allows the user to perform PUT, POST, DELETE methods in our Dev Tools.

### Changed

- Refactored most front-end controllers ([#1023](https://github.com/wazuh/wazuh-kibana-app/pull/1023)).

## Wazuh v3.7.0 - Kibana v6.4.2 / v6.4.3 - Revision 413

### Added

- Support for Wazuh v3.7.0.
- Support for Elastic Stack v6.4.2 / v6.4.3.
- Brand-new interface for _Configuration_ (on both _Management_ and _Agents_ tabs) ([#914](https://github.com/wazuh/wazuh-kibana-app/pull/914)):
  - Now you can check current and real agent and manager configuration.
  - A new interface design, with more useful information and easy to understand descriptions.
  - New and more responsive JSON/XML viewers to show the configuration in raw mode.
- Brand-new extension - Osquery ([#938](https://github.com/wazuh/wazuh-kibana-app/pull/938)):
  - A new extension, disabled by default.
  - Check alerts from Wazuh's Osquery integration.
  - Check your current Osquery wodle configuration.
  - More improvements will come for this extension in the future.
- New option for Wazuh app configuration file - _Ignore index patterns_ ([#947](https://github.com/wazuh/wazuh-kibana-app/pull/947)):
  - Now the user can specify which index patterns can't be selected on the app using the new `ip.ignore` setting on the `config.yml` file.
  - The valid format is an array of strings which represents index patterns.
  - By default, this list is empty (all index patterns will be available if they use a compatible structure).
- Added a node selector for _Management > Status_ section when Wazuh cluster is enabled ([#976](https://github.com/wazuh/wazuh-kibana-app/pull/976)).
- Added quick access to _Configuration_ or _Discover_ panels for an agent on the agents list ([#939](https://github.com/wazuh/wazuh-kibana-app/pull/939)).
- Now you can click on an agent's ID on the _Discover_ panels to open its details page on the app ([#904](https://github.com/wazuh/wazuh-kibana-app/pull/904)).
- Redesigned the _Overview > Amazon AWS_ tab, using more meaningful visualizations for a better overall view of your agents' status ([#903](https://github.com/wazuh/wazuh-kibana-app/pull/903)).
- Redesigned the _Overview/Agents > Vulnerabilities_ tab, using more meaningful visualizations for a better overall view of your agents' status ([#954](https://github.com/wazuh/wazuh-kibana-app/pull/954)).
- Now everytime the user enters the _Settings_ tab, the API connection will be automatically checked ([#971](https://github.com/wazuh/wazuh-kibana-app/pull/971)).
- Added a node selector for _Management > Logs_ section when Wazuh cluster is enabled ([#980](https://github.com/wazuh/wazuh-kibana-app/pull/980)).
- Added a group selector for _Agents_ section ([#995](https://github.com/wazuh/wazuh-kibana-app/pull/995)).

### Changed

- Interface refactoring for the _Agents > Inventory data_ tab ([#924](https://github.com/wazuh/wazuh-kibana-app/pull/924)):
  - Now the tab won't be available if your agent doesn't have Syscollector enabled, and each card will be enabled or disabled depending on the current Syscollector scans configuration.
  - This will prevent situations where the user couldn't check the inventory although there was actual scan data to show on some sections.
- Added support for new multigroups feature ([#911](https://github.com/wazuh/wazuh-kibana-app/pull/911)):
  - Now the information bars on _Agents_ will show all the groups an agent belongs to.
- Now the result pane on the _Dev tools_ tab will show the error code coming from the Wazuh API ([#909](https://github.com/wazuh/wazuh-kibana-app/pull/909)).
- Changed some visualizations titles for _Overview/Agents > OpenSCAP_ tab ([#925](https://github.com/wazuh/wazuh-kibana-app/pull/925)).
- All backend routes have been renamed ([#932](https://github.com/wazuh/wazuh-kibana-app/pull/932)).
- Several improvements for Elasticsearch tests ([#933](https://github.com/wazuh/wazuh-kibana-app/pull/933)).
- Updated some strings and descriptions on the _Settings_ tab ([#934](https://github.com/wazuh/wazuh-kibana-app/pull/934)).
- Changed the date format on _Settings > Logs_ to make it more human-readable ([#944](https://github.com/wazuh/wazuh-kibana-app/pull/944)).
- Changed some labels to remove the "MD5 sum" expression, it will use "Checksum" instead ([#945](https://github.com/wazuh/wazuh-kibana-app/pull/945)).
- Added word wrapping class to group name in _Management > Groups > Group detail_ tab ([#945](https://github.com/wazuh/wazuh-kibana-app/pull/945)).
- The `wz-table` directive has been refactored ([#953](https://github.com/wazuh/wazuh-kibana-app/pull/953)).
- The `wz-table` directive now checks if a request is aborted ([#979](https://github.com/wazuh/wazuh-kibana-app/pull/979)).
- Several performance improvements ([#985](https://github.com/wazuh/wazuh-kibana-app/pull/985), [#997](https://github.com/wazuh/wazuh-kibana-app/pull/997), [#1000](https://github.com/wazuh/wazuh-kibana-app/pull/1000)).

### Fixed

- Several known fields for _Whodata_ functionality have been fixed ([#901](https://github.com/wazuh/wazuh-kibana-app/pull/901)).
- Fixed alignment bug with the _Add a filter +_ button on _Discover_ and _Agents_ tabs ([#912](https://github.com/wazuh/wazuh-kibana-app/pull/912)).
- Fixed a bug where the `Add API` form on _Settings_ didn't appear when pressing the button after editing an existing API entry ([#944](https://github.com/wazuh/wazuh-kibana-app/pull/944)).
- Fixed a bug on _Ruleset_ tab where the "Description" column was showing `0` if the rule doesn't have any description ([#948](https://github.com/wazuh/wazuh-kibana-app/pull/948)).
- Fixed wrong alignment on related Rules/Decoders tables from _Management > Ruleset_ tab ([#971](https://github.com/wazuh/wazuh-kibana-app/pull/971)).
- Fixed a bug where sometimes the error messages appeared duplicated ([#971](https://github.com/wazuh/wazuh-kibana-app/pull/971)).

### Removed

- On the _Management > Monitoring_ tab, the `Cluster enabled but not running` message won't appear as an error anymore ([#971](https://github.com/wazuh/wazuh-kibana-app/pull/971)).

## Wazuh v3.6.1 - Kibana v6.4.1 / v6.4.2 / v6.4.3 - Revision 412

### Added

- Support for Elastic Stack v6.4.1 / v6.4.2 / v6.4.3.

## Wazuh v3.6.1 - Kibana v6.4.0 - Revision 411

### Added

- Redesigned the _Overview > Integrity monitoring_ tab, using more meaningful visualizations for a better overall view of your agents' status ([#893](https://github.com/wazuh/wazuh-kibana-app/pull/893)).
- Added a new table for the _Inventory_ tab: _Processes_ ([#895](https://github.com/wazuh/wazuh-kibana-app/pull/895)).
- Improved error handling for tables. Now the table will show an error message if it wasn't able to fetch and load data ([#896](https://github.com/wazuh/wazuh-kibana-app/pull/896)).

### Changed

- The app source code has been improved, following best practices and coding guidelines ([#892](https://github.com/wazuh/wazuh-kibana-app/pull/892)).
- Included more app tests and prettifier for better code maintainability ([#883](https://github.com/wazuh/wazuh-kibana-app/pull/883) & [#885](https://github.com/wazuh/wazuh-kibana-app/pull/885)).

### Fixed

- Fixed minor visual errors on some _GDPR_, _PCI DSS_ and _Vulnerabilities_ visualizations ([#894](https://github.com/wazuh/wazuh-kibana-app/pull/894)).

## Wazuh v3.6.1 - Kibana v6.4.0 - Revision 410

### Added

- The _Inventory_ tab has been redesigned ([#873](https://github.com/wazuh/wazuh-kibana-app/pull/873)):
  - Added new network interfaces and port tables.
  - Improved design using metric information bars and intuitive status indicators.
- Added refresh functionality to the _Settings > Logs_ tab ([#852](https://github.com/wazuh/wazuh-kibana-app/pull/852)):
  - Now everytime the user opens the tab, the logs will be reloaded.
  - A new button to force the update has been added on the top left corner of the logs table.
- Added `tags` and `recursion_level` configuration options to _Management/Agent > Configuration_ tabs ([#850](https://github.com/wazuh/wazuh-kibana-app/pull/850)).
- The _Kuery_ search syntax has been added again to the app ([#851](https://github.com/wazuh/wazuh-kibana-app/pull/851)).
- Added a first batch of [_Mocha_](https://mochajs.org/) tests and other quality of code improvements to the app ([#859](https://github.com/wazuh/wazuh-kibana-app/pull/859)).
- Now you can open specific rule details (the _Management > Ruleset_ tab) when clicking on the `rule.id` value on the _Discover_ tab ([#862](https://github.com/wazuh/wazuh-kibana-app/pull/862)).
- Now you can click on the rule ID value on the _Management > Ruleset_ tab to search for related alerts on the _Discover_ tab ([#863](https://github.com/wazuh/wazuh-kibana-app/pull/863)).

### Changed

- The index pattern known fields have been updated up to 567 ([#872](https://github.com/wazuh/wazuh-kibana-app/pull/872)).
- Now the _Inventory_ tab will always be available for all agents, and a descriptive message will appear if the agent doesn't have `syscollector` enabled ([#879](https://github.com/wazuh/wazuh-kibana-app/pull/879)).

### Fixed

- Fixed a bug where the _Inventory_ tab was unavailable if the user reloads the page while on the _Agents > Configuration_ tab ([#845](https://github.com/wazuh/wazuh-kibana-app/pull/845)).
- Fixed some _Overview > VirusTotal_ visualizations ([#846](https://github.com/wazuh/wazuh-kibana-app/pull/846)).
- Fixed a bug where the _Settings > Extensions_ tab wasn't being properly hidden when there's no API entries inserted ([#847](https://github.com/wazuh/wazuh-kibana-app/pull/847)).
- Fixed a bug where the _Current API_ indicator on the top navbar wasn't being properly updated when the user deletes all the API entries ([#848](https://github.com/wazuh/wazuh-kibana-app/pull/848)).
- Fixed a bug where the _Agents coverage_ metric were not displaying a proper value when the manager has 0 registered agents ([#849](https://github.com/wazuh/wazuh-kibana-app/pull/849)).
- Fixed a bug where the `wazuh-basic` user role was able to update API entries (it should be forbidden) ([#853](https://github.com/wazuh/wazuh-kibana-app/pull/853)).
- Fixed a bug where the visualizations had scroll bars on the PDF reports ([#870](https://github.com/wazuh/wazuh-kibana-app/pull/870)).
- Fixed a bug on the _Dev tools_ tab where the user couldn't execute the first request block if there was blank lines above it ([#871](https://github.com/wazuh/wazuh-kibana-app/pull/871)).
- Fixed a bug on pinned filters when opening tabs where the implicit filter was the same, making them stuck and unremovable from other tabs ([#878](https://github.com/wazuh/wazuh-kibana-app/pull/878)).

## Wazuh v3.6.1 - Kibana v6.4.0 - Revision 409

### Added

- Support for Wazuh v3.6.1.

### Fixed

- Fixed a bug on the _Dev tools_ tab ([b7c79f4](https://github.com/wazuh/wazuh-kibana-app/commit/b7c79f48f06cb49b12883ec9e9337da23b49976b)).

## Wazuh v3.6.1 - Kibana v6.3.2 - Revision 408

### Added

- Support for Wazuh v3.6.1.

### Fixed

- Fixed a bug on the _Dev tools_ tab ([4ca9ed5](https://github.com/wazuh/wazuh-kibana-app/commit/4ca9ed54f1b18e5d499d950e6ff0741946701988)).

## Wazuh v3.6.0 - Kibana v6.4.0 - Revision 407

### Added

- Support for Wazuh v3.6.0.

## Wazuh v3.6.0 - Kibana v6.3.2 - Revision 406

### Added

- Support for Wazuh v3.6.0.

## Wazuh v3.5.0 - Kibana v6.4.0 - Revision 405

### Added

- Support for Elastic Stack v6.4.0 ([#813](https://github.com/wazuh/wazuh-kibana-app/pull/813)).

## Wazuh v3.5.0 - Kibana v6.3.2 - Revision 404

### Added

- Added new options to `config.yml` to change shards and replicas settings for `wazuh-monitoring` indices ([#809](https://github.com/wazuh/wazuh-kibana-app/pull/809)).
- Added more error messages for `wazuhapp.log` in case of failure when performing some crucial functions ([#812](https://github.com/wazuh/wazuh-kibana-app/pull/812)).
- Now it's possible to change replicas settings for existing `.wazuh`, `.wazuh-version` and `wazuh-monitoring` indices on the `config.yml` file ([#817](https://github.com/wazuh/wazuh-kibana-app/pull/817)).

### Changed

- App frontend code refactored and restructured ([#802](https://github.com/wazuh/wazuh-kibana-app/pull/802)).
- Now the _Overview > Security events_ tab won't show anything if the only visualization with data is _Agents status_ ([#811](https://github.com/wazuh/wazuh-kibana-app/pull/811)).

### Fixed

- Fixed a bug where the RAM status message appreared twice the first time you opened the app ([#807](https://github.com/wazuh/wazuh-kibana-app/pull/807)).
- Fixed the app UI to make the app usable on Internet Explorer 11 ([#808](https://github.com/wazuh/wazuh-kibana-app/pull/808)).

## Wazuh v3.5.0 - Kibana v6.3.2 - Revision 403

### Added

- The welcome tabs on _Overview_ and _Agents_ have been updated with a new name and description for the existing sections ([#788](https://github.com/wazuh/wazuh-kibana-app/pull/788)).
- Now the app tables will auto-resize depending on the screen height ([#792](https://github.com/wazuh/wazuh-kibana-app/pull/792)).

### Changed

- Now all the app filters on several tables will present the values in alphabetical order ([#787](https://github.com/wazuh/wazuh-kibana-app/pull/787)).

### Fixed

- Fixed a bug on _Decoders_ where clicking on the decoder wouldn't open the detail view if the `Parent decoders` filter was enabled ([#782](https://github.com/wazuh/wazuh-kibana-app/pull/782)).
- Fixed a bug on _Dev tools_ when the first line on the editor pane was empty or had a comment ([#790](https://github.com/wazuh/wazuh-kibana-app/pull/790)).
- Fixed a bug where the app was throwing multiple warning messages the first time you open it ([#791](https://github.com/wazuh/wazuh-kibana-app/pull/791)).
- Fixed a bug where clicking on a different tab from _Overview_ right after inserting the API credentials for the first time would always redirect to _Overview_ ([#791](https://github.com/wazuh/wazuh-kibana-app/pull/791)).
- Fixed a bug where the user could have a browser cookie with a reference to a non-existing API entry on Elasticsearch ([#794](https://github.com/wazuh/wazuh-kibana-app/pull/794) & [#795](https://github.com/wazuh/wazuh-kibana-app/pull/795)).

### Removed

- The cluster key has been removed from the API requests to `/manager/configuration` ([#796](https://github.com/wazuh/wazuh-kibana-app/pull/796)).

## Wazuh v3.5.0 - Kibana v6.3.1/v6.3.2 - Revision 402

### Added

- Support for Wazuh v3.5.0.
- Added new fields for _Vulnerability detector_ alerts ([#752](https://github.com/wazuh/wazuh-kibana-app/pull/752)).
- Added multi table search for `wz-table` directive. Added two new log levels for _Management > Logs_ section ([#753](https://github.com/wazuh/wazuh-kibana-app/pull/753)).

## Wazuh v3.4.0 - Kibana v6.3.1/v6.3.2 - Revision 401

### Added

- Added a few new fields for Kibana due to the new Wazuh _who-data_ feature ([#763](https://github.com/wazuh/wazuh-kibana-app/pull/763)).
- Added XML/JSON viewer for each card under _Management > Configuration_ ([#764](https://github.com/wazuh/wazuh-kibana-app/pull/764)).

### Changed

- Improved error handling for Dev tools. Also removed some unused dependencies from the _Dev tools_ tab ([#760](https://github.com/wazuh/wazuh-kibana-app/pull/760)).
- Unified origin for tab descriptions. Reviewed some grammar typos ([#765](https://github.com/wazuh/wazuh-kibana-app/pull/765)).
- Refactored agents autocomplete component. Removed unused/deprecated modules ([#766](https://github.com/wazuh/wazuh-kibana-app/pull/766)).
- Simplified route resolves section ([#768](https://github.com/wazuh/wazuh-kibana-app/pull/768)).

### Fixed

- Fixed missing cluster node filter for the visualization shown when looking for specific node under _Management > Monitoring_ section ([#758](https://github.com/wazuh/wazuh-kibana-app/pull/758)).
- Fixed missing dependency injection for `wzMisc` factory ([#768](https://github.com/wazuh/wazuh-kibana-app/pull/768)).

### Removed

- Removed `angular-aria`, `angular-md5`, `ansicolors`, `js-yaml`, `querystring` and `lodash` dependencies since Kibana includes all of them. Removed some unused images ([#768](https://github.com/wazuh/wazuh-kibana-app/pull/768)).

## Wazuh v3.4.0 - Kibana v6.3.1/v6.3.2 - Revision 400

### Added

- Support for Wazuh v3.4.0.
- Support for Elastic Stack v6.3.2.
- Support for Kuery as accepted query language ([#742](https://github.com/wazuh/wazuh-kibana-app/pull/742)).
  - This feature is experimental.
- Added new _Who data_ fields from file integrity monitoring features ([#746](https://github.com/wazuh/wazuh-kibana-app/pull/746)).
- Added tab in _Settings_ section where you can see the last logs from the Wazuh app server ([#723](https://github.com/wazuh/wazuh-kibana-app/pull/723)).

### Changed

- Fully redesigned of the welcome screen along the different app sections ([#751](https://github.com/wazuh/wazuh-kibana-app/pull/751)).
- Now any agent can go to the _Inventory_ tab regardless if it's enabled or not. The content will change properly according to the agent configuration ([#744](https://github.com/wazuh/wazuh-kibana-app/pull/744)).
- Updated the `angular-material` dependency to `1.1.10` ([#743](https://github.com/wazuh/wazuh-kibana-app/pull/743)).
- Any API entry is now removable regardless if it's the only one API entry ([#740](https://github.com/wazuh/wazuh-kibana-app/pull/740)).
- Performance has been improved regarding to agents status, they are now being fetched using _distinct_ routes from the Wazuh API ([#738](https://github.com/wazuh/wazuh-kibana-app/pull/738)).
- Improved the way we are parsing some Wazuh API errors regarding to version mismatching ([#735](https://github.com/wazuh/wazuh-kibana-app/pull/735)).

### Fixed

- Fixed wrong filters being applied in _Ruleset > Rules_ and _Ruleset > Decoders_ sections when using Lucene like filters plus path filters ([#736](https://github.com/wazuh/wazuh-kibana-app/pull/736)).
- Fixed the template checking from the healthcheck, now it allows to use custom index patterns ([#739](https://github.com/wazuh/wazuh-kibana-app/pull/739)).
- Fixed infinite white screen from _Management > Monitoring_ when the Wazuh cluster is enabled but not running ([#741](https://github.com/wazuh/wazuh-kibana-app/pull/741)).

## Wazuh v3.3.0/v3.3.1 - Kibana v6.3.1 - Revision 399

### Added

- Added a new Angular.js factory to store the Wazuh app configuration values. Also, this factory is being used by the pre-routes functions (resolves); this way we are sure about having the real configuration at any time. These pre-routes functions have been improved too ([#670](https://github.com/wazuh/wazuh-kibana-app/pull/670)).
- Added extended information for reports from _Reporting_ feature ([#701](https://github.com/wazuh/wazuh-kibana-app/pull/701)).

### Changed

- Tables have been improved. Now they are truncating long fields and adding a tooltip if needed ([#671](https://github.com/wazuh/wazuh-kibana-app/pull/671)).
- Services have been improved ([#715](https://github.com/wazuh/wazuh-kibana-app/pull/715)).
- CSV formatted files have been improved. Now they are showing a more human readable column names ([#717](https://github.com/wazuh/wazuh-kibana-app/pull/717), [#726](https://github.com/wazuh/wazuh-kibana-app/pull/726)).
- Added/Modified some visualization titles ([#728](https://github.com/wazuh/wazuh-kibana-app/pull/728)).
- Improved Discover perfomance when in background mode ([#719](https://github.com/wazuh/wazuh-kibana-app/pull/719)).
- Reports from the _Reporting_ feature have been fulyl redesigned ([#701](https://github.com/wazuh/wazuh-kibana-app/pull/701)).

### Fixed

- Fixed the top menu API indicator when checking the API connection and the manager/cluster information had been changed ([#668](https://github.com/wazuh/wazuh-kibana-app/pull/668)).
- Fixed our logger module which was not writting logs the very first time Kibana is started neither after a log rotation ([#667](https://github.com/wazuh/wazuh-kibana-app/pull/667)).
- Fixed a regular expression in the server side when parsing URLs before registering a new Wazuh API ([#690](https://github.com/wazuh/wazuh-kibana-app/pull/690)).
- Fixed filters from specific visualization regarding to _File integrity_ section ([#694](https://github.com/wazuh/wazuh-kibana-app/pull/694)).
- Fixed filters parsing when generating a report because it was not parsing negated filters as expected ([#696](https://github.com/wazuh/wazuh-kibana-app/pull/696)).
- Fixed visualization counter from _OSCAP_ tab ([#722](https://github.com/wazuh/wazuh-kibana-app/pull/722)).

### Removed

- Temporary removed CSV download from agent inventory section due to Wazuh API bug ([#727](https://github.com/wazuh/wazuh-kibana-app/pull/727)).

## Wazuh v3.3.0/v3.3.1 - Kibana v6.3.0 - Revision 398

### Added

- Improvements for latest app redesign ([#652](https://github.com/wazuh/wazuh-kibana-app/pull/652)):
  - The _Welcome_ tabs have been simplified, following a more Elastic design.
  - Added again the `md-nav-bar` component with refined styles and limited to specific sections.
  - The _Settings > Welcome_ tab has been removed. You can use the nav bar to switch tabs.
  - Minor CSS adjustments and reordering.
- Small app UI improvements ([#634](https://github.com/wazuh/wazuh-kibana-app/pull/634)):
  - Added link to _Agents Preview_ on the _Agents_ tab breadcrumbs.
  - Replaced the _Generate report_ button with a smaller one.
  - Redesigned _Management > Ruleset_ `md-chips` to look similar to Kibana filter pills.
  - Added agent information bar from _Agents > General_ to _Agents > Welcome_ too.
  - Refactored flex layout on _Welcome_ tabs to fix a height visual bug.
  - Removed duplicated loading rings on the _Agents_ tab.
- Improvements for app tables ([#627](https://github.com/wazuh/wazuh-kibana-app/pull/627)):
  - Now the current page will be highlighted.
  - The gap has been fixed to the items per page value.
  - If there are no more pages for _Next_ or _Prev_ buttons, they will be hidden.
- Improvements for app health check ([#637](https://github.com/wazuh/wazuh-kibana-app/pull/637)):
  - Improved design for the view.
  - The checks have been placed on a table, showing the current status of each one.
- Changes to our reporting feature ([#639](https://github.com/wazuh/wazuh-kibana-app/pull/639)):
  - Now the generated reports will include tables for each section.
  - Added a parser for getting Elasticsearch data table responses.
  - The reporting feature is now a separated module, and the code has been refactored.
- Improvements for app tables pagination ([#646](https://github.com/wazuh/wazuh-kibana-app/pull/646)).

### Changed

- Now the `pretty` parameter on the _Dev tools_ tab will be ignored to avoid `Unexpected error` messages ([#624](https://github.com/wazuh/wazuh-kibana-app/pull/624)).
- The `pdfkit` dependency has been replaced by `pdfmake` ([#639](https://github.com/wazuh/wazuh-kibana-app/pull/639)).
- Changed some Kibana tables for performance improvements on the reporting feature ([#644](https://github.com/wazuh/wazuh-kibana-app/pull/644)).
- Changed the method to refresh the list of known fields on the index pattern ([#650](https://github.com/wazuh/wazuh-kibana-app/pull/650)):
  - Now when restarting Kibana, the app will update the fieldset preserving the custom user fields.

### Fixed

- Fixed bug on _Agents CIS-CAT_ tab who wasn't loading the appropriate visualizations ([#626](https://github.com/wazuh/wazuh-kibana-app/pull/626)).
- Fixed a bug where sometimes the index pattern could be `undefined` during the health check process, leading into a false error message when loading the app ([#640](https://github.com/wazuh/wazuh-kibana-app/pull/640)).
- Fixed several bugs on the _Settings > API_ tab when removing, adding or editing new entries.

### Removed

- Removed the app login system ([#636](https://github.com/wazuh/wazuh-kibana-app/pull/636)):
  - This feature was unstable, experimental and untested for a long time. We'll provide much better RBAC capabilities in the future.
- Removed the new Kuery language option on Discover app search bars.
  - This feature will be restored in the future, after more Elastic v6.3.0 adaptations.

## Wazuh v3.3.0/v3.3.1 - Kibana v6.3.0 - Revision 397

### Added

- Support for Elastic Stack v6.3.0 ([#579](https://github.com/wazuh/wazuh-kibana-app/pull/579) & [#612](https://github.com/wazuh/wazuh-kibana-app/pull/612) & [#615](https://github.com/wazuh/wazuh-kibana-app/pull/615)).
- Brand-new Wazuh app redesign for the _Monitoring_ tab ([#581](https://github.com/wazuh/wazuh-kibana-app/pull/581)):
  - Refactored and optimized UI for these tabs, using a breadcrumbs-based navigability.
  - Used the same guidelines from the previous redesign for _Overview_ and _Agents_ tabs.
- New tab for _Agents_ - _Inventory_ ([#582](https://github.com/wazuh/wazuh-kibana-app/pull/582)):
  - Get information about the agent host, such as installed packages, motherboard, operating system, etc.
  - This tab will appear if the agent has the [`syscollector`](https://documentation.wazuh.com/current/user-manual/reference/ossec-conf/wodle-syscollector.html) wodle enabled.
- Brand-new extension - _CIS-CAT Alerts_ ([#601](https://github.com/wazuh/wazuh-kibana-app/pull/601)):
  - A new extension, disabled by default.
  - Visualize alerts related to the CIS-CAT benchmarks on the _Overview_ and _Agents_ tabs.
  - Get information about the last performed scan and its score.
- Several improvements for the _Dev tools_ tab ([#583](https://github.com/wazuh/wazuh-kibana-app/pull/583) & [#597](https://github.com/wazuh/wazuh-kibana-app/pull/597)):
  - Now you can insert queries using inline parameters, just like in a web browser.
  - You can combine inline parameters with JSON-like parameters.
  - If you use the same parameter on both methods with different values, the inline parameter has precedence over the other one.
  - The tab icon has been changed for a more appropriate one.
  - The `Execute query` button is now always placed on the first line of the query block.
- Refactoring for all app tables ([#582](https://github.com/wazuh/wazuh-kibana-app/pull/582)):
  - Replaced the old `wz-table` directive with a new one, along with a new data factory.
  - Now the tables are built with a pagination system.
  - Much easier method for building tables for the app.
  - Performance and stability improvements when fetching API data.
  - Now you can see the total amount of items and the elapsed time.

### Changed

- Moved some logic from the _Agents preview_ tab to the server, to avoid excessive client-side workload ([#586](https://github.com/wazuh/wazuh-kibana-app/pull/586)).
- Changed the UI to use the same loading ring across all the app tabs ([#593](https://github.com/wazuh/wazuh-kibana-app/pull/593) & [#599](https://github.com/wazuh/wazuh-kibana-app/pull/599)).
- Changed the _No results_ message across all the tabs with visualizations ([#599](https://github.com/wazuh/wazuh-kibana-app/pull/599)).

### Fixed

- Fixed a bug on the _Settings/Extensions_ tab where enabling/disabling some extensions could make other ones to be disabled ([#591](https://github.com/wazuh/wazuh-kibana-app/pull/591)).

## Wazuh v3.3.0/v3.3.1 - Kibana v6.2.4 - Revision 396

### Added

- Support for Wazuh v3.3.1.
- Brand-new Wazuh app redesign for the _Settings_ tab ([#570](https://github.com/wazuh/wazuh-kibana-app/pull/570)):
  - Refactored and optimized UI for these tabs, using a breadcrumbs-based navigability.
  - Used the same guidelines from the previous redesign for _Overview_ and _Agents_ tabs.
- Refactoring for _Overview_ and _Agents_ controllers ([#564](https://github.com/wazuh/wazuh-kibana-app/pull/564)):
  - Reduced duplicated code by splitting it into separate files.
  - Code optimization for a better performance and maintainability.
  - Added new services to provide similar functionality between different app tabs.
- Added `data.vulnerability.package.condition` to the list of known fields ([#566](https://github.com/wazuh/wazuh-kibana-app/pull/566)).

### Changed

- The `wazuh-logs` and `wazuh-monitoring` folders have been moved to the Kibana's `optimize` directory in order to avoid some error messages when using the `kibana-plugin list` command ([#563](https://github.com/wazuh/wazuh-kibana-app/pull/563)).

### Fixed

- Fixed a bug on the _Settings_ tab where updating an API entry with wrong credentials would corrupt the existing one ([#558](https://github.com/wazuh/wazuh-kibana-app/pull/558)).
- Fixed a bug on the _Settings_ tab where removing an API entry while its edit form is opened would hide the `Add API` button unless the user reloads the tab ([#558](https://github.com/wazuh/wazuh-kibana-app/pull/558)).
- Fixed some Audit visualizations on the _Overview_ and _Agents_ tabs that weren't using the same search query to show the results ([#572](https://github.com/wazuh/wazuh-kibana-app/pull/572)).
- Fixed undefined variable error on the `wz-menu` directive ([#575](https://github.com/wazuh/wazuh-kibana-app/pull/575)).

## Wazuh v3.3.0 - Kibana v6.2.4 - Revision 395

### Fixed

- Fixed a bug on the _Agent Configuration_ tab where the sync status was always `NOT SYNCHRONIZED` ([#569](https://github.com/wazuh/wazuh-kibana-app/pull/569)).

## Wazuh v3.3.0 - Kibana v6.2.4 - Revision 394

### Added

- Support for Wazuh v3.3.0.
- Updated some backend API calls to include the app version in the request header ([#560](https://github.com/wazuh/wazuh-kibana-app/pull/560)).

## Wazuh v3.2.4 - Kibana v6.2.4 - Revision 393

### Added

- Brand-new Wazuh app redesign for _Overview_ and _Agents_ tabs ([#543](https://github.com/wazuh/wazuh-kibana-app/pull/543)):
  - Updated UI for these tabs using breadcrumbs.
  - New _Welcome_ screen, presenting all the tabs to the user, with useful links to our documentation.
  - Overall design improved, adjusted font sizes and reduced HTML code.
  - This base will allow the app to increase its functionality in the future.
  - Removed the `md-nav-bar` component for a better user experience on small screens.
  - Improved app performance removing some CSS effects from some components, such as buttons.
- New filter for agent version on the _Agents Preview_ tab ([#537](https://github.com/wazuh/wazuh-kibana-app/pull/537)).
- New filter for cluster node on the _Agents Preview_ tab ([#538](https://github.com/wazuh/wazuh-kibana-app/pull/538)).

### Changed

- Now the report generation process will run in a parallel mode in the foreground ([#523](https://github.com/wazuh/wazuh-kibana-app/pull/523)).
- Replaced the usage of `$rootScope` with two new factories, along with more controller improvements ([#525](https://github.com/wazuh/wazuh-kibana-app/pull/525)).
- Now the _Extensions_ tab on _Settings_ won't edit the `.wazuh` index to modify the extensions configuration for all users ([#545](https://github.com/wazuh/wazuh-kibana-app/pull/545)).
  - This allows each new user to always start with the base extensions configuration, and modify it to its needs storing the settings on a browser cookie.
- Now the GDPR requirements description on its tab won't be loaded if the Wazuh API version is not v3.2.3 or higher ([#546](https://github.com/wazuh/wazuh-kibana-app/pull/546)).

### Fixed

- Fixed a bug where the app crashes when attempting to download huge amounts of data as CSV format ([#521](https://github.com/wazuh/wazuh-kibana-app/pull/521)).
- Fixed a bug on the Timelion visualizations from _Management/Monitoring_ which were not properly filtering and showing the cluster nodes information ([#530](https://github.com/wazuh/wazuh-kibana-app/pull/530)).
- Fixed several bugs on the loading process when switching between tabs with or without visualizations in the _Overview_ and _Agents_ tab ([#531](https://github.com/wazuh/wazuh-kibana-app/pull/531) & [#533](https://github.com/wazuh/wazuh-kibana-app/pull/533)).
- Fixed a bug on the `wazuh-monitoring` index feature when using multiple inserted APIs, along with several performance improvements ([#539](https://github.com/wazuh/wazuh-kibana-app/pull/539)).
- Fixed a bug where the OS filter on the _Agents Preview_ tab would exclude the rest of filters instead of combining them ([#552](https://github.com/wazuh/wazuh-kibana-app/pull/552)).
- Fixed a bug where the Extensions settings were restored every time the user opened the _Settings_ tab or pressed the _Set default manager_ button ([#555](https://github.com/wazuh/wazuh-kibana-app/pull/555) & [#556](https://github.com/wazuh/wazuh-kibana-app/pull/556)).

## Wazuh v3.2.3/v3.2.4 - Kibana v6.2.4 - Revision 392

### Added

- Support for Wazuh v3.2.4.
- New functionality - _Reporting_ ([#510](https://github.com/wazuh/wazuh-kibana-app/pull/510)):
  - Generate PDF logs on the _Overview_ and _Agents_ tabs, with the new button next to _Panels_ and _Discover_.
  - The report will contain the current visualizations from the tab where you generated it.
  - List all your generated reports, download or deleted them at the new _Management/Reporting_ tab.
  - **Warning:** If you leave the tab while generating a report, the process will be aborted.
- Added warning/error messages about the total RAM on the server side ([#502](https://github.com/wazuh/wazuh-kibana-app/pull/502)):
  - None of this messages will prevent the user from accessing the app, it's just a recommendation.
  - If your server has less than 2GB of RAM, you'll get an error message when opening the app.
  - If your server has between 2GB and 3GB of RAM, you'll get a warning message.
  - If your server has more than 3GB of RAM, you won't get any kind of message.
- Refactoring and added loading bar to _Manager Logs_ and _Groups_ tabs ([#505](https://github.com/wazuh/wazuh-kibana-app/pull/505)).
- Added more Syscheck options to _Management/Agents_ configuration tabs ([#509](https://github.com/wazuh/wazuh-kibana-app/pull/509)).

### Fixed

- Added more fields to the `known-fields.js` file to avoid warning messages on _Discover_ when using Filebeat for alerts forwarding ([#497](https://github.com/wazuh/wazuh-kibana-app/pull/497)).
- Fixed a bug where clicking on the _Check connection_ button on the _Settings_ tab threw an error message although the API connected successfully ([#504](https://github.com/wazuh/wazuh-kibana-app/pull/504)).
- Fixed a bug where the _Agents_ tab was not properly showing the total of agents due to the new Wazuh cluster implementation ([#517](https://github.com/wazuh/wazuh-kibana-app/pull/517)).

## Wazuh v3.2.3 - Kibana v6.2.4 - Revision 391

### Added

- Support for Wazuh v3.2.3.
- Brand-new extension - _GDPR Alerts_ ([#453](https://github.com/wazuh/wazuh-kibana-app/pull/453)):
  - A new extension, enabled by default.
  - Visualize alerts related to the GDPR compliance on the _Overview_ and _Agents_ tabs.
  - The _Ruleset_ tab has been updated to include GDPR filters on the _Rules_ subtab.
- Brand-new Management tab - _Monitoring_ ([#490](https://github.com/wazuh/wazuh-kibana-app/pull/490)):
  - Visualize your Wazuh cluster, both master and clients.
    - Get the current cluster configuration.
    - Nodes listing, sorting, searching, etc.
  - Get a more in-depth cluster status thanks to the newly added [_Timelion_](https://www.elastic.co/guide/en/kibana/current/timelion.html) visualizations.
  - The Detail view gives you a summary of the node's healthcheck.
- Brand-new tab - _Dev tools_ ([#449](https://github.com/wazuh/wazuh-kibana-app/pull/449)):
  - Find it on the top navbar, next to _Discover_.
  - Execute Wazuh API requests directly from the app.
  - This tab uses your currently selected API from _Settings_.
  - You can type different API requests on the input window, select one with the cursor, and click on the Play button to execute it.
  - You can also type comments on the input window.
- More improvements for the _Manager/Ruleset_ tab ([#446](https://github.com/wazuh/wazuh-kibana-app/pull/446)):
  - A new colour palette for regex, order and rule description arguments.
  - Added return to List view on Ruleset button while on Detail view.
  - Fixed line height on all table headers.
  - Removed unused, old code from Ruleset controllers.
- Added option on `config.yml` to enable/disable the `wazuh-monitoring` index ([#441](https://github.com/wazuh/wazuh-kibana-app/pull/441)):
  - Configure the frequency time to generate new indices.
  - The default frequency time has been increased to 1 hour.
  - When disabled, useful metrics will appear on _Overview/General_ replacing the _Agent status_ visualization.
- Added CSV exporting button to the app ([#431](https://github.com/wazuh/wazuh-kibana-app/pull/431)):
  - Implemented new logic to fetch data from the Wazuh API and download it in CSV format.
  - Currently available for the _Ruleset_, _Logs_ and _Groups_ sections on the _Manager_ tab and also the _Agents_ tab.
- More refactoring to the app backend ([#439](https://github.com/wazuh/wazuh-kibana-app/pull/439)):
  - Standardized error output from the server side.
  - Drastically reduced the error management logic on the client side.
  - Applied the _Facade_ pattern when importing/exporting modules.
  - Deleted unused/deprecated/useless methods both from server and client side.
  - Some optimizations to variable type usages.
- Refactoring to Kibana filters management ([#452](https://github.com/wazuh/wazuh-kibana-app/pull/452) & [#459](https://github.com/wazuh/wazuh-kibana-app/pull/459)):
  - Added new class to build queries from the base query.
  - The filter management is being done on controllers instead of the `discover` directive.
  - Now we are emitting specific events whenever we are fetching data or communicating to the `discover` directive.
  - The number of useless requests to fetch data has been reduced.
  - The synchronization actions are working as expected regardless the amount of data and/or the number of machine resources.
  - Fixed several bugs about filter usage and transition to different app tabs.
- Added confirmation message when the user deletes an API entry on _Settings/API_ ([#428](https://github.com/wazuh/wazuh-kibana-app/pull/428)).
- Added support for filters on the _Manager/Logs_ tab when realtime is enabled ([#433](https://github.com/wazuh/wazuh-kibana-app/pull/433)).
- Added more filter options to the Detail view on _Manager/Ruleset_ ([#434](https://github.com/wazuh/wazuh-kibana-app/pull/434)).

### Changed

- Changed OSCAP visualization to avoid clipping issues with large agent names ([#429](https://github.com/wazuh/wazuh-kibana-app/pull/429)).
- Now the related Rules or Decoders sections on _Manager/Ruleset_ will remain hidden if there isn't any data to show or while it's loading ([#434](https://github.com/wazuh/wazuh-kibana-app/pull/434)).
- Added a 200ms delay when fetching iterable data from the Wazuh API ([#445](https://github.com/wazuh/wazuh-kibana-app/pull/445) & [#450](https://github.com/wazuh/wazuh-kibana-app/pull/450)).
- Fixed several bugs related to Wazuh API timeout/cancelled requests ([#445](https://github.com/wazuh/wazuh-kibana-app/pull/445)).
- Added `ENOTFOUND`, `EHOSTUNREACH`, `EINVAL`, `EAI_AGAIN` options for API URL parameter checking ([#463](https://github.com/wazuh/wazuh-kibana-app/pull/463)).
- Now the _Settings/Extensions_ subtab won't appear unless there's at least one API inserted ([#465](https://github.com/wazuh/wazuh-kibana-app/pull/465)).
- Now the index pattern selector on _Settings/Pattern_ will also refresh the known fields when changing it ([#477](https://github.com/wazuh/wazuh-kibana-app/pull/477)).
- Changed the _Manager_ tab into _Management_ ([#490](https://github.com/wazuh/wazuh-kibana-app/pull/490)).

### Fixed

- Fixed a bug where toggling extensions after deleting an API entry could lead into an error message ([#465](https://github.com/wazuh/wazuh-kibana-app/pull/465)).
- Fixed some performance bugs on the `dataHandler` service ([#442](https://github.com/wazuh/wazuh-kibana-app/pull/442) & [#486](https://github.com/wazuh/wazuh-kibana-app/pull/442)).
- Fixed a bug when loading the _Agents preview_ tab on Safari web browser ([#447](https://github.com/wazuh/wazuh-kibana-app/pull/447)).
- Fixed a bug where a new extension (enabled by default) appears disabled when updating the app ([#456](https://github.com/wazuh/wazuh-kibana-app/pull/456)).
- Fixed a bug where pressing the Enter key on the _Discover's_ tab search bar wasn't working properly ([#488](https://github.com/wazuh/wazuh-kibana-app/pull/488)).

### Removed

- Removed the `rison` dependency from the `package.json` file ([#452](https://github.com/wazuh/wazuh-kibana-app/pull/452)).
- Removed unused Elasticsearch request to avoid problems when there's no API inserted ([#460](https://github.com/wazuh/wazuh-kibana-app/pull/460)).

## Wazuh v3.2.1/v3.2.2 - Kibana v6.2.4 - Revision 390

### Added

- Support for Wazuh v3.2.2.
- Refactoring on visualizations use and management ([#397](https://github.com/wazuh/wazuh-kibana-app/pull/397)):
  - Visualizations are no longer stored on an index, they're built and loaded on demand when needed to render the interface.
  - Refactoring on the whole app source code to use the _import/export_ paradigm.
  - Removed old functions and variables from the old visualization management logic.
  - Removed cron task to clean remaining visualizations since it's no longer needed.
  - Some Kibana functions and modules have been overridden in order to make this refactoring work.
    - This change is not intrusive in any case.
- New redesign for the _Manager/Ruleset_ tab ([#420](https://github.com/wazuh/wazuh-kibana-app/pull/420)):
  - Rules and decoders list now divided into two different sections: _List view_ and _Detail view_.
  - Removed old expandable tables to move the rule/decoder information into a new space.
  - Enable different filters on the detail view for a better search on the list view.
  - New table for related rules or decoders.
  - And finally, a bunch of minor design enhancements to the whole app.
- Added a copyright notice to the whole app source code ([#395](https://github.com/wazuh/wazuh-kibana-app/pull/395)).
- Updated `.gitignore` with the _Node_ template ([#395](https://github.com/wazuh/wazuh-kibana-app/pull/395)).
- Added new module to the `package.json` file, [`rison`](https://www.npmjs.com/package/rison) ([#404](https://github.com/wazuh/wazuh-kibana-app/pull/404)).
- Added the `errorHandler` service to the blank screen scenario ([#413](https://github.com/wazuh/wazuh-kibana-app/pull/413)):
  - Now the exact error message will be shown to the user, instead of raw JSON content.
- Added new option on the `config.yml` file to disable the new X-Pack RBAC capabilities to filter index-patterns ([#417](https://github.com/wazuh/wazuh-kibana-app/pull/417)).

### Changed

- Small minor enhancements to the user interface ([#396](https://github.com/wazuh/wazuh-kibana-app/pull/396)):
  - Reduced Wazuh app logo size.
  - Changed buttons text to not use all-capitalized letters.
  - Minor typos found in the HTML/CSS code have been fixed.
- Now the app log stores the package revision ([#417](https://github.com/wazuh/wazuh-kibana-app/pull/417)).

### Fixed

- Fixed bug where the _Agents_ tab didn't preserve the filters after reloading the page ([#404](https://github.com/wazuh/wazuh-kibana-app/pull/404)).
- Fixed a bug when using X-Pack that sometimes threw an error of false _"Not enough privileges"_ scenario ([#415](https://github.com/wazuh/wazuh-kibana-app/pull/415)).
- Fixed a bug where the Kibana Discover auto-refresh functionality was still working when viewing the _Agent configuration_ tab ([#419](https://github.com/wazuh/wazuh-kibana-app/pull/419)).

## Wazuh v3.2.1 - Kibana v6.2.4 - Revision 389

### Changed

- Changed severity and verbosity to some log messages ([#412](https://github.com/wazuh/wazuh-kibana-app/pull/412)).

### Fixed

- Fixed a bug when using the X-Pack plugin without security capabilities enabled ([#403](https://github.com/wazuh/wazuh-kibana-app/pull/403)).
- Fixed a bug when the app was trying to create `wazuh-monitoring` indices without checking the existence of the proper template ([#412](https://github.com/wazuh/wazuh-kibana-app/pull/412)).

## Wazuh v3.2.1 - Kibana v6.2.4 - Revision 388

### Added

- Support for Elastic Stack v6.2.4.
- App server fully refactored ([#360](https://github.com/wazuh/wazuh-kibana-app/pull/360)):
  - Added new classes, reduced the amount of code, removed unused functions, and several optimizations.
  - Now the app follows a more ES6 code style on multiple modules.
  - _Overview/Agents_ visualizations have been ordered into separated files and folders.
  - Now the app can use the default index defined on the `/ect/kibana/kibana.yml` file.
  - Better error handling for the visualizations directive.
  - Added a cron job to delete remaining visualizations on the `.kibana` index if so.
  - Also, we've added some changes when using the X-Pack plugin:
    - Better management of users and roles in order to use the app capabilities.
    - Prevents app loading if the currently logged user has no access to any index pattern.
- Added the `errorHandler` service to the `dataHandler` factory ([#340](https://github.com/wazuh/wazuh-kibana-app/pull/340)).
- Added Syscollector section to _Manager/Agents Configuration_ tabs ([#359](https://github.com/wazuh/wazuh-kibana-app/pull/359)).
- Added `cluster.name` field to the `wazuh-monitoring` index ([#377](https://github.com/wazuh/wazuh-kibana-app/pull/377)).

### Changed

- Increased the query size when fetching the index pattern list ([#339](https://github.com/wazuh/wazuh-kibana-app/pull/339)).
- Changed active colour for all app tables ([#347](https://github.com/wazuh/wazuh-kibana-app/pull/347)).
- Changed validation regex to accept URLs with non-numeric format ([#353](https://github.com/wazuh/wazuh-kibana-app/pull/353)).
- Changed visualization removal cron task to avoid excessive log messages when there weren't removed visualizations ([#361](https://github.com/wazuh/wazuh-kibana-app/pull/361)).
- Changed filters comparison for a safer access ([#383](https://github.com/wazuh/wazuh-kibana-app/pull/383)).
- Removed some `server.log` messages to avoid performance errors ([#384](https://github.com/wazuh/wazuh-kibana-app/pull/384)).
- Changed the way of handling the index patterns list ([#360](https://github.com/wazuh/wazuh-kibana-app/pull/360)).
- Rewritten some false error-level logs to just information-level ones ([#360](https://github.com/wazuh/wazuh-kibana-app/pull/360)).
- Changed some files from JSON to CommonJS for performance improvements ([#360](https://github.com/wazuh/wazuh-kibana-app/pull/360)).
- Replaced some code on the `kibana-discover` directive with a much cleaner statement to avoid issues on the _Agents_ tab ([#394](https://github.com/wazuh/wazuh-kibana-app/pull/394)).

### Fixed

- Fixed a bug where several `agent.id` filters were created at the same time when navigating between _Agents_ and _Groups_ with different selected agents ([#342](https://github.com/wazuh/wazuh-kibana-app/pull/342)).
- Fixed logic on the index-pattern selector which wasn't showing the currently selected pattern the very first time a user opened the app ([#345](https://github.com/wazuh/wazuh-kibana-app/pull/345)).
- Fixed a bug on the `errorHandler` service who was preventing a proper output of some Elastic-related backend error messages ([#346](https://github.com/wazuh/wazuh-kibana-app/pull/346)).
- Fixed panels flickering in the _Settings_ tab ([#348](https://github.com/wazuh/wazuh-kibana-app/pull/348)).
- Fixed a bug in the shards and replicas settings when the user sets the value to zero (0) ([#358](https://github.com/wazuh/wazuh-kibana-app/pull/358)).
- Fixed several bugs related to the upgrade process from Wazuh 2.x to the new refactored server ([#363](https://github.com/wazuh/wazuh-kibana-app/pull/363)).
- Fixed a bug in _Discover/Agents VirusTotal_ tabs to avoid conflicts with the `agent.name` field ([#379](https://github.com/wazuh/wazuh-kibana-app/pull/379)).
- Fixed a bug on the implicit filter in _Discover/Agents PCI_ tabs ([#393](https://github.com/wazuh/wazuh-kibana-app/pull/393)).

### Removed

- Removed clear API password on `checkPattern` response ([#339](https://github.com/wazuh/wazuh-kibana-app/pull/339)).
- Removed old dashboard visualizations to reduce loading times ([#360](https://github.com/wazuh/wazuh-kibana-app/pull/360)).
- Removed some unused dependencies due to the server refactoring ([#360](https://github.com/wazuh/wazuh-kibana-app/pull/360)).
- Removed completely `metricService` from the app ([#389](https://github.com/wazuh/wazuh-kibana-app/pull/389)).

## Wazuh v3.2.1 - Kibana v6.2.2/v6.2.3 - Revision 387

### Added

- New logging system ([#307](https://github.com/wazuh/wazuh-kibana-app/pull/307)):
  - New module implemented to write app logs.
  - Now a trace is stored every time the app is re/started.
  - Currently, the `initialize.js` and `monitoring.js` files work with this system.
  - Note: the logs will live under `/var/log/wazuh/wazuhapp.log` on Linux systems, on Windows systems they will live under `kibana/plugins/`. It rotates the log whenever it reaches 100MB.
- Better cookies handling ([#308](https://github.com/wazuh/wazuh-kibana-app/pull/308)):
  - New field on the `.wazuh-version` index to store the last time the Kibana server was restarted.
  - This is used to check if the cookies have consistency with the current server status.
  - Now the app is clever and takes decisions depending on new consistency checks.
- New design for the _Agents/Configuration_ tab ([#310](https://github.com/wazuh/wazuh-kibana-app/pull/310)):
  - The style is the same as the _Manager/Configuration_ tab.
  - Added two more sections: CIS-CAT and Commands ([#315](https://github.com/wazuh/wazuh-kibana-app/pull/315)).
  - Added a new card that will appear when there's no group configuration at all ([#323](https://github.com/wazuh/wazuh-kibana-app/pull/323)).
- Added _"group"_ column on the agents list in _Agents_ ([#312](https://github.com/wazuh/wazuh-kibana-app/pull/312)):
  - If you click on the group, it will redirect the user to the specified group in _Manager/Groups_.
- New option for the `config.yml` file, `ip.selector` ([#313](https://github.com/wazuh/wazuh-kibana-app/pull/313)):
  - Define if the app will show or not the index pattern selector on the top navbar.
  - This setting is set to `true` by default.
- More CSS cleanup and reordering ([#315](https://github.com/wazuh/wazuh-kibana-app/pull/315)):
  - New `typography.less` file.
  - New `layout.less` file.
  - Removed `cleaned.less` file.
  - Reordering and cleaning of existing CSS files, including removal of unused classes, renaming, and more.
  - The _Settings_ tab has been refactored to correct some visual errors with some card components.
  - Small refactoring to some components from _Manager/Ruleset_ ([#323](https://github.com/wazuh/wazuh-kibana-app/pull/323)).
- New design for the top navbar ([#326](https://github.com/wazuh/wazuh-kibana-app/pull/326)):
  - Cleaned and refactored code
  - Revamped design, smaller and with minor details to follow the rest of Wazuh app guidelines.
- New design for the wz-chip component to follow the new Wazuh app guidelines ([#323](https://github.com/wazuh/wazuh-kibana-app/pull/323)).
- Added more descriptive error messages when the user inserts bad credentials on the _Add new API_ form in the _Settings_ tab ([#331](https://github.com/wazuh/wazuh-kibana-app/pull/331)).
- Added a new CSS class to truncate overflowing text on tables and metric ribbons ([#332](https://github.com/wazuh/wazuh-kibana-app/pull/332)).
- Support for Elastic Stack v6.2.2/v6.2.3.

### Changed

- Improved the initialization system ([#317](https://github.com/wazuh/wazuh-kibana-app/pull/317)):
  - Now the app will re-create the index-pattern if the user deletes the currently used by the Wazuh app.
  - The fieldset is now automatically refreshed if the app detects mismatches.
  - Now every index-pattern is dynamically formatted (for example, to enable the URLs in the _Vulnerabilities_ tab).
  - Some code refactoring for a better handling of possible use cases.
  - And the best thing, it's no longer needed to insert the sample alert!
- Improvements and changes to index-patterns ([#320](https://github.com/wazuh/wazuh-kibana-app/pull/320) & [#333](https://github.com/wazuh/wazuh-kibana-app/pull/333)):
  - Added a new route, `/get-list`, to fetch the index pattern list.
  - Removed and changed several functions for a proper management of index-patterns.
  - Improved the compatibility with user-created index-patterns, known to have unpredictable IDs.
  - Now the app properly redirects to `/blank-screen` if the length of the index patterns list is 0.
  - Ignored custom index patterns with auto-generated ID on the initialization process.
    - Now it uses the value set on the `config.yml` file.
  - If the index pattern is no longer available, the cookie will be overwritten.
- Improvements to the monitoring module ([#322](https://github.com/wazuh/wazuh-kibana-app/pull/322)):
  - Minor refactoring to the whole module.
  - Now the `wazuh-monitoring` index pattern is regenerated if it's missing.
  - And the best thing, it's no longer needed to insert the monitoring template!
- Now the app health check system only checks if the API and app have the same `major.minor` version ([#311](https://github.com/wazuh/wazuh-kibana-app/pull/311)):
  - Previously, the API and app had to be on the same `major.minor.patch` version.
- Adjusted space between title and value in some cards showing Manager or Agent configurations ([#315](https://github.com/wazuh/wazuh-kibana-app/pull/315)).
- Changed red and green colours to more saturated ones, following Kibana style ([#315](https://github.com/wazuh/wazuh-kibana-app/pull/315)).

### Fixed

- Fixed bug in Firefox browser who was not properly showing the tables with the scroll pagination functionality ([#314](https://github.com/wazuh/wazuh-kibana-app/pull/314)).
- Fixed bug where visualizations weren't being destroyed due to ongoing renderization processes ([#316](https://github.com/wazuh/wazuh-kibana-app/pull/316)).
- Fixed several UI bugs for a better consistency and usability ([#318](https://github.com/wazuh/wazuh-kibana-app/pull/318)).
- Fixed an error where the initial index-pattern was not loaded properly the very first time you enter the app ([#328](https://github.com/wazuh/wazuh-kibana-app/pull/328)).
- Fixed an error message that appeared whenever the app was not able to found the `wazuh-monitoring` index pattern ([#328](https://github.com/wazuh/wazuh-kibana-app/pull/328)).

## Wazuh v3.2.1 - Kibana v6.2.2 - Revision 386

### Added

- New design for the _Manager/Groups_ tab ([#295](https://github.com/wazuh/wazuh-kibana-app/pull/295)).
- New design for the _Manager/Configuration_ tab ([#297](https://github.com/wazuh/wazuh-kibana-app/pull/297)).
- New design of agents statistics for the _Agents_ tab ([#299](https://github.com/wazuh/wazuh-kibana-app/pull/299)).
- Added information ribbon into _Overview/Agent SCAP_ tabs ([#303](https://github.com/wazuh/wazuh-kibana-app/pull/303)).
- Added information ribbon into _Overview/Agent VirusTotal_ tabs ([#306](https://github.com/wazuh/wazuh-kibana-app/pull/306)).
- Added information ribbon into _Overview AWS_ tab ([#306](https://github.com/wazuh/wazuh-kibana-app/pull/306)).

### Changed

- Refactoring of HTML and CSS code throughout the whole Wazuh app ([#294](https://github.com/wazuh/wazuh-kibana-app/pull/294), [#302](https://github.com/wazuh/wazuh-kibana-app/pull/302) & [#305](https://github.com/wazuh/wazuh-kibana-app/pull/305)):
  - A big milestone for the project was finally achieved with this refactoring.
  - We've removed the Bootstrap dependency from the `package.json` file.
  - We've removed and merged many duplicated rules.
  - We've removed HTML and `angular-md` overriding rules. Now we have more own-made classes to avoid undesired results on the UI.
  - Also, this update brings tons of minor bugfixes related to weird HTML code.
- Wazuh app visualizations reviewed ([#301](https://github.com/wazuh/wazuh-kibana-app/pull/301)):
  - The number of used buckets has been limited since most of the table visualizations were surpassing acceptable limits.
  - Some visualizations have been checked to see if they make complete sense on what they mean to show to the user.
- Modified some app components for better follow-up of Kibana guidelines ([#290](https://github.com/wazuh/wazuh-kibana-app/pull/290) & [#297](https://github.com/wazuh/wazuh-kibana-app/pull/297)).
  - Also, some elements were modified on the _Discover_ tab in order to correct some mismatches.

### Fixed

- Adjusted information ribbon in _Agents/General_ for large OS names ([#290](https://github.com/wazuh/wazuh-kibana-app/pull/290) & [#294](https://github.com/wazuh/wazuh-kibana-app/pull/294)).
- Fixed unsafe array access on the visualization directive when going directly into _Manager/Ruleset/Decoders_ ([#293](https://github.com/wazuh/wazuh-kibana-app/pull/293)).
- Fixed a bug where navigating between agents in the _Agents_ tab was generating duplicated `agent.id` implicit filters ([#296](https://github.com/wazuh/wazuh-kibana-app/pull/296)).
- Fixed a bug where navigating between different tabs from _Overview_ or _Agents_ while being on the _Discover_ sub-tab was causing data loss in metric watchers ([#298](https://github.com/wazuh/wazuh-kibana-app/pull/298)).
- Fixed incorrect visualization of the rule level on _Manager/Ruleset/Rules_ when the rule level is zero (0) ([#298](https://github.com/wazuh/wazuh-kibana-app/pull/298)).

### Removed

- Removed almost every `md-tooltip` component from the whole app ([#305](https://github.com/wazuh/wazuh-kibana-app/pull/305)).
- Removed unused images from the `img` folder ([#305](https://github.com/wazuh/wazuh-kibana-app/pull/305)).

## Wazuh v3.2.1 - Kibana v6.2.2 - Revision 385

### Added

- Support for Wazuh v3.2.1.
- Brand-new first redesign for the app user interface ([#278](https://github.com/wazuh/wazuh-kibana-app/pull/278)):
  - This is the very first iteration of a _work-in-progress_ UX redesign for the Wazuh app.
  - The overall interface has been refreshed, removing some unnecessary colours and shadow effects.
  - The metric visualizations have been replaced by an information ribbon under the filter search bar, reducing the amount of space they occupied.
    - A new service was implemented for a proper handling of the metric visualizations watchers ([#280](https://github.com/wazuh/wazuh-kibana-app/pull/280)).
  - The rest of the app visualizations now have a new, more detailed card design.
- New shards and replicas settings to the `config.yml` file ([#277](https://github.com/wazuh/wazuh-kibana-app/pull/277)):
  - Now you can apply custom values to the shards and replicas for the `.wazuh` and `.wazuh-version` indices.
  - This feature only works before the installation process. If you modify these settings after installing the app, they won't be applied at all.

### Changed

- Now clicking again on the _Groups_ tab on _Manager_ will properly reload the tab and redirect to the beginning ([#274](https://github.com/wazuh/wazuh-kibana-app/pull/274)).
- Now the visualizations only use the `vis-id` attribute for loading them ([#275](https://github.com/wazuh/wazuh-kibana-app/pull/275)).
- The colours from the toast messages have been replaced to follow the Elastic 6 guidelines ([#286](https://github.com/wazuh/wazuh-kibana-app/pull/286)).

### Fixed

- Fixed wrong data flow on _Agents/General_ when coming from and going to the _Groups_ tab ([#273](https://github.com/wazuh/wazuh-kibana-app/pull/273)).
- Fixed sorting on tables, now they use the sorting functionality provided by the Wazuh API ([#274](https://github.com/wazuh/wazuh-kibana-app/pull/274)).
- Fixed column width issues on some tables ([#274](https://github.com/wazuh/wazuh-kibana-app/pull/274)).
- Fixed bug in the _Agent configuration_ JSON viewer who didn't properly show the full group configuration ([#276](https://github.com/wazuh/wazuh-kibana-app/pull/276)).
- Fixed excessive loading time from some Audit visualizations ([#278](https://github.com/wazuh/wazuh-kibana-app/pull/278)).
- Fixed Play/Pause button in timepicker's auto-refresh ([#281](https://github.com/wazuh/wazuh-kibana-app/pull/281)).
- Fixed unusual scenario on visualization directive where sometimes there was duplicated implicit filters when doing a search ([#283](https://github.com/wazuh/wazuh-kibana-app/pull/283)).
- Fixed some _Overview Audit_ visualizations who were not working properly ([#285](https://github.com/wazuh/wazuh-kibana-app/pull/285)).

### Removed

- Deleted the `id` attribute from all the app visualizations ([#275](https://github.com/wazuh/wazuh-kibana-app/pull/275)).

## Wazuh v3.2.0 - Kibana v6.2.2 - Revision 384

### Added

- New directives for the Wazuh app: `wz-table`, `wz-table-header` and `wz-search-bar` ([#263](https://github.com/wazuh/wazuh-kibana-app/pull/263)):
  - Maintainable and reusable components for a better-structured app.
  - Several files have been changed, renamed and moved to new folders, following _best practices_.
  - The progress bar is now within its proper directive ([#266](https://github.com/wazuh/wazuh-kibana-app/pull/266)).
  - Minor typos and refactoring changes to the new directives.
- Support for Elastic Stack v6.2.2.

### Changed

- App buttons have been refactored. Unified CSS and HTML for buttons, providing the same structure for them ([#269](https://github.com/wazuh/wazuh-kibana-app/pull/269)).
- The API list on Settings now shows the latest inserted API at the beginning of the list ([#261](https://github.com/wazuh/wazuh-kibana-app/pull/261)).
- The check for the currently applied pattern has been improved, providing clever handling of Elasticsearch errors ([#271](https://github.com/wazuh/wazuh-kibana-app/pull/271)).
- Now on _Settings_, when the Add or Edit API form is active, if you press the other button, it will make the previous one disappear, getting a clearer interface ([#9df1e31](https://github.com/wazuh/wazuh-kibana-app/commit/9df1e317903edf01c81eba068da6d20a8a1ea7c2)).

### Fixed

- Fixed visualizations directive to properly load the _Manager/Ruleset_ visualizations ([#262](https://github.com/wazuh/wazuh-kibana-app/pull/262)).
- Fixed a bug where the classic extensions were not affected by the settings of the `config.yml` file ([#266](https://github.com/wazuh/wazuh-kibana-app/pull/266)).
- Fixed minor CSS bugs from the conversion to directives to some components ([#266](https://github.com/wazuh/wazuh-kibana-app/pull/266)).
- Fixed bug in the tables directive when accessing a member it doesn't exist ([#266](https://github.com/wazuh/wazuh-kibana-app/pull/266)).
- Fixed browser console log error when clicking the Wazuh logo on the app ([#6647fbc](https://github.com/wazuh/wazuh-kibana-app/commit/6647fbc051c2bf69df7df6e247b2b2f46963f194)).

### Removed

- Removed the `kbn-dis` directive from _Manager/Ruleset_ ([#262](https://github.com/wazuh/wazuh-kibana-app/pull/262)).
- Removed the `filters.js` and `kibana_fields_file.json` files ([#263](https://github.com/wazuh/wazuh-kibana-app/pull/263)).
- Removed the `implicitFilters` service ([#270](https://github.com/wazuh/wazuh-kibana-app/pull/270)).
- Removed visualizations loading status trace from controllers and visualization directive ([#270](https://github.com/wazuh/wazuh-kibana-app/pull/270)).

## Wazuh v3.2.0 - Kibana v6.2.1 - Revision 383

### Added

- Support for Wazuh 3.2.0.
- Compatibility with Kibana 6.1.0 to Kibana 6.2.1.
- New tab for vulnerability detector alerts.

### Changed

- The app now shows the index pattern selector only if the list length is greater than 1.
  - If it's exactly 1 shows the index pattern without a selector.
- Now the index pattern selector only shows the compatible ones.
  - It's no longer possible to select the `wazuh-monitoring` index pattern.
- Updated Bootstrap to 3.3.7.
- Improved filter propagation between Discover and the visualizations.
- Replaced the login route name from /login to /wlogin to avoid conflict with X-Pack own login route.

### Fixed

- Several CSS bugfixes for better compatibility with Kibana 6.2.1.
- Some variables changed for adapting new Wazuh API requests.
- Better error handling for some Elastic-related messages.
- Fixed browser console error from top-menu directive.
- Removed undesired md-divider from Manager/Logs.
- Adjusted the width of a column in Manager/Logs to avoid overflow issues with the text.
- Fixed a wrong situation with the visualizations when we refresh the Manager/Rules tab.

### Removed

- Removed the `travis.yml` file.

## Wazuh v3.1.0 - Kibana v6.1.3 - Revision 380

### Added

- Support for Wazuh 3.1.0.
- Compatibility with Kibana 6.1.3.
- New error handler for better app errors reporting.
- A new extension for Amazon Web Services alerts.
- A new extension for VirusTotal alerts.
- New agent configuration tab:
  - Visualize the current group configuration for the currently selected agent on the app.
  - Navigate through the different tabs to see which configuration is being used.
  - Check the synchronization status for the configuration.
  - View the current group of the agent and click on it to go to the Groups tab.
- New initial health check for checking some app components.
- New YAML config file:
  - Define the initial index pattern.
  - Define specific checks for the healthcheck.
  - Define the default extensions when adding new APIs.
- New index pattern selector dropdown on the top navbar.
  - The app will reload applying the new index pattern.
- Added new icons for some sections of the app.

### Changed

- New visualizations loader, with much better performance.
- Improved reindex process for the .wazuh index when upgrading from a 2.x-5.x version.
- Adding 365 days expiring time to the cookies.
- Change default behaviour for the config file. Now everything is commented with default values.
  - You need to edit the file, remove the comment mark and apply the desired value.
- Completely redesigned the manager configuration tab.
- Completely redesigned the groups tab.
- App tables have now unified CSS classes.

### Fixed

- Play real-time button has been fixed.
- Preventing duplicate APIs from feeding the wazuh-monitoring index.
- Fixing the check manager connection button.
- Fixing the extensions settings so they are preserved over time.
- Much more error handling messages in all the tabs.
- Fixed OS filters in agents list.
- Fixed autocomplete lists in the agents, rules and decoders list so they properly scroll.
- Many styles bugfixes for the different browsers.
- Reviewed and fixed some visualizations not showing accurate information.

### Removed

- Removed index pattern configuration from the `package.json` file.
- Removed unnecessary dependencies from the `package.json` file.

## Wazuh v3.0.0 - Kibana v6.1.0 - Revision 371

### Added

- You can configure the initial index-pattern used by the plugin in the initialPattern variable of the app's package.json.
- Auto `.wazuh` reindex from Wazuh 2.x - Kibana 5.x to Wazuh 3.x - Kibana 6.x.
  - The API credentials will be automatically migrated to the new installation.
- Dynamically changed the index-pattern used by going to the Settings -> Pattern tab.
  - Wazuh alerts compatibility auto detection.
- New loader for visualizations.
- Better performance: now the tabs use the same Discover tab, only changing the current filters.
- New Groups tab.
  - Now you can check your group configuration (search its agents and configuration files).
- The Logs tab has been improved.
  - You can sort by field and the view has been improved.
- Achieved a clearer interface with implicit filters per tab showed as unremovable chips.

### Changed

- Dynamically creating .kibana index if necessary.
- Better integration with Kibana Discover.
- Visualizations loaded at initialization time.
- New sync system to wait for Elasticsearch JS.
- Decoupling selected API and pattern from backend and moved to the client side.

## Wazuh v2.1.0 - Kibana v5.6.1 - Revision 345

### Added

- Loading icon while Wazuh loads the visualizations.
- Add/Delete/Restart agents.
- OS agent filter

### Changed

- Using genericReq when possible.

## Wazuh v2.0.1 - Kibana v5.5.1 - Revision 339

### Changed

- New index in Elasticsearch to save Wazuh set up configuration
- Short URL's is now supported
- A native base path from kibana.yml is now supported

### Fixed

- Search bar across panels now support parenthesis grouping
- Several CSS fixes for IE browser<|MERGE_RESOLUTION|>--- conflicted
+++ resolved
@@ -3,16 +3,17 @@
 All notable changes to the Wazuh app project will be documented in this file.
 
 ## Wazuh v4.1.0 - Kibana 7.10.0 , 7.10.2 - Revision 4101
+
+### Added
+
+- Check the max buckets by default in healthcheck and increase them [#2901](https://github.com/wazuh/wazuh-kibana-app/pull/2901)
+- Added a prompt wraning in role mapping if run_as is false or he is not allowed to use it by API [#2876](https://github.com/wazuh/wazuh-kibana-app/pull/2876)
 
 ### Changed
 
 - Support new fields of Windows Registry at FIM inventory panel [#2679](https://github.com/wazuh/wazuh-kibana-app/issues/2679)
 - Added on FIM Inventory Windows Registry registry_key and registry_value items from syscheck [#2908](https://github.com/wazuh/wazuh-kibana-app/issues/2908)
 - Uncheck agents after an action in agents groups management [#2907](https://github.com/wazuh/wazuh-kibana-app/pull/2907)
-<<<<<<< HEAD
-- Check the max buckets by default in healthcheck and increase them [#2901](https://github.com/wazuh/wazuh-kibana-app/pull/2901)
-=======
->>>>>>> ce931ffa
 
 ### Fixed
 
