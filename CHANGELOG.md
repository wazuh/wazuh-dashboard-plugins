--- conflicted
+++ resolved
@@ -2,19 +2,11 @@
 
 All notable changes to the Wazuh app project will be documented in this file.
 
-<<<<<<< HEAD
-## Wazuh v4.3.2 - Kibana 7.10.2, 7.16.x, 7.17.x - Revision 4303
+## Wazuh v4.3.3 - Kibana 7.10.2, 7.16.x, 7.17.x - Revision 4304
 
 ### Fixed
 
 - Fixed the implicit filters in modules can be removed [#4146](https://github.com/wazuh/wazuh-kibana-app/pull/4146)
-
-## Wazuh v4.3.1 - Kibana 7.10.2, 7.16.x, 7.17.x - Revision 4302
-=======
-## Wazuh v4.3.3 - Kibana 7.10.2, 7.16.x, 7.17.x - Revision 4304
-
-### Fixed
-
 - Fixed Wazuh Dashboard troubleshooting url [#4150](https://github.com/wazuh/wazuh-kibana-app/pull/4150)
 
 ## Wazuh v4.3.2 - Kibana 7.10.2 , 7.16.x, 7.17.x - Revision 4303
@@ -30,7 +22,6 @@
 - Support for Wazuh 4.2.7
 
 ## Wazuh v4.3.1 - Kibana 7.10.2 , 7.16.x, 7.17.x - Revision 4302
->>>>>>> 97470880
 
 ### Added
 
