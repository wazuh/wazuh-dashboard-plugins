# Change Log

All notable changes to the Wazuh app project will be documented in this file.

## Wazuh v4.1.1 - Kibana 7.10.0 , 7.10.2 - Revision 4102

### Fixed

<<<<<<< HEAD
- Fix the SCA policy stats didn't refresh [#2973](https://github.com/wazuh/wazuh-kibana-app/pull/2973)
=======
- Fix the statusCode error message [#2971](https://github.com/wazuh/wazuh-kibana-app/pull/2971)
>>>>>>> ecc97db3

## Wazuh v4.1.0 - Kibana 7.10.0 , 7.10.2 - Revision 4101

### Added

- Check the max buckets by default in healthcheck and increase them [#2901](https://github.com/wazuh/wazuh-kibana-app/pull/2901)
- Added a prompt wraning in role mapping if run_as is false or he is not allowed to use it by API [#2876](https://github.com/wazuh/wazuh-kibana-app/pull/2876)

### Changed

- Support new fields of Windows Registry at FIM inventory panel [#2679](https://github.com/wazuh/wazuh-kibana-app/issues/2679)
- Added on FIM Inventory Windows Registry registry_key and registry_value items from syscheck [#2908](https://github.com/wazuh/wazuh-kibana-app/issues/2908)
- Uncheck agents after an action in agents groups management [#2907](https://github.com/wazuh/wazuh-kibana-app/pull/2907)
- Unsave rule files when edit or create a rule with invalid content [#2944](https://github.com/wazuh/wazuh-kibana-app/pull/2944)
- Added vulnerabilities module for macos agents [#2969](https://github.com/wazuh/wazuh-kibana-app/pull/2969)

### Fixed

- Fix server error Invalid token specified: Cannot read property 'replace' of undefined [#2899](https://github.com/wazuh/wazuh-kibana-app/issues/2899)
- Fix show empty files rules and decoders: [#2923](https://github.com/wazuh/wazuh-kibana-app/issues/2923)
- Fixed wrong hover texts in CDB lists actions [#2929](https://github.com/wazuh/wazuh-kibana-app/pull/2929)
- Fixed access to forbidden agents information when exporting agents listt [2918](https://github.com/wazuh/wazuh-kibana-app/pull/2918)
- Fix the decoder detail view is not displayed [#2888](https://github.com/wazuh/wazuh-kibana-app/issues/2888)
- Fix the complex search using the Wazuh API query filter in search bars [#2930](https://github.com/wazuh/wazuh-kibana-app/issues/2930)
- Fixed validation to check userPermissions are not ready yet [#2931](https://github.com/wazuh/wazuh-kibana-app/issues/2931)
- Fixed clear visualizations manager list when switching tabs. Fixes PDF reports filters [#2932](https://github.com/wazuh/wazuh-kibana-app/pull/2932)
- Fix Strange box shadow in Export popup panel in Managment > Groups [#2886](https://github.com/wazuh/wazuh-kibana-app/issues/2886)
- Fixed wrong command on alert when data folder does not exist [#2938](https://github.com/wazuh/wazuh-kibana-app/pull/2938)
- Fix agents table OS field sorting: Changes agents table field `os_name` to `os.name,os.version` to make it sortable. [#2939](https://github.com/wazuh/wazuh-kibana-app/pull/2939)
- Fixed diff parsed datetime between agent detail and agents table [#2940](https://github.com/wazuh/wazuh-kibana-app/pull/2940)
- Allow access to Agents section with agent:group action permission [#2933](https://github.com/wazuh/wazuh-kibana-app/issues/2933)
- Fixed filters does not work on modals with search bar [#2935](https://github.com/wazuh/wazuh-kibana-app/pull/2935)
- Fix wrong package name in deploy new agent [#2942](https://github.com/wazuh/wazuh-kibana-app/issues/2942)
- Fixed number agents not show on pie onMouseEvent [#2890](https://github.com/wazuh/wazuh-kibana-app/issues/2890)
- Fixed off Kibana Query Language in search bar of Controls/Inventory modules. [#2945](https://github.com/wazuh/wazuh-kibana-app/pull/2945)
- Fixed number of agents do not show on the pie chart tooltip in agents preview [#2890](https://github.com/wazuh/wazuh-kibana-app/issues/2890)

## Wazuh v4.0.4 - Kibana 7.10.0 , 7.10.2 - Revision 4017

### Added
- Adapt the app to the new Kibana platform [#2475](https://github.com/wazuh/wazuh-kibana-app/issues/2475)
- Wazuh data directory moved from `optimize` to `data` Kibana directory [#2591](https://github.com/wazuh/wazuh-kibana-app/issues/2591)
- Show the wui_rules belong to wazuh-wui API user [#2702](https://github.com/wazuh/wazuh-kibana-app/issues/2702)

### Fixed

- Fixed Wazuh menu and agent menu for Solaris agents [#2773](https://github.com/wazuh/wazuh-kibana-app/issues/2773) [#2725](https://github.com/wazuh/wazuh-kibana-app/issues/2725)
- Fixed wrong shards and replicas for statistics indices and also fixed wrong prefix for monitoring indices [#2732](https://github.com/wazuh/wazuh-kibana-app/issues/2732)
- Report's creation dates set to 1970-01-01T00:00:00.000Z [#2772](https://github.com/wazuh/wazuh-kibana-app/issues/2772)
- Fixed bug for missing commands in ubuntu/debian and centos [#2786](https://github.com/wazuh/wazuh-kibana-app/issues/2786)
- Fixed bug that show an hour before in /security-events/dashboard [#2785](https://github.com/wazuh/wazuh-kibana-app/issues/2785) 
- Fixed permissions to access agents [#2838](https://github.com/wazuh/wazuh-kibana-app/issues/2838)
- Fix searching in groups [#2825](https://github.com/wazuh/wazuh-kibana-app/issues/2825)
- Fix the pagination in SCA ckecks table [#2815](https://github.com/wazuh/wazuh-kibana-app/issues/2815)
- Fix the SCA table with a wrong behaviour using the refresh button [#2854](https://github.com/wazuh/wazuh-kibana-app/issues/2854)
- Fix sca permissions for agents views and dashboards [#2862](https://github.com/wazuh/wazuh-kibana-app/issues/2862)
- Solaris should not show vulnerabilities module [#2829](https://github.com/wazuh/wazuh-kibana-app/issues/2829)
- Fix the settings of statistics indices creation [#2858](https://github.com/wazuh/wazuh-kibana-app/issues/2858)
- Update agents' info in Management Status after changing cluster node selected [#2828](https://github.com/wazuh/wazuh-kibana-app/issues/2828)
- Fix error when applying filter in rules from events [#2877](https://github.com/wazuh/wazuh-kibana-app/issues/2877)

### Changed

- Replaced `wazuh` Wazuh API user by `wazuh-wui` in the default configuration [#2852](https://github.com/wazuh/wazuh-kibana-app/issues/2852)
- Add agent id to the reports name in Agent Inventory and Modules [#2817](https://github.com/wazuh/wazuh-kibana-app/issues/2817)

### Adapt for Kibana 7.10.0

- Fixed filter pinned crash returning from agents [#2864](https://github.com/wazuh/wazuh-kibana-app/issues/2864)
- Fixed style in sca and regulatory compliance tables and in wz menu [#2861](https://github.com/wazuh/wazuh-kibana-app/issues/2861)
- Fix body-payload of Sample Alerts POST endpoint [#2857](https://github.com/wazuh/wazuh-kibana-app/issues/2857)
- Fixed bug in the table on Agents->Table-> Actions->Config icon [#2853](https://github.com/wazuh/wazuh-kibana-app/issues/2853)
- Fixed tooltip in the icon of view decoder file [#2850](https://github.com/wazuh/wazuh-kibana-app/issues/2850)
- Fixed bug with agent filter when it is pinned [#2846](https://github.com/wazuh/wazuh-kibana-app/issues/2846)
- Fix discovery navigation [#2845](https://github.com/wazuh/wazuh-kibana-app/issues/2845)
- Search file editor gone [#2843](https://github.com/wazuh/wazuh-kibana-app/issues/2843)
- Fix Agent Search Bar - Regex Query Interpreter [#2834](https://github.com/wazuh/wazuh-kibana-app/issues/2834)
- Fixed accordion style breaking [#2833](https://github.com/wazuh/wazuh-kibana-app/issues/2833)
- Fix metrics are not updated after a bad request in search input [#2830](https://github.com/wazuh/wazuh-kibana-app/issues/2830)
- Fix mitre framework tab crash [#2821](https://github.com/wazuh/wazuh-kibana-app/issues/2821)
- Changed ping request to default request. Added delay and while to che… [#2820](https://github.com/wazuh/wazuh-kibana-app/issues/2820)
- Removed kibana alert for security [#2806](https://github.com/wazuh/wazuh-kibana-app/issues/2806)

## Wazuh v4.0.4 - Kibana 7.10.0 , 7.10.2 - Revision 4016

### Added

- Modified agent registration adding groups and architecture [#2666](https://github.com/wazuh/wazuh-kibana-app/issues/2666) [#2652](https://github.com/wazuh/wazuh-kibana-app/issues/2652)
- Each user can only view their own reports [#2686](https://github.com/wazuh/wazuh-kibana-app/issues/2686)

### Fixed

- Create index pattern even if there aren´t available indices [#2620](https://github.com/wazuh/wazuh-kibana-app/issues/2620)
- Top bar overlayed over expanded visualizations [#2667](https://github.com/wazuh/wazuh-kibana-app/issues/2667)
- Empty inventory data in Solaris agents [#2680](https://github.com/wazuh/wazuh-kibana-app/pull/2680)
- Wrong parameters in the dev-tools autocomplete section [#2675](https://github.com/wazuh/wazuh-kibana-app/issues/2675)
- Wrong permissions on edit CDB list [#2665](https://github.com/wazuh/wazuh-kibana-app/pull/2665)
- fix(frontend): add the metafields when refreshing the index pattern [#2681](https://github.com/wazuh/wazuh-kibana-app/pull/2681)
- Error toast is showing about Elasticsearch users for environments without security [#2713](https://github.com/wazuh/wazuh-kibana-app/issues/2713)
- Error about Handler.error in Role Mapping fixed [#2702](https://github.com/wazuh/wazuh-kibana-app/issues/2702)
- Fixed message in reserved users actions [#2702](https://github.com/wazuh/wazuh-kibana-app/issues/2702)
- Error 500 on Export formatted CDB list [#2692](https://github.com/wazuh/wazuh-kibana-app/pull/2692)
- Wui rules label should have only one tooltip [#2723](https://github.com/wazuh/wazuh-kibana-app/issues/2723)
- Move upper the Wazuh item in the Kibana menu and default index pattern [#2867](https://github.com/wazuh/wazuh-kibana-app/pull/2867)


## Wazuh v4.0.4 - Kibana v7.9.1, v7.9.3 - Revision 4015

### Added

- Support for Wazuh v4.0.4

## Wazuh v4.0.3 - Kibana v7.9.1, v7.9.2, v7.9.3 - Revision 4014

### Added

- Improved management of index-pattern fields [#2630](https://github.com/wazuh/wazuh-kibana-app/issues/2630)

### Fixed

- fix(fronted): fixed the check of API and APP version in health check [#2655](https://github.com/wazuh/wazuh-kibana-app/pull/2655)
- Replace user by username key in the monitoring logic [#2654](https://github.com/wazuh/wazuh-kibana-app/pull/2654)
- Security alerts and reporting issues when using private tenants [#2639](https://github.com/wazuh/wazuh-kibana-app/issues/2639)
- Manager restart in rule editor does not work with Wazuh cluster enabled [#2640](https://github.com/wazuh/wazuh-kibana-app/issues/2640)
- fix(frontend): Empty inventory data in Solaris agents [#2680](https://github.com/wazuh/wazuh-kibana-app/pull/2680)

## Wazuh v4.0.3 - Kibana v7.9.1, v7.9.2, v7.9.3 - Revision 4013

### Added

- Support for Wazuh v4.0.3.

## Wazuh v4.0.2 - Kibana v7.9.1, v7.9.3 - Revision 4012

### Added

- Sample data indices name should take index pattern in use [#2593](https://github.com/wazuh/wazuh-kibana-app/issues/2593) 
- Added start option to macos Agents [#2653](https://github.com/wazuh/wazuh-kibana-app/pull/2653)

### Changed

- Statistics settings do not allow to configure primary shards and replicas [#2627](https://github.com/wazuh/wazuh-kibana-app/issues/2627)

## Wazuh v4.0.2 - Kibana v7.9.1, v7.9.3 - Revision 4011

### Added

- Support for Wazuh v4.0.2.

### Fixed

- The index pattern title is overwritten with its id after refreshing its fields [#2577](https://github.com/wazuh/wazuh-kibana-app/issues/2577)
- [RBAC] Issues detected when using RBAC [#2579](https://github.com/wazuh/wazuh-kibana-app/issues/2579)

## Wazuh v4.0.1 - Kibana v7.9.1, v7.9.3 - Revision 4010

### Changed

- Alerts summary table for PDF reports on all modules [#2632](https://github.com/wazuh/wazuh-kibana-app/issues/2632)
- [4.0-7.9] Run as with no wazuh-wui API user [#2576](https://github.com/wazuh/wazuh-kibana-app/issues/2576)
- Deploy a new agent interface as default interface [#2564](https://github.com/wazuh/wazuh-kibana-app/issues/2564)
- Problem in the visualization of new reserved resources of the Wazuh API [#2643](https://github.com/wazuh/wazuh-kibana-app/issues/2643)

### Fixed

- Restore the tables in the agents' reports [#2628](https://github.com/wazuh/wazuh-kibana-app/issues/2628)
- [RBAC] Issues detected when using RBAC [#2579](https://github.com/wazuh/wazuh-kibana-app/issues/2579)
- Changes done via a worker's API are overwritten [#2626](https://github.com/wazuh/wazuh-kibana-app/issues/2626)

### Fixed

- [BUGFIX] Default user field for current platform [#2633](https://github.com/wazuh/wazuh-kibana-app/pull/2633)

## Wazuh v4.0.1 - Kibana v7.9.1, v7.9.3 - Revision 4009

### Changed

- Hide empty columns of the processes table of the MacOS agents [#2570](https://github.com/wazuh/wazuh-kibana-app/pull/2570)
- Missing step in "Deploy a new agent" view [#2623](https://github.com/wazuh/wazuh-kibana-app/issues/2623)
- Implement wazuh users' CRUD [#2598](https://github.com/wazuh/wazuh-kibana-app/pull/2598)

### Fixed

- Inconsistent data in sample data alerts [#2618](https://github.com/wazuh/wazuh-kibana-app/pull/2618)

## Wazuh v4.0.1 - Kibana v7.9.1, v7.9.3 - Revision 4008

### Fixed

- Icons not align to the right in Modules > Events [#2607](https://github.com/wazuh/wazuh-kibana-app/pull/2607)
- Statistics visualizations do not show data [#2602](https://github.com/wazuh/wazuh-kibana-app/pull/2602)
- Error on loading css files [#2599](https://github.com/wazuh/wazuh-kibana-app/pull/2599)
- Fixed search filter in search bar in Module/SCA wasn't working [#2601](https://github.com/wazuh/wazuh-kibana-app/pull/2601)

## Wazuh v4.0.0 - Kibana v7.9.1, v7.9.2, v7.9.3 - Revision 4007

### Fixed

- updated macOS package URL [#2596](https://github.com/wazuh/wazuh-kibana-app/pull/2596)
- Revert "[4.0-7.9] [BUGFIX] Removed unnecessary function call" [#2597](https://github.com/wazuh/wazuh-kibana-app/pull/2597)

## Wazuh v4.0.0 - Kibana v7.9.1, v7.9.2, v7.9.3 - Revision 4006

### Fixed

- Undefined field in event view [#2588](https://github.com/wazuh/wazuh-kibana-app/issues/2588)
- Several calls to the same stats request (esAlerts) [#2586](https://github.com/wazuh/wazuh-kibana-app/issues/2586)
- The filter options popup doesn't open on click once the filter is pinned [#2581](https://github.com/wazuh/wazuh-kibana-app/issues/2581)
- The formatedFields are missing from the index-pattern of wazuh-alerts-* [#2574](https://github.com/wazuh/wazuh-kibana-app/issues/2574)


## Wazuh v4.0.0 - Kibana v7.9.3 - Revision 4005

### Added

- Support for Kibana v7.9.3

## Wazuh v4.0.0 - Kibana v7.9.1, v7.9.2 - Revision 4002

### Added

- Support for Wazuh v4.0.0.
- Support for Kibana v7.9.1 and 7.9.2.
- Support for Open Distro 1.10.1.
- Added a RBAC security layer integrated with Open Distro and X-Pack.
- Added remoted and analysisd statistics.
- Expand supported deployment variables.
- Added new configuration view settings for GCP integration.
- Added logic to change the `metafields` configuration of Kibana [#2524](https://github.com/wazuh/wazuh-kibana-app/issues/2524)

### Changed

- Migrated the default index-pattern to `wazuh-alerts-*`.
- Removed the `known-fields` functionality.
- Security Events dashboard redesinged.
- Redesigned the app settings configuration with categories.
- Moved the wazuh-registry file to Kibana optimize folder.

### Fixed

- Format options in `wazuh-alerts` index-pattern are not overwritten now.
- Prevent blank page in detaill agent view.
- Navigable agents name in Events.
- Index pattern is not being refreshed.
- Reporting fails when agent is pinned and compliance controls are visited.
- Reload rule detail doesn't work properly with the related rules.
- Fix search bar filter in Manage agent of group [#2541](https://github.com/wazuh/wazuh-kibana-app/pull/2541)

## Wazuh v3.13.2 - Kibana v7.9.1 - Revision 887

### Added

- Support for Wazuh v3.13.2

## Wazuh v3.13.2 - Kibana v7.8.0 - Revision 887
### Added

- Support for Wazuh v3.13.2

## Wazuh v3.13.1 - Kibana v7.9.1 - Revision 886

### Added

- Support for Kibana v7.9.1

## Wazuh v3.13.1 - Kibana v7.9.0 - Revision 885

### Added

- Support for Kibana v7.9.0


## Wazuh v3.13.1 - Kibana v7.8.1 - Revision 884

### Added

- Support for Kibana v7.8.1


## Wazuh v3.13.1 - Kibana v7.8.0 - Revision 883

### Added

- Support for Wazuh v3.13.1


## Wazuh v3.13.0 - Kibana v7.8.0 - Revision 881

### Added

- Support for Kibana v7.8.0


## Wazuh v3.13.0 - Kibana v7.7.0, v7.7.1 - Revision 880

### Added

- Support for Wazuh v3.13.0
- Support for Kibana v7.7.1
- Support for Open Distro 1.8
- New navigation experience with a global menu [#1965](https://github.com/wazuh/wazuh-kibana-app/issues/1965)
- Added a Breadcrumb in Kibana top nav [#2161](https://github.com/wazuh/wazuh-kibana-app/issues/2161)
- Added a new Agents Summary Screen [#1963](https://github.com/wazuh/wazuh-kibana-app/issues/1963)
- Added a new feature to add sample data to dashboards [#2115](https://github.com/wazuh/wazuh-kibana-app/issues/2115)
- Added MITRE integration [#1877](https://github.com/wazuh/wazuh-kibana-app/issues/1877)
- Added Google Cloud Platform integration [#1873](https://github.com/wazuh/wazuh-kibana-app/issues/1873)
- Added TSC integration [#2204](https://github.com/wazuh/wazuh-kibana-app/pull/2204)
- Added a new Integrity monitoring state view for agent [#2153](https://github.com/wazuh/wazuh-kibana-app/issues/2153)
- Added a new Integrity monitoring files detail view [#2156](https://github.com/wazuh/wazuh-kibana-app/issues/2156)
- Added a new component to explore Compliance requirements [#2156](https://github.com/wazuh/wazuh-kibana-app/issues/2261)

### Changed

- Code migration to React.js
- Global review of styles
- Unified Overview and Agent dashboards into new Modules [#2110](https://github.com/wazuh/wazuh-kibana-app/issues/2110)
- Changed Vulnerabilities dashboard visualizations [#2262](https://github.com/wazuh/wazuh-kibana-app/issues/2262)

### Fixed

- Open Distro tenants have been fixed and are functional now [#1890](https://github.com/wazuh/wazuh-kibana-app/issues/1890).
- Improved navigation performance [#2200](https://github.com/wazuh/wazuh-kibana-app/issues/2200).
- Avoid creating the wazuh-monitoring index pattern if it is disabled [#2100](https://github.com/wazuh/wazuh-kibana-app/issues/2100)
- SCA checks without compliance field can't be expanded [#2264](https://github.com/wazuh/wazuh-kibana-app/issues/2264)


## Wazuh v3.12.3 - Kibana v7.7.1 - Revision 876

### Added

- Support for Kibana v7.7.1


## Wazuh v3.12.3 - Kibana v7.7.0 - Revision 875

### Added

- Support for Kibana v7.7.0


## Wazuh v3.12.3 - Kibana v6.8.8, v7.6.1, v7.6.2 - Revision 874

### Added

- Support for Wazuh v3.12.3


## Wazuh v3.12.2 - Kibana v6.8.8, v7.6.1, v7.6.2 - Revision 873

### Added

- Support for Wazuh v3.12.2


## Wazuh v3.12.1 - Kibana v6.8.8, v7.6.1, v7.6.2 - Revision 872

### Added

- Support Wazuh 3.12.1
- Added new FIM settings on configuration on demand. [#2147](https://github.com/wazuh/wazuh-kibana-app/issues/2147)

### Changed

- Updated agent's variable names in deployment guides. [#2169](https://github.com/wazuh/wazuh-kibana-app/pull/2169)

### Fixed

- Pagination is now shown in table-type visualizations. [#2180](https://github.com/wazuh/wazuh-kibana-app/issues/2180)


## Wazuh v3.12.0 - Kibana v6.8.8, v7.6.2 - Revision 871

### Added

- Support for Kibana v6.8.8 and v7.6.2

## Wazuh v3.12.0 - Kibana v6.8.7, v7.4.2, v7.6.1 - Revision 870

### Added

- Support for Wazuh v3.12.0
- Added a new setting to hide manager alerts from dashboards. [#2102](https://github.com/wazuh/wazuh-kibana-app/pull/2102)
- Added a new setting to be able to change API from the top menu. [#2143](https://github.com/wazuh/wazuh-kibana-app/issues/2143)
- Added a new setting to enable/disable the known fields health check [#2037](https://github.com/wazuh/wazuh-kibana-app/pull/2037)
- Added suport for PCI 11.2.1 and 11.2.3 rules. [#2062](https://github.com/wazuh/wazuh-kibana-app/pull/2062)

### Changed

- Restructuring of the optimize/wazuh directory. Now the Wazuh configuration file (wazuh.yml) is placed on /usr/share/kibana/optimize/wazuh/config. [#2116](https://github.com/wazuh/wazuh-kibana-app/pull/2116)
- Improve performance of Dasboards reports generation. [1802344](https://github.com/wazuh/wazuh-kibana-app/commit/18023447c6279d385df84d7f4a5663ed2167fdb5)

### Fixed

- Discover time range selector is now displayed on the Cluster section. [08901df](https://github.com/wazuh/wazuh-kibana-app/commit/08901dfcbe509f17e4fab26877c8b7dae8a66bff)
- Added the win_auth_failure rule group to Authentication failure metrics. [#2099](https://github.com/wazuh/wazuh-kibana-app/pull/2099)
- Negative values in Syscheck attributes now have their correct value in reports. [7c3e84e](https://github.com/wazuh/wazuh-kibana-app/commit/7c3e84ec8f00760b4f650cfc00a885d868123f99)


## Wazuh v3.11.4 - Kibana v7.6.1 - Revision 858

### Added

- Support for Kibana v7.6.1


## Wazuh v3.11.4 - Kibana v6.8.6, v7.4.2, v7.6.0 - Revision 857

### Added

- Support for Wazuh v3.11.4


## Wazuh v3.11.3 - Kibana v7.6.0 - Revision 856

### Added

- Support for Kibana v7.6.0


## Wazuh v3.11.3 - Kibana v7.4.2 - Revision 855

### Added

- Support for Kibana v7.4.2

## Wazuh v3.11.3 - Kibana v7.5.2 - Revision 854

### Added

- Support for Wazuh v3.11.3

### Fixed

- Windows Updates table is now displayed in the Inventory Data report [#2028](https://github.com/wazuh/wazuh-kibana-app/pull/2028)


## Wazuh v3.11.2 - Kibana v7.5.2 - Revision 853

### Added

- Support for Kibana v7.5.2


## Wazuh v3.11.2 - Kibana v6.8.6, v7.3.2, v7.5.1 - Revision 852

### Added

- Support for Wazuh v3.11.2

### Changed

- Increased list filesize limit for the CDB-list [#1993](https://github.com/wazuh/wazuh-kibana-app/pull/1993)

### Fixed

- The xml validator now correctly handles the `--` string within comments [#1980](https://github.com/wazuh/wazuh-kibana-app/pull/1980)
- The AWS map visualization wasn't been loaded until the user interacts with it [dd31bd7](https://github.com/wazuh/wazuh-kibana-app/commit/dd31bd7a155354bc50fe0af22fca878607c8936a)


## Wazuh v3.11.1 - Kibana v6.8.6, v7.3.2, v7.5.1 - Revision 581

### Added
- Support for Wazuh v3.11.1.


## Wazuh v3.11.0 - Kibana v6.8.6, v7.3.2, v7.5.1 - Revision 580

### Added

- Support for Wazuh v3.11.0.
- Support for Kibana v7.5.1.
- The API credentials configuration has been moved from the .wazuh index to a wazuh.yml configuration file. Now the configuration of the API hosts is done from the file and not from the application. [#1465](https://github.com/wazuh/wazuh-kibana-app/issues/1465) [#1771](https://github.com/wazuh/wazuh-kibana-app/issues/1771).
- Upload ruleset files using a "drag and drop" component [#1770](https://github.com/wazuh/wazuh-kibana-app/issues/1770)
- Add logs for the reporting module [#1622](https://github.com/wazuh/wazuh-kibana-app/issues/1622).
- Extended the "Add new agent" guide [#1767](https://github.com/wazuh/wazuh-kibana-app/issues/1767).
- Add new table for windows hotfixes [#1932](https://github.com/wazuh/wazuh-kibana-app/pull/1932)

### Changed

- Removed Discover from top menu [#1699](https://github.com/wazuh/wazuh-kibana-app/issues/1699).
- Hide index pattern selector in case that only one exists [#1799](https://github.com/wazuh/wazuh-kibana-app/issues/1799).
- Remove visualizations legend [#1936](https://github.com/wazuh/wazuh-kibana-app/pull/1936)
- Normalize the field whodata in the group reporting [#1921](https://github.com/wazuh/wazuh-kibana-app/pull/1921)
- A message in the configuration view is ambiguous [#1870](https://github.com/wazuh/wazuh-kibana-app/issues/1870)
- Refactor syscheck table [#1941](https://github.com/wazuh/wazuh-kibana-app/pull/1941)

### Fixed

- Empty files now throws an error [#1806](https://github.com/wazuh/wazuh-kibana-app/issues/1806).
- Arguments for wazuh api requests are now validated [#1815](https://github.com/wazuh/wazuh-kibana-app/issues/1815).
- Fixed the way to check admin mode [#1838](https://github.com/wazuh/wazuh-kibana-app/issues/1838).
- Fixed error exporting as CSV the files into a group [#1833](https://github.com/wazuh/wazuh-kibana-app/issues/1833).
- Fixed XML validator false error for `<` [1882](https://github.com/wazuh/wazuh-kibana-app/issues/1882)
- Fixed "New file" editor doesn't allow saving twice [#1896](https://github.com/wazuh/wazuh-kibana-app/issues/1896)
- Fixed decoders files [#1929](https://github.com/wazuh/wazuh-kibana-app/pull/1929)
- Fixed registration guide [#1926](https://github.com/wazuh/wazuh-kibana-app/pull/1926)
- Fixed infinite load on Ciscat views [#1920](https://github.com/wazuh/wazuh-kibana-app/pull/1920), [#1916](https://github.com/wazuh/wazuh-kibana-app/pull/1916)
- Fixed missing fields in the Visualizations [#1913](https://github.com/wazuh/wazuh-kibana-app/pull/1913)
- Fixed Amazon S3 status is wrong in configuration section [#1864](https://github.com/wazuh/wazuh-kibana-app/issues/1864)
- Fixed hidden overflow in the fim configuration [#1887](https://github.com/wazuh/wazuh-kibana-app/pull/1887)
- Fixed Logo source fail after adding server.basePath [#1871](https://github.com/wazuh/wazuh-kibana-app/issues/1871)
- Fixed the documentation broken links [#1853](https://github.com/wazuh/wazuh-kibana-app/pull/1853)

## Wazuh v3.10.2 - Kibana v7.5.1 - Revision 556

### Added

- Support for Kibana v7.5.1


## Wazuh v3.10.2 - Kibana v7.5.0 - Revision 555

### Added

- Support for Kibana v7.5.0


## Wazuh v3.10.2 - Kibana v7.4.2 - Revision 549

### Added

- Support for Kibana v7.4.2


## Wazuh v3.10.2 - Kibana v7.4.1 - Revision 548

### Added

- Support for Kibana v7.4.1


## Wazuh v3.10.2 - Kibana v7.4.0 - Revision 547

### Added

- Support for Kibana v7.4.0
- Support for Wazuh v3.10.2.


## Wazuh v3.10.2 - Kibana v7.3.2 - Revision 546

### Added

- Support for Wazuh v3.10.2.


## Wazuh v3.10.1 - Kibana v7.3.2 - Revision 545

### Added

- Support for Wazuh v3.10.1.


## Wazuh v3.10.0 - Kibana v7.3.2 - Revision 543

### Added

- Support for Wazuh v3.10.0.
- Added an interactive guide for registering agents, things are now easier for the user, guiding it through the steps needed ending in a _copy & paste_ snippet for deploying his agent [#1468](https://github.com/wazuh/wazuh-kibana-app/issues/1468).
- Added new dashboards for the recently added regulatory compliance groups into the Wazuh core. They are HIPAA and NIST-800-53 [#1468](https://github.com/wazuh/wazuh-kibana-app/issues/1448), [#1638]( https://github.com/wazuh/wazuh-kibana-app/issues/1638).
- Make the app work under a custom Kibana space [#1234](https://github.com/wazuh/wazuh-kibana-app/issues/1234), [#1450](https://github.com/wazuh/wazuh-kibana-app/issues/1450).
- Added the ability to manage the app as a native plugin when using Kibana spaces, now you can safely hide/show the app depending on the selected space [#1601](https://github.com/wazuh/wazuh-kibana-app/issues/1601).
- Adapt the app the for Kibana dark mode [#1562](https://github.com/wazuh/wazuh-kibana-app/issues/1562).
- Added an alerts summary in _Overview > FIM_ panel [#1527](https://github.com/wazuh/wazuh-kibana-app/issues/1527).
- Export all the information of a Wazuh group and its related agents in a PDF document [#1341](https://github.com/wazuh/wazuh-kibana-app/issues/1341).
- Export the configuration of a certain agent as a PDF document. Supports granularity for exporting just certain sections of the configuration [#1340](https://github.com/wazuh/wazuh-kibana-app/issues/1340).


### Changed

- Reduced _Agents preview_ load time using the new API endpoint `/summary/agents` [#1687](https://github.com/wazuh/wazuh-kibana-app/pull/1687).
- Replaced most of the _md-nav-bar_ Angular.js components with React components using EUI [#1705](https://github.com/wazuh/wazuh-kibana-app/pull/1705).
- Replaced the requirements slider component with a new styled component [#1708](https://github.com/wazuh/wazuh-kibana-app/pull/1708).
- Soft deprecated the _.wazuh-version_ internal index, now the app dumps its content if applicable to a registry file, then the app removes that index. Further versions will hard deprecate this index [#1467](https://github.com/wazuh/wazuh-kibana-app/issues/1467). 
- Visualizations now don't fetch the documents _source_, also, they now use _size: 0_ for fetching [#1663](https://github.com/wazuh/wazuh-kibana-app/issues/1663).
- The app menu is now fixed on top of the view, it's not being hidden on every state change. Also, the Wazuh logo was placed in the top bar of Kibana UI [#1502](https://github.com/wazuh/wazuh-kibana-app/issues/1502).
- Improved _getTimestamp_ method not returning a promise object because it's no longer needed [014bc3a](https://github.com/wazuh/wazuh-kibana-app/commit/014b3aba0d2e9cda0c4d521f5f16faddc434a21e). Also improved main Discover listener for Wazuh not returning a promise object [bd82823](https://github.com/wazuh/wazuh-kibana-app/commit/bd8282391a402b8c567b32739cf914a0135d74bc).
- Replaced _Requirements over time_ visualizations in both PCI DSS and GDPR dashboards [35c539](https://github.com/wazuh/wazuh-kibana-app/commit/35c539eb328b3bded94aa7608f73f9cc51c235a6).
- Do not show a toaster when a visualization field was not known yet, instead, show it just in case the internal refreshing failed [19a2e7](https://github.com/wazuh/wazuh-kibana-app/commit/19a2e71006b38f6a64d3d1eb8a20b02b415d7e07).
- Minor optimizations for server logging [eb8e000](https://github.com/wazuh/wazuh-kibana-app/commit/eb8e00057dfea2dafef56319590ff832042c402d).

### Fixed

- Alerts search bar fixed for Kibana v7.3.1, queries were not being applied as expected [#1686](https://github.com/wazuh/wazuh-kibana-app/issues/1686).
- Hide attributes field from non-Windows agents in the FIM table [#1710](https://github.com/wazuh/wazuh-kibana-app/issues/1710).
- Fixed broken view in Management > Configuration > Amazon S3 > Buckets, some information was missing [#1675](https://github.com/wazuh/wazuh-kibana-app/issues/1675).
- Keep user's filters when switching from Discover to panel [#1685](https://github.com/wazuh/wazuh-kibana-app/issues/1685).
- Reduce load time and amount of data to be fetched in _Management > Cluster monitoring_ section avoiding possible timeouts [#1663](https://github.com/wazuh/wazuh-kibana-app/issues/1663).
- Restored _Remove column_ feature in Discover tabs [#1702](https://github.com/wazuh/wazuh-kibana-app/issues/1702).
- Apps using Kibana v7.3.1 had a bug once the user goes back from _Agent > FIM > Files_ to _Agent > FIM > dashboard_, filters disappear, now it's working properly [#1700](https://github.com/wazuh/wazuh-kibana-app/issues/1700).
- Fixed visual bug in _Management > Cluster monitoring_ and a button position [1e3b748](https://github.com/wazuh/wazuh-kibana-app/commit/1e3b748f11b43b2e7956b830269b6d046d74d12c).
- The app installation date was not being updated properly, now it's fixed [#1692](https://github.com/wazuh/wazuh-kibana-app/issues/1692).
- Fixed _Network interfaces_ table in Inventory section, the table was not paginating [#1474](https://github.com/wazuh/wazuh-kibana-app/issues/1474).
- Fixed APIs passwords are now obfuscated in server responses [adc3152](https://github.com/wazuh/wazuh-kibana-app/pull/1782/commits/adc31525e26b25e4cb62d81cbae70a8430728af5).


## Wazuh v3.9.5 - Kibana v6.8.2 / Kibana v7.2.1 / Kibana v7.3.0 - Revision 531

### Added

- Support for Wazuh v3.9.5

## Wazuh v3.9.4 - Kibana v6.8.1 / Kibana v6.8.2 / Kibana v7.2.0 / Kibana v7.2.1 / Kibana v7.3.0 - Revision 528

### Added

- Support for Wazuh v3.9.4
- Allow filtering by clicking a column in rules/decoders tables [0e2ddd7](https://github.com/wazuh/wazuh-kibana-app/pull/1615/commits/0e2ddd7b73f7f7975d02e97ed86ae8a0966472b4)
- Allow open file in rules table clicking on the file column [1af929d](https://github.com/wazuh/wazuh-kibana-app/pull/1615/commits/1af929d62f450f93c6733868bcb4057e16b7e279)

### Changed

- Improved app performance [#1640](https://github.com/wazuh/wazuh-kibana-app/pull/1640).
- Remove path filter from custom rules and decoders [895792e](https://github.com/wazuh/wazuh-kibana-app/pull/1615/commits/895792e6e6d9401b3293d5e16352b9abef515096)
- Show path column in rules and decoders [6f49816](https://github.com/wazuh/wazuh-kibana-app/pull/1615/commits/6f49816c71b5999d77bf9e3838443627c9be945d)
- Removed SCA overview dashboard [94ebbff](https://github.com/wazuh/wazuh-kibana-app/pull/1615/commits/94ebbff231cbfb6d793130e0b9ea855baa755a1c)
- Disabled last custom column removal [f1ef7de](https://github.com/wazuh/wazuh-kibana-app/pull/1615/commits/f1ef7de1a34bbe53a899596002e8153b95e7dc0e)
- Agents messages across sections unification [8fd7e36](https://github.com/wazuh/wazuh-kibana-app/pull/1615/commits/8fd7e36286fa9dfd03a797499af6ffbaa90b00e1)

### Fixed

- Fix check storeded apis [d6115d6](https://github.com/wazuh/wazuh-kibana-app/pull/1615/commits/d6115d6424c78f0cde2017b432a51b77186dd95a).
- Fix pci-dss console error [297080d](https://github.com/wazuh/wazuh-kibana-app/pull/1615/commits/297080d36efaea8f99b0cafd4c48845dad20495a)
- Fix error in reportingTable [85b7266](https://github.com/wazuh/wazuh-kibana-app/pull/1615/commits/85b72662cb4db44c443ed04f7c31fba57eefccaa)
- Fix filters budgets size [c7ac86a](https://github.com/wazuh/wazuh-kibana-app/pull/1615/commits/c7ac86acb3d5afaf1cf348fab09a2b8c5778a491)
- Fix missing permalink virustotal visualization [1b57529](https://github.com/wazuh/wazuh-kibana-app/pull/1615/commits/1b57529758fccdeb3ac0840e66a8aafbe4757a96)
- Improved wz-table performance [224bd6f](https://github.com/wazuh/wazuh-kibana-app/pull/1615/commits/224bd6f31235c81ba01755c3c1e120c3f86beafd)
- Fix inconsistent data between visualizations and tables in Overview Security Events [b12c600](https://github.com/wazuh/wazuh-kibana-app/pull/1615/commits/b12c600578d80d0715507dec4624a4ebc27ea573)
- Timezone applied in cluster status [a4f620d](https://github.com/wazuh/wazuh-kibana-app/pull/1615/commits/a4f620d398f5834a6d2945af892a462425ca3bec)
- Fixed Overview Security Events report when wazuh.monitoring is disabled [1c26da0](https://github.com/wazuh/wazuh-kibana-app/pull/1615/commits/1c26da05a0b6daf727e15c13b819111aa4e4e913)
- Fixes in APIs management [2143943](https://github.com/wazuh/wazuh-kibana-app/pull/1615/commits/2143943a5049cbb59bb8d6702b5a56cbe0d27a2a)
- Prevent duplicated visualization toast errors [786faf3](https://github.com/wazuh/wazuh-kibana-app/commit/786faf3e62d2cad13f512c0f873b36eca6e9787d)
- Fix not properly updated breadcrumb in ruleset section [9645903](https://github.com/wazuh/wazuh-kibana-app/commit/96459031cd4edbe047970bf0d22d0c099771879f)
- Fix badly dimensioned table in Integrity Monitoring section [9645903](https://github.com/wazuh/wazuh-kibana-app/commit/96459031cd4edbe047970bf0d22d0c099771879f)
- Fix implicit filters can be destroyed [9cf8578](https://github.com/wazuh/wazuh-kibana-app/commit/9cf85786f504f5d67edddeea6cfbf2ab577e799b)
- Windows agent dashboard doesn't show failure logon access. [d38d088](https://github.com/wazuh/wazuh-kibana-app/commit/d38d0881ac8e4294accde83d63108337b74cdd91) 
- Number of agents is not properly updated.  [f7cbbe5](https://github.com/wazuh/wazuh-kibana-app/commit/f7cbbe54394db825827715c3ad4370ac74317108) 
- Missing scrollbar on Firefox file viewer.  [df4e8f9](https://github.com/wazuh/wazuh-kibana-app/commit/df4e8f9305b35e9ee1473bed5f5d452dd3420567) 
- Agent search filter by name, lost when refreshing. [71b5274](https://github.com/wazuh/wazuh-kibana-app/commit/71b5274ccc332d8961a158587152f7badab28a95) 
- Alerts of level 12 cannot be displayed in the Summary table. [ec0e888](https://github.com/wazuh/wazuh-kibana-app/commit/ec0e8885d9f1306523afbc87de01a31f24e36309) 
- Restored query from search bar in visualizations. [439128f](https://github.com/wazuh/wazuh-kibana-app/commit/439128f0a1f65b649a9dcb81ab5804ca20f65763) 
- Fix Kibana filters loop in Firefox. [82f0f32](https://github.com/wazuh/wazuh-kibana-app/commit/82f0f32946d844ce96a28f0185f903e8e05c5589) 

## Wazuh v3.9.3 - Kibana v6.8.1 / v7.1.1 / v7.2.0 - Revision 523

### Added

- Support for Wazuh v3.9.3
- Support for Kibana v7.2.0 [#1556](https://github.com/wazuh/wazuh-kibana-app/pull/1556).

### Changed

- New design and several UI/UX changes [#1525](https://github.com/wazuh/wazuh-kibana-app/pull/1525).
- Improved error checking + syscollector performance [94d0a83](https://github.com/wazuh/wazuh-kibana-app/commit/94d0a83e43aa1d2d84ef6f87cbb76b9aefa085b3).
- Adapt Syscollector for MacOS agents [a4bf7ef](https://github.com/wazuh/wazuh-kibana-app/commit/a4bf7efc693a99b7565b5afcaa372155f15a4db9).
- Show last scan for syscollector [73f2056](https://github.com/wazuh/wazuh-kibana-app/commit/73f2056673bb289d472663397ba7097e49b7b93b).
- Extendend information for syscollector [#1585](https://github.com/wazuh/wazuh-kibana-app/issues/1585).

### Fixed

- Corrected width for agent stats [a998955](https://github.com/wazuh/wazuh-kibana-app/commit/a99895565a8854c55932ec94cffb08e1d0aa3da1).
- Fix height for the menu directive with Dynamic height [427d0f3](https://github.com/wazuh/wazuh-kibana-app/commit/427d0f3e9fa6c34287aa9e8557da99a51e0db40f).
- Fix wazuh-db and clusterd check [cddcef6](https://github.com/wazuh/wazuh-kibana-app/commit/cddcef630c5234dd6f6a495715743dfcfd4e4001).
- Fix AlertsStats when value is "0", it was showing "-" [07a3e10](https://github.com/wazuh/wazuh-kibana-app/commit/07a3e10c7f1e626ba75a55452b6c295d11fd657d).
- Fix syscollector state value [f8d3d0e](https://github.com/wazuh/wazuh-kibana-app/commit/f8d3d0eca44e67e26f79bc574495b1f4c8f751f2).
- Fix time offset for reporting table [2ef500b](https://github.com/wazuh/wazuh-kibana-app/commit/2ef500bb112e68bd4811b8e87ce8581d7c04d20f).
- Fix call to obtain GDPR requirements for specific agent [ccda846](https://github.com/wazuh/wazuh-kibana-app/commit/ccda8464b50be05bc5b3642f25f4972c8a7a2c03).
- Restore "rule.id" as a clickable field in visualizations [#1546](https://github.com/wazuh/wazuh-kibana-app/pull/1546).
- Fix timepicker in cluster monitoring [f7533ce](https://github.com/wazuh/wazuh-kibana-app/pull/1560/commits/f7533cecb6862abfb5c1d2173ec3e70ffc59804a).
- Fix several bugs [#1569](https://github.com/wazuh/wazuh-kibana-app/pull/1569).
- Fully removed "rule.id" as URL field [#1584](https://github.com/wazuh/wazuh-kibana-app/issues/1584).
- Fix filters for dashboards [#1583](https://github.com/wazuh/wazuh-kibana-app/issues/1583).
- Fix missing dependency [#1591](https://github.com/wazuh/wazuh-kibana-app/issues/1591).

## Wazuh v3.9.2 - Kibana v7.1.1 - Revision 510

### Added

- Support for Wazuh v3.9.2

### Changed

- Avoid showing more than one toaster for the same error message [7937003](https://github.com/wazuh/wazuh-kibana-app/commit/793700382798033203091d160773363323e05bb9).
- Restored "Alerts evolution - Top 5 agents" in Overview > Security events [f9305c0](https://github.com/wazuh/wazuh-kibana-app/commit/f9305c0c6acf4a31c41b1cc9684b87f79b27524f).

### Fixed

- Fix missing parameters in Dev Tools request [#1496](https://github.com/wazuh/wazuh-kibana-app/pull/1496).
- Fix "Invalid Date" for Safari and Internet Explorer [#1505](https://github.com/wazuh/wazuh-kibana-app/pull/1505).

## Wazuh v3.9.1 - Kibana v7.1.1 - Revision 509

### Added

- Support for Kibana v7.1.1
- Added overall metrics for Agents > Overview [#1479](https://github.com/wazuh/wazuh-kibana-app/pull/1479).

### Fixed

- Fixed missing dependency for Discover [43f5dd5](https://github.com/wazuh/wazuh-kibana-app/commit/43f5dd5f64065c618ba930b2a4087f0a9e706c0e).
- Fixed visualization for Agents > Overview [#1477](https://github.com/wazuh/wazuh-kibana-app/pull/1477). 
- Fixed SCA policy checks table [#1478](https://github.com/wazuh/wazuh-kibana-app/pull/1478).

## Wazuh v3.9.1 - Kibana v7.1.0 - Revision 508

### Added

- Support for Kibana v7.1.0

## Wazuh v3.9.1 - Kibana v6.8.0 - Revision 444

### Added

- Support for Wazuh v3.9.1
- Support for Kibana v6.8.0

### Fixed

- Fixed background color for some parts of the Discover directive [2dfc763](https://github.com/wazuh/wazuh-kibana-app/commit/2dfc763bfa1093fb419f118c2938f6b348562c69).
- Fixed cut values in non-resizable tables when the value is too large [cc4828f](https://github.com/wazuh/wazuh-kibana-app/commit/cc4828fbf50d4dab3dd4bb430617c1f2b13dac6a).
- Fixed handled but not shown error messages from rule editor [0aa0e17](https://github.com/wazuh/wazuh-kibana-app/commit/0aa0e17ac8678879e5066f8d83fd46f5d8edd86a).
- Minor typos corrected [fe11fb6](https://github.com/wazuh/wazuh-kibana-app/commit/fe11fb67e752368aedc89ec844ddf729eb8ad761).
- Minor fixes in agents configuration [1bc2175](https://github.com/wazuh/wazuh-kibana-app/commit/1bc217590438573e7267687655bb5939b5bb9fde).
- Fix Management > logs viewer scrolling [f458b2e](https://github.com/wazuh/wazuh-kibana-app/commit/f458b2e3294796f9cf00482b4da27984646c6398).

### Changed

- Kibana version shown in settings is now read from our package.json [c103d3e](https://github.com/wazuh/wazuh-kibana-app/commit/c103d3e782136106736c02039d28c4567b255aaa).
- Removed an old header from Settings [0197b8b](https://github.com/wazuh/wazuh-kibana-app/commit/0197b8b1abc195f275c8cd9893df84cd5569527b).
- Improved index pattern validation fields, replaced "full_log" with "rule.id" as part of the minimum required fields [dce0595](https://github.com/wazuh/wazuh-kibana-app/commit/dce059501cbd28f1294fd761da3e015e154747bc).
- Improve dynamic height for configuration editor [c318131](https://github.com/wazuh/wazuh-kibana-app/commit/c318131dfb6b5f01752593f2aa972b98c0655610).
- Add timezone for all dates shown in the app [4b8736f](https://github.com/wazuh/wazuh-kibana-app/commit/4b8736fb4e562c78505daaee042bcd798242c3f5).

## Wazuh v3.9.0 - Kibana v6.7.0 / v6.7.1 / v6.7.2 - Revision 441

### Added

- Support for Wazuh v3.9.0
- Support for Kibana v6.7.0 / v6.7.1 / v6.7.2
- Edit master and worker configuration ([#1215](https://github.com/wazuh/wazuh-kibana-app/pull/1215)).
- Edit local rules, local decoders and CDB lists ([#1212](https://github.com/wazuh/wazuh-kibana-app/pull/1212), [#1204](https://github.com/wazuh/wazuh-kibana-app/pull/1204), [#1196](https://github.com/wazuh/wazuh-kibana-app/pull/1196), [#1233](https://github.com/wazuh/wazuh-kibana-app/pull/1233), [#1304](https://github.com/wazuh/wazuh-kibana-app/pull/1304)).
- View no local rules/decoders XML files ([#1395](https://github.com/wazuh/wazuh-kibana-app/pull/1395))
- Dev Tools additions
  - Added hotkey `[shift] + [enter]` for sending query ([#1170](https://github.com/wazuh/wazuh-kibana-app/pull/1170)).
  - Added `Export JSON` button for the Dev Tools ([#1170](https://github.com/wazuh/wazuh-kibana-app/pull/1170)).
- Added refresh button for agents preview table ([#1169](https://github.com/wazuh/wazuh-kibana-app/pull/1169)).
- Added `configuration assessment` information in "Agent > Policy monitoring" ([#1227](https://github.com/wazuh/wazuh-kibana-app/pull/1227)).
- Added agents `configuration assessment` configuration section in "Agent > Configuration" ([1257](https://github.com/wazuh/wazuh-kibana-app/pull/1257))
- Restart master and worker nodes ([#1222](https://github.com/wazuh/wazuh-kibana-app/pull/1222)).
- Restart agents ([#1229](https://github.com/wazuh/wazuh-kibana-app/pull/1229)).
- Added support for more than one Wazuh monitoring pattern ([#1243](https://github.com/wazuh/wazuh-kibana-app/pull/1243))
- Added customizable interval for Wazuh monitoring indices creation ([#1243](https://github.com/wazuh/wazuh-kibana-app/pull/1243)).
- Expand visualizations ([#1246](https://github.com/wazuh/wazuh-kibana-app/pull/1246)).
- Added a dynamic table columns selector ([#1246](https://github.com/wazuh/wazuh-kibana-app/pull/1246)).
- Added resizable columns by dragging in tables ([d2bf8ee](https://github.com/wazuh/wazuh-kibana-app/commit/d2bf8ee9681ca5d6028325e165854b49214e86a3))
- Added a cron job for fetching missing fields of all valid index patterns, also merging dynamic fields every time an index pattern is refreshed by the app ([#1276](https://github.com/wazuh/wazuh-kibana-app/pull/1276)).
- Added auto-merging dynamic fields for Wazuh monitoring index patterns ([#1300](https://github.com/wazuh/wazuh-kibana-app/pull/1300))
- New server module, it's a job queue so we can add delayed jobs to be run in background, this iteration only accepts delayed Wazuh API calls ([#1283](https://github.com/wazuh/wazuh-kibana-app/pull/1283)).
- Added new way to view logs using a logs viewer ([#1292](https://github.com/wazuh/wazuh-kibana-app/pull/1292))
- Added new directive for registering agents from the UI, including instructions on "how to" ([#1321](https://github.com/wazuh/wazuh-kibana-app/pull/1321)).
- Added some Angular charts in Agents Preview and Agents SCA sections ([#1364](https://github.com/wazuh/wazuh-kibana-app/pull/1364))
- Added Docker listener settings in configuration views ([#1365](https://github.com/wazuh/wazuh-kibana-app/pull/1365))
- Added Docker dashboards for both Agents and Overview ([#1367](https://github.com/wazuh/wazuh-kibana-app/pull/1367))
- Improved app logger with debug level ([#1373](https://github.com/wazuh/wazuh-kibana-app/pull/1373))
- Introducing React components from the EUI framework

### Changed

- Escape XML special characters ([#1159](https://github.com/wazuh/wazuh-kibana-app/pull/1159)).
- Changed empty results message for Wazuh tables ([#1165](https://github.com/wazuh/wazuh-kibana-app/pull/1165)).
- Allowing the same query multiple times on the Dev Tools ([#1174](https://github.com/wazuh/wazuh-kibana-app/pull/1174))
- Refactor JSON/XML viewer for configuration tab ([#1173](https://github.com/wazuh/wazuh-kibana-app/pull/1173), [#1148](https://github.com/wazuh/wazuh-kibana-app/pull/1148)).
- Using full height for all containers when possible ([#1224](https://github.com/wazuh/wazuh-kibana-app/pull/1224)).
- Improved the way we are handling "back button" events ([#1207](https://github.com/wazuh/wazuh-kibana-app/pull/1207)).
- Changed some visualizations for FIM, GDPR, PCI, Vulnerability and Security Events ([#1206](https://github.com/wazuh/wazuh-kibana-app/pull/1206), [#1235](https://github.com/wazuh/wazuh-kibana-app/pull/1235), [#1293](https://github.com/wazuh/wazuh-kibana-app/pull/1293)).
- New design for agent header view ([#1186](https://github.com/wazuh/wazuh-kibana-app/pull/1186)).
- Not fetching data the very first time the Dev Tools are opened ([#1185](https://github.com/wazuh/wazuh-kibana-app/pull/1185)).
- Refresh all known fields for all valid index patterns if `kbn-vis` detects a broken index pattern ([ecd7c8f](https://github.com/wazuh/wazuh-kibana-app/commit/ecd7c8f98c187a350f81261d13b0d45dcec6dc5d)).
- Truncate texts and display a tooltip when they don't fit in a table cell ([7b56a87](https://github.com/wazuh/wazuh-kibana-app/commit/7b56a873f85dcba7e6838aeb2e40d9b4cf472576))
- Updated API autocomplete for Dev Tools ([#1218](https://github.com/wazuh/wazuh-kibana-app/pull/1218))
- Updated switches design to adapt it to Kibana's design ([#1253](https://github.com/wazuh/wazuh-kibana-app/pull/1253))
- Reduced the width of some table cells with little text, to give more space to the other columns ([#1263](https://github.com/wazuh/wazuh-kibana-app/pull/1263)).
- Redesign for Management > Status daemons list ([#1284](https://github.com/wazuh/wazuh-kibana-app/pull/1284)).
- Redesign for Management > Configuration, Agent > Configuration ([#1289](https://github.com/wazuh/wazuh-kibana-app/pull/1289)).
- Replaced Management > Logs table with a log viewer component ([#1292](https://github.com/wazuh/wazuh-kibana-app/pull/1292)).
- The agents list search bar now allows to switch between AND/OR operators ([#1291](https://github.com/wazuh/wazuh-kibana-app/pull/1291)).
- Improve audit dashboards ([#1374](https://github.com/wazuh/wazuh-kibana-app/pull/1374))
- Exclude agent "000" getting the last registered and the most active agents from the Wazuh API.([#1391](https://github.com/wazuh/wazuh-kibana-app/pull/1391))
- Reviewed Osquery dashboards ([#1394](https://github.com/wazuh/wazuh-kibana-app/pull/1394))
- Memory info is now a log ([#1400](https://github.com/wazuh/wazuh-kibana-app/pull/1400))
- Error toasters time is now 30000ms, warning/info are still 6000ms ([#1420](https://github.com/wazuh/wazuh-kibana-app/pull/1420))

### Fixed

- Properly handling long messages on notifier service, until now, they were using out of the card space, also we replaced some API messages with more meaningful messages ([#1168](https://github.com/wazuh/wazuh-kibana-app/pull/1168)).
- Adapted Wazuh icon for multiple browsers where it was gone ([#1208](https://github.com/wazuh/wazuh-kibana-app/pull/1208)).
- Do not fetch data from tables twice when resize window ([#1303](https://github.com/wazuh/wazuh-kibana-app/pull/1303)).
- Agent syncrhonization status is updated as we browse the configuration section ([#1305](https://github.com/wazuh/wazuh-kibana-app/pull/1305))
- Using the browser timezone for reporting documents ([#1311](https://github.com/wazuh/wazuh-kibana-app/pull/1311)).
- Wrong behaviors in the routing system when the basePath was set ([#1342](https://github.com/wazuh/wazuh-kibana-app/pull/1342))
- Do not show pagination for one-page tables ([196c5b7](https://github.com/wazuh/wazuh-kibana-app/pull/1362/commits/196c5b717583032798da7791fa4f90ec06397f68))
- Being redirected to Overview once a Kibana restart is performed ([#1378](https://github.com/wazuh/wazuh-kibana-app/pull/1378))
- Displaying the AWS services section of the aws-s3 wodle ([#1393](https://github.com/wazuh/wazuh-kibana-app/pull/1393))
- Show email configuration on the configuration on demand ([#1401](https://github.com/wazuh/wazuh-kibana-app/issues/1401))
- Show "Follow symbolic link" field in Integrity monitoring - Monitored configuration on demand ([0c9c9da](https://github.com/wazuh/wazuh-kibana-app/pull/1414/commits/0c9c9da3b951548761cd203db5ee5baa39afe26c))

## Wazuh v3.8.2 - Kibana v6.6.0 / v6.6.1 / v6.6.2 / v6.7.0 - Revision 419

### Added

- Support for Kibana v6.6.0 / v6.6.1 / v6.6.2 / v6.7.0

### Fixed

- Fixed AWS dashboard, newer JavaScript browser engines break the view due to Angular.js ([6e882fc](https://github.com/wazuh/wazuh-kibana-app/commit/6e882fc1d7efe6059e6140ff40b8a20d9c1fa51e)).
- Fixed AWS accounts visualization, using the right field now ([6e882fc](https://github.com/wazuh/wazuh-kibana-app/commit/6e882fc1d7efe6059e6140ff40b8a20d9c1fa51e)).

## Wazuh v3.8.2 - Kibana v6.5.4 - Revision 418

### Added

- Support for Wazuh v3.8.2

### Changed

- Close configuration editor only if it was successfully updated ([bc77c35](https://github.com/wazuh/wazuh-kibana-app/commit/bc77c35d8440a656d4704451ce857c9e1d36a438)).
- Replaced FIM Vega visualization with standard visualization ([554ee1c](https://github.com/wazuh/wazuh-kibana-app/commit/554ee1c4c4d75c76d82272075acf8bb62e7f9e27)).

## Wazuh v3.8.1 - Kibana v6.5.4 - Revision 417

### Added

- Support for Wazuh v3.8.1

### Changed

- Moved monitored/ignored Windows registry entries to "FIM > Monitored" and "FIM > Ignored" to avoid user confusion ([#1176](https://github.com/wazuh/wazuh-kibana-app/pull/1176)).
- Excluding managers from wazuh-monitoring indices ([#1177](https://github.com/wazuh/wazuh-kibana-app/pull/1177)).
- Escape `&` before sending group configuration ([d3aa56f](https://github.com/wazuh/wazuh-kibana-app/commit/d3aa56fa73478c60505e500db7d3a7df263081b5)).
- Improved `autoFormat` function before rendering group configuration ([f4f8144](https://github.com/wazuh/wazuh-kibana-app/commit/f4f8144eef8b93038fc897a9f16356e71029b844)).
- Now the group configuration editor doesn't exit after sending data to the Wazuh API ([5c1a3ef](https://github.com/wazuh/wazuh-kibana-app/commit/5c1a3ef9bd710a7befbed0709c4a7cf414f44f6b)).

### Fixed

- Fixed style for the error toaster for long URLs or long paths ([11b8084](https://github.com/wazuh/wazuh-kibana-app/commit/11b8084c75bbc5da36587ff31d1bc80a55fe4dfe)).

## Wazuh v3.8.0 - Kibana v6.5.4 - Revision 416

### Added

- Added group management features such as:
  - Edit the group configuration ([#1096](https://github.com/wazuh/wazuh-kibana-app/pull/1096)).
  - Add/remove groups to/from an agent ([#1096](https://github.com/wazuh/wazuh-kibana-app/pull/1096)).
  - Add/remove agents to/from a group ([#1096](https://github.com/wazuh/wazuh-kibana-app/pull/1096)).
  - Add/remove groups ([#1152](https://github.com/wazuh/wazuh-kibana-app/pull/1152)).
- New directive for tables that don't need external data sources ([#1067](https://github.com/wazuh/wazuh-kibana-app/pull/1067)).
- New search bar directive with interactive filters and suggestions ([#1058](https://github.com/wazuh/wazuh-kibana-app/pull/1058)).
- New server route `/elastic/alerts` for fetching alerts using custom parameters([#1056](https://github.com/wazuh/wazuh-kibana-app/pull/1056)).
- New table for an agent FIM monitored files, if the agent OS platform is Windows it will show two tables: files and registry ([#1032](https://github.com/wazuh/wazuh-kibana-app/pull/1032)).
- Added description to each setting under Settings > Configuration ([#1048](https://github.com/wazuh/wazuh-kibana-app/pull/1048)).
- Added a new setting to `config.yml` related to Wazuh monitoring and its index pattern ([#1095](https://github.com/wazuh/wazuh-kibana-app/pull/1095)).
- Resizable columns by dragging in Dev-tools ([#1102](https://github.com/wazuh/wazuh-kibana-app/pull/1102)).
- New feature to be able to edit config.yml file from the Settings > Configuration section view ([#1105](https://github.com/wazuh/wazuh-kibana-app/pull/1105)).
- Added a new table (network addresses) for agent inventory tab ([#1111](https://github.com/wazuh/wazuh-kibana-app/pull/1111)).
- Added `audit_key` (Who-data Audit keys) for configuration tab ([#1123](https://github.com/wazuh/wazuh-kibana-app/pull/1123)).
- Added new known fields for Kibana index pattern ([#1150](https://github.com/wazuh/wazuh-kibana-app/pull/1150)).

### Changed

- Changed Inventory tables. Now the app looks for the OS platform and it shows different tables depending on the OS platform. In addition the process state codes has been replaced to be more meaningful ([#1059](https://github.com/wazuh/wazuh-kibana-app/pull/1059)).
- Tiny rework for the AWS tab including.
- "Report" button is hidden on Discover panel ([#1047](https://github.com/wazuh/wazuh-kibana-app/pull/1047)).
- Visualizations, filters and Discover improved ([#1083](https://github.com/wazuh/wazuh-kibana-app/pull/1083)).
- Removed `popularizeField` function until https://github.com/elastic/kibana/issues/22426 is solved in order to avoid `Unable to write index pattern!` error on Discover tab ([#1085](https://github.com/wazuh/wazuh-kibana-app/pull/1085)).
- Improved Wazuh monitoring module ([#1094](https://github.com/wazuh/wazuh-kibana-app/pull/1094)).
- Added "Registered date" and "Last keep alive" in agents table allowing you to sort by these fields ([#1102](https://github.com/wazuh/wazuh-kibana-app/pull/1102)).
- Improved code quality in sections such as Ruleset > Rule and Decoder detail view simplify conditions ([#1102](https://github.com/wazuh/wazuh-kibana-app/pull/1102)).
- Replaced reporting success message ([#1102](https://github.com/wazuh/wazuh-kibana-app/pull/1102)).
- Reduced the default number of shards and the default number of replicas for the app indices ([#1113](https://github.com/wazuh/wazuh-kibana-app/pull/1113)).
- Refreshing index pattern known fields on health check controller ([#1119](https://github.com/wazuh/wazuh-kibana-app/pull/1119)).
- Less strict memory check ([786c764](https://github.com/wazuh/wazuh-kibana-app/commit/786c7642cd88083f9a77c57ed204488ecf5b710a)).
- Checking message origin in error handler ([dfec368](https://github.com/wazuh/wazuh-kibana-app/commit/dfec368d22a148b2e4437db92d71294900241961)).
- Dev tools is now showing the response as it is, like `curl` does ([#1137](https://github.com/wazuh/wazuh-kibana-app/pull/1137)).
- Removed `unknown` as valid node name ([#1149](https://github.com/wazuh/wazuh-kibana-app/pull/1149)).
- Removed `rule.id` direct filter from the rule set tables ([#1151](https://github.com/wazuh/wazuh-kibana-app/pull/1151))

### Fixed

- Restored X-Pack security logic for the .wazuh index, now it's not bypassing the X-Pack roles ([#1081](https://github.com/wazuh/wazuh-kibana-app/pull/1081))
- Avoid fetching twice the same data ([#1072](https://github.com/wazuh/wazuh-kibana-app/pull/1072), [#1061](https://github.com/wazuh/wazuh-kibana-app/pull/1061)).
- Wazuh logo adapted to low resolutions ([#1074](https://github.com/wazuh/wazuh-kibana-app/pull/1074)).
- Hide Audit, OpenSCAP tabs for non-linux agents. Fixed empty Windows events under Configuration > Log collection section. OSQuery logo has been standardized ([#1072](https://github.com/wazuh/wazuh-kibana-app/pull/1072), [#1076](https://github.com/wazuh/wazuh-kibana-app/pull/1076)).
- Fix empty values on _Overview > Security events_ when Wazuh monitoring is disabled ([#1091](https://github.com/wazuh/wazuh-kibana-app/pull/1091)).
- Fix overlapped play button in Dev-tools when the input box has a scrollbar ([#1102](https://github.com/wazuh/wazuh-kibana-app/pull/1102)).
- Fix Dev-tools behavior when parse json invalid blocks ([#1102](https://github.com/wazuh/wazuh-kibana-app/pull/1102)).
- Fixed Management > Monitoring tab frustration adding back buttons ([#1102](https://github.com/wazuh/wazuh-kibana-app/pull/1102)).
- Fix template checking when using more than one pattern ([#1104](https://github.com/wazuh/wazuh-kibana-app/pull/1104)).
- Fix infinite loop for Wazuh monitoring when the Wazuh API is not being able to give us all the agents ([5a26916](https://github.com/wazuh/wazuh-kibana-app/commit/5a2691642b40a34783d2eafb6ee24ae78b9af21a)), ([85005a1](https://github.com/wazuh/wazuh-kibana-app/commit/85005a184d4f1c3d339b7c895b5d2469f3b45171)).
- Fix rule details for `list` and `info` parameters ([#1149](https://github.com/wazuh/wazuh-kibana-app/pull/1149)).

## Wazuh v3.7.1 / v3.7.2 - Kibana v6.5.1 / v6.5.2 / v6.5.3 / v6.5.4 - Revision 415

### Added

- Support for Elastic stack v6.5.2 / v6.5.3 / v6.5.4.
- Support for Wazuh v3.7.1 / v3.7.2.
- Dev Tools module now autocompletes API endpoints ([#1030](https://github.com/wazuh/wazuh-kibana-app/pull/1030)).

### Changed

- Increased number of rows for syscollector tables ([#1033](https://github.com/wazuh/wazuh-kibana-app/pull/1033)).
- Modularized JSON/XML viewers for the configuration section ([#982](https://github.com/wazuh/wazuh-kibana-app/pull/982)).

### Fixed

- Added missing fields for syscollector network tables ([#1036](https://github.com/wazuh/wazuh-kibana-app/pull/1036)).
- Using the right API path when downloading CSV for decoders list ([#1045](https://github.com/wazuh/wazuh-kibana-app/pull/1045)).
- Including group field when downloading CSV for agents list ([#1044](https://github.com/wazuh/wazuh-kibana-app/pull/1044)).
- Preserve active tab in configuration section when refreshing the page ([#1037](https://github.com/wazuh/wazuh-kibana-app/pull/1037)).

## Wazuh v3.7.0 - Kibana v6.5.0 / v6.5.1 - Revision 414

### Added

- Support for Elastic Stack v6.5.0 / v6.5.1.
- Agent groups bar is now visible on the agent configuration section ([#1023](https://github.com/wazuh/wazuh-kibana-app/pull/1023)).
- Added a new setting for the `config.yml` file for enable/disable administrator mode ([#1019](https://github.com/wazuh/wazuh-kibana-app/pull/1019)).
  - This allows the user to perform PUT, POST, DELETE methods in our Dev Tools.

### Changed

- Refactored most front-end controllers ([#1023](https://github.com/wazuh/wazuh-kibana-app/pull/1023)).

## Wazuh v3.7.0 - Kibana v6.4.2 / v6.4.3 - Revision 413

### Added

- Support for Wazuh v3.7.0.
- Support for Elastic Stack v6.4.2 / v6.4.3.
- Brand-new interface for _Configuration_ (on both _Management_ and _Agents_ tabs) ([#914](https://github.com/wazuh/wazuh-kibana-app/pull/914)):
  - Now you can check current and real agent and manager configuration.
  - A new interface design, with more useful information and easy to understand descriptions.
  - New and more responsive JSON/XML viewers to show the configuration in raw mode.
- Brand-new extension - Osquery ([#938](https://github.com/wazuh/wazuh-kibana-app/pull/938)):
  - A new extension, disabled by default.
  - Check alerts from Wazuh's Osquery integration.
  - Check your current Osquery wodle configuration.
  - More improvements will come for this extension in the future.
- New option for Wazuh app configuration file - _Ignore index patterns_ ([#947](https://github.com/wazuh/wazuh-kibana-app/pull/947)):
  - Now the user can specify which index patterns can't be selected on the app using the new `ip.ignore` setting on the `config.yml` file.
  - The valid format is an array of strings which represents index patterns.
  - By default, this list is empty (all index patterns will be available if they use a compatible structure).
- Added a node selector for _Management > Status_ section when Wazuh cluster is enabled ([#976](https://github.com/wazuh/wazuh-kibana-app/pull/976)).
- Added quick access to _Configuration_ or _Discover_ panels for an agent on the agents list ([#939](https://github.com/wazuh/wazuh-kibana-app/pull/939)).
- Now you can click on an agent's ID on the _Discover_ panels to open its details page on the app ([#904](https://github.com/wazuh/wazuh-kibana-app/pull/904)).
- Redesigned the _Overview > Amazon AWS_ tab, using more meaningful visualizations for a better overall view of your agents' status ([#903](https://github.com/wazuh/wazuh-kibana-app/pull/903)).
- Redesigned the _Overview/Agents > Vulnerabilities_ tab, using more meaningful visualizations for a better overall view of your agents' status ([#954](https://github.com/wazuh/wazuh-kibana-app/pull/954)).
- Now everytime the user enters the _Settings_ tab, the API connection will be automatically checked ([#971](https://github.com/wazuh/wazuh-kibana-app/pull/971)).
- Added a node selector for _Management > Logs_ section when Wazuh cluster is enabled ([#980](https://github.com/wazuh/wazuh-kibana-app/pull/980)).
- Added a group selector for _Agents_ section ([#995](https://github.com/wazuh/wazuh-kibana-app/pull/995)).

### Changed

- Interface refactoring for the _Agents > Inventory data_ tab ([#924](https://github.com/wazuh/wazuh-kibana-app/pull/924)):
  - Now the tab won't be available if your agent doesn't have Syscollector enabled, and each card will be enabled or disabled depending on the current Syscollector scans configuration.
  - This will prevent situations where the user couldn't check the inventory although there was actual scan data to show on some sections.
- Added support for new multigroups feature ([#911](https://github.com/wazuh/wazuh-kibana-app/pull/911)):
  - Now the information bars on _Agents_ will show all the groups an agent belongs to.
- Now the result pane on the _Dev tools_ tab will show the error code coming from the Wazuh API ([#909](https://github.com/wazuh/wazuh-kibana-app/pull/909)).
- Changed some visualizations titles for _Overview/Agents > OpenSCAP_ tab ([#925](https://github.com/wazuh/wazuh-kibana-app/pull/925)).
- All backend routes have been renamed ([#932](https://github.com/wazuh/wazuh-kibana-app/pull/932)).
- Several improvements for Elasticsearch tests ([#933](https://github.com/wazuh/wazuh-kibana-app/pull/933)).
- Updated some strings and descriptions on the _Settings_ tab ([#934](https://github.com/wazuh/wazuh-kibana-app/pull/934)).
- Changed the date format on _Settings > Logs_ to make it more human-readable ([#944](https://github.com/wazuh/wazuh-kibana-app/pull/944)).
- Changed some labels to remove the "MD5 sum" expression, it will use "Checksum" instead ([#945](https://github.com/wazuh/wazuh-kibana-app/pull/945)).
- Added word wrapping class to group name in _Management > Groups > Group detail_ tab ([#945](https://github.com/wazuh/wazuh-kibana-app/pull/945)).
- The `wz-table` directive has been refactored ([#953](https://github.com/wazuh/wazuh-kibana-app/pull/953)).
- The `wz-table` directive now checks if a request is aborted ([#979](https://github.com/wazuh/wazuh-kibana-app/pull/979)).
- Several performance improvements ([#985](https://github.com/wazuh/wazuh-kibana-app/pull/985), [#997](https://github.com/wazuh/wazuh-kibana-app/pull/997), [#1000](https://github.com/wazuh/wazuh-kibana-app/pull/1000)).

### Fixed

- Several known fields for _Whodata_ functionality have been fixed ([#901](https://github.com/wazuh/wazuh-kibana-app/pull/901)).
- Fixed alignment bug with the _Add a filter +_ button on _Discover_ and _Agents_ tabs ([#912](https://github.com/wazuh/wazuh-kibana-app/pull/912)).
- Fixed a bug where the `Add API` form on _Settings_ didn't appear when pressing the button after editing an existing API entry ([#944](https://github.com/wazuh/wazuh-kibana-app/pull/944)).
- Fixed a bug on _Ruleset_ tab where the "Description" column was showing `0` if the rule doesn't have any description ([#948](https://github.com/wazuh/wazuh-kibana-app/pull/948)).
- Fixed wrong alignment on related Rules/Decoders tables from _Management > Ruleset_ tab ([#971](https://github.com/wazuh/wazuh-kibana-app/pull/971)).
- Fixed a bug where sometimes the error messages appeared duplicated ([#971](https://github.com/wazuh/wazuh-kibana-app/pull/971)).

### Removed

- On the _Management > Monitoring_ tab, the `Cluster enabled but not running` message won't appear as an error anymore ([#971](https://github.com/wazuh/wazuh-kibana-app/pull/971)).

## Wazuh v3.6.1 - Kibana v6.4.1 / v6.4.2 / v6.4.3 - Revision 412

### Added

- Support for Elastic Stack v6.4.1 / v6.4.2 / v6.4.3.

## Wazuh v3.6.1 - Kibana v6.4.0 - Revision 411

### Added

- Redesigned the _Overview > Integrity monitoring_ tab, using more meaningful visualizations for a better overall view of your agents' status ([#893](https://github.com/wazuh/wazuh-kibana-app/pull/893)).
- Added a new table for the _Inventory_ tab: _Processes_ ([#895](https://github.com/wazuh/wazuh-kibana-app/pull/895)).
- Improved error handling for tables. Now the table will show an error message if it wasn't able to fetch and load data ([#896](https://github.com/wazuh/wazuh-kibana-app/pull/896)).

### Changed

- The app source code has been improved, following best practices and coding guidelines ([#892](https://github.com/wazuh/wazuh-kibana-app/pull/892)).
- Included more app tests and prettifier for better code maintainability ([#883](https://github.com/wazuh/wazuh-kibana-app/pull/883) & [#885](https://github.com/wazuh/wazuh-kibana-app/pull/885)).

### Fixed

- Fixed minor visual errors on some _GDPR_, _PCI DSS_ and _Vulnerabilities_ visualizations ([#894](https://github.com/wazuh/wazuh-kibana-app/pull/894)).

## Wazuh v3.6.1 - Kibana v6.4.0 - Revision 410

### Added

- The _Inventory_ tab has been redesigned ([#873](https://github.com/wazuh/wazuh-kibana-app/pull/873)):
  - Added new network interfaces and port tables.
  - Improved design using metric information bars and intuitive status indicators.
- Added refresh functionality to the _Settings > Logs_ tab ([#852](https://github.com/wazuh/wazuh-kibana-app/pull/852)):
  - Now everytime the user opens the tab, the logs will be reloaded.
  - A new button to force the update has been added on the top left corner of the logs table.
- Added `tags` and `recursion_level` configuration options to _Management/Agent > Configuration_ tabs ([#850](https://github.com/wazuh/wazuh-kibana-app/pull/850)).
- The _Kuery_ search syntax has been added again to the app ([#851](https://github.com/wazuh/wazuh-kibana-app/pull/851)).
- Added a first batch of [_Mocha_](https://mochajs.org/) tests and other quality of code improvements to the app ([#859](https://github.com/wazuh/wazuh-kibana-app/pull/859)).
- Now you can open specific rule details (the _Management > Ruleset_ tab) when clicking on the `rule.id` value on the _Discover_ tab ([#862](https://github.com/wazuh/wazuh-kibana-app/pull/862)).
- Now you can click on the rule ID value on the _Management > Ruleset_ tab to search for related alerts on the _Discover_ tab ([#863](https://github.com/wazuh/wazuh-kibana-app/pull/863)).

### Changed

- The index pattern known fields have been updated up to 567 ([#872](https://github.com/wazuh/wazuh-kibana-app/pull/872)).
- Now the _Inventory_ tab will always be available for all agents, and a descriptive message will appear if the agent doesn't have `syscollector` enabled ([#879](https://github.com/wazuh/wazuh-kibana-app/pull/879)).

### Fixed

- Fixed a bug where the _Inventory_ tab was unavailable if the user reloads the page while on the _Agents > Configuration_ tab ([#845](https://github.com/wazuh/wazuh-kibana-app/pull/845)).
- Fixed some _Overview > VirusTotal_ visualizations ([#846](https://github.com/wazuh/wazuh-kibana-app/pull/846)).
- Fixed a bug where the _Settings > Extensions_ tab wasn't being properly hidden when there's no API entries inserted ([#847](https://github.com/wazuh/wazuh-kibana-app/pull/847)).
- Fixed a bug where the _Current API_ indicator on the top navbar wasn't being properly updated when the user deletes all the API entries ([#848](https://github.com/wazuh/wazuh-kibana-app/pull/848)).
- Fixed a bug where the _Agents coverage_ metric were not displaying a proper value when the manager has 0 registered agents ([#849](https://github.com/wazuh/wazuh-kibana-app/pull/849)).
- Fixed a bug where the `wazuh-basic` user role was able to update API entries (it should be forbidden) ([#853](https://github.com/wazuh/wazuh-kibana-app/pull/853)).
- Fixed a bug where the visualizations had scroll bars on the PDF reports ([#870](https://github.com/wazuh/wazuh-kibana-app/pull/870)).
- Fixed a bug on the _Dev tools_ tab where the user couldn't execute the first request block if there was blank lines above it ([#871](https://github.com/wazuh/wazuh-kibana-app/pull/871)).
- Fixed a bug on pinned filters when opening tabs where the implicit filter was the same, making them stuck and unremovable from other tabs ([#878](https://github.com/wazuh/wazuh-kibana-app/pull/878)).

## Wazuh v3.6.1 - Kibana v6.4.0 - Revision 409

### Added

- Support for Wazuh v3.6.1.

### Fixed

- Fixed a bug on the _Dev tools_ tab ([b7c79f4](https://github.com/wazuh/wazuh-kibana-app/commit/b7c79f48f06cb49b12883ec9e9337da23b49976b)).

## Wazuh v3.6.1 - Kibana v6.3.2 - Revision 408

### Added

- Support for Wazuh v3.6.1.

### Fixed

- Fixed a bug on the _Dev tools_ tab ([4ca9ed5](https://github.com/wazuh/wazuh-kibana-app/commit/4ca9ed54f1b18e5d499d950e6ff0741946701988)).

## Wazuh v3.6.0 - Kibana v6.4.0 - Revision 407

### Added

- Support for Wazuh v3.6.0.

## Wazuh v3.6.0 - Kibana v6.3.2 - Revision 406

### Added

- Support for Wazuh v3.6.0.

## Wazuh v3.5.0 - Kibana v6.4.0 - Revision 405

### Added

- Support for Elastic Stack v6.4.0 ([#813](https://github.com/wazuh/wazuh-kibana-app/pull/813)).

## Wazuh v3.5.0 - Kibana v6.3.2 - Revision 404

### Added

- Added new options to `config.yml` to change shards and replicas settings for `wazuh-monitoring` indices ([#809](https://github.com/wazuh/wazuh-kibana-app/pull/809)).
- Added more error messages for `wazuhapp.log` in case of failure when performing some crucial functions ([#812](https://github.com/wazuh/wazuh-kibana-app/pull/812)).
- Now it's possible to change replicas settings for existing `.wazuh`, `.wazuh-version` and `wazuh-monitoring` indices on the `config.yml` file ([#817](https://github.com/wazuh/wazuh-kibana-app/pull/817)).

### Changed

- App frontend code refactored and restructured ([#802](https://github.com/wazuh/wazuh-kibana-app/pull/802)).
- Now the _Overview > Security events_ tab won't show anything if the only visualization with data is _Agents status_ ([#811](https://github.com/wazuh/wazuh-kibana-app/pull/811)).

### Fixed

- Fixed a bug where the RAM status message appreared twice the first time you opened the app ([#807](https://github.com/wazuh/wazuh-kibana-app/pull/807)).
- Fixed the app UI to make the app usable on Internet Explorer 11 ([#808](https://github.com/wazuh/wazuh-kibana-app/pull/808)).

## Wazuh v3.5.0 - Kibana v6.3.2 - Revision 403

### Added

- The welcome tabs on _Overview_ and _Agents_ have been updated with a new name and description for the existing sections ([#788](https://github.com/wazuh/wazuh-kibana-app/pull/788)).
- Now the app tables will auto-resize depending on the screen height ([#792](https://github.com/wazuh/wazuh-kibana-app/pull/792)).

### Changed

- Now all the app filters on several tables will present the values in alphabetical order ([#787](https://github.com/wazuh/wazuh-kibana-app/pull/787)).

### Fixed

- Fixed a bug on _Decoders_ where clicking on the decoder wouldn't open the detail view if the `Parent decoders` filter was enabled ([#782](https://github.com/wazuh/wazuh-kibana-app/pull/782)).
- Fixed a bug on _Dev tools_ when the first line on the editor pane was empty or had a comment ([#790](https://github.com/wazuh/wazuh-kibana-app/pull/790)).
- Fixed a bug where the app was throwing multiple warning messages the first time you open it ([#791](https://github.com/wazuh/wazuh-kibana-app/pull/791)).
- Fixed a bug where clicking on a different tab from _Overview_ right after inserting the API credentials for the first time would always redirect to _Overview_ ([#791](https://github.com/wazuh/wazuh-kibana-app/pull/791)).
- Fixed a bug where the user could have a browser cookie with a reference to a non-existing API entry on Elasticsearch ([#794](https://github.com/wazuh/wazuh-kibana-app/pull/794) & [#795](https://github.com/wazuh/wazuh-kibana-app/pull/795)).

### Removed

- The cluster key has been removed from the API requests to `/manager/configuration` ([#796](https://github.com/wazuh/wazuh-kibana-app/pull/796)).

## Wazuh v3.5.0 - Kibana v6.3.1/v6.3.2 - Revision 402

### Added

- Support for Wazuh v3.5.0.
- Added new fields for _Vulnerability detector_ alerts ([#752](https://github.com/wazuh/wazuh-kibana-app/pull/752)).
- Added multi table search for `wz-table` directive. Added two new log levels for _Management > Logs_ section ([#753](https://github.com/wazuh/wazuh-kibana-app/pull/753)).

## Wazuh v3.4.0 - Kibana v6.3.1/v6.3.2 - Revision 401

### Added

- Added a few new fields for Kibana due to the new Wazuh _who-data_ feature ([#763](https://github.com/wazuh/wazuh-kibana-app/pull/763)).
- Added XML/JSON viewer for each card under _Management > Configuration_ ([#764](https://github.com/wazuh/wazuh-kibana-app/pull/764)).

### Changed

- Improved error handling for Dev tools. Also removed some unused dependencies from the _Dev tools_ tab ([#760](https://github.com/wazuh/wazuh-kibana-app/pull/760)).
- Unified origin for tab descriptions. Reviewed some grammar typos ([#765](https://github.com/wazuh/wazuh-kibana-app/pull/765)).
- Refactored agents autocomplete component. Removed unused/deprecated modules ([#766](https://github.com/wazuh/wazuh-kibana-app/pull/766)).
- Simplified route resolves section ([#768](https://github.com/wazuh/wazuh-kibana-app/pull/768)).

### Fixed

- Fixed missing cluster node filter for the visualization shown when looking for specific node under _Management > Monitoring_ section ([#758](https://github.com/wazuh/wazuh-kibana-app/pull/758)).
- Fixed missing dependency injection for `wzMisc` factory ([#768](https://github.com/wazuh/wazuh-kibana-app/pull/768)).

### Removed

- Removed `angular-aria`, `angular-md5`, `ansicolors`, `js-yaml`, `querystring` and `lodash` dependencies since Kibana includes all of them. Removed some unused images ([#768](https://github.com/wazuh/wazuh-kibana-app/pull/768)).

## Wazuh v3.4.0 - Kibana v6.3.1/v6.3.2 - Revision 400

### Added

- Support for Wazuh v3.4.0.
- Support for Elastic Stack v6.3.2.
- Support for Kuery as accepted query language ([#742](https://github.com/wazuh/wazuh-kibana-app/pull/742)).
  - This feature is experimental.
- Added new _Who data_ fields from file integrity monitoring features ([#746](https://github.com/wazuh/wazuh-kibana-app/pull/746)).
- Added tab in _Settings_ section where you can see the last logs from the Wazuh app server ([#723](https://github.com/wazuh/wazuh-kibana-app/pull/723)).

### Changed

- Fully redesigned of the welcome screen along the different app sections ([#751](https://github.com/wazuh/wazuh-kibana-app/pull/751)).
- Now any agent can go to the _Inventory_ tab regardless if it's enabled or not. The content will change properly according to the agent configuration ([#744](https://github.com/wazuh/wazuh-kibana-app/pull/744)).
- Updated the `angular-material` dependency to `1.1.10` ([#743](https://github.com/wazuh/wazuh-kibana-app/pull/743)).
- Any API entry is now removable regardless if it's the only one API entry ([#740](https://github.com/wazuh/wazuh-kibana-app/pull/740)).
- Performance has been improved regarding to agents status, they are now being fetched using _distinct_ routes from the Wazuh API ([#738](https://github.com/wazuh/wazuh-kibana-app/pull/738)).
- Improved the way we are parsing some Wazuh API errors regarding to version mismatching ([#735](https://github.com/wazuh/wazuh-kibana-app/pull/735)).

### Fixed

- Fixed wrong filters being applied in _Ruleset > Rules_ and _Ruleset > Decoders_ sections when using Lucene like filters plus path filters ([#736](https://github.com/wazuh/wazuh-kibana-app/pull/736)).
- Fixed the template checking from the healthcheck, now it allows to use custom index patterns ([#739](https://github.com/wazuh/wazuh-kibana-app/pull/739)).
- Fixed infinite white screen from _Management > Monitoring_ when the Wazuh cluster is enabled but not running ([#741](https://github.com/wazuh/wazuh-kibana-app/pull/741)).

## Wazuh v3.3.0/v3.3.1 - Kibana v6.3.1 - Revision 399

### Added

- Added a new Angular.js factory to store the Wazuh app configuration values. Also, this factory is being used by the pre-routes functions (resolves); this way we are sure about having the real configuration at any time. These pre-routes functions have been improved too ([#670](https://github.com/wazuh/wazuh-kibana-app/pull/670)).
- Added extended information for reports from _Reporting_ feature ([#701](https://github.com/wazuh/wazuh-kibana-app/pull/701)).

### Changed

- Tables have been improved. Now they are truncating long fields and adding a tooltip if needed ([#671](https://github.com/wazuh/wazuh-kibana-app/pull/671)).
- Services have been improved ([#715](https://github.com/wazuh/wazuh-kibana-app/pull/715)).
- CSV formatted files have been improved. Now they are showing a more human readable column names ([#717](https://github.com/wazuh/wazuh-kibana-app/pull/717), [#726](https://github.com/wazuh/wazuh-kibana-app/pull/726)).
- Added/Modified some visualization titles ([#728](https://github.com/wazuh/wazuh-kibana-app/pull/728)).
- Improved Discover perfomance when in background mode ([#719](https://github.com/wazuh/wazuh-kibana-app/pull/719)).
- Reports from the _Reporting_ feature have been fulyl redesigned ([#701](https://github.com/wazuh/wazuh-kibana-app/pull/701)).

### Fixed

- Fixed the top menu API indicator when checking the API connection and the manager/cluster information had been changed ([#668](https://github.com/wazuh/wazuh-kibana-app/pull/668)).
- Fixed our logger module which was not writting logs the very first time Kibana is started neither after a log rotation ([#667](https://github.com/wazuh/wazuh-kibana-app/pull/667)).
- Fixed a regular expression in the server side when parsing URLs before registering a new Wazuh API ([#690](https://github.com/wazuh/wazuh-kibana-app/pull/690)).
- Fixed filters from specific visualization regarding to _File integrity_ section ([#694](https://github.com/wazuh/wazuh-kibana-app/pull/694)).
- Fixed filters parsing when generating a report because it was not parsing negated filters as expected ([#696](https://github.com/wazuh/wazuh-kibana-app/pull/696)).
- Fixed visualization counter from _OSCAP_ tab ([#722](https://github.com/wazuh/wazuh-kibana-app/pull/722)).

### Removed

- Temporary removed CSV download from agent inventory section due to Wazuh API bug ([#727](https://github.com/wazuh/wazuh-kibana-app/pull/727)).

## Wazuh v3.3.0/v3.3.1 - Kibana v6.3.0 - Revision 398

### Added

- Improvements for latest app redesign ([#652](https://github.com/wazuh/wazuh-kibana-app/pull/652)):
  - The _Welcome_ tabs have been simplified, following a more Elastic design.
  - Added again the `md-nav-bar` component with refined styles and limited to specific sections.
  - The _Settings > Welcome_ tab has been removed. You can use the nav bar to switch tabs.
  - Minor CSS adjustments and reordering.
- Small app UI improvements ([#634](https://github.com/wazuh/wazuh-kibana-app/pull/634)):
  - Added link to _Agents Preview_ on the _Agents_ tab breadcrumbs.
  - Replaced the _Generate report_ button with a smaller one.
  - Redesigned _Management > Ruleset_ `md-chips` to look similar to Kibana filter pills.
  - Added agent information bar from _Agents > General_ to _Agents > Welcome_ too.
  - Refactored flex layout on _Welcome_ tabs to fix a height visual bug.
  - Removed duplicated loading rings on the _Agents_ tab.
- Improvements for app tables ([#627](https://github.com/wazuh/wazuh-kibana-app/pull/627)):
  - Now the current page will be highlighted.
  - The gap has been fixed to the items per page value.
  - If there are no more pages for _Next_ or _Prev_ buttons, they will be hidden.
- Improvements for app health check ([#637](https://github.com/wazuh/wazuh-kibana-app/pull/637)):
  - Improved design for the view.
  - The checks have been placed on a table, showing the current status of each one.
- Changes to our reporting feature ([#639](https://github.com/wazuh/wazuh-kibana-app/pull/639)):
  - Now the generated reports will include tables for each section.
  - Added a parser for getting Elasticsearch data table responses.
  - The reporting feature is now a separated module, and the code has been refactored.
- Improvements for app tables pagination ([#646](https://github.com/wazuh/wazuh-kibana-app/pull/646)).

### Changed

- Now the `pretty` parameter on the _Dev tools_ tab will be ignored to avoid `Unexpected error` messages ([#624](https://github.com/wazuh/wazuh-kibana-app/pull/624)).
- The `pdfkit` dependency has been replaced by `pdfmake` ([#639](https://github.com/wazuh/wazuh-kibana-app/pull/639)).
- Changed some Kibana tables for performance improvements on the reporting feature ([#644](https://github.com/wazuh/wazuh-kibana-app/pull/644)).
- Changed the method to refresh the list of known fields on the index pattern ([#650](https://github.com/wazuh/wazuh-kibana-app/pull/650)):
  - Now when restarting Kibana, the app will update the fieldset preserving the custom user fields.

### Fixed

- Fixed bug on _Agents CIS-CAT_ tab who wasn't loading the appropriate visualizations ([#626](https://github.com/wazuh/wazuh-kibana-app/pull/626)).
- Fixed a bug where sometimes the index pattern could be `undefined` during the health check process, leading into a false error message when loading the app ([#640](https://github.com/wazuh/wazuh-kibana-app/pull/640)).
- Fixed several bugs on the _Settings > API_ tab when removing, adding or editing new entries.

### Removed

- Removed the app login system ([#636](https://github.com/wazuh/wazuh-kibana-app/pull/636)):
  - This feature was unstable, experimental and untested for a long time. We'll provide much better RBAC capabilities in the future.
- Removed the new Kuery language option on Discover app search bars.
  - This feature will be restored in the future, after more Elastic v6.3.0 adaptations.

## Wazuh v3.3.0/v3.3.1 - Kibana v6.3.0 - Revision 397

### Added

- Support for Elastic Stack v6.3.0 ([#579](https://github.com/wazuh/wazuh-kibana-app/pull/579) & [#612](https://github.com/wazuh/wazuh-kibana-app/pull/612) & [#615](https://github.com/wazuh/wazuh-kibana-app/pull/615)).
- Brand-new Wazuh app redesign for the _Monitoring_ tab ([#581](https://github.com/wazuh/wazuh-kibana-app/pull/581)):
  - Refactored and optimized UI for these tabs, using a breadcrumbs-based navigability.
  - Used the same guidelines from the previous redesign for _Overview_ and _Agents_ tabs.
- New tab for _Agents_ - _Inventory_ ([#582](https://github.com/wazuh/wazuh-kibana-app/pull/582)):
  - Get information about the agent host, such as installed packages, motherboard, operating system, etc.
  - This tab will appear if the agent has the [`syscollector`](https://documentation.wazuh.com/current/user-manual/reference/ossec-conf/wodle-syscollector.html) wodle enabled.
- Brand-new extension - _CIS-CAT Alerts_ ([#601](https://github.com/wazuh/wazuh-kibana-app/pull/601)):
  - A new extension, disabled by default.
  - Visualize alerts related to the CIS-CAT benchmarks on the _Overview_ and _Agents_ tabs.
  - Get information about the last performed scan and its score.
- Several improvements for the _Dev tools_ tab ([#583](https://github.com/wazuh/wazuh-kibana-app/pull/583) & [#597](https://github.com/wazuh/wazuh-kibana-app/pull/597)):
  - Now you can insert queries using inline parameters, just like in a web browser.
  - You can combine inline parameters with JSON-like parameters.
  - If you use the same parameter on both methods with different values, the inline parameter has precedence over the other one.
  - The tab icon has been changed for a more appropriate one.
  - The `Execute query` button is now always placed on the first line of the query block.
- Refactoring for all app tables ([#582](https://github.com/wazuh/wazuh-kibana-app/pull/582)):
  - Replaced the old `wz-table` directive with a new one, along with a new data factory.
  - Now the tables are built with a pagination system.
  - Much easier method for building tables for the app.
  - Performance and stability improvements when fetching API data.
  - Now you can see the total amount of items and the elapsed time.

### Changed

- Moved some logic from the _Agents preview_ tab to the server, to avoid excessive client-side workload ([#586](https://github.com/wazuh/wazuh-kibana-app/pull/586)).
- Changed the UI to use the same loading ring across all the app tabs ([#593](https://github.com/wazuh/wazuh-kibana-app/pull/593) & [#599](https://github.com/wazuh/wazuh-kibana-app/pull/599)).
- Changed the _No results_ message across all the tabs with visualizations ([#599](https://github.com/wazuh/wazuh-kibana-app/pull/599)).

### Fixed

- Fixed a bug on the _Settings/Extensions_ tab where enabling/disabling some extensions could make other ones to be disabled ([#591](https://github.com/wazuh/wazuh-kibana-app/pull/591)).

## Wazuh v3.3.0/v3.3.1 - Kibana v6.2.4 - Revision 396

### Added

- Support for Wazuh v3.3.1.
- Brand-new Wazuh app redesign for the _Settings_ tab ([#570](https://github.com/wazuh/wazuh-kibana-app/pull/570)):
  - Refactored and optimized UI for these tabs, using a breadcrumbs-based navigability.
  - Used the same guidelines from the previous redesign for _Overview_ and _Agents_ tabs.
- Refactoring for _Overview_ and _Agents_ controllers ([#564](https://github.com/wazuh/wazuh-kibana-app/pull/564)):
  - Reduced duplicated code by splitting it into separate files.
  - Code optimization for a better performance and maintainability.
  - Added new services to provide similar functionality between different app tabs.
- Added `data.vulnerability.package.condition` to the list of known fields ([#566](https://github.com/wazuh/wazuh-kibana-app/pull/566)).

### Changed

- The `wazuh-logs` and `wazuh-monitoring` folders have been moved to the Kibana's `optimize` directory in order to avoid some error messages when using the `kibana-plugin list` command ([#563](https://github.com/wazuh/wazuh-kibana-app/pull/563)).

### Fixed

- Fixed a bug on the _Settings_ tab where updating an API entry with wrong credentials would corrupt the existing one ([#558](https://github.com/wazuh/wazuh-kibana-app/pull/558)).
- Fixed a bug on the _Settings_ tab where removing an API entry while its edit form is opened would hide the `Add API` button unless the user reloads the tab ([#558](https://github.com/wazuh/wazuh-kibana-app/pull/558)).
- Fixed some Audit visualizations on the _Overview_ and _Agents_ tabs that weren't using the same search query to show the results ([#572](https://github.com/wazuh/wazuh-kibana-app/pull/572)).
- Fixed undefined variable error on the `wz-menu` directive ([#575](https://github.com/wazuh/wazuh-kibana-app/pull/575)).

## Wazuh v3.3.0 - Kibana v6.2.4 - Revision 395

### Fixed

- Fixed a bug on the _Agent Configuration_ tab where the sync status was always `NOT SYNCHRONIZED` ([#569](https://github.com/wazuh/wazuh-kibana-app/pull/569)).

## Wazuh v3.3.0 - Kibana v6.2.4 - Revision 394

### Added

- Support for Wazuh v3.3.0.
- Updated some backend API calls to include the app version in the request header ([#560](https://github.com/wazuh/wazuh-kibana-app/pull/560)).

## Wazuh v3.2.4 - Kibana v6.2.4 - Revision 393

### Added

- Brand-new Wazuh app redesign for _Overview_ and _Agents_ tabs ([#543](https://github.com/wazuh/wazuh-kibana-app/pull/543)):
  - Updated UI for these tabs using breadcrumbs.
  - New _Welcome_ screen, presenting all the tabs to the user, with useful links to our documentation.
  - Overall design improved, adjusted font sizes and reduced HTML code.
  - This base will allow the app to increase its functionality in the future.
  - Removed the `md-nav-bar` component for a better user experience on small screens.
  - Improved app performance removing some CSS effects from some components, such as buttons.
- New filter for agent version on the _Agents Preview_ tab ([#537](https://github.com/wazuh/wazuh-kibana-app/pull/537)).
- New filter for cluster node on the _Agents Preview_ tab ([#538](https://github.com/wazuh/wazuh-kibana-app/pull/538)).

### Changed

- Now the report generation process will run in a parallel mode in the foreground ([#523](https://github.com/wazuh/wazuh-kibana-app/pull/523)).
- Replaced the usage of `$rootScope` with two new factories, along with more controller improvements ([#525](https://github.com/wazuh/wazuh-kibana-app/pull/525)).
- Now the _Extensions_ tab on _Settings_ won't edit the `.wazuh` index to modify the extensions configuration for all users ([#545](https://github.com/wazuh/wazuh-kibana-app/pull/545)).
  - This allows each new user to always start with the base extensions configuration, and modify it to its needs storing the settings on a browser cookie.
- Now the GDPR requirements description on its tab won't be loaded if the Wazuh API version is not v3.2.3 or higher ([#546](https://github.com/wazuh/wazuh-kibana-app/pull/546)).

### Fixed

- Fixed a bug where the app crashes when attempting to download huge amounts of data as CSV format ([#521](https://github.com/wazuh/wazuh-kibana-app/pull/521)).
- Fixed a bug on the Timelion visualizations from _Management/Monitoring_ which were not properly filtering and showing the cluster nodes information ([#530](https://github.com/wazuh/wazuh-kibana-app/pull/530)).
- Fixed several bugs on the loading process when switching between tabs with or without visualizations in the _Overview_ and _Agents_ tab ([#531](https://github.com/wazuh/wazuh-kibana-app/pull/531) & [#533](https://github.com/wazuh/wazuh-kibana-app/pull/533)).
- Fixed a bug on the `wazuh-monitoring` index feature when using multiple inserted APIs, along with several performance improvements ([#539](https://github.com/wazuh/wazuh-kibana-app/pull/539)).
- Fixed a bug where the OS filter on the _Agents Preview_ tab would exclude the rest of filters instead of combining them ([#552](https://github.com/wazuh/wazuh-kibana-app/pull/552)).
- Fixed a bug where the Extensions settings were restored every time the user opened the _Settings_ tab or pressed the _Set default manager_ button ([#555](https://github.com/wazuh/wazuh-kibana-app/pull/555) & [#556](https://github.com/wazuh/wazuh-kibana-app/pull/556)).

## Wazuh v3.2.3/v3.2.4 - Kibana v6.2.4 - Revision 392

### Added

- Support for Wazuh v3.2.4.
- New functionality - _Reporting_ ([#510](https://github.com/wazuh/wazuh-kibana-app/pull/510)):
  - Generate PDF logs on the _Overview_ and _Agents_ tabs, with the new button next to _Panels_ and _Discover_.
  - The report will contain the current visualizations from the tab where you generated it.
  - List all your generated reports, download or deleted them at the new _Management/Reporting_ tab.
  - **Warning:** If you leave the tab while generating a report, the process will be aborted.
- Added warning/error messages about the total RAM on the server side ([#502](https://github.com/wazuh/wazuh-kibana-app/pull/502)):
  - None of this messages will prevent the user from accessing the app, it's just a recommendation.
  - If your server has less than 2GB of RAM, you'll get an error message when opening the app.
  - If your server has between 2GB and 3GB of RAM, you'll get a warning message.
  - If your server has more than 3GB of RAM, you won't get any kind of message.
- Refactoring and added loading bar to _Manager Logs_ and _Groups_ tabs ([#505](https://github.com/wazuh/wazuh-kibana-app/pull/505)).
- Added more Syscheck options to _Management/Agents_ configuration tabs ([#509](https://github.com/wazuh/wazuh-kibana-app/pull/509)).

### Fixed

- Added more fields to the `known-fields.js` file to avoid warning messages on _Discover_ when using Filebeat for alerts forwarding ([#497](https://github.com/wazuh/wazuh-kibana-app/pull/497)).
- Fixed a bug where clicking on the _Check connection_ button on the _Settings_ tab threw an error message although the API connected successfully ([#504](https://github.com/wazuh/wazuh-kibana-app/pull/504)).
- Fixed a bug where the _Agents_ tab was not properly showing the total of agents due to the new Wazuh cluster implementation ([#517](https://github.com/wazuh/wazuh-kibana-app/pull/517)).

## Wazuh v3.2.3 - Kibana v6.2.4 - Revision 391

### Added

- Support for Wazuh v3.2.3.
- Brand-new extension - _GDPR Alerts_ ([#453](https://github.com/wazuh/wazuh-kibana-app/pull/453)):
  - A new extension, enabled by default.
  - Visualize alerts related to the GDPR compliance on the _Overview_ and _Agents_ tabs.
  - The _Ruleset_ tab has been updated to include GDPR filters on the _Rules_ subtab.
- Brand-new Management tab - _Monitoring_ ([#490](https://github.com/wazuh/wazuh-kibana-app/pull/490)):
  - Visualize your Wazuh cluster, both master and clients.
    - Get the current cluster configuration.
    - Nodes listing, sorting, searching, etc.
  - Get a more in-depth cluster status thanks to the newly added [_Timelion_](https://www.elastic.co/guide/en/kibana/current/timelion.html) visualizations.
  - The Detail view gives you a summary of the node's healthcheck.
- Brand-new tab - _Dev tools_ ([#449](https://github.com/wazuh/wazuh-kibana-app/pull/449)):
  - Find it on the top navbar, next to _Discover_.
  - Execute Wazuh API requests directly from the app.
  - This tab uses your currently selected API from _Settings_.
  - You can type different API requests on the input window, select one with the cursor, and click on the Play button to execute it.
  - You can also type comments on the input window.
- More improvements for the _Manager/Ruleset_ tab ([#446](https://github.com/wazuh/wazuh-kibana-app/pull/446)):
  - A new colour palette for regex, order and rule description arguments.
  - Added return to List view on Ruleset button while on Detail view.
  - Fixed line height on all table headers.
  - Removed unused, old code from Ruleset controllers.
- Added option on `config.yml` to enable/disable the `wazuh-monitoring` index ([#441](https://github.com/wazuh/wazuh-kibana-app/pull/441)):
  - Configure the frequency time to generate new indices.
  - The default frequency time has been increased to 1 hour.
  - When disabled, useful metrics will appear on _Overview/General_ replacing the _Agent status_ visualization.
- Added CSV exporting button to the app ([#431](https://github.com/wazuh/wazuh-kibana-app/pull/431)):
  - Implemented new logic to fetch data from the Wazuh API and download it in CSV format.
  - Currently available for the _Ruleset_, _Logs_ and _Groups_ sections on the _Manager_ tab and also the _Agents_ tab.
- More refactoring to the app backend ([#439](https://github.com/wazuh/wazuh-kibana-app/pull/439)):
  - Standardized error output from the server side.
  - Drastically reduced the error management logic on the client side.
  - Applied the _Facade_ pattern when importing/exporting modules.
  - Deleted unused/deprecated/useless methods both from server and client side.
  - Some optimizations to variable type usages.
- Refactoring to Kibana filters management ([#452](https://github.com/wazuh/wazuh-kibana-app/pull/452) & [#459](https://github.com/wazuh/wazuh-kibana-app/pull/459)):
  - Added new class to build queries from the base query.
  - The filter management is being done on controllers instead of the `discover` directive.
  - Now we are emitting specific events whenever we are fetching data or communicating to the `discover` directive.
  - The number of useless requests to fetch data has been reduced.
  - The synchronization actions are working as expected regardless the amount of data and/or the number of machine resources.
  - Fixed several bugs about filter usage and transition to different app tabs.
- Added confirmation message when the user deletes an API entry on _Settings/API_ ([#428](https://github.com/wazuh/wazuh-kibana-app/pull/428)).
- Added support for filters on the _Manager/Logs_ tab when realtime is enabled ([#433](https://github.com/wazuh/wazuh-kibana-app/pull/433)).
- Added more filter options to the Detail view on _Manager/Ruleset_ ([#434](https://github.com/wazuh/wazuh-kibana-app/pull/434)).

### Changed

- Changed OSCAP visualization to avoid clipping issues with large agent names ([#429](https://github.com/wazuh/wazuh-kibana-app/pull/429)).
- Now the related Rules or Decoders sections on _Manager/Ruleset_ will remain hidden if there isn't any data to show or while it's loading ([#434](https://github.com/wazuh/wazuh-kibana-app/pull/434)).
- Added a 200ms delay when fetching iterable data from the Wazuh API ([#445](https://github.com/wazuh/wazuh-kibana-app/pull/445) & [#450](https://github.com/wazuh/wazuh-kibana-app/pull/450)).
- Fixed several bugs related to Wazuh API timeout/cancelled requests ([#445](https://github.com/wazuh/wazuh-kibana-app/pull/445)).
- Added `ENOTFOUND`, `EHOSTUNREACH`, `EINVAL`, `EAI_AGAIN` options for API URL parameter checking ([#463](https://github.com/wazuh/wazuh-kibana-app/pull/463)).
- Now the _Settings/Extensions_ subtab won't appear unless there's at least one API inserted ([#465](https://github.com/wazuh/wazuh-kibana-app/pull/465)).
- Now the index pattern selector on _Settings/Pattern_ will also refresh the known fields when changing it ([#477](https://github.com/wazuh/wazuh-kibana-app/pull/477)).
- Changed the _Manager_ tab into _Management_ ([#490](https://github.com/wazuh/wazuh-kibana-app/pull/490)).

### Fixed

- Fixed a bug where toggling extensions after deleting an API entry could lead into an error message ([#465](https://github.com/wazuh/wazuh-kibana-app/pull/465)).
- Fixed some performance bugs on the `dataHandler` service ([#442](https://github.com/wazuh/wazuh-kibana-app/pull/442) & [#486](https://github.com/wazuh/wazuh-kibana-app/pull/442)).
- Fixed a bug when loading the _Agents preview_ tab on Safari web browser ([#447](https://github.com/wazuh/wazuh-kibana-app/pull/447)).
- Fixed a bug where a new extension (enabled by default) appears disabled when updating the app ([#456](https://github.com/wazuh/wazuh-kibana-app/pull/456)).
- Fixed a bug where pressing the Enter key on the _Discover's_ tab search bar wasn't working properly ([#488](https://github.com/wazuh/wazuh-kibana-app/pull/488)).

### Removed

- Removed the `rison` dependency from the `package.json` file ([#452](https://github.com/wazuh/wazuh-kibana-app/pull/452)).
- Removed unused Elasticsearch request to avoid problems when there's no API inserted ([#460](https://github.com/wazuh/wazuh-kibana-app/pull/460)).

## Wazuh v3.2.1/v3.2.2 - Kibana v6.2.4 - Revision 390

### Added

- Support for Wazuh v3.2.2.
- Refactoring on visualizations use and management ([#397](https://github.com/wazuh/wazuh-kibana-app/pull/397)):
  - Visualizations are no longer stored on an index, they're built and loaded on demand when needed to render the interface.
  - Refactoring on the whole app source code to use the _import/export_ paradigm.
  - Removed old functions and variables from the old visualization management logic.
  - Removed cron task to clean remaining visualizations since it's no longer needed.
  - Some Kibana functions and modules have been overridden in order to make this refactoring work.
    - This change is not intrusive in any case.
- New redesign for the _Manager/Ruleset_ tab ([#420](https://github.com/wazuh/wazuh-kibana-app/pull/420)):
  - Rules and decoders list now divided into two different sections: _List view_ and _Detail view_.
  - Removed old expandable tables to move the rule/decoder information into a new space.
  - Enable different filters on the detail view for a better search on the list view.
  - New table for related rules or decoders.
  - And finally, a bunch of minor design enhancements to the whole app.
- Added a copyright notice to the whole app source code ([#395](https://github.com/wazuh/wazuh-kibana-app/pull/395)).
- Updated `.gitignore` with the _Node_ template ([#395](https://github.com/wazuh/wazuh-kibana-app/pull/395)).
- Added new module to the `package.json` file, [`rison`](https://www.npmjs.com/package/rison) ([#404](https://github.com/wazuh/wazuh-kibana-app/pull/404)).
- Added the `errorHandler` service to the blank screen scenario ([#413](https://github.com/wazuh/wazuh-kibana-app/pull/413)):
  - Now the exact error message will be shown to the user, instead of raw JSON content.
- Added new option on the `config.yml` file to disable the new X-Pack RBAC capabilities to filter index-patterns ([#417](https://github.com/wazuh/wazuh-kibana-app/pull/417)).

### Changed

- Small minor enhancements to the user interface ([#396](https://github.com/wazuh/wazuh-kibana-app/pull/396)):
  - Reduced Wazuh app logo size.
  - Changed buttons text to not use all-capitalized letters.
  - Minor typos found in the HTML/CSS code have been fixed.
- Now the app log stores the package revision ([#417](https://github.com/wazuh/wazuh-kibana-app/pull/417)).

### Fixed

- Fixed bug where the _Agents_ tab didn't preserve the filters after reloading the page ([#404](https://github.com/wazuh/wazuh-kibana-app/pull/404)).
- Fixed a bug when using X-Pack that sometimes threw an error of false _"Not enough privileges"_ scenario ([#415](https://github.com/wazuh/wazuh-kibana-app/pull/415)).
- Fixed a bug where the Kibana Discover auto-refresh functionality was still working when viewing the _Agent configuration_ tab ([#419](https://github.com/wazuh/wazuh-kibana-app/pull/419)).

## Wazuh v3.2.1 - Kibana v6.2.4 - Revision 389

### Changed

- Changed severity and verbosity to some log messages ([#412](https://github.com/wazuh/wazuh-kibana-app/pull/412)).

### Fixed

- Fixed a bug when using the X-Pack plugin without security capabilities enabled ([#403](https://github.com/wazuh/wazuh-kibana-app/pull/403)).
- Fixed a bug when the app was trying to create `wazuh-monitoring` indices without checking the existence of the proper template ([#412](https://github.com/wazuh/wazuh-kibana-app/pull/412)).

## Wazuh v3.2.1 - Kibana v6.2.4 - Revision 388

### Added

- Support for Elastic Stack v6.2.4.
- App server fully refactored ([#360](https://github.com/wazuh/wazuh-kibana-app/pull/360)):
  - Added new classes, reduced the amount of code, removed unused functions, and several optimizations.
  - Now the app follows a more ES6 code style on multiple modules.
  - _Overview/Agents_ visualizations have been ordered into separated files and folders.
  - Now the app can use the default index defined on the `/ect/kibana/kibana.yml` file.
  - Better error handling for the visualizations directive.
  - Added a cron job to delete remaining visualizations on the `.kibana` index if so.
  - Also, we've added some changes when using the X-Pack plugin:
    - Better management of users and roles in order to use the app capabilities.
    - Prevents app loading if the currently logged user has no access to any index pattern.
- Added the `errorHandler` service to the `dataHandler` factory ([#340](https://github.com/wazuh/wazuh-kibana-app/pull/340)).
- Added Syscollector section to _Manager/Agents Configuration_ tabs ([#359](https://github.com/wazuh/wazuh-kibana-app/pull/359)).
- Added `cluster.name` field to the `wazuh-monitoring` index ([#377](https://github.com/wazuh/wazuh-kibana-app/pull/377)).

### Changed

- Increased the query size when fetching the index pattern list ([#339](https://github.com/wazuh/wazuh-kibana-app/pull/339)).
- Changed active colour for all app tables ([#347](https://github.com/wazuh/wazuh-kibana-app/pull/347)).
- Changed validation regex to accept URLs with non-numeric format ([#353](https://github.com/wazuh/wazuh-kibana-app/pull/353)).
- Changed visualization removal cron task to avoid excessive log messages when there weren't removed visualizations ([#361](https://github.com/wazuh/wazuh-kibana-app/pull/361)).
- Changed filters comparison for a safer access ([#383](https://github.com/wazuh/wazuh-kibana-app/pull/383)).
- Removed some `server.log` messages to avoid performance errors ([#384](https://github.com/wazuh/wazuh-kibana-app/pull/384)).
- Changed the way of handling the index patterns list ([#360](https://github.com/wazuh/wazuh-kibana-app/pull/360)).
- Rewritten some false error-level logs to just information-level ones ([#360](https://github.com/wazuh/wazuh-kibana-app/pull/360)).
- Changed some files from JSON to CommonJS for performance improvements ([#360](https://github.com/wazuh/wazuh-kibana-app/pull/360)).
- Replaced some code on the `kibana-discover` directive with a much cleaner statement to avoid issues on the _Agents_ tab ([#394](https://github.com/wazuh/wazuh-kibana-app/pull/394)).

### Fixed

- Fixed a bug where several `agent.id` filters were created at the same time when navigating between _Agents_ and _Groups_ with different selected agents ([#342](https://github.com/wazuh/wazuh-kibana-app/pull/342)).
- Fixed logic on the index-pattern selector which wasn't showing the currently selected pattern the very first time a user opened the app ([#345](https://github.com/wazuh/wazuh-kibana-app/pull/345)).
- Fixed a bug on the `errorHandler` service who was preventing a proper output of some Elastic-related backend error messages ([#346](https://github.com/wazuh/wazuh-kibana-app/pull/346)).
- Fixed panels flickering in the _Settings_ tab ([#348](https://github.com/wazuh/wazuh-kibana-app/pull/348)).
- Fixed a bug in the shards and replicas settings when the user sets the value to zero (0) ([#358](https://github.com/wazuh/wazuh-kibana-app/pull/358)).
- Fixed several bugs related to the upgrade process from Wazuh 2.x to the new refactored server ([#363](https://github.com/wazuh/wazuh-kibana-app/pull/363)).
- Fixed a bug in _Discover/Agents VirusTotal_ tabs to avoid conflicts with the `agent.name` field ([#379](https://github.com/wazuh/wazuh-kibana-app/pull/379)).
- Fixed a bug on the implicit filter in _Discover/Agents PCI_ tabs ([#393](https://github.com/wazuh/wazuh-kibana-app/pull/393)).

### Removed

- Removed clear API password on `checkPattern` response ([#339](https://github.com/wazuh/wazuh-kibana-app/pull/339)).
- Removed old dashboard visualizations to reduce loading times ([#360](https://github.com/wazuh/wazuh-kibana-app/pull/360)).
- Removed some unused dependencies due to the server refactoring ([#360](https://github.com/wazuh/wazuh-kibana-app/pull/360)).
- Removed completely `metricService` from the app ([#389](https://github.com/wazuh/wazuh-kibana-app/pull/389)).

## Wazuh v3.2.1 - Kibana v6.2.2/v6.2.3 - Revision 387

### Added

- New logging system ([#307](https://github.com/wazuh/wazuh-kibana-app/pull/307)):
  - New module implemented to write app logs.
  - Now a trace is stored every time the app is re/started.
  - Currently, the `initialize.js` and `monitoring.js` files work with this system.
  - Note: the logs will live under `/var/log/wazuh/wazuhapp.log` on Linux systems, on Windows systems they will live under `kibana/plugins/`. It rotates the log whenever it reaches 100MB.
- Better cookies handling ([#308](https://github.com/wazuh/wazuh-kibana-app/pull/308)):
  - New field on the `.wazuh-version` index to store the last time the Kibana server was restarted.
  - This is used to check if the cookies have consistency with the current server status.
  - Now the app is clever and takes decisions depending on new consistency checks.
- New design for the _Agents/Configuration_ tab ([#310](https://github.com/wazuh/wazuh-kibana-app/pull/310)):
  - The style is the same as the _Manager/Configuration_ tab.
  - Added two more sections: CIS-CAT and Commands ([#315](https://github.com/wazuh/wazuh-kibana-app/pull/315)).
  - Added a new card that will appear when there's no group configuration at all ([#323](https://github.com/wazuh/wazuh-kibana-app/pull/323)).
- Added _"group"_ column on the agents list in _Agents_ ([#312](https://github.com/wazuh/wazuh-kibana-app/pull/312)):
  - If you click on the group, it will redirect the user to the specified group in _Manager/Groups_.
- New option for the `config.yml` file, `ip.selector` ([#313](https://github.com/wazuh/wazuh-kibana-app/pull/313)):
  - Define if the app will show or not the index pattern selector on the top navbar.
  - This setting is set to `true` by default.
- More CSS cleanup and reordering ([#315](https://github.com/wazuh/wazuh-kibana-app/pull/315)):
  - New `typography.less` file.
  - New `layout.less` file.
  - Removed `cleaned.less` file.
  - Reordering and cleaning of existing CSS files, including removal of unused classes, renaming, and more.
  - The _Settings_ tab has been refactored to correct some visual errors with some card components.
  - Small refactoring to some components from _Manager/Ruleset_ ([#323](https://github.com/wazuh/wazuh-kibana-app/pull/323)).
- New design for the top navbar ([#326](https://github.com/wazuh/wazuh-kibana-app/pull/326)):
  - Cleaned and refactored code
  - Revamped design, smaller and with minor details to follow the rest of Wazuh app guidelines.
- New design for the wz-chip component to follow the new Wazuh app guidelines ([#323](https://github.com/wazuh/wazuh-kibana-app/pull/323)).
- Added more descriptive error messages when the user inserts bad credentials on the _Add new API_ form in the _Settings_ tab ([#331](https://github.com/wazuh/wazuh-kibana-app/pull/331)).
- Added a new CSS class to truncate overflowing text on tables and metric ribbons ([#332](https://github.com/wazuh/wazuh-kibana-app/pull/332)).
- Support for Elastic Stack v6.2.2/v6.2.3.

### Changed

- Improved the initialization system ([#317](https://github.com/wazuh/wazuh-kibana-app/pull/317)):
  - Now the app will re-create the index-pattern if the user deletes the currently used by the Wazuh app.
  - The fieldset is now automatically refreshed if the app detects mismatches.
  - Now every index-pattern is dynamically formatted (for example, to enable the URLs in the _Vulnerabilities_ tab).
  - Some code refactoring for a better handling of possible use cases.
  - And the best thing, it's no longer needed to insert the sample alert!
- Improvements and changes to index-patterns ([#320](https://github.com/wazuh/wazuh-kibana-app/pull/320) & [#333](https://github.com/wazuh/wazuh-kibana-app/pull/333)):
  - Added a new route, `/get-list`, to fetch the index pattern list.
  - Removed and changed several functions for a proper management of index-patterns.
  - Improved the compatibility with user-created index-patterns, known to have unpredictable IDs.
  - Now the app properly redirects to `/blank-screen` if the length of the index patterns list is 0.
  - Ignored custom index patterns with auto-generated ID on the initialization process.
    - Now it uses the value set on the `config.yml` file.
  - If the index pattern is no longer available, the cookie will be overwritten.
- Improvements to the monitoring module ([#322](https://github.com/wazuh/wazuh-kibana-app/pull/322)):
  - Minor refactoring to the whole module.
  - Now the `wazuh-monitoring` index pattern is regenerated if it's missing.
  - And the best thing, it's no longer needed to insert the monitoring template!
- Now the app health check system only checks if the API and app have the same `major.minor` version ([#311](https://github.com/wazuh/wazuh-kibana-app/pull/311)):
  - Previously, the API and app had to be on the same `major.minor.patch` version.
- Adjusted space between title and value in some cards showing Manager or Agent configurations ([#315](https://github.com/wazuh/wazuh-kibana-app/pull/315)).
- Changed red and green colours to more saturated ones, following Kibana style ([#315](https://github.com/wazuh/wazuh-kibana-app/pull/315)).

### Fixed

- Fixed bug in Firefox browser who was not properly showing the tables with the scroll pagination functionality ([#314](https://github.com/wazuh/wazuh-kibana-app/pull/314)).
- Fixed bug where visualizations weren't being destroyed due to ongoing renderization processes ([#316](https://github.com/wazuh/wazuh-kibana-app/pull/316)).
- Fixed several UI bugs for a better consistency and usability ([#318](https://github.com/wazuh/wazuh-kibana-app/pull/318)).
- Fixed an error where the initial index-pattern was not loaded properly the very first time you enter the app ([#328](https://github.com/wazuh/wazuh-kibana-app/pull/328)).
- Fixed an error message that appeared whenever the app was not able to found the `wazuh-monitoring` index pattern ([#328](https://github.com/wazuh/wazuh-kibana-app/pull/328)).

## Wazuh v3.2.1 - Kibana v6.2.2 - Revision 386

### Added

- New design for the _Manager/Groups_ tab ([#295](https://github.com/wazuh/wazuh-kibana-app/pull/295)).
- New design for the _Manager/Configuration_ tab ([#297](https://github.com/wazuh/wazuh-kibana-app/pull/297)).
- New design of agents statistics for the _Agents_ tab ([#299](https://github.com/wazuh/wazuh-kibana-app/pull/299)).
- Added information ribbon into _Overview/Agent SCAP_ tabs ([#303](https://github.com/wazuh/wazuh-kibana-app/pull/303)).
- Added information ribbon into _Overview/Agent VirusTotal_ tabs ([#306](https://github.com/wazuh/wazuh-kibana-app/pull/306)).
- Added information ribbon into _Overview AWS_ tab ([#306](https://github.com/wazuh/wazuh-kibana-app/pull/306)).

### Changed

- Refactoring of HTML and CSS code throughout the whole Wazuh app ([#294](https://github.com/wazuh/wazuh-kibana-app/pull/294), [#302](https://github.com/wazuh/wazuh-kibana-app/pull/302) & [#305](https://github.com/wazuh/wazuh-kibana-app/pull/305)):
  - A big milestone for the project was finally achieved with this refactoring.
  - We've removed the Bootstrap dependency from the `package.json` file.
  - We've removed and merged many duplicated rules.
  - We've removed HTML and `angular-md` overriding rules. Now we have more own-made classes to avoid undesired results on the UI.
  - Also, this update brings tons of minor bugfixes related to weird HTML code.
- Wazuh app visualizations reviewed ([#301](https://github.com/wazuh/wazuh-kibana-app/pull/301)):
  - The number of used buckets has been limited since most of the table visualizations were surpassing acceptable limits.
  - Some visualizations have been checked to see if they make complete sense on what they mean to show to the user.
- Modified some app components for better follow-up of Kibana guidelines ([#290](https://github.com/wazuh/wazuh-kibana-app/pull/290) & [#297](https://github.com/wazuh/wazuh-kibana-app/pull/297)).
  - Also, some elements were modified on the _Discover_ tab in order to correct some mismatches.

### Fixed

- Adjusted information ribbon in _Agents/General_ for large OS names ([#290](https://github.com/wazuh/wazuh-kibana-app/pull/290) & [#294](https://github.com/wazuh/wazuh-kibana-app/pull/294)).
- Fixed unsafe array access on the visualization directive when going directly into _Manager/Ruleset/Decoders_ ([#293](https://github.com/wazuh/wazuh-kibana-app/pull/293)).
- Fixed a bug where navigating between agents in the _Agents_ tab was generating duplicated `agent.id` implicit filters ([#296](https://github.com/wazuh/wazuh-kibana-app/pull/296)).
- Fixed a bug where navigating between different tabs from _Overview_ or _Agents_ while being on the _Discover_ sub-tab was causing data loss in metric watchers ([#298](https://github.com/wazuh/wazuh-kibana-app/pull/298)).
- Fixed incorrect visualization of the rule level on _Manager/Ruleset/Rules_ when the rule level is zero (0) ([#298](https://github.com/wazuh/wazuh-kibana-app/pull/298)).

### Removed

- Removed almost every `md-tooltip` component from the whole app ([#305](https://github.com/wazuh/wazuh-kibana-app/pull/305)).
- Removed unused images from the `img` folder ([#305](https://github.com/wazuh/wazuh-kibana-app/pull/305)).

## Wazuh v3.2.1 - Kibana v6.2.2 - Revision 385

### Added

- Support for Wazuh v3.2.1.
- Brand-new first redesign for the app user interface ([#278](https://github.com/wazuh/wazuh-kibana-app/pull/278)):
  - This is the very first iteration of a _work-in-progress_ UX redesign for the Wazuh app.
  - The overall interface has been refreshed, removing some unnecessary colours and shadow effects.
  - The metric visualizations have been replaced by an information ribbon under the filter search bar, reducing the amount of space they occupied.
    - A new service was implemented for a proper handling of the metric visualizations watchers ([#280](https://github.com/wazuh/wazuh-kibana-app/pull/280)).
  - The rest of the app visualizations now have a new, more detailed card design.
- New shards and replicas settings to the `config.yml` file ([#277](https://github.com/wazuh/wazuh-kibana-app/pull/277)):
  - Now you can apply custom values to the shards and replicas for the `.wazuh` and `.wazuh-version` indices.
  - This feature only works before the installation process. If you modify these settings after installing the app, they won't be applied at all.

### Changed

- Now clicking again on the _Groups_ tab on _Manager_ will properly reload the tab and redirect to the beginning ([#274](https://github.com/wazuh/wazuh-kibana-app/pull/274)).
- Now the visualizations only use the `vis-id` attribute for loading them ([#275](https://github.com/wazuh/wazuh-kibana-app/pull/275)).
- The colours from the toast messages have been replaced to follow the Elastic 6 guidelines ([#286](https://github.com/wazuh/wazuh-kibana-app/pull/286)).

### Fixed

- Fixed wrong data flow on _Agents/General_ when coming from and going to the _Groups_ tab ([#273](https://github.com/wazuh/wazuh-kibana-app/pull/273)).
- Fixed sorting on tables, now they use the sorting functionality provided by the Wazuh API ([#274](https://github.com/wazuh/wazuh-kibana-app/pull/274)).
- Fixed column width issues on some tables ([#274](https://github.com/wazuh/wazuh-kibana-app/pull/274)).
- Fixed bug in the _Agent configuration_ JSON viewer who didn't properly show the full group configuration ([#276](https://github.com/wazuh/wazuh-kibana-app/pull/276)).
- Fixed excessive loading time from some Audit visualizations ([#278](https://github.com/wazuh/wazuh-kibana-app/pull/278)).
- Fixed Play/Pause button in timepicker's auto-refresh ([#281](https://github.com/wazuh/wazuh-kibana-app/pull/281)).
- Fixed unusual scenario on visualization directive where sometimes there was duplicated implicit filters when doing a search ([#283](https://github.com/wazuh/wazuh-kibana-app/pull/283)).
- Fixed some _Overview Audit_ visualizations who were not working properly ([#285](https://github.com/wazuh/wazuh-kibana-app/pull/285)).

### Removed

- Deleted the `id` attribute from all the app visualizations ([#275](https://github.com/wazuh/wazuh-kibana-app/pull/275)).

## Wazuh v3.2.0 - Kibana v6.2.2 - Revision 384

### Added

- New directives for the Wazuh app: `wz-table`, `wz-table-header` and `wz-search-bar` ([#263](https://github.com/wazuh/wazuh-kibana-app/pull/263)):
  - Maintainable and reusable components for a better-structured app.
  - Several files have been changed, renamed and moved to new folders, following _best practices_.
  - The progress bar is now within its proper directive ([#266](https://github.com/wazuh/wazuh-kibana-app/pull/266)).
  - Minor typos and refactoring changes to the new directives.
- Support for Elastic Stack v6.2.2.

### Changed

- App buttons have been refactored. Unified CSS and HTML for buttons, providing the same structure for them ([#269](https://github.com/wazuh/wazuh-kibana-app/pull/269)).
- The API list on Settings now shows the latest inserted API at the beginning of the list ([#261](https://github.com/wazuh/wazuh-kibana-app/pull/261)).
- The check for the currently applied pattern has been improved, providing clever handling of Elasticsearch errors ([#271](https://github.com/wazuh/wazuh-kibana-app/pull/271)).
- Now on _Settings_, when the Add or Edit API form is active, if you press the other button, it will make the previous one disappear, getting a clearer interface ([#9df1e31](https://github.com/wazuh/wazuh-kibana-app/commit/9df1e317903edf01c81eba068da6d20a8a1ea7c2)).

### Fixed

- Fixed visualizations directive to properly load the _Manager/Ruleset_ visualizations ([#262](https://github.com/wazuh/wazuh-kibana-app/pull/262)).
- Fixed a bug where the classic extensions were not affected by the settings of the `config.yml` file ([#266](https://github.com/wazuh/wazuh-kibana-app/pull/266)).
- Fixed minor CSS bugs from the conversion to directives to some components ([#266](https://github.com/wazuh/wazuh-kibana-app/pull/266)).
- Fixed bug in the tables directive when accessing a member it doesn't exist ([#266](https://github.com/wazuh/wazuh-kibana-app/pull/266)).
- Fixed browser console log error when clicking the Wazuh logo on the app ([#6647fbc](https://github.com/wazuh/wazuh-kibana-app/commit/6647fbc051c2bf69df7df6e247b2b2f46963f194)).

### Removed

- Removed the `kbn-dis` directive from _Manager/Ruleset_ ([#262](https://github.com/wazuh/wazuh-kibana-app/pull/262)).
- Removed the `filters.js` and `kibana_fields_file.json` files ([#263](https://github.com/wazuh/wazuh-kibana-app/pull/263)).
- Removed the `implicitFilters` service ([#270](https://github.com/wazuh/wazuh-kibana-app/pull/270)).
- Removed visualizations loading status trace from controllers and visualization directive ([#270](https://github.com/wazuh/wazuh-kibana-app/pull/270)).

## Wazuh v3.2.0 - Kibana v6.2.1 - Revision 383

### Added

- Support for Wazuh 3.2.0.
- Compatibility with Kibana 6.1.0 to Kibana 6.2.1.
- New tab for vulnerability detector alerts.

### Changed

- The app now shows the index pattern selector only if the list length is greater than 1.
  - If it's exactly 1 shows the index pattern without a selector.
- Now the index pattern selector only shows the compatible ones.
  - It's no longer possible to select the `wazuh-monitoring` index pattern.
- Updated Bootstrap to 3.3.7.
- Improved filter propagation between Discover and the visualizations.
- Replaced the login route name from /login to /wlogin to avoid conflict with X-Pack own login route.

### Fixed

- Several CSS bugfixes for better compatibility with Kibana 6.2.1.
- Some variables changed for adapting new Wazuh API requests.
- Better error handling for some Elastic-related messages.
- Fixed browser console error from top-menu directive.
- Removed undesired md-divider from Manager/Logs.
- Adjusted the width of a column in Manager/Logs to avoid overflow issues with the text.
- Fixed a wrong situation with the visualizations when we refresh the Manager/Rules tab.

### Removed

- Removed the `travis.yml` file.

## Wazuh v3.1.0 - Kibana v6.1.3 - Revision 380

### Added

- Support for Wazuh 3.1.0.
- Compatibility with Kibana 6.1.3.
- New error handler for better app errors reporting.
- A new extension for Amazon Web Services alerts.
- A new extension for VirusTotal alerts.
- New agent configuration tab:
  - Visualize the current group configuration for the currently selected agent on the app.
  - Navigate through the different tabs to see which configuration is being used.
  - Check the synchronization status for the configuration.
  - View the current group of the agent and click on it to go to the Groups tab.
- New initial health check for checking some app components.
- New YAML config file:
  - Define the initial index pattern.
  - Define specific checks for the healthcheck.
  - Define the default extensions when adding new APIs.
- New index pattern selector dropdown on the top navbar.
  - The app will reload applying the new index pattern.
- Added new icons for some sections of the app.

### Changed

- New visualizations loader, with much better performance.
- Improved reindex process for the .wazuh index when upgrading from a 2.x-5.x version.
- Adding 365 days expiring time to the cookies.
- Change default behaviour for the config file. Now everything is commented with default values.
  - You need to edit the file, remove the comment mark and apply the desired value.
- Completely redesigned the manager configuration tab.
- Completely redesigned the groups tab.
- App tables have now unified CSS classes.

### Fixed

- Play real-time button has been fixed.
- Preventing duplicate APIs from feeding the wazuh-monitoring index.
- Fixing the check manager connection button.
- Fixing the extensions settings so they are preserved over time.
- Much more error handling messages in all the tabs.
- Fixed OS filters in agents list.
- Fixed autocomplete lists in the agents, rules and decoders list so they properly scroll.
- Many styles bugfixes for the different browsers.
- Reviewed and fixed some visualizations not showing accurate information.

### Removed

- Removed index pattern configuration from the `package.json` file.
- Removed unnecessary dependencies from the `package.json` file.

## Wazuh v3.0.0 - Kibana v6.1.0 - Revision 371

### Added

- You can configure the initial index-pattern used by the plugin in the initialPattern variable of the app's package.json.
- Auto `.wazuh` reindex from Wazuh 2.x - Kibana 5.x to Wazuh 3.x - Kibana 6.x.
  - The API credentials will be automatically migrated to the new installation.
- Dynamically changed the index-pattern used by going to the Settings -> Pattern tab.
  - Wazuh alerts compatibility auto detection.
- New loader for visualizations.
- Better performance: now the tabs use the same Discover tab, only changing the current filters.
- New Groups tab.
  - Now you can check your group configuration (search its agents and configuration files).
- The Logs tab has been improved.
  - You can sort by field and the view has been improved.
- Achieved a clearer interface with implicit filters per tab showed as unremovable chips.

### Changed

- Dynamically creating .kibana index if necessary.
- Better integration with Kibana Discover.
- Visualizations loaded at initialization time.
- New sync system to wait for Elasticsearch JS.
- Decoupling selected API and pattern from backend and moved to the client side.

## Wazuh v2.1.0 - Kibana v5.6.1 - Revision 345

### Added

- Loading icon while Wazuh loads the visualizations.
- Add/Delete/Restart agents.
- OS agent filter

### Changed

- Using genericReq when possible.

## Wazuh v2.0.1 - Kibana v5.5.1 - Revision 339

### Changed

- New index in Elasticsearch to save Wazuh set up configuration
- Short URL's is now supported
- A native base path from kibana.yml is now supported

### Fixed

- Search bar across panels now support parenthesis grouping
- Several CSS fixes for IE browser<|MERGE_RESOLUTION|>--- conflicted
+++ resolved
@@ -6,11 +6,8 @@
 
 ### Fixed
 
-<<<<<<< HEAD
+- Fix the statusCode error message [#2971](https://github.com/wazuh/wazuh-kibana-app/pull/2971)
 - Fix the SCA policy stats didn't refresh [#2973](https://github.com/wazuh/wazuh-kibana-app/pull/2973)
-=======
-- Fix the statusCode error message [#2971](https://github.com/wazuh/wazuh-kibana-app/pull/2971)
->>>>>>> ecc97db3
 
 ## Wazuh v4.1.0 - Kibana 7.10.0 , 7.10.2 - Revision 4101
 
