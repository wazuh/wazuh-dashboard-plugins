# Change Log

All notable changes to the Wazuh app project will be documented in this file.

<<<<<<< HEAD
## Wazuh v3.9.0 - Kibana v6.7.0 / v6.7.1 - Revision 502

### Added

- Support for Kibana v7.0.0 / v7.0.1
=======
## Wazuh v3.9.1 - Kibana v6.7.2 - Revision 442

### Fixed

- Fixed background color for some parts of the Discover directive [2dfc763](https://github.com/wazuh/wazuh-kibana-app/commit/2dfc763bfa1093fb419f118c2938f6b348562c69).
- Fixed cut values in non-resizable tables when the value is too large [cc4828f](https://github.com/wazuh/wazuh-kibana-app/commit/cc4828fbf50d4dab3dd4bb430617c1f2b13dac6a).
- Fixed handled but not shown error messages from rule editor [0aa0e17](https://github.com/wazuh/wazuh-kibana-app/commit/0aa0e17ac8678879e5066f8d83fd46f5d8edd86a).
- Minor typos corrected [fe11fb6](https://github.com/wazuh/wazuh-kibana-app/commit/fe11fb67e752368aedc89ec844ddf729eb8ad761).
- Minor fixes in agents configuration [1bc2175](https://github.com/wazuh/wazuh-kibana-app/commit/1bc217590438573e7267687655bb5939b5bb9fde).

### Changed

- Kibana version shown in settings is now read from our package.json [c103d3e](https://github.com/wazuh/wazuh-kibana-app/commit/c103d3e782136106736c02039d28c4567b255aaa).
- Removed an old header from Settings [0197b8b](https://github.com/wazuh/wazuh-kibana-app/commit/0197b8b1abc195f275c8cd9893df84cd5569527b).
- Improved index pattern validation fields, replaced "full_log" with "rule.id" as part of the minimum required fields [dce0595](https://github.com/wazuh/wazuh-kibana-app/commit/dce059501cbd28f1294fd761da3e015e154747bc).
- Improve dynamic height for configuration editor [c318131](https://github.com/wazuh/wazuh-kibana-app/commit/c318131dfb6b5f01752593f2aa972b98c0655610).
>>>>>>> a306f842

## Wazuh v3.9.0 - Kibana v6.7.0 / v6.7.1 / v6.7.2 - Revision 441

### Added

- Support for Wazuh v3.9.0
- Support for Kibana v6.7.0 / v6.7.1 / v6.7.2
- Edit master and worker configuration ([#1215](https://github.com/wazuh/wazuh-kibana-app/pull/1215)).
- Edit local rules, local decoders and CDB lists ([#1212](https://github.com/wazuh/wazuh-kibana-app/pull/1212), [#1204](https://github.com/wazuh/wazuh-kibana-app/pull/1204), [#1196](https://github.com/wazuh/wazuh-kibana-app/pull/1196), [#1233](https://github.com/wazuh/wazuh-kibana-app/pull/1233), [#1304](https://github.com/wazuh/wazuh-kibana-app/pull/1304)).
- View no local rules/decoders XML files ([#1395](https://github.com/wazuh/wazuh-kibana-app/pull/1395))
- Dev Tools additions
  - Added hotkey `[shift] + [enter]` for sending query ([#1170](https://github.com/wazuh/wazuh-kibana-app/pull/1170)).
  - Added `Export JSON` button for the Dev Tools ([#1170](https://github.com/wazuh/wazuh-kibana-app/pull/1170)).
- Added refresh button for agents preview table ([#1169](https://github.com/wazuh/wazuh-kibana-app/pull/1169)).
- Added `configuration assessment` information in "Agent > Policy monitoring" ([#1227](https://github.com/wazuh/wazuh-kibana-app/pull/1227)).
- Added agents `configuration assessment` configuration section in "Agent > Configuration" ([1257](https://github.com/wazuh/wazuh-kibana-app/pull/1257))
- Restart master and worker nodes ([#1222](https://github.com/wazuh/wazuh-kibana-app/pull/1222)).
- Restart agents ([#1229](https://github.com/wazuh/wazuh-kibana-app/pull/1229)).
- Added support for more than one Wazuh monitoring pattern ([#1243](https://github.com/wazuh/wazuh-kibana-app/pull/1243))
- Added customizable interval for Wazuh monitoring indices creation ([#1243](https://github.com/wazuh/wazuh-kibana-app/pull/1243)).
- Expand visualizations ([#1246](https://github.com/wazuh/wazuh-kibana-app/pull/1246)).
- Added a dynamic table columns selector ([#1246](https://github.com/wazuh/wazuh-kibana-app/pull/1246)).
- Added resizable columns by dragging in tables ([d2bf8ee](https://github.com/wazuh/wazuh-kibana-app/commit/d2bf8ee9681ca5d6028325e165854b49214e86a3))
- Added a cron job for fetching missing fields of all valid index patterns, also merging dynamic fields every time an index pattern is refreshed by the app ([#1276](https://github.com/wazuh/wazuh-kibana-app/pull/1276)).
- Added auto-merging dynamic fields for Wazuh monitoring index patterns ([#1300](https://github.com/wazuh/wazuh-kibana-app/pull/1300))
- New server module, it's a job queue so we can add delayed jobs to be run in background, this iteration only accepts delayed Wazuh API calls ([#1283](https://github.com/wazuh/wazuh-kibana-app/pull/1283)).
- Added new way to view logs using a logs viewer ([#1292](https://github.com/wazuh/wazuh-kibana-app/pull/1292))
- Added new directive for registering agents from the UI, including instructions on "how to" ([#1321](https://github.com/wazuh/wazuh-kibana-app/pull/1321)).
- Added some Angular charts in Agents Preview and Agents SCA sections ([#1364](https://github.com/wazuh/wazuh-kibana-app/pull/1364))
- Added Docker listener settings in configuration views ([#1365](https://github.com/wazuh/wazuh-kibana-app/pull/1365))
- Added Docker dashboards for both Agents and Overview ([#1367](https://github.com/wazuh/wazuh-kibana-app/pull/1367))
- Improved app logger with debug level ([#1373](https://github.com/wazuh/wazuh-kibana-app/pull/1373))
- Introducing React components from the EUI framework

### Changed

- Escape XML special characters ([#1159](https://github.com/wazuh/wazuh-kibana-app/pull/1159)).
- Changed empty results message for Wazuh tables ([#1165](https://github.com/wazuh/wazuh-kibana-app/pull/1165)).
- Allowing the same query multiple times on the Dev Tools ([#1174](https://github.com/wazuh/wazuh-kibana-app/pull/1174))
- Refactor JSON/XML viewer for configuration tab ([#1173](https://github.com/wazuh/wazuh-kibana-app/pull/1173), [#1148](https://github.com/wazuh/wazuh-kibana-app/pull/1148)).
- Using full height for all containers when possible ([#1224](https://github.com/wazuh/wazuh-kibana-app/pull/1224)).
- Improved the way we are handling "back button" events ([#1207](https://github.com/wazuh/wazuh-kibana-app/pull/1207)).
- Changed some visualizations for FIM, GDPR, PCI, Vulnerability and Security Events ([#1206](https://github.com/wazuh/wazuh-kibana-app/pull/1206), [#1235](https://github.com/wazuh/wazuh-kibana-app/pull/1235), [#1293](https://github.com/wazuh/wazuh-kibana-app/pull/1293)).
- New design for agent header view ([#1186](https://github.com/wazuh/wazuh-kibana-app/pull/1186)).
- Not fetching data the very first time the Dev Tools are opened ([#1185](https://github.com/wazuh/wazuh-kibana-app/pull/1185)).
- Refresh all known fields for all valid index patterns if `kbn-vis` detects a broken index pattern ([ecd7c8f](https://github.com/wazuh/wazuh-kibana-app/commit/ecd7c8f98c187a350f81261d13b0d45dcec6dc5d)).
- Truncate texts and display a tooltip when they don't fit in a table cell ([7b56a87](https://github.com/wazuh/wazuh-kibana-app/commit/7b56a873f85dcba7e6838aeb2e40d9b4cf472576))
- Updated API autocomplete for Dev Tools ([#1218](https://github.com/wazuh/wazuh-kibana-app/pull/1218))
- Updated switches design to adapt it to Kibana's design ([#1253](https://github.com/wazuh/wazuh-kibana-app/pull/1253))
- Reduced the width of some table cells with little text, to give more space to the other columns ([#1263](https://github.com/wazuh/wazuh-kibana-app/pull/1263)).
- Redesign for Management > Status daemons list ([#1284](https://github.com/wazuh/wazuh-kibana-app/pull/1284)).
- Redesign for Management > Configuration, Agent > Configuration ([#1289](https://github.com/wazuh/wazuh-kibana-app/pull/1289)).
- Replaced Management > Logs table with a log viewer component ([#1292](https://github.com/wazuh/wazuh-kibana-app/pull/1292)).
- The agents list search bar now allows to switch between AND/OR operators ([#1291](https://github.com/wazuh/wazuh-kibana-app/pull/1291)).
- Improve audit dashboards ([#1374](https://github.com/wazuh/wazuh-kibana-app/pull/1374))
- Exclude agent "000" getting the last registered and the most active agents from the Wazuh API.([#1391](https://github.com/wazuh/wazuh-kibana-app/pull/1391))
- Reviewed Osquery dashboards ([#1394](https://github.com/wazuh/wazuh-kibana-app/pull/1394))
- Memory info is now a log ([#1400](https://github.com/wazuh/wazuh-kibana-app/pull/1400))
- Error toasters time is now 30000ms, warning/info are still 6000ms ([#1420](https://github.com/wazuh/wazuh-kibana-app/pull/1420))

### Fixed

- Properly handling long messages on notifier service, until now, they were using out of the card space, also we replaced some API messages with more meaningful messages ([#1168](https://github.com/wazuh/wazuh-kibana-app/pull/1168)).
- Adapted Wazuh icon for multiple browsers where it was gone ([#1208](https://github.com/wazuh/wazuh-kibana-app/pull/1208)).
- Do not fetch data from tables twice when resize window ([#1303](https://github.com/wazuh/wazuh-kibana-app/pull/1303)).
- Agent syncrhonization status is updated as we browse the configuration section ([#1305](https://github.com/wazuh/wazuh-kibana-app/pull/1305))
- Using the browser timezone for reporting documents ([#1311](https://github.com/wazuh/wazuh-kibana-app/pull/1311)).
- Wrong behaviors in the routing system when the basePath was set ([#1342](https://github.com/wazuh/wazuh-kibana-app/pull/1342))
- Do not show pagination for one-page tables ([196c5b7](https://github.com/wazuh/wazuh-kibana-app/pull/1362/commits/196c5b717583032798da7791fa4f90ec06397f68))
- Being redirected to Overview once a Kibana restart is performed ([#1378](https://github.com/wazuh/wazuh-kibana-app/pull/1378))
- Displaying the AWS services section of the aws-s3 wodle ([#1393](https://github.com/wazuh/wazuh-kibana-app/pull/1393))
- Show email configuration on the configuration on demand ([#1401](https://github.com/wazuh/wazuh-kibana-app/issues/1401))
- Show "Follow symbolic link" field in Integrity monitoring - Monitored configuration on demand ([0c9c9da](https://github.com/wazuh/wazuh-kibana-app/pull/1414/commits/0c9c9da3b951548761cd203db5ee5baa39afe26c))

## Wazuh v3.8.2 - Kibana v6.6.0 / v6.6.1 / v6.6.2 / v6.7.0 - Revision 419

### Added

- Support for Kibana v6.6.0 / v6.6.1 / v6.6.2 / v6.7.0

### Fixed

- Fixed AWS dashboard, newer JavaScript browser engines break the view due to Angular.js ([6e882fc](https://github.com/wazuh/wazuh-kibana-app/commit/6e882fc1d7efe6059e6140ff40b8a20d9c1fa51e)).
- Fixed AWS accounts visualization, using the right field now ([6e882fc](https://github.com/wazuh/wazuh-kibana-app/commit/6e882fc1d7efe6059e6140ff40b8a20d9c1fa51e)).

## Wazuh v3.8.2 - Kibana v6.5.4 - Revision 418

### Added

- Support for Wazuh v3.8.2

### Changed

- Close configuration editor only if it was successfully updated ([bc77c35](https://github.com/wazuh/wazuh-kibana-app/commit/bc77c35d8440a656d4704451ce857c9e1d36a438)).
- Replaced FIM Vega visualization with standard visualization ([554ee1c](https://github.com/wazuh/wazuh-kibana-app/commit/554ee1c4c4d75c76d82272075acf8bb62e7f9e27)).

## Wazuh v3.8.1 - Kibana v6.5.4 - Revision 417

### Added

- Support for Wazuh v3.8.1

### Changed

- Moved monitored/ignored Windows registry entries to "FIM > Monitored" and "FIM > Ignored" to avoid user confusion ([#1176](https://github.com/wazuh/wazuh-kibana-app/pull/1176)).
- Excluding managers from wazuh-monitoring indices ([#1177](https://github.com/wazuh/wazuh-kibana-app/pull/1177)).
- Escape `&` before sending group configuration ([d3aa56f](https://github.com/wazuh/wazuh-kibana-app/commit/d3aa56fa73478c60505e500db7d3a7df263081b5)).
- Improved `autoFormat` function before rendering group configuration ([f4f8144](https://github.com/wazuh/wazuh-kibana-app/commit/f4f8144eef8b93038fc897a9f16356e71029b844)).
- Now the group configuration editor doesn't exit after sending data to the Wazuh API ([5c1a3ef](https://github.com/wazuh/wazuh-kibana-app/commit/5c1a3ef9bd710a7befbed0709c4a7cf414f44f6b)).

### Fixed

- Fixed style for the error toaster for long URLs or long paths ([11b8084](https://github.com/wazuh/wazuh-kibana-app/commit/11b8084c75bbc5da36587ff31d1bc80a55fe4dfe)).

## Wazuh v3.8.0 - Kibana v6.5.4 - Revision 416

### Added

- Added group management features such as:
  - Edit the group configuration ([#1096](https://github.com/wazuh/wazuh-kibana-app/pull/1096)).
  - Add/remove groups to/from an agent ([#1096](https://github.com/wazuh/wazuh-kibana-app/pull/1096)).
  - Add/remove agents to/from a group ([#1096](https://github.com/wazuh/wazuh-kibana-app/pull/1096)).
  - Add/remove groups ([#1152](https://github.com/wazuh/wazuh-kibana-app/pull/1152)).
- New directive for tables that don't need external data sources ([#1067](https://github.com/wazuh/wazuh-kibana-app/pull/1067)).
- New search bar directive with interactive filters and suggestions ([#1058](https://github.com/wazuh/wazuh-kibana-app/pull/1058)).
- New server route `/elastic/alerts` for fetching alerts using custom parameters([#1056](https://github.com/wazuh/wazuh-kibana-app/pull/1056)).
- New table for an agent FIM monitored files, if the agent OS platform is Windows it will show two tables: files and registry ([#1032](https://github.com/wazuh/wazuh-kibana-app/pull/1032)).
- Added description to each setting under Settings > Configuration ([#1048](https://github.com/wazuh/wazuh-kibana-app/pull/1048)).
- Added a new setting to `config.yml` related to Wazuh monitoring and its index pattern ([#1095](https://github.com/wazuh/wazuh-kibana-app/pull/1095)).
- Resizable columns by dragging in Dev-tools ([#1102](https://github.com/wazuh/wazuh-kibana-app/pull/1102)).
- New feature to be able to edit config.yml file from the Settings > Configuration section view ([#1105](https://github.com/wazuh/wazuh-kibana-app/pull/1105)).
- Added a new table (network addresses) for agent inventory tab ([#1111](https://github.com/wazuh/wazuh-kibana-app/pull/1111)).
- Added `audit_key` (Who-data Audit keys) for configuration tab ([#1123](https://github.com/wazuh/wazuh-kibana-app/pull/1123)).
- Added new known fields for Kibana index pattern ([#1150](https://github.com/wazuh/wazuh-kibana-app/pull/1150)).

### Changed

- Changed Inventory tables. Now the app looks for the OS platform and it shows different tables depending on the OS platform. In addition the process state codes has been replaced to be more meaningful ([#1059](https://github.com/wazuh/wazuh-kibana-app/pull/1059)).
- Tiny rework for the AWS tab including.
- "Report" button is hidden on Discover panel ([#1047](https://github.com/wazuh/wazuh-kibana-app/pull/1047)).
- Visualizations, filters and Discover improved ([#1083](https://github.com/wazuh/wazuh-kibana-app/pull/1083)).
- Removed `popularizeField` function until https://github.com/elastic/kibana/issues/22426 is solved in order to avoid `Unable to write index pattern!` error on Discover tab ([#1085](https://github.com/wazuh/wazuh-kibana-app/pull/1085)).
- Improved Wazuh monitoring module ([#1094](https://github.com/wazuh/wazuh-kibana-app/pull/1094)).
- Added "Registered date" and "Last keep alive" in agents table allowing you to sort by these fields ([#1102](https://github.com/wazuh/wazuh-kibana-app/pull/1102)).
- Improved code quality in sections such as Ruleset > Rule and Decoder detail view simplify conditions ([#1102](https://github.com/wazuh/wazuh-kibana-app/pull/1102)).
- Replaced reporting success message ([#1102](https://github.com/wazuh/wazuh-kibana-app/pull/1102)).
- Reduced the default number of shards and the default number of replicas for the app indices ([#1113](https://github.com/wazuh/wazuh-kibana-app/pull/1113)).
- Refreshing index pattern known fields on health check controller ([#1119](https://github.com/wazuh/wazuh-kibana-app/pull/1119)).
- Less strict memory check ([786c764](https://github.com/wazuh/wazuh-kibana-app/commit/786c7642cd88083f9a77c57ed204488ecf5b710a)).
- Checking message origin in error handler ([dfec368](https://github.com/wazuh/wazuh-kibana-app/commit/dfec368d22a148b2e4437db92d71294900241961)).
- Dev tools is now showing the response as it is, like `curl` does ([#1137](https://github.com/wazuh/wazuh-kibana-app/pull/1137)).
- Removed `unknown` as valid node name ([#1149](https://github.com/wazuh/wazuh-kibana-app/pull/1149)).
- Removed `rule.id` direct filter from the rule set tables ([#1151](https://github.com/wazuh/wazuh-kibana-app/pull/1151))

### Fixed

- Restored X-Pack security logic for the .wazuh index, now it's not bypassing the X-Pack roles ([#1081](https://github.com/wazuh/wazuh-kibana-app/pull/1081))
- Avoid fetching twice the same data ([#1072](https://github.com/wazuh/wazuh-kibana-app/pull/1072), [#1061](https://github.com/wazuh/wazuh-kibana-app/pull/1061)).
- Wazuh logo adapted to low resolutions ([#1074](https://github.com/wazuh/wazuh-kibana-app/pull/1074)).
- Hide Audit, OpenSCAP tabs for non-linux agents. Fixed empty Windows events under Configuration > Log collection section. OSQuery logo has been standardized ([#1072](https://github.com/wazuh/wazuh-kibana-app/pull/1072), [#1076](https://github.com/wazuh/wazuh-kibana-app/pull/1076)).
- Fix empty values on _Overview > Security events_ when Wazuh monitoring is disabled ([#1091](https://github.com/wazuh/wazuh-kibana-app/pull/1091)).
- Fix overlapped play button in Dev-tools when the input box has a scrollbar ([#1102](https://github.com/wazuh/wazuh-kibana-app/pull/1102)).
- Fix Dev-tools behavior when parse json invalid blocks ([#1102](https://github.com/wazuh/wazuh-kibana-app/pull/1102)).
- Fixed Management > Monitoring tab frustration adding back buttons ([#1102](https://github.com/wazuh/wazuh-kibana-app/pull/1102)).
- Fix template checking when using more than one pattern ([#1104](https://github.com/wazuh/wazuh-kibana-app/pull/1104)).
- Fix infinite loop for Wazuh monitoring when the Wazuh API is not being able to give us all the agents ([5a26916](https://github.com/wazuh/wazuh-kibana-app/commit/5a2691642b40a34783d2eafb6ee24ae78b9af21a)), ([85005a1](https://github.com/wazuh/wazuh-kibana-app/commit/85005a184d4f1c3d339b7c895b5d2469f3b45171)).
- Fix rule details for `list` and `info` parameters ([#1149](https://github.com/wazuh/wazuh-kibana-app/pull/1149)).

## Wazuh v3.7.1 / v3.7.2 - Kibana v6.5.1 / v6.5.2 / v6.5.3 / v6.5.4 - Revision 415

### Added

- Support for Elastic stack v6.5.2 / v6.5.3 / v6.5.4.
- Support for Wazuh v3.7.1 / v3.7.2.
- Dev Tools module now autocompletes API endpoints ([#1030](https://github.com/wazuh/wazuh-kibana-app/pull/1030)).

### Changed

- Increased number of rows for syscollector tables ([#1033](https://github.com/wazuh/wazuh-kibana-app/pull/1033)).
- Modularized JSON/XML viewers for the configuration section ([#982](https://github.com/wazuh/wazuh-kibana-app/pull/982)).

### Fixed

- Added missing fields for syscollector network tables ([#1036](https://github.com/wazuh/wazuh-kibana-app/pull/1036)).
- Using the right API path when downloading CSV for decoders list ([#1045](https://github.com/wazuh/wazuh-kibana-app/pull/1045)).
- Including group field when downloading CSV for agents list ([#1044](https://github.com/wazuh/wazuh-kibana-app/pull/1044)).
- Preserve active tab in configuration section when refreshing the page ([#1037](https://github.com/wazuh/wazuh-kibana-app/pull/1037)).

## Wazuh v3.7.0 - Kibana v6.5.0 / v6.5.1 - Revision 414

### Added

- Support for Elastic Stack v6.5.0 / v6.5.1.
- Agent groups bar is now visible on the agent configuration section ([#1023](https://github.com/wazuh/wazuh-kibana-app/pull/1023)).
- Added a new setting for the `config.yml` file for enable/disable administrator mode ([#1019](https://github.com/wazuh/wazuh-kibana-app/pull/1019)).
  - This allows the user to perform PUT, POST, DELETE methods in our Dev Tools.

### Changed

- Refactored most front-end controllers ([#1023](https://github.com/wazuh/wazuh-kibana-app/pull/1023)).

## Wazuh v3.7.0 - Kibana v6.4.2 / v6.4.3 - Revision 413

### Added

- Support for Wazuh v3.7.0.
- Support for Elastic Stack v6.4.2 / v6.4.3.
- Brand-new interface for _Configuration_ (on both _Management_ and _Agents_ tabs) ([#914](https://github.com/wazuh/wazuh-kibana-app/pull/914)):
  - Now you can check current and real agent and manager configuration.
  - A new interface design, with more useful information and easy to understand descriptions.
  - New and more responsive JSON/XML viewers to show the configuration in raw mode.
- Brand-new extension - Osquery ([#938](https://github.com/wazuh/wazuh-kibana-app/pull/938)):
  - A new extension, disabled by default.
  - Check alerts from Wazuh's Osquery integration.
  - Check your current Osquery wodle configuration.
  - More improvements will come for this extension in the future.
- New option for Wazuh app configuration file - _Ignore index patterns_ ([#947](https://github.com/wazuh/wazuh-kibana-app/pull/947)):
  - Now the user can specify which index patterns can't be selected on the app using the new `ip.ignore` setting on the `config.yml` file.
  - The valid format is an array of strings which represents index patterns.
  - By default, this list is empty (all index patterns will be available if they use a compatible structure).
- Added a node selector for _Management > Status_ section when Wazuh cluster is enabled ([#976](https://github.com/wazuh/wazuh-kibana-app/pull/976)).
- Added quick access to _Configuration_ or _Discover_ panels for an agent on the agents list ([#939](https://github.com/wazuh/wazuh-kibana-app/pull/939)).
- Now you can click on an agent's ID on the _Discover_ panels to open its details page on the app ([#904](https://github.com/wazuh/wazuh-kibana-app/pull/904)).
- Redesigned the _Overview > Amazon AWS_ tab, using more meaningful visualizations for a better overall view of your agents' status ([#903](https://github.com/wazuh/wazuh-kibana-app/pull/903)).
- Redesigned the _Overview/Agents > Vulnerabilities_ tab, using more meaningful visualizations for a better overall view of your agents' status ([#954](https://github.com/wazuh/wazuh-kibana-app/pull/954)).
- Now everytime the user enters the _Settings_ tab, the API connection will be automatically checked ([#971](https://github.com/wazuh/wazuh-kibana-app/pull/971)).
- Added a node selector for _Management > Logs_ section when Wazuh cluster is enabled ([#980](https://github.com/wazuh/wazuh-kibana-app/pull/980)).
- Added a group selector for _Agents_ section ([#995](https://github.com/wazuh/wazuh-kibana-app/pull/995)).

### Changed

- Interface refactoring for the _Agents > Inventory data_ tab ([#924](https://github.com/wazuh/wazuh-kibana-app/pull/924)):
  - Now the tab won't be available if your agent doesn't have Syscollector enabled, and each card will be enabled or disabled depending on the current Syscollector scans configuration.
  - This will prevent situations where the user couldn't check the inventory although there was actual scan data to show on some sections.
- Added support for new multigroups feature ([#911](https://github.com/wazuh/wazuh-kibana-app/pull/911)):
  - Now the information bars on _Agents_ will show all the groups an agent belongs to.
- Now the result pane on the _Dev tools_ tab will show the error code coming from the Wazuh API ([#909](https://github.com/wazuh/wazuh-kibana-app/pull/909)).
- Changed some visualizations titles for _Overview/Agents > OpenSCAP_ tab ([#925](https://github.com/wazuh/wazuh-kibana-app/pull/925)).
- All backend routes have been renamed ([#932](https://github.com/wazuh/wazuh-kibana-app/pull/932)).
- Several improvements for Elasticsearch tests ([#933](https://github.com/wazuh/wazuh-kibana-app/pull/933)).
- Updated some strings and descriptions on the _Settings_ tab ([#934](https://github.com/wazuh/wazuh-kibana-app/pull/934)).
- Changed the date format on _Settings > Logs_ to make it more human-readable ([#944](https://github.com/wazuh/wazuh-kibana-app/pull/944)).
- Changed some labels to remove the "MD5 sum" expression, it will use "Checksum" instead ([#945](https://github.com/wazuh/wazuh-kibana-app/pull/945)).
- Added word wrapping class to group name in _Management > Groups > Group detail_ tab ([#945](https://github.com/wazuh/wazuh-kibana-app/pull/945)).
- The `wz-table` directive has been refactored ([#953](https://github.com/wazuh/wazuh-kibana-app/pull/953)).
- The `wz-table` directive now checks if a request is aborted ([#979](https://github.com/wazuh/wazuh-kibana-app/pull/979)).
- Several performance improvements ([#985](https://github.com/wazuh/wazuh-kibana-app/pull/985), [#997](https://github.com/wazuh/wazuh-kibana-app/pull/997), [#1000](https://github.com/wazuh/wazuh-kibana-app/pull/1000)).

### Fixed

- Several known fields for _Whodata_ functionality have been fixed ([#901](https://github.com/wazuh/wazuh-kibana-app/pull/901)).
- Fixed alignment bug with the _Add a filter +_ button on _Discover_ and _Agents_ tabs ([#912](https://github.com/wazuh/wazuh-kibana-app/pull/912)).
- Fixed a bug where the `Add API` form on _Settings_ didn't appear when pressing the button after editing an existing API entry ([#944](https://github.com/wazuh/wazuh-kibana-app/pull/944)).
- Fixed a bug on _Ruleset_ tab where the "Description" column was showing `0` if the rule doesn't have any description ([#948](https://github.com/wazuh/wazuh-kibana-app/pull/948)).
- Fixed wrong alignment on related Rules/Decoders tables from _Management > Ruleset_ tab ([#971](https://github.com/wazuh/wazuh-kibana-app/pull/971)).
- Fixed a bug where sometimes the error messages appeared duplicated ([#971](https://github.com/wazuh/wazuh-kibana-app/pull/971)).

### Removed

- On the _Management > Monitoring_ tab, the `Cluster enabled but not running` message won't appear as an error anymore ([#971](https://github.com/wazuh/wazuh-kibana-app/pull/971)).

## Wazuh v3.6.1 - Kibana v6.4.1 / v6.4.2 / v6.4.3 - Revision 412

### Added

- Support for Elastic Stack v6.4.1 / v6.4.2 / v6.4.3.

## Wazuh v3.6.1 - Kibana v6.4.0 - Revision 411

### Added

- Redesigned the _Overview > Integrity monitoring_ tab, using more meaningful visualizations for a better overall view of your agents' status ([#893](https://github.com/wazuh/wazuh-kibana-app/pull/893)).
- Added a new table for the _Inventory_ tab: _Processes_ ([#895](https://github.com/wazuh/wazuh-kibana-app/pull/895)).
- Improved error handling for tables. Now the table will show an error message if it wasn't able to fetch and load data ([#896](https://github.com/wazuh/wazuh-kibana-app/pull/896)).

### Changed

- The app source code has been improved, following best practices and coding guidelines ([#892](https://github.com/wazuh/wazuh-kibana-app/pull/892)).
- Included more app tests and prettifier for better code maintainability ([#883](https://github.com/wazuh/wazuh-kibana-app/pull/883) & [#885](https://github.com/wazuh/wazuh-kibana-app/pull/885)).

### Fixed

- Fixed minor visual errors on some _GDPR_, _PCI DSS_ and _Vulnerabilities_ visualizations ([#894](https://github.com/wazuh/wazuh-kibana-app/pull/894)).

## Wazuh v3.6.1 - Kibana v6.4.0 - Revision 410

### Added

- The _Inventory_ tab has been redesigned ([#873](https://github.com/wazuh/wazuh-kibana-app/pull/873)):
  - Added new network interfaces and port tables.
  - Improved design using metric information bars and intuitive status indicators.
- Added refresh functionality to the _Settings > Logs_ tab ([#852](https://github.com/wazuh/wazuh-kibana-app/pull/852)):
  - Now everytime the user opens the tab, the logs will be reloaded.
  - A new button to force the update has been added on the top left corner of the logs table.
- Added `tags` and `recursion_level` configuration options to _Management/Agent > Configuration_ tabs ([#850](https://github.com/wazuh/wazuh-kibana-app/pull/850)).
- The _Kuery_ search syntax has been added again to the app ([#851](https://github.com/wazuh/wazuh-kibana-app/pull/851)).
- Added a first batch of [_Mocha_](https://mochajs.org/) tests and other quality of code improvements to the app ([#859](https://github.com/wazuh/wazuh-kibana-app/pull/859)).
- Now you can open specific rule details (the _Management > Ruleset_ tab) when clicking on the `rule.id` value on the _Discover_ tab ([#862](https://github.com/wazuh/wazuh-kibana-app/pull/862)).
- Now you can click on the rule ID value on the _Management > Ruleset_ tab to search for related alerts on the _Discover_ tab ([#863](https://github.com/wazuh/wazuh-kibana-app/pull/863)).

### Changed

- The index pattern known fields have been updated up to 567 ([#872](https://github.com/wazuh/wazuh-kibana-app/pull/872)).
- Now the _Inventory_ tab will always be available for all agents, and a descriptive message will appear if the agent doesn't have `syscollector` enabled ([#879](https://github.com/wazuh/wazuh-kibana-app/pull/879)).

### Fixed

- Fixed a bug where the _Inventory_ tab was unavailable if the user reloads the page while on the _Agents > Configuration_ tab ([#845](https://github.com/wazuh/wazuh-kibana-app/pull/845)).
- Fixed some _Overview > VirusTotal_ visualizations ([#846](https://github.com/wazuh/wazuh-kibana-app/pull/846)).
- Fixed a bug where the _Settings > Extensions_ tab wasn't being properly hidden when there's no API entries inserted ([#847](https://github.com/wazuh/wazuh-kibana-app/pull/847)).
- Fixed a bug where the _Current API_ indicator on the top navbar wasn't being properly updated when the user deletes all the API entries ([#848](https://github.com/wazuh/wazuh-kibana-app/pull/848)).
- Fixed a bug where the _Agents coverage_ metric were not displaying a proper value when the manager has 0 registered agents ([#849](https://github.com/wazuh/wazuh-kibana-app/pull/849)).
- Fixed a bug where the `wazuh-basic` user role was able to update API entries (it should be forbidden) ([#853](https://github.com/wazuh/wazuh-kibana-app/pull/853)).
- Fixed a bug where the visualizations had scroll bars on the PDF reports ([#870](https://github.com/wazuh/wazuh-kibana-app/pull/870)).
- Fixed a bug on the _Dev tools_ tab where the user couldn't execute the first request block if there was blank lines above it ([#871](https://github.com/wazuh/wazuh-kibana-app/pull/871)).
- Fixed a bug on pinned filters when opening tabs where the implicit filter was the same, making them stuck and unremovable from other tabs ([#878](https://github.com/wazuh/wazuh-kibana-app/pull/878)).

## Wazuh v3.6.1 - Kibana v6.4.0 - Revision 409

### Added

- Support for Wazuh v3.6.1.

### Fixed

- Fixed a bug on the _Dev tools_ tab ([b7c79f4](https://github.com/wazuh/wazuh-kibana-app/commit/b7c79f48f06cb49b12883ec9e9337da23b49976b)).

## Wazuh v3.6.1 - Kibana v6.3.2 - Revision 408

### Added

- Support for Wazuh v3.6.1.

### Fixed

- Fixed a bug on the _Dev tools_ tab ([4ca9ed5](https://github.com/wazuh/wazuh-kibana-app/commit/4ca9ed54f1b18e5d499d950e6ff0741946701988)).

## Wazuh v3.6.0 - Kibana v6.4.0 - Revision 407

### Added

- Support for Wazuh v3.6.0.

## Wazuh v3.6.0 - Kibana v6.3.2 - Revision 406

### Added

- Support for Wazuh v3.6.0.

## Wazuh v3.5.0 - Kibana v6.4.0 - Revision 405

### Added

- Support for Elastic Stack v6.4.0 ([#813](https://github.com/wazuh/wazuh-kibana-app/pull/813)).

## Wazuh v3.5.0 - Kibana v6.3.2 - Revision 404

### Added

- Added new options to `config.yml` to change shards and replicas settings for `wazuh-monitoring` indices ([#809](https://github.com/wazuh/wazuh-kibana-app/pull/809)).
- Added more error messages for `wazuhapp.log` in case of failure when performing some crucial functions ([#812](https://github.com/wazuh/wazuh-kibana-app/pull/812)).
- Now it's possible to change replicas settings for existing `.wazuh`, `.wazuh-version` and `wazuh-monitoring` indices on the `config.yml` file ([#817](https://github.com/wazuh/wazuh-kibana-app/pull/817)).

### Changed

- App frontend code refactored and restructured ([#802](https://github.com/wazuh/wazuh-kibana-app/pull/802)).
- Now the _Overview > Security events_ tab won't show anything if the only visualization with data is _Agents status_ ([#811](https://github.com/wazuh/wazuh-kibana-app/pull/811)).

### Fixed

- Fixed a bug where the RAM status message appreared twice the first time you opened the app ([#807](https://github.com/wazuh/wazuh-kibana-app/pull/807)).
- Fixed the app UI to make the app usable on Internet Explorer 11 ([#808](https://github.com/wazuh/wazuh-kibana-app/pull/808)).

## Wazuh v3.5.0 - Kibana v6.3.2 - Revision 403

### Added

- The welcome tabs on _Overview_ and _Agents_ have been updated with a new name and description for the existing sections ([#788](https://github.com/wazuh/wazuh-kibana-app/pull/788)).
- Now the app tables will auto-resize depending on the screen height ([#792](https://github.com/wazuh/wazuh-kibana-app/pull/792)).

### Changed

- Now all the app filters on several tables will present the values in alphabetical order ([#787](https://github.com/wazuh/wazuh-kibana-app/pull/787)).

### Fixed

- Fixed a bug on _Decoders_ where clicking on the decoder wouldn't open the detail view if the `Parent decoders` filter was enabled ([#782](https://github.com/wazuh/wazuh-kibana-app/pull/782)).
- Fixed a bug on _Dev tools_ when the first line on the editor pane was empty or had a comment ([#790](https://github.com/wazuh/wazuh-kibana-app/pull/790)).
- Fixed a bug where the app was throwing multiple warning messages the first time you open it ([#791](https://github.com/wazuh/wazuh-kibana-app/pull/791)).
- Fixed a bug where clicking on a different tab from _Overview_ right after inserting the API credentials for the first time would always redirect to _Overview_ ([#791](https://github.com/wazuh/wazuh-kibana-app/pull/791)).
- Fixed a bug where the user could have a browser cookie with a reference to a non-existing API entry on Elasticsearch ([#794](https://github.com/wazuh/wazuh-kibana-app/pull/794) & [#795](https://github.com/wazuh/wazuh-kibana-app/pull/795)).

### Removed

- The cluster key has been removed from the API requests to `/manager/configuration` ([#796](https://github.com/wazuh/wazuh-kibana-app/pull/796)).

## Wazuh v3.5.0 - Kibana v6.3.1/v6.3.2 - Revision 402

### Added

- Support for Wazuh v3.5.0.
- Added new fields for _Vulnerability detector_ alerts ([#752](https://github.com/wazuh/wazuh-kibana-app/pull/752)).
- Added multi table search for `wz-table` directive. Added two new log levels for _Management > Logs_ section ([#753](https://github.com/wazuh/wazuh-kibana-app/pull/753)).

## Wazuh v3.4.0 - Kibana v6.3.1/v6.3.2 - Revision 401

### Added

- Added a few new fields for Kibana due to the new Wazuh _who-data_ feature ([#763](https://github.com/wazuh/wazuh-kibana-app/pull/763)).
- Added XML/JSON viewer for each card under _Management > Configuration_ ([#764](https://github.com/wazuh/wazuh-kibana-app/pull/764)).

### Changed

- Improved error handling for Dev tools. Also removed some unused dependencies from the _Dev tools_ tab ([#760](https://github.com/wazuh/wazuh-kibana-app/pull/760)).
- Unified origin for tab descriptions. Reviewed some grammar typos ([#765](https://github.com/wazuh/wazuh-kibana-app/pull/765)).
- Refactored agents autocomplete component. Removed unused/deprecated modules ([#766](https://github.com/wazuh/wazuh-kibana-app/pull/766)).
- Simplified route resolves section ([#768](https://github.com/wazuh/wazuh-kibana-app/pull/768)).

### Fixed

- Fixed missing cluster node filter for the visualization shown when looking for specific node under _Management > Monitoring_ section ([#758](https://github.com/wazuh/wazuh-kibana-app/pull/758)).
- Fixed missing dependency injection for `wzMisc` factory ([#768](https://github.com/wazuh/wazuh-kibana-app/pull/768)).

### Removed

- Removed `angular-aria`, `angular-md5`, `ansicolors`, `js-yaml`, `querystring` and `lodash` dependencies since Kibana includes all of them. Removed some unused images ([#768](https://github.com/wazuh/wazuh-kibana-app/pull/768)).

## Wazuh v3.4.0 - Kibana v6.3.1/v6.3.2 - Revision 400

### Added

- Support for Wazuh v3.4.0.
- Support for Elastic Stack v6.3.2.
- Support for Kuery as accepted query language ([#742](https://github.com/wazuh/wazuh-kibana-app/pull/742)).
  - This feature is experimental.
- Added new _Who data_ fields from file integrity monitoring features ([#746](https://github.com/wazuh/wazuh-kibana-app/pull/746)).
- Added tab in _Settings_ section where you can see the last logs from the Wazuh app server ([#723](https://github.com/wazuh/wazuh-kibana-app/pull/723)).

### Changed

- Fully redesigned of the welcome screen along the different app sections ([#751](https://github.com/wazuh/wazuh-kibana-app/pull/751)).
- Now any agent can go to the _Inventory_ tab regardless if it's enabled or not. The content will change properly according to the agent configuration ([#744](https://github.com/wazuh/wazuh-kibana-app/pull/744)).
- Updated the `angular-material` dependency to `1.1.10` ([#743](https://github.com/wazuh/wazuh-kibana-app/pull/743)).
- Any API entry is now removable regardless if it's the only one API entry ([#740](https://github.com/wazuh/wazuh-kibana-app/pull/740)).
- Performance has been improved regarding to agents status, they are now being fetched using _distinct_ routes from the Wazuh API ([#738](https://github.com/wazuh/wazuh-kibana-app/pull/738)).
- Improved the way we are parsing some Wazuh API errors regarding to version mismatching ([#735](https://github.com/wazuh/wazuh-kibana-app/pull/735)).

### Fixed

- Fixed wrong filters being applied in _Ruleset > Rules_ and _Ruleset > Decoders_ sections when using Lucene like filters plus path filters ([#736](https://github.com/wazuh/wazuh-kibana-app/pull/736)).
- Fixed the template checking from the healthcheck, now it allows to use custom index patterns ([#739](https://github.com/wazuh/wazuh-kibana-app/pull/739)).
- Fixed infinite white screen from _Management > Monitoring_ when the Wazuh cluster is enabled but not running ([#741](https://github.com/wazuh/wazuh-kibana-app/pull/741)).

## Wazuh v3.3.0/v3.3.1 - Kibana v6.3.1 - Revision 399

### Added

- Added a new Angular.js factory to store the Wazuh app configuration values. Also, this factory is being used by the pre-routes functions (resolves); this way we are sure about having the real configuration at any time. These pre-routes functions have been improved too ([#670](https://github.com/wazuh/wazuh-kibana-app/pull/670)).
- Added extended information for reports from _Reporting_ feature ([#701](https://github.com/wazuh/wazuh-kibana-app/pull/701)).

### Changed

- Tables have been improved. Now they are truncating long fields and adding a tooltip if needed ([#671](https://github.com/wazuh/wazuh-kibana-app/pull/671)).
- Services have been improved ([#715](https://github.com/wazuh/wazuh-kibana-app/pull/715)).
- CSV formatted files have been improved. Now they are showing a more human readable column names ([#717](https://github.com/wazuh/wazuh-kibana-app/pull/717), [#726](https://github.com/wazuh/wazuh-kibana-app/pull/726)).
- Added/Modified some visualization titles ([#728](https://github.com/wazuh/wazuh-kibana-app/pull/728)).
- Improved Discover perfomance when in background mode ([#719](https://github.com/wazuh/wazuh-kibana-app/pull/719)).
- Reports from the _Reporting_ feature have been fulyl redesigned ([#701](https://github.com/wazuh/wazuh-kibana-app/pull/701)).

### Fixed

- Fixed the top menu API indicator when checking the API connection and the manager/cluster information had been changed ([#668](https://github.com/wazuh/wazuh-kibana-app/pull/668)).
- Fixed our logger module which was not writting logs the very first time Kibana is started neither after a log rotation ([#667](https://github.com/wazuh/wazuh-kibana-app/pull/667)).
- Fixed a regular expression in the server side when parsing URLs before registering a new Wazuh API ([#690](https://github.com/wazuh/wazuh-kibana-app/pull/690)).
- Fixed filters from specific visualization regarding to _File integrity_ section ([#694](https://github.com/wazuh/wazuh-kibana-app/pull/694)).
- Fixed filters parsing when generating a report because it was not parsing negated filters as expected ([#696](https://github.com/wazuh/wazuh-kibana-app/pull/696)).
- Fixed visualization counter from _OSCAP_ tab ([#722](https://github.com/wazuh/wazuh-kibana-app/pull/722)).

### Removed

- Temporary removed CSV download from agent inventory section due to Wazuh API bug ([#727](https://github.com/wazuh/wazuh-kibana-app/pull/727)).

## Wazuh v3.3.0/v3.3.1 - Kibana v6.3.0 - Revision 398

### Added

- Improvements for latest app redesign ([#652](https://github.com/wazuh/wazuh-kibana-app/pull/652)):
  - The _Welcome_ tabs have been simplified, following a more Elastic design.
  - Added again the `md-nav-bar` component with refined styles and limited to specific sections.
  - The _Settings > Welcome_ tab has been removed. You can use the nav bar to switch tabs.
  - Minor CSS adjustments and reordering.
- Small app UI improvements ([#634](https://github.com/wazuh/wazuh-kibana-app/pull/634)):
  - Added link to _Agents Preview_ on the _Agents_ tab breadcrumbs.
  - Replaced the _Generate report_ button with a smaller one.
  - Redesigned _Management > Ruleset_ `md-chips` to look similar to Kibana filter pills.
  - Added agent information bar from _Agents > General_ to _Agents > Welcome_ too.
  - Refactored flex layout on _Welcome_ tabs to fix a height visual bug.
  - Removed duplicated loading rings on the _Agents_ tab.
- Improvements for app tables ([#627](https://github.com/wazuh/wazuh-kibana-app/pull/627)):
  - Now the current page will be highlighted.
  - The gap has been fixed to the items per page value.
  - If there are no more pages for _Next_ or _Prev_ buttons, they will be hidden.
- Improvements for app health check ([#637](https://github.com/wazuh/wazuh-kibana-app/pull/637)):
  - Improved design for the view.
  - The checks have been placed on a table, showing the current status of each one.
- Changes to our reporting feature ([#639](https://github.com/wazuh/wazuh-kibana-app/pull/639)):
  - Now the generated reports will include tables for each section.
  - Added a parser for getting Elasticsearch data table responses.
  - The reporting feature is now a separated module, and the code has been refactored.
- Improvements for app tables pagination ([#646](https://github.com/wazuh/wazuh-kibana-app/pull/646)).

### Changed

- Now the `pretty` parameter on the _Dev tools_ tab will be ignored to avoid `Unexpected error` messages ([#624](https://github.com/wazuh/wazuh-kibana-app/pull/624)).
- The `pdfkit` dependency has been replaced by `pdfmake` ([#639](https://github.com/wazuh/wazuh-kibana-app/pull/639)).
- Changed some Kibana tables for performance improvements on the reporting feature ([#644](https://github.com/wazuh/wazuh-kibana-app/pull/644)).
- Changed the method to refresh the list of known fields on the index pattern ([#650](https://github.com/wazuh/wazuh-kibana-app/pull/650)):
  - Now when restarting Kibana, the app will update the fieldset preserving the custom user fields.

### Fixed

- Fixed bug on _Agents CIS-CAT_ tab who wasn't loading the appropriate visualizations ([#626](https://github.com/wazuh/wazuh-kibana-app/pull/626)).
- Fixed a bug where sometimes the index pattern could be `undefined` during the health check process, leading into a false error message when loading the app ([#640](https://github.com/wazuh/wazuh-kibana-app/pull/640)).
- Fixed several bugs on the _Settings > API_ tab when removing, adding or editing new entries.

### Removed

- Removed the app login system ([#636](https://github.com/wazuh/wazuh-kibana-app/pull/636)):
  - This feature was unstable, experimental and untested for a long time. We'll provide much better RBAC capabilities in the future.
- Removed the new Kuery language option on Discover app search bars.
  - This feature will be restored in the future, after more Elastic v6.3.0 adaptations.

## Wazuh v3.3.0/v3.3.1 - Kibana v6.3.0 - Revision 397

### Added

- Support for Elastic Stack v6.3.0 ([#579](https://github.com/wazuh/wazuh-kibana-app/pull/579) & [#612](https://github.com/wazuh/wazuh-kibana-app/pull/612) & [#615](https://github.com/wazuh/wazuh-kibana-app/pull/615)).
- Brand-new Wazuh app redesign for the _Monitoring_ tab ([#581](https://github.com/wazuh/wazuh-kibana-app/pull/581)):
  - Refactored and optimized UI for these tabs, using a breadcrumbs-based navigability.
  - Used the same guidelines from the previous redesign for _Overview_ and _Agents_ tabs.
- New tab for _Agents_ - _Inventory_ ([#582](https://github.com/wazuh/wazuh-kibana-app/pull/582)):
  - Get information about the agent host, such as installed packages, motherboard, operating system, etc.
  - This tab will appear if the agent has the [`syscollector`](https://documentation.wazuh.com/current/user-manual/reference/ossec-conf/wodle-syscollector.html) wodle enabled.
- Brand-new extension - _CIS-CAT Alerts_ ([#601](https://github.com/wazuh/wazuh-kibana-app/pull/601)):
  - A new extension, disabled by default.
  - Visualize alerts related to the CIS-CAT benchmarks on the _Overview_ and _Agents_ tabs.
  - Get information about the last performed scan and its score.
- Several improvements for the _Dev tools_ tab ([#583](https://github.com/wazuh/wazuh-kibana-app/pull/583) & [#597](https://github.com/wazuh/wazuh-kibana-app/pull/597)):
  - Now you can insert queries using inline parameters, just like in a web browser.
  - You can combine inline parameters with JSON-like parameters.
  - If you use the same parameter on both methods with different values, the inline parameter has precedence over the other one.
  - The tab icon has been changed for a more appropriate one.
  - The `Execute query` button is now always placed on the first line of the query block.
- Refactoring for all app tables ([#582](https://github.com/wazuh/wazuh-kibana-app/pull/582)):
  - Replaced the old `wz-table` directive with a new one, along with a new data factory.
  - Now the tables are built with a pagination system.
  - Much easier method for building tables for the app.
  - Performance and stability improvements when fetching API data.
  - Now you can see the total amount of items and the elapsed time.

### Changed

- Moved some logic from the _Agents preview_ tab to the server, to avoid excessive client-side workload ([#586](https://github.com/wazuh/wazuh-kibana-app/pull/586)).
- Changed the UI to use the same loading ring across all the app tabs ([#593](https://github.com/wazuh/wazuh-kibana-app/pull/593) & [#599](https://github.com/wazuh/wazuh-kibana-app/pull/599)).
- Changed the _No results_ message across all the tabs with visualizations ([#599](https://github.com/wazuh/wazuh-kibana-app/pull/599)).

### Fixed

- Fixed a bug on the _Settings/Extensions_ tab where enabling/disabling some extensions could make other ones to be disabled ([#591](https://github.com/wazuh/wazuh-kibana-app/pull/591)).

## Wazuh v3.3.0/v3.3.1 - Kibana v6.2.4 - Revision 396

### Added

- Support for Wazuh v3.3.1.
- Brand-new Wazuh app redesign for the _Settings_ tab ([#570](https://github.com/wazuh/wazuh-kibana-app/pull/570)):
  - Refactored and optimized UI for these tabs, using a breadcrumbs-based navigability.
  - Used the same guidelines from the previous redesign for _Overview_ and _Agents_ tabs.
- Refactoring for _Overview_ and _Agents_ controllers ([#564](https://github.com/wazuh/wazuh-kibana-app/pull/564)):
  - Reduced duplicated code by splitting it into separate files.
  - Code optimization for a better performance and maintainability.
  - Added new services to provide similar functionality between different app tabs.
- Added `data.vulnerability.package.condition` to the list of known fields ([#566](https://github.com/wazuh/wazuh-kibana-app/pull/566)).

### Changed

- The `wazuh-logs` and `wazuh-monitoring` folders have been moved to the Kibana's `optimize` directory in order to avoid some error messages when using the `kibana-plugin list` command ([#563](https://github.com/wazuh/wazuh-kibana-app/pull/563)).

### Fixed

- Fixed a bug on the _Settings_ tab where updating an API entry with wrong credentials would corrupt the existing one ([#558](https://github.com/wazuh/wazuh-kibana-app/pull/558)).
- Fixed a bug on the _Settings_ tab where removing an API entry while its edit form is opened would hide the `Add API` button unless the user reloads the tab ([#558](https://github.com/wazuh/wazuh-kibana-app/pull/558)).
- Fixed some Audit visualizations on the _Overview_ and _Agents_ tabs that weren't using the same search query to show the results ([#572](https://github.com/wazuh/wazuh-kibana-app/pull/572)).
- Fixed undefined variable error on the `wz-menu` directive ([#575](https://github.com/wazuh/wazuh-kibana-app/pull/575)).

## Wazuh v3.3.0 - Kibana v6.2.4 - Revision 395

### Fixed

- Fixed a bug on the _Agent Configuration_ tab where the sync status was always `NOT SYNCHRONIZED` ([#569](https://github.com/wazuh/wazuh-kibana-app/pull/569)).

## Wazuh v3.3.0 - Kibana v6.2.4 - Revision 394

### Added

- Support for Wazuh v3.3.0.
- Updated some backend API calls to include the app version in the request header ([#560](https://github.com/wazuh/wazuh-kibana-app/pull/560)).

## Wazuh v3.2.4 - Kibana v6.2.4 - Revision 393

### Added

- Brand-new Wazuh app redesign for _Overview_ and _Agents_ tabs ([#543](https://github.com/wazuh/wazuh-kibana-app/pull/543)):
  - Updated UI for these tabs using breadcrumbs.
  - New _Welcome_ screen, presenting all the tabs to the user, with useful links to our documentation.
  - Overall design improved, adjusted font sizes and reduced HTML code.
  - This base will allow the app to increase its functionality in the future.
  - Removed the `md-nav-bar` component for a better user experience on small screens.
  - Improved app performance removing some CSS effects from some components, such as buttons.
- New filter for agent version on the _Agents Preview_ tab ([#537](https://github.com/wazuh/wazuh-kibana-app/pull/537)).
- New filter for cluster node on the _Agents Preview_ tab ([#538](https://github.com/wazuh/wazuh-kibana-app/pull/538)).

### Changed

- Now the report generation process will run in a parallel mode in the foreground ([#523](https://github.com/wazuh/wazuh-kibana-app/pull/523)).
- Replaced the usage of `$rootScope` with two new factories, along with more controller improvements ([#525](https://github.com/wazuh/wazuh-kibana-app/pull/525)).
- Now the _Extensions_ tab on _Settings_ won't edit the `.wazuh` index to modify the extensions configuration for all users ([#545](https://github.com/wazuh/wazuh-kibana-app/pull/545)).
  - This allows each new user to always start with the base extensions configuration, and modify it to its needs storing the settings on a browser cookie.
- Now the GDPR requirements description on its tab won't be loaded if the Wazuh API version is not v3.2.3 or higher ([#546](https://github.com/wazuh/wazuh-kibana-app/pull/546)).

### Fixed

- Fixed a bug where the app crashes when attempting to download huge amounts of data as CSV format ([#521](https://github.com/wazuh/wazuh-kibana-app/pull/521)).
- Fixed a bug on the Timelion visualizations from _Management/Monitoring_ which were not properly filtering and showing the cluster nodes information ([#530](https://github.com/wazuh/wazuh-kibana-app/pull/530)).
- Fixed several bugs on the loading process when switching between tabs with or without visualizations in the _Overview_ and _Agents_ tab ([#531](https://github.com/wazuh/wazuh-kibana-app/pull/531) & [#533](https://github.com/wazuh/wazuh-kibana-app/pull/533)).
- Fixed a bug on the `wazuh-monitoring` index feature when using multiple inserted APIs, along with several performance improvements ([#539](https://github.com/wazuh/wazuh-kibana-app/pull/539)).
- Fixed a bug where the OS filter on the _Agents Preview_ tab would exclude the rest of filters instead of combining them ([#552](https://github.com/wazuh/wazuh-kibana-app/pull/552)).
- Fixed a bug where the Extensions settings were restored every time the user opened the _Settings_ tab or pressed the _Set default manager_ button ([#555](https://github.com/wazuh/wazuh-kibana-app/pull/555) & [#556](https://github.com/wazuh/wazuh-kibana-app/pull/556)).

## Wazuh v3.2.3/v3.2.4 - Kibana v6.2.4 - Revision 392

### Added

- Support for Wazuh v3.2.4.
- New functionality - _Reporting_ ([#510](https://github.com/wazuh/wazuh-kibana-app/pull/510)):
  - Generate PDF logs on the _Overview_ and _Agents_ tabs, with the new button next to _Panels_ and _Discover_.
  - The report will contain the current visualizations from the tab where you generated it.
  - List all your generated reports, download or deleted them at the new _Management/Reporting_ tab.
  - **Warning:** If you leave the tab while generating a report, the process will be aborted.
- Added warning/error messages about the total RAM on the server side ([#502](https://github.com/wazuh/wazuh-kibana-app/pull/502)):
  - None of this messages will prevent the user from accessing the app, it's just a recommendation.
  - If your server has less than 2GB of RAM, you'll get an error message when opening the app.
  - If your server has between 2GB and 3GB of RAM, you'll get a warning message.
  - If your server has more than 3GB of RAM, you won't get any kind of message.
- Refactoring and added loading bar to _Manager Logs_ and _Groups_ tabs ([#505](https://github.com/wazuh/wazuh-kibana-app/pull/505)).
- Added more Syscheck options to _Management/Agents_ configuration tabs ([#509](https://github.com/wazuh/wazuh-kibana-app/pull/509)).

### Fixed

- Added more fields to the `known-fields.js` file to avoid warning messages on _Discover_ when using Filebeat for alerts forwarding ([#497](https://github.com/wazuh/wazuh-kibana-app/pull/497)).
- Fixed a bug where clicking on the _Check connection_ button on the _Settings_ tab threw an error message although the API connected successfully ([#504](https://github.com/wazuh/wazuh-kibana-app/pull/504)).
- Fixed a bug where the _Agents_ tab was not properly showing the total of agents due to the new Wazuh cluster implementation ([#517](https://github.com/wazuh/wazuh-kibana-app/pull/517)).

## Wazuh v3.2.3 - Kibana v6.2.4 - Revision 391

### Added

- Support for Wazuh v3.2.3.
- Brand-new extension - _GDPR Alerts_ ([#453](https://github.com/wazuh/wazuh-kibana-app/pull/453)):
  - A new extension, enabled by default.
  - Visualize alerts related to the GDPR compliance on the _Overview_ and _Agents_ tabs.
  - The _Ruleset_ tab has been updated to include GDPR filters on the _Rules_ subtab.
- Brand-new Management tab - _Monitoring_ ([#490](https://github.com/wazuh/wazuh-kibana-app/pull/490)):
  - Visualize your Wazuh cluster, both master and clients.
    - Get the current cluster configuration.
    - Nodes listing, sorting, searching, etc.
  - Get a more in-depth cluster status thanks to the newly added [_Timelion_](https://www.elastic.co/guide/en/kibana/current/timelion.html) visualizations.
  - The Detail view gives you a summary of the node's healthcheck.
- Brand-new tab - _Dev tools_ ([#449](https://github.com/wazuh/wazuh-kibana-app/pull/449)):
  - Find it on the top navbar, next to _Discover_.
  - Execute Wazuh API requests directly from the app.
  - This tab uses your currently selected API from _Settings_.
  - You can type different API requests on the input window, select one with the cursor, and click on the Play button to execute it.
  - You can also type comments on the input window.
- More improvements for the _Manager/Ruleset_ tab ([#446](https://github.com/wazuh/wazuh-kibana-app/pull/446)):
  - A new colour palette for regex, order and rule description arguments.
  - Added return to List view on Ruleset button while on Detail view.
  - Fixed line height on all table headers.
  - Removed unused, old code from Ruleset controllers.
- Added option on `config.yml` to enable/disable the `wazuh-monitoring` index ([#441](https://github.com/wazuh/wazuh-kibana-app/pull/441)):
  - Configure the frequency time to generate new indices.
  - The default frequency time has been increased to 1 hour.
  - When disabled, useful metrics will appear on _Overview/General_ replacing the _Agent status_ visualization.
- Added CSV exporting button to the app ([#431](https://github.com/wazuh/wazuh-kibana-app/pull/431)):
  - Implemented new logic to fetch data from the Wazuh API and download it in CSV format.
  - Currently available for the _Ruleset_, _Logs_ and _Groups_ sections on the _Manager_ tab and also the _Agents_ tab.
- More refactoring to the app backend ([#439](https://github.com/wazuh/wazuh-kibana-app/pull/439)):
  - Standardized error output from the server side.
  - Drastically reduced the error management logic on the client side.
  - Applied the _Facade_ pattern when importing/exporting modules.
  - Deleted unused/deprecated/useless methods both from server and client side.
  - Some optimizations to variable type usages.
- Refactoring to Kibana filters management ([#452](https://github.com/wazuh/wazuh-kibana-app/pull/452) & [#459](https://github.com/wazuh/wazuh-kibana-app/pull/459)):
  - Added new class to build queries from the base query.
  - The filter management is being done on controllers instead of the `discover` directive.
  - Now we are emitting specific events whenever we are fetching data or communicating to the `discover` directive.
  - The number of useless requests to fetch data has been reduced.
  - The synchronization actions are working as expected regardless the amount of data and/or the number of machine resources.
  - Fixed several bugs about filter usage and transition to different app tabs.
- Added confirmation message when the user deletes an API entry on _Settings/API_ ([#428](https://github.com/wazuh/wazuh-kibana-app/pull/428)).
- Added support for filters on the _Manager/Logs_ tab when realtime is enabled ([#433](https://github.com/wazuh/wazuh-kibana-app/pull/433)).
- Added more filter options to the Detail view on _Manager/Ruleset_ ([#434](https://github.com/wazuh/wazuh-kibana-app/pull/434)).

### Changed

- Changed OSCAP visualization to avoid clipping issues with large agent names ([#429](https://github.com/wazuh/wazuh-kibana-app/pull/429)).
- Now the related Rules or Decoders sections on _Manager/Ruleset_ will remain hidden if there isn't any data to show or while it's loading ([#434](https://github.com/wazuh/wazuh-kibana-app/pull/434)).
- Added a 200ms delay when fetching iterable data from the Wazuh API ([#445](https://github.com/wazuh/wazuh-kibana-app/pull/445) & [#450](https://github.com/wazuh/wazuh-kibana-app/pull/450)).
- Fixed several bugs related to Wazuh API timeout/cancelled requests ([#445](https://github.com/wazuh/wazuh-kibana-app/pull/445)).
- Added `ENOTFOUND`, `EHOSTUNREACH`, `EINVAL`, `EAI_AGAIN` options for API URL parameter checking ([#463](https://github.com/wazuh/wazuh-kibana-app/pull/463)).
- Now the _Settings/Extensions_ subtab won't appear unless there's at least one API inserted ([#465](https://github.com/wazuh/wazuh-kibana-app/pull/465)).
- Now the index pattern selector on _Settings/Pattern_ will also refresh the known fields when changing it ([#477](https://github.com/wazuh/wazuh-kibana-app/pull/477)).
- Changed the _Manager_ tab into _Management_ ([#490](https://github.com/wazuh/wazuh-kibana-app/pull/490)).

### Fixed

- Fixed a bug where toggling extensions after deleting an API entry could lead into an error message ([#465](https://github.com/wazuh/wazuh-kibana-app/pull/465)).
- Fixed some performance bugs on the `dataHandler` service ([#442](https://github.com/wazuh/wazuh-kibana-app/pull/442) & [#486](https://github.com/wazuh/wazuh-kibana-app/pull/442)).
- Fixed a bug when loading the _Agents preview_ tab on Safari web browser ([#447](https://github.com/wazuh/wazuh-kibana-app/pull/447)).
- Fixed a bug where a new extension (enabled by default) appears disabled when updating the app ([#456](https://github.com/wazuh/wazuh-kibana-app/pull/456)).
- Fixed a bug where pressing the Enter key on the _Discover's_ tab search bar wasn't working properly ([#488](https://github.com/wazuh/wazuh-kibana-app/pull/488)).

### Removed

- Removed the `rison` dependency from the `package.json` file ([#452](https://github.com/wazuh/wazuh-kibana-app/pull/452)).
- Removed unused Elasticsearch request to avoid problems when there's no API inserted ([#460](https://github.com/wazuh/wazuh-kibana-app/pull/460)).

## Wazuh v3.2.1/v3.2.2 - Kibana v6.2.4 - Revision 390

### Added

- Support for Wazuh v3.2.2.
- Refactoring on visualizations use and management ([#397](https://github.com/wazuh/wazuh-kibana-app/pull/397)):
  - Visualizations are no longer stored on an index, they're built and loaded on demand when needed to render the interface.
  - Refactoring on the whole app source code to use the _import/export_ paradigm.
  - Removed old functions and variables from the old visualization management logic.
  - Removed cron task to clean remaining visualizations since it's no longer needed.
  - Some Kibana functions and modules have been overridden in order to make this refactoring work.
    - This change is not intrusive in any case.
- New redesign for the _Manager/Ruleset_ tab ([#420](https://github.com/wazuh/wazuh-kibana-app/pull/420)):
  - Rules and decoders list now divided into two different sections: _List view_ and _Detail view_.
  - Removed old expandable tables to move the rule/decoder information into a new space.
  - Enable different filters on the detail view for a better search on the list view.
  - New table for related rules or decoders.
  - And finally, a bunch of minor design enhancements to the whole app.
- Added a copyright notice to the whole app source code ([#395](https://github.com/wazuh/wazuh-kibana-app/pull/395)).
- Updated `.gitignore` with the _Node_ template ([#395](https://github.com/wazuh/wazuh-kibana-app/pull/395)).
- Added new module to the `package.json` file, [`rison`](https://www.npmjs.com/package/rison) ([#404](https://github.com/wazuh/wazuh-kibana-app/pull/404)).
- Added the `errorHandler` service to the blank screen scenario ([#413](https://github.com/wazuh/wazuh-kibana-app/pull/413)):
  - Now the exact error message will be shown to the user, instead of raw JSON content.
- Added new option on the `config.yml` file to disable the new X-Pack RBAC capabilities to filter index-patterns ([#417](https://github.com/wazuh/wazuh-kibana-app/pull/417)).

### Changed

- Small minor enhancements to the user interface ([#396](https://github.com/wazuh/wazuh-kibana-app/pull/396)):
  - Reduced Wazuh app logo size.
  - Changed buttons text to not use all-capitalized letters.
  - Minor typos found in the HTML/CSS code have been fixed.
- Now the app log stores the package revision ([#417](https://github.com/wazuh/wazuh-kibana-app/pull/417)).

### Fixed

- Fixed bug where the _Agents_ tab didn't preserve the filters after reloading the page ([#404](https://github.com/wazuh/wazuh-kibana-app/pull/404)).
- Fixed a bug when using X-Pack that sometimes threw an error of false _"Not enough privileges"_ scenario ([#415](https://github.com/wazuh/wazuh-kibana-app/pull/415)).
- Fixed a bug where the Kibana Discover auto-refresh functionality was still working when viewing the _Agent configuration_ tab ([#419](https://github.com/wazuh/wazuh-kibana-app/pull/419)).

## Wazuh v3.2.1 - Kibana v6.2.4 - Revision 389

### Changed

- Changed severity and verbosity to some log messages ([#412](https://github.com/wazuh/wazuh-kibana-app/pull/412)).

### Fixed

- Fixed a bug when using the X-Pack plugin without security capabilities enabled ([#403](https://github.com/wazuh/wazuh-kibana-app/pull/403)).
- Fixed a bug when the app was trying to create `wazuh-monitoring` indices without checking the existence of the proper template ([#412](https://github.com/wazuh/wazuh-kibana-app/pull/412)).

## Wazuh v3.2.1 - Kibana v6.2.4 - Revision 388

### Added

- Support for Elastic Stack v6.2.4.
- App server fully refactored ([#360](https://github.com/wazuh/wazuh-kibana-app/pull/360)):
  - Added new classes, reduced the amount of code, removed unused functions, and several optimizations.
  - Now the app follows a more ES6 code style on multiple modules.
  - _Overview/Agents_ visualizations have been ordered into separated files and folders.
  - Now the app can use the default index defined on the `/ect/kibana/kibana.yml` file.
  - Better error handling for the visualizations directive.
  - Added a cron job to delete remaining visualizations on the `.kibana` index if so.
  - Also, we've added some changes when using the X-Pack plugin:
    - Better management of users and roles in order to use the app capabilities.
    - Prevents app loading if the currently logged user has no access to any index pattern.
- Added the `errorHandler` service to the `dataHandler` factory ([#340](https://github.com/wazuh/wazuh-kibana-app/pull/340)).
- Added Syscollector section to _Manager/Agents Configuration_ tabs ([#359](https://github.com/wazuh/wazuh-kibana-app/pull/359)).
- Added `cluster.name` field to the `wazuh-monitoring` index ([#377](https://github.com/wazuh/wazuh-kibana-app/pull/377)).

### Changed

- Increased the query size when fetching the index pattern list ([#339](https://github.com/wazuh/wazuh-kibana-app/pull/339)).
- Changed active colour for all app tables ([#347](https://github.com/wazuh/wazuh-kibana-app/pull/347)).
- Changed validation regex to accept URLs with non-numeric format ([#353](https://github.com/wazuh/wazuh-kibana-app/pull/353)).
- Changed visualization removal cron task to avoid excessive log messages when there weren't removed visualizations ([#361](https://github.com/wazuh/wazuh-kibana-app/pull/361)).
- Changed filters comparison for a safer access ([#383](https://github.com/wazuh/wazuh-kibana-app/pull/383)).
- Removed some `server.log` messages to avoid performance errors ([#384](https://github.com/wazuh/wazuh-kibana-app/pull/384)).
- Changed the way of handling the index patterns list ([#360](https://github.com/wazuh/wazuh-kibana-app/pull/360)).
- Rewritten some false error-level logs to just information-level ones ([#360](https://github.com/wazuh/wazuh-kibana-app/pull/360)).
- Changed some files from JSON to CommonJS for performance improvements ([#360](https://github.com/wazuh/wazuh-kibana-app/pull/360)).
- Replaced some code on the `kibana-discover` directive with a much cleaner statement to avoid issues on the _Agents_ tab ([#394](https://github.com/wazuh/wazuh-kibana-app/pull/394)).

### Fixed

- Fixed a bug where several `agent.id` filters were created at the same time when navigating between _Agents_ and _Groups_ with different selected agents ([#342](https://github.com/wazuh/wazuh-kibana-app/pull/342)).
- Fixed logic on the index-pattern selector which wasn't showing the currently selected pattern the very first time a user opened the app ([#345](https://github.com/wazuh/wazuh-kibana-app/pull/345)).
- Fixed a bug on the `errorHandler` service who was preventing a proper output of some Elastic-related backend error messages ([#346](https://github.com/wazuh/wazuh-kibana-app/pull/346)).
- Fixed panels flickering in the _Settings_ tab ([#348](https://github.com/wazuh/wazuh-kibana-app/pull/348)).
- Fixed a bug in the shards and replicas settings when the user sets the value to zero (0) ([#358](https://github.com/wazuh/wazuh-kibana-app/pull/358)).
- Fixed several bugs related to the upgrade process from Wazuh 2.x to the new refactored server ([#363](https://github.com/wazuh/wazuh-kibana-app/pull/363)).
- Fixed a bug in _Discover/Agents VirusTotal_ tabs to avoid conflicts with the `agent.name` field ([#379](https://github.com/wazuh/wazuh-kibana-app/pull/379)).
- Fixed a bug on the implicit filter in _Discover/Agents PCI_ tabs ([#393](https://github.com/wazuh/wazuh-kibana-app/pull/393)).

### Removed

- Removed clear API password on `checkPattern` response ([#339](https://github.com/wazuh/wazuh-kibana-app/pull/339)).
- Removed old dashboard visualizations to reduce loading times ([#360](https://github.com/wazuh/wazuh-kibana-app/pull/360)).
- Removed some unused dependencies due to the server refactoring ([#360](https://github.com/wazuh/wazuh-kibana-app/pull/360)).
- Removed completely `metricService` from the app ([#389](https://github.com/wazuh/wazuh-kibana-app/pull/389)).

## Wazuh v3.2.1 - Kibana v6.2.2/v6.2.3 - Revision 387

### Added

- New logging system ([#307](https://github.com/wazuh/wazuh-kibana-app/pull/307)):
  - New module implemented to write app logs.
  - Now a trace is stored every time the app is re/started.
  - Currently, the `initialize.js` and `monitoring.js` files work with this system.
  - Note: the logs will live under `/var/log/wazuh/wazuhapp.log` on Linux systems, on Windows systems they will live under `kibana/plugins/`. It rotates the log whenever it reaches 100MB.
- Better cookies handling ([#308](https://github.com/wazuh/wazuh-kibana-app/pull/308)):
  - New field on the `.wazuh-version` index to store the last time the Kibana server was restarted.
  - This is used to check if the cookies have consistency with the current server status.
  - Now the app is clever and takes decisions depending on new consistency checks.
- New design for the _Agents/Configuration_ tab ([#310](https://github.com/wazuh/wazuh-kibana-app/pull/310)):
  - The style is the same as the _Manager/Configuration_ tab.
  - Added two more sections: CIS-CAT and Commands ([#315](https://github.com/wazuh/wazuh-kibana-app/pull/315)).
  - Added a new card that will appear when there's no group configuration at all ([#323](https://github.com/wazuh/wazuh-kibana-app/pull/323)).
- Added _"group"_ column on the agents list in _Agents_ ([#312](https://github.com/wazuh/wazuh-kibana-app/pull/312)):
  - If you click on the group, it will redirect the user to the specified group in _Manager/Groups_.
- New option for the `config.yml` file, `ip.selector` ([#313](https://github.com/wazuh/wazuh-kibana-app/pull/313)):
  - Define if the app will show or not the index pattern selector on the top navbar.
  - This setting is set to `true` by default.
- More CSS cleanup and reordering ([#315](https://github.com/wazuh/wazuh-kibana-app/pull/315)):
  - New `typography.less` file.
  - New `layout.less` file.
  - Removed `cleaned.less` file.
  - Reordering and cleaning of existing CSS files, including removal of unused classes, renaming, and more.
  - The _Settings_ tab has been refactored to correct some visual errors with some card components.
  - Small refactoring to some components from _Manager/Ruleset_ ([#323](https://github.com/wazuh/wazuh-kibana-app/pull/323)).
- New design for the top navbar ([#326](https://github.com/wazuh/wazuh-kibana-app/pull/326)):
  - Cleaned and refactored code
  - Revamped design, smaller and with minor details to follow the rest of Wazuh app guidelines.
- New design for the wz-chip component to follow the new Wazuh app guidelines ([#323](https://github.com/wazuh/wazuh-kibana-app/pull/323)).
- Added more descriptive error messages when the user inserts bad credentials on the _Add new API_ form in the _Settings_ tab ([#331](https://github.com/wazuh/wazuh-kibana-app/pull/331)).
- Added a new CSS class to truncate overflowing text on tables and metric ribbons ([#332](https://github.com/wazuh/wazuh-kibana-app/pull/332)).
- Support for Elastic Stack v6.2.2/v6.2.3.

### Changed

- Improved the initialization system ([#317](https://github.com/wazuh/wazuh-kibana-app/pull/317)):
  - Now the app will re-create the index-pattern if the user deletes the currently used by the Wazuh app.
  - The fieldset is now automatically refreshed if the app detects mismatches.
  - Now every index-pattern is dynamically formatted (for example, to enable the URLs in the _Vulnerabilities_ tab).
  - Some code refactoring for a better handling of possible use cases.
  - And the best thing, it's no longer needed to insert the sample alert!
- Improvements and changes to index-patterns ([#320](https://github.com/wazuh/wazuh-kibana-app/pull/320) & [#333](https://github.com/wazuh/wazuh-kibana-app/pull/333)):
  - Added a new route, `/get-list`, to fetch the index pattern list.
  - Removed and changed several functions for a proper management of index-patterns.
  - Improved the compatibility with user-created index-patterns, known to have unpredictable IDs.
  - Now the app properly redirects to `/blank-screen` if the length of the index patterns list is 0.
  - Ignored custom index patterns with auto-generated ID on the initialization process.
    - Now it uses the value set on the `config.yml` file.
  - If the index pattern is no longer available, the cookie will be overwritten.
- Improvements to the monitoring module ([#322](https://github.com/wazuh/wazuh-kibana-app/pull/322)):
  - Minor refactoring to the whole module.
  - Now the `wazuh-monitoring` index pattern is regenerated if it's missing.
  - And the best thing, it's no longer needed to insert the monitoring template!
- Now the app health check system only checks if the API and app have the same `major.minor` version ([#311](https://github.com/wazuh/wazuh-kibana-app/pull/311)):
  - Previously, the API and app had to be on the same `major.minor.patch` version.
- Adjusted space between title and value in some cards showing Manager or Agent configurations ([#315](https://github.com/wazuh/wazuh-kibana-app/pull/315)).
- Changed red and green colours to more saturated ones, following Kibana style ([#315](https://github.com/wazuh/wazuh-kibana-app/pull/315)).

### Fixed

- Fixed bug in Firefox browser who was not properly showing the tables with the scroll pagination functionality ([#314](https://github.com/wazuh/wazuh-kibana-app/pull/314)).
- Fixed bug where visualizations weren't being destroyed due to ongoing renderization processes ([#316](https://github.com/wazuh/wazuh-kibana-app/pull/316)).
- Fixed several UI bugs for a better consistency and usability ([#318](https://github.com/wazuh/wazuh-kibana-app/pull/318)).
- Fixed an error where the initial index-pattern was not loaded properly the very first time you enter the app ([#328](https://github.com/wazuh/wazuh-kibana-app/pull/328)).
- Fixed an error message that appeared whenever the app was not able to found the `wazuh-monitoring` index pattern ([#328](https://github.com/wazuh/wazuh-kibana-app/pull/328)).

## Wazuh v3.2.1 - Kibana v6.2.2 - Revision 386

### Added

- New design for the _Manager/Groups_ tab ([#295](https://github.com/wazuh/wazuh-kibana-app/pull/295)).
- New design for the _Manager/Configuration_ tab ([#297](https://github.com/wazuh/wazuh-kibana-app/pull/297)).
- New design of agents statistics for the _Agents_ tab ([#299](https://github.com/wazuh/wazuh-kibana-app/pull/299)).
- Added information ribbon into _Overview/Agent SCAP_ tabs ([#303](https://github.com/wazuh/wazuh-kibana-app/pull/303)).
- Added information ribbon into _Overview/Agent VirusTotal_ tabs ([#306](https://github.com/wazuh/wazuh-kibana-app/pull/306)).
- Added information ribbon into _Overview AWS_ tab ([#306](https://github.com/wazuh/wazuh-kibana-app/pull/306)).

### Changed

- Refactoring of HTML and CSS code throughout the whole Wazuh app ([#294](https://github.com/wazuh/wazuh-kibana-app/pull/294), [#302](https://github.com/wazuh/wazuh-kibana-app/pull/302) & [#305](https://github.com/wazuh/wazuh-kibana-app/pull/305)):
  - A big milestone for the project was finally achieved with this refactoring.
  - We've removed the Bootstrap dependency from the `package.json` file.
  - We've removed and merged many duplicated rules.
  - We've removed HTML and `angular-md` overriding rules. Now we have more own-made classes to avoid undesired results on the UI.
  - Also, this update brings tons of minor bugfixes related to weird HTML code.
- Wazuh app visualizations reviewed ([#301](https://github.com/wazuh/wazuh-kibana-app/pull/301)):
  - The number of used buckets has been limited since most of the table visualizations were surpassing acceptable limits.
  - Some visualizations have been checked to see if they make complete sense on what they mean to show to the user.
- Modified some app components for better follow-up of Kibana guidelines ([#290](https://github.com/wazuh/wazuh-kibana-app/pull/290) & [#297](https://github.com/wazuh/wazuh-kibana-app/pull/297)).
  - Also, some elements were modified on the _Discover_ tab in order to correct some mismatches.

### Fixed

- Adjusted information ribbon in _Agents/General_ for large OS names ([#290](https://github.com/wazuh/wazuh-kibana-app/pull/290) & [#294](https://github.com/wazuh/wazuh-kibana-app/pull/294)).
- Fixed unsafe array access on the visualization directive when going directly into _Manager/Ruleset/Decoders_ ([#293](https://github.com/wazuh/wazuh-kibana-app/pull/293)).
- Fixed a bug where navigating between agents in the _Agents_ tab was generating duplicated `agent.id` implicit filters ([#296](https://github.com/wazuh/wazuh-kibana-app/pull/296)).
- Fixed a bug where navigating between different tabs from _Overview_ or _Agents_ while being on the _Discover_ sub-tab was causing data loss in metric watchers ([#298](https://github.com/wazuh/wazuh-kibana-app/pull/298)).
- Fixed incorrect visualization of the rule level on _Manager/Ruleset/Rules_ when the rule level is zero (0) ([#298](https://github.com/wazuh/wazuh-kibana-app/pull/298)).

### Removed

- Removed almost every `md-tooltip` component from the whole app ([#305](https://github.com/wazuh/wazuh-kibana-app/pull/305)).
- Removed unused images from the `img` folder ([#305](https://github.com/wazuh/wazuh-kibana-app/pull/305)).

## Wazuh v3.2.1 - Kibana v6.2.2 - Revision 385

### Added

- Support for Wazuh v3.2.1.
- Brand-new first redesign for the app user interface ([#278](https://github.com/wazuh/wazuh-kibana-app/pull/278)):
  - This is the very first iteration of a _work-in-progress_ UX redesign for the Wazuh app.
  - The overall interface has been refreshed, removing some unnecessary colours and shadow effects.
  - The metric visualizations have been replaced by an information ribbon under the filter search bar, reducing the amount of space they occupied.
    - A new service was implemented for a proper handling of the metric visualizations watchers ([#280](https://github.com/wazuh/wazuh-kibana-app/pull/280)).
  - The rest of the app visualizations now have a new, more detailed card design.
- New shards and replicas settings to the `config.yml` file ([#277](https://github.com/wazuh/wazuh-kibana-app/pull/277)):
  - Now you can apply custom values to the shards and replicas for the `.wazuh` and `.wazuh-version` indices.
  - This feature only works before the installation process. If you modify these settings after installing the app, they won't be applied at all.

### Changed

- Now clicking again on the _Groups_ tab on _Manager_ will properly reload the tab and redirect to the beginning ([#274](https://github.com/wazuh/wazuh-kibana-app/pull/274)).
- Now the visualizations only use the `vis-id` attribute for loading them ([#275](https://github.com/wazuh/wazuh-kibana-app/pull/275)).
- The colours from the toast messages have been replaced to follow the Elastic 6 guidelines ([#286](https://github.com/wazuh/wazuh-kibana-app/pull/286)).

### Fixed

- Fixed wrong data flow on _Agents/General_ when coming from and going to the _Groups_ tab ([#273](https://github.com/wazuh/wazuh-kibana-app/pull/273)).
- Fixed sorting on tables, now they use the sorting functionality provided by the Wazuh API ([#274](https://github.com/wazuh/wazuh-kibana-app/pull/274)).
- Fixed column width issues on some tables ([#274](https://github.com/wazuh/wazuh-kibana-app/pull/274)).
- Fixed bug in the _Agent configuration_ JSON viewer who didn't properly show the full group configuration ([#276](https://github.com/wazuh/wazuh-kibana-app/pull/276)).
- Fixed excessive loading time from some Audit visualizations ([#278](https://github.com/wazuh/wazuh-kibana-app/pull/278)).
- Fixed Play/Pause button in timepicker's auto-refresh ([#281](https://github.com/wazuh/wazuh-kibana-app/pull/281)).
- Fixed unusual scenario on visualization directive where sometimes there was duplicated implicit filters when doing a search ([#283](https://github.com/wazuh/wazuh-kibana-app/pull/283)).
- Fixed some _Overview Audit_ visualizations who were not working properly ([#285](https://github.com/wazuh/wazuh-kibana-app/pull/285)).

### Removed

- Deleted the `id` attribute from all the app visualizations ([#275](https://github.com/wazuh/wazuh-kibana-app/pull/275)).

## Wazuh v3.2.0 - Kibana v6.2.2 - Revision 384

### Added

- New directives for the Wazuh app: `wz-table`, `wz-table-header` and `wz-search-bar` ([#263](https://github.com/wazuh/wazuh-kibana-app/pull/263)):
  - Maintainable and reusable components for a better-structured app.
  - Several files have been changed, renamed and moved to new folders, following _best practices_.
  - The progress bar is now within its proper directive ([#266](https://github.com/wazuh/wazuh-kibana-app/pull/266)).
  - Minor typos and refactoring changes to the new directives.
- Support for Elastic Stack v6.2.2.

### Changed

- App buttons have been refactored. Unified CSS and HTML for buttons, providing the same structure for them ([#269](https://github.com/wazuh/wazuh-kibana-app/pull/269)).
- The API list on Settings now shows the latest inserted API at the beginning of the list ([#261](https://github.com/wazuh/wazuh-kibana-app/pull/261)).
- The check for the currently applied pattern has been improved, providing clever handling of Elasticsearch errors ([#271](https://github.com/wazuh/wazuh-kibana-app/pull/271)).
- Now on _Settings_, when the Add or Edit API form is active, if you press the other button, it will make the previous one disappear, getting a clearer interface ([#9df1e31](https://github.com/wazuh/wazuh-kibana-app/commit/9df1e317903edf01c81eba068da6d20a8a1ea7c2)).

### Fixed

- Fixed visualizations directive to properly load the _Manager/Ruleset_ visualizations ([#262](https://github.com/wazuh/wazuh-kibana-app/pull/262)).
- Fixed a bug where the classic extensions were not affected by the settings of the `config.yml` file ([#266](https://github.com/wazuh/wazuh-kibana-app/pull/266)).
- Fixed minor CSS bugs from the conversion to directives to some components ([#266](https://github.com/wazuh/wazuh-kibana-app/pull/266)).
- Fixed bug in the tables directive when accessing a member it doesn't exist ([#266](https://github.com/wazuh/wazuh-kibana-app/pull/266)).
- Fixed browser console log error when clicking the Wazuh logo on the app ([#6647fbc](https://github.com/wazuh/wazuh-kibana-app/commit/6647fbc051c2bf69df7df6e247b2b2f46963f194)).

### Removed

- Removed the `kbn-dis` directive from _Manager/Ruleset_ ([#262](https://github.com/wazuh/wazuh-kibana-app/pull/262)).
- Removed the `filters.js` and `kibana_fields_file.json` files ([#263](https://github.com/wazuh/wazuh-kibana-app/pull/263)).
- Removed the `implicitFilters` service ([#270](https://github.com/wazuh/wazuh-kibana-app/pull/270)).
- Removed visualizations loading status trace from controllers and visualization directive ([#270](https://github.com/wazuh/wazuh-kibana-app/pull/270)).

## Wazuh v3.2.0 - Kibana v6.2.1 - Revision 383

### Added

- Support for Wazuh 3.2.0.
- Compatibility with Kibana 6.1.0 to Kibana 6.2.1.
- New tab for vulnerability detector alerts.

### Changed

- The app now shows the index pattern selector only if the list length is greater than 1.
  - If it's exactly 1 shows the index pattern without a selector.
- Now the index pattern selector only shows the compatible ones.
  - It's no longer possible to select the `wazuh-monitoring` index pattern.
- Updated Bootstrap to 3.3.7.
- Improved filter propagation between Discover and the visualizations.
- Replaced the login route name from /login to /wlogin to avoid conflict with X-Pack own login route.

### Fixed

- Several CSS bugfixes for better compatibility with Kibana 6.2.1.
- Some variables changed for adapting new Wazuh API requests.
- Better error handling for some Elastic-related messages.
- Fixed browser console error from top-menu directive.
- Removed undesired md-divider from Manager/Logs.
- Adjusted the width of a column in Manager/Logs to avoid overflow issues with the text.
- Fixed a wrong situation with the visualizations when we refresh the Manager/Rules tab.

### Removed

- Removed the `travis.yml` file.

## Wazuh v3.1.0 - Kibana v6.1.3 - Revision 380

### Added

- Support for Wazuh 3.1.0.
- Compatibility with Kibana 6.1.3.
- New error handler for better app errors reporting.
- A new extension for Amazon Web Services alerts.
- A new extension for VirusTotal alerts.
- New agent configuration tab:
  - Visualize the current group configuration for the currently selected agent on the app.
  - Navigate through the different tabs to see which configuration is being used.
  - Check the synchronization status for the configuration.
  - View the current group of the agent and click on it to go to the Groups tab.
- New initial health check for checking some app components.
- New YAML config file:
  - Define the initial index pattern.
  - Define specific checks for the healthcheck.
  - Define the default extensions when adding new APIs.
- New index pattern selector dropdown on the top navbar.
  - The app will reload applying the new index pattern.
- Added new icons for some sections of the app.

### Changed

- New visualizations loader, with much better performance.
- Improved reindex process for the .wazuh index when upgrading from a 2.x-5.x version.
- Adding 365 days expiring time to the cookies.
- Change default behaviour for the config file. Now everything is commented with default values.
  - You need to edit the file, remove the comment mark and apply the desired value.
- Completely redesigned the manager configuration tab.
- Completely redesigned the groups tab.
- App tables have now unified CSS classes.

### Fixed

- Play real-time button has been fixed.
- Preventing duplicate APIs from feeding the wazuh-monitoring index.
- Fixing the check manager connection button.
- Fixing the extensions settings so they are preserved over time.
- Much more error handling messages in all the tabs.
- Fixed OS filters in agents list.
- Fixed autocomplete lists in the agents, rules and decoders list so they properly scroll.
- Many styles bugfixes for the different browsers.
- Reviewed and fixed some visualizations not showing accurate information.

### Removed

- Removed index pattern configuration from the `package.json` file.
- Removed unnecessary dependencies from the `package.json` file.

## Wazuh v3.0.0 - Kibana v6.1.0 - Revision 371

### Added

- You can configure the initial index-pattern used by the plugin in the initialPattern variable of the app's package.json.
- Auto `.wazuh` reindex from Wazuh 2.x - Kibana 5.x to Wazuh 3.x - Kibana 6.x.
  - The API credentials will be automatically migrated to the new installation.
- Dynamically changed the index-pattern used by going to the Settings -> Pattern tab.
  - Wazuh alerts compatibility auto detection.
- New loader for visualizations.
- Better performance: now the tabs use the same Discover tab, only changing the current filters.
- New Groups tab.
  - Now you can check your group configuration (search its agents and configuration files).
- The Logs tab has been improved.
  - You can sort by field and the view has been improved.
- Achieved a clearer interface with implicit filters per tab showed as unremovable chips.

### Changed

- Dynamically creating .kibana index if necessary.
- Better integration with Kibana Discover.
- Visualizations loaded at initialization time.
- New sync system to wait for Elasticsearch JS.
- Decoupling selected API and pattern from backend and moved to the client side.

## Wazuh v2.1.0 - Kibana v5.6.1 - Revision 345

### Added

- Loading icon while Wazuh loads the visualizations.
- Add/Delete/Restart agents.
- OS agent filter

### Changed

- Using genericReq when possible.

## Wazuh v2.0.1 - Kibana v5.5.1 - Revision 339

### Changed

- New index in Elasticsearch to save Wazuh set up configuration
- Short URL's is now supported
- A native base path from kibana.yml is now supported

### Fixed

- Search bar across panels now support parenthesis grouping
- Several CSS fixes for IE browser<|MERGE_RESOLUTION|>--- conflicted
+++ resolved
@@ -2,13 +2,12 @@
 
 All notable changes to the Wazuh app project will be documented in this file.
 
-<<<<<<< HEAD
-## Wazuh v3.9.0 - Kibana v6.7.0 / v6.7.1 - Revision 502
+## Wazuh v3.9.0 - Kibana v7.0.0 / v7.0.1 - Revision 502
 
 ### Added
 
 - Support for Kibana v7.0.0 / v7.0.1
-=======
+
 ## Wazuh v3.9.1 - Kibana v6.7.2 - Revision 442
 
 ### Fixed
@@ -25,7 +24,6 @@
 - Removed an old header from Settings [0197b8b](https://github.com/wazuh/wazuh-kibana-app/commit/0197b8b1abc195f275c8cd9893df84cd5569527b).
 - Improved index pattern validation fields, replaced "full_log" with "rule.id" as part of the minimum required fields [dce0595](https://github.com/wazuh/wazuh-kibana-app/commit/dce059501cbd28f1294fd761da3e015e154747bc).
 - Improve dynamic height for configuration editor [c318131](https://github.com/wazuh/wazuh-kibana-app/commit/c318131dfb6b5f01752593f2aa972b98c0655610).
->>>>>>> a306f842
 
 ## Wazuh v3.9.0 - Kibana v6.7.0 / v6.7.1 / v6.7.2 - Revision 441
 
