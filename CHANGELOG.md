# Change Log

All notable changes to the Wazuh app project will be documented in this file.

## Wazuh v4.1.0 - Kibana 7.10.0 , 7.10.2 - Revision 4101

### Changed

- Support new fields of Windows Registry at FIM inventory panel [#2679](https://github.com/wazuh/wazuh-kibana-app/issues/2679)
- Added on FIM Inventory Windows Registry registry_key and registry_value items from syscheck [#2908](https://github.com/wazuh/wazuh-kibana-app/issues/2908)

### Fixed
<<<<<<< HEAD
- Fixed wrong hover texts in CDB lists actions [#2929](https://github.com/wazuh/wazuh-kibana-app/pull/2929)


## Wazuh v4.0.4 - Kibana 7.10.0 , 7.10.2 - Revision 4016
=======
>>>>>>> 7fe4710c

- Fix server error Invalid token specified: Cannot read property 'replace' of undefined [#2899](https://github.com/wazuh/wazuh-kibana-app/issues/2899)

## Wazuh v4.0.4 - Kibana 7.10.0 , 7.10.2 - Revision 4017

### Added
- Adapt the app to the new Kibana platform [#2475](https://github.com/wazuh/wazuh-kibana-app/issues/2475)
- Wazuh data directory moved from `optimize` to `data` Kibana directory [#2591](https://github.com/wazuh/wazuh-kibana-app/issues/2591)
- Show the wui_rules belong to wazuh-wui API user [#2702](https://github.com/wazuh/wazuh-kibana-app/issues/2702)

### Fixed

- Fixed Wazuh menu and agent menu for Solaris agents [#2773](https://github.com/wazuh/wazuh-kibana-app/issues/2773) [#2725](https://github.com/wazuh/wazuh-kibana-app/issues/2725)
- Fixed wrong shards and replicas for statistics indices and also fixed wrong prefix for monitoring indices [#2732](https://github.com/wazuh/wazuh-kibana-app/issues/2732)
- Report's creation dates set to 1970-01-01T00:00:00.000Z [#2772](https://github.com/wazuh/wazuh-kibana-app/issues/2772)
- Fixed bug for missing commands in ubuntu/debian and centos [#2786](https://github.com/wazuh/wazuh-kibana-app/issues/2786)
- Fixed bug that show an hour before in /security-events/dashboard [#2785](https://github.com/wazuh/wazuh-kibana-app/issues/2785) 
- Fixed permissions to access agents [#2838](https://github.com/wazuh/wazuh-kibana-app/issues/2838)
- Fix searching in groups [#2825](https://github.com/wazuh/wazuh-kibana-app/issues/2825)
- Fix the pagination in SCA ckecks table [#2815](https://github.com/wazuh/wazuh-kibana-app/issues/2815)
- Fix the SCA table with a wrong behaviour using the refresh button [#2854](https://github.com/wazuh/wazuh-kibana-app/issues/2854)
- Fix sca permissions for agents views and dashboards [#2862](https://github.com/wazuh/wazuh-kibana-app/issues/2862)
- Solaris should not show vulnerabilities module [#2829](https://github.com/wazuh/wazuh-kibana-app/issues/2829)
- Fix the settings of statistics indices creation [#2858](https://github.com/wazuh/wazuh-kibana-app/issues/2858)
- Update agents' info in Management Status after changing cluster node selected [#2828](https://github.com/wazuh/wazuh-kibana-app/issues/2828)
- Fix error when applying filter in rules from events [#2877](https://github.com/wazuh/wazuh-kibana-app/issues/2877)

### Changed

- Replaced `wazuh` Wazuh API user by `wazuh-wui` in the default configuration [#2852](https://github.com/wazuh/wazuh-kibana-app/issues/2852)
- Add agent id to the reports name in Agent Inventory and Modules [#2817](https://github.com/wazuh/wazuh-kibana-app/issues/2817)

### Adapt for Kibana 7.10.0

- Fixed filter pinned crash returning from agents [#2864](https://github.com/wazuh/wazuh-kibana-app/issues/2864)
- Fixed style in sca and regulatory compliance tables and in wz menu [#2861](https://github.com/wazuh/wazuh-kibana-app/issues/2861)
- Fix body-payload of Sample Alerts POST endpoint [#2857](https://github.com/wazuh/wazuh-kibana-app/issues/2857)
- Fixed bug in the table on Agents->Table-> Actions->Config icon [#2853](https://github.com/wazuh/wazuh-kibana-app/issues/2853)
- Fixed tooltip in the icon of view decoder file [#2850](https://github.com/wazuh/wazuh-kibana-app/issues/2850)
- Fixed bug with agent filter when it is pinned [#2846](https://github.com/wazuh/wazuh-kibana-app/issues/2846)
- Fix discovery navigation [#2845](https://github.com/wazuh/wazuh-kibana-app/issues/2845)
- Search file editor gone [#2843](https://github.com/wazuh/wazuh-kibana-app/issues/2843)
- Fix Agent Search Bar - Regex Query Interpreter [#2834](https://github.com/wazuh/wazuh-kibana-app/issues/2834)
- Fixed accordion style breaking [#2833](https://github.com/wazuh/wazuh-kibana-app/issues/2833)
- Fix metrics are not updated after a bad request in search input [#2830](https://github.com/wazuh/wazuh-kibana-app/issues/2830)
- Fix mitre framework tab crash [#2821](https://github.com/wazuh/wazuh-kibana-app/issues/2821)
- Changed ping request to default request. Added delay and while to che… [#2820](https://github.com/wazuh/wazuh-kibana-app/issues/2820)
- Removed kibana alert for security [#2806](https://github.com/wazuh/wazuh-kibana-app/issues/2806)

## Wazuh v4.0.4 - Kibana 7.10.0 , 7.10.2 - Revision 4016

### Added

- Modified agent registration adding groups and architecture [#2666](https://github.com/wazuh/wazuh-kibana-app/issues/2666) [#2652](https://github.com/wazuh/wazuh-kibana-app/issues/2652)
- Each user can only view their own reports [#2686](https://github.com/wazuh/wazuh-kibana-app/issues/2686)

### Fixed

- Create index pattern even if there aren´t available indices [#2620](https://github.com/wazuh/wazuh-kibana-app/issues/2620)
- Top bar overlayed over expanded visualizations [#2667](https://github.com/wazuh/wazuh-kibana-app/issues/2667)
- Empty inventory data in Solaris agents [#2680](https://github.com/wazuh/wazuh-kibana-app/pull/2680)
- Wrong parameters in the dev-tools autocomplete section [#2675](https://github.com/wazuh/wazuh-kibana-app/issues/2675)
- Wrong permissions on edit CDB list [#2665](https://github.com/wazuh/wazuh-kibana-app/pull/2665)
- fix(frontend): add the metafields when refreshing the index pattern [#2681](https://github.com/wazuh/wazuh-kibana-app/pull/2681)
- Error toast is showing about Elasticsearch users for environments without security [#2713](https://github.com/wazuh/wazuh-kibana-app/issues/2713)
- Error about Handler.error in Role Mapping fixed [#2702](https://github.com/wazuh/wazuh-kibana-app/issues/2702)
- Fixed message in reserved users actions [#2702](https://github.com/wazuh/wazuh-kibana-app/issues/2702)
- Error 500 on Export formatted CDB list [#2692](https://github.com/wazuh/wazuh-kibana-app/pull/2692)
- Wui rules label should have only one tooltip [#2723](https://github.com/wazuh/wazuh-kibana-app/issues/2723)
- Move upper the Wazuh item in the Kibana menu and default index pattern [#2867](https://github.com/wazuh/wazuh-kibana-app/pull/2867)


## Wazuh v4.0.4 - Kibana v7.9.1, v7.9.3 - Revision 4015

### Added

- Support for Wazuh v4.0.4

## Wazuh v4.0.3 - Kibana v7.9.1, v7.9.2, v7.9.3 - Revision 4014

### Added

- Improved management of index-pattern fields [#2630](https://github.com/wazuh/wazuh-kibana-app/issues/2630)

### Fixed

- fix(fronted): fixed the check of API and APP version in health check [#2655](https://github.com/wazuh/wazuh-kibana-app/pull/2655)
- Replace user by username key in the monitoring logic [#2654](https://github.com/wazuh/wazuh-kibana-app/pull/2654)
- Security alerts and reporting issues when using private tenants [#2639](https://github.com/wazuh/wazuh-kibana-app/issues/2639)
- Manager restart in rule editor does not work with Wazuh cluster enabled [#2640](https://github.com/wazuh/wazuh-kibana-app/issues/2640)
- fix(frontend): Empty inventory data in Solaris agents [#2680](https://github.com/wazuh/wazuh-kibana-app/pull/2680)

## Wazuh v4.0.3 - Kibana v7.9.1, v7.9.2, v7.9.3 - Revision 4013

### Added

- Support for Wazuh v4.0.3.

## Wazuh v4.0.2 - Kibana v7.9.1, v7.9.3 - Revision 4012

### Added

- Sample data indices name should take index pattern in use [#2593](https://github.com/wazuh/wazuh-kibana-app/issues/2593) 
- Added start option to macos Agents [#2653](https://github.com/wazuh/wazuh-kibana-app/pull/2653)

### Changed

- Statistics settings do not allow to configure primary shards and replicas [#2627](https://github.com/wazuh/wazuh-kibana-app/issues/2627)

## Wazuh v4.0.2 - Kibana v7.9.1, v7.9.3 - Revision 4011

### Added

- Support for Wazuh v4.0.2.

### Fixed

- The index pattern title is overwritten with its id after refreshing its fields [#2577](https://github.com/wazuh/wazuh-kibana-app/issues/2577)
- [RBAC] Issues detected when using RBAC [#2579](https://github.com/wazuh/wazuh-kibana-app/issues/2579)

## Wazuh v4.0.1 - Kibana v7.9.1, v7.9.3 - Revision 4010

### Changed

- Alerts summary table for PDF reports on all modules [#2632](https://github.com/wazuh/wazuh-kibana-app/issues/2632)
- [4.0-7.9] Run as with no wazuh-wui API user [#2576](https://github.com/wazuh/wazuh-kibana-app/issues/2576)
- Deploy a new agent interface as default interface [#2564](https://github.com/wazuh/wazuh-kibana-app/issues/2564)
- Problem in the visualization of new reserved resources of the Wazuh API [#2643](https://github.com/wazuh/wazuh-kibana-app/issues/2643)

### Fixed

- Restore the tables in the agents' reports [#2628](https://github.com/wazuh/wazuh-kibana-app/issues/2628)
- [RBAC] Issues detected when using RBAC [#2579](https://github.com/wazuh/wazuh-kibana-app/issues/2579)
- Changes done via a worker's API are overwritten [#2626](https://github.com/wazuh/wazuh-kibana-app/issues/2626)

### Fixed

- [BUGFIX] Default user field for current platform [#2633](https://github.com/wazuh/wazuh-kibana-app/pull/2633)

## Wazuh v4.0.1 - Kibana v7.9.1, v7.9.3 - Revision 4009

### Changed

- Hide empty columns of the processes table of the MacOS agents [#2570](https://github.com/wazuh/wazuh-kibana-app/pull/2570)
- Missing step in "Deploy a new agent" view [#2623](https://github.com/wazuh/wazuh-kibana-app/issues/2623)
- Implement wazuh users' CRUD [#2598](https://github.com/wazuh/wazuh-kibana-app/pull/2598)

### Fixed

- Inconsistent data in sample data alerts [#2618](https://github.com/wazuh/wazuh-kibana-app/pull/2618)

## Wazuh v4.0.1 - Kibana v7.9.1, v7.9.3 - Revision 4008

### Fixed

- Icons not align to the right in Modules > Events [#2607](https://github.com/wazuh/wazuh-kibana-app/pull/2607)
- Statistics visualizations do not show data [#2602](https://github.com/wazuh/wazuh-kibana-app/pull/2602)
- Error on loading css files [#2599](https://github.com/wazuh/wazuh-kibana-app/pull/2599)
- Fixed search filter in search bar in Module/SCA wasn't working [#2601](https://github.com/wazuh/wazuh-kibana-app/pull/2601)

## Wazuh v4.0.0 - Kibana v7.9.1, v7.9.2, v7.9.3 - Revision 4007

### Fixed

- updated macOS package URL [#2596](https://github.com/wazuh/wazuh-kibana-app/pull/2596)
- Revert "[4.0-7.9] [BUGFIX] Removed unnecessary function call" [#2597](https://github.com/wazuh/wazuh-kibana-app/pull/2597)

## Wazuh v4.0.0 - Kibana v7.9.1, v7.9.2, v7.9.3 - Revision 4006

### Fixed

- Undefined field in event view [#2588](https://github.com/wazuh/wazuh-kibana-app/issues/2588)
- Several calls to the same stats request (esAlerts) [#2586](https://github.com/wazuh/wazuh-kibana-app/issues/2586)
- The filter options popup doesn't open on click once the filter is pinned [#2581](https://github.com/wazuh/wazuh-kibana-app/issues/2581)
- The formatedFields are missing from the index-pattern of wazuh-alerts-* [#2574](https://github.com/wazuh/wazuh-kibana-app/issues/2574)


## Wazuh v4.0.0 - Kibana v7.9.3 - Revision 4005

### Added

- Support for Kibana v7.9.3

## Wazuh v4.0.0 - Kibana v7.9.1, v7.9.2 - Revision 4002

### Added

- Support for Wazuh v4.0.0.
- Support for Kibana v7.9.1 and 7.9.2.
- Support for Open Distro 1.10.1.
- Added a RBAC security layer integrated with Open Distro and X-Pack.
- Added remoted and analysisd statistics.
- Expand supported deployment variables.
- Added new configuration view settings for GCP integration.
- Added logic to change the `metafields` configuration of Kibana [#2524](https://github.com/wazuh/wazuh-kibana-app/issues/2524)

### Changed

- Migrated the default index-pattern to `wazuh-alerts-*`.
- Removed the `known-fields` functionality.
- Security Events dashboard redesinged.
- Redesigned the app settings configuration with categories.
- Moved the wazuh-registry file to Kibana optimize folder.

### Fixed

- Format options in `wazuh-alerts` index-pattern are not overwritten now.
- Prevent blank page in detaill agent view.
- Navigable agents name in Events.
- Index pattern is not being refreshed.
- Reporting fails when agent is pinned and compliance controls are visited.
- Reload rule detail doesn't work properly with the related rules.
- Fix search bar filter in Manage agent of group [#2541](https://github.com/wazuh/wazuh-kibana-app/pull/2541)

## Wazuh v3.13.2 - Kibana v7.9.1 - Revision 887

### Added

- Support for Wazuh v3.13.2

## Wazuh v3.13.2 - Kibana v7.8.0 - Revision 887
### Added

- Support for Wazuh v3.13.2

## Wazuh v3.13.1 - Kibana v7.9.1 - Revision 886

### Added

- Support for Kibana v7.9.1

## Wazuh v3.13.1 - Kibana v7.9.0 - Revision 885

### Added

- Support for Kibana v7.9.0


## Wazuh v3.13.1 - Kibana v7.8.1 - Revision 884

### Added

- Support for Kibana v7.8.1


## Wazuh v3.13.1 - Kibana v7.8.0 - Revision 883

### Added

- Support for Wazuh v3.13.1


## Wazuh v3.13.0 - Kibana v7.8.0 - Revision 881

### Added

- Support for Kibana v7.8.0


## Wazuh v3.13.0 - Kibana v7.7.0, v7.7.1 - Revision 880

### Added

- Support for Wazuh v3.13.0
- Support for Kibana v7.7.1
- Support for Open Distro 1.8
- New navigation experience with a global menu [#1965](https://github.com/wazuh/wazuh-kibana-app/issues/1965)
- Added a Breadcrumb in Kibana top nav [#2161](https://github.com/wazuh/wazuh-kibana-app/issues/2161)
- Added a new Agents Summary Screen [#1963](https://github.com/wazuh/wazuh-kibana-app/issues/1963)
- Added a new feature to add sample data to dashboards [#2115](https://github.com/wazuh/wazuh-kibana-app/issues/2115)
- Added MITRE integration [#1877](https://github.com/wazuh/wazuh-kibana-app/issues/1877)
- Added Google Cloud Platform integration [#1873](https://github.com/wazuh/wazuh-kibana-app/issues/1873)
- Added TSC integration [#2204](https://github.com/wazuh/wazuh-kibana-app/pull/2204)
- Added a new Integrity monitoring state view for agent [#2153](https://github.com/wazuh/wazuh-kibana-app/issues/2153)
- Added a new Integrity monitoring files detail view [#2156](https://github.com/wazuh/wazuh-kibana-app/issues/2156)
- Added a new component to explore Compliance requirements [#2156](https://github.com/wazuh/wazuh-kibana-app/issues/2261)

### Changed

- Code migration to React.js
- Global review of styles
- Unified Overview and Agent dashboards into new Modules [#2110](https://github.com/wazuh/wazuh-kibana-app/issues/2110)
- Changed Vulnerabilities dashboard visualizations [#2262](https://github.com/wazuh/wazuh-kibana-app/issues/2262)

### Fixed

- Open Distro tenants have been fixed and are functional now [#1890](https://github.com/wazuh/wazuh-kibana-app/issues/1890).
- Improved navigation performance [#2200](https://github.com/wazuh/wazuh-kibana-app/issues/2200).
- Avoid creating the wazuh-monitoring index pattern if it is disabled [#2100](https://github.com/wazuh/wazuh-kibana-app/issues/2100)
- SCA checks without compliance field can't be expanded [#2264](https://github.com/wazuh/wazuh-kibana-app/issues/2264)


## Wazuh v3.12.3 - Kibana v7.7.1 - Revision 876

### Added

- Support for Kibana v7.7.1


## Wazuh v3.12.3 - Kibana v7.7.0 - Revision 875

### Added

- Support for Kibana v7.7.0


## Wazuh v3.12.3 - Kibana v6.8.8, v7.6.1, v7.6.2 - Revision 874

### Added

- Support for Wazuh v3.12.3


## Wazuh v3.12.2 - Kibana v6.8.8, v7.6.1, v7.6.2 - Revision 873

### Added

- Support for Wazuh v3.12.2


## Wazuh v3.12.1 - Kibana v6.8.8, v7.6.1, v7.6.2 - Revision 872

### Added

- Support Wazuh 3.12.1
- Added new FIM settings on configuration on demand. [#2147](https://github.com/wazuh/wazuh-kibana-app/issues/2147)

### Changed

- Updated agent's variable names in deployment guides. [#2169](https://github.com/wazuh/wazuh-kibana-app/pull/2169)

### Fixed

- Pagination is now shown in table-type visualizations. [#2180](https://github.com/wazuh/wazuh-kibana-app/issues/2180)


## Wazuh v3.12.0 - Kibana v6.8.8, v7.6.2 - Revision 871

### Added

- Support for Kibana v6.8.8 and v7.6.2

## Wazuh v3.12.0 - Kibana v6.8.7, v7.4.2, v7.6.1 - Revision 870

### Added

- Support for Wazuh v3.12.0
- Added a new setting to hide manager alerts from dashboards. [#2102](https://github.com/wazuh/wazuh-kibana-app/pull/2102)
- Added a new setting to be able to change API from the top menu. [#2143](https://github.com/wazuh/wazuh-kibana-app/issues/2143)
- Added a new setting to enable/disable the known fields health check [#2037](https://github.com/wazuh/wazuh-kibana-app/pull/2037)
- Added suport for PCI 11.2.1 and 11.2.3 rules. [#2062](https://github.com/wazuh/wazuh-kibana-app/pull/2062)

### Changed

- Restructuring of the optimize/wazuh directory. Now the Wazuh configuration file (wazuh.yml) is placed on /usr/share/kibana/optimize/wazuh/config. [#2116](https://github.com/wazuh/wazuh-kibana-app/pull/2116)
- Improve performance of Dasboards reports generation. [1802344](https://github.com/wazuh/wazuh-kibana-app/commit/18023447c6279d385df84d7f4a5663ed2167fdb5)

### Fixed

- Discover time range selector is now displayed on the Cluster section. [08901df](https://github.com/wazuh/wazuh-kibana-app/commit/08901dfcbe509f17e4fab26877c8b7dae8a66bff)
- Added the win_auth_failure rule group to Authentication failure metrics. [#2099](https://github.com/wazuh/wazuh-kibana-app/pull/2099)
- Negative values in Syscheck attributes now have their correct value in reports. [7c3e84e](https://github.com/wazuh/wazuh-kibana-app/commit/7c3e84ec8f00760b4f650cfc00a885d868123f99)


## Wazuh v3.11.4 - Kibana v7.6.1 - Revision 858

### Added

- Support for Kibana v7.6.1


## Wazuh v3.11.4 - Kibana v6.8.6, v7.4.2, v7.6.0 - Revision 857

### Added

- Support for Wazuh v3.11.4


## Wazuh v3.11.3 - Kibana v7.6.0 - Revision 856

### Added

- Support for Kibana v7.6.0


## Wazuh v3.11.3 - Kibana v7.4.2 - Revision 855

### Added

- Support for Kibana v7.4.2

## Wazuh v3.11.3 - Kibana v7.5.2 - Revision 854

### Added

- Support for Wazuh v3.11.3

### Fixed

- Windows Updates table is now displayed in the Inventory Data report [#2028](https://github.com/wazuh/wazuh-kibana-app/pull/2028)


## Wazuh v3.11.2 - Kibana v7.5.2 - Revision 853

### Added

- Support for Kibana v7.5.2


## Wazuh v3.11.2 - Kibana v6.8.6, v7.3.2, v7.5.1 - Revision 852

### Added

- Support for Wazuh v3.11.2

### Changed

- Increased list filesize limit for the CDB-list [#1993](https://github.com/wazuh/wazuh-kibana-app/pull/1993)

### Fixed

- The xml validator now correctly handles the `--` string within comments [#1980](https://github.com/wazuh/wazuh-kibana-app/pull/1980)
- The AWS map visualization wasn't been loaded until the user interacts with it [dd31bd7](https://github.com/wazuh/wazuh-kibana-app/commit/dd31bd7a155354bc50fe0af22fca878607c8936a)


## Wazuh v3.11.1 - Kibana v6.8.6, v7.3.2, v7.5.1 - Revision 581

### Added
- Support for Wazuh v3.11.1.


## Wazuh v3.11.0 - Kibana v6.8.6, v7.3.2, v7.5.1 - Revision 580

### Added

- Support for Wazuh v3.11.0.
- Support for Kibana v7.5.1.
- The API credentials configuration has been moved from the .wazuh index to a wazuh.yml configuration file. Now the configuration of the API hosts is done from the file and not from the application. [#1465](https://github.com/wazuh/wazuh-kibana-app/issues/1465) [#1771](https://github.com/wazuh/wazuh-kibana-app/issues/1771).
- Upload ruleset files using a "drag and drop" component [#1770](https://github.com/wazuh/wazuh-kibana-app/issues/1770)
- Add logs for the reporting module [#1622](https://github.com/wazuh/wazuh-kibana-app/issues/1622).
- Extended the "Add new agent" guide [#1767](https://github.com/wazuh/wazuh-kibana-app/issues/1767).
- Add new table for windows hotfixes [#1932](https://github.com/wazuh/wazuh-kibana-app/pull/1932)

### Changed

- Removed Discover from top menu [#1699](https://github.com/wazuh/wazuh-kibana-app/issues/1699).
- Hide index pattern selector in case that only one exists [#1799](https://github.com/wazuh/wazuh-kibana-app/issues/1799).
- Remove visualizations legend [#1936](https://github.com/wazuh/wazuh-kibana-app/pull/1936)
- Normalize the field whodata in the group reporting [#1921](https://github.com/wazuh/wazuh-kibana-app/pull/1921)
- A message in the configuration view is ambiguous [#1870](https://github.com/wazuh/wazuh-kibana-app/issues/1870)
- Refactor syscheck table [#1941](https://github.com/wazuh/wazuh-kibana-app/pull/1941)

### Fixed

- Empty files now throws an error [#1806](https://github.com/wazuh/wazuh-kibana-app/issues/1806).
- Arguments for wazuh api requests are now validated [#1815](https://github.com/wazuh/wazuh-kibana-app/issues/1815).
- Fixed the way to check admin mode [#1838](https://github.com/wazuh/wazuh-kibana-app/issues/1838).
- Fixed error exporting as CSV the files into a group [#1833](https://github.com/wazuh/wazuh-kibana-app/issues/1833).
- Fixed XML validator false error for `<` [1882](https://github.com/wazuh/wazuh-kibana-app/issues/1882)
- Fixed "New file" editor doesn't allow saving twice [#1896](https://github.com/wazuh/wazuh-kibana-app/issues/1896)
- Fixed decoders files [#1929](https://github.com/wazuh/wazuh-kibana-app/pull/1929)
- Fixed registration guide [#1926](https://github.com/wazuh/wazuh-kibana-app/pull/1926)
- Fixed infinite load on Ciscat views [#1920](https://github.com/wazuh/wazuh-kibana-app/pull/1920), [#1916](https://github.com/wazuh/wazuh-kibana-app/pull/1916)
- Fixed missing fields in the Visualizations [#1913](https://github.com/wazuh/wazuh-kibana-app/pull/1913)
- Fixed Amazon S3 status is wrong in configuration section [#1864](https://github.com/wazuh/wazuh-kibana-app/issues/1864)
- Fixed hidden overflow in the fim configuration [#1887](https://github.com/wazuh/wazuh-kibana-app/pull/1887)
- Fixed Logo source fail after adding server.basePath [#1871](https://github.com/wazuh/wazuh-kibana-app/issues/1871)
- Fixed the documentation broken links [#1853](https://github.com/wazuh/wazuh-kibana-app/pull/1853)

## Wazuh v3.10.2 - Kibana v7.5.1 - Revision 556

### Added

- Support for Kibana v7.5.1


## Wazuh v3.10.2 - Kibana v7.5.0 - Revision 555

### Added

- Support for Kibana v7.5.0


## Wazuh v3.10.2 - Kibana v7.4.2 - Revision 549

### Added

- Support for Kibana v7.4.2


## Wazuh v3.10.2 - Kibana v7.4.1 - Revision 548

### Added

- Support for Kibana v7.4.1


## Wazuh v3.10.2 - Kibana v7.4.0 - Revision 547

### Added

- Support for Kibana v7.4.0
- Support for Wazuh v3.10.2.


## Wazuh v3.10.2 - Kibana v7.3.2 - Revision 546

### Added

- Support for Wazuh v3.10.2.


## Wazuh v3.10.1 - Kibana v7.3.2 - Revision 545

### Added

- Support for Wazuh v3.10.1.


## Wazuh v3.10.0 - Kibana v7.3.2 - Revision 543

### Added

- Support for Wazuh v3.10.0.
- Added an interactive guide for registering agents, things are now easier for the user, guiding it through the steps needed ending in a _copy & paste_ snippet for deploying his agent [#1468](https://github.com/wazuh/wazuh-kibana-app/issues/1468).
- Added new dashboards for the recently added regulatory compliance groups into the Wazuh core. They are HIPAA and NIST-800-53 [#1468](https://github.com/wazuh/wazuh-kibana-app/issues/1448), [#1638]( https://github.com/wazuh/wazuh-kibana-app/issues/1638).
- Make the app work under a custom Kibana space [#1234](https://github.com/wazuh/wazuh-kibana-app/issues/1234), [#1450](https://github.com/wazuh/wazuh-kibana-app/issues/1450).
- Added the ability to manage the app as a native plugin when using Kibana spaces, now you can safely hide/show the app depending on the selected space [#1601](https://github.com/wazuh/wazuh-kibana-app/issues/1601).
- Adapt the app the for Kibana dark mode [#1562](https://github.com/wazuh/wazuh-kibana-app/issues/1562).
- Added an alerts summary in _Overview > FIM_ panel [#1527](https://github.com/wazuh/wazuh-kibana-app/issues/1527).
- Export all the information of a Wazuh group and its related agents in a PDF document [#1341](https://github.com/wazuh/wazuh-kibana-app/issues/1341).
- Export the configuration of a certain agent as a PDF document. Supports granularity for exporting just certain sections of the configuration [#1340](https://github.com/wazuh/wazuh-kibana-app/issues/1340).


### Changed

- Reduced _Agents preview_ load time using the new API endpoint `/summary/agents` [#1687](https://github.com/wazuh/wazuh-kibana-app/pull/1687).
- Replaced most of the _md-nav-bar_ Angular.js components with React components using EUI [#1705](https://github.com/wazuh/wazuh-kibana-app/pull/1705).
- Replaced the requirements slider component with a new styled component [#1708](https://github.com/wazuh/wazuh-kibana-app/pull/1708).
- Soft deprecated the _.wazuh-version_ internal index, now the app dumps its content if applicable to a registry file, then the app removes that index. Further versions will hard deprecate this index [#1467](https://github.com/wazuh/wazuh-kibana-app/issues/1467). 
- Visualizations now don't fetch the documents _source_, also, they now use _size: 0_ for fetching [#1663](https://github.com/wazuh/wazuh-kibana-app/issues/1663).
- The app menu is now fixed on top of the view, it's not being hidden on every state change. Also, the Wazuh logo was placed in the top bar of Kibana UI [#1502](https://github.com/wazuh/wazuh-kibana-app/issues/1502).
- Improved _getTimestamp_ method not returning a promise object because it's no longer needed [014bc3a](https://github.com/wazuh/wazuh-kibana-app/commit/014b3aba0d2e9cda0c4d521f5f16faddc434a21e). Also improved main Discover listener for Wazuh not returning a promise object [bd82823](https://github.com/wazuh/wazuh-kibana-app/commit/bd8282391a402b8c567b32739cf914a0135d74bc).
- Replaced _Requirements over time_ visualizations in both PCI DSS and GDPR dashboards [35c539](https://github.com/wazuh/wazuh-kibana-app/commit/35c539eb328b3bded94aa7608f73f9cc51c235a6).
- Do not show a toaster when a visualization field was not known yet, instead, show it just in case the internal refreshing failed [19a2e7](https://github.com/wazuh/wazuh-kibana-app/commit/19a2e71006b38f6a64d3d1eb8a20b02b415d7e07).
- Minor optimizations for server logging [eb8e000](https://github.com/wazuh/wazuh-kibana-app/commit/eb8e00057dfea2dafef56319590ff832042c402d).

### Fixed

- Alerts search bar fixed for Kibana v7.3.1, queries were not being applied as expected [#1686](https://github.com/wazuh/wazuh-kibana-app/issues/1686).
- Hide attributes field from non-Windows agents in the FIM table [#1710](https://github.com/wazuh/wazuh-kibana-app/issues/1710).
- Fixed broken view in Management > Configuration > Amazon S3 > Buckets, some information was missing [#1675](https://github.com/wazuh/wazuh-kibana-app/issues/1675).
- Keep user's filters when switching from Discover to panel [#1685](https://github.com/wazuh/wazuh-kibana-app/issues/1685).
- Reduce load time and amount of data to be fetched in _Management > Cluster monitoring_ section avoiding possible timeouts [#1663](https://github.com/wazuh/wazuh-kibana-app/issues/1663).
- Restored _Remove column_ feature in Discover tabs [#1702](https://github.com/wazuh/wazuh-kibana-app/issues/1702).
- Apps using Kibana v7.3.1 had a bug once the user goes back from _Agent > FIM > Files_ to _Agent > FIM > dashboard_, filters disappear, now it's working properly [#1700](https://github.com/wazuh/wazuh-kibana-app/issues/1700).
- Fixed visual bug in _Management > Cluster monitoring_ and a button position [1e3b748](https://github.com/wazuh/wazuh-kibana-app/commit/1e3b748f11b43b2e7956b830269b6d046d74d12c).
- The app installation date was not being updated properly, now it's fixed [#1692](https://github.com/wazuh/wazuh-kibana-app/issues/1692).
- Fixed _Network interfaces_ table in Inventory section, the table was not paginating [#1474](https://github.com/wazuh/wazuh-kibana-app/issues/1474).
- Fixed APIs passwords are now obfuscated in server responses [adc3152](https://github.com/wazuh/wazuh-kibana-app/pull/1782/commits/adc31525e26b25e4cb62d81cbae70a8430728af5).


## Wazuh v3.9.5 - Kibana v6.8.2 / Kibana v7.2.1 / Kibana v7.3.0 - Revision 531

### Added

- Support for Wazuh v3.9.5

## Wazuh v3.9.4 - Kibana v6.8.1 / Kibana v6.8.2 / Kibana v7.2.0 / Kibana v7.2.1 / Kibana v7.3.0 - Revision 528

### Added

- Support for Wazuh v3.9.4
- Allow filtering by clicking a column in rules/decoders tables [0e2ddd7](https://github.com/wazuh/wazuh-kibana-app/pull/1615/commits/0e2ddd7b73f7f7975d02e97ed86ae8a0966472b4)
- Allow open file in rules table clicking on the file column [1af929d](https://github.com/wazuh/wazuh-kibana-app/pull/1615/commits/1af929d62f450f93c6733868bcb4057e16b7e279)

### Changed

- Improved app performance [#1640](https://github.com/wazuh/wazuh-kibana-app/pull/1640).
- Remove path filter from custom rules and decoders [895792e](https://github.com/wazuh/wazuh-kibana-app/pull/1615/commits/895792e6e6d9401b3293d5e16352b9abef515096)
- Show path column in rules and decoders [6f49816](https://github.com/wazuh/wazuh-kibana-app/pull/1615/commits/6f49816c71b5999d77bf9e3838443627c9be945d)
- Removed SCA overview dashboard [94ebbff](https://github.com/wazuh/wazuh-kibana-app/pull/1615/commits/94ebbff231cbfb6d793130e0b9ea855baa755a1c)
- Disabled last custom column removal [f1ef7de](https://github.com/wazuh/wazuh-kibana-app/pull/1615/commits/f1ef7de1a34bbe53a899596002e8153b95e7dc0e)
- Agents messages across sections unification [8fd7e36](https://github.com/wazuh/wazuh-kibana-app/pull/1615/commits/8fd7e36286fa9dfd03a797499af6ffbaa90b00e1)

### Fixed

- Fix check storeded apis [d6115d6](https://github.com/wazuh/wazuh-kibana-app/pull/1615/commits/d6115d6424c78f0cde2017b432a51b77186dd95a).
- Fix pci-dss console error [297080d](https://github.com/wazuh/wazuh-kibana-app/pull/1615/commits/297080d36efaea8f99b0cafd4c48845dad20495a)
- Fix error in reportingTable [85b7266](https://github.com/wazuh/wazuh-kibana-app/pull/1615/commits/85b72662cb4db44c443ed04f7c31fba57eefccaa)
- Fix filters budgets size [c7ac86a](https://github.com/wazuh/wazuh-kibana-app/pull/1615/commits/c7ac86acb3d5afaf1cf348fab09a2b8c5778a491)
- Fix missing permalink virustotal visualization [1b57529](https://github.com/wazuh/wazuh-kibana-app/pull/1615/commits/1b57529758fccdeb3ac0840e66a8aafbe4757a96)
- Improved wz-table performance [224bd6f](https://github.com/wazuh/wazuh-kibana-app/pull/1615/commits/224bd6f31235c81ba01755c3c1e120c3f86beafd)
- Fix inconsistent data between visualizations and tables in Overview Security Events [b12c600](https://github.com/wazuh/wazuh-kibana-app/pull/1615/commits/b12c600578d80d0715507dec4624a4ebc27ea573)
- Timezone applied in cluster status [a4f620d](https://github.com/wazuh/wazuh-kibana-app/pull/1615/commits/a4f620d398f5834a6d2945af892a462425ca3bec)
- Fixed Overview Security Events report when wazuh.monitoring is disabled [1c26da0](https://github.com/wazuh/wazuh-kibana-app/pull/1615/commits/1c26da05a0b6daf727e15c13b819111aa4e4e913)
- Fixes in APIs management [2143943](https://github.com/wazuh/wazuh-kibana-app/pull/1615/commits/2143943a5049cbb59bb8d6702b5a56cbe0d27a2a)
- Prevent duplicated visualization toast errors [786faf3](https://github.com/wazuh/wazuh-kibana-app/commit/786faf3e62d2cad13f512c0f873b36eca6e9787d)
- Fix not properly updated breadcrumb in ruleset section [9645903](https://github.com/wazuh/wazuh-kibana-app/commit/96459031cd4edbe047970bf0d22d0c099771879f)
- Fix badly dimensioned table in Integrity Monitoring section [9645903](https://github.com/wazuh/wazuh-kibana-app/commit/96459031cd4edbe047970bf0d22d0c099771879f)
- Fix implicit filters can be destroyed [9cf8578](https://github.com/wazuh/wazuh-kibana-app/commit/9cf85786f504f5d67edddeea6cfbf2ab577e799b)
- Windows agent dashboard doesn't show failure logon access. [d38d088](https://github.com/wazuh/wazuh-kibana-app/commit/d38d0881ac8e4294accde83d63108337b74cdd91) 
- Number of agents is not properly updated.  [f7cbbe5](https://github.com/wazuh/wazuh-kibana-app/commit/f7cbbe54394db825827715c3ad4370ac74317108) 
- Missing scrollbar on Firefox file viewer.  [df4e8f9](https://github.com/wazuh/wazuh-kibana-app/commit/df4e8f9305b35e9ee1473bed5f5d452dd3420567) 
- Agent search filter by name, lost when refreshing. [71b5274](https://github.com/wazuh/wazuh-kibana-app/commit/71b5274ccc332d8961a158587152f7badab28a95) 
- Alerts of level 12 cannot be displayed in the Summary table. [ec0e888](https://github.com/wazuh/wazuh-kibana-app/commit/ec0e8885d9f1306523afbc87de01a31f24e36309) 
- Restored query from search bar in visualizations. [439128f](https://github.com/wazuh/wazuh-kibana-app/commit/439128f0a1f65b649a9dcb81ab5804ca20f65763) 
- Fix Kibana filters loop in Firefox. [82f0f32](https://github.com/wazuh/wazuh-kibana-app/commit/82f0f32946d844ce96a28f0185f903e8e05c5589) 

## Wazuh v3.9.3 - Kibana v6.8.1 / v7.1.1 / v7.2.0 - Revision 523

### Added

- Support for Wazuh v3.9.3
- Support for Kibana v7.2.0 [#1556](https://github.com/wazuh/wazuh-kibana-app/pull/1556).

### Changed

- New design and several UI/UX changes [#1525](https://github.com/wazuh/wazuh-kibana-app/pull/1525).
- Improved error checking + syscollector performance [94d0a83](https://github.com/wazuh/wazuh-kibana-app/commit/94d0a83e43aa1d2d84ef6f87cbb76b9aefa085b3).
- Adapt Syscollector for MacOS agents [a4bf7ef](https://github.com/wazuh/wazuh-kibana-app/commit/a4bf7efc693a99b7565b5afcaa372155f15a4db9).
- Show last scan for syscollector [73f2056](https://github.com/wazuh/wazuh-kibana-app/commit/73f2056673bb289d472663397ba7097e49b7b93b).
- Extendend information for syscollector [#1585](https://github.com/wazuh/wazuh-kibana-app/issues/1585).

### Fixed

- Corrected width for agent stats [a998955](https://github.com/wazuh/wazuh-kibana-app/commit/a99895565a8854c55932ec94cffb08e1d0aa3da1).
- Fix height for the menu directive with Dynamic height [427d0f3](https://github.com/wazuh/wazuh-kibana-app/commit/427d0f3e9fa6c34287aa9e8557da99a51e0db40f).
- Fix wazuh-db and clusterd check [cddcef6](https://github.com/wazuh/wazuh-kibana-app/commit/cddcef630c5234dd6f6a495715743dfcfd4e4001).
- Fix AlertsStats when value is "0", it was showing "-" [07a3e10](https://github.com/wazuh/wazuh-kibana-app/commit/07a3e10c7f1e626ba75a55452b6c295d11fd657d).
- Fix syscollector state value [f8d3d0e](https://github.com/wazuh/wazuh-kibana-app/commit/f8d3d0eca44e67e26f79bc574495b1f4c8f751f2).
- Fix time offset for reporting table [2ef500b](https://github.com/wazuh/wazuh-kibana-app/commit/2ef500bb112e68bd4811b8e87ce8581d7c04d20f).
- Fix call to obtain GDPR requirements for specific agent [ccda846](https://github.com/wazuh/wazuh-kibana-app/commit/ccda8464b50be05bc5b3642f25f4972c8a7a2c03).
- Restore "rule.id" as a clickable field in visualizations [#1546](https://github.com/wazuh/wazuh-kibana-app/pull/1546).
- Fix timepicker in cluster monitoring [f7533ce](https://github.com/wazuh/wazuh-kibana-app/pull/1560/commits/f7533cecb6862abfb5c1d2173ec3e70ffc59804a).
- Fix several bugs [#1569](https://github.com/wazuh/wazuh-kibana-app/pull/1569).
- Fully removed "rule.id" as URL field [#1584](https://github.com/wazuh/wazuh-kibana-app/issues/1584).
- Fix filters for dashboards [#1583](https://github.com/wazuh/wazuh-kibana-app/issues/1583).
- Fix missing dependency [#1591](https://github.com/wazuh/wazuh-kibana-app/issues/1591).

## Wazuh v3.9.2 - Kibana v7.1.1 - Revision 510

### Added

- Support for Wazuh v3.9.2

### Changed

- Avoid showing more than one toaster for the same error message [7937003](https://github.com/wazuh/wazuh-kibana-app/commit/793700382798033203091d160773363323e05bb9).
- Restored "Alerts evolution - Top 5 agents" in Overview > Security events [f9305c0](https://github.com/wazuh/wazuh-kibana-app/commit/f9305c0c6acf4a31c41b1cc9684b87f79b27524f).

### Fixed

- Fix missing parameters in Dev Tools request [#1496](https://github.com/wazuh/wazuh-kibana-app/pull/1496).
- Fix "Invalid Date" for Safari and Internet Explorer [#1505](https://github.com/wazuh/wazuh-kibana-app/pull/1505).

## Wazuh v3.9.1 - Kibana v7.1.1 - Revision 509

### Added

- Support for Kibana v7.1.1
- Added overall metrics for Agents > Overview [#1479](https://github.com/wazuh/wazuh-kibana-app/pull/1479).

### Fixed

- Fixed missing dependency for Discover [43f5dd5](https://github.com/wazuh/wazuh-kibana-app/commit/43f5dd5f64065c618ba930b2a4087f0a9e706c0e).
- Fixed visualization for Agents > Overview [#1477](https://github.com/wazuh/wazuh-kibana-app/pull/1477). 
- Fixed SCA policy checks table [#1478](https://github.com/wazuh/wazuh-kibana-app/pull/1478).

## Wazuh v3.9.1 - Kibana v7.1.0 - Revision 508

### Added

- Support for Kibana v7.1.0

## Wazuh v3.9.1 - Kibana v6.8.0 - Revision 444

### Added

- Support for Wazuh v3.9.1
- Support for Kibana v6.8.0

### Fixed

- Fixed background color for some parts of the Discover directive [2dfc763](https://github.com/wazuh/wazuh-kibana-app/commit/2dfc763bfa1093fb419f118c2938f6b348562c69).
- Fixed cut values in non-resizable tables when the value is too large [cc4828f](https://github.com/wazuh/wazuh-kibana-app/commit/cc4828fbf50d4dab3dd4bb430617c1f2b13dac6a).
- Fixed handled but not shown error messages from rule editor [0aa0e17](https://github.com/wazuh/wazuh-kibana-app/commit/0aa0e17ac8678879e5066f8d83fd46f5d8edd86a).
- Minor typos corrected [fe11fb6](https://github.com/wazuh/wazuh-kibana-app/commit/fe11fb67e752368aedc89ec844ddf729eb8ad761).
- Minor fixes in agents configuration [1bc2175](https://github.com/wazuh/wazuh-kibana-app/commit/1bc217590438573e7267687655bb5939b5bb9fde).
- Fix Management > logs viewer scrolling [f458b2e](https://github.com/wazuh/wazuh-kibana-app/commit/f458b2e3294796f9cf00482b4da27984646c6398).

### Changed

- Kibana version shown in settings is now read from our package.json [c103d3e](https://github.com/wazuh/wazuh-kibana-app/commit/c103d3e782136106736c02039d28c4567b255aaa).
- Removed an old header from Settings [0197b8b](https://github.com/wazuh/wazuh-kibana-app/commit/0197b8b1abc195f275c8cd9893df84cd5569527b).
- Improved index pattern validation fields, replaced "full_log" with "rule.id" as part of the minimum required fields [dce0595](https://github.com/wazuh/wazuh-kibana-app/commit/dce059501cbd28f1294fd761da3e015e154747bc).
- Improve dynamic height for configuration editor [c318131](https://github.com/wazuh/wazuh-kibana-app/commit/c318131dfb6b5f01752593f2aa972b98c0655610).
- Add timezone for all dates shown in the app [4b8736f](https://github.com/wazuh/wazuh-kibana-app/commit/4b8736fb4e562c78505daaee042bcd798242c3f5).

## Wazuh v3.9.0 - Kibana v6.7.0 / v6.7.1 / v6.7.2 - Revision 441

### Added

- Support for Wazuh v3.9.0
- Support for Kibana v6.7.0 / v6.7.1 / v6.7.2
- Edit master and worker configuration ([#1215](https://github.com/wazuh/wazuh-kibana-app/pull/1215)).
- Edit local rules, local decoders and CDB lists ([#1212](https://github.com/wazuh/wazuh-kibana-app/pull/1212), [#1204](https://github.com/wazuh/wazuh-kibana-app/pull/1204), [#1196](https://github.com/wazuh/wazuh-kibana-app/pull/1196), [#1233](https://github.com/wazuh/wazuh-kibana-app/pull/1233), [#1304](https://github.com/wazuh/wazuh-kibana-app/pull/1304)).
- View no local rules/decoders XML files ([#1395](https://github.com/wazuh/wazuh-kibana-app/pull/1395))
- Dev Tools additions
  - Added hotkey `[shift] + [enter]` for sending query ([#1170](https://github.com/wazuh/wazuh-kibana-app/pull/1170)).
  - Added `Export JSON` button for the Dev Tools ([#1170](https://github.com/wazuh/wazuh-kibana-app/pull/1170)).
- Added refresh button for agents preview table ([#1169](https://github.com/wazuh/wazuh-kibana-app/pull/1169)).
- Added `configuration assessment` information in "Agent > Policy monitoring" ([#1227](https://github.com/wazuh/wazuh-kibana-app/pull/1227)).
- Added agents `configuration assessment` configuration section in "Agent > Configuration" ([1257](https://github.com/wazuh/wazuh-kibana-app/pull/1257))
- Restart master and worker nodes ([#1222](https://github.com/wazuh/wazuh-kibana-app/pull/1222)).
- Restart agents ([#1229](https://github.com/wazuh/wazuh-kibana-app/pull/1229)).
- Added support for more than one Wazuh monitoring pattern ([#1243](https://github.com/wazuh/wazuh-kibana-app/pull/1243))
- Added customizable interval for Wazuh monitoring indices creation ([#1243](https://github.com/wazuh/wazuh-kibana-app/pull/1243)).
- Expand visualizations ([#1246](https://github.com/wazuh/wazuh-kibana-app/pull/1246)).
- Added a dynamic table columns selector ([#1246](https://github.com/wazuh/wazuh-kibana-app/pull/1246)).
- Added resizable columns by dragging in tables ([d2bf8ee](https://github.com/wazuh/wazuh-kibana-app/commit/d2bf8ee9681ca5d6028325e165854b49214e86a3))
- Added a cron job for fetching missing fields of all valid index patterns, also merging dynamic fields every time an index pattern is refreshed by the app ([#1276](https://github.com/wazuh/wazuh-kibana-app/pull/1276)).
- Added auto-merging dynamic fields for Wazuh monitoring index patterns ([#1300](https://github.com/wazuh/wazuh-kibana-app/pull/1300))
- New server module, it's a job queue so we can add delayed jobs to be run in background, this iteration only accepts delayed Wazuh API calls ([#1283](https://github.com/wazuh/wazuh-kibana-app/pull/1283)).
- Added new way to view logs using a logs viewer ([#1292](https://github.com/wazuh/wazuh-kibana-app/pull/1292))
- Added new directive for registering agents from the UI, including instructions on "how to" ([#1321](https://github.com/wazuh/wazuh-kibana-app/pull/1321)).
- Added some Angular charts in Agents Preview and Agents SCA sections ([#1364](https://github.com/wazuh/wazuh-kibana-app/pull/1364))
- Added Docker listener settings in configuration views ([#1365](https://github.com/wazuh/wazuh-kibana-app/pull/1365))
- Added Docker dashboards for both Agents and Overview ([#1367](https://github.com/wazuh/wazuh-kibana-app/pull/1367))
- Improved app logger with debug level ([#1373](https://github.com/wazuh/wazuh-kibana-app/pull/1373))
- Introducing React components from the EUI framework

### Changed

- Escape XML special characters ([#1159](https://github.com/wazuh/wazuh-kibana-app/pull/1159)).
- Changed empty results message for Wazuh tables ([#1165](https://github.com/wazuh/wazuh-kibana-app/pull/1165)).
- Allowing the same query multiple times on the Dev Tools ([#1174](https://github.com/wazuh/wazuh-kibana-app/pull/1174))
- Refactor JSON/XML viewer for configuration tab ([#1173](https://github.com/wazuh/wazuh-kibana-app/pull/1173), [#1148](https://github.com/wazuh/wazuh-kibana-app/pull/1148)).
- Using full height for all containers when possible ([#1224](https://github.com/wazuh/wazuh-kibana-app/pull/1224)).
- Improved the way we are handling "back button" events ([#1207](https://github.com/wazuh/wazuh-kibana-app/pull/1207)).
- Changed some visualizations for FIM, GDPR, PCI, Vulnerability and Security Events ([#1206](https://github.com/wazuh/wazuh-kibana-app/pull/1206), [#1235](https://github.com/wazuh/wazuh-kibana-app/pull/1235), [#1293](https://github.com/wazuh/wazuh-kibana-app/pull/1293)).
- New design for agent header view ([#1186](https://github.com/wazuh/wazuh-kibana-app/pull/1186)).
- Not fetching data the very first time the Dev Tools are opened ([#1185](https://github.com/wazuh/wazuh-kibana-app/pull/1185)).
- Refresh all known fields for all valid index patterns if `kbn-vis` detects a broken index pattern ([ecd7c8f](https://github.com/wazuh/wazuh-kibana-app/commit/ecd7c8f98c187a350f81261d13b0d45dcec6dc5d)).
- Truncate texts and display a tooltip when they don't fit in a table cell ([7b56a87](https://github.com/wazuh/wazuh-kibana-app/commit/7b56a873f85dcba7e6838aeb2e40d9b4cf472576))
- Updated API autocomplete for Dev Tools ([#1218](https://github.com/wazuh/wazuh-kibana-app/pull/1218))
- Updated switches design to adapt it to Kibana's design ([#1253](https://github.com/wazuh/wazuh-kibana-app/pull/1253))
- Reduced the width of some table cells with little text, to give more space to the other columns ([#1263](https://github.com/wazuh/wazuh-kibana-app/pull/1263)).
- Redesign for Management > Status daemons list ([#1284](https://github.com/wazuh/wazuh-kibana-app/pull/1284)).
- Redesign for Management > Configuration, Agent > Configuration ([#1289](https://github.com/wazuh/wazuh-kibana-app/pull/1289)).
- Replaced Management > Logs table with a log viewer component ([#1292](https://github.com/wazuh/wazuh-kibana-app/pull/1292)).
- The agents list search bar now allows to switch between AND/OR operators ([#1291](https://github.com/wazuh/wazuh-kibana-app/pull/1291)).
- Improve audit dashboards ([#1374](https://github.com/wazuh/wazuh-kibana-app/pull/1374))
- Exclude agent "000" getting the last registered and the most active agents from the Wazuh API.([#1391](https://github.com/wazuh/wazuh-kibana-app/pull/1391))
- Reviewed Osquery dashboards ([#1394](https://github.com/wazuh/wazuh-kibana-app/pull/1394))
- Memory info is now a log ([#1400](https://github.com/wazuh/wazuh-kibana-app/pull/1400))
- Error toasters time is now 30000ms, warning/info are still 6000ms ([#1420](https://github.com/wazuh/wazuh-kibana-app/pull/1420))

### Fixed

- Properly handling long messages on notifier service, until now, they were using out of the card space, also we replaced some API messages with more meaningful messages ([#1168](https://github.com/wazuh/wazuh-kibana-app/pull/1168)).
- Adapted Wazuh icon for multiple browsers where it was gone ([#1208](https://github.com/wazuh/wazuh-kibana-app/pull/1208)).
- Do not fetch data from tables twice when resize window ([#1303](https://github.com/wazuh/wazuh-kibana-app/pull/1303)).
- Agent syncrhonization status is updated as we browse the configuration section ([#1305](https://github.com/wazuh/wazuh-kibana-app/pull/1305))
- Using the browser timezone for reporting documents ([#1311](https://github.com/wazuh/wazuh-kibana-app/pull/1311)).
- Wrong behaviors in the routing system when the basePath was set ([#1342](https://github.com/wazuh/wazuh-kibana-app/pull/1342))
- Do not show pagination for one-page tables ([196c5b7](https://github.com/wazuh/wazuh-kibana-app/pull/1362/commits/196c5b717583032798da7791fa4f90ec06397f68))
- Being redirected to Overview once a Kibana restart is performed ([#1378](https://github.com/wazuh/wazuh-kibana-app/pull/1378))
- Displaying the AWS services section of the aws-s3 wodle ([#1393](https://github.com/wazuh/wazuh-kibana-app/pull/1393))
- Show email configuration on the configuration on demand ([#1401](https://github.com/wazuh/wazuh-kibana-app/issues/1401))
- Show "Follow symbolic link" field in Integrity monitoring - Monitored configuration on demand ([0c9c9da](https://github.com/wazuh/wazuh-kibana-app/pull/1414/commits/0c9c9da3b951548761cd203db5ee5baa39afe26c))

## Wazuh v3.8.2 - Kibana v6.6.0 / v6.6.1 / v6.6.2 / v6.7.0 - Revision 419

### Added

- Support for Kibana v6.6.0 / v6.6.1 / v6.6.2 / v6.7.0

### Fixed

- Fixed AWS dashboard, newer JavaScript browser engines break the view due to Angular.js ([6e882fc](https://github.com/wazuh/wazuh-kibana-app/commit/6e882fc1d7efe6059e6140ff40b8a20d9c1fa51e)).
- Fixed AWS accounts visualization, using the right field now ([6e882fc](https://github.com/wazuh/wazuh-kibana-app/commit/6e882fc1d7efe6059e6140ff40b8a20d9c1fa51e)).

## Wazuh v3.8.2 - Kibana v6.5.4 - Revision 418

### Added

- Support for Wazuh v3.8.2

### Changed

- Close configuration editor only if it was successfully updated ([bc77c35](https://github.com/wazuh/wazuh-kibana-app/commit/bc77c35d8440a656d4704451ce857c9e1d36a438)).
- Replaced FIM Vega visualization with standard visualization ([554ee1c](https://github.com/wazuh/wazuh-kibana-app/commit/554ee1c4c4d75c76d82272075acf8bb62e7f9e27)).

## Wazuh v3.8.1 - Kibana v6.5.4 - Revision 417

### Added

- Support for Wazuh v3.8.1

### Changed

- Moved monitored/ignored Windows registry entries to "FIM > Monitored" and "FIM > Ignored" to avoid user confusion ([#1176](https://github.com/wazuh/wazuh-kibana-app/pull/1176)).
- Excluding managers from wazuh-monitoring indices ([#1177](https://github.com/wazuh/wazuh-kibana-app/pull/1177)).
- Escape `&` before sending group configuration ([d3aa56f](https://github.com/wazuh/wazuh-kibana-app/commit/d3aa56fa73478c60505e500db7d3a7df263081b5)).
- Improved `autoFormat` function before rendering group configuration ([f4f8144](https://github.com/wazuh/wazuh-kibana-app/commit/f4f8144eef8b93038fc897a9f16356e71029b844)).
- Now the group configuration editor doesn't exit after sending data to the Wazuh API ([5c1a3ef](https://github.com/wazuh/wazuh-kibana-app/commit/5c1a3ef9bd710a7befbed0709c4a7cf414f44f6b)).

### Fixed

- Fixed style for the error toaster for long URLs or long paths ([11b8084](https://github.com/wazuh/wazuh-kibana-app/commit/11b8084c75bbc5da36587ff31d1bc80a55fe4dfe)).

## Wazuh v3.8.0 - Kibana v6.5.4 - Revision 416

### Added

- Added group management features such as:
  - Edit the group configuration ([#1096](https://github.com/wazuh/wazuh-kibana-app/pull/1096)).
  - Add/remove groups to/from an agent ([#1096](https://github.com/wazuh/wazuh-kibana-app/pull/1096)).
  - Add/remove agents to/from a group ([#1096](https://github.com/wazuh/wazuh-kibana-app/pull/1096)).
  - Add/remove groups ([#1152](https://github.com/wazuh/wazuh-kibana-app/pull/1152)).
- New directive for tables that don't need external data sources ([#1067](https://github.com/wazuh/wazuh-kibana-app/pull/1067)).
- New search bar directive with interactive filters and suggestions ([#1058](https://github.com/wazuh/wazuh-kibana-app/pull/1058)).
- New server route `/elastic/alerts` for fetching alerts using custom parameters([#1056](https://github.com/wazuh/wazuh-kibana-app/pull/1056)).
- New table for an agent FIM monitored files, if the agent OS platform is Windows it will show two tables: files and registry ([#1032](https://github.com/wazuh/wazuh-kibana-app/pull/1032)).
- Added description to each setting under Settings > Configuration ([#1048](https://github.com/wazuh/wazuh-kibana-app/pull/1048)).
- Added a new setting to `config.yml` related to Wazuh monitoring and its index pattern ([#1095](https://github.com/wazuh/wazuh-kibana-app/pull/1095)).
- Resizable columns by dragging in Dev-tools ([#1102](https://github.com/wazuh/wazuh-kibana-app/pull/1102)).
- New feature to be able to edit config.yml file from the Settings > Configuration section view ([#1105](https://github.com/wazuh/wazuh-kibana-app/pull/1105)).
- Added a new table (network addresses) for agent inventory tab ([#1111](https://github.com/wazuh/wazuh-kibana-app/pull/1111)).
- Added `audit_key` (Who-data Audit keys) for configuration tab ([#1123](https://github.com/wazuh/wazuh-kibana-app/pull/1123)).
- Added new known fields for Kibana index pattern ([#1150](https://github.com/wazuh/wazuh-kibana-app/pull/1150)).

### Changed

- Changed Inventory tables. Now the app looks for the OS platform and it shows different tables depending on the OS platform. In addition the process state codes has been replaced to be more meaningful ([#1059](https://github.com/wazuh/wazuh-kibana-app/pull/1059)).
- Tiny rework for the AWS tab including.
- "Report" button is hidden on Discover panel ([#1047](https://github.com/wazuh/wazuh-kibana-app/pull/1047)).
- Visualizations, filters and Discover improved ([#1083](https://github.com/wazuh/wazuh-kibana-app/pull/1083)).
- Removed `popularizeField` function until https://github.com/elastic/kibana/issues/22426 is solved in order to avoid `Unable to write index pattern!` error on Discover tab ([#1085](https://github.com/wazuh/wazuh-kibana-app/pull/1085)).
- Improved Wazuh monitoring module ([#1094](https://github.com/wazuh/wazuh-kibana-app/pull/1094)).
- Added "Registered date" and "Last keep alive" in agents table allowing you to sort by these fields ([#1102](https://github.com/wazuh/wazuh-kibana-app/pull/1102)).
- Improved code quality in sections such as Ruleset > Rule and Decoder detail view simplify conditions ([#1102](https://github.com/wazuh/wazuh-kibana-app/pull/1102)).
- Replaced reporting success message ([#1102](https://github.com/wazuh/wazuh-kibana-app/pull/1102)).
- Reduced the default number of shards and the default number of replicas for the app indices ([#1113](https://github.com/wazuh/wazuh-kibana-app/pull/1113)).
- Refreshing index pattern known fields on health check controller ([#1119](https://github.com/wazuh/wazuh-kibana-app/pull/1119)).
- Less strict memory check ([786c764](https://github.com/wazuh/wazuh-kibana-app/commit/786c7642cd88083f9a77c57ed204488ecf5b710a)).
- Checking message origin in error handler ([dfec368](https://github.com/wazuh/wazuh-kibana-app/commit/dfec368d22a148b2e4437db92d71294900241961)).
- Dev tools is now showing the response as it is, like `curl` does ([#1137](https://github.com/wazuh/wazuh-kibana-app/pull/1137)).
- Removed `unknown` as valid node name ([#1149](https://github.com/wazuh/wazuh-kibana-app/pull/1149)).
- Removed `rule.id` direct filter from the rule set tables ([#1151](https://github.com/wazuh/wazuh-kibana-app/pull/1151))

### Fixed

- Restored X-Pack security logic for the .wazuh index, now it's not bypassing the X-Pack roles ([#1081](https://github.com/wazuh/wazuh-kibana-app/pull/1081))
- Avoid fetching twice the same data ([#1072](https://github.com/wazuh/wazuh-kibana-app/pull/1072), [#1061](https://github.com/wazuh/wazuh-kibana-app/pull/1061)).
- Wazuh logo adapted to low resolutions ([#1074](https://github.com/wazuh/wazuh-kibana-app/pull/1074)).
- Hide Audit, OpenSCAP tabs for non-linux agents. Fixed empty Windows events under Configuration > Log collection section. OSQuery logo has been standardized ([#1072](https://github.com/wazuh/wazuh-kibana-app/pull/1072), [#1076](https://github.com/wazuh/wazuh-kibana-app/pull/1076)).
- Fix empty values on _Overview > Security events_ when Wazuh monitoring is disabled ([#1091](https://github.com/wazuh/wazuh-kibana-app/pull/1091)).
- Fix overlapped play button in Dev-tools when the input box has a scrollbar ([#1102](https://github.com/wazuh/wazuh-kibana-app/pull/1102)).
- Fix Dev-tools behavior when parse json invalid blocks ([#1102](https://github.com/wazuh/wazuh-kibana-app/pull/1102)).
- Fixed Management > Monitoring tab frustration adding back buttons ([#1102](https://github.com/wazuh/wazuh-kibana-app/pull/1102)).
- Fix template checking when using more than one pattern ([#1104](https://github.com/wazuh/wazuh-kibana-app/pull/1104)).
- Fix infinite loop for Wazuh monitoring when the Wazuh API is not being able to give us all the agents ([5a26916](https://github.com/wazuh/wazuh-kibana-app/commit/5a2691642b40a34783d2eafb6ee24ae78b9af21a)), ([85005a1](https://github.com/wazuh/wazuh-kibana-app/commit/85005a184d4f1c3d339b7c895b5d2469f3b45171)).
- Fix rule details for `list` and `info` parameters ([#1149](https://github.com/wazuh/wazuh-kibana-app/pull/1149)).

## Wazuh v3.7.1 / v3.7.2 - Kibana v6.5.1 / v6.5.2 / v6.5.3 / v6.5.4 - Revision 415

### Added

- Support for Elastic stack v6.5.2 / v6.5.3 / v6.5.4.
- Support for Wazuh v3.7.1 / v3.7.2.
- Dev Tools module now autocompletes API endpoints ([#1030](https://github.com/wazuh/wazuh-kibana-app/pull/1030)).

### Changed

- Increased number of rows for syscollector tables ([#1033](https://github.com/wazuh/wazuh-kibana-app/pull/1033)).
- Modularized JSON/XML viewers for the configuration section ([#982](https://github.com/wazuh/wazuh-kibana-app/pull/982)).

### Fixed

- Added missing fields for syscollector network tables ([#1036](https://github.com/wazuh/wazuh-kibana-app/pull/1036)).
- Using the right API path when downloading CSV for decoders list ([#1045](https://github.com/wazuh/wazuh-kibana-app/pull/1045)).
- Including group field when downloading CSV for agents list ([#1044](https://github.com/wazuh/wazuh-kibana-app/pull/1044)).
- Preserve active tab in configuration section when refreshing the page ([#1037](https://github.com/wazuh/wazuh-kibana-app/pull/1037)).

## Wazuh v3.7.0 - Kibana v6.5.0 / v6.5.1 - Revision 414

### Added

- Support for Elastic Stack v6.5.0 / v6.5.1.
- Agent groups bar is now visible on the agent configuration section ([#1023](https://github.com/wazuh/wazuh-kibana-app/pull/1023)).
- Added a new setting for the `config.yml` file for enable/disable administrator mode ([#1019](https://github.com/wazuh/wazuh-kibana-app/pull/1019)).
  - This allows the user to perform PUT, POST, DELETE methods in our Dev Tools.

### Changed

- Refactored most front-end controllers ([#1023](https://github.com/wazuh/wazuh-kibana-app/pull/1023)).

## Wazuh v3.7.0 - Kibana v6.4.2 / v6.4.3 - Revision 413

### Added

- Support for Wazuh v3.7.0.
- Support for Elastic Stack v6.4.2 / v6.4.3.
- Brand-new interface for _Configuration_ (on both _Management_ and _Agents_ tabs) ([#914](https://github.com/wazuh/wazuh-kibana-app/pull/914)):
  - Now you can check current and real agent and manager configuration.
  - A new interface design, with more useful information and easy to understand descriptions.
  - New and more responsive JSON/XML viewers to show the configuration in raw mode.
- Brand-new extension - Osquery ([#938](https://github.com/wazuh/wazuh-kibana-app/pull/938)):
  - A new extension, disabled by default.
  - Check alerts from Wazuh's Osquery integration.
  - Check your current Osquery wodle configuration.
  - More improvements will come for this extension in the future.
- New option for Wazuh app configuration file - _Ignore index patterns_ ([#947](https://github.com/wazuh/wazuh-kibana-app/pull/947)):
  - Now the user can specify which index patterns can't be selected on the app using the new `ip.ignore` setting on the `config.yml` file.
  - The valid format is an array of strings which represents index patterns.
  - By default, this list is empty (all index patterns will be available if they use a compatible structure).
- Added a node selector for _Management > Status_ section when Wazuh cluster is enabled ([#976](https://github.com/wazuh/wazuh-kibana-app/pull/976)).
- Added quick access to _Configuration_ or _Discover_ panels for an agent on the agents list ([#939](https://github.com/wazuh/wazuh-kibana-app/pull/939)).
- Now you can click on an agent's ID on the _Discover_ panels to open its details page on the app ([#904](https://github.com/wazuh/wazuh-kibana-app/pull/904)).
- Redesigned the _Overview > Amazon AWS_ tab, using more meaningful visualizations for a better overall view of your agents' status ([#903](https://github.com/wazuh/wazuh-kibana-app/pull/903)).
- Redesigned the _Overview/Agents > Vulnerabilities_ tab, using more meaningful visualizations for a better overall view of your agents' status ([#954](https://github.com/wazuh/wazuh-kibana-app/pull/954)).
- Now everytime the user enters the _Settings_ tab, the API connection will be automatically checked ([#971](https://github.com/wazuh/wazuh-kibana-app/pull/971)).
- Added a node selector for _Management > Logs_ section when Wazuh cluster is enabled ([#980](https://github.com/wazuh/wazuh-kibana-app/pull/980)).
- Added a group selector for _Agents_ section ([#995](https://github.com/wazuh/wazuh-kibana-app/pull/995)).

### Changed

- Interface refactoring for the _Agents > Inventory data_ tab ([#924](https://github.com/wazuh/wazuh-kibana-app/pull/924)):
  - Now the tab won't be available if your agent doesn't have Syscollector enabled, and each card will be enabled or disabled depending on the current Syscollector scans configuration.
  - This will prevent situations where the user couldn't check the inventory although there was actual scan data to show on some sections.
- Added support for new multigroups feature ([#911](https://github.com/wazuh/wazuh-kibana-app/pull/911)):
  - Now the information bars on _Agents_ will show all the groups an agent belongs to.
- Now the result pane on the _Dev tools_ tab will show the error code coming from the Wazuh API ([#909](https://github.com/wazuh/wazuh-kibana-app/pull/909)).
- Changed some visualizations titles for _Overview/Agents > OpenSCAP_ tab ([#925](https://github.com/wazuh/wazuh-kibana-app/pull/925)).
- All backend routes have been renamed ([#932](https://github.com/wazuh/wazuh-kibana-app/pull/932)).
- Several improvements for Elasticsearch tests ([#933](https://github.com/wazuh/wazuh-kibana-app/pull/933)).
- Updated some strings and descriptions on the _Settings_ tab ([#934](https://github.com/wazuh/wazuh-kibana-app/pull/934)).
- Changed the date format on _Settings > Logs_ to make it more human-readable ([#944](https://github.com/wazuh/wazuh-kibana-app/pull/944)).
- Changed some labels to remove the "MD5 sum" expression, it will use "Checksum" instead ([#945](https://github.com/wazuh/wazuh-kibana-app/pull/945)).
- Added word wrapping class to group name in _Management > Groups > Group detail_ tab ([#945](https://github.com/wazuh/wazuh-kibana-app/pull/945)).
- The `wz-table` directive has been refactored ([#953](https://github.com/wazuh/wazuh-kibana-app/pull/953)).
- The `wz-table` directive now checks if a request is aborted ([#979](https://github.com/wazuh/wazuh-kibana-app/pull/979)).
- Several performance improvements ([#985](https://github.com/wazuh/wazuh-kibana-app/pull/985), [#997](https://github.com/wazuh/wazuh-kibana-app/pull/997), [#1000](https://github.com/wazuh/wazuh-kibana-app/pull/1000)).

### Fixed

- Several known fields for _Whodata_ functionality have been fixed ([#901](https://github.com/wazuh/wazuh-kibana-app/pull/901)).
- Fixed alignment bug with the _Add a filter +_ button on _Discover_ and _Agents_ tabs ([#912](https://github.com/wazuh/wazuh-kibana-app/pull/912)).
- Fixed a bug where the `Add API` form on _Settings_ didn't appear when pressing the button after editing an existing API entry ([#944](https://github.com/wazuh/wazuh-kibana-app/pull/944)).
- Fixed a bug on _Ruleset_ tab where the "Description" column was showing `0` if the rule doesn't have any description ([#948](https://github.com/wazuh/wazuh-kibana-app/pull/948)).
- Fixed wrong alignment on related Rules/Decoders tables from _Management > Ruleset_ tab ([#971](https://github.com/wazuh/wazuh-kibana-app/pull/971)).
- Fixed a bug where sometimes the error messages appeared duplicated ([#971](https://github.com/wazuh/wazuh-kibana-app/pull/971)).

### Removed

- On the _Management > Monitoring_ tab, the `Cluster enabled but not running` message won't appear as an error anymore ([#971](https://github.com/wazuh/wazuh-kibana-app/pull/971)).

## Wazuh v3.6.1 - Kibana v6.4.1 / v6.4.2 / v6.4.3 - Revision 412

### Added

- Support for Elastic Stack v6.4.1 / v6.4.2 / v6.4.3.

## Wazuh v3.6.1 - Kibana v6.4.0 - Revision 411

### Added

- Redesigned the _Overview > Integrity monitoring_ tab, using more meaningful visualizations for a better overall view of your agents' status ([#893](https://github.com/wazuh/wazuh-kibana-app/pull/893)).
- Added a new table for the _Inventory_ tab: _Processes_ ([#895](https://github.com/wazuh/wazuh-kibana-app/pull/895)).
- Improved error handling for tables. Now the table will show an error message if it wasn't able to fetch and load data ([#896](https://github.com/wazuh/wazuh-kibana-app/pull/896)).

### Changed

- The app source code has been improved, following best practices and coding guidelines ([#892](https://github.com/wazuh/wazuh-kibana-app/pull/892)).
- Included more app tests and prettifier for better code maintainability ([#883](https://github.com/wazuh/wazuh-kibana-app/pull/883) & [#885](https://github.com/wazuh/wazuh-kibana-app/pull/885)).

### Fixed

- Fixed minor visual errors on some _GDPR_, _PCI DSS_ and _Vulnerabilities_ visualizations ([#894](https://github.com/wazuh/wazuh-kibana-app/pull/894)).

## Wazuh v3.6.1 - Kibana v6.4.0 - Revision 410

### Added

- The _Inventory_ tab has been redesigned ([#873](https://github.com/wazuh/wazuh-kibana-app/pull/873)):
  - Added new network interfaces and port tables.
  - Improved design using metric information bars and intuitive status indicators.
- Added refresh functionality to the _Settings > Logs_ tab ([#852](https://github.com/wazuh/wazuh-kibana-app/pull/852)):
  - Now everytime the user opens the tab, the logs will be reloaded.
  - A new button to force the update has been added on the top left corner of the logs table.
- Added `tags` and `recursion_level` configuration options to _Management/Agent > Configuration_ tabs ([#850](https://github.com/wazuh/wazuh-kibana-app/pull/850)).
- The _Kuery_ search syntax has been added again to the app ([#851](https://github.com/wazuh/wazuh-kibana-app/pull/851)).
- Added a first batch of [_Mocha_](https://mochajs.org/) tests and other quality of code improvements to the app ([#859](https://github.com/wazuh/wazuh-kibana-app/pull/859)).
- Now you can open specific rule details (the _Management > Ruleset_ tab) when clicking on the `rule.id` value on the _Discover_ tab ([#862](https://github.com/wazuh/wazuh-kibana-app/pull/862)).
- Now you can click on the rule ID value on the _Management > Ruleset_ tab to search for related alerts on the _Discover_ tab ([#863](https://github.com/wazuh/wazuh-kibana-app/pull/863)).

### Changed

- The index pattern known fields have been updated up to 567 ([#872](https://github.com/wazuh/wazuh-kibana-app/pull/872)).
- Now the _Inventory_ tab will always be available for all agents, and a descriptive message will appear if the agent doesn't have `syscollector` enabled ([#879](https://github.com/wazuh/wazuh-kibana-app/pull/879)).

### Fixed

- Fixed a bug where the _Inventory_ tab was unavailable if the user reloads the page while on the _Agents > Configuration_ tab ([#845](https://github.com/wazuh/wazuh-kibana-app/pull/845)).
- Fixed some _Overview > VirusTotal_ visualizations ([#846](https://github.com/wazuh/wazuh-kibana-app/pull/846)).
- Fixed a bug where the _Settings > Extensions_ tab wasn't being properly hidden when there's no API entries inserted ([#847](https://github.com/wazuh/wazuh-kibana-app/pull/847)).
- Fixed a bug where the _Current API_ indicator on the top navbar wasn't being properly updated when the user deletes all the API entries ([#848](https://github.com/wazuh/wazuh-kibana-app/pull/848)).
- Fixed a bug where the _Agents coverage_ metric were not displaying a proper value when the manager has 0 registered agents ([#849](https://github.com/wazuh/wazuh-kibana-app/pull/849)).
- Fixed a bug where the `wazuh-basic` user role was able to update API entries (it should be forbidden) ([#853](https://github.com/wazuh/wazuh-kibana-app/pull/853)).
- Fixed a bug where the visualizations had scroll bars on the PDF reports ([#870](https://github.com/wazuh/wazuh-kibana-app/pull/870)).
- Fixed a bug on the _Dev tools_ tab where the user couldn't execute the first request block if there was blank lines above it ([#871](https://github.com/wazuh/wazuh-kibana-app/pull/871)).
- Fixed a bug on pinned filters when opening tabs where the implicit filter was the same, making them stuck and unremovable from other tabs ([#878](https://github.com/wazuh/wazuh-kibana-app/pull/878)).

## Wazuh v3.6.1 - Kibana v6.4.0 - Revision 409

### Added

- Support for Wazuh v3.6.1.

### Fixed

- Fixed a bug on the _Dev tools_ tab ([b7c79f4](https://github.com/wazuh/wazuh-kibana-app/commit/b7c79f48f06cb49b12883ec9e9337da23b49976b)).

## Wazuh v3.6.1 - Kibana v6.3.2 - Revision 408

### Added

- Support for Wazuh v3.6.1.

### Fixed

- Fixed a bug on the _Dev tools_ tab ([4ca9ed5](https://github.com/wazuh/wazuh-kibana-app/commit/4ca9ed54f1b18e5d499d950e6ff0741946701988)).

## Wazuh v3.6.0 - Kibana v6.4.0 - Revision 407

### Added

- Support for Wazuh v3.6.0.

## Wazuh v3.6.0 - Kibana v6.3.2 - Revision 406

### Added

- Support for Wazuh v3.6.0.

## Wazuh v3.5.0 - Kibana v6.4.0 - Revision 405

### Added

- Support for Elastic Stack v6.4.0 ([#813](https://github.com/wazuh/wazuh-kibana-app/pull/813)).

## Wazuh v3.5.0 - Kibana v6.3.2 - Revision 404

### Added

- Added new options to `config.yml` to change shards and replicas settings for `wazuh-monitoring` indices ([#809](https://github.com/wazuh/wazuh-kibana-app/pull/809)).
- Added more error messages for `wazuhapp.log` in case of failure when performing some crucial functions ([#812](https://github.com/wazuh/wazuh-kibana-app/pull/812)).
- Now it's possible to change replicas settings for existing `.wazuh`, `.wazuh-version` and `wazuh-monitoring` indices on the `config.yml` file ([#817](https://github.com/wazuh/wazuh-kibana-app/pull/817)).

### Changed

- App frontend code refactored and restructured ([#802](https://github.com/wazuh/wazuh-kibana-app/pull/802)).
- Now the _Overview > Security events_ tab won't show anything if the only visualization with data is _Agents status_ ([#811](https://github.com/wazuh/wazuh-kibana-app/pull/811)).

### Fixed

- Fixed a bug where the RAM status message appreared twice the first time you opened the app ([#807](https://github.com/wazuh/wazuh-kibana-app/pull/807)).
- Fixed the app UI to make the app usable on Internet Explorer 11 ([#808](https://github.com/wazuh/wazuh-kibana-app/pull/808)).

## Wazuh v3.5.0 - Kibana v6.3.2 - Revision 403

### Added

- The welcome tabs on _Overview_ and _Agents_ have been updated with a new name and description for the existing sections ([#788](https://github.com/wazuh/wazuh-kibana-app/pull/788)).
- Now the app tables will auto-resize depending on the screen height ([#792](https://github.com/wazuh/wazuh-kibana-app/pull/792)).

### Changed

- Now all the app filters on several tables will present the values in alphabetical order ([#787](https://github.com/wazuh/wazuh-kibana-app/pull/787)).

### Fixed

- Fixed a bug on _Decoders_ where clicking on the decoder wouldn't open the detail view if the `Parent decoders` filter was enabled ([#782](https://github.com/wazuh/wazuh-kibana-app/pull/782)).
- Fixed a bug on _Dev tools_ when the first line on the editor pane was empty or had a comment ([#790](https://github.com/wazuh/wazuh-kibana-app/pull/790)).
- Fixed a bug where the app was throwing multiple warning messages the first time you open it ([#791](https://github.com/wazuh/wazuh-kibana-app/pull/791)).
- Fixed a bug where clicking on a different tab from _Overview_ right after inserting the API credentials for the first time would always redirect to _Overview_ ([#791](https://github.com/wazuh/wazuh-kibana-app/pull/791)).
- Fixed a bug where the user could have a browser cookie with a reference to a non-existing API entry on Elasticsearch ([#794](https://github.com/wazuh/wazuh-kibana-app/pull/794) & [#795](https://github.com/wazuh/wazuh-kibana-app/pull/795)).

### Removed

- The cluster key has been removed from the API requests to `/manager/configuration` ([#796](https://github.com/wazuh/wazuh-kibana-app/pull/796)).

## Wazuh v3.5.0 - Kibana v6.3.1/v6.3.2 - Revision 402

### Added

- Support for Wazuh v3.5.0.
- Added new fields for _Vulnerability detector_ alerts ([#752](https://github.com/wazuh/wazuh-kibana-app/pull/752)).
- Added multi table search for `wz-table` directive. Added two new log levels for _Management > Logs_ section ([#753](https://github.com/wazuh/wazuh-kibana-app/pull/753)).

## Wazuh v3.4.0 - Kibana v6.3.1/v6.3.2 - Revision 401

### Added

- Added a few new fields for Kibana due to the new Wazuh _who-data_ feature ([#763](https://github.com/wazuh/wazuh-kibana-app/pull/763)).
- Added XML/JSON viewer for each card under _Management > Configuration_ ([#764](https://github.com/wazuh/wazuh-kibana-app/pull/764)).

### Changed

- Improved error handling for Dev tools. Also removed some unused dependencies from the _Dev tools_ tab ([#760](https://github.com/wazuh/wazuh-kibana-app/pull/760)).
- Unified origin for tab descriptions. Reviewed some grammar typos ([#765](https://github.com/wazuh/wazuh-kibana-app/pull/765)).
- Refactored agents autocomplete component. Removed unused/deprecated modules ([#766](https://github.com/wazuh/wazuh-kibana-app/pull/766)).
- Simplified route resolves section ([#768](https://github.com/wazuh/wazuh-kibana-app/pull/768)).

### Fixed

- Fixed missing cluster node filter for the visualization shown when looking for specific node under _Management > Monitoring_ section ([#758](https://github.com/wazuh/wazuh-kibana-app/pull/758)).
- Fixed missing dependency injection for `wzMisc` factory ([#768](https://github.com/wazuh/wazuh-kibana-app/pull/768)).

### Removed

- Removed `angular-aria`, `angular-md5`, `ansicolors`, `js-yaml`, `querystring` and `lodash` dependencies since Kibana includes all of them. Removed some unused images ([#768](https://github.com/wazuh/wazuh-kibana-app/pull/768)).

## Wazuh v3.4.0 - Kibana v6.3.1/v6.3.2 - Revision 400

### Added

- Support for Wazuh v3.4.0.
- Support for Elastic Stack v6.3.2.
- Support for Kuery as accepted query language ([#742](https://github.com/wazuh/wazuh-kibana-app/pull/742)).
  - This feature is experimental.
- Added new _Who data_ fields from file integrity monitoring features ([#746](https://github.com/wazuh/wazuh-kibana-app/pull/746)).
- Added tab in _Settings_ section where you can see the last logs from the Wazuh app server ([#723](https://github.com/wazuh/wazuh-kibana-app/pull/723)).

### Changed

- Fully redesigned of the welcome screen along the different app sections ([#751](https://github.com/wazuh/wazuh-kibana-app/pull/751)).
- Now any agent can go to the _Inventory_ tab regardless if it's enabled or not. The content will change properly according to the agent configuration ([#744](https://github.com/wazuh/wazuh-kibana-app/pull/744)).
- Updated the `angular-material` dependency to `1.1.10` ([#743](https://github.com/wazuh/wazuh-kibana-app/pull/743)).
- Any API entry is now removable regardless if it's the only one API entry ([#740](https://github.com/wazuh/wazuh-kibana-app/pull/740)).
- Performance has been improved regarding to agents status, they are now being fetched using _distinct_ routes from the Wazuh API ([#738](https://github.com/wazuh/wazuh-kibana-app/pull/738)).
- Improved the way we are parsing some Wazuh API errors regarding to version mismatching ([#735](https://github.com/wazuh/wazuh-kibana-app/pull/735)).

### Fixed

- Fixed wrong filters being applied in _Ruleset > Rules_ and _Ruleset > Decoders_ sections when using Lucene like filters plus path filters ([#736](https://github.com/wazuh/wazuh-kibana-app/pull/736)).
- Fixed the template checking from the healthcheck, now it allows to use custom index patterns ([#739](https://github.com/wazuh/wazuh-kibana-app/pull/739)).
- Fixed infinite white screen from _Management > Monitoring_ when the Wazuh cluster is enabled but not running ([#741](https://github.com/wazuh/wazuh-kibana-app/pull/741)).

## Wazuh v3.3.0/v3.3.1 - Kibana v6.3.1 - Revision 399

### Added

- Added a new Angular.js factory to store the Wazuh app configuration values. Also, this factory is being used by the pre-routes functions (resolves); this way we are sure about having the real configuration at any time. These pre-routes functions have been improved too ([#670](https://github.com/wazuh/wazuh-kibana-app/pull/670)).
- Added extended information for reports from _Reporting_ feature ([#701](https://github.com/wazuh/wazuh-kibana-app/pull/701)).

### Changed

- Tables have been improved. Now they are truncating long fields and adding a tooltip if needed ([#671](https://github.com/wazuh/wazuh-kibana-app/pull/671)).
- Services have been improved ([#715](https://github.com/wazuh/wazuh-kibana-app/pull/715)).
- CSV formatted files have been improved. Now they are showing a more human readable column names ([#717](https://github.com/wazuh/wazuh-kibana-app/pull/717), [#726](https://github.com/wazuh/wazuh-kibana-app/pull/726)).
- Added/Modified some visualization titles ([#728](https://github.com/wazuh/wazuh-kibana-app/pull/728)).
- Improved Discover perfomance when in background mode ([#719](https://github.com/wazuh/wazuh-kibana-app/pull/719)).
- Reports from the _Reporting_ feature have been fulyl redesigned ([#701](https://github.com/wazuh/wazuh-kibana-app/pull/701)).

### Fixed

- Fixed the top menu API indicator when checking the API connection and the manager/cluster information had been changed ([#668](https://github.com/wazuh/wazuh-kibana-app/pull/668)).
- Fixed our logger module which was not writting logs the very first time Kibana is started neither after a log rotation ([#667](https://github.com/wazuh/wazuh-kibana-app/pull/667)).
- Fixed a regular expression in the server side when parsing URLs before registering a new Wazuh API ([#690](https://github.com/wazuh/wazuh-kibana-app/pull/690)).
- Fixed filters from specific visualization regarding to _File integrity_ section ([#694](https://github.com/wazuh/wazuh-kibana-app/pull/694)).
- Fixed filters parsing when generating a report because it was not parsing negated filters as expected ([#696](https://github.com/wazuh/wazuh-kibana-app/pull/696)).
- Fixed visualization counter from _OSCAP_ tab ([#722](https://github.com/wazuh/wazuh-kibana-app/pull/722)).

### Removed

- Temporary removed CSV download from agent inventory section due to Wazuh API bug ([#727](https://github.com/wazuh/wazuh-kibana-app/pull/727)).

## Wazuh v3.3.0/v3.3.1 - Kibana v6.3.0 - Revision 398

### Added

- Improvements for latest app redesign ([#652](https://github.com/wazuh/wazuh-kibana-app/pull/652)):
  - The _Welcome_ tabs have been simplified, following a more Elastic design.
  - Added again the `md-nav-bar` component with refined styles and limited to specific sections.
  - The _Settings > Welcome_ tab has been removed. You can use the nav bar to switch tabs.
  - Minor CSS adjustments and reordering.
- Small app UI improvements ([#634](https://github.com/wazuh/wazuh-kibana-app/pull/634)):
  - Added link to _Agents Preview_ on the _Agents_ tab breadcrumbs.
  - Replaced the _Generate report_ button with a smaller one.
  - Redesigned _Management > Ruleset_ `md-chips` to look similar to Kibana filter pills.
  - Added agent information bar from _Agents > General_ to _Agents > Welcome_ too.
  - Refactored flex layout on _Welcome_ tabs to fix a height visual bug.
  - Removed duplicated loading rings on the _Agents_ tab.
- Improvements for app tables ([#627](https://github.com/wazuh/wazuh-kibana-app/pull/627)):
  - Now the current page will be highlighted.
  - The gap has been fixed to the items per page value.
  - If there are no more pages for _Next_ or _Prev_ buttons, they will be hidden.
- Improvements for app health check ([#637](https://github.com/wazuh/wazuh-kibana-app/pull/637)):
  - Improved design for the view.
  - The checks have been placed on a table, showing the current status of each one.
- Changes to our reporting feature ([#639](https://github.com/wazuh/wazuh-kibana-app/pull/639)):
  - Now the generated reports will include tables for each section.
  - Added a parser for getting Elasticsearch data table responses.
  - The reporting feature is now a separated module, and the code has been refactored.
- Improvements for app tables pagination ([#646](https://github.com/wazuh/wazuh-kibana-app/pull/646)).

### Changed

- Now the `pretty` parameter on the _Dev tools_ tab will be ignored to avoid `Unexpected error` messages ([#624](https://github.com/wazuh/wazuh-kibana-app/pull/624)).
- The `pdfkit` dependency has been replaced by `pdfmake` ([#639](https://github.com/wazuh/wazuh-kibana-app/pull/639)).
- Changed some Kibana tables for performance improvements on the reporting feature ([#644](https://github.com/wazuh/wazuh-kibana-app/pull/644)).
- Changed the method to refresh the list of known fields on the index pattern ([#650](https://github.com/wazuh/wazuh-kibana-app/pull/650)):
  - Now when restarting Kibana, the app will update the fieldset preserving the custom user fields.

### Fixed

- Fixed bug on _Agents CIS-CAT_ tab who wasn't loading the appropriate visualizations ([#626](https://github.com/wazuh/wazuh-kibana-app/pull/626)).
- Fixed a bug where sometimes the index pattern could be `undefined` during the health check process, leading into a false error message when loading the app ([#640](https://github.com/wazuh/wazuh-kibana-app/pull/640)).
- Fixed several bugs on the _Settings > API_ tab when removing, adding or editing new entries.

### Removed

- Removed the app login system ([#636](https://github.com/wazuh/wazuh-kibana-app/pull/636)):
  - This feature was unstable, experimental and untested for a long time. We'll provide much better RBAC capabilities in the future.
- Removed the new Kuery language option on Discover app search bars.
  - This feature will be restored in the future, after more Elastic v6.3.0 adaptations.

## Wazuh v3.3.0/v3.3.1 - Kibana v6.3.0 - Revision 397

### Added

- Support for Elastic Stack v6.3.0 ([#579](https://github.com/wazuh/wazuh-kibana-app/pull/579) & [#612](https://github.com/wazuh/wazuh-kibana-app/pull/612) & [#615](https://github.com/wazuh/wazuh-kibana-app/pull/615)).
- Brand-new Wazuh app redesign for the _Monitoring_ tab ([#581](https://github.com/wazuh/wazuh-kibana-app/pull/581)):
  - Refactored and optimized UI for these tabs, using a breadcrumbs-based navigability.
  - Used the same guidelines from the previous redesign for _Overview_ and _Agents_ tabs.
- New tab for _Agents_ - _Inventory_ ([#582](https://github.com/wazuh/wazuh-kibana-app/pull/582)):
  - Get information about the agent host, such as installed packages, motherboard, operating system, etc.
  - This tab will appear if the agent has the [`syscollector`](https://documentation.wazuh.com/current/user-manual/reference/ossec-conf/wodle-syscollector.html) wodle enabled.
- Brand-new extension - _CIS-CAT Alerts_ ([#601](https://github.com/wazuh/wazuh-kibana-app/pull/601)):
  - A new extension, disabled by default.
  - Visualize alerts related to the CIS-CAT benchmarks on the _Overview_ and _Agents_ tabs.
  - Get information about the last performed scan and its score.
- Several improvements for the _Dev tools_ tab ([#583](https://github.com/wazuh/wazuh-kibana-app/pull/583) & [#597](https://github.com/wazuh/wazuh-kibana-app/pull/597)):
  - Now you can insert queries using inline parameters, just like in a web browser.
  - You can combine inline parameters with JSON-like parameters.
  - If you use the same parameter on both methods with different values, the inline parameter has precedence over the other one.
  - The tab icon has been changed for a more appropriate one.
  - The `Execute query` button is now always placed on the first line of the query block.
- Refactoring for all app tables ([#582](https://github.com/wazuh/wazuh-kibana-app/pull/582)):
  - Replaced the old `wz-table` directive with a new one, along with a new data factory.
  - Now the tables are built with a pagination system.
  - Much easier method for building tables for the app.
  - Performance and stability improvements when fetching API data.
  - Now you can see the total amount of items and the elapsed time.

### Changed

- Moved some logic from the _Agents preview_ tab to the server, to avoid excessive client-side workload ([#586](https://github.com/wazuh/wazuh-kibana-app/pull/586)).
- Changed the UI to use the same loading ring across all the app tabs ([#593](https://github.com/wazuh/wazuh-kibana-app/pull/593) & [#599](https://github.com/wazuh/wazuh-kibana-app/pull/599)).
- Changed the _No results_ message across all the tabs with visualizations ([#599](https://github.com/wazuh/wazuh-kibana-app/pull/599)).

### Fixed

- Fixed a bug on the _Settings/Extensions_ tab where enabling/disabling some extensions could make other ones to be disabled ([#591](https://github.com/wazuh/wazuh-kibana-app/pull/591)).

## Wazuh v3.3.0/v3.3.1 - Kibana v6.2.4 - Revision 396

### Added

- Support for Wazuh v3.3.1.
- Brand-new Wazuh app redesign for the _Settings_ tab ([#570](https://github.com/wazuh/wazuh-kibana-app/pull/570)):
  - Refactored and optimized UI for these tabs, using a breadcrumbs-based navigability.
  - Used the same guidelines from the previous redesign for _Overview_ and _Agents_ tabs.
- Refactoring for _Overview_ and _Agents_ controllers ([#564](https://github.com/wazuh/wazuh-kibana-app/pull/564)):
  - Reduced duplicated code by splitting it into separate files.
  - Code optimization for a better performance and maintainability.
  - Added new services to provide similar functionality between different app tabs.
- Added `data.vulnerability.package.condition` to the list of known fields ([#566](https://github.com/wazuh/wazuh-kibana-app/pull/566)).

### Changed

- The `wazuh-logs` and `wazuh-monitoring` folders have been moved to the Kibana's `optimize` directory in order to avoid some error messages when using the `kibana-plugin list` command ([#563](https://github.com/wazuh/wazuh-kibana-app/pull/563)).

### Fixed

- Fixed a bug on the _Settings_ tab where updating an API entry with wrong credentials would corrupt the existing one ([#558](https://github.com/wazuh/wazuh-kibana-app/pull/558)).
- Fixed a bug on the _Settings_ tab where removing an API entry while its edit form is opened would hide the `Add API` button unless the user reloads the tab ([#558](https://github.com/wazuh/wazuh-kibana-app/pull/558)).
- Fixed some Audit visualizations on the _Overview_ and _Agents_ tabs that weren't using the same search query to show the results ([#572](https://github.com/wazuh/wazuh-kibana-app/pull/572)).
- Fixed undefined variable error on the `wz-menu` directive ([#575](https://github.com/wazuh/wazuh-kibana-app/pull/575)).

## Wazuh v3.3.0 - Kibana v6.2.4 - Revision 395

### Fixed

- Fixed a bug on the _Agent Configuration_ tab where the sync status was always `NOT SYNCHRONIZED` ([#569](https://github.com/wazuh/wazuh-kibana-app/pull/569)).

## Wazuh v3.3.0 - Kibana v6.2.4 - Revision 394

### Added

- Support for Wazuh v3.3.0.
- Updated some backend API calls to include the app version in the request header ([#560](https://github.com/wazuh/wazuh-kibana-app/pull/560)).

## Wazuh v3.2.4 - Kibana v6.2.4 - Revision 393

### Added

- Brand-new Wazuh app redesign for _Overview_ and _Agents_ tabs ([#543](https://github.com/wazuh/wazuh-kibana-app/pull/543)):
  - Updated UI for these tabs using breadcrumbs.
  - New _Welcome_ screen, presenting all the tabs to the user, with useful links to our documentation.
  - Overall design improved, adjusted font sizes and reduced HTML code.
  - This base will allow the app to increase its functionality in the future.
  - Removed the `md-nav-bar` component for a better user experience on small screens.
  - Improved app performance removing some CSS effects from some components, such as buttons.
- New filter for agent version on the _Agents Preview_ tab ([#537](https://github.com/wazuh/wazuh-kibana-app/pull/537)).
- New filter for cluster node on the _Agents Preview_ tab ([#538](https://github.com/wazuh/wazuh-kibana-app/pull/538)).

### Changed

- Now the report generation process will run in a parallel mode in the foreground ([#523](https://github.com/wazuh/wazuh-kibana-app/pull/523)).
- Replaced the usage of `$rootScope` with two new factories, along with more controller improvements ([#525](https://github.com/wazuh/wazuh-kibana-app/pull/525)).
- Now the _Extensions_ tab on _Settings_ won't edit the `.wazuh` index to modify the extensions configuration for all users ([#545](https://github.com/wazuh/wazuh-kibana-app/pull/545)).
  - This allows each new user to always start with the base extensions configuration, and modify it to its needs storing the settings on a browser cookie.
- Now the GDPR requirements description on its tab won't be loaded if the Wazuh API version is not v3.2.3 or higher ([#546](https://github.com/wazuh/wazuh-kibana-app/pull/546)).

### Fixed

- Fixed a bug where the app crashes when attempting to download huge amounts of data as CSV format ([#521](https://github.com/wazuh/wazuh-kibana-app/pull/521)).
- Fixed a bug on the Timelion visualizations from _Management/Monitoring_ which were not properly filtering and showing the cluster nodes information ([#530](https://github.com/wazuh/wazuh-kibana-app/pull/530)).
- Fixed several bugs on the loading process when switching between tabs with or without visualizations in the _Overview_ and _Agents_ tab ([#531](https://github.com/wazuh/wazuh-kibana-app/pull/531) & [#533](https://github.com/wazuh/wazuh-kibana-app/pull/533)).
- Fixed a bug on the `wazuh-monitoring` index feature when using multiple inserted APIs, along with several performance improvements ([#539](https://github.com/wazuh/wazuh-kibana-app/pull/539)).
- Fixed a bug where the OS filter on the _Agents Preview_ tab would exclude the rest of filters instead of combining them ([#552](https://github.com/wazuh/wazuh-kibana-app/pull/552)).
- Fixed a bug where the Extensions settings were restored every time the user opened the _Settings_ tab or pressed the _Set default manager_ button ([#555](https://github.com/wazuh/wazuh-kibana-app/pull/555) & [#556](https://github.com/wazuh/wazuh-kibana-app/pull/556)).

## Wazuh v3.2.3/v3.2.4 - Kibana v6.2.4 - Revision 392

### Added

- Support for Wazuh v3.2.4.
- New functionality - _Reporting_ ([#510](https://github.com/wazuh/wazuh-kibana-app/pull/510)):
  - Generate PDF logs on the _Overview_ and _Agents_ tabs, with the new button next to _Panels_ and _Discover_.
  - The report will contain the current visualizations from the tab where you generated it.
  - List all your generated reports, download or deleted them at the new _Management/Reporting_ tab.
  - **Warning:** If you leave the tab while generating a report, the process will be aborted.
- Added warning/error messages about the total RAM on the server side ([#502](https://github.com/wazuh/wazuh-kibana-app/pull/502)):
  - None of this messages will prevent the user from accessing the app, it's just a recommendation.
  - If your server has less than 2GB of RAM, you'll get an error message when opening the app.
  - If your server has between 2GB and 3GB of RAM, you'll get a warning message.
  - If your server has more than 3GB of RAM, you won't get any kind of message.
- Refactoring and added loading bar to _Manager Logs_ and _Groups_ tabs ([#505](https://github.com/wazuh/wazuh-kibana-app/pull/505)).
- Added more Syscheck options to _Management/Agents_ configuration tabs ([#509](https://github.com/wazuh/wazuh-kibana-app/pull/509)).

### Fixed

- Added more fields to the `known-fields.js` file to avoid warning messages on _Discover_ when using Filebeat for alerts forwarding ([#497](https://github.com/wazuh/wazuh-kibana-app/pull/497)).
- Fixed a bug where clicking on the _Check connection_ button on the _Settings_ tab threw an error message although the API connected successfully ([#504](https://github.com/wazuh/wazuh-kibana-app/pull/504)).
- Fixed a bug where the _Agents_ tab was not properly showing the total of agents due to the new Wazuh cluster implementation ([#517](https://github.com/wazuh/wazuh-kibana-app/pull/517)).

## Wazuh v3.2.3 - Kibana v6.2.4 - Revision 391

### Added

- Support for Wazuh v3.2.3.
- Brand-new extension - _GDPR Alerts_ ([#453](https://github.com/wazuh/wazuh-kibana-app/pull/453)):
  - A new extension, enabled by default.
  - Visualize alerts related to the GDPR compliance on the _Overview_ and _Agents_ tabs.
  - The _Ruleset_ tab has been updated to include GDPR filters on the _Rules_ subtab.
- Brand-new Management tab - _Monitoring_ ([#490](https://github.com/wazuh/wazuh-kibana-app/pull/490)):
  - Visualize your Wazuh cluster, both master and clients.
    - Get the current cluster configuration.
    - Nodes listing, sorting, searching, etc.
  - Get a more in-depth cluster status thanks to the newly added [_Timelion_](https://www.elastic.co/guide/en/kibana/current/timelion.html) visualizations.
  - The Detail view gives you a summary of the node's healthcheck.
- Brand-new tab - _Dev tools_ ([#449](https://github.com/wazuh/wazuh-kibana-app/pull/449)):
  - Find it on the top navbar, next to _Discover_.
  - Execute Wazuh API requests directly from the app.
  - This tab uses your currently selected API from _Settings_.
  - You can type different API requests on the input window, select one with the cursor, and click on the Play button to execute it.
  - You can also type comments on the input window.
- More improvements for the _Manager/Ruleset_ tab ([#446](https://github.com/wazuh/wazuh-kibana-app/pull/446)):
  - A new colour palette for regex, order and rule description arguments.
  - Added return to List view on Ruleset button while on Detail view.
  - Fixed line height on all table headers.
  - Removed unused, old code from Ruleset controllers.
- Added option on `config.yml` to enable/disable the `wazuh-monitoring` index ([#441](https://github.com/wazuh/wazuh-kibana-app/pull/441)):
  - Configure the frequency time to generate new indices.
  - The default frequency time has been increased to 1 hour.
  - When disabled, useful metrics will appear on _Overview/General_ replacing the _Agent status_ visualization.
- Added CSV exporting button to the app ([#431](https://github.com/wazuh/wazuh-kibana-app/pull/431)):
  - Implemented new logic to fetch data from the Wazuh API and download it in CSV format.
  - Currently available for the _Ruleset_, _Logs_ and _Groups_ sections on the _Manager_ tab and also the _Agents_ tab.
- More refactoring to the app backend ([#439](https://github.com/wazuh/wazuh-kibana-app/pull/439)):
  - Standardized error output from the server side.
  - Drastically reduced the error management logic on the client side.
  - Applied the _Facade_ pattern when importing/exporting modules.
  - Deleted unused/deprecated/useless methods both from server and client side.
  - Some optimizations to variable type usages.
- Refactoring to Kibana filters management ([#452](https://github.com/wazuh/wazuh-kibana-app/pull/452) & [#459](https://github.com/wazuh/wazuh-kibana-app/pull/459)):
  - Added new class to build queries from the base query.
  - The filter management is being done on controllers instead of the `discover` directive.
  - Now we are emitting specific events whenever we are fetching data or communicating to the `discover` directive.
  - The number of useless requests to fetch data has been reduced.
  - The synchronization actions are working as expected regardless the amount of data and/or the number of machine resources.
  - Fixed several bugs about filter usage and transition to different app tabs.
- Added confirmation message when the user deletes an API entry on _Settings/API_ ([#428](https://github.com/wazuh/wazuh-kibana-app/pull/428)).
- Added support for filters on the _Manager/Logs_ tab when realtime is enabled ([#433](https://github.com/wazuh/wazuh-kibana-app/pull/433)).
- Added more filter options to the Detail view on _Manager/Ruleset_ ([#434](https://github.com/wazuh/wazuh-kibana-app/pull/434)).

### Changed

- Changed OSCAP visualization to avoid clipping issues with large agent names ([#429](https://github.com/wazuh/wazuh-kibana-app/pull/429)).
- Now the related Rules or Decoders sections on _Manager/Ruleset_ will remain hidden if there isn't any data to show or while it's loading ([#434](https://github.com/wazuh/wazuh-kibana-app/pull/434)).
- Added a 200ms delay when fetching iterable data from the Wazuh API ([#445](https://github.com/wazuh/wazuh-kibana-app/pull/445) & [#450](https://github.com/wazuh/wazuh-kibana-app/pull/450)).
- Fixed several bugs related to Wazuh API timeout/cancelled requests ([#445](https://github.com/wazuh/wazuh-kibana-app/pull/445)).
- Added `ENOTFOUND`, `EHOSTUNREACH`, `EINVAL`, `EAI_AGAIN` options for API URL parameter checking ([#463](https://github.com/wazuh/wazuh-kibana-app/pull/463)).
- Now the _Settings/Extensions_ subtab won't appear unless there's at least one API inserted ([#465](https://github.com/wazuh/wazuh-kibana-app/pull/465)).
- Now the index pattern selector on _Settings/Pattern_ will also refresh the known fields when changing it ([#477](https://github.com/wazuh/wazuh-kibana-app/pull/477)).
- Changed the _Manager_ tab into _Management_ ([#490](https://github.com/wazuh/wazuh-kibana-app/pull/490)).

### Fixed

- Fixed a bug where toggling extensions after deleting an API entry could lead into an error message ([#465](https://github.com/wazuh/wazuh-kibana-app/pull/465)).
- Fixed some performance bugs on the `dataHandler` service ([#442](https://github.com/wazuh/wazuh-kibana-app/pull/442) & [#486](https://github.com/wazuh/wazuh-kibana-app/pull/442)).
- Fixed a bug when loading the _Agents preview_ tab on Safari web browser ([#447](https://github.com/wazuh/wazuh-kibana-app/pull/447)).
- Fixed a bug where a new extension (enabled by default) appears disabled when updating the app ([#456](https://github.com/wazuh/wazuh-kibana-app/pull/456)).
- Fixed a bug where pressing the Enter key on the _Discover's_ tab search bar wasn't working properly ([#488](https://github.com/wazuh/wazuh-kibana-app/pull/488)).

### Removed

- Removed the `rison` dependency from the `package.json` file ([#452](https://github.com/wazuh/wazuh-kibana-app/pull/452)).
- Removed unused Elasticsearch request to avoid problems when there's no API inserted ([#460](https://github.com/wazuh/wazuh-kibana-app/pull/460)).

## Wazuh v3.2.1/v3.2.2 - Kibana v6.2.4 - Revision 390

### Added

- Support for Wazuh v3.2.2.
- Refactoring on visualizations use and management ([#397](https://github.com/wazuh/wazuh-kibana-app/pull/397)):
  - Visualizations are no longer stored on an index, they're built and loaded on demand when needed to render the interface.
  - Refactoring on the whole app source code to use the _import/export_ paradigm.
  - Removed old functions and variables from the old visualization management logic.
  - Removed cron task to clean remaining visualizations since it's no longer needed.
  - Some Kibana functions and modules have been overridden in order to make this refactoring work.
    - This change is not intrusive in any case.
- New redesign for the _Manager/Ruleset_ tab ([#420](https://github.com/wazuh/wazuh-kibana-app/pull/420)):
  - Rules and decoders list now divided into two different sections: _List view_ and _Detail view_.
  - Removed old expandable tables to move the rule/decoder information into a new space.
  - Enable different filters on the detail view for a better search on the list view.
  - New table for related rules or decoders.
  - And finally, a bunch of minor design enhancements to the whole app.
- Added a copyright notice to the whole app source code ([#395](https://github.com/wazuh/wazuh-kibana-app/pull/395)).
- Updated `.gitignore` with the _Node_ template ([#395](https://github.com/wazuh/wazuh-kibana-app/pull/395)).
- Added new module to the `package.json` file, [`rison`](https://www.npmjs.com/package/rison) ([#404](https://github.com/wazuh/wazuh-kibana-app/pull/404)).
- Added the `errorHandler` service to the blank screen scenario ([#413](https://github.com/wazuh/wazuh-kibana-app/pull/413)):
  - Now the exact error message will be shown to the user, instead of raw JSON content.
- Added new option on the `config.yml` file to disable the new X-Pack RBAC capabilities to filter index-patterns ([#417](https://github.com/wazuh/wazuh-kibana-app/pull/417)).

### Changed

- Small minor enhancements to the user interface ([#396](https://github.com/wazuh/wazuh-kibana-app/pull/396)):
  - Reduced Wazuh app logo size.
  - Changed buttons text to not use all-capitalized letters.
  - Minor typos found in the HTML/CSS code have been fixed.
- Now the app log stores the package revision ([#417](https://github.com/wazuh/wazuh-kibana-app/pull/417)).

### Fixed

- Fixed bug where the _Agents_ tab didn't preserve the filters after reloading the page ([#404](https://github.com/wazuh/wazuh-kibana-app/pull/404)).
- Fixed a bug when using X-Pack that sometimes threw an error of false _"Not enough privileges"_ scenario ([#415](https://github.com/wazuh/wazuh-kibana-app/pull/415)).
- Fixed a bug where the Kibana Discover auto-refresh functionality was still working when viewing the _Agent configuration_ tab ([#419](https://github.com/wazuh/wazuh-kibana-app/pull/419)).

## Wazuh v3.2.1 - Kibana v6.2.4 - Revision 389

### Changed

- Changed severity and verbosity to some log messages ([#412](https://github.com/wazuh/wazuh-kibana-app/pull/412)).

### Fixed

- Fixed a bug when using the X-Pack plugin without security capabilities enabled ([#403](https://github.com/wazuh/wazuh-kibana-app/pull/403)).
- Fixed a bug when the app was trying to create `wazuh-monitoring` indices without checking the existence of the proper template ([#412](https://github.com/wazuh/wazuh-kibana-app/pull/412)).

## Wazuh v3.2.1 - Kibana v6.2.4 - Revision 388

### Added

- Support for Elastic Stack v6.2.4.
- App server fully refactored ([#360](https://github.com/wazuh/wazuh-kibana-app/pull/360)):
  - Added new classes, reduced the amount of code, removed unused functions, and several optimizations.
  - Now the app follows a more ES6 code style on multiple modules.
  - _Overview/Agents_ visualizations have been ordered into separated files and folders.
  - Now the app can use the default index defined on the `/ect/kibana/kibana.yml` file.
  - Better error handling for the visualizations directive.
  - Added a cron job to delete remaining visualizations on the `.kibana` index if so.
  - Also, we've added some changes when using the X-Pack plugin:
    - Better management of users and roles in order to use the app capabilities.
    - Prevents app loading if the currently logged user has no access to any index pattern.
- Added the `errorHandler` service to the `dataHandler` factory ([#340](https://github.com/wazuh/wazuh-kibana-app/pull/340)).
- Added Syscollector section to _Manager/Agents Configuration_ tabs ([#359](https://github.com/wazuh/wazuh-kibana-app/pull/359)).
- Added `cluster.name` field to the `wazuh-monitoring` index ([#377](https://github.com/wazuh/wazuh-kibana-app/pull/377)).

### Changed

- Increased the query size when fetching the index pattern list ([#339](https://github.com/wazuh/wazuh-kibana-app/pull/339)).
- Changed active colour for all app tables ([#347](https://github.com/wazuh/wazuh-kibana-app/pull/347)).
- Changed validation regex to accept URLs with non-numeric format ([#353](https://github.com/wazuh/wazuh-kibana-app/pull/353)).
- Changed visualization removal cron task to avoid excessive log messages when there weren't removed visualizations ([#361](https://github.com/wazuh/wazuh-kibana-app/pull/361)).
- Changed filters comparison for a safer access ([#383](https://github.com/wazuh/wazuh-kibana-app/pull/383)).
- Removed some `server.log` messages to avoid performance errors ([#384](https://github.com/wazuh/wazuh-kibana-app/pull/384)).
- Changed the way of handling the index patterns list ([#360](https://github.com/wazuh/wazuh-kibana-app/pull/360)).
- Rewritten some false error-level logs to just information-level ones ([#360](https://github.com/wazuh/wazuh-kibana-app/pull/360)).
- Changed some files from JSON to CommonJS for performance improvements ([#360](https://github.com/wazuh/wazuh-kibana-app/pull/360)).
- Replaced some code on the `kibana-discover` directive with a much cleaner statement to avoid issues on the _Agents_ tab ([#394](https://github.com/wazuh/wazuh-kibana-app/pull/394)).

### Fixed

- Fixed a bug where several `agent.id` filters were created at the same time when navigating between _Agents_ and _Groups_ with different selected agents ([#342](https://github.com/wazuh/wazuh-kibana-app/pull/342)).
- Fixed logic on the index-pattern selector which wasn't showing the currently selected pattern the very first time a user opened the app ([#345](https://github.com/wazuh/wazuh-kibana-app/pull/345)).
- Fixed a bug on the `errorHandler` service who was preventing a proper output of some Elastic-related backend error messages ([#346](https://github.com/wazuh/wazuh-kibana-app/pull/346)).
- Fixed panels flickering in the _Settings_ tab ([#348](https://github.com/wazuh/wazuh-kibana-app/pull/348)).
- Fixed a bug in the shards and replicas settings when the user sets the value to zero (0) ([#358](https://github.com/wazuh/wazuh-kibana-app/pull/358)).
- Fixed several bugs related to the upgrade process from Wazuh 2.x to the new refactored server ([#363](https://github.com/wazuh/wazuh-kibana-app/pull/363)).
- Fixed a bug in _Discover/Agents VirusTotal_ tabs to avoid conflicts with the `agent.name` field ([#379](https://github.com/wazuh/wazuh-kibana-app/pull/379)).
- Fixed a bug on the implicit filter in _Discover/Agents PCI_ tabs ([#393](https://github.com/wazuh/wazuh-kibana-app/pull/393)).

### Removed

- Removed clear API password on `checkPattern` response ([#339](https://github.com/wazuh/wazuh-kibana-app/pull/339)).
- Removed old dashboard visualizations to reduce loading times ([#360](https://github.com/wazuh/wazuh-kibana-app/pull/360)).
- Removed some unused dependencies due to the server refactoring ([#360](https://github.com/wazuh/wazuh-kibana-app/pull/360)).
- Removed completely `metricService` from the app ([#389](https://github.com/wazuh/wazuh-kibana-app/pull/389)).

## Wazuh v3.2.1 - Kibana v6.2.2/v6.2.3 - Revision 387

### Added

- New logging system ([#307](https://github.com/wazuh/wazuh-kibana-app/pull/307)):
  - New module implemented to write app logs.
  - Now a trace is stored every time the app is re/started.
  - Currently, the `initialize.js` and `monitoring.js` files work with this system.
  - Note: the logs will live under `/var/log/wazuh/wazuhapp.log` on Linux systems, on Windows systems they will live under `kibana/plugins/`. It rotates the log whenever it reaches 100MB.
- Better cookies handling ([#308](https://github.com/wazuh/wazuh-kibana-app/pull/308)):
  - New field on the `.wazuh-version` index to store the last time the Kibana server was restarted.
  - This is used to check if the cookies have consistency with the current server status.
  - Now the app is clever and takes decisions depending on new consistency checks.
- New design for the _Agents/Configuration_ tab ([#310](https://github.com/wazuh/wazuh-kibana-app/pull/310)):
  - The style is the same as the _Manager/Configuration_ tab.
  - Added two more sections: CIS-CAT and Commands ([#315](https://github.com/wazuh/wazuh-kibana-app/pull/315)).
  - Added a new card that will appear when there's no group configuration at all ([#323](https://github.com/wazuh/wazuh-kibana-app/pull/323)).
- Added _"group"_ column on the agents list in _Agents_ ([#312](https://github.com/wazuh/wazuh-kibana-app/pull/312)):
  - If you click on the group, it will redirect the user to the specified group in _Manager/Groups_.
- New option for the `config.yml` file, `ip.selector` ([#313](https://github.com/wazuh/wazuh-kibana-app/pull/313)):
  - Define if the app will show or not the index pattern selector on the top navbar.
  - This setting is set to `true` by default.
- More CSS cleanup and reordering ([#315](https://github.com/wazuh/wazuh-kibana-app/pull/315)):
  - New `typography.less` file.
  - New `layout.less` file.
  - Removed `cleaned.less` file.
  - Reordering and cleaning of existing CSS files, including removal of unused classes, renaming, and more.
  - The _Settings_ tab has been refactored to correct some visual errors with some card components.
  - Small refactoring to some components from _Manager/Ruleset_ ([#323](https://github.com/wazuh/wazuh-kibana-app/pull/323)).
- New design for the top navbar ([#326](https://github.com/wazuh/wazuh-kibana-app/pull/326)):
  - Cleaned and refactored code
  - Revamped design, smaller and with minor details to follow the rest of Wazuh app guidelines.
- New design for the wz-chip component to follow the new Wazuh app guidelines ([#323](https://github.com/wazuh/wazuh-kibana-app/pull/323)).
- Added more descriptive error messages when the user inserts bad credentials on the _Add new API_ form in the _Settings_ tab ([#331](https://github.com/wazuh/wazuh-kibana-app/pull/331)).
- Added a new CSS class to truncate overflowing text on tables and metric ribbons ([#332](https://github.com/wazuh/wazuh-kibana-app/pull/332)).
- Support for Elastic Stack v6.2.2/v6.2.3.

### Changed

- Improved the initialization system ([#317](https://github.com/wazuh/wazuh-kibana-app/pull/317)):
  - Now the app will re-create the index-pattern if the user deletes the currently used by the Wazuh app.
  - The fieldset is now automatically refreshed if the app detects mismatches.
  - Now every index-pattern is dynamically formatted (for example, to enable the URLs in the _Vulnerabilities_ tab).
  - Some code refactoring for a better handling of possible use cases.
  - And the best thing, it's no longer needed to insert the sample alert!
- Improvements and changes to index-patterns ([#320](https://github.com/wazuh/wazuh-kibana-app/pull/320) & [#333](https://github.com/wazuh/wazuh-kibana-app/pull/333)):
  - Added a new route, `/get-list`, to fetch the index pattern list.
  - Removed and changed several functions for a proper management of index-patterns.
  - Improved the compatibility with user-created index-patterns, known to have unpredictable IDs.
  - Now the app properly redirects to `/blank-screen` if the length of the index patterns list is 0.
  - Ignored custom index patterns with auto-generated ID on the initialization process.
    - Now it uses the value set on the `config.yml` file.
  - If the index pattern is no longer available, the cookie will be overwritten.
- Improvements to the monitoring module ([#322](https://github.com/wazuh/wazuh-kibana-app/pull/322)):
  - Minor refactoring to the whole module.
  - Now the `wazuh-monitoring` index pattern is regenerated if it's missing.
  - And the best thing, it's no longer needed to insert the monitoring template!
- Now the app health check system only checks if the API and app have the same `major.minor` version ([#311](https://github.com/wazuh/wazuh-kibana-app/pull/311)):
  - Previously, the API and app had to be on the same `major.minor.patch` version.
- Adjusted space between title and value in some cards showing Manager or Agent configurations ([#315](https://github.com/wazuh/wazuh-kibana-app/pull/315)).
- Changed red and green colours to more saturated ones, following Kibana style ([#315](https://github.com/wazuh/wazuh-kibana-app/pull/315)).

### Fixed

- Fixed bug in Firefox browser who was not properly showing the tables with the scroll pagination functionality ([#314](https://github.com/wazuh/wazuh-kibana-app/pull/314)).
- Fixed bug where visualizations weren't being destroyed due to ongoing renderization processes ([#316](https://github.com/wazuh/wazuh-kibana-app/pull/316)).
- Fixed several UI bugs for a better consistency and usability ([#318](https://github.com/wazuh/wazuh-kibana-app/pull/318)).
- Fixed an error where the initial index-pattern was not loaded properly the very first time you enter the app ([#328](https://github.com/wazuh/wazuh-kibana-app/pull/328)).
- Fixed an error message that appeared whenever the app was not able to found the `wazuh-monitoring` index pattern ([#328](https://github.com/wazuh/wazuh-kibana-app/pull/328)).

## Wazuh v3.2.1 - Kibana v6.2.2 - Revision 386

### Added

- New design for the _Manager/Groups_ tab ([#295](https://github.com/wazuh/wazuh-kibana-app/pull/295)).
- New design for the _Manager/Configuration_ tab ([#297](https://github.com/wazuh/wazuh-kibana-app/pull/297)).
- New design of agents statistics for the _Agents_ tab ([#299](https://github.com/wazuh/wazuh-kibana-app/pull/299)).
- Added information ribbon into _Overview/Agent SCAP_ tabs ([#303](https://github.com/wazuh/wazuh-kibana-app/pull/303)).
- Added information ribbon into _Overview/Agent VirusTotal_ tabs ([#306](https://github.com/wazuh/wazuh-kibana-app/pull/306)).
- Added information ribbon into _Overview AWS_ tab ([#306](https://github.com/wazuh/wazuh-kibana-app/pull/306)).

### Changed

- Refactoring of HTML and CSS code throughout the whole Wazuh app ([#294](https://github.com/wazuh/wazuh-kibana-app/pull/294), [#302](https://github.com/wazuh/wazuh-kibana-app/pull/302) & [#305](https://github.com/wazuh/wazuh-kibana-app/pull/305)):
  - A big milestone for the project was finally achieved with this refactoring.
  - We've removed the Bootstrap dependency from the `package.json` file.
  - We've removed and merged many duplicated rules.
  - We've removed HTML and `angular-md` overriding rules. Now we have more own-made classes to avoid undesired results on the UI.
  - Also, this update brings tons of minor bugfixes related to weird HTML code.
- Wazuh app visualizations reviewed ([#301](https://github.com/wazuh/wazuh-kibana-app/pull/301)):
  - The number of used buckets has been limited since most of the table visualizations were surpassing acceptable limits.
  - Some visualizations have been checked to see if they make complete sense on what they mean to show to the user.
- Modified some app components for better follow-up of Kibana guidelines ([#290](https://github.com/wazuh/wazuh-kibana-app/pull/290) & [#297](https://github.com/wazuh/wazuh-kibana-app/pull/297)).
  - Also, some elements were modified on the _Discover_ tab in order to correct some mismatches.

### Fixed

- Adjusted information ribbon in _Agents/General_ for large OS names ([#290](https://github.com/wazuh/wazuh-kibana-app/pull/290) & [#294](https://github.com/wazuh/wazuh-kibana-app/pull/294)).
- Fixed unsafe array access on the visualization directive when going directly into _Manager/Ruleset/Decoders_ ([#293](https://github.com/wazuh/wazuh-kibana-app/pull/293)).
- Fixed a bug where navigating between agents in the _Agents_ tab was generating duplicated `agent.id` implicit filters ([#296](https://github.com/wazuh/wazuh-kibana-app/pull/296)).
- Fixed a bug where navigating between different tabs from _Overview_ or _Agents_ while being on the _Discover_ sub-tab was causing data loss in metric watchers ([#298](https://github.com/wazuh/wazuh-kibana-app/pull/298)).
- Fixed incorrect visualization of the rule level on _Manager/Ruleset/Rules_ when the rule level is zero (0) ([#298](https://github.com/wazuh/wazuh-kibana-app/pull/298)).

### Removed

- Removed almost every `md-tooltip` component from the whole app ([#305](https://github.com/wazuh/wazuh-kibana-app/pull/305)).
- Removed unused images from the `img` folder ([#305](https://github.com/wazuh/wazuh-kibana-app/pull/305)).

## Wazuh v3.2.1 - Kibana v6.2.2 - Revision 385

### Added

- Support for Wazuh v3.2.1.
- Brand-new first redesign for the app user interface ([#278](https://github.com/wazuh/wazuh-kibana-app/pull/278)):
  - This is the very first iteration of a _work-in-progress_ UX redesign for the Wazuh app.
  - The overall interface has been refreshed, removing some unnecessary colours and shadow effects.
  - The metric visualizations have been replaced by an information ribbon under the filter search bar, reducing the amount of space they occupied.
    - A new service was implemented for a proper handling of the metric visualizations watchers ([#280](https://github.com/wazuh/wazuh-kibana-app/pull/280)).
  - The rest of the app visualizations now have a new, more detailed card design.
- New shards and replicas settings to the `config.yml` file ([#277](https://github.com/wazuh/wazuh-kibana-app/pull/277)):
  - Now you can apply custom values to the shards and replicas for the `.wazuh` and `.wazuh-version` indices.
  - This feature only works before the installation process. If you modify these settings after installing the app, they won't be applied at all.

### Changed

- Now clicking again on the _Groups_ tab on _Manager_ will properly reload the tab and redirect to the beginning ([#274](https://github.com/wazuh/wazuh-kibana-app/pull/274)).
- Now the visualizations only use the `vis-id` attribute for loading them ([#275](https://github.com/wazuh/wazuh-kibana-app/pull/275)).
- The colours from the toast messages have been replaced to follow the Elastic 6 guidelines ([#286](https://github.com/wazuh/wazuh-kibana-app/pull/286)).

### Fixed

- Fixed wrong data flow on _Agents/General_ when coming from and going to the _Groups_ tab ([#273](https://github.com/wazuh/wazuh-kibana-app/pull/273)).
- Fixed sorting on tables, now they use the sorting functionality provided by the Wazuh API ([#274](https://github.com/wazuh/wazuh-kibana-app/pull/274)).
- Fixed column width issues on some tables ([#274](https://github.com/wazuh/wazuh-kibana-app/pull/274)).
- Fixed bug in the _Agent configuration_ JSON viewer who didn't properly show the full group configuration ([#276](https://github.com/wazuh/wazuh-kibana-app/pull/276)).
- Fixed excessive loading time from some Audit visualizations ([#278](https://github.com/wazuh/wazuh-kibana-app/pull/278)).
- Fixed Play/Pause button in timepicker's auto-refresh ([#281](https://github.com/wazuh/wazuh-kibana-app/pull/281)).
- Fixed unusual scenario on visualization directive where sometimes there was duplicated implicit filters when doing a search ([#283](https://github.com/wazuh/wazuh-kibana-app/pull/283)).
- Fixed some _Overview Audit_ visualizations who were not working properly ([#285](https://github.com/wazuh/wazuh-kibana-app/pull/285)).

### Removed

- Deleted the `id` attribute from all the app visualizations ([#275](https://github.com/wazuh/wazuh-kibana-app/pull/275)).

## Wazuh v3.2.0 - Kibana v6.2.2 - Revision 384

### Added

- New directives for the Wazuh app: `wz-table`, `wz-table-header` and `wz-search-bar` ([#263](https://github.com/wazuh/wazuh-kibana-app/pull/263)):
  - Maintainable and reusable components for a better-structured app.
  - Several files have been changed, renamed and moved to new folders, following _best practices_.
  - The progress bar is now within its proper directive ([#266](https://github.com/wazuh/wazuh-kibana-app/pull/266)).
  - Minor typos and refactoring changes to the new directives.
- Support for Elastic Stack v6.2.2.

### Changed

- App buttons have been refactored. Unified CSS and HTML for buttons, providing the same structure for them ([#269](https://github.com/wazuh/wazuh-kibana-app/pull/269)).
- The API list on Settings now shows the latest inserted API at the beginning of the list ([#261](https://github.com/wazuh/wazuh-kibana-app/pull/261)).
- The check for the currently applied pattern has been improved, providing clever handling of Elasticsearch errors ([#271](https://github.com/wazuh/wazuh-kibana-app/pull/271)).
- Now on _Settings_, when the Add or Edit API form is active, if you press the other button, it will make the previous one disappear, getting a clearer interface ([#9df1e31](https://github.com/wazuh/wazuh-kibana-app/commit/9df1e317903edf01c81eba068da6d20a8a1ea7c2)).

### Fixed

- Fixed visualizations directive to properly load the _Manager/Ruleset_ visualizations ([#262](https://github.com/wazuh/wazuh-kibana-app/pull/262)).
- Fixed a bug where the classic extensions were not affected by the settings of the `config.yml` file ([#266](https://github.com/wazuh/wazuh-kibana-app/pull/266)).
- Fixed minor CSS bugs from the conversion to directives to some components ([#266](https://github.com/wazuh/wazuh-kibana-app/pull/266)).
- Fixed bug in the tables directive when accessing a member it doesn't exist ([#266](https://github.com/wazuh/wazuh-kibana-app/pull/266)).
- Fixed browser console log error when clicking the Wazuh logo on the app ([#6647fbc](https://github.com/wazuh/wazuh-kibana-app/commit/6647fbc051c2bf69df7df6e247b2b2f46963f194)).

### Removed

- Removed the `kbn-dis` directive from _Manager/Ruleset_ ([#262](https://github.com/wazuh/wazuh-kibana-app/pull/262)).
- Removed the `filters.js` and `kibana_fields_file.json` files ([#263](https://github.com/wazuh/wazuh-kibana-app/pull/263)).
- Removed the `implicitFilters` service ([#270](https://github.com/wazuh/wazuh-kibana-app/pull/270)).
- Removed visualizations loading status trace from controllers and visualization directive ([#270](https://github.com/wazuh/wazuh-kibana-app/pull/270)).

## Wazuh v3.2.0 - Kibana v6.2.1 - Revision 383

### Added

- Support for Wazuh 3.2.0.
- Compatibility with Kibana 6.1.0 to Kibana 6.2.1.
- New tab for vulnerability detector alerts.

### Changed

- The app now shows the index pattern selector only if the list length is greater than 1.
  - If it's exactly 1 shows the index pattern without a selector.
- Now the index pattern selector only shows the compatible ones.
  - It's no longer possible to select the `wazuh-monitoring` index pattern.
- Updated Bootstrap to 3.3.7.
- Improved filter propagation between Discover and the visualizations.
- Replaced the login route name from /login to /wlogin to avoid conflict with X-Pack own login route.

### Fixed

- Several CSS bugfixes for better compatibility with Kibana 6.2.1.
- Some variables changed for adapting new Wazuh API requests.
- Better error handling for some Elastic-related messages.
- Fixed browser console error from top-menu directive.
- Removed undesired md-divider from Manager/Logs.
- Adjusted the width of a column in Manager/Logs to avoid overflow issues with the text.
- Fixed a wrong situation with the visualizations when we refresh the Manager/Rules tab.

### Removed

- Removed the `travis.yml` file.

## Wazuh v3.1.0 - Kibana v6.1.3 - Revision 380

### Added

- Support for Wazuh 3.1.0.
- Compatibility with Kibana 6.1.3.
- New error handler for better app errors reporting.
- A new extension for Amazon Web Services alerts.
- A new extension for VirusTotal alerts.
- New agent configuration tab:
  - Visualize the current group configuration for the currently selected agent on the app.
  - Navigate through the different tabs to see which configuration is being used.
  - Check the synchronization status for the configuration.
  - View the current group of the agent and click on it to go to the Groups tab.
- New initial health check for checking some app components.
- New YAML config file:
  - Define the initial index pattern.
  - Define specific checks for the healthcheck.
  - Define the default extensions when adding new APIs.
- New index pattern selector dropdown on the top navbar.
  - The app will reload applying the new index pattern.
- Added new icons for some sections of the app.

### Changed

- New visualizations loader, with much better performance.
- Improved reindex process for the .wazuh index when upgrading from a 2.x-5.x version.
- Adding 365 days expiring time to the cookies.
- Change default behaviour for the config file. Now everything is commented with default values.
  - You need to edit the file, remove the comment mark and apply the desired value.
- Completely redesigned the manager configuration tab.
- Completely redesigned the groups tab.
- App tables have now unified CSS classes.

### Fixed

- Play real-time button has been fixed.
- Preventing duplicate APIs from feeding the wazuh-monitoring index.
- Fixing the check manager connection button.
- Fixing the extensions settings so they are preserved over time.
- Much more error handling messages in all the tabs.
- Fixed OS filters in agents list.
- Fixed autocomplete lists in the agents, rules and decoders list so they properly scroll.
- Many styles bugfixes for the different browsers.
- Reviewed and fixed some visualizations not showing accurate information.

### Removed

- Removed index pattern configuration from the `package.json` file.
- Removed unnecessary dependencies from the `package.json` file.

## Wazuh v3.0.0 - Kibana v6.1.0 - Revision 371

### Added

- You can configure the initial index-pattern used by the plugin in the initialPattern variable of the app's package.json.
- Auto `.wazuh` reindex from Wazuh 2.x - Kibana 5.x to Wazuh 3.x - Kibana 6.x.
  - The API credentials will be automatically migrated to the new installation.
- Dynamically changed the index-pattern used by going to the Settings -> Pattern tab.
  - Wazuh alerts compatibility auto detection.
- New loader for visualizations.
- Better performance: now the tabs use the same Discover tab, only changing the current filters.
- New Groups tab.
  - Now you can check your group configuration (search its agents and configuration files).
- The Logs tab has been improved.
  - You can sort by field and the view has been improved.
- Achieved a clearer interface with implicit filters per tab showed as unremovable chips.

### Changed

- Dynamically creating .kibana index if necessary.
- Better integration with Kibana Discover.
- Visualizations loaded at initialization time.
- New sync system to wait for Elasticsearch JS.
- Decoupling selected API and pattern from backend and moved to the client side.

## Wazuh v2.1.0 - Kibana v5.6.1 - Revision 345

### Added

- Loading icon while Wazuh loads the visualizations.
- Add/Delete/Restart agents.
- OS agent filter

### Changed

- Using genericReq when possible.

## Wazuh v2.0.1 - Kibana v5.5.1 - Revision 339

### Changed

- New index in Elasticsearch to save Wazuh set up configuration
- Short URL's is now supported
- A native base path from kibana.yml is now supported

### Fixed

- Search bar across panels now support parenthesis grouping
- Several CSS fixes for IE browser<|MERGE_RESOLUTION|>--- conflicted
+++ resolved
@@ -10,15 +10,9 @@
 - Added on FIM Inventory Windows Registry registry_key and registry_value items from syscheck [#2908](https://github.com/wazuh/wazuh-kibana-app/issues/2908)
 
 ### Fixed
-<<<<<<< HEAD
+
+- Fix server error Invalid token specified: Cannot read property 'replace' of undefined [#2899](https://github.com/wazuh/wazuh-kibana-app/issues/2899)
 - Fixed wrong hover texts in CDB lists actions [#2929](https://github.com/wazuh/wazuh-kibana-app/pull/2929)
-
-
-## Wazuh v4.0.4 - Kibana 7.10.0 , 7.10.2 - Revision 4016
-=======
->>>>>>> 7fe4710c
-
-- Fix server error Invalid token specified: Cannot read property 'replace' of undefined [#2899](https://github.com/wazuh/wazuh-kibana-app/issues/2899)
 
 ## Wazuh v4.0.4 - Kibana 7.10.0 , 7.10.2 - Revision 4017
 
