--- conflicted
+++ resolved
@@ -2,15 +2,12 @@
 
 All notable changes to the Wazuh app project will be documented in this file.
 
-<<<<<<< HEAD
 ## Wazuh v4.9.0 - OpenSearch Dashboards 2.10.0 - Revision 00
 
 ### Added
 
 - Support for Wazuh 4.9.0
 
-=======
->>>>>>> d02feb43
 ## Wazuh v4.8.0 - OpenSearch Dashboards 2.10.0 - Revision 00
 
 ### Added
