# Change Log

All notable changes to the Wazuh app project will be documented in this file.

<<<<<<< HEAD
## Wazuh v3.9.0 - Kibana v6.7.0 / v6.7.1 - Revision 502

### Added

- Support for Kibana v7.0.0 / v7.0.1

## Wazuh v3.9.0 - Kibana v6.7.0 / v6.7.1 - Revision 439
=======
## Wazuh v3.9.0 - Kibana v6.7.0 / v6.7.1 / v6.7.2 - Revision 441
>>>>>>> 1bc21759

### Added

- Support for Wazuh v3.9.0
- Support for Kibana v6.7.0 / v6.7.1 / v6.7.2
- Edit master and worker configuration ([#1215](https://github.com/wazuh/wazuh-kibana-app/pull/1215)).
- Edit local rules, local decoders and CDB lists ([#1212](https://github.com/wazuh/wazuh-kibana-app/pull/1212), [#1204](https://github.com/wazuh/wazuh-kibana-app/pull/1204), [#1196](https://github.com/wazuh/wazuh-kibana-app/pull/1196), [#1233](https://github.com/wazuh/wazuh-kibana-app/pull/1233), [#1304](https://github.com/wazuh/wazuh-kibana-app/pull/1304)).
- View no local rules/decoders XML files ([#1395](https://github.com/wazuh/wazuh-kibana-app/pull/1395))
- Dev Tools additions
  - Added hotkey `[shift] + [enter]` for sending query ([#1170](https://github.com/wazuh/wazuh-kibana-app/pull/1170)).
  - Added `Export JSON` button for the Dev Tools ([#1170](https://github.com/wazuh/wazuh-kibana-app/pull/1170)).
- Added refresh button for agents preview table ([#1169](https://github.com/wazuh/wazuh-kibana-app/pull/1169)).
- Added `configuration assessment` information in "Agent > Policy monitoring" ([#1227](https://github.com/wazuh/wazuh-kibana-app/pull/1227)).
- Added agents `configuration assessment` configuration section in "Agent > Configuration" ([1257](https://github.com/wazuh/wazuh-kibana-app/pull/1257))
- Restart master and worker nodes ([#1222](https://github.com/wazuh/wazuh-kibana-app/pull/1222)).
- Restart agents ([#1229](https://github.com/wazuh/wazuh-kibana-app/pull/1229)).
- Added support for more than one Wazuh monitoring pattern ([#1243](https://github.com/wazuh/wazuh-kibana-app/pull/1243))
- Added customizable interval for Wazuh monitoring indices creation ([#1243](https://github.com/wazuh/wazuh-kibana-app/pull/1243)).
- Expand visualizations ([#1246](https://github.com/wazuh/wazuh-kibana-app/pull/1246)).
- Added a dynamic table columns selector ([#1246](https://github.com/wazuh/wazuh-kibana-app/pull/1246)).
- Added resizable columns by dragging in tables ([d2bf8ee](https://github.com/wazuh/wazuh-kibana-app/commit/d2bf8ee9681ca5d6028325e165854b49214e86a3))
- Added a cron job for fetching missing fields of all valid index patterns, also merging dynamic fields every time an index pattern is refreshed by the app ([#1276](https://github.com/wazuh/wazuh-kibana-app/pull/1276)).
- Added auto-merging dynamic fields for Wazuh monitoring index patterns ([#1300](https://github.com/wazuh/wazuh-kibana-app/pull/1300))
- New server module, it's a job queue so we can add delayed jobs to be run in background, this iteration only accepts delayed Wazuh API calls ([#1283](https://github.com/wazuh/wazuh-kibana-app/pull/1283)).
- Added new way to view logs using a logs viewer ([#1292](https://github.com/wazuh/wazuh-kibana-app/pull/1292))
- Added new directive for registering agents from the UI, including instructions on "how to" ([#1321](https://github.com/wazuh/wazuh-kibana-app/pull/1321)).
- Added some Angular charts in Agents Preview and Agents SCA sections ([#1364](https://github.com/wazuh/wazuh-kibana-app/pull/1364))
- Added Docker listener settings in configuration views ([#1365](https://github.com/wazuh/wazuh-kibana-app/pull/1365))
- Added Docker dashboards for both Agents and Overview ([#1367](https://github.com/wazuh/wazuh-kibana-app/pull/1367))
- Improved app logger with debug level ([#1373](https://github.com/wazuh/wazuh-kibana-app/pull/1373))
- Introducing React components from the EUI framework

### Changed

- Escape XML special characters ([#1159](https://github.com/wazuh/wazuh-kibana-app/pull/1159)).
- Changed empty results message for Wazuh tables ([#1165](https://github.com/wazuh/wazuh-kibana-app/pull/1165)).
- Allowing the same query multiple times on the Dev Tools ([#1174](https://github.com/wazuh/wazuh-kibana-app/pull/1174))
- Refactor JSON/XML viewer for configuration tab ([#1173](https://github.com/wazuh/wazuh-kibana-app/pull/1173), [#1148](https://github.com/wazuh/wazuh-kibana-app/pull/1148)).
- Using full height for all containers when possible ([#1224](https://github.com/wazuh/wazuh-kibana-app/pull/1224)).
- Improved the way we are handling "back button" events ([#1207](https://github.com/wazuh/wazuh-kibana-app/pull/1207)).
- Changed some visualizations for FIM, GDPR, PCI, Vulnerability and Security Events ([#1206](https://github.com/wazuh/wazuh-kibana-app/pull/1206), [#1235](https://github.com/wazuh/wazuh-kibana-app/pull/1235), [#1293](https://github.com/wazuh/wazuh-kibana-app/pull/1293)).
- New design for agent header view ([#1186](https://github.com/wazuh/wazuh-kibana-app/pull/1186)).
- Not fetching data the very first time the Dev Tools are opened ([#1185](https://github.com/wazuh/wazuh-kibana-app/pull/1185)).
- Refresh all known fields for all valid index patterns if `kbn-vis` detects a broken index pattern ([ecd7c8f](https://github.com/wazuh/wazuh-kibana-app/commit/ecd7c8f98c187a350f81261d13b0d45dcec6dc5d)).
- Truncate texts and display a tooltip when they don't fit in a table cell ([7b56a87](https://github.com/wazuh/wazuh-kibana-app/commit/7b56a873f85dcba7e6838aeb2e40d9b4cf472576))
- Updated API autocomplete for Dev Tools ([#1218](https://github.com/wazuh/wazuh-kibana-app/pull/1218))
- Updated switches design to adapt it to Kibana's design ([#1253](https://github.com/wazuh/wazuh-kibana-app/pull/1253))
- Reduced the width of some table cells with little text, to give more space to the other columns ([#1263](https://github.com/wazuh/wazuh-kibana-app/pull/1263)).
- Redesign for Management > Status daemons list ([#1284](https://github.com/wazuh/wazuh-kibana-app/pull/1284)).
- Redesign for Management > Configuration, Agent > Configuration ([#1289](https://github.com/wazuh/wazuh-kibana-app/pull/1289)).
- Replaced Management > Logs table with a log viewer component ([#1292](https://github.com/wazuh/wazuh-kibana-app/pull/1292)).
- The agents list search bar now allows to switch between AND/OR operators ([#1291](https://github.com/wazuh/wazuh-kibana-app/pull/1291)).
- Improve audit dashboards ([#1374](https://github.com/wazuh/wazuh-kibana-app/pull/1374))
- Exclude agent "000" getting the last registered and the most active agents from the Wazuh API.([#1391](https://github.com/wazuh/wazuh-kibana-app/pull/1391))
- Reviewed Osquery dashboards ([#1394](https://github.com/wazuh/wazuh-kibana-app/pull/1394))
- Memory info is now a log ([#1400](https://github.com/wazuh/wazuh-kibana-app/pull/1400))
- Error toasters time is now 30000ms, warning/info are still 6000ms ([#1420](https://github.com/wazuh/wazuh-kibana-app/pull/1420))

### Fixed

- Properly handling long messages on notifier service, until now, they were using out of the card space, also we replaced some API messages with more meaningful messages ([#1168](https://github.com/wazuh/wazuh-kibana-app/pull/1168)).
- Adapted Wazuh icon for multiple browsers where it was gone ([#1208](https://github.com/wazuh/wazuh-kibana-app/pull/1208)).
- Do not fetch data from tables twice when resize window ([#1303](https://github.com/wazuh/wazuh-kibana-app/pull/1303)).
- Agent syncrhonization status is updated as we browse the configuration section ([#1305](https://github.com/wazuh/wazuh-kibana-app/pull/1305))
- Using the browser timezone for reporting documents ([#1311](https://github.com/wazuh/wazuh-kibana-app/pull/1311)).
- Wrong behaviors in the routing system when the basePath was set ([#1342](https://github.com/wazuh/wazuh-kibana-app/pull/1342))
- Do not show pagination for one-page tables ([196c5b7](https://github.com/wazuh/wazuh-kibana-app/pull/1362/commits/196c5b717583032798da7791fa4f90ec06397f68))
- Being redirected to Overview once a Kibana restart is performed ([#1378](https://github.com/wazuh/wazuh-kibana-app/pull/1378))
- Displaying the AWS services section of the aws-s3 wodle ([#1393](https://github.com/wazuh/wazuh-kibana-app/pull/1393))
- Show email configuration on the configuration on demand ([#1401](https://github.com/wazuh/wazuh-kibana-app/issues/1401))
- Show "Follow symbolic link" field in Integrity monitoring - Monitored configuration on demand ([0c9c9da](https://github.com/wazuh/wazuh-kibana-app/pull/1414/commits/0c9c9da3b951548761cd203db5ee5baa39afe26c))

## Wazuh v3.8.2 - Kibana v6.6.0 / v6.6.1 / v6.6.2 / v6.7.0 - Revision 419

### Added

- Support for Kibana v6.6.0 / v6.6.1 / v6.6.2 / v6.7.0

### Fixed

- Fixed AWS dashboard, newer JavaScript browser engines break the view due to Angular.js ([6e882fc](https://github.com/wazuh/wazuh-kibana-app/commit/6e882fc1d7efe6059e6140ff40b8a20d9c1fa51e)).
- Fixed AWS accounts visualization, using the right field now ([6e882fc](https://github.com/wazuh/wazuh-kibana-app/commit/6e882fc1d7efe6059e6140ff40b8a20d9c1fa51e)).

## Wazuh v3.8.2 - Kibana v6.5.4 - Revision 418

### Added

- Support for Wazuh v3.8.2

### Changed

- Close configuration editor only if it was successfully updated ([bc77c35](https://github.com/wazuh/wazuh-kibana-app/commit/bc77c35d8440a656d4704451ce857c9e1d36a438)).
- Replaced FIM Vega visualization with standard visualization ([554ee1c](https://github.com/wazuh/wazuh-kibana-app/commit/554ee1c4c4d75c76d82272075acf8bb62e7f9e27)).

## Wazuh v3.8.1 - Kibana v6.5.4 - Revision 417

### Added

- Support for Wazuh v3.8.1

### Changed

- Moved monitored/ignored Windows registry entries to "FIM > Monitored" and "FIM > Ignored" to avoid user confusion ([#1176](https://github.com/wazuh/wazuh-kibana-app/pull/1176)).
- Excluding managers from wazuh-monitoring indices ([#1177](https://github.com/wazuh/wazuh-kibana-app/pull/1177)).
- Escape `&` before sending group configuration ([d3aa56f](https://github.com/wazuh/wazuh-kibana-app/commit/d3aa56fa73478c60505e500db7d3a7df263081b5)).
- Improved `autoFormat` function before rendering group configuration ([f4f8144](https://github.com/wazuh/wazuh-kibana-app/commit/f4f8144eef8b93038fc897a9f16356e71029b844)).
- Now the group configuration editor doesn't exit after sending data to the Wazuh API ([5c1a3ef](https://github.com/wazuh/wazuh-kibana-app/commit/5c1a3ef9bd710a7befbed0709c4a7cf414f44f6b)).

### Fixed

- Fixed style for the error toaster for long URLs or long paths ([11b8084](https://github.com/wazuh/wazuh-kibana-app/commit/11b8084c75bbc5da36587ff31d1bc80a55fe4dfe)).

## Wazuh v3.8.0 - Kibana v6.5.4 - Revision 416

### Added

- Added group management features such as:
  - Edit the group configuration ([#1096](https://github.com/wazuh/wazuh-kibana-app/pull/1096)).
  - Add/remove groups to/from an agent ([#1096](https://github.com/wazuh/wazuh-kibana-app/pull/1096)).
  - Add/remove agents to/from a group ([#1096](https://github.com/wazuh/wazuh-kibana-app/pull/1096)).
  - Add/remove groups ([#1152](https://github.com/wazuh/wazuh-kibana-app/pull/1152)).
- New directive for tables that don't need external data sources ([#1067](https://github.com/wazuh/wazuh-kibana-app/pull/1067)).
- New search bar directive with interactive filters and suggestions ([#1058](https://github.com/wazuh/wazuh-kibana-app/pull/1058)).
- New server route `/elastic/alerts` for fetching alerts using custom parameters([#1056](https://github.com/wazuh/wazuh-kibana-app/pull/1056)).
- New table for an agent FIM monitored files, if the agent OS platform is Windows it will show two tables: files and registry ([#1032](https://github.com/wazuh/wazuh-kibana-app/pull/1032)).
- Added description to each setting under Settings > Configuration ([#1048](https://github.com/wazuh/wazuh-kibana-app/pull/1048)).
- Added a new setting to `config.yml` related to Wazuh monitoring and its index pattern ([#1095](https://github.com/wazuh/wazuh-kibana-app/pull/1095)).
- Resizable columns by dragging in Dev-tools ([#1102](https://github.com/wazuh/wazuh-kibana-app/pull/1102)).
- New feature to be able to edit config.yml file from the Settings > Configuration section view ([#1105](https://github.com/wazuh/wazuh-kibana-app/pull/1105)).
- Added a new table (network addresses) for agent inventory tab ([#1111](https://github.com/wazuh/wazuh-kibana-app/pull/1111)).
- Added `audit_key` (Who-data Audit keys) for configuration tab ([#1123](https://github.com/wazuh/wazuh-kibana-app/pull/1123)).
- Added new known fields for Kibana index pattern ([#1150](https://github.com/wazuh/wazuh-kibana-app/pull/1150)).

### Changed

- Changed Inventory tables. Now the app looks for the OS platform and it shows different tables depending on the OS platform. In addition the process state codes has been replaced to be more meaningful ([#1059](https://github.com/wazuh/wazuh-kibana-app/pull/1059)).
- Tiny rework for the AWS tab including.
- "Report" button is hidden on Discover panel ([#1047](https://github.com/wazuh/wazuh-kibana-app/pull/1047)).
- Visualizations, filters and Discover improved ([#1083](https://github.com/wazuh/wazuh-kibana-app/pull/1083)).
- Removed `popularizeField` function until https://github.com/elastic/kibana/issues/22426 is solved in order to avoid `Unable to write index pattern!` error on Discover tab ([#1085](https://github.com/wazuh/wazuh-kibana-app/pull/1085)).
- Improved Wazuh monitoring module ([#1094](https://github.com/wazuh/wazuh-kibana-app/pull/1094)).
- Added "Registered date" and "Last keep alive" in agents table allowing you to sort by these fields ([#1102](https://github.com/wazuh/wazuh-kibana-app/pull/1102)).
- Improved code quality in sections such as Ruleset > Rule and Decoder detail view simplify conditions ([#1102](https://github.com/wazuh/wazuh-kibana-app/pull/1102)).
- Replaced reporting success message ([#1102](https://github.com/wazuh/wazuh-kibana-app/pull/1102)).
- Reduced the default number of shards and the default number of replicas for the app indices ([#1113](https://github.com/wazuh/wazuh-kibana-app/pull/1113)).
- Refreshing index pattern known fields on health check controller ([#1119](https://github.com/wazuh/wazuh-kibana-app/pull/1119)).
- Less strict memory check ([786c764](https://github.com/wazuh/wazuh-kibana-app/commit/786c7642cd88083f9a77c57ed204488ecf5b710a)).
- Checking message origin in error handler ([dfec368](https://github.com/wazuh/wazuh-kibana-app/commit/dfec368d22a148b2e4437db92d71294900241961)).
- Dev tools is now showing the response as it is, like `curl` does ([#1137](https://github.com/wazuh/wazuh-kibana-app/pull/1137)).
- Removed `unknown` as valid node name ([#1149](https://github.com/wazuh/wazuh-kibana-app/pull/1149)).
- Removed `rule.id` direct filter from the rule set tables ([#1151](https://github.com/wazuh/wazuh-kibana-app/pull/1151))

### Fixed

- Restored X-Pack security logic for the .wazuh index, now it's not bypassing the X-Pack roles ([#1081](https://github.com/wazuh/wazuh-kibana-app/pull/1081))
- Avoid fetching twice the same data ([#1072](https://github.com/wazuh/wazuh-kibana-app/pull/1072), [#1061](https://github.com/wazuh/wazuh-kibana-app/pull/1061)).
- Wazuh logo adapted to low resolutions ([#1074](https://github.com/wazuh/wazuh-kibana-app/pull/1074)).
- Hide Audit, OpenSCAP tabs for non-linux agents. Fixed empty Windows events under Configuration > Log collection section. OSQuery logo has been standardized ([#1072](https://github.com/wazuh/wazuh-kibana-app/pull/1072), [#1076](https://github.com/wazuh/wazuh-kibana-app/pull/1076)).
- Fix empty values on _Overview > Security events_ when Wazuh monitoring is disabled ([#1091](https://github.com/wazuh/wazuh-kibana-app/pull/1091)).
- Fix overlapped play button in Dev-tools when the input box has a scrollbar ([#1102](https://github.com/wazuh/wazuh-kibana-app/pull/1102)).
- Fix Dev-tools behavior when parse json invalid blocks ([#1102](https://github.com/wazuh/wazuh-kibana-app/pull/1102)).
- Fixed Management > Monitoring tab frustration adding back buttons ([#1102](https://github.com/wazuh/wazuh-kibana-app/pull/1102)).
- Fix template checking when using more than one pattern ([#1104](https://github.com/wazuh/wazuh-kibana-app/pull/1104)).
- Fix infinite loop for Wazuh monitoring when the Wazuh API is not being able to give us all the agents ([5a26916](https://github.com/wazuh/wazuh-kibana-app/commit/5a2691642b40a34783d2eafb6ee24ae78b9af21a)), ([85005a1](https://github.com/wazuh/wazuh-kibana-app/commit/85005a184d4f1c3d339b7c895b5d2469f3b45171)).
- Fix rule details for `list` and `info` parameters ([#1149](https://github.com/wazuh/wazuh-kibana-app/pull/1149)).

## Wazuh v3.7.1 / v3.7.2 - Kibana v6.5.1 / v6.5.2 / v6.5.3 / v6.5.4 - Revision 415

### Added

- Support for Elastic stack v6.5.2 / v6.5.3 / v6.5.4.
- Support for Wazuh v3.7.1 / v3.7.2.
- Dev Tools module now autocompletes API endpoints ([#1030](https://github.com/wazuh/wazuh-kibana-app/pull/1030)).

### Changed

- Increased number of rows for syscollector tables ([#1033](https://github.com/wazuh/wazuh-kibana-app/pull/1033)).
- Modularized JSON/XML viewers for the configuration section ([#982](https://github.com/wazuh/wazuh-kibana-app/pull/982)).

### Fixed

- Added missing fields for syscollector network tables ([#1036](https://github.com/wazuh/wazuh-kibana-app/pull/1036)).
- Using the right API path when downloading CSV for decoders list ([#1045](https://github.com/wazuh/wazuh-kibana-app/pull/1045)).
- Including group field when downloading CSV for agents list ([#1044](https://github.com/wazuh/wazuh-kibana-app/pull/1044)).
- Preserve active tab in configuration section when refreshing the page ([#1037](https://github.com/wazuh/wazuh-kibana-app/pull/1037)).

## Wazuh v3.7.0 - Kibana v6.5.0 / v6.5.1 - Revision 414

### Added

- Support for Elastic Stack v6.5.0 / v6.5.1.
- Agent groups bar is now visible on the agent configuration section ([#1023](https://github.com/wazuh/wazuh-kibana-app/pull/1023)).
- Added a new setting for the `config.yml` file for enable/disable administrator mode ([#1019](https://github.com/wazuh/wazuh-kibana-app/pull/1019)).
  - This allows the user to perform PUT, POST, DELETE methods in our Dev Tools.

### Changed

- Refactored most front-end controllers ([#1023](https://github.com/wazuh/wazuh-kibana-app/pull/1023)).

## Wazuh v3.7.0 - Kibana v6.4.2 / v6.4.3 - Revision 413

### Added

- Support for Wazuh v3.7.0.
- Support for Elastic Stack v6.4.2 / v6.4.3.
- Brand-new interface for _Configuration_ (on both _Management_ and _Agents_ tabs) ([#914](https://github.com/wazuh/wazuh-kibana-app/pull/914)):
  - Now you can check current and real agent and manager configuration.
  - A new interface design, with more useful information and easy to understand descriptions.
  - New and more responsive JSON/XML viewers to show the configuration in raw mode.
- Brand-new extension - Osquery ([#938](https://github.com/wazuh/wazuh-kibana-app/pull/938)):
  - A new extension, disabled by default.
  - Check alerts from Wazuh's Osquery integration.
  - Check your current Osquery wodle configuration.
  - More improvements will come for this extension in the future.
- New option for Wazuh app configuration file - _Ignore index patterns_ ([#947](https://github.com/wazuh/wazuh-kibana-app/pull/947)):
  - Now the user can specify which index patterns can't be selected on the app using the new `ip.ignore` setting on the `config.yml` file.
  - The valid format is an array of strings which represents index patterns.
  - By default, this list is empty (all index patterns will be available if they use a compatible structure).
- Added a node selector for _Management > Status_ section when Wazuh cluster is enabled ([#976](https://github.com/wazuh/wazuh-kibana-app/pull/976)).
- Added quick access to _Configuration_ or _Discover_ panels for an agent on the agents list ([#939](https://github.com/wazuh/wazuh-kibana-app/pull/939)).
- Now you can click on an agent's ID on the _Discover_ panels to open its details page on the app ([#904](https://github.com/wazuh/wazuh-kibana-app/pull/904)).
- Redesigned the _Overview > Amazon AWS_ tab, using more meaningful visualizations for a better overall view of your agents' status ([#903](https://github.com/wazuh/wazuh-kibana-app/pull/903)).
- Redesigned the _Overview/Agents > Vulnerabilities_ tab, using more meaningful visualizations for a better overall view of your agents' status ([#954](https://github.com/wazuh/wazuh-kibana-app/pull/954)).
- Now everytime the user enters the _Settings_ tab, the API connection will be automatically checked ([#971](https://github.com/wazuh/wazuh-kibana-app/pull/971)).
- Added a node selector for _Management > Logs_ section when Wazuh cluster is enabled ([#980](https://github.com/wazuh/wazuh-kibana-app/pull/980)).
- Added a group selector for _Agents_ section ([#995](https://github.com/wazuh/wazuh-kibana-app/pull/995)).

### Changed

- Interface refactoring for the _Agents > Inventory data_ tab ([#924](https://github.com/wazuh/wazuh-kibana-app/pull/924)):
  - Now the tab won't be available if your agent doesn't have Syscollector enabled, and each card will be enabled or disabled depending on the current Syscollector scans configuration.
  - This will prevent situations where the user couldn't check the inventory although there was actual scan data to show on some sections.
- Added support for new multigroups feature ([#911](https://github.com/wazuh/wazuh-kibana-app/pull/911)):
  - Now the information bars on _Agents_ will show all the groups an agent belongs to.
- Now the result pane on the _Dev tools_ tab will show the error code coming from the Wazuh API ([#909](https://github.com/wazuh/wazuh-kibana-app/pull/909)).
- Changed some visualizations titles for _Overview/Agents > OpenSCAP_ tab ([#925](https://github.com/wazuh/wazuh-kibana-app/pull/925)).
- All backend routes have been renamed ([#932](https://github.com/wazuh/wazuh-kibana-app/pull/932)).
- Several improvements for Elasticsearch tests ([#933](https://github.com/wazuh/wazuh-kibana-app/pull/933)).
- Updated some strings and descriptions on the _Settings_ tab ([#934](https://github.com/wazuh/wazuh-kibana-app/pull/934)).
- Changed the date format on _Settings > Logs_ to make it more human-readable ([#944](https://github.com/wazuh/wazuh-kibana-app/pull/944)).
- Changed some labels to remove the "MD5 sum" expression, it will use "Checksum" instead ([#945](https://github.com/wazuh/wazuh-kibana-app/pull/945)).
- Added word wrapping class to group name in _Management > Groups > Group detail_ tab ([#945](https://github.com/wazuh/wazuh-kibana-app/pull/945)).
- The `wz-table` directive has been refactored ([#953](https://github.com/wazuh/wazuh-kibana-app/pull/953)).
- The `wz-table` directive now checks if a request is aborted ([#979](https://github.com/wazuh/wazuh-kibana-app/pull/979)).
- Several performance improvements ([#985](https://github.com/wazuh/wazuh-kibana-app/pull/985), [#997](https://github.com/wazuh/wazuh-kibana-app/pull/997), [#1000](https://github.com/wazuh/wazuh-kibana-app/pull/1000)).

### Fixed

- Several known fields for _Whodata_ functionality have been fixed ([#901](https://github.com/wazuh/wazuh-kibana-app/pull/901)).
- Fixed alignment bug with the _Add a filter +_ button on _Discover_ and _Agents_ tabs ([#912](https://github.com/wazuh/wazuh-kibana-app/pull/912)).
- Fixed a bug where the `Add API` form on _Settings_ didn't appear when pressing the button after editing an existing API entry ([#944](https://github.com/wazuh/wazuh-kibana-app/pull/944)).
- Fixed a bug on _Ruleset_ tab where the "Description" column was showing `0` if the rule doesn't have any description ([#948](https://github.com/wazuh/wazuh-kibana-app/pull/948)).
- Fixed wrong alignment on related Rules/Decoders tables from _Management > Ruleset_ tab ([#971](https://github.com/wazuh/wazuh-kibana-app/pull/971)).
- Fixed a bug where sometimes the error messages appeared duplicated ([#971](https://github.com/wazuh/wazuh-kibana-app/pull/971)).

### Removed

- On the _Management > Monitoring_ tab, the `Cluster enabled but not running` message won't appear as an error anymore ([#971](https://github.com/wazuh/wazuh-kibana-app/pull/971)).

## Wazuh v3.6.1 - Kibana v6.4.1 / v6.4.2 / v6.4.3 - Revision 412

### Added

- Support for Elastic Stack v6.4.1 / v6.4.2 / v6.4.3.

## Wazuh v3.6.1 - Kibana v6.4.0 - Revision 411

### Added

- Redesigned the _Overview > Integrity monitoring_ tab, using more meaningful visualizations for a better overall view of your agents' status ([#893](https://github.com/wazuh/wazuh-kibana-app/pull/893)).
- Added a new table for the _Inventory_ tab: _Processes_ ([#895](https://github.com/wazuh/wazuh-kibana-app/pull/895)).
- Improved error handling for tables. Now the table will show an error message if it wasn't able to fetch and load data ([#896](https://github.com/wazuh/wazuh-kibana-app/pull/896)).

### Changed

- The app source code has been improved, following best practices and coding guidelines ([#892](https://github.com/wazuh/wazuh-kibana-app/pull/892)).
- Included more app tests and prettifier for better code maintainability ([#883](https://github.com/wazuh/wazuh-kibana-app/pull/883) & [#885](https://github.com/wazuh/wazuh-kibana-app/pull/885)).

### Fixed

- Fixed minor visual errors on some _GDPR_, _PCI DSS_ and _Vulnerabilities_ visualizations ([#894](https://github.com/wazuh/wazuh-kibana-app/pull/894)).

## Wazuh v3.6.1 - Kibana v6.4.0 - Revision 410

### Added

- The _Inventory_ tab has been redesigned ([#873](https://github.com/wazuh/wazuh-kibana-app/pull/873)):
  - Added new network interfaces and port tables.
  - Improved design using metric information bars and intuitive status indicators.
- Added refresh functionality to the _Settings > Logs_ tab ([#852](https://github.com/wazuh/wazuh-kibana-app/pull/852)):
  - Now everytime the user opens the tab, the logs will be reloaded.
  - A new button to force the update has been added on the top left corner of the logs table.
- Added `tags` and `recursion_level` configuration options to _Management/Agent > Configuration_ tabs ([#850](https://github.com/wazuh/wazuh-kibana-app/pull/850)).
- The _Kuery_ search syntax has been added again to the app ([#851](https://github.com/wazuh/wazuh-kibana-app/pull/851)).
- Added a first batch of [_Mocha_](https://mochajs.org/) tests and other quality of code improvements to the app ([#859](https://github.com/wazuh/wazuh-kibana-app/pull/859)).
- Now you can open specific rule details (the _Management > Ruleset_ tab) when clicking on the `rule.id` value on the _Discover_ tab ([#862](https://github.com/wazuh/wazuh-kibana-app/pull/862)).
- Now you can click on the rule ID value on the _Management > Ruleset_ tab to search for related alerts on the _Discover_ tab ([#863](https://github.com/wazuh/wazuh-kibana-app/pull/863)).

### Changed

- The index pattern known fields have been updated up to 567 ([#872](https://github.com/wazuh/wazuh-kibana-app/pull/872)).
- Now the _Inventory_ tab will always be available for all agents, and a descriptive message will appear if the agent doesn't have `syscollector` enabled ([#879](https://github.com/wazuh/wazuh-kibana-app/pull/879)).

### Fixed

- Fixed a bug where the _Inventory_ tab was unavailable if the user reloads the page while on the _Agents > Configuration_ tab ([#845](https://github.com/wazuh/wazuh-kibana-app/pull/845)).
- Fixed some _Overview > VirusTotal_ visualizations ([#846](https://github.com/wazuh/wazuh-kibana-app/pull/846)).
- Fixed a bug where the _Settings > Extensions_ tab wasn't being properly hidden when there's no API entries inserted ([#847](https://github.com/wazuh/wazuh-kibana-app/pull/847)).
- Fixed a bug where the _Current API_ indicator on the top navbar wasn't being properly updated when the user deletes all the API entries ([#848](https://github.com/wazuh/wazuh-kibana-app/pull/848)).
- Fixed a bug where the _Agents coverage_ metric were not displaying a proper value when the manager has 0 registered agents ([#849](https://github.com/wazuh/wazuh-kibana-app/pull/849)).
- Fixed a bug where the `wazuh-basic` user role was able to update API entries (it should be forbidden) ([#853](https://github.com/wazuh/wazuh-kibana-app/pull/853)).
- Fixed a bug where the visualizations had scroll bars on the PDF reports ([#870](https://github.com/wazuh/wazuh-kibana-app/pull/870)).
- Fixed a bug on the _Dev tools_ tab where the user couldn't execute the first request block if there was blank lines above it ([#871](https://github.com/wazuh/wazuh-kibana-app/pull/871)).
- Fixed a bug on pinned filters when opening tabs where the implicit filter was the same, making them stuck and unremovable from other tabs ([#878](https://github.com/wazuh/wazuh-kibana-app/pull/878)).

## Wazuh v3.6.1 - Kibana v6.4.0 - Revision 409

### Added

- Support for Wazuh v3.6.1.

### Fixed

- Fixed a bug on the _Dev tools_ tab ([b7c79f4](https://github.com/wazuh/wazuh-kibana-app/commit/b7c79f48f06cb49b12883ec9e9337da23b49976b)).

## Wazuh v3.6.1 - Kibana v6.3.2 - Revision 408

### Added

- Support for Wazuh v3.6.1.

### Fixed

- Fixed a bug on the _Dev tools_ tab ([4ca9ed5](https://github.com/wazuh/wazuh-kibana-app/commit/4ca9ed54f1b18e5d499d950e6ff0741946701988)).

## Wazuh v3.6.0 - Kibana v6.4.0 - Revision 407

### Added

- Support for Wazuh v3.6.0.

## Wazuh v3.6.0 - Kibana v6.3.2 - Revision 406

### Added

- Support for Wazuh v3.6.0.

## Wazuh v3.5.0 - Kibana v6.4.0 - Revision 405

### Added

- Support for Elastic Stack v6.4.0 ([#813](https://github.com/wazuh/wazuh-kibana-app/pull/813)).

## Wazuh v3.5.0 - Kibana v6.3.2 - Revision 404

### Added

- Added new options to `config.yml` to change shards and replicas settings for `wazuh-monitoring` indices ([#809](https://github.com/wazuh/wazuh-kibana-app/pull/809)).
- Added more error messages for `wazuhapp.log` in case of failure when performing some crucial functions ([#812](https://github.com/wazuh/wazuh-kibana-app/pull/812)).
- Now it's possible to change replicas settings for existing `.wazuh`, `.wazuh-version` and `wazuh-monitoring` indices on the `config.yml` file ([#817](https://github.com/wazuh/wazuh-kibana-app/pull/817)).

### Changed

- App frontend code refactored and restructured ([#802](https://github.com/wazuh/wazuh-kibana-app/pull/802)).
- Now the _Overview > Security events_ tab won't show anything if the only visualization with data is _Agents status_ ([#811](https://github.com/wazuh/wazuh-kibana-app/pull/811)).

### Fixed

- Fixed a bug where the RAM status message appreared twice the first time you opened the app ([#807](https://github.com/wazuh/wazuh-kibana-app/pull/807)).
- Fixed the app UI to make the app usable on Internet Explorer 11 ([#808](https://github.com/wazuh/wazuh-kibana-app/pull/808)).

## Wazuh v3.5.0 - Kibana v6.3.2 - Revision 403

### Added

- The welcome tabs on _Overview_ and _Agents_ have been updated with a new name and description for the existing sections ([#788](https://github.com/wazuh/wazuh-kibana-app/pull/788)).
- Now the app tables will auto-resize depending on the screen height ([#792](https://github.com/wazuh/wazuh-kibana-app/pull/792)).

### Changed

- Now all the app filters on several tables will present the values in alphabetical order ([#787](https://github.com/wazuh/wazuh-kibana-app/pull/787)).

### Fixed

- Fixed a bug on _Decoders_ where clicking on the decoder wouldn't open the detail view if the `Parent decoders` filter was enabled ([#782](https://github.com/wazuh/wazuh-kibana-app/pull/782)).
- Fixed a bug on _Dev tools_ when the first line on the editor pane was empty or had a comment ([#790](https://github.com/wazuh/wazuh-kibana-app/pull/790)).
- Fixed a bug where the app was throwing multiple warning messages the first time you open it ([#791](https://github.com/wazuh/wazuh-kibana-app/pull/791)).
- Fixed a bug where clicking on a different tab from _Overview_ right after inserting the API credentials for the first time would always redirect to _Overview_ ([#791](https://github.com/wazuh/wazuh-kibana-app/pull/791)).
- Fixed a bug where the user could have a browser cookie with a reference to a non-existing API entry on Elasticsearch ([#794](https://github.com/wazuh/wazuh-kibana-app/pull/794) & [#795](https://github.com/wazuh/wazuh-kibana-app/pull/795)).

### Removed

- The cluster key has been removed from the API requests to `/manager/configuration` ([#796](https://github.com/wazuh/wazuh-kibana-app/pull/796)).

## Wazuh v3.5.0 - Kibana v6.3.1/v6.3.2 - Revision 402

### Added

- Support for Wazuh v3.5.0.
- Added new fields for _Vulnerability detector_ alerts ([#752](https://github.com/wazuh/wazuh-kibana-app/pull/752)).
- Added multi table search for `wz-table` directive. Added two new log levels for _Management > Logs_ section ([#753](https://github.com/wazuh/wazuh-kibana-app/pull/753)).

## Wazuh v3.4.0 - Kibana v6.3.1/v6.3.2 - Revision 401

### Added

- Added a few new fields for Kibana due to the new Wazuh _who-data_ feature ([#763](https://github.com/wazuh/wazuh-kibana-app/pull/763)).
- Added XML/JSON viewer for each card under _Management > Configuration_ ([#764](https://github.com/wazuh/wazuh-kibana-app/pull/764)).

### Changed

- Improved error handling for Dev tools. Also removed some unused dependencies from the _Dev tools_ tab ([#760](https://github.com/wazuh/wazuh-kibana-app/pull/760)).
- Unified origin for tab descriptions. Reviewed some grammar typos ([#765](https://github.com/wazuh/wazuh-kibana-app/pull/765)).
- Refactored agents autocomplete component. Removed unused/deprecated modules ([#766](https://github.com/wazuh/wazuh-kibana-app/pull/766)).
- Simplified route resolves section ([#768](https://github.com/wazuh/wazuh-kibana-app/pull/768)).

### Fixed

- Fixed missing cluster node filter for the visualization shown when looking for specific node under _Management > Monitoring_ section ([#758](https://github.com/wazuh/wazuh-kibana-app/pull/758)).
- Fixed missing dependency injection for `wzMisc` factory ([#768](https://github.com/wazuh/wazuh-kibana-app/pull/768)).

### Removed

- Removed `angular-aria`, `angular-md5`, `ansicolors`, `js-yaml`, `querystring` and `lodash` dependencies since Kibana includes all of them. Removed some unused images ([#768](https://github.com/wazuh/wazuh-kibana-app/pull/768)).

## Wazuh v3.4.0 - Kibana v6.3.1/v6.3.2 - Revision 400

### Added

- Support for Wazuh v3.4.0.
- Support for Elastic Stack v6.3.2.
- Support for Kuery as accepted query language ([#742](https://github.com/wazuh/wazuh-kibana-app/pull/742)).
  - This feature is experimental.
- Added new _Who data_ fields from file integrity monitoring features ([#746](https://github.com/wazuh/wazuh-kibana-app/pull/746)).
- Added tab in _Settings_ section where you can see the last logs from the Wazuh app server ([#723](https://github.com/wazuh/wazuh-kibana-app/pull/723)).

### Changed

- Fully redesigned of the welcome screen along the different app sections ([#751](https://github.com/wazuh/wazuh-kibana-app/pull/751)).
- Now any agent can go to the _Inventory_ tab regardless if it's enabled or not. The content will change properly according to the agent configuration ([#744](https://github.com/wazuh/wazuh-kibana-app/pull/744)).
- Updated the `angular-material` dependency to `1.1.10` ([#743](https://github.com/wazuh/wazuh-kibana-app/pull/743)).
- Any API entry is now removable regardless if it's the only one API entry ([#740](https://github.com/wazuh/wazuh-kibana-app/pull/740)).
- Performance has been improved regarding to agents status, they are now being fetched using _distinct_ routes from the Wazuh API ([#738](https://github.com/wazuh/wazuh-kibana-app/pull/738)).
- Improved the way we are parsing some Wazuh API errors regarding to version mismatching ([#735](https://github.com/wazuh/wazuh-kibana-app/pull/735)).

### Fixed

- Fixed wrong filters being applied in _Ruleset > Rules_ and _Ruleset > Decoders_ sections when using Lucene like filters plus path filters ([#736](https://github.com/wazuh/wazuh-kibana-app/pull/736)).
- Fixed the template checking from the healthcheck, now it allows to use custom index patterns ([#739](https://github.com/wazuh/wazuh-kibana-app/pull/739)).
- Fixed infinite white screen from _Management > Monitoring_ when the Wazuh cluster is enabled but not running ([#741](https://github.com/wazuh/wazuh-kibana-app/pull/741)).

## Wazuh v3.3.0/v3.3.1 - Kibana v6.3.1 - Revision 399

### Added

- Added a new Angular.js factory to store the Wazuh app configuration values. Also, this factory is being used by the pre-routes functions (resolves); this way we are sure about having the real configuration at any time. These pre-routes functions have been improved too ([#670](https://github.com/wazuh/wazuh-kibana-app/pull/670)).
- Added extended information for reports from _Reporting_ feature ([#701](https://github.com/wazuh/wazuh-kibana-app/pull/701)).

### Changed

- Tables have been improved. Now they are truncating long fields and adding a tooltip if needed ([#671](https://github.com/wazuh/wazuh-kibana-app/pull/671)).
- Services have been improved ([#715](https://github.com/wazuh/wazuh-kibana-app/pull/715)).
- CSV formatted files have been improved. Now they are showing a more human readable column names ([#717](https://github.com/wazuh/wazuh-kibana-app/pull/717), [#726](https://github.com/wazuh/wazuh-kibana-app/pull/726)).
- Added/Modified some visualization titles ([#728](https://github.com/wazuh/wazuh-kibana-app/pull/728)).
- Improved Discover perfomance when in background mode ([#719](https://github.com/wazuh/wazuh-kibana-app/pull/719)).
- Reports from the _Reporting_ feature have been fulyl redesigned ([#701](https://github.com/wazuh/wazuh-kibana-app/pull/701)).

### Fixed

- Fixed the top menu API indicator when checking the API connection and the manager/cluster information had been changed ([#668](https://github.com/wazuh/wazuh-kibana-app/pull/668)).
- Fixed our logger module which was not writting logs the very first time Kibana is started neither after a log rotation ([#667](https://github.com/wazuh/wazuh-kibana-app/pull/667)).
- Fixed a regular expression in the server side when parsing URLs before registering a new Wazuh API ([#690](https://github.com/wazuh/wazuh-kibana-app/pull/690)).
- Fixed filters from specific visualization regarding to _File integrity_ section ([#694](https://github.com/wazuh/wazuh-kibana-app/pull/694)).
- Fixed filters parsing when generating a report because it was not parsing negated filters as expected ([#696](https://github.com/wazuh/wazuh-kibana-app/pull/696)).
- Fixed visualization counter from _OSCAP_ tab ([#722](https://github.com/wazuh/wazuh-kibana-app/pull/722)).

### Removed

- Temporary removed CSV download from agent inventory section due to Wazuh API bug ([#727](https://github.com/wazuh/wazuh-kibana-app/pull/727)).

## Wazuh v3.3.0/v3.3.1 - Kibana v6.3.0 - Revision 398

### Added

- Improvements for latest app redesign ([#652](https://github.com/wazuh/wazuh-kibana-app/pull/652)):
  - The _Welcome_ tabs have been simplified, following a more Elastic design.
  - Added again the `md-nav-bar` component with refined styles and limited to specific sections.
  - The _Settings > Welcome_ tab has been removed. You can use the nav bar to switch tabs.
  - Minor CSS adjustments and reordering.
- Small app UI improvements ([#634](https://github.com/wazuh/wazuh-kibana-app/pull/634)):
  - Added link to _Agents Preview_ on the _Agents_ tab breadcrumbs.
  - Replaced the _Generate report_ button with a smaller one.
  - Redesigned _Management > Ruleset_ `md-chips` to look similar to Kibana filter pills.
  - Added agent information bar from _Agents > General_ to _Agents > Welcome_ too.
  - Refactored flex layout on _Welcome_ tabs to fix a height visual bug.
  - Removed duplicated loading rings on the _Agents_ tab.
- Improvements for app tables ([#627](https://github.com/wazuh/wazuh-kibana-app/pull/627)):
  - Now the current page will be highlighted.
  - The gap has been fixed to the items per page value.
  - If there are no more pages for _Next_ or _Prev_ buttons, they will be hidden.
- Improvements for app health check ([#637](https://github.com/wazuh/wazuh-kibana-app/pull/637)):
  - Improved design for the view.
  - The checks have been placed on a table, showing the current status of each one.
- Changes to our reporting feature ([#639](https://github.com/wazuh/wazuh-kibana-app/pull/639)):
  - Now the generated reports will include tables for each section.
  - Added a parser for getting Elasticsearch data table responses.
  - The reporting feature is now a separated module, and the code has been refactored.
- Improvements for app tables pagination ([#646](https://github.com/wazuh/wazuh-kibana-app/pull/646)).

### Changed

- Now the `pretty` parameter on the _Dev tools_ tab will be ignored to avoid `Unexpected error` messages ([#624](https://github.com/wazuh/wazuh-kibana-app/pull/624)).
- The `pdfkit` dependency has been replaced by `pdfmake` ([#639](https://github.com/wazuh/wazuh-kibana-app/pull/639)).
- Changed some Kibana tables for performance improvements on the reporting feature ([#644](https://github.com/wazuh/wazuh-kibana-app/pull/644)).
- Changed the method to refresh the list of known fields on the index pattern ([#650](https://github.com/wazuh/wazuh-kibana-app/pull/650)):
  - Now when restarting Kibana, the app will update the fieldset preserving the custom user fields.

### Fixed

- Fixed bug on _Agents CIS-CAT_ tab who wasn't loading the appropriate visualizations ([#626](https://github.com/wazuh/wazuh-kibana-app/pull/626)).
- Fixed a bug where sometimes the index pattern could be `undefined` during the health check process, leading into a false error message when loading the app ([#640](https://github.com/wazuh/wazuh-kibana-app/pull/640)).
- Fixed several bugs on the _Settings > API_ tab when removing, adding or editing new entries.

### Removed

- Removed the app login system ([#636](https://github.com/wazuh/wazuh-kibana-app/pull/636)):
  - This feature was unstable, experimental and untested for a long time. We'll provide much better RBAC capabilities in the future.
- Removed the new Kuery language option on Discover app search bars.
  - This feature will be restored in the future, after more Elastic v6.3.0 adaptations.

## Wazuh v3.3.0/v3.3.1 - Kibana v6.3.0 - Revision 397

### Added

- Support for Elastic Stack v6.3.0 ([#579](https://github.com/wazuh/wazuh-kibana-app/pull/579) & [#612](https://github.com/wazuh/wazuh-kibana-app/pull/612) & [#615](https://github.com/wazuh/wazuh-kibana-app/pull/615)).
- Brand-new Wazuh app redesign for the _Monitoring_ tab ([#581](https://github.com/wazuh/wazuh-kibana-app/pull/581)):
  - Refactored and optimized UI for these tabs, using a breadcrumbs-based navigability.
  - Used the same guidelines from the previous redesign for _Overview_ and _Agents_ tabs.
- New tab for _Agents_ - _Inventory_ ([#582](https://github.com/wazuh/wazuh-kibana-app/pull/582)):
  - Get information about the agent host, such as installed packages, motherboard, operating system, etc.
  - This tab will appear if the agent has the [`syscollector`](https://documentation.wazuh.com/current/user-manual/reference/ossec-conf/wodle-syscollector.html) wodle enabled.
- Brand-new extension - _CIS-CAT Alerts_ ([#601](https://github.com/wazuh/wazuh-kibana-app/pull/601)):
  - A new extension, disabled by default.
  - Visualize alerts related to the CIS-CAT benchmarks on the _Overview_ and _Agents_ tabs.
  - Get information about the last performed scan and its score.
- Several improvements for the _Dev tools_ tab ([#583](https://github.com/wazuh/wazuh-kibana-app/pull/583) & [#597](https://github.com/wazuh/wazuh-kibana-app/pull/597)):
  - Now you can insert queries using inline parameters, just like in a web browser.
  - You can combine inline parameters with JSON-like parameters.
  - If you use the same parameter on both methods with different values, the inline parameter has precedence over the other one.
  - The tab icon has been changed for a more appropriate one.
  - The `Execute query` button is now always placed on the first line of the query block.
- Refactoring for all app tables ([#582](https://github.com/wazuh/wazuh-kibana-app/pull/582)):
  - Replaced the old `wz-table` directive with a new one, along with a new data factory.
  - Now the tables are built with a pagination system.
  - Much easier method for building tables for the app.
  - Performance and stability improvements when fetching API data.
  - Now you can see the total amount of items and the elapsed time.

### Changed

- Moved some logic from the _Agents preview_ tab to the server, to avoid excessive client-side workload ([#586](https://github.com/wazuh/wazuh-kibana-app/pull/586)).
- Changed the UI to use the same loading ring across all the app tabs ([#593](https://github.com/wazuh/wazuh-kibana-app/pull/593) & [#599](https://github.com/wazuh/wazuh-kibana-app/pull/599)).
- Changed the _No results_ message across all the tabs with visualizations ([#599](https://github.com/wazuh/wazuh-kibana-app/pull/599)).

### Fixed

- Fixed a bug on the _Settings/Extensions_ tab where enabling/disabling some extensions could make other ones to be disabled ([#591](https://github.com/wazuh/wazuh-kibana-app/pull/591)).

## Wazuh v3.3.0/v3.3.1 - Kibana v6.2.4 - Revision 396

### Added

- Support for Wazuh v3.3.1.
- Brand-new Wazuh app redesign for the _Settings_ tab ([#570](https://github.com/wazuh/wazuh-kibana-app/pull/570)):
  - Refactored and optimized UI for these tabs, using a breadcrumbs-based navigability.
  - Used the same guidelines from the previous redesign for _Overview_ and _Agents_ tabs.
- Refactoring for _Overview_ and _Agents_ controllers ([#564](https://github.com/wazuh/wazuh-kibana-app/pull/564)):
  - Reduced duplicated code by splitting it into separate files.
  - Code optimization for a better performance and maintainability.
  - Added new services to provide similar functionality between different app tabs.
- Added `data.vulnerability.package.condition` to the list of known fields ([#566](https://github.com/wazuh/wazuh-kibana-app/pull/566)).

### Changed

- The `wazuh-logs` and `wazuh-monitoring` folders have been moved to the Kibana's `optimize` directory in order to avoid some error messages when using the `kibana-plugin list` command ([#563](https://github.com/wazuh/wazuh-kibana-app/pull/563)).

### Fixed

- Fixed a bug on the _Settings_ tab where updating an API entry with wrong credentials would corrupt the existing one ([#558](https://github.com/wazuh/wazuh-kibana-app/pull/558)).
- Fixed a bug on the _Settings_ tab where removing an API entry while its edit form is opened would hide the `Add API` button unless the user reloads the tab ([#558](https://github.com/wazuh/wazuh-kibana-app/pull/558)).
- Fixed some Audit visualizations on the _Overview_ and _Agents_ tabs that weren't using the same search query to show the results ([#572](https://github.com/wazuh/wazuh-kibana-app/pull/572)).
- Fixed undefined variable error on the `wz-menu` directive ([#575](https://github.com/wazuh/wazuh-kibana-app/pull/575)).

## Wazuh v3.3.0 - Kibana v6.2.4 - Revision 395

### Fixed

- Fixed a bug on the _Agent Configuration_ tab where the sync status was always `NOT SYNCHRONIZED` ([#569](https://github.com/wazuh/wazuh-kibana-app/pull/569)).

## Wazuh v3.3.0 - Kibana v6.2.4 - Revision 394

### Added

- Support for Wazuh v3.3.0.
- Updated some backend API calls to include the app version in the request header ([#560](https://github.com/wazuh/wazuh-kibana-app/pull/560)).

## Wazuh v3.2.4 - Kibana v6.2.4 - Revision 393

### Added

- Brand-new Wazuh app redesign for _Overview_ and _Agents_ tabs ([#543](https://github.com/wazuh/wazuh-kibana-app/pull/543)):
  - Updated UI for these tabs using breadcrumbs.
  - New _Welcome_ screen, presenting all the tabs to the user, with useful links to our documentation.
  - Overall design improved, adjusted font sizes and reduced HTML code.
  - This base will allow the app to increase its functionality in the future.
  - Removed the `md-nav-bar` component for a better user experience on small screens.
  - Improved app performance removing some CSS effects from some components, such as buttons.
- New filter for agent version on the _Agents Preview_ tab ([#537](https://github.com/wazuh/wazuh-kibana-app/pull/537)).
- New filter for cluster node on the _Agents Preview_ tab ([#538](https://github.com/wazuh/wazuh-kibana-app/pull/538)).

### Changed

- Now the report generation process will run in a parallel mode in the foreground ([#523](https://github.com/wazuh/wazuh-kibana-app/pull/523)).
- Replaced the usage of `$rootScope` with two new factories, along with more controller improvements ([#525](https://github.com/wazuh/wazuh-kibana-app/pull/525)).
- Now the _Extensions_ tab on _Settings_ won't edit the `.wazuh` index to modify the extensions configuration for all users ([#545](https://github.com/wazuh/wazuh-kibana-app/pull/545)).
  - This allows each new user to always start with the base extensions configuration, and modify it to its needs storing the settings on a browser cookie.
- Now the GDPR requirements description on its tab won't be loaded if the Wazuh API version is not v3.2.3 or higher ([#546](https://github.com/wazuh/wazuh-kibana-app/pull/546)).

### Fixed

- Fixed a bug where the app crashes when attempting to download huge amounts of data as CSV format ([#521](https://github.com/wazuh/wazuh-kibana-app/pull/521)).
- Fixed a bug on the Timelion visualizations from _Management/Monitoring_ which were not properly filtering and showing the cluster nodes information ([#530](https://github.com/wazuh/wazuh-kibana-app/pull/530)).
- Fixed several bugs on the loading process when switching between tabs with or without visualizations in the _Overview_ and _Agents_ tab ([#531](https://github.com/wazuh/wazuh-kibana-app/pull/531) & [#533](https://github.com/wazuh/wazuh-kibana-app/pull/533)).
- Fixed a bug on the `wazuh-monitoring` index feature when using multiple inserted APIs, along with several performance improvements ([#539](https://github.com/wazuh/wazuh-kibana-app/pull/539)).
- Fixed a bug where the OS filter on the _Agents Preview_ tab would exclude the rest of filters instead of combining them ([#552](https://github.com/wazuh/wazuh-kibana-app/pull/552)).
- Fixed a bug where the Extensions settings were restored every time the user opened the _Settings_ tab or pressed the _Set default manager_ button ([#555](https://github.com/wazuh/wazuh-kibana-app/pull/555) & [#556](https://github.com/wazuh/wazuh-kibana-app/pull/556)).

## Wazuh v3.2.3/v3.2.4 - Kibana v6.2.4 - Revision 392

### Added

- Support for Wazuh v3.2.4.
- New functionality - _Reporting_ ([#510](https://github.com/wazuh/wazuh-kibana-app/pull/510)):
  - Generate PDF logs on the _Overview_ and _Agents_ tabs, with the new button next to _Panels_ and _Discover_.
  - The report will contain the current visualizations from the tab where you generated it.
  - List all your generated reports, download or deleted them at the new _Management/Reporting_ tab.
  - **Warning:** If you leave the tab while generating a report, the process will be aborted.
- Added warning/error messages about the total RAM on the server side ([#502](https://github.com/wazuh/wazuh-kibana-app/pull/502)):
  - None of this messages will prevent the user from accessing the app, it's just a recommendation.
  - If your server has less than 2GB of RAM, you'll get an error message when opening the app.
  - If your server has between 2GB and 3GB of RAM, you'll get a warning message.
  - If your server has more than 3GB of RAM, you won't get any kind of message.
- Refactoring and added loading bar to _Manager Logs_ and _Groups_ tabs ([#505](https://github.com/wazuh/wazuh-kibana-app/pull/505)).
- Added more Syscheck options to _Management/Agents_ configuration tabs ([#509](https://github.com/wazuh/wazuh-kibana-app/pull/509)).

### Fixed

- Added more fields to the `known-fields.js` file to avoid warning messages on _Discover_ when using Filebeat for alerts forwarding ([#497](https://github.com/wazuh/wazuh-kibana-app/pull/497)).
- Fixed a bug where clicking on the _Check connection_ button on the _Settings_ tab threw an error message although the API connected successfully ([#504](https://github.com/wazuh/wazuh-kibana-app/pull/504)).
- Fixed a bug where the _Agents_ tab was not properly showing the total of agents due to the new Wazuh cluster implementation ([#517](https://github.com/wazuh/wazuh-kibana-app/pull/517)).

## Wazuh v3.2.3 - Kibana v6.2.4 - Revision 391

### Added

- Support for Wazuh v3.2.3.
- Brand-new extension - _GDPR Alerts_ ([#453](https://github.com/wazuh/wazuh-kibana-app/pull/453)):
  - A new extension, enabled by default.
  - Visualize alerts related to the GDPR compliance on the _Overview_ and _Agents_ tabs.
  - The _Ruleset_ tab has been updated to include GDPR filters on the _Rules_ subtab.
- Brand-new Management tab - _Monitoring_ ([#490](https://github.com/wazuh/wazuh-kibana-app/pull/490)):
  - Visualize your Wazuh cluster, both master and clients.
    - Get the current cluster configuration.
    - Nodes listing, sorting, searching, etc.
  - Get a more in-depth cluster status thanks to the newly added [_Timelion_](https://www.elastic.co/guide/en/kibana/current/timelion.html) visualizations.
  - The Detail view gives you a summary of the node's healthcheck.
- Brand-new tab - _Dev tools_ ([#449](https://github.com/wazuh/wazuh-kibana-app/pull/449)):
  - Find it on the top navbar, next to _Discover_.
  - Execute Wazuh API requests directly from the app.
  - This tab uses your currently selected API from _Settings_.
  - You can type different API requests on the input window, select one with the cursor, and click on the Play button to execute it.
  - You can also type comments on the input window.
- More improvements for the _Manager/Ruleset_ tab ([#446](https://github.com/wazuh/wazuh-kibana-app/pull/446)):
  - A new colour palette for regex, order and rule description arguments.
  - Added return to List view on Ruleset button while on Detail view.
  - Fixed line height on all table headers.
  - Removed unused, old code from Ruleset controllers.
- Added option on `config.yml` to enable/disable the `wazuh-monitoring` index ([#441](https://github.com/wazuh/wazuh-kibana-app/pull/441)):
  - Configure the frequency time to generate new indices.
  - The default frequency time has been increased to 1 hour.
  - When disabled, useful metrics will appear on _Overview/General_ replacing the _Agent status_ visualization.
- Added CSV exporting button to the app ([#431](https://github.com/wazuh/wazuh-kibana-app/pull/431)):
  - Implemented new logic to fetch data from the Wazuh API and download it in CSV format.
  - Currently available for the _Ruleset_, _Logs_ and _Groups_ sections on the _Manager_ tab and also the _Agents_ tab.
- More refactoring to the app backend ([#439](https://github.com/wazuh/wazuh-kibana-app/pull/439)):
  - Standardized error output from the server side.
  - Drastically reduced the error management logic on the client side.
  - Applied the _Facade_ pattern when importing/exporting modules.
  - Deleted unused/deprecated/useless methods both from server and client side.
  - Some optimizations to variable type usages.
- Refactoring to Kibana filters management ([#452](https://github.com/wazuh/wazuh-kibana-app/pull/452) & [#459](https://github.com/wazuh/wazuh-kibana-app/pull/459)):
  - Added new class to build queries from the base query.
  - The filter management is being done on controllers instead of the `discover` directive.
  - Now we are emitting specific events whenever we are fetching data or communicating to the `discover` directive.
  - The number of useless requests to fetch data has been reduced.
  - The synchronization actions are working as expected regardless the amount of data and/or the number of machine resources.
  - Fixed several bugs about filter usage and transition to different app tabs.
- Added confirmation message when the user deletes an API entry on _Settings/API_ ([#428](https://github.com/wazuh/wazuh-kibana-app/pull/428)).
- Added support for filters on the _Manager/Logs_ tab when realtime is enabled ([#433](https://github.com/wazuh/wazuh-kibana-app/pull/433)).
- Added more filter options to the Detail view on _Manager/Ruleset_ ([#434](https://github.com/wazuh/wazuh-kibana-app/pull/434)).

### Changed

- Changed OSCAP visualization to avoid clipping issues with large agent names ([#429](https://github.com/wazuh/wazuh-kibana-app/pull/429)).
- Now the related Rules or Decoders sections on _Manager/Ruleset_ will remain hidden if there isn't any data to show or while it's loading ([#434](https://github.com/wazuh/wazuh-kibana-app/pull/434)).
- Added a 200ms delay when fetching iterable data from the Wazuh API ([#445](https://github.com/wazuh/wazuh-kibana-app/pull/445) & [#450](https://github.com/wazuh/wazuh-kibana-app/pull/450)).
- Fixed several bugs related to Wazuh API timeout/cancelled requests ([#445](https://github.com/wazuh/wazuh-kibana-app/pull/445)).
- Added `ENOTFOUND`, `EHOSTUNREACH`, `EINVAL`, `EAI_AGAIN` options for API URL parameter checking ([#463](https://github.com/wazuh/wazuh-kibana-app/pull/463)).
- Now the _Settings/Extensions_ subtab won't appear unless there's at least one API inserted ([#465](https://github.com/wazuh/wazuh-kibana-app/pull/465)).
- Now the index pattern selector on _Settings/Pattern_ will also refresh the known fields when changing it ([#477](https://github.com/wazuh/wazuh-kibana-app/pull/477)).
- Changed the _Manager_ tab into _Management_ ([#490](https://github.com/wazuh/wazuh-kibana-app/pull/490)).

### Fixed

- Fixed a bug where toggling extensions after deleting an API entry could lead into an error message ([#465](https://github.com/wazuh/wazuh-kibana-app/pull/465)).
- Fixed some performance bugs on the `dataHandler` service ([#442](https://github.com/wazuh/wazuh-kibana-app/pull/442) & [#486](https://github.com/wazuh/wazuh-kibana-app/pull/442)).
- Fixed a bug when loading the _Agents preview_ tab on Safari web browser ([#447](https://github.com/wazuh/wazuh-kibana-app/pull/447)).
- Fixed a bug where a new extension (enabled by default) appears disabled when updating the app ([#456](https://github.com/wazuh/wazuh-kibana-app/pull/456)).
- Fixed a bug where pressing the Enter key on the _Discover's_ tab search bar wasn't working properly ([#488](https://github.com/wazuh/wazuh-kibana-app/pull/488)).

### Removed

- Removed the `rison` dependency from the `package.json` file ([#452](https://github.com/wazuh/wazuh-kibana-app/pull/452)).
- Removed unused Elasticsearch request to avoid problems when there's no API inserted ([#460](https://github.com/wazuh/wazuh-kibana-app/pull/460)).

## Wazuh v3.2.1/v3.2.2 - Kibana v6.2.4 - Revision 390

### Added

- Support for Wazuh v3.2.2.
- Refactoring on visualizations use and management ([#397](https://github.com/wazuh/wazuh-kibana-app/pull/397)):
  - Visualizations are no longer stored on an index, they're built and loaded on demand when needed to render the interface.
  - Refactoring on the whole app source code to use the _import/export_ paradigm.
  - Removed old functions and variables from the old visualization management logic.
  - Removed cron task to clean remaining visualizations since it's no longer needed.
  - Some Kibana functions and modules have been overridden in order to make this refactoring work.
    - This change is not intrusive in any case.
- New redesign for the _Manager/Ruleset_ tab ([#420](https://github.com/wazuh/wazuh-kibana-app/pull/420)):
  - Rules and decoders list now divided into two different sections: _List view_ and _Detail view_.
  - Removed old expandable tables to move the rule/decoder information into a new space.
  - Enable different filters on the detail view for a better search on the list view.
  - New table for related rules or decoders.
  - And finally, a bunch of minor design enhancements to the whole app.
- Added a copyright notice to the whole app source code ([#395](https://github.com/wazuh/wazuh-kibana-app/pull/395)).
- Updated `.gitignore` with the _Node_ template ([#395](https://github.com/wazuh/wazuh-kibana-app/pull/395)).
- Added new module to the `package.json` file, [`rison`](https://www.npmjs.com/package/rison) ([#404](https://github.com/wazuh/wazuh-kibana-app/pull/404)).
- Added the `errorHandler` service to the blank screen scenario ([#413](https://github.com/wazuh/wazuh-kibana-app/pull/413)):
  - Now the exact error message will be shown to the user, instead of raw JSON content.
- Added new option on the `config.yml` file to disable the new X-Pack RBAC capabilities to filter index-patterns ([#417](https://github.com/wazuh/wazuh-kibana-app/pull/417)).

### Changed

- Small minor enhancements to the user interface ([#396](https://github.com/wazuh/wazuh-kibana-app/pull/396)):
  - Reduced Wazuh app logo size.
  - Changed buttons text to not use all-capitalized letters.
  - Minor typos found in the HTML/CSS code have been fixed.
- Now the app log stores the package revision ([#417](https://github.com/wazuh/wazuh-kibana-app/pull/417)).

### Fixed

- Fixed bug where the _Agents_ tab didn't preserve the filters after reloading the page ([#404](https://github.com/wazuh/wazuh-kibana-app/pull/404)).
- Fixed a bug when using X-Pack that sometimes threw an error of false _"Not enough privileges"_ scenario ([#415](https://github.com/wazuh/wazuh-kibana-app/pull/415)).
- Fixed a bug where the Kibana Discover auto-refresh functionality was still working when viewing the _Agent configuration_ tab ([#419](https://github.com/wazuh/wazuh-kibana-app/pull/419)).

## Wazuh v3.2.1 - Kibana v6.2.4 - Revision 389

### Changed

- Changed severity and verbosity to some log messages ([#412](https://github.com/wazuh/wazuh-kibana-app/pull/412)).

### Fixed

- Fixed a bug when using the X-Pack plugin without security capabilities enabled ([#403](https://github.com/wazuh/wazuh-kibana-app/pull/403)).
- Fixed a bug when the app was trying to create `wazuh-monitoring` indices without checking the existence of the proper template ([#412](https://github.com/wazuh/wazuh-kibana-app/pull/412)).

## Wazuh v3.2.1 - Kibana v6.2.4 - Revision 388

### Added

- Support for Elastic Stack v6.2.4.
- App server fully refactored ([#360](https://github.com/wazuh/wazuh-kibana-app/pull/360)):
  - Added new classes, reduced the amount of code, removed unused functions, and several optimizations.
  - Now the app follows a more ES6 code style on multiple modules.
  - _Overview/Agents_ visualizations have been ordered into separated files and folders.
  - Now the app can use the default index defined on the `/ect/kibana/kibana.yml` file.
  - Better error handling for the visualizations directive.
  - Added a cron job to delete remaining visualizations on the `.kibana` index if so.
  - Also, we've added some changes when using the X-Pack plugin:
    - Better management of users and roles in order to use the app capabilities.
    - Prevents app loading if the currently logged user has no access to any index pattern.
- Added the `errorHandler` service to the `dataHandler` factory ([#340](https://github.com/wazuh/wazuh-kibana-app/pull/340)).
- Added Syscollector section to _Manager/Agents Configuration_ tabs ([#359](https://github.com/wazuh/wazuh-kibana-app/pull/359)).
- Added `cluster.name` field to the `wazuh-monitoring` index ([#377](https://github.com/wazuh/wazuh-kibana-app/pull/377)).

### Changed

- Increased the query size when fetching the index pattern list ([#339](https://github.com/wazuh/wazuh-kibana-app/pull/339)).
- Changed active colour for all app tables ([#347](https://github.com/wazuh/wazuh-kibana-app/pull/347)).
- Changed validation regex to accept URLs with non-numeric format ([#353](https://github.com/wazuh/wazuh-kibana-app/pull/353)).
- Changed visualization removal cron task to avoid excessive log messages when there weren't removed visualizations ([#361](https://github.com/wazuh/wazuh-kibana-app/pull/361)).
- Changed filters comparison for a safer access ([#383](https://github.com/wazuh/wazuh-kibana-app/pull/383)).
- Removed some `server.log` messages to avoid performance errors ([#384](https://github.com/wazuh/wazuh-kibana-app/pull/384)).
- Changed the way of handling the index patterns list ([#360](https://github.com/wazuh/wazuh-kibana-app/pull/360)).
- Rewritten some false error-level logs to just information-level ones ([#360](https://github.com/wazuh/wazuh-kibana-app/pull/360)).
- Changed some files from JSON to CommonJS for performance improvements ([#360](https://github.com/wazuh/wazuh-kibana-app/pull/360)).
- Replaced some code on the `kibana-discover` directive with a much cleaner statement to avoid issues on the _Agents_ tab ([#394](https://github.com/wazuh/wazuh-kibana-app/pull/394)).

### Fixed

- Fixed a bug where several `agent.id` filters were created at the same time when navigating between _Agents_ and _Groups_ with different selected agents ([#342](https://github.com/wazuh/wazuh-kibana-app/pull/342)).
- Fixed logic on the index-pattern selector which wasn't showing the currently selected pattern the very first time a user opened the app ([#345](https://github.com/wazuh/wazuh-kibana-app/pull/345)).
- Fixed a bug on the `errorHandler` service who was preventing a proper output of some Elastic-related backend error messages ([#346](https://github.com/wazuh/wazuh-kibana-app/pull/346)).
- Fixed panels flickering in the _Settings_ tab ([#348](https://github.com/wazuh/wazuh-kibana-app/pull/348)).
- Fixed a bug in the shards and replicas settings when the user sets the value to zero (0) ([#358](https://github.com/wazuh/wazuh-kibana-app/pull/358)).
- Fixed several bugs related to the upgrade process from Wazuh 2.x to the new refactored server ([#363](https://github.com/wazuh/wazuh-kibana-app/pull/363)).
- Fixed a bug in _Discover/Agents VirusTotal_ tabs to avoid conflicts with the `agent.name` field ([#379](https://github.com/wazuh/wazuh-kibana-app/pull/379)).
- Fixed a bug on the implicit filter in _Discover/Agents PCI_ tabs ([#393](https://github.com/wazuh/wazuh-kibana-app/pull/393)).

### Removed

- Removed clear API password on `checkPattern` response ([#339](https://github.com/wazuh/wazuh-kibana-app/pull/339)).
- Removed old dashboard visualizations to reduce loading times ([#360](https://github.com/wazuh/wazuh-kibana-app/pull/360)).
- Removed some unused dependencies due to the server refactoring ([#360](https://github.com/wazuh/wazuh-kibana-app/pull/360)).
- Removed completely `metricService` from the app ([#389](https://github.com/wazuh/wazuh-kibana-app/pull/389)).

## Wazuh v3.2.1 - Kibana v6.2.2/v6.2.3 - Revision 387

### Added

- New logging system ([#307](https://github.com/wazuh/wazuh-kibana-app/pull/307)):
  - New module implemented to write app logs.
  - Now a trace is stored every time the app is re/started.
  - Currently, the `initialize.js` and `monitoring.js` files work with this system.
  - Note: the logs will live under `/var/log/wazuh/wazuhapp.log` on Linux systems, on Windows systems they will live under `kibana/plugins/`. It rotates the log whenever it reaches 100MB.
- Better cookies handling ([#308](https://github.com/wazuh/wazuh-kibana-app/pull/308)):
  - New field on the `.wazuh-version` index to store the last time the Kibana server was restarted.
  - This is used to check if the cookies have consistency with the current server status.
  - Now the app is clever and takes decisions depending on new consistency checks.
- New design for the _Agents/Configuration_ tab ([#310](https://github.com/wazuh/wazuh-kibana-app/pull/310)):
  - The style is the same as the _Manager/Configuration_ tab.
  - Added two more sections: CIS-CAT and Commands ([#315](https://github.com/wazuh/wazuh-kibana-app/pull/315)).
  - Added a new card that will appear when there's no group configuration at all ([#323](https://github.com/wazuh/wazuh-kibana-app/pull/323)).
- Added _"group"_ column on the agents list in _Agents_ ([#312](https://github.com/wazuh/wazuh-kibana-app/pull/312)):
  - If you click on the group, it will redirect the user to the specified group in _Manager/Groups_.
- New option for the `config.yml` file, `ip.selector` ([#313](https://github.com/wazuh/wazuh-kibana-app/pull/313)):
  - Define if the app will show or not the index pattern selector on the top navbar.
  - This setting is set to `true` by default.
- More CSS cleanup and reordering ([#315](https://github.com/wazuh/wazuh-kibana-app/pull/315)):
  - New `typography.less` file.
  - New `layout.less` file.
  - Removed `cleaned.less` file.
  - Reordering and cleaning of existing CSS files, including removal of unused classes, renaming, and more.
  - The _Settings_ tab has been refactored to correct some visual errors with some card components.
  - Small refactoring to some components from _Manager/Ruleset_ ([#323](https://github.com/wazuh/wazuh-kibana-app/pull/323)).
- New design for the top navbar ([#326](https://github.com/wazuh/wazuh-kibana-app/pull/326)):
  - Cleaned and refactored code
  - Revamped design, smaller and with minor details to follow the rest of Wazuh app guidelines.
- New design for the wz-chip component to follow the new Wazuh app guidelines ([#323](https://github.com/wazuh/wazuh-kibana-app/pull/323)).
- Added more descriptive error messages when the user inserts bad credentials on the _Add new API_ form in the _Settings_ tab ([#331](https://github.com/wazuh/wazuh-kibana-app/pull/331)).
- Added a new CSS class to truncate overflowing text on tables and metric ribbons ([#332](https://github.com/wazuh/wazuh-kibana-app/pull/332)).
- Support for Elastic Stack v6.2.2/v6.2.3.

### Changed

- Improved the initialization system ([#317](https://github.com/wazuh/wazuh-kibana-app/pull/317)):
  - Now the app will re-create the index-pattern if the user deletes the currently used by the Wazuh app.
  - The fieldset is now automatically refreshed if the app detects mismatches.
  - Now every index-pattern is dynamically formatted (for example, to enable the URLs in the _Vulnerabilities_ tab).
  - Some code refactoring for a better handling of possible use cases.
  - And the best thing, it's no longer needed to insert the sample alert!
- Improvements and changes to index-patterns ([#320](https://github.com/wazuh/wazuh-kibana-app/pull/320) & [#333](https://github.com/wazuh/wazuh-kibana-app/pull/333)):
  - Added a new route, `/get-list`, to fetch the index pattern list.
  - Removed and changed several functions for a proper management of index-patterns.
  - Improved the compatibility with user-created index-patterns, known to have unpredictable IDs.
  - Now the app properly redirects to `/blank-screen` if the length of the index patterns list is 0.
  - Ignored custom index patterns with auto-generated ID on the initialization process.
    - Now it uses the value set on the `config.yml` file.
  - If the index pattern is no longer available, the cookie will be overwritten.
- Improvements to the monitoring module ([#322](https://github.com/wazuh/wazuh-kibana-app/pull/322)):
  - Minor refactoring to the whole module.
  - Now the `wazuh-monitoring` index pattern is regenerated if it's missing.
  - And the best thing, it's no longer needed to insert the monitoring template!
- Now the app health check system only checks if the API and app have the same `major.minor` version ([#311](https://github.com/wazuh/wazuh-kibana-app/pull/311)):
  - Previously, the API and app had to be on the same `major.minor.patch` version.
- Adjusted space between title and value in some cards showing Manager or Agent configurations ([#315](https://github.com/wazuh/wazuh-kibana-app/pull/315)).
- Changed red and green colours to more saturated ones, following Kibana style ([#315](https://github.com/wazuh/wazuh-kibana-app/pull/315)).

### Fixed

- Fixed bug in Firefox browser who was not properly showing the tables with the scroll pagination functionality ([#314](https://github.com/wazuh/wazuh-kibana-app/pull/314)).
- Fixed bug where visualizations weren't being destroyed due to ongoing renderization processes ([#316](https://github.com/wazuh/wazuh-kibana-app/pull/316)).
- Fixed several UI bugs for a better consistency and usability ([#318](https://github.com/wazuh/wazuh-kibana-app/pull/318)).
- Fixed an error where the initial index-pattern was not loaded properly the very first time you enter the app ([#328](https://github.com/wazuh/wazuh-kibana-app/pull/328)).
- Fixed an error message that appeared whenever the app was not able to found the `wazuh-monitoring` index pattern ([#328](https://github.com/wazuh/wazuh-kibana-app/pull/328)).

## Wazuh v3.2.1 - Kibana v6.2.2 - Revision 386

### Added

- New design for the _Manager/Groups_ tab ([#295](https://github.com/wazuh/wazuh-kibana-app/pull/295)).
- New design for the _Manager/Configuration_ tab ([#297](https://github.com/wazuh/wazuh-kibana-app/pull/297)).
- New design of agents statistics for the _Agents_ tab ([#299](https://github.com/wazuh/wazuh-kibana-app/pull/299)).
- Added information ribbon into _Overview/Agent SCAP_ tabs ([#303](https://github.com/wazuh/wazuh-kibana-app/pull/303)).
- Added information ribbon into _Overview/Agent VirusTotal_ tabs ([#306](https://github.com/wazuh/wazuh-kibana-app/pull/306)).
- Added information ribbon into _Overview AWS_ tab ([#306](https://github.com/wazuh/wazuh-kibana-app/pull/306)).

### Changed

- Refactoring of HTML and CSS code throughout the whole Wazuh app ([#294](https://github.com/wazuh/wazuh-kibana-app/pull/294), [#302](https://github.com/wazuh/wazuh-kibana-app/pull/302) & [#305](https://github.com/wazuh/wazuh-kibana-app/pull/305)):
  - A big milestone for the project was finally achieved with this refactoring.
  - We've removed the Bootstrap dependency from the `package.json` file.
  - We've removed and merged many duplicated rules.
  - We've removed HTML and `angular-md` overriding rules. Now we have more own-made classes to avoid undesired results on the UI.
  - Also, this update brings tons of minor bugfixes related to weird HTML code.
- Wazuh app visualizations reviewed ([#301](https://github.com/wazuh/wazuh-kibana-app/pull/301)):
  - The number of used buckets has been limited since most of the table visualizations were surpassing acceptable limits.
  - Some visualizations have been checked to see if they make complete sense on what they mean to show to the user.
- Modified some app components for better follow-up of Kibana guidelines ([#290](https://github.com/wazuh/wazuh-kibana-app/pull/290) & [#297](https://github.com/wazuh/wazuh-kibana-app/pull/297)).
  - Also, some elements were modified on the _Discover_ tab in order to correct some mismatches.

### Fixed

- Adjusted information ribbon in _Agents/General_ for large OS names ([#290](https://github.com/wazuh/wazuh-kibana-app/pull/290) & [#294](https://github.com/wazuh/wazuh-kibana-app/pull/294)).
- Fixed unsafe array access on the visualization directive when going directly into _Manager/Ruleset/Decoders_ ([#293](https://github.com/wazuh/wazuh-kibana-app/pull/293)).
- Fixed a bug where navigating between agents in the _Agents_ tab was generating duplicated `agent.id` implicit filters ([#296](https://github.com/wazuh/wazuh-kibana-app/pull/296)).
- Fixed a bug where navigating between different tabs from _Overview_ or _Agents_ while being on the _Discover_ sub-tab was causing data loss in metric watchers ([#298](https://github.com/wazuh/wazuh-kibana-app/pull/298)).
- Fixed incorrect visualization of the rule level on _Manager/Ruleset/Rules_ when the rule level is zero (0) ([#298](https://github.com/wazuh/wazuh-kibana-app/pull/298)).

### Removed

- Removed almost every `md-tooltip` component from the whole app ([#305](https://github.com/wazuh/wazuh-kibana-app/pull/305)).
- Removed unused images from the `img` folder ([#305](https://github.com/wazuh/wazuh-kibana-app/pull/305)).

## Wazuh v3.2.1 - Kibana v6.2.2 - Revision 385

### Added

- Support for Wazuh v3.2.1.
- Brand-new first redesign for the app user interface ([#278](https://github.com/wazuh/wazuh-kibana-app/pull/278)):
  - This is the very first iteration of a _work-in-progress_ UX redesign for the Wazuh app.
  - The overall interface has been refreshed, removing some unnecessary colours and shadow effects.
  - The metric visualizations have been replaced by an information ribbon under the filter search bar, reducing the amount of space they occupied.
    - A new service was implemented for a proper handling of the metric visualizations watchers ([#280](https://github.com/wazuh/wazuh-kibana-app/pull/280)).
  - The rest of the app visualizations now have a new, more detailed card design.
- New shards and replicas settings to the `config.yml` file ([#277](https://github.com/wazuh/wazuh-kibana-app/pull/277)):
  - Now you can apply custom values to the shards and replicas for the `.wazuh` and `.wazuh-version` indices.
  - This feature only works before the installation process. If you modify these settings after installing the app, they won't be applied at all.

### Changed

- Now clicking again on the _Groups_ tab on _Manager_ will properly reload the tab and redirect to the beginning ([#274](https://github.com/wazuh/wazuh-kibana-app/pull/274)).
- Now the visualizations only use the `vis-id` attribute for loading them ([#275](https://github.com/wazuh/wazuh-kibana-app/pull/275)).
- The colours from the toast messages have been replaced to follow the Elastic 6 guidelines ([#286](https://github.com/wazuh/wazuh-kibana-app/pull/286)).

### Fixed

- Fixed wrong data flow on _Agents/General_ when coming from and going to the _Groups_ tab ([#273](https://github.com/wazuh/wazuh-kibana-app/pull/273)).
- Fixed sorting on tables, now they use the sorting functionality provided by the Wazuh API ([#274](https://github.com/wazuh/wazuh-kibana-app/pull/274)).
- Fixed column width issues on some tables ([#274](https://github.com/wazuh/wazuh-kibana-app/pull/274)).
- Fixed bug in the _Agent configuration_ JSON viewer who didn't properly show the full group configuration ([#276](https://github.com/wazuh/wazuh-kibana-app/pull/276)).
- Fixed excessive loading time from some Audit visualizations ([#278](https://github.com/wazuh/wazuh-kibana-app/pull/278)).
- Fixed Play/Pause button in timepicker's auto-refresh ([#281](https://github.com/wazuh/wazuh-kibana-app/pull/281)).
- Fixed unusual scenario on visualization directive where sometimes there was duplicated implicit filters when doing a search ([#283](https://github.com/wazuh/wazuh-kibana-app/pull/283)).
- Fixed some _Overview Audit_ visualizations who were not working properly ([#285](https://github.com/wazuh/wazuh-kibana-app/pull/285)).

### Removed

- Deleted the `id` attribute from all the app visualizations ([#275](https://github.com/wazuh/wazuh-kibana-app/pull/275)).

## Wazuh v3.2.0 - Kibana v6.2.2 - Revision 384

### Added

- New directives for the Wazuh app: `wz-table`, `wz-table-header` and `wz-search-bar` ([#263](https://github.com/wazuh/wazuh-kibana-app/pull/263)):
  - Maintainable and reusable components for a better-structured app.
  - Several files have been changed, renamed and moved to new folders, following _best practices_.
  - The progress bar is now within its proper directive ([#266](https://github.com/wazuh/wazuh-kibana-app/pull/266)).
  - Minor typos and refactoring changes to the new directives.
- Support for Elastic Stack v6.2.2.

### Changed

- App buttons have been refactored. Unified CSS and HTML for buttons, providing the same structure for them ([#269](https://github.com/wazuh/wazuh-kibana-app/pull/269)).
- The API list on Settings now shows the latest inserted API at the beginning of the list ([#261](https://github.com/wazuh/wazuh-kibana-app/pull/261)).
- The check for the currently applied pattern has been improved, providing clever handling of Elasticsearch errors ([#271](https://github.com/wazuh/wazuh-kibana-app/pull/271)).
- Now on _Settings_, when the Add or Edit API form is active, if you press the other button, it will make the previous one disappear, getting a clearer interface ([#9df1e31](https://github.com/wazuh/wazuh-kibana-app/commit/9df1e317903edf01c81eba068da6d20a8a1ea7c2)).

### Fixed

- Fixed visualizations directive to properly load the _Manager/Ruleset_ visualizations ([#262](https://github.com/wazuh/wazuh-kibana-app/pull/262)).
- Fixed a bug where the classic extensions were not affected by the settings of the `config.yml` file ([#266](https://github.com/wazuh/wazuh-kibana-app/pull/266)).
- Fixed minor CSS bugs from the conversion to directives to some components ([#266](https://github.com/wazuh/wazuh-kibana-app/pull/266)).
- Fixed bug in the tables directive when accessing a member it doesn't exist ([#266](https://github.com/wazuh/wazuh-kibana-app/pull/266)).
- Fixed browser console log error when clicking the Wazuh logo on the app ([#6647fbc](https://github.com/wazuh/wazuh-kibana-app/commit/6647fbc051c2bf69df7df6e247b2b2f46963f194)).

### Removed

- Removed the `kbn-dis` directive from _Manager/Ruleset_ ([#262](https://github.com/wazuh/wazuh-kibana-app/pull/262)).
- Removed the `filters.js` and `kibana_fields_file.json` files ([#263](https://github.com/wazuh/wazuh-kibana-app/pull/263)).
- Removed the `implicitFilters` service ([#270](https://github.com/wazuh/wazuh-kibana-app/pull/270)).
- Removed visualizations loading status trace from controllers and visualization directive ([#270](https://github.com/wazuh/wazuh-kibana-app/pull/270)).

## Wazuh v3.2.0 - Kibana v6.2.1 - Revision 383

### Added

- Support for Wazuh 3.2.0.
- Compatibility with Kibana 6.1.0 to Kibana 6.2.1.
- New tab for vulnerability detector alerts.

### Changed

- The app now shows the index pattern selector only if the list length is greater than 1.
  - If it's exactly 1 shows the index pattern without a selector.
- Now the index pattern selector only shows the compatible ones.
  - It's no longer possible to select the `wazuh-monitoring` index pattern.
- Updated Bootstrap to 3.3.7.
- Improved filter propagation between Discover and the visualizations.
- Replaced the login route name from /login to /wlogin to avoid conflict with X-Pack own login route.

### Fixed

- Several CSS bugfixes for better compatibility with Kibana 6.2.1.
- Some variables changed for adapting new Wazuh API requests.
- Better error handling for some Elastic-related messages.
- Fixed browser console error from top-menu directive.
- Removed undesired md-divider from Manager/Logs.
- Adjusted the width of a column in Manager/Logs to avoid overflow issues with the text.
- Fixed a wrong situation with the visualizations when we refresh the Manager/Rules tab.

### Removed

- Removed the `travis.yml` file.

## Wazuh v3.1.0 - Kibana v6.1.3 - Revision 380

### Added

- Support for Wazuh 3.1.0.
- Compatibility with Kibana 6.1.3.
- New error handler for better app errors reporting.
- A new extension for Amazon Web Services alerts.
- A new extension for VirusTotal alerts.
- New agent configuration tab:
  - Visualize the current group configuration for the currently selected agent on the app.
  - Navigate through the different tabs to see which configuration is being used.
  - Check the synchronization status for the configuration.
  - View the current group of the agent and click on it to go to the Groups tab.
- New initial health check for checking some app components.
- New YAML config file:
  - Define the initial index pattern.
  - Define specific checks for the healthcheck.
  - Define the default extensions when adding new APIs.
- New index pattern selector dropdown on the top navbar.
  - The app will reload applying the new index pattern.
- Added new icons for some sections of the app.

### Changed

- New visualizations loader, with much better performance.
- Improved reindex process for the .wazuh index when upgrading from a 2.x-5.x version.
- Adding 365 days expiring time to the cookies.
- Change default behaviour for the config file. Now everything is commented with default values.
  - You need to edit the file, remove the comment mark and apply the desired value.
- Completely redesigned the manager configuration tab.
- Completely redesigned the groups tab.
- App tables have now unified CSS classes.

### Fixed

- Play real-time button has been fixed.
- Preventing duplicate APIs from feeding the wazuh-monitoring index.
- Fixing the check manager connection button.
- Fixing the extensions settings so they are preserved over time.
- Much more error handling messages in all the tabs.
- Fixed OS filters in agents list.
- Fixed autocomplete lists in the agents, rules and decoders list so they properly scroll.
- Many styles bugfixes for the different browsers.
- Reviewed and fixed some visualizations not showing accurate information.

### Removed

- Removed index pattern configuration from the `package.json` file.
- Removed unnecessary dependencies from the `package.json` file.

## Wazuh v3.0.0 - Kibana v6.1.0 - Revision 371

### Added

- You can configure the initial index-pattern used by the plugin in the initialPattern variable of the app's package.json.
- Auto `.wazuh` reindex from Wazuh 2.x - Kibana 5.x to Wazuh 3.x - Kibana 6.x.
  - The API credentials will be automatically migrated to the new installation.
- Dynamically changed the index-pattern used by going to the Settings -> Pattern tab.
  - Wazuh alerts compatibility auto detection.
- New loader for visualizations.
- Better performance: now the tabs use the same Discover tab, only changing the current filters.
- New Groups tab.
  - Now you can check your group configuration (search its agents and configuration files).
- The Logs tab has been improved.
  - You can sort by field and the view has been improved.
- Achieved a clearer interface with implicit filters per tab showed as unremovable chips.

### Changed

- Dynamically creating .kibana index if necessary.
- Better integration with Kibana Discover.
- Visualizations loaded at initialization time.
- New sync system to wait for Elasticsearch JS.
- Decoupling selected API and pattern from backend and moved to the client side.

## Wazuh v2.1.0 - Kibana v5.6.1 - Revision 345

### Added

- Loading icon while Wazuh loads the visualizations.
- Add/Delete/Restart agents.
- OS agent filter

### Changed

- Using genericReq when possible.

## Wazuh v2.0.1 - Kibana v5.5.1 - Revision 339

### Changed

- New index in Elasticsearch to save Wazuh set up configuration
- Short URL's is now supported
- A native base path from kibana.yml is now supported

### Fixed

- Search bar across panels now support parenthesis grouping
- Several CSS fixes for IE browser<|MERGE_RESOLUTION|>--- conflicted
+++ resolved
@@ -2,17 +2,13 @@
 
 All notable changes to the Wazuh app project will be documented in this file.
 
-<<<<<<< HEAD
 ## Wazuh v3.9.0 - Kibana v6.7.0 / v6.7.1 - Revision 502
 
 ### Added
 
 - Support for Kibana v7.0.0 / v7.0.1
 
-## Wazuh v3.9.0 - Kibana v6.7.0 / v6.7.1 - Revision 439
-=======
 ## Wazuh v3.9.0 - Kibana v6.7.0 / v6.7.1 / v6.7.2 - Revision 441
->>>>>>> 1bc21759
 
 ### Added
 
