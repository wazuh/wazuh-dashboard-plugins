--- conflicted
+++ resolved
@@ -39,14 +39,10 @@
 - Fix improving and removing WUI error logs [#3260](https://github.com/wazuh/wazuh-kibana-app/pull/3260)
 - Fix some errors of PDF reports [#3272](https://github.com/wazuh/wazuh-kibana-app/pull/3272)
 - Fix TypeError when selecting macOS agent deployment in a Safari Browser [#3289](https://github.com/wazuh/wazuh-kibana-app/pull/3289)
-<<<<<<< HEAD
-- Fix error in how the SCA check's checks are displayed [#3297](https://github.com/wazuh/wazuh-kibana-app/pull/3297)
-- Adapt Kibana integrations to Kibana 7.11 and 7.12  [#3309](https://github.com/wazuh/wazuh-kibana-app/pull/3309)
-=======
 - Fix error in how the SCA check's checks are displayed [#](https://github.com/wazuh/wazuh-kibana-app/pull/3297)
 - Fixed message of error when add sample data fails [#3241](https://github.com/wazuh/wazuh-kibana-app/pull/3241)
 - Fixed modules are missing in the agent menu [#3244](https://github.com/wazuh/wazuh-kibana-app/pull/3244)
->>>>>>> 90540d4b
+- Adapt Kibana integrations to Kibana 7.11 and 7.12  [#3309](https://github.com/wazuh/wazuh-kibana-app/pull/3309)
 
 ## Wazuh v4.2.0 - Kibana 7.10.2 , 7.11.2 - Revision 4201
 
