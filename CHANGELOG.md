# Change Log

All notable changes to the Wazuh app project will be documented in this file.

## Wazuh v4.4.0 - Kibana 7.10.2, 7.16.x, 7.17.x - Revision 4400

### Added

- Added the option to sort by the agents count in the group table. [#4323](https://github.com/wazuh/wazuh-kibana-app/pull/4323)
- Added agent synchronization status in the agent module. [#3874](https://github.com/wazuh/wazuh-kibana-app/pull/3874)

### Changed

- Changed the HTTP verb from `GET` to `POST` in the requests to login to the Wazuh API [#4103](https://github.com/wazuh/wazuh-kibana-app/pull/4103)
- Endpoint `/agents/summary/status` response was adapted. [#3874](https://github.com/wazuh/wazuh-kibana-app/pull/3874)

### Fixed

<<<<<<< HEAD
- Fixed nested fields filtering in dashboards tables and KPIs [#4425](https://github.com/wazuh/wazuh-kibana-app/pull/4425)
=======
- Fixed nested field rendering in security alerts table details [#4428](https://github.com/wazuh/wazuh-kibana-app/pull/4428)
>>>>>>> 0ae046a1

## Wazuh v4.3.7 - Kibana 7.10.2, 7.16.x, 7.17.x - Revision 4308

### Fixed

- Wazuh.yml review: fixed link to web documentation, improved in-file documentation and fixed some grammatical errors. [#4378](https://github.com/wazuh/wazuh-kibana-app/pull/4378) [#4399](https://github.com/wazuh/wazuh-kibana-app/pull/4399) 
- Fixed an error during the generation of a group's report, if the request to the Wazuh API fails [#4350](https://github.com/wazuh/wazuh-kibana-app/pull/4350)
- Fixed a problem with the group's report, when the group has no agents [#4350](https://github.com/wazuh/wazuh-kibana-app/pull/4350)
- Fixed path in logo customization section [#4352](https://github.com/wazuh/wazuh-kibana-app/pull/4352)
- Fixed a TypeError in Firefox. Change the Get request that was made with a Kibana core.http.get(/api/check-wazuh) resource to the WzRequest.genericReq resource and it no longer fails, also add a test capture to public/plugin.ts that wraps the request and in case of failure, the error is detected when the browser does not work with the V8 engine. [#4362](https://github.com/wazuh/wazuh-kibana-app/pull/4362)
- Fixed an error of an undefined username hash related to reporting when using Kibana with X-Pack and security was disabled [#4358](https://github.com/wazuh/wazuh-kibana-app/pull/4358)
- Fixed persistence of the plugin registry file between updates [#4359](https://github.com/wazuh/wazuh-kibana-app/pull/4359)
- Fixed searchbar error on SCA Inventory table [#4367](https://github.com/wazuh/wazuh-kibana-app/pull/4367)
- Fixed a routes loop when reinstalling Wazuh indexer [#4373](https://github.com/wazuh/wazuh-kibana-app/pull/4373)

# Removed

- Removed the use of `manager_host` field related to agent information of Wazuh API responses, which is obsolete [#4350](https://github.com/wazuh/wazuh-kibana-app/pull/4350)

## Wazuh v4.3.6 - Kibana 7.10.2, 7.16.x, 7.17.x - Revision 4307

### Fixed

- Fixed the search bar component to properly distinguish conjuntion operators (AND, OR) [#4326](https://github.com/wazuh/wazuh-kibana-app/pull/4326)
- Fixed documentation link titles to match the documentation sections to redirect to [#4301](https://github.com/wazuh/wazuh-kibana-app/pull/4301)
- Fixed missing documentation references to the Agent's overview, Agent's Integrity monitoring, and Agent's Inventory data sections, when the agent has never connected. [#4301](https://github.com/wazuh/wazuh-kibana-app/pull/4301)
- The references to the documentation site now links to the appropriate version [#4301](https://github.com/wazuh/wazuh-kibana-app/pull/4301)
- Fixed missing documentation link in the Docker Listener module [#4301](https://github.com/wazuh/wazuh-kibana-app/pull/4301)
- Fixed broken links to the documentation site [#4301](https://github.com/wazuh/wazuh-kibana-app/pull/4301)
- Fix Rules, Decoders and CDB lists uploaders to show errors appropriately [#4307](https://github.com/wazuh/wazuh-kibana-app/pull/4307)
- Sanitize report's inputs and usernames [#4330](https://github.com/wazuh/wazuh-kibana-app/pull/4330)

## Wazuh v4.3.5 - Kibana 7.10.2, 7.16.x, 7.17.x - Revision 4306

### Added

- Added to the interface API messages in the Ruleset test module [#4244](https://github.com/wazuh/wazuh-kibana-app/pull/4244)
- Added authorization prompt in Mitre > Intelligence [#4261](https://github.com/wazuh/wazuh-kibana-app/pull/4261)
- Added a more descriptive message when there is an error related to the user permissions when getting the list of index patterns in a route resolver [#4280](https://github.com/wazuh/wazuh-kibana-app/pull/4280)

### Changed

- Changed the reference from Manager to Wazuh server in the guide to deploy a new agent [#4239](https://github.com/wazuh/wazuh-kibana-app/pull/4239)
- Removed the filtered tags because they were not supported by the API endpoint [#4267](https://github.com/wazuh/wazuh-kibana-app/pull/4267)
- Changed styles in visualizations. [#4254](https://github.com/wazuh/wazuh-kibana-app/pull/4254)

### Fixed

- Fixed type error when changing screen size in agents section [#4233](https://github.com/wazuh/wazuh-kibana-app/pull/4233)
- Removed a logged error that appeared when the `statistics` tasks tried to create an index with the same name, causing the second task to fail on the creation of the index because it already exists [#4235](https://github.com/wazuh/wazuh-kibana-app/pull/4235)
- Fixed a UI crash due to a query with syntax errors in `Modules/Security events` [#4237](https://github.com/wazuh/wazuh-kibana-app/pull/4237)
- Fixed an error when generating a module report after changing the selected agent [#4240](https://github.com/wazuh/wazuh-kibana-app/pull/4240)
- Fixed an unhandled error when a Wazuh API request failed in the dev tools [#4266](https://github.com/wazuh/wazuh-kibana-app/pull/4266)
- Fixed an error related to `API not available` when saving the manager configuration and restarting the manager from `Management/Configuration/Edit configuration` on manager mode [#4264](https://github.com/wazuh/wazuh-kibana-app/pull/4264)
- Fixed a UI problem that required scrolling to see the logs in Management/Logs and Settings/Logs [#4253](https://github.com/wazuh/wazuh-kibana-app/pull/4253)

## Wazuh v4.3.4 - Kibana 7.10.2, 7.16.x, 7.17.x - Revision 4305

### Added

- Added the `pending` agent status to some sections that was missing
  [#4166](https://github.com/wazuh/wazuh-kibana-app/pull/4166)
  [#4188](https://github.com/wazuh/wazuh-kibana-app/pull/4188)

### Changed

- Replaced the visualization of `Status` panel in `Agents` [#4166](https://github.com/wazuh/wazuh-kibana-app/pull/4166) [#4196](https://github.com/wazuh/wazuh-kibana-app/pull/4196)
- Replaced the visualization of policy in `Modules/Security configuration assessment/Inventory` [#4166](https://github.com/wazuh/wazuh-kibana-app/pull/4166)
- Consistency in the colors and labels used for the agent status [#4166](https://github.com/wazuh/wazuh-kibana-app/pull/4166) [#4199](https://github.com/wazuh/wazuh-kibana-app/issues/4199)
- Replaced how the full and partial scan dates are displayed in the `Details` panel of `Vulnerabilities/Inventory` [#4169](https://github.com/wazuh/wazuh-kibana-app/pull/4169)

### Fixed

- Maintain the filters when clicking on the `Visualize` button of a document field from `<Module>/Events` and redirects to the `lens` plugin [#4157](https://github.com/wazuh/wazuh-kibana-app/pull/4157)
- Fixed that the platform visualizations didn't use some definitions related to the UI on Kibana 7.10.2 [#4166](https://github.com/wazuh/wazuh-kibana-app/pull/4166)
- Fixed a toast message with a successful process appeared when removing an agent of a group in `Management/Groups` and the agent appears in the agent list after refreshing the table [#4167](https://github.com/wazuh/wazuh-kibana-app/pull/4167)
- Fixed import of an empty rule or decoder file [#4176](https://github.com/wazuh/wazuh-kibana-app/pull/4176)
- Fixed overwriting of rule and decoder imports [#4180](https://github.com/wazuh/wazuh-kibana-app/pull/4180)
- Fixed missing background in the status graph tooltip in agents [#4198](https://github.com/wazuh/wazuh-kibana-app/pull/4198)
- Fixed the problem allowing to remove the filters from the module [#4219](https://github.com/wazuh/wazuh-kibana-app/pull/4219)

## Wazuh v4.3.3 - Kibana 7.10.2, 7.16.x, 7.17.x - Revision 4304

### Fixed

- Fixed the implicit filters in modules can be removed [#4146](https://github.com/wazuh/wazuh-kibana-app/pull/4146)
- Fixed Wazuh Dashboard troubleshooting url [#4150](https://github.com/wazuh/wazuh-kibana-app/pull/4150)

## Wazuh v4.3.2 - Kibana 7.10.2 , 7.16.x, 7.17.x - Revision 4303

### Added

- Support for Wazuh 4.3.2

## Wazuh v4.2.7 - Kibana 7.10.2, 7.11.2, 7.12.1, 7.13.0, 7.13.1, 7.13.2, 7.13.3, 7.13.4, 7.14.0, 7.14.1, 7.14.2 - Revision 4208

### Added

- Support for Wazuh 4.2.7

## Wazuh v4.3.1 - Kibana 7.10.2 , 7.16.x, 7.17.x - Revision 4302

### Added

- Added PowerShell version warning to Windows agent installation wizard [#4142](https://github.com/wazuh/wazuh-kibana-app/pull/4142)
- A new workflow is added to perform backports to specific branches [#4149](https://github.com/wazuh/wazuh-kibana-app/pull/4149)

### Fixed

- Fixed the falsy values are displayed as not defined and enhanced the output of `Ruleset Test` [#4141](https://github.com/wazuh/wazuh-kibana-app/pull/4141)

## Wazuh v4.3.0 - Kibana 7.10.2, 7.16.x, 7.17.x - Revision 4301

### Added

- Support for Kibana 7.16.x
- Support for Kibana 7.17.x
- Added GitHub and Office365 modules [#3557](https://github.com/wazuh/wazuh-kibana-app/pull/3557)
- Added a new `Panel` module tab for GitHub and Office365 modules
  [#3541](https://github.com/wazuh/wazuh-kibana-app/pull/3541)
  [#3945](https://github.com/wazuh/wazuh-kibana-app/pull/3945)
  [#3952](https://github.com/wazuh/wazuh-kibana-app/pull/3952)
- Added ability to filter the results fo the `Network Ports` table in the `Inventory data` section [#3639](https://github.com/wazuh/wazuh-kibana-app/pull/3639)
- Added new endpoint service to collect the frontend logs into a file [#3324](https://github.com/wazuh/wazuh-kibana-app/pull/3324)
- Improved the frontend handle errors strategy: UI, Toasts, console log and log in file
  [#3327](https://github.com/wazuh/wazuh-kibana-app/pull/3327)
  [#3321](https://github.com/wazuh/wazuh-kibana-app/pull/3321)
  [#3367](https://github.com/wazuh/wazuh-kibana-app/pull/3367)
  [#3373](https://github.com/wazuh/wazuh-kibana-app/pull/3373)
  [#3374](https://github.com/wazuh/wazuh-kibana-app/pull/3374)
  [#3390](https://github.com/wazuh/wazuh-kibana-app/pull/3390)  
  [#3410](https://github.com/wazuh/wazuh-kibana-app/pull/3410)
  [#3408](https://github.com/wazuh/wazuh-kibana-app/pull/3408)
  [#3429](https://github.com/wazuh/wazuh-kibana-app/pull/3429)
  [#3427](https://github.com/wazuh/wazuh-kibana-app/pull/3427)
  [#3417](https://github.com/wazuh/wazuh-kibana-app/pull/3417)
  [#3462](https://github.com/wazuh/wazuh-kibana-app/pull/3462)
  [#3451](https://github.com/wazuh/wazuh-kibana-app/pull/3451)
  [#3442](https://github.com/wazuh/wazuh-kibana-app/pull/3442)
  [#3480](https://github.com/wazuh/wazuh-kibana-app/pull/3480)
  [#3472](https://github.com/wazuh/wazuh-kibana-app/pull/3472)
  [#3434](https://github.com/wazuh/wazuh-kibana-app/pull/3434)
  [#3392](https://github.com/wazuh/wazuh-kibana-app/pull/3392)
  [#3404](https://github.com/wazuh/wazuh-kibana-app/pull/3404)
  [#3432](https://github.com/wazuh/wazuh-kibana-app/pull/3432)
  [#3415](https://github.com/wazuh/wazuh-kibana-app/pull/3415)
  [#3469](https://github.com/wazuh/wazuh-kibana-app/pull/3469)
  [#3448](https://github.com/wazuh/wazuh-kibana-app/pull/3448)
  [#3465](https://github.com/wazuh/wazuh-kibana-app/pull/3465)
  [#3464](https://github.com/wazuh/wazuh-kibana-app/pull/3464)
  [#3478](https://github.com/wazuh/wazuh-kibana-app/pull/3478)
  [#4116](https://github.com/wazuh/wazuh-kibana-app/pull/4116)
- Added Intelligence tab to Mitre Att&ck module [#3368](https://github.com/wazuh/wazuh-kibana-app/pull/3368) [#3344](https://github.com/wazuh/wazuh-kibana-app/pull/3344) [#3726](https://github.com/wazuh/wazuh-kibana-app/pull/3726)
- Added sample data for office365 events [#3424](https://github.com/wazuh/wazuh-kibana-app/pull/3424)
- Created a separate component to check for sample data [#3475](https://github.com/wazuh/wazuh-kibana-app/pull/3475)
- Added a new hook for getting value suggestions [#3506](https://github.com/wazuh/wazuh-kibana-app/pull/3506)
- Added dinamic simple filters and adding simple GitHub filters fields [3531](https://github.com/wazuh/wazuh-kibana-app/pull/3531)
- Added configuration viewer for Module Office365 on Management > Configuration [#3524](https://github.com/wazuh/wazuh-kibana-app/pull/3524)
- Added base Module Panel view with Office365 setup [#3518](https://github.com/wazuh/wazuh-kibana-app/pull/3518)
- Added specifics and custom filters for Office365 search bar [#3533](https://github.com/wazuh/wazuh-kibana-app/pull/3533)
- Adding Pagination and filter to drilldown tables at Office pannel [#3544](https://github.com/wazuh/wazuh-kibana-app/pull/3544).
- Simple filters change between panel and drilldown panel [#3568](https://github.com/wazuh/wazuh-kibana-app/pull/3568).
- Added new fields in Inventory table and Flyout Details [#3525](https://github.com/wazuh/wazuh-kibana-app/pull/3525)
- Added columns selector in agents table [#3691](https://github.com/wazuh/wazuh-kibana-app/pull/3691)
- Added a new workflow for create wazuh packages [#3742](https://github.com/wazuh/wazuh-kibana-app/pull/3742)
- Run `template` and `fields` checks in the health check depends on the app configuration [#3783](https://github.com/wazuh/wazuh-kibana-app/pull/3783)
- Added a toast message when there is an error creating a new group [#3804](https://github.com/wazuh/wazuh-kibana-app/pull/3804)
- Added a step to start the agent to the deploy new Windowns agent guide [#3846](https://github.com/wazuh/wazuh-kibana-app/pull/3846)
- Added agents windows events config tab [#3905](https://github.com/wazuh/wazuh-kibana-app/pull/3905)
- Added 3 new panels to `Vulnerabilities/Inventory` [#3893](https://github.com/wazuh/wazuh-kibana-app/pull/3893)
- Added new fields of `Vulnerabilities` to the details flyout [#3893](https://github.com/wazuh/wazuh-kibana-app/pull/3893) [#3908](https://github.com/wazuh/wazuh-kibana-app/pull/3908)
- Added missing fields used in visualizations to the known fiels related to alerts [#3924](https://github.com/wazuh/wazuh-kibana-app/pull/3924)
- Added troubleshooting link to "index pattern was refreshed" toast [#3946](https://github.com/wazuh/wazuh-kibana-app/pull/3946)
- Added more number options to the tables widget in Modules -> "Mitre" [#4041](https://github.com/wazuh/wazuh-kibana-app/pull/4066)
- Management -> groups -> agent: Selectors appear when there are more than 3 options [#4126](https://github.com/wazuh/wazuh-kibana-app/pull/4126)

### Changed

- Changed ossec to wazuh in sample-data [#3121](https://github.com/wazuh/wazuh-kibana-app/pull/3121)
- Changed empty fields in FIM tables and `syscheck.value_name` in discovery now show an empty tag for visual clarity [#3279](https://github.com/wazuh/wazuh-kibana-app/pull/3279)
- Adapted the Mitre tactics and techniques resources to use the API endpoints [#3346](https://github.com/wazuh/wazuh-kibana-app/pull/3346)
- Moved the filterManager subscription to the hook useFilterManager [#3517](https://github.com/wazuh/wazuh-kibana-app/pull/3517)
- Change filter from is to is one of in custom searchbar [#3529](https://github.com/wazuh/wazuh-kibana-app/pull/3529)
- Refactored as module tabs and buttons are rendered [#3494](https://github.com/wazuh/wazuh-kibana-app/pull/3494)
- Updated the deprecated and added new references authd [#3663](https://github.com/wazuh/wazuh-kibana-app/pull/3663) [#3806](https://github.com/wazuh/wazuh-kibana-app/pull/3806)
- Added time subscription to Discover component [#3549](https://github.com/wazuh/wazuh-kibana-app/pull/3549)
- Refactored as module tabs and buttons are rendered [#3494](https://github.com/wazuh/wazuh-kibana-app/pull/3494)
- Testing logs using the Ruletest Test don't display the rule information if not matching a rule. [#3446](https://github.com/wazuh/wazuh-kibana-app/pull/3446)
- Changed format permissions in FIM inventory [#3649](https://github.com/wazuh/wazuh-kibana-app/pull/3649)
- Changed of request for one that does not return data that is not necessary to optimize times. [#3686](https://github.com/wazuh/wazuh-kibana-app/pull/3686) [#3728](https://github.com/wazuh/wazuh-kibana-app/pull/3728)
- Rebranding. Replaced the brand logos, set module icons with brand colors [#3788](https://github.com/wazuh/wazuh-kibana-app/pull/3788)
- Changed user for sample data management [#3795](https://github.com/wazuh/wazuh-kibana-app/pull/3795)
- Changed agent install codeblock copy button and powershell terminal warning [#3792](https://github.com/wazuh/wazuh-kibana-app/pull/3792)
- Refactored as the plugin platform name and references is managed [#3811](https://github.com/wazuh/wazuh-kibana-app/pull/3811)
- Removed `Dashboard` tab for the `Vulnerabilities` modules [#3893](https://github.com/wazuh/wazuh-kibana-app/pull/3893)
- Display all fields in the `Table` tab when expading an alert row in the alerts tables of flyouts and the `Modules/Security Events/Dashboard` table [#3908](https://github.com/wazuh/wazuh-kibana-app/pull/3908)
- Refactored the table in `Vulnerabilities/Inventory` [#3196](https://github.com/wazuh/wazuh-kibana-app/pull/3196)
- Changed Google Groups app icons [#3949](https://github.com/wazuh/wazuh-kibana-app/pull/3949)
- Removed sorting for `Agents` or `Configuration checksum` column in the table of `Management/Groups` due to this is not supported by the API [#3857](https://github.com/wazuh/wazuh-kibana-app/pull/3857)
- Changed messages in the agent installation guide [#4040](https://github.com/wazuh/wazuh-kibana-app/pull/4040)
- Changed the default `wazuh.statistics.shards` setting from `2` to `1` [#4055](https://github.com/wazuh/wazuh-kibana-app/pull/4055)
- Removed the migration tasks in the `.wazuh` and `.wazuh-version` indices [#4098](https://github.com/wazuh/wazuh-kibana-app/pull/4098)
- Separated the actions of viewing and editing the `agent.conf` group file [#4114](https://github.com/wazuh/wazuh-kibana-app/pull/4114)

### Fixed

- Fixed creation of log files [#3384](https://github.com/wazuh/wazuh-kibana-app/pull/3384)
- Fixed double fetching alerts count when pinnin/unpinning the agent in Mitre Att&ck/Framework [#3484](https://github.com/wazuh/wazuh-kibana-app/pull/3484)
- Query config refactor [#3490](https://github.com/wazuh/wazuh-kibana-app/pull/3490)
- Fixed rules and decoders test flyout clickout event [#3412](https://github.com/wazuh/wazuh-kibana-app/pull/3412)
- Notify when you are registering an agent without permissions [#3430](https://github.com/wazuh/wazuh-kibana-app/pull/3430)
- Remove not used `redirectRule` query param when clicking the row table on CDB Lists/Decoders [#3438](https://github.com/wazuh/wazuh-kibana-app/pull/3438)
- Fixed the code overflows over the line numbers in the API Console editor [#3439](https://github.com/wazuh/wazuh-kibana-app/pull/3439)
- Don't open the main menu when changing the seleted API or index pattern [#3440](https://github.com/wazuh/wazuh-kibana-app/pull/3440)
- Fix error message in conf managment [#3443](https://github.com/wazuh/wazuh-kibana-app/pull/3443)
- Fix size api selector when name is too long [#3445](https://github.com/wazuh/wazuh-kibana-app/pull/3445)
- Fixed error when edit a rule or decoder [#3456](https://github.com/wazuh/wazuh-kibana-app/pull/3456)
- Fixed index pattern selector doesn't display the ignored index patterns [#3458](https://github.com/wazuh/wazuh-kibana-app/pull/3458)
- Fixed error in /Management/Configuration when cluster is disabled [#3553](https://github.com/wazuh/wazuh-kibana-app/pull/3553)
- Fix the pinned filters were removed when accessing to the `Panel` tab of a module [#3565](https://github.com/wazuh/wazuh-kibana-app/pull/3565)
- Fixed multi-select component searcher handler [#3645](https://github.com/wazuh/wazuh-kibana-app/pull/3645)
- Fixed order logs properly in Management/Logs [#3609](https://github.com/wazuh/wazuh-kibana-app/pull/3609)
- Fixed the Wazuh API requests to `GET //` [#3661](https://github.com/wazuh/wazuh-kibana-app/pull/3661)
- Fixed missing mitre tactics [#3675](https://github.com/wazuh/wazuh-kibana-app/pull/3675)
- Fix CDB list view not working with IPv6 [#3488](https://github.com/wazuh/wazuh-kibana-app/pull/3488)
- Fixed the bad requests using Console tool to `PUT /active-response` API endpoint [#3466](https://github.com/wazuh/wazuh-kibana-app/pull/3466)
- Fixed group agent management table does not update on error [#3605](https://github.com/wazuh/wazuh-kibana-app/pull/3605)
- Fixed not showing packages details in agent inventory for a freeBSD agent SO [#3651](https://github.com/wazuh/wazuh-kibana-app/pull/3651)
- Fixed wazuh token deleted twice [#3652](https://github.com/wazuh/wazuh-kibana-app/pull/3652)
- Fixed handler of error on dev-tools [#3687](https://github.com/wazuh/wazuh-kibana-app/pull/3687)
- Fixed compatibility wazuh 4.3 - kibana 7.13.4 [#3685](https://github.com/wazuh/wazuh-kibana-app/pull/3685)
- Fixed registry values without agent pinned in FIM>Events [#3689](https://github.com/wazuh/wazuh-kibana-app/pull/3689)
- Fixed breadcrumbs style compatibility for Kibana 7.14.2 [#3688](https://github.com/wazuh/wazuh-kibana-app/pull/3688)
- Fixed security alerts table when filters change [#3682](https://github.com/wazuh/wazuh-kibana-app/pull/3682)
- Fixed error that shows we're using X-Pack when we have Basic [#3692](https://github.com/wazuh/wazuh-kibana-app/pull/3692)
- Fixed blank screen in Kibana 7.10.2 [#3700](https://github.com/wazuh/wazuh-kibana-app/pull/3700)
- Fixed related decoder link undefined parameters error [#3704](https://github.com/wazuh/wazuh-kibana-app/pull/3704)
- Fixing Flyouts in Kibana 7.14.2 [#3708](https://github.com/wazuh/wazuh-kibana-app/pull/3708)
- Fixing the bug of index patterns in health-check due to bad copy of a PR [#3707](https://github.com/wazuh/wazuh-kibana-app/pull/3707)
- Fixed styles and behaviour of button filter in the flyout of `Inventory` section for `Integrity monitoring` and `Vulnerabilities` modules [#3733](https://github.com/wazuh/wazuh-kibana-app/pull/3733)
- Fixed height of `Evolution` card in the `Agents` section when has no data for the selected time range [#3733](https://github.com/wazuh/wazuh-kibana-app/pull/3733)
- Fix clearing the query filter doesn't update the data in Office 365 and GitHub Panel tab [#3722](https://github.com/wazuh/wazuh-kibana-app/pull/3722)
- Fix wrong deamons in filter list [#3710](https://github.com/wazuh/wazuh-kibana-app/pull/3710)
- Fixing bug when create filename with spaces and throws a bad error [#3724](https://github.com/wazuh/wazuh-kibana-app/pull/3724)
- Fixing bug in security User flyout nonexistant unsubmitted changes warning [#3731](https://github.com/wazuh/wazuh-kibana-app/pull/3731)
- Fixing redirect to new tab when click in a link [#3732](https://github.com/wazuh/wazuh-kibana-app/pull/3732)
- Fixed missing settings in `Management/Configuration/Global configuration/Global/Main settings` [#3737](https://github.com/wazuh/wazuh-kibana-app/pull/3737)
- Fixed `Maximum call stack size exceeded` error exporting key-value pairs of a CDB List [#3738](https://github.com/wazuh/wazuh-kibana-app/pull/3738)
- Fixed regex lookahead and lookbehind for safari [#3741](https://github.com/wazuh/wazuh-kibana-app/pull/3741)
- Fixed Vulnerabilities Inventory flyout details filters [#3744](https://github.com/wazuh/wazuh-kibana-app/pull/3744)
- Removed api selector toggle from settings menu since it performed no useful function [#3604](https://github.com/wazuh/wazuh-kibana-app/pull/3604)
- Fixed the requests get [#3661](https://github.com/wazuh/wazuh-kibana-app/pull/3661)
- Fixed Dashboard PDF report error when switching pinned agent state [#3748](https://github.com/wazuh/wazuh-kibana-app/pull/3748)
- Fixed the rendering of the command to deploy new Windows agent not working in some Kibana versions [#3753](https://github.com/wazuh/wazuh-kibana-app/pull/3753)
- Fixed action buttons overlaying to the request text in Tools/API Console [#3772](https://github.com/wazuh/wazuh-kibana-app/pull/3772)
- Fix `Rule ID` value in reporting tables related to top results [#3774](https://github.com/wazuh/wazuh-kibana-app/issues/3774)
- Fixed github/office365 multi-select filters suggested values [#3787](https://github.com/wazuh/wazuh-kibana-app/pull/3787)
- Fix updating the aggregation data of Panel section when changing the time filter [#3790](https://github.com/wazuh/wazuh-kibana-app/pull/3790)
- Removed the button to remove an agent for a group in the agents' table when it is the default group [#3804](https://github.com/wazuh/wazuh-kibana-app/pull/3804)
- Fixed add single agent to group [#3776](https://github.com/wazuh/wazuh-kibana-app/pull/3776)
- Fix the implicit filters from the search bar can be removables [#3777](https://github.com/wazuh/wazuh-kibana-app/pull/3777)
- Fixed Office365/Github module the side panel tab [#3778](https://github.com/wazuh/wazuh-kibana-app/pull/3778)
- Fixed no wrap text in MITRE ATT&CK intelligence table [#3780](https://github.com/wazuh/wazuh-kibana-app/pull/3780)
- Fixed visualization tooltip position [#3781](https://github.com/wazuh/wazuh-kibana-app/pull/3781)
- Fixed github/office365 multi-select filters suggested values [#3787](https://github.com/wazuh/wazuh-kibana-app/pull/3787)
- Fixed the styles on the evolution card [#3796](https://github.com/wazuh/wazuh-kibana-app/pull/3796)
- Fixed internal user no longer needs permission to make x-pack detection request [#3831](https://github.com/wazuh/wazuh-kibana-app/pull/3831)
- Fixed agents details card style [#3845](https://github.com/wazuh/wazuh-kibana-app/pull/3845) [#3860](https://github.com/wazuh/wazuh-kibana-app/pull/3860)
- Fixed agents evolutions card [#3854](https://github.com/wazuh/wazuh-kibana-app/pull/3854)
- Fixed search bar query sanitizing in PDF report [#3861](https://github.com/wazuh/wazuh-kibana-app/pull/3861)
- Fixed routing redirection in events documents discover links [#3866](https://github.com/wazuh/wazuh-kibana-app/pull/3866)
- Fixed health-check [#3868](https://github.com/wazuh/wazuh-kibana-app/pull/3868)
- Fixed refreshing agents evolution visualization [#3894](https://github.com/wazuh/wazuh-kibana-app/pull/3894)
- Fixed an error when generating PDF reports due to Wazuh API token expiration [#3881](https://github.com/wazuh/wazuh-kibana-app/pull/3881)
- Fixed the table of Vulnerabilities/Inventory doesn't reload when changing the selected agent [#3901](https://github.com/wazuh/wazuh-kibana-app/pull/3901)
- Fixed backslash breaking exported JSON result [#3909](https://github.com/wazuh/wazuh-kibana-app/pull/3909)
- Fixed the Events view multiple "The index pattern was refreshed successfully" toast [#3937](https://github.com/wazuh/wazuh-kibana-app/pull/3937)
- Fixed a rendering problem in the map visualizations [#3942](https://github.com/wazuh/wazuh-kibana-app/pull/3942)
- Parse error when using `#` character not at the beginning of the line [#3877](https://github.com/wazuh/wazuh-kibana-app/pull/3877)
- Fixed the `rule.mitre.id` cell enhancement that doesn't support values with sub techniques [#3944](https://github.com/wazuh/wazuh-kibana-app/pull/3944)
- Fixed error not working the alerts displayed when changing the selected time in some flyouts [#3947](https://github.com/wazuh/wazuh-kibana-app/pull/3947) [#4115](https://github.com/wazuh/wazuh-kibana-app/pull/4115)
- Fixed the user can not logout when the Kibana server has a basepath configurated [#3957](https://github.com/wazuh/wazuh-kibana-app/pull/3957)
- Fixed fatal cron-job error when Wazuh API is down [#3991](https://github.com/wazuh/wazuh-kibana-app/pull/3991)
- Fixed circular re-directions when API errors are handled [#4079](https://github.com/wazuh/wazuh-kibana-app/pull/4079)
- Fixed agent breadcrumb routing minor error [#4101](https://github.com/wazuh/wazuh-kibana-app/pull/4101)
- Fixed selected text not visible in API Console [#4102](https://github.com/wazuh/wazuh-kibana-app/pull/4102)
- Fixed the 'missing parameters' error on the Manager Logs [#4110](https://github.com/wazuh/wazuh-kibana-app/pull/4110)
- Fixed undefined input reference when switching between rule set view and rule files view [#4125](https://github.com/wazuh/wazuh-kibana-app/pull/4125)
- Fixed not found FIM file toast error #4124 [#4124](https://github.com/wazuh/wazuh-kibana-app/pull/4124)
- Fixed "See full error" on error toast [#4119](https://github.com/wazuh/wazuh-kibana-app/pull/4119)
- Fixed not being able to remove custom filters. [#4112](https://github.com/wazuh/wazuh-kibana-app/pull/4112)
- Fixed spinner not showing when export button is clicked in management views [#4120](https://github.com/wazuh/wazuh-kibana-app/pull/4120)
- Correction of field and value in the section: last registered agent [#4127](https://github.com/wazuh/wazuh-kibana-app/pull/4127)
- Fixed the download agent installer command [#4132] (https://github.com/wazuh/wazuh-kibana-app/pull/4132)

## Wazuh v4.2.6 - Kibana 7.10.2, 7.11.2, 7.12.1, 7.13.0, 7.13.1, 7.13.2, 7.13.3, 7.13.4, 7.14.0, 7.14.1, 7.14.2 - Revision 4207

### Added

- Support for Kibana 7.13.4
- Support for Kibana 7.14.2
- Hide the `telemetry` banner [#3709](https://github.com/wazuh/wazuh-kibana-app/pull/3709)

### Fixed

- Fixed compatibility Wazuh 4.2 - Kibana 7.13.4 [#3653](https://github.com/wazuh/wazuh-kibana-app/pull/3653)
- Fixed interative register windows agent screen error [#3654](https://github.com/wazuh/wazuh-kibana-app/pull/3654)
- Fixed breadcrumbs style compatibility for Kibana 7.14.2 [#3668](https://github.com/wazuh/wazuh-kibana-app/pull/3668)
- Fixed Wazuh token is not removed after logout in Kibana 7.13 [#3670](https://github.com/wazuh/wazuh-kibana-app/pull/3670)
- Fixed Group Configuration and Management configuration error after trying to going back after you save [#3672](https://github.com/wazuh/wazuh-kibana-app/pull/3672)
- Fixing EuiPanels in Overview Sections and disabled text in WzMenu [#3674](https://github.com/wazuh/wazuh-kibana-app/pull/3674)
- Fixing double flyout clicking in a policy [#3676](https://github.com/wazuh/wazuh-kibana-app/pull/3676)
- Fixed error conflict setting kibana settings from the health check [#3678](https://github.com/wazuh/wazuh-kibana-app/pull/3678)
- Fixed compatibility to get the valid index patterns and refresh fields for Kibana 7.10.2-7.13.4 [3681](https://github.com/wazuh/wazuh-kibana-app/pull/3681)
- Fixed wrong redirect after login [3701](https://github.com/wazuh/wazuh-kibana-app/pull/3701)
- Fixed error getting the index pattern data when there is not `attributes.fields` in the saved object [3689](https://github.com/wazuh/wazuh-kibana-app/pull/3698)

## Wazuh v4.2.4 - Kibana 7.10.2, 7.11.2, 7.12.1 - Revision 4205

### Added

- Support for Wazuh 4.2.4

### Fixed

- Fixed a bug where the user's auth token was not deprecated on logout [#3638](https://github.com/wazuh/wazuh-kibana-app/pull/3638)

## Wazuh v4.2.3 - Kibana 7.10.2, 7.11.2, 7.12.1 - Revision 4204

### Added

- Support for Wazuh 4.2.3

## Wazuh v4.2.2 - Kibana 7.10.2 , 7.12.1 - Revision 4203

### Added

- Wazuh help links in the Kibana help menu [#3170](https://github.com/wazuh/wazuh-kibana-app/pull/3170)
- Redirect to group details using the `group` query param in the URL [#3184](https://github.com/wazuh/wazuh-kibana-app/pull/3184)
- Configuration to disable Wazuh App access from X-Pack/ODFE role [#3222](https://github.com/wazuh/wazuh-kibana-app/pull/3222) [#3292](https://github.com/wazuh/wazuh-kibana-app/pull/3292)
- Added confirmation message when closing a form [#3221](https://github.com/wazuh/wazuh-kibana-app/pull/3221)
- Improvement to hide navbar Wazuh label. [#3240](https://github.com/wazuh/wazuh-kibana-app/pull/3240)
- Add modal creating new rule/decoder [#3274](https://github.com/wazuh/wazuh-kibana-app/pull/3274)
- New functionality to change app logos [#3503](https://github.com/wazuh/wazuh-kibana-app/pull/3503)
- Added link to the upgrade guide when the Wazuh API version and the Wazuh App version mismatch [#3592](https://github.com/wazuh/wazuh-kibana-app/pull/3592)

### Changed

- Removed module titles [#3160](https://github.com/wazuh/wazuh-kibana-app/pull/3160)
- Changed default `wazuh.monitoring.creation` app setting from `d` to `w` [#3174](https://github.com/wazuh/wazuh-kibana-app/pull/3174)
- Changed default `wazuh.monitoring.shards` app setting from `2` to `1` [#3174](https://github.com/wazuh/wazuh-kibana-app/pull/3174)
- Removed Sha1 field from registry key detail [#3189](https://github.com/wazuh/wazuh-kibana-app/pull/3189)
- Removed tooltip in last breadcrumb in header breadcrumb [3250](https://github.com/wazuh/wazuh-kibana-app/pull/3250)
- Refactored the Health check component [#3197](https://github.com/wazuh/wazuh-kibana-app/pull/3197)
- Added version in package downloaded name in agent deploy command [#3210](https://github.com/wazuh/wazuh-kibana-app/issues/3210)
- Removed restriction to allow only current active agents from vulnerability inventory [#3243](https://github.com/wazuh/wazuh-kibana-app/pull/3243)
- Move API selector and Index Pattern Selector to the header bar [#3175](https://github.com/wazuh/wazuh-kibana-app/pull/3175)
- Health check actions notifications refactored and added debug mode [#3258](https://github.com/wazuh/wazuh-kibana-app/pull/3258)
- Improved visualizations object configuration readability [#3355](https://github.com/wazuh/wazuh-kibana-app/pull/3355)
- Changed the way kibana-vis hides the visualization while loading, this should prevent errors caused by having a 0 height visualization [#3349](https://github.com/wazuh/wazuh-kibana-app/pull/3349)

### Fixed

- Fixed screen flickers in Cluster visualization [#3159](https://github.com/wazuh/wazuh-kibana-app/pull/3159)
- Fixed the broken links when using `server.basePath` Kibana setting [#3161](https://github.com/wazuh/wazuh-kibana-app/pull/3161)
- Fixed filter in reports [#3173](https://github.com/wazuh/wazuh-kibana-app/pull/3173)
- Fixed typo error in Settings/Configuration [#3234](https://github.com/wazuh/wazuh-kibana-app/pull/3234)
- Fixed fields overlap in the agent summary screen [#3217](https://github.com/wazuh/wazuh-kibana-app/pull/3217)
- Fixed Ruleset Test, each request is made in a different session instead of all in the same session [#3257](https://github.com/wazuh/wazuh-kibana-app/pull/3257)
- Fixed the `Visualize` button is not displaying when expanding a field in the Events sidebar [#3237](https://github.com/wazuh/wazuh-kibana-app/pull/3237)
- Fix modules are missing in the agent menu [#3244](https://github.com/wazuh/wazuh-kibana-app/pull/3244)
- Fix improving and removing WUI error logs [#3260](https://github.com/wazuh/wazuh-kibana-app/pull/3260)
- Fix some errors of PDF reports [#3272](https://github.com/wazuh/wazuh-kibana-app/pull/3272)
- Fix TypeError when selecting macOS agent deployment in a Safari Browser [#3289](https://github.com/wazuh/wazuh-kibana-app/pull/3289)
- Fix error in how the SCA check's checks are displayed [#3297](https://github.com/wazuh/wazuh-kibana-app/pull/3297)
- Fixed message of error when add sample data fails [#3241](https://github.com/wazuh/wazuh-kibana-app/pull/3241)
- Fixed modules are missing in the agent menu [#3244](https://github.com/wazuh/wazuh-kibana-app/pull/3244)
- Fixed Alerts Summary of modules for reports [#3303](https://github.com/wazuh/wazuh-kibana-app/pull/3303)
- Fixed dark mode visualization background in pdf reports [#3315](https://github.com/wazuh/wazuh-kibana-app/pull/3315)
- Adapt Kibana integrations to Kibana 7.11 and 7.12 [#3309](https://github.com/wazuh/wazuh-kibana-app/pull/3309)
- Fixed error agent view does not render correctly [#3306](https://github.com/wazuh/wazuh-kibana-app/pull/3306)
- Fixed miscalculation in table column width in PDF reports [#3326](https://github.com/wazuh/wazuh-kibana-app/pull/3326)
- Normalized visData table property for 7.12 retro-compatibility [#3323](https://github.com/wazuh/wazuh-kibana-app/pull/3323)
- Fixed error that caused the labels in certain visualizations to overlap [#3355](https://github.com/wazuh/wazuh-kibana-app/pull/3355)
- Fixed export to csv button in dashboards tables [#3358](https://github.com/wazuh/wazuh-kibana-app/pull/3358)
- Fixed Elastic UI breaking changes in 7.12 [#3345](https://github.com/wazuh/wazuh-kibana-app/pull/3345)
- Fixed Wazuh main menu and breadcrumb render issues [#3347](https://github.com/wazuh/wazuh-kibana-app/pull/3347)
- Fixed generation of huge logs from backend errors [#3397](https://github.com/wazuh/wazuh-kibana-app/pull/3397)
- Fixed vulnerabilities flyout not showing alerts if the vulnerability had a field missing [#3593](https://github.com/wazuh/wazuh-kibana-app/pull/3593)

## Wazuh v4.2.1 - Kibana 7.10.2 , 7.11.2 - Revision 4202

### Added

- Support for Wazuh 4.2.1

## Wazuh v4.2.0 - Kibana 7.10.2 , 7.11.2 - Revision 4201

### Added

- Added `Ruleset Test` section under Tools menu, and on Edit Rules/Decoders as a tool. [#1434](https://github.com/wazuh/wazuh-kibana-app/pull/1434)
- Added page size options in Security events, explore agents table [#2925](https://github.com/wazuh/wazuh-kibana-app/pull/2925)
- Added a reminder to restart cluster or manager after import a file in Rules, Decoders or CDB Lists [#3051](https://github.com/wazuh/wazuh-kibana-app/pull/3051)
- Added Agent Stats section [#3056](https://github.com/wazuh/wazuh-kibana-app/pull/3056)
- Added `logtest` PUT example on API Console [#3061](https://github.com/wazuh/wazuh-kibana-app/pull/3061)
- Added vulnerabilities inventory that affect to an agent [#3069](https://github.com/wazuh/wazuh-kibana-app/pull/3069)
- Added retry button to check api again in health check [#3109](https://github.com/wazuh/wazuh-kibana-app/pull/3109)
- Added `wazuh-statistics` template and a new mapping for these indices [#3111](https://github.com/wazuh/wazuh-kibana-app/pull/3111)
- Added link to documentation "Checking connection with Manager" in deploy new agent [#3126](https://github.com/wazuh/wazuh-kibana-app/pull/3126)
- Fixed Agent Evolution graph showing agents from multiple APIs [#3256](https://github.com/wazuh/wazuh-kibana-app/pull/3256)
- Added Disabled index pattern checks in Health Check [#3311](https://github.com/wazuh/wazuh-kibana-app/pull/3311)

### Changed

- Moved Dev Tools inside of Tools menu as Api Console. [#1434](https://github.com/wazuh/wazuh-kibana-app/pull/1434)
- Changed position of Top users on Integrity Monitoring Top 5 user. [#2892](https://github.com/wazuh/wazuh-kibana-app/pull/2892)
- Changed user allow_run_as way of editing. [#3080](https://github.com/wazuh/wazuh-kibana-app/pull/3080)
- Rename some ossec references to Wazuh [#3046](https://github.com/wazuh/wazuh-kibana-app/pull/3046)

### Fixed

- Filter only authorized agents in Agents stats and Visualizations [#3088](https://github.com/wazuh/wazuh-kibana-app/pull/3088)
- Fixed missing `pending` status suggestion for agents [#3095](https://github.com/wazuh/wazuh-kibana-app/pull/3095)
- Index pattern setting not used for choosing from existing patterns [#3097](https://github.com/wazuh/wazuh-kibana-app/pull/3097)
- Fixed space character missing on deployment command if UDP is configured [#3108](https://github.com/wazuh/wazuh-kibana-app/pull/3108)
- Fixed statistics visualizations when a node is selected [#3110](https://github.com/wazuh/wazuh-kibana-app/pull/3110)
- Fixed Flyout date filter also changes main date filter [#3114](https://github.com/wazuh/wazuh-kibana-app/pull/3114)
- Fixed name for "TCP sessions" visualization and average metric is now a sum [#3118](https://github.com/wazuh/wazuh-kibana-app/pull/3118)
- Filter only authorized agents in Events and Security Alerts table [#3120](https://github.com/wazuh/wazuh-kibana-app/pull/3120)
- Fixed Last keep alive label is outside the panel [#3122](https://github.com/wazuh/wazuh-kibana-app/pull/3122)
- Fixed app redirect to Settings section after the health check [#3128](https://github.com/wazuh/wazuh-kibana-app/pull/3128)
- Fixed the plugin logo path in Kibana menu when use `server.basePath` setting [#3144](https://github.com/wazuh/wazuh-kibana-app/pull/3144)
- Fixed deprecated endpoint for create agent groups [3152](https://github.com/wazuh/wazuh-kibana-app/pull/3152)
- Fixed check for TCP protocol in deploy new agent [#3163](https://github.com/wazuh/wazuh-kibana-app/pull/3163)
- Fixed RBAC issue with agent group permissions [#3181](https://github.com/wazuh/wazuh-kibana-app/pull/3181)
- Fixed change index pattern from menu doesn't work [#3187](https://github.com/wazuh/wazuh-kibana-app/pull/3187)
- Conflict with the creation of the index pattern when performing the Health Check [#3232](https://github.com/wazuh/wazuh-kibana-app/pull/3232)
- Added Disabled index pattern checks in Health Check [#3311](https://github.com/wazuh/wazuh-kibana-app/pull/3311)
- Fixed windows update section in Linux Inventory PDF [#3569](https://github.com/wazuh/wazuh-kibana-app/pull/3569)
- Improving and removing unnecessary error logs [#3574](https://github.com/wazuh/wazuh-kibana-app/pull/3574)

## Wazuh v4.1.5 - Kibana 7.10.0 , 7.10.2, 7.11.2 - Revision 4108

### Fixed

- Unable to change selected index pattern from the Wazuh menu [#3330](https://github.com/wazuh/wazuh-kibana-app/pull/3330)

## Wazuh v4.1.5 - Kibana 7.10.0 , 7.10.2, 7.11.2 - Revision 4107

### Added

- Support for Kibana 7.11.2
- Added a warning message for the `Install and enroll the agent` step of `Deploy new agent` guide [#3238](https://github.com/wazuh/wazuh-kibana-app/pull/3238)

### Fixed

- Conflict with the creation of the index pattern when performing the Health Check [#3223](https://github.com/wazuh/wazuh-kibana-app/pull/3223)
- Fixing mac os agents add command [#3207](https://github.com/wazuh/wazuh-kibana-app/pull/3207)

## Wazuh v4.1.5 - Kibana 7.10.0 , 7.10.2 - Revision 4106

- Adapt for Wazuh 4.1.5

## Wazuh v4.1.4 - Kibana 7.10.0 , 7.10.2 - Revision 4105

- Adapt for Wazuh 4.1.4

## Wazuh v4.1.3 - Kibana 7.10.0 , 7.10.2 - Revision 4104

### Added

- Creation of index pattern after the default one is changes in Settings [#2985](https://github.com/wazuh/wazuh-kibana-app/pull/2985)
- Added node name of agent list and detail [#3039](https://github.com/wazuh/wazuh-kibana-app/pull/3039)
- Added loading view while the user is logging to prevent permissions prompts [#3041](https://github.com/wazuh/wazuh-kibana-app/pull/3041)
- Added custom message for each possible run_as setup [#3048](https://github.com/wazuh/wazuh-kibana-app/pull/3048)

### Changed

- Change all dates labels to Kibana formatting time zone [#3047](https://github.com/wazuh/wazuh-kibana-app/pull/3047)
- Improve toast message when selecting a default API [#3049](https://github.com/wazuh/wazuh-kibana-app/pull/3049)
- Improve validation and prevention for caching bundles on the client-side [#3063](https://github.com/wazuh/wazuh-kibana-app/pull/3063) [#3091](https://github.com/wazuh/wazuh-kibana-app/pull/3091)

### Fixed

- Fixed unexpected behavior in Roles mapping [#3028](https://github.com/wazuh/wazuh-kibana-app/pull/3028)
- Fixed rule filter is no applied when you click on a rule id in another module.[#3057](https://github.com/wazuh/wazuh-kibana-app/pull/3057)
- Fixed bug changing master node configuration [#3062](https://github.com/wazuh/wazuh-kibana-app/pull/3062)
- Fixed wrong variable declaration for macOS agents [#3066](https://github.com/wazuh/wazuh-kibana-app/pull/3066)
- Fixed some errors in the Events table, action buttons style, and URLs disappeared [#3086](https://github.com/wazuh/wazuh-kibana-app/pull/3086)
- Fixed Rollback of invalid rule configuration file [#3084](https://github.com/wazuh/wazuh-kibana-app/pull/3084)

## Wazuh v4.1.2 - Kibana 7.10.0 , 7.10.2 - Revision 4103

- Add `run_as` setting to example host configuration in Add new API view [#3021](https://github.com/wazuh/wazuh-kibana-app/pull/3021)
- Refactor of some prompts [#3015](https://github.com/wazuh/wazuh-kibana-app/pull/3015)

### Fixed

- Fix SCA policy detail showing name and check results about another policy [#3007](https://github.com/wazuh/wazuh-kibana-app/pull/3007)
- Fixed that alerts table is empty when switching pinned agents [#3008](https://github.com/wazuh/wazuh-kibana-app/pull/3008)
- Creating a role mapping before the existing ones are loaded, the page bursts [#3013](https://github.com/wazuh/wazuh-kibana-app/pull/3013)
- Fix pagination in SCA checks table when expand some row [#3018](https://github.com/wazuh/wazuh-kibana-app/pull/3018)
- Fix manager is shown in suggestions in Agents section [#3025](https://github.com/wazuh/wazuh-kibana-app/pull/3025)
- Fix disabled loading on inventory when request fail [#3026](https://github.com/wazuh/wazuh-kibana-app/pull/3026)
- Fix restarting selected cluster instead of all of them [#3032](https://github.com/wazuh/wazuh-kibana-app/pull/3032)
- Fix pinned agents don't trigger a new filtered query [#3035](https://github.com/wazuh/wazuh-kibana-app/pull/3035)
- Overlay Wazuh menu when Kibana menu is opened or docked [#3038](https://github.com/wazuh/wazuh-kibana-app/pull/3038)
- Fix visualizations in PDF Reports with Dark mode [#2983](https://github.com/wazuh/wazuh-kibana-app/pull/2983)

## Wazuh v4.1.1 - Kibana 7.10.0 , 7.10.2 - Revision 4102

### Added

- Prompt to show the unsupported module for the selected agent [#2959](https://github.com/wazuh/wazuh-kibana-app/pull/2959)
- Added a X-Frame-Options header to the backend responses [#2977](https://github.com/wazuh/wazuh-kibana-app/pull/2977)

### Changed

- Added toast with refresh button when new fields are loaded [#2974](https://github.com/wazuh/wazuh-kibana-app/pull/2974)
- Migrated manager and cluster files endpoints and their corresponding RBAC [#2984](https://github.com/wazuh/wazuh-kibana-app/pull/2984)

### Fixed

- Fix login error when AWS Elasticsearch and ODFE is used [#2710](https://github.com/wazuh/wazuh-kibana-app/issues/2710)
- An error message is displayed when changing a group's configuration although the user has the right permissions [#2955](https://github.com/wazuh/wazuh-kibana-app/pull/2955)
- Fix Security events table is empty when switching the pinned agents [#2956](https://github.com/wazuh/wazuh-kibana-app/pull/2956)
- Fix disabled switch visual edit button when json content is empty [#2957](https://github.com/wazuh/wazuh-kibana-app/issues/2957)
- Fixed main and `More` menus for unsupported agents [#2959](https://github.com/wazuh/wazuh-kibana-app/pull/2959)
- Fixed forcing a non numeric filter value in a number type field [#2961](https://github.com/wazuh/wazuh-kibana-app/pull/2961)
- Fixed wrong number of alerts in Security Events [#2964](https://github.com/wazuh/wazuh-kibana-app/pull/2964)
- Fixed search with strange characters of agent in Management groups [#2970](https://github.com/wazuh/wazuh-kibana-app/pull/2970)
- Fix the statusCode error message [#2971](https://github.com/wazuh/wazuh-kibana-app/pull/2971)
- Fix the SCA policy stats didn't refresh [#2973](https://github.com/wazuh/wazuh-kibana-app/pull/2973)
- Fixed loading of AWS index fields even when no AWS alerts were found [#2974](https://github.com/wazuh/wazuh-kibana-app/pull/2974)
- Fix some date fields format in FIM and SCA modules [#2975](https://github.com/wazuh/wazuh-kibana-app/pull/2975)
- Fix a non-stop error in Manage agents when the user has no permissions [#2976](https://github.com/wazuh/wazuh-kibana-app/pull/2976)
- Can't edit empty rules and decoders files that already exist in the manager [#2978](https://github.com/wazuh/wazuh-kibana-app/pull/2978)
- Support for alerts index pattern with different ID and name [#2979](https://github.com/wazuh/wazuh-kibana-app/pull/2979)
- Fix the unpin agent in the selection modal [#2980](https://github.com/wazuh/wazuh-kibana-app/pull/2980)
- Fix properly logout of Wazuh API when logging out of the application (only for OpenDistro) [#2789](https://github.com/wazuh/wazuh-kibana-app/issues/2789)
- Fixed missing `&&` from macOS agent deployment command [#2989](https://github.com/wazuh/wazuh-kibana-app/issues/2989)
- Fix prompt permissions on Framework of Mitre and Inventory of Integrity monitoring. [#2967](https://github.com/wazuh/wazuh-kibana-app/issues/2967)
- Fix properly logout of Wazuh API when logging out of the application support x-pack [#2789](https://github.com/wazuh/wazuh-kibana-app/issues/2789)

## Wazuh v4.1.0 - Kibana 7.10.0 , 7.10.2 - Revision 4101

### Added

- Check the max buckets by default in healthcheck and increase them [#2901](https://github.com/wazuh/wazuh-kibana-app/pull/2901)
- Added a prompt wraning in role mapping if run_as is false or he is not allowed to use it by API [#2876](https://github.com/wazuh/wazuh-kibana-app/pull/2876)

### Changed

- Support new fields of Windows Registry at FIM inventory panel [#2679](https://github.com/wazuh/wazuh-kibana-app/issues/2679)
- Added on FIM Inventory Windows Registry registry_key and registry_value items from syscheck [#2908](https://github.com/wazuh/wazuh-kibana-app/issues/2908)
- Uncheck agents after an action in agents groups management [#2907](https://github.com/wazuh/wazuh-kibana-app/pull/2907)
- Unsave rule files when edit or create a rule with invalid content [#2944](https://github.com/wazuh/wazuh-kibana-app/pull/2944)
- Added vulnerabilities module for macos agents [#2969](https://github.com/wazuh/wazuh-kibana-app/pull/2969)

### Fixed

- Fix server error Invalid token specified: Cannot read property 'replace' of undefined [#2899](https://github.com/wazuh/wazuh-kibana-app/issues/2899)
- Fix show empty files rules and decoders: [#2923](https://github.com/wazuh/wazuh-kibana-app/issues/2923)
- Fixed wrong hover texts in CDB lists actions [#2929](https://github.com/wazuh/wazuh-kibana-app/pull/2929)
- Fixed access to forbidden agents information when exporting agents listt [2918](https://github.com/wazuh/wazuh-kibana-app/pull/2918)
- Fix the decoder detail view is not displayed [#2888](https://github.com/wazuh/wazuh-kibana-app/issues/2888)
- Fix the complex search using the Wazuh API query filter in search bars [#2930](https://github.com/wazuh/wazuh-kibana-app/issues/2930)
- Fixed validation to check userPermissions are not ready yet [#2931](https://github.com/wazuh/wazuh-kibana-app/issues/2931)
- Fixed clear visualizations manager list when switching tabs. Fixes PDF reports filters [#2932](https://github.com/wazuh/wazuh-kibana-app/pull/2932)
- Fix Strange box shadow in Export popup panel in Managment > Groups [#2886](https://github.com/wazuh/wazuh-kibana-app/issues/2886)
- Fixed wrong command on alert when data folder does not exist [#2938](https://github.com/wazuh/wazuh-kibana-app/pull/2938)
- Fix agents table OS field sorting: Changes agents table field `os_name` to `os.name,os.version` to make it sortable. [#2939](https://github.com/wazuh/wazuh-kibana-app/pull/2939)
- Fixed diff parsed datetime between agent detail and agents table [#2940](https://github.com/wazuh/wazuh-kibana-app/pull/2940)
- Allow access to Agents section with agent:group action permission [#2933](https://github.com/wazuh/wazuh-kibana-app/issues/2933)
- Fixed filters does not work on modals with search bar [#2935](https://github.com/wazuh/wazuh-kibana-app/pull/2935)
- Fix wrong package name in deploy new agent [#2942](https://github.com/wazuh/wazuh-kibana-app/issues/2942)
- Fixed number agents not show on pie onMouseEvent [#2890](https://github.com/wazuh/wazuh-kibana-app/issues/2890)
- Fixed off Kibana Query Language in search bar of Controls/Inventory modules. [#2945](https://github.com/wazuh/wazuh-kibana-app/pull/2945)
- Fixed number of agents do not show on the pie chart tooltip in agents preview [#2890](https://github.com/wazuh/wazuh-kibana-app/issues/2890)

## Wazuh v4.0.4 - Kibana 7.10.0 , 7.10.2 - Revision 4017

### Added

- Adapt the app to the new Kibana platform [#2475](https://github.com/wazuh/wazuh-kibana-app/issues/2475)
- Wazuh data directory moved from `optimize` to `data` Kibana directory [#2591](https://github.com/wazuh/wazuh-kibana-app/issues/2591)
- Show the wui_rules belong to wazuh-wui API user [#2702](https://github.com/wazuh/wazuh-kibana-app/issues/2702)

### Fixed

- Fixed Wazuh menu and agent menu for Solaris agents [#2773](https://github.com/wazuh/wazuh-kibana-app/issues/2773) [#2725](https://github.com/wazuh/wazuh-kibana-app/issues/2725)
- Fixed wrong shards and replicas for statistics indices and also fixed wrong prefix for monitoring indices [#2732](https://github.com/wazuh/wazuh-kibana-app/issues/2732)
- Report's creation dates set to 1970-01-01T00:00:00.000Z [#2772](https://github.com/wazuh/wazuh-kibana-app/issues/2772)
- Fixed bug for missing commands in ubuntu/debian and centos [#2786](https://github.com/wazuh/wazuh-kibana-app/issues/2786)
- Fixed bug that show an hour before in /security-events/dashboard [#2785](https://github.com/wazuh/wazuh-kibana-app/issues/2785)
- Fixed permissions to access agents [#2838](https://github.com/wazuh/wazuh-kibana-app/issues/2838)
- Fix searching in groups [#2825](https://github.com/wazuh/wazuh-kibana-app/issues/2825)
- Fix the pagination in SCA ckecks table [#2815](https://github.com/wazuh/wazuh-kibana-app/issues/2815)
- Fix the SCA table with a wrong behaviour using the refresh button [#2854](https://github.com/wazuh/wazuh-kibana-app/issues/2854)
- Fix sca permissions for agents views and dashboards [#2862](https://github.com/wazuh/wazuh-kibana-app/issues/2862)
- Solaris should not show vulnerabilities module [#2829](https://github.com/wazuh/wazuh-kibana-app/issues/2829)
- Fix the settings of statistics indices creation [#2858](https://github.com/wazuh/wazuh-kibana-app/issues/2858)
- Update agents' info in Management Status after changing cluster node selected [#2828](https://github.com/wazuh/wazuh-kibana-app/issues/2828)
- Fix error when applying filter in rules from events [#2877](https://github.com/wazuh/wazuh-kibana-app/issues/2877)

### Changed

- Replaced `wazuh` Wazuh API user by `wazuh-wui` in the default configuration [#2852](https://github.com/wazuh/wazuh-kibana-app/issues/2852)
- Add agent id to the reports name in Agent Inventory and Modules [#2817](https://github.com/wazuh/wazuh-kibana-app/issues/2817)

### Adapt for Kibana 7.10.0

- Fixed filter pinned crash returning from agents [#2864](https://github.com/wazuh/wazuh-kibana-app/issues/2864)
- Fixed style in sca and regulatory compliance tables and in wz menu [#2861](https://github.com/wazuh/wazuh-kibana-app/issues/2861)
- Fix body-payload of Sample Alerts POST endpoint [#2857](https://github.com/wazuh/wazuh-kibana-app/issues/2857)
- Fixed bug in the table on Agents->Table-> Actions->Config icon [#2853](https://github.com/wazuh/wazuh-kibana-app/issues/2853)
- Fixed tooltip in the icon of view decoder file [#2850](https://github.com/wazuh/wazuh-kibana-app/issues/2850)
- Fixed bug with agent filter when it is pinned [#2846](https://github.com/wazuh/wazuh-kibana-app/issues/2846)
- Fix discovery navigation [#2845](https://github.com/wazuh/wazuh-kibana-app/issues/2845)
- Search file editor gone [#2843](https://github.com/wazuh/wazuh-kibana-app/issues/2843)
- Fix Agent Search Bar - Regex Query Interpreter [#2834](https://github.com/wazuh/wazuh-kibana-app/issues/2834)
- Fixed accordion style breaking [#2833](https://github.com/wazuh/wazuh-kibana-app/issues/2833)
- Fix metrics are not updated after a bad request in search input [#2830](https://github.com/wazuh/wazuh-kibana-app/issues/2830)
- Fix mitre framework tab crash [#2821](https://github.com/wazuh/wazuh-kibana-app/issues/2821)
- Changed ping request to default request. Added delay and while to che… [#2820](https://github.com/wazuh/wazuh-kibana-app/issues/2820)
- Removed kibana alert for security [#2806](https://github.com/wazuh/wazuh-kibana-app/issues/2806)

## Wazuh v4.0.4 - Kibana 7.10.0 , 7.10.2 - Revision 4016

### Added

- Modified agent registration adding groups and architecture [#2666](https://github.com/wazuh/wazuh-kibana-app/issues/2666) [#2652](https://github.com/wazuh/wazuh-kibana-app/issues/2652)
- Each user can only view their own reports [#2686](https://github.com/wazuh/wazuh-kibana-app/issues/2686)

### Fixed

- Create index pattern even if there aren´t available indices [#2620](https://github.com/wazuh/wazuh-kibana-app/issues/2620)
- Top bar overlayed over expanded visualizations [#2667](https://github.com/wazuh/wazuh-kibana-app/issues/2667)
- Empty inventory data in Solaris agents [#2680](https://github.com/wazuh/wazuh-kibana-app/pull/2680)
- Wrong parameters in the dev-tools autocomplete section [#2675](https://github.com/wazuh/wazuh-kibana-app/issues/2675)
- Wrong permissions on edit CDB list [#2665](https://github.com/wazuh/wazuh-kibana-app/pull/2665)
- fix(frontend): add the metafields when refreshing the index pattern [#2681](https://github.com/wazuh/wazuh-kibana-app/pull/2681)
- Error toast is showing about Elasticsearch users for environments without security [#2713](https://github.com/wazuh/wazuh-kibana-app/issues/2713)
- Error about Handler.error in Role Mapping fixed [#2702](https://github.com/wazuh/wazuh-kibana-app/issues/2702)
- Fixed message in reserved users actions [#2702](https://github.com/wazuh/wazuh-kibana-app/issues/2702)
- Error 500 on Export formatted CDB list [#2692](https://github.com/wazuh/wazuh-kibana-app/pull/2692)
- Wui rules label should have only one tooltip [#2723](https://github.com/wazuh/wazuh-kibana-app/issues/2723)
- Move upper the Wazuh item in the Kibana menu and default index pattern [#2867](https://github.com/wazuh/wazuh-kibana-app/pull/2867)

## Wazuh v4.0.4 - Kibana v7.9.1, v7.9.3 - Revision 4015

### Added

- Support for Wazuh v4.0.4

## Wazuh v4.0.3 - Kibana v7.9.1, v7.9.2, v7.9.3 - Revision 4014

### Added

- Improved management of index-pattern fields [#2630](https://github.com/wazuh/wazuh-kibana-app/issues/2630)

### Fixed

- fix(fronted): fixed the check of API and APP version in health check [#2655](https://github.com/wazuh/wazuh-kibana-app/pull/2655)
- Replace user by username key in the monitoring logic [#2654](https://github.com/wazuh/wazuh-kibana-app/pull/2654)
- Security alerts and reporting issues when using private tenants [#2639](https://github.com/wazuh/wazuh-kibana-app/issues/2639)
- Manager restart in rule editor does not work with Wazuh cluster enabled [#2640](https://github.com/wazuh/wazuh-kibana-app/issues/2640)
- fix(frontend): Empty inventory data in Solaris agents [#2680](https://github.com/wazuh/wazuh-kibana-app/pull/2680)

## Wazuh v4.0.3 - Kibana v7.9.1, v7.9.2, v7.9.3 - Revision 4013

### Added

- Support for Wazuh v4.0.3.

## Wazuh v4.0.2 - Kibana v7.9.1, v7.9.3 - Revision 4012

### Added

- Sample data indices name should take index pattern in use [#2593](https://github.com/wazuh/wazuh-kibana-app/issues/2593)
- Added start option to macos Agents [#2653](https://github.com/wazuh/wazuh-kibana-app/pull/2653)

### Changed

- Statistics settings do not allow to configure primary shards and replicas [#2627](https://github.com/wazuh/wazuh-kibana-app/issues/2627)

## Wazuh v4.0.2 - Kibana v7.9.1, v7.9.3 - Revision 4011

### Added

- Support for Wazuh v4.0.2.

### Fixed

- The index pattern title is overwritten with its id after refreshing its fields [#2577](https://github.com/wazuh/wazuh-kibana-app/issues/2577)
- [RBAC] Issues detected when using RBAC [#2579](https://github.com/wazuh/wazuh-kibana-app/issues/2579)

## Wazuh v4.0.1 - Kibana v7.9.1, v7.9.3 - Revision 4010

### Changed

- Alerts summary table for PDF reports on all modules [#2632](https://github.com/wazuh/wazuh-kibana-app/issues/2632)
- [4.0-7.9] Run as with no wazuh-wui API user [#2576](https://github.com/wazuh/wazuh-kibana-app/issues/2576)
- Deploy a new agent interface as default interface [#2564](https://github.com/wazuh/wazuh-kibana-app/issues/2564)
- Problem in the visualization of new reserved resources of the Wazuh API [#2643](https://github.com/wazuh/wazuh-kibana-app/issues/2643)

### Fixed

- Restore the tables in the agents' reports [#2628](https://github.com/wazuh/wazuh-kibana-app/issues/2628)
- [RBAC] Issues detected when using RBAC [#2579](https://github.com/wazuh/wazuh-kibana-app/issues/2579)
- Changes done via a worker's API are overwritten [#2626](https://github.com/wazuh/wazuh-kibana-app/issues/2626)

### Fixed

- [BUGFIX] Default user field for current platform [#2633](https://github.com/wazuh/wazuh-kibana-app/pull/2633)

## Wazuh v4.0.1 - Kibana v7.9.1, v7.9.3 - Revision 4009

### Changed

- Hide empty columns of the processes table of the MacOS agents [#2570](https://github.com/wazuh/wazuh-kibana-app/pull/2570)
- Missing step in "Deploy a new agent" view [#2623](https://github.com/wazuh/wazuh-kibana-app/issues/2623)
- Implement wazuh users' CRUD [#2598](https://github.com/wazuh/wazuh-kibana-app/pull/2598)

### Fixed

- Inconsistent data in sample data alerts [#2618](https://github.com/wazuh/wazuh-kibana-app/pull/2618)

## Wazuh v4.0.1 - Kibana v7.9.1, v7.9.3 - Revision 4008

### Fixed

- Icons not align to the right in Modules > Events [#2607](https://github.com/wazuh/wazuh-kibana-app/pull/2607)
- Statistics visualizations do not show data [#2602](https://github.com/wazuh/wazuh-kibana-app/pull/2602)
- Error on loading css files [#2599](https://github.com/wazuh/wazuh-kibana-app/pull/2599)
- Fixed search filter in search bar in Module/SCA wasn't working [#2601](https://github.com/wazuh/wazuh-kibana-app/pull/2601)

## Wazuh v4.0.0 - Kibana v7.9.1, v7.9.2, v7.9.3 - Revision 4007

### Fixed

- updated macOS package URL [#2596](https://github.com/wazuh/wazuh-kibana-app/pull/2596)
- Revert "[4.0-7.9] [BUGFIX] Removed unnecessary function call" [#2597](https://github.com/wazuh/wazuh-kibana-app/pull/2597)

## Wazuh v4.0.0 - Kibana v7.9.1, v7.9.2, v7.9.3 - Revision 4006

### Fixed

- Undefined field in event view [#2588](https://github.com/wazuh/wazuh-kibana-app/issues/2588)
- Several calls to the same stats request (esAlerts) [#2586](https://github.com/wazuh/wazuh-kibana-app/issues/2586)
- The filter options popup doesn't open on click once the filter is pinned [#2581](https://github.com/wazuh/wazuh-kibana-app/issues/2581)
- The formatedFields are missing from the index-pattern of wazuh-alerts-\* [#2574](https://github.com/wazuh/wazuh-kibana-app/issues/2574)

## Wazuh v4.0.0 - Kibana v7.9.3 - Revision 4005

### Added

- Support for Kibana v7.9.3

## Wazuh v4.0.0 - Kibana v7.9.1, v7.9.2 - Revision 4002

### Added

- Support for Wazuh v4.0.0.
- Support for Kibana v7.9.1 and 7.9.2.
- Support for Open Distro 1.10.1.
- Added a RBAC security layer integrated with Open Distro and X-Pack.
- Added remoted and analysisd statistics.
- Expand supported deployment variables.
- Added new configuration view settings for GCP integration.
- Added logic to change the `metafields` configuration of Kibana [#2524](https://github.com/wazuh/wazuh-kibana-app/issues/2524)

### Changed

- Migrated the default index-pattern to `wazuh-alerts-*`.
- Removed the `known-fields` functionality.
- Security Events dashboard redesinged.
- Redesigned the app settings configuration with categories.
- Moved the wazuh-registry file to Kibana optimize folder.

### Fixed

- Format options in `wazuh-alerts` index-pattern are not overwritten now.
- Prevent blank page in detaill agent view.
- Navigable agents name in Events.
- Index pattern is not being refreshed.
- Reporting fails when agent is pinned and compliance controls are visited.
- Reload rule detail doesn't work properly with the related rules.
- Fix search bar filter in Manage agent of group [#2541](https://github.com/wazuh/wazuh-kibana-app/pull/2541)

## Wazuh v3.13.2 - Kibana v7.9.1 - Revision 887

### Added

- Support for Wazuh v3.13.2

## Wazuh v3.13.2 - Kibana v7.8.0 - Revision 887

### Added

- Support for Wazuh v3.13.2

## Wazuh v3.13.1 - Kibana v7.9.1 - Revision 886

### Added

- Support for Kibana v7.9.1

## Wazuh v3.13.1 - Kibana v7.9.0 - Revision 885

### Added

- Support for Kibana v7.9.0

## Wazuh v3.13.1 - Kibana v7.8.1 - Revision 884

### Added

- Support for Kibana v7.8.1

## Wazuh v3.13.1 - Kibana v7.8.0 - Revision 883

### Added

- Support for Wazuh v3.13.1

## Wazuh v3.13.0 - Kibana v7.8.0 - Revision 881

### Added

- Support for Kibana v7.8.0

## Wazuh v3.13.0 - Kibana v7.7.0, v7.7.1 - Revision 880

### Added

- Support for Wazuh v3.13.0
- Support for Kibana v7.7.1
- Support for Open Distro 1.8
- New navigation experience with a global menu [#1965](https://github.com/wazuh/wazuh-kibana-app/issues/1965)
- Added a Breadcrumb in Kibana top nav [#2161](https://github.com/wazuh/wazuh-kibana-app/issues/2161)
- Added a new Agents Summary Screen [#1963](https://github.com/wazuh/wazuh-kibana-app/issues/1963)
- Added a new feature to add sample data to dashboards [#2115](https://github.com/wazuh/wazuh-kibana-app/issues/2115)
- Added MITRE integration [#1877](https://github.com/wazuh/wazuh-kibana-app/issues/1877)
- Added Google Cloud Platform integration [#1873](https://github.com/wazuh/wazuh-kibana-app/issues/1873)
- Added TSC integration [#2204](https://github.com/wazuh/wazuh-kibana-app/pull/2204)
- Added a new Integrity monitoring state view for agent [#2153](https://github.com/wazuh/wazuh-kibana-app/issues/2153)
- Added a new Integrity monitoring files detail view [#2156](https://github.com/wazuh/wazuh-kibana-app/issues/2156)
- Added a new component to explore Compliance requirements [#2156](https://github.com/wazuh/wazuh-kibana-app/issues/2261)

### Changed

- Code migration to React.js
- Global review of styles
- Unified Overview and Agent dashboards into new Modules [#2110](https://github.com/wazuh/wazuh-kibana-app/issues/2110)
- Changed Vulnerabilities dashboard visualizations [#2262](https://github.com/wazuh/wazuh-kibana-app/issues/2262)

### Fixed

- Open Distro tenants have been fixed and are functional now [#1890](https://github.com/wazuh/wazuh-kibana-app/issues/1890).
- Improved navigation performance [#2200](https://github.com/wazuh/wazuh-kibana-app/issues/2200).
- Avoid creating the wazuh-monitoring index pattern if it is disabled [#2100](https://github.com/wazuh/wazuh-kibana-app/issues/2100)
- SCA checks without compliance field can't be expanded [#2264](https://github.com/wazuh/wazuh-kibana-app/issues/2264)

## Wazuh v3.12.3 - Kibana v7.7.1 - Revision 876

### Added

- Support for Kibana v7.7.1

## Wazuh v3.12.3 - Kibana v7.7.0 - Revision 875

### Added

- Support for Kibana v7.7.0

## Wazuh v3.12.3 - Kibana v6.8.8, v7.6.1, v7.6.2 - Revision 874

### Added

- Support for Wazuh v3.12.3

## Wazuh v3.12.2 - Kibana v6.8.8, v7.6.1, v7.6.2 - Revision 873

### Added

- Support for Wazuh v3.12.2

## Wazuh v3.12.1 - Kibana v6.8.8, v7.6.1, v7.6.2 - Revision 872

### Added

- Support Wazuh 3.12.1
- Added new FIM settings on configuration on demand. [#2147](https://github.com/wazuh/wazuh-kibana-app/issues/2147)

### Changed

- Updated agent's variable names in deployment guides. [#2169](https://github.com/wazuh/wazuh-kibana-app/pull/2169)

### Fixed

- Pagination is now shown in table-type visualizations. [#2180](https://github.com/wazuh/wazuh-kibana-app/issues/2180)

## Wazuh v3.12.0 - Kibana v6.8.8, v7.6.2 - Revision 871

### Added

- Support for Kibana v6.8.8 and v7.6.2

## Wazuh v3.12.0 - Kibana v6.8.7, v7.4.2, v7.6.1 - Revision 870

### Added

- Support for Wazuh v3.12.0
- Added a new setting to hide manager alerts from dashboards. [#2102](https://github.com/wazuh/wazuh-kibana-app/pull/2102)
- Added a new setting to be able to change API from the top menu. [#2143](https://github.com/wazuh/wazuh-kibana-app/issues/2143)
- Added a new setting to enable/disable the known fields health check [#2037](https://github.com/wazuh/wazuh-kibana-app/pull/2037)
- Added suport for PCI 11.2.1 and 11.2.3 rules. [#2062](https://github.com/wazuh/wazuh-kibana-app/pull/2062)

### Changed

- Restructuring of the optimize/wazuh directory. Now the Wazuh configuration file (wazuh.yml) is placed on /usr/share/kibana/optimize/wazuh/config. [#2116](https://github.com/wazuh/wazuh-kibana-app/pull/2116)
- Improve performance of Dasboards reports generation. [1802344](https://github.com/wazuh/wazuh-kibana-app/commit/18023447c6279d385df84d7f4a5663ed2167fdb5)

### Fixed

- Discover time range selector is now displayed on the Cluster section. [08901df](https://github.com/wazuh/wazuh-kibana-app/commit/08901dfcbe509f17e4fab26877c8b7dae8a66bff)
- Added the win_auth_failure rule group to Authentication failure metrics. [#2099](https://github.com/wazuh/wazuh-kibana-app/pull/2099)
- Negative values in Syscheck attributes now have their correct value in reports. [7c3e84e](https://github.com/wazuh/wazuh-kibana-app/commit/7c3e84ec8f00760b4f650cfc00a885d868123f99)

## Wazuh v3.11.4 - Kibana v7.6.1 - Revision 858

### Added

- Support for Kibana v7.6.1

## Wazuh v3.11.4 - Kibana v6.8.6, v7.4.2, v7.6.0 - Revision 857

### Added

- Support for Wazuh v3.11.4

## Wazuh v3.11.3 - Kibana v7.6.0 - Revision 856

### Added

- Support for Kibana v7.6.0

## Wazuh v3.11.3 - Kibana v7.4.2 - Revision 855

### Added

- Support for Kibana v7.4.2

## Wazuh v3.11.3 - Kibana v7.5.2 - Revision 854

### Added

- Support for Wazuh v3.11.3

### Fixed

- Windows Updates table is now displayed in the Inventory Data report [#2028](https://github.com/wazuh/wazuh-kibana-app/pull/2028)

## Wazuh v3.11.2 - Kibana v7.5.2 - Revision 853

### Added

- Support for Kibana v7.5.2

## Wazuh v3.11.2 - Kibana v6.8.6, v7.3.2, v7.5.1 - Revision 852

### Added

- Support for Wazuh v3.11.2

### Changed

- Increased list filesize limit for the CDB-list [#1993](https://github.com/wazuh/wazuh-kibana-app/pull/1993)

### Fixed

- The xml validator now correctly handles the `--` string within comments [#1980](https://github.com/wazuh/wazuh-kibana-app/pull/1980)
- The AWS map visualization wasn't been loaded until the user interacts with it [dd31bd7](https://github.com/wazuh/wazuh-kibana-app/commit/dd31bd7a155354bc50fe0af22fca878607c8936a)

## Wazuh v3.11.1 - Kibana v6.8.6, v7.3.2, v7.5.1 - Revision 581

### Added

- Support for Wazuh v3.11.1.

## Wazuh v3.11.0 - Kibana v6.8.6, v7.3.2, v7.5.1 - Revision 580

### Added

- Support for Wazuh v3.11.0.
- Support for Kibana v7.5.1.
- The API credentials configuration has been moved from the .wazuh index to a wazuh.yml configuration file. Now the configuration of the API hosts is done from the file and not from the application. [#1465](https://github.com/wazuh/wazuh-kibana-app/issues/1465) [#1771](https://github.com/wazuh/wazuh-kibana-app/issues/1771).
- Upload ruleset files using a "drag and drop" component [#1770](https://github.com/wazuh/wazuh-kibana-app/issues/1770)
- Add logs for the reporting module [#1622](https://github.com/wazuh/wazuh-kibana-app/issues/1622).
- Extended the "Add new agent" guide [#1767](https://github.com/wazuh/wazuh-kibana-app/issues/1767).
- Add new table for windows hotfixes [#1932](https://github.com/wazuh/wazuh-kibana-app/pull/1932)

### Changed

- Removed Discover from top menu [#1699](https://github.com/wazuh/wazuh-kibana-app/issues/1699).
- Hide index pattern selector in case that only one exists [#1799](https://github.com/wazuh/wazuh-kibana-app/issues/1799).
- Remove visualizations legend [#1936](https://github.com/wazuh/wazuh-kibana-app/pull/1936)
- Normalize the field whodata in the group reporting [#1921](https://github.com/wazuh/wazuh-kibana-app/pull/1921)
- A message in the configuration view is ambiguous [#1870](https://github.com/wazuh/wazuh-kibana-app/issues/1870)
- Refactor syscheck table [#1941](https://github.com/wazuh/wazuh-kibana-app/pull/1941)

### Fixed

- Empty files now throws an error [#1806](https://github.com/wazuh/wazuh-kibana-app/issues/1806).
- Arguments for wazuh api requests are now validated [#1815](https://github.com/wazuh/wazuh-kibana-app/issues/1815).
- Fixed the way to check admin mode [#1838](https://github.com/wazuh/wazuh-kibana-app/issues/1838).
- Fixed error exporting as CSV the files into a group [#1833](https://github.com/wazuh/wazuh-kibana-app/issues/1833).
- Fixed XML validator false error for `<` [1882](https://github.com/wazuh/wazuh-kibana-app/issues/1882)
- Fixed "New file" editor doesn't allow saving twice [#1896](https://github.com/wazuh/wazuh-kibana-app/issues/1896)
- Fixed decoders files [#1929](https://github.com/wazuh/wazuh-kibana-app/pull/1929)
- Fixed registration guide [#1926](https://github.com/wazuh/wazuh-kibana-app/pull/1926)
- Fixed infinite load on Ciscat views [#1920](https://github.com/wazuh/wazuh-kibana-app/pull/1920), [#1916](https://github.com/wazuh/wazuh-kibana-app/pull/1916)
- Fixed missing fields in the Visualizations [#1913](https://github.com/wazuh/wazuh-kibana-app/pull/1913)
- Fixed Amazon S3 status is wrong in configuration section [#1864](https://github.com/wazuh/wazuh-kibana-app/issues/1864)
- Fixed hidden overflow in the fim configuration [#1887](https://github.com/wazuh/wazuh-kibana-app/pull/1887)
- Fixed Logo source fail after adding server.basePath [#1871](https://github.com/wazuh/wazuh-kibana-app/issues/1871)
- Fixed the documentation broken links [#1853](https://github.com/wazuh/wazuh-kibana-app/pull/1853)

## Wazuh v3.10.2 - Kibana v7.5.1 - Revision 556

### Added

- Support for Kibana v7.5.1

## Wazuh v3.10.2 - Kibana v7.5.0 - Revision 555

### Added

- Support for Kibana v7.5.0

## Wazuh v3.10.2 - Kibana v7.4.2 - Revision 549

### Added

- Support for Kibana v7.4.2

## Wazuh v3.10.2 - Kibana v7.4.1 - Revision 548

### Added

- Support for Kibana v7.4.1

## Wazuh v3.10.2 - Kibana v7.4.0 - Revision 547

### Added

- Support for Kibana v7.4.0
- Support for Wazuh v3.10.2.

## Wazuh v3.10.2 - Kibana v7.3.2 - Revision 546

### Added

- Support for Wazuh v3.10.2.

## Wazuh v3.10.1 - Kibana v7.3.2 - Revision 545

### Added

- Support for Wazuh v3.10.1.

## Wazuh v3.10.0 - Kibana v7.3.2 - Revision 543

### Added

- Support for Wazuh v3.10.0.
- Added an interactive guide for registering agents, things are now easier for the user, guiding it through the steps needed ending in a _copy & paste_ snippet for deploying his agent [#1468](https://github.com/wazuh/wazuh-kibana-app/issues/1468).
- Added new dashboards for the recently added regulatory compliance groups into the Wazuh core. They are HIPAA and NIST-800-53 [#1468](https://github.com/wazuh/wazuh-kibana-app/issues/1448), [#1638](https://github.com/wazuh/wazuh-kibana-app/issues/1638).
- Make the app work under a custom Kibana space [#1234](https://github.com/wazuh/wazuh-kibana-app/issues/1234), [#1450](https://github.com/wazuh/wazuh-kibana-app/issues/1450).
- Added the ability to manage the app as a native plugin when using Kibana spaces, now you can safely hide/show the app depending on the selected space [#1601](https://github.com/wazuh/wazuh-kibana-app/issues/1601).
- Adapt the app the for Kibana dark mode [#1562](https://github.com/wazuh/wazuh-kibana-app/issues/1562).
- Added an alerts summary in _Overview > FIM_ panel [#1527](https://github.com/wazuh/wazuh-kibana-app/issues/1527).
- Export all the information of a Wazuh group and its related agents in a PDF document [#1341](https://github.com/wazuh/wazuh-kibana-app/issues/1341).
- Export the configuration of a certain agent as a PDF document. Supports granularity for exporting just certain sections of the configuration [#1340](https://github.com/wazuh/wazuh-kibana-app/issues/1340).

### Changed

- Reduced _Agents preview_ load time using the new API endpoint `/summary/agents` [#1687](https://github.com/wazuh/wazuh-kibana-app/pull/1687).
- Replaced most of the _md-nav-bar_ Angular.js components with React components using EUI [#1705](https://github.com/wazuh/wazuh-kibana-app/pull/1705).
- Replaced the requirements slider component with a new styled component [#1708](https://github.com/wazuh/wazuh-kibana-app/pull/1708).
- Soft deprecated the _.wazuh-version_ internal index, now the app dumps its content if applicable to a registry file, then the app removes that index. Further versions will hard deprecate this index [#1467](https://github.com/wazuh/wazuh-kibana-app/issues/1467).
- Visualizations now don't fetch the documents _source_, also, they now use _size: 0_ for fetching [#1663](https://github.com/wazuh/wazuh-kibana-app/issues/1663).
- The app menu is now fixed on top of the view, it's not being hidden on every state change. Also, the Wazuh logo was placed in the top bar of Kibana UI [#1502](https://github.com/wazuh/wazuh-kibana-app/issues/1502).
- Improved _getTimestamp_ method not returning a promise object because it's no longer needed [014bc3a](https://github.com/wazuh/wazuh-kibana-app/commit/014b3aba0d2e9cda0c4d521f5f16faddc434a21e). Also improved main Discover listener for Wazuh not returning a promise object [bd82823](https://github.com/wazuh/wazuh-kibana-app/commit/bd8282391a402b8c567b32739cf914a0135d74bc).
- Replaced _Requirements over time_ visualizations in both PCI DSS and GDPR dashboards [35c539](https://github.com/wazuh/wazuh-kibana-app/commit/35c539eb328b3bded94aa7608f73f9cc51c235a6).
- Do not show a toaster when a visualization field was not known yet, instead, show it just in case the internal refreshing failed [19a2e7](https://github.com/wazuh/wazuh-kibana-app/commit/19a2e71006b38f6a64d3d1eb8a20b02b415d7e07).
- Minor optimizations for server logging [eb8e000](https://github.com/wazuh/wazuh-kibana-app/commit/eb8e00057dfea2dafef56319590ff832042c402d).

### Fixed

- Alerts search bar fixed for Kibana v7.3.1, queries were not being applied as expected [#1686](https://github.com/wazuh/wazuh-kibana-app/issues/1686).
- Hide attributes field from non-Windows agents in the FIM table [#1710](https://github.com/wazuh/wazuh-kibana-app/issues/1710).
- Fixed broken view in Management > Configuration > Amazon S3 > Buckets, some information was missing [#1675](https://github.com/wazuh/wazuh-kibana-app/issues/1675).
- Keep user's filters when switching from Discover to panel [#1685](https://github.com/wazuh/wazuh-kibana-app/issues/1685).
- Reduce load time and amount of data to be fetched in _Management > Cluster monitoring_ section avoiding possible timeouts [#1663](https://github.com/wazuh/wazuh-kibana-app/issues/1663).
- Restored _Remove column_ feature in Discover tabs [#1702](https://github.com/wazuh/wazuh-kibana-app/issues/1702).
- Apps using Kibana v7.3.1 had a bug once the user goes back from _Agent > FIM > Files_ to _Agent > FIM > dashboard_, filters disappear, now it's working properly [#1700](https://github.com/wazuh/wazuh-kibana-app/issues/1700).
- Fixed visual bug in _Management > Cluster monitoring_ and a button position [1e3b748](https://github.com/wazuh/wazuh-kibana-app/commit/1e3b748f11b43b2e7956b830269b6d046d74d12c).
- The app installation date was not being updated properly, now it's fixed [#1692](https://github.com/wazuh/wazuh-kibana-app/issues/1692).
- Fixed _Network interfaces_ table in Inventory section, the table was not paginating [#1474](https://github.com/wazuh/wazuh-kibana-app/issues/1474).
- Fixed APIs passwords are now obfuscated in server responses [adc3152](https://github.com/wazuh/wazuh-kibana-app/pull/1782/commits/adc31525e26b25e4cb62d81cbae70a8430728af5).

## Wazuh v3.9.5 - Kibana v6.8.2 / Kibana v7.2.1 / Kibana v7.3.0 - Revision 531

### Added

- Support for Wazuh v3.9.5

## Wazuh v3.9.4 - Kibana v6.8.1 / Kibana v6.8.2 / Kibana v7.2.0 / Kibana v7.2.1 / Kibana v7.3.0 - Revision 528

### Added

- Support for Wazuh v3.9.4
- Allow filtering by clicking a column in rules/decoders tables [0e2ddd7](https://github.com/wazuh/wazuh-kibana-app/pull/1615/commits/0e2ddd7b73f7f7975d02e97ed86ae8a0966472b4)
- Allow open file in rules table clicking on the file column [1af929d](https://github.com/wazuh/wazuh-kibana-app/pull/1615/commits/1af929d62f450f93c6733868bcb4057e16b7e279)

### Changed

- Improved app performance [#1640](https://github.com/wazuh/wazuh-kibana-app/pull/1640).
- Remove path filter from custom rules and decoders [895792e](https://github.com/wazuh/wazuh-kibana-app/pull/1615/commits/895792e6e6d9401b3293d5e16352b9abef515096)
- Show path column in rules and decoders [6f49816](https://github.com/wazuh/wazuh-kibana-app/pull/1615/commits/6f49816c71b5999d77bf9e3838443627c9be945d)
- Removed SCA overview dashboard [94ebbff](https://github.com/wazuh/wazuh-kibana-app/pull/1615/commits/94ebbff231cbfb6d793130e0b9ea855baa755a1c)
- Disabled last custom column removal [f1ef7de](https://github.com/wazuh/wazuh-kibana-app/pull/1615/commits/f1ef7de1a34bbe53a899596002e8153b95e7dc0e)
- Agents messages across sections unification [8fd7e36](https://github.com/wazuh/wazuh-kibana-app/pull/1615/commits/8fd7e36286fa9dfd03a797499af6ffbaa90b00e1)

### Fixed

- Fix check storeded apis [d6115d6](https://github.com/wazuh/wazuh-kibana-app/pull/1615/commits/d6115d6424c78f0cde2017b432a51b77186dd95a).
- Fix pci-dss console error [297080d](https://github.com/wazuh/wazuh-kibana-app/pull/1615/commits/297080d36efaea8f99b0cafd4c48845dad20495a)
- Fix error in reportingTable [85b7266](https://github.com/wazuh/wazuh-kibana-app/pull/1615/commits/85b72662cb4db44c443ed04f7c31fba57eefccaa)
- Fix filters budgets size [c7ac86a](https://github.com/wazuh/wazuh-kibana-app/pull/1615/commits/c7ac86acb3d5afaf1cf348fab09a2b8c5778a491)
- Fix missing permalink virustotal visualization [1b57529](https://github.com/wazuh/wazuh-kibana-app/pull/1615/commits/1b57529758fccdeb3ac0840e66a8aafbe4757a96)
- Improved wz-table performance [224bd6f](https://github.com/wazuh/wazuh-kibana-app/pull/1615/commits/224bd6f31235c81ba01755c3c1e120c3f86beafd)
- Fix inconsistent data between visualizations and tables in Overview Security Events [b12c600](https://github.com/wazuh/wazuh-kibana-app/pull/1615/commits/b12c600578d80d0715507dec4624a4ebc27ea573)
- Timezone applied in cluster status [a4f620d](https://github.com/wazuh/wazuh-kibana-app/pull/1615/commits/a4f620d398f5834a6d2945af892a462425ca3bec)
- Fixed Overview Security Events report when wazuh.monitoring is disabled [1c26da0](https://github.com/wazuh/wazuh-kibana-app/pull/1615/commits/1c26da05a0b6daf727e15c13b819111aa4e4e913)
- Fixes in APIs management [2143943](https://github.com/wazuh/wazuh-kibana-app/pull/1615/commits/2143943a5049cbb59bb8d6702b5a56cbe0d27a2a)
- Prevent duplicated visualization toast errors [786faf3](https://github.com/wazuh/wazuh-kibana-app/commit/786faf3e62d2cad13f512c0f873b36eca6e9787d)
- Fix not properly updated breadcrumb in ruleset section [9645903](https://github.com/wazuh/wazuh-kibana-app/commit/96459031cd4edbe047970bf0d22d0c099771879f)
- Fix badly dimensioned table in Integrity Monitoring section [9645903](https://github.com/wazuh/wazuh-kibana-app/commit/96459031cd4edbe047970bf0d22d0c099771879f)
- Fix implicit filters can be destroyed [9cf8578](https://github.com/wazuh/wazuh-kibana-app/commit/9cf85786f504f5d67edddeea6cfbf2ab577e799b)
- Windows agent dashboard doesn't show failure logon access. [d38d088](https://github.com/wazuh/wazuh-kibana-app/commit/d38d0881ac8e4294accde83d63108337b74cdd91)
- Number of agents is not properly updated. [f7cbbe5](https://github.com/wazuh/wazuh-kibana-app/commit/f7cbbe54394db825827715c3ad4370ac74317108)
- Missing scrollbar on Firefox file viewer. [df4e8f9](https://github.com/wazuh/wazuh-kibana-app/commit/df4e8f9305b35e9ee1473bed5f5d452dd3420567)
- Agent search filter by name, lost when refreshing. [71b5274](https://github.com/wazuh/wazuh-kibana-app/commit/71b5274ccc332d8961a158587152f7badab28a95)
- Alerts of level 12 cannot be displayed in the Summary table. [ec0e888](https://github.com/wazuh/wazuh-kibana-app/commit/ec0e8885d9f1306523afbc87de01a31f24e36309)
- Restored query from search bar in visualizations. [439128f](https://github.com/wazuh/wazuh-kibana-app/commit/439128f0a1f65b649a9dcb81ab5804ca20f65763)
- Fix Kibana filters loop in Firefox. [82f0f32](https://github.com/wazuh/wazuh-kibana-app/commit/82f0f32946d844ce96a28f0185f903e8e05c5589)

## Wazuh v3.9.3 - Kibana v6.8.1 / v7.1.1 / v7.2.0 - Revision 523

### Added

- Support for Wazuh v3.9.3
- Support for Kibana v7.2.0 [#1556](https://github.com/wazuh/wazuh-kibana-app/pull/1556).

### Changed

- New design and several UI/UX changes [#1525](https://github.com/wazuh/wazuh-kibana-app/pull/1525).
- Improved error checking + syscollector performance [94d0a83](https://github.com/wazuh/wazuh-kibana-app/commit/94d0a83e43aa1d2d84ef6f87cbb76b9aefa085b3).
- Adapt Syscollector for MacOS agents [a4bf7ef](https://github.com/wazuh/wazuh-kibana-app/commit/a4bf7efc693a99b7565b5afcaa372155f15a4db9).
- Show last scan for syscollector [73f2056](https://github.com/wazuh/wazuh-kibana-app/commit/73f2056673bb289d472663397ba7097e49b7b93b).
- Extendend information for syscollector [#1585](https://github.com/wazuh/wazuh-kibana-app/issues/1585).

### Fixed

- Corrected width for agent stats [a998955](https://github.com/wazuh/wazuh-kibana-app/commit/a99895565a8854c55932ec94cffb08e1d0aa3da1).
- Fix height for the menu directive with Dynamic height [427d0f3](https://github.com/wazuh/wazuh-kibana-app/commit/427d0f3e9fa6c34287aa9e8557da99a51e0db40f).
- Fix wazuh-db and clusterd check [cddcef6](https://github.com/wazuh/wazuh-kibana-app/commit/cddcef630c5234dd6f6a495715743dfcfd4e4001).
- Fix AlertsStats when value is "0", it was showing "-" [07a3e10](https://github.com/wazuh/wazuh-kibana-app/commit/07a3e10c7f1e626ba75a55452b6c295d11fd657d).
- Fix syscollector state value [f8d3d0e](https://github.com/wazuh/wazuh-kibana-app/commit/f8d3d0eca44e67e26f79bc574495b1f4c8f751f2).
- Fix time offset for reporting table [2ef500b](https://github.com/wazuh/wazuh-kibana-app/commit/2ef500bb112e68bd4811b8e87ce8581d7c04d20f).
- Fix call to obtain GDPR requirements for specific agent [ccda846](https://github.com/wazuh/wazuh-kibana-app/commit/ccda8464b50be05bc5b3642f25f4972c8a7a2c03).
- Restore "rule.id" as a clickable field in visualizations [#1546](https://github.com/wazuh/wazuh-kibana-app/pull/1546).
- Fix timepicker in cluster monitoring [f7533ce](https://github.com/wazuh/wazuh-kibana-app/pull/1560/commits/f7533cecb6862abfb5c1d2173ec3e70ffc59804a).
- Fix several bugs [#1569](https://github.com/wazuh/wazuh-kibana-app/pull/1569).
- Fully removed "rule.id" as URL field [#1584](https://github.com/wazuh/wazuh-kibana-app/issues/1584).
- Fix filters for dashboards [#1583](https://github.com/wazuh/wazuh-kibana-app/issues/1583).
- Fix missing dependency [#1591](https://github.com/wazuh/wazuh-kibana-app/issues/1591).

## Wazuh v3.9.2 - Kibana v7.1.1 - Revision 510

### Added

- Support for Wazuh v3.9.2

### Changed

- Avoid showing more than one toaster for the same error message [7937003](https://github.com/wazuh/wazuh-kibana-app/commit/793700382798033203091d160773363323e05bb9).
- Restored "Alerts evolution - Top 5 agents" in Overview > Security events [f9305c0](https://github.com/wazuh/wazuh-kibana-app/commit/f9305c0c6acf4a31c41b1cc9684b87f79b27524f).

### Fixed

- Fix missing parameters in Dev Tools request [#1496](https://github.com/wazuh/wazuh-kibana-app/pull/1496).
- Fix "Invalid Date" for Safari and Internet Explorer [#1505](https://github.com/wazuh/wazuh-kibana-app/pull/1505).

## Wazuh v3.9.1 - Kibana v7.1.1 - Revision 509

### Added

- Support for Kibana v7.1.1
- Added overall metrics for Agents > Overview [#1479](https://github.com/wazuh/wazuh-kibana-app/pull/1479).

### Fixed

- Fixed missing dependency for Discover [43f5dd5](https://github.com/wazuh/wazuh-kibana-app/commit/43f5dd5f64065c618ba930b2a4087f0a9e706c0e).
- Fixed visualization for Agents > Overview [#1477](https://github.com/wazuh/wazuh-kibana-app/pull/1477).
- Fixed SCA policy checks table [#1478](https://github.com/wazuh/wazuh-kibana-app/pull/1478).

## Wazuh v3.9.1 - Kibana v7.1.0 - Revision 508

### Added

- Support for Kibana v7.1.0

## Wazuh v3.9.1 - Kibana v6.8.0 - Revision 444

### Added

- Support for Wazuh v3.9.1
- Support for Kibana v6.8.0

### Fixed

- Fixed background color for some parts of the Discover directive [2dfc763](https://github.com/wazuh/wazuh-kibana-app/commit/2dfc763bfa1093fb419f118c2938f6b348562c69).
- Fixed cut values in non-resizable tables when the value is too large [cc4828f](https://github.com/wazuh/wazuh-kibana-app/commit/cc4828fbf50d4dab3dd4bb430617c1f2b13dac6a).
- Fixed handled but not shown error messages from rule editor [0aa0e17](https://github.com/wazuh/wazuh-kibana-app/commit/0aa0e17ac8678879e5066f8d83fd46f5d8edd86a).
- Minor typos corrected [fe11fb6](https://github.com/wazuh/wazuh-kibana-app/commit/fe11fb67e752368aedc89ec844ddf729eb8ad761).
- Minor fixes in agents configuration [1bc2175](https://github.com/wazuh/wazuh-kibana-app/commit/1bc217590438573e7267687655bb5939b5bb9fde).
- Fix Management > logs viewer scrolling [f458b2e](https://github.com/wazuh/wazuh-kibana-app/commit/f458b2e3294796f9cf00482b4da27984646c6398).

### Changed

- Kibana version shown in settings is now read from our package.json [c103d3e](https://github.com/wazuh/wazuh-kibana-app/commit/c103d3e782136106736c02039d28c4567b255aaa).
- Removed an old header from Settings [0197b8b](https://github.com/wazuh/wazuh-kibana-app/commit/0197b8b1abc195f275c8cd9893df84cd5569527b).
- Improved index pattern validation fields, replaced "full_log" with "rule.id" as part of the minimum required fields [dce0595](https://github.com/wazuh/wazuh-kibana-app/commit/dce059501cbd28f1294fd761da3e015e154747bc).
- Improve dynamic height for configuration editor [c318131](https://github.com/wazuh/wazuh-kibana-app/commit/c318131dfb6b5f01752593f2aa972b98c0655610).
- Add timezone for all dates shown in the app [4b8736f](https://github.com/wazuh/wazuh-kibana-app/commit/4b8736fb4e562c78505daaee042bcd798242c3f5).

## Wazuh v3.9.0 - Kibana v6.7.0 / v6.7.1 / v6.7.2 - Revision 441

### Added

- Support for Wazuh v3.9.0
- Support for Kibana v6.7.0 / v6.7.1 / v6.7.2
- Edit master and worker configuration ([#1215](https://github.com/wazuh/wazuh-kibana-app/pull/1215)).
- Edit local rules, local decoders and CDB lists ([#1212](https://github.com/wazuh/wazuh-kibana-app/pull/1212), [#1204](https://github.com/wazuh/wazuh-kibana-app/pull/1204), [#1196](https://github.com/wazuh/wazuh-kibana-app/pull/1196), [#1233](https://github.com/wazuh/wazuh-kibana-app/pull/1233), [#1304](https://github.com/wazuh/wazuh-kibana-app/pull/1304)).
- View no local rules/decoders XML files ([#1395](https://github.com/wazuh/wazuh-kibana-app/pull/1395))
- Dev Tools additions
  - Added hotkey `[shift] + [enter]` for sending query ([#1170](https://github.com/wazuh/wazuh-kibana-app/pull/1170)).
  - Added `Export JSON` button for the Dev Tools ([#1170](https://github.com/wazuh/wazuh-kibana-app/pull/1170)).
- Added refresh button for agents preview table ([#1169](https://github.com/wazuh/wazuh-kibana-app/pull/1169)).
- Added `configuration assessment` information in "Agent > Policy monitoring" ([#1227](https://github.com/wazuh/wazuh-kibana-app/pull/1227)).
- Added agents `configuration assessment` configuration section in "Agent > Configuration" ([1257](https://github.com/wazuh/wazuh-kibana-app/pull/1257))
- Restart master and worker nodes ([#1222](https://github.com/wazuh/wazuh-kibana-app/pull/1222)).
- Restart agents ([#1229](https://github.com/wazuh/wazuh-kibana-app/pull/1229)).
- Added support for more than one Wazuh monitoring pattern ([#1243](https://github.com/wazuh/wazuh-kibana-app/pull/1243))
- Added customizable interval for Wazuh monitoring indices creation ([#1243](https://github.com/wazuh/wazuh-kibana-app/pull/1243)).
- Expand visualizations ([#1246](https://github.com/wazuh/wazuh-kibana-app/pull/1246)).
- Added a dynamic table columns selector ([#1246](https://github.com/wazuh/wazuh-kibana-app/pull/1246)).
- Added resizable columns by dragging in tables ([d2bf8ee](https://github.com/wazuh/wazuh-kibana-app/commit/d2bf8ee9681ca5d6028325e165854b49214e86a3))
- Added a cron job for fetching missing fields of all valid index patterns, also merging dynamic fields every time an index pattern is refreshed by the app ([#1276](https://github.com/wazuh/wazuh-kibana-app/pull/1276)).
- Added auto-merging dynamic fields for Wazuh monitoring index patterns ([#1300](https://github.com/wazuh/wazuh-kibana-app/pull/1300))
- New server module, it's a job queue so we can add delayed jobs to be run in background, this iteration only accepts delayed Wazuh API calls ([#1283](https://github.com/wazuh/wazuh-kibana-app/pull/1283)).
- Added new way to view logs using a logs viewer ([#1292](https://github.com/wazuh/wazuh-kibana-app/pull/1292))
- Added new directive for registering agents from the UI, including instructions on "how to" ([#1321](https://github.com/wazuh/wazuh-kibana-app/pull/1321)).
- Added some Angular charts in Agents Preview and Agents SCA sections ([#1364](https://github.com/wazuh/wazuh-kibana-app/pull/1364))
- Added Docker listener settings in configuration views ([#1365](https://github.com/wazuh/wazuh-kibana-app/pull/1365))
- Added Docker dashboards for both Agents and Overview ([#1367](https://github.com/wazuh/wazuh-kibana-app/pull/1367))
- Improved app logger with debug level ([#1373](https://github.com/wazuh/wazuh-kibana-app/pull/1373))
- Introducing React components from the EUI framework

### Changed

- Escape XML special characters ([#1159](https://github.com/wazuh/wazuh-kibana-app/pull/1159)).
- Changed empty results message for Wazuh tables ([#1165](https://github.com/wazuh/wazuh-kibana-app/pull/1165)).
- Allowing the same query multiple times on the Dev Tools ([#1174](https://github.com/wazuh/wazuh-kibana-app/pull/1174))
- Refactor JSON/XML viewer for configuration tab ([#1173](https://github.com/wazuh/wazuh-kibana-app/pull/1173), [#1148](https://github.com/wazuh/wazuh-kibana-app/pull/1148)).
- Using full height for all containers when possible ([#1224](https://github.com/wazuh/wazuh-kibana-app/pull/1224)).
- Improved the way we are handling "back button" events ([#1207](https://github.com/wazuh/wazuh-kibana-app/pull/1207)).
- Changed some visualizations for FIM, GDPR, PCI, Vulnerability and Security Events ([#1206](https://github.com/wazuh/wazuh-kibana-app/pull/1206), [#1235](https://github.com/wazuh/wazuh-kibana-app/pull/1235), [#1293](https://github.com/wazuh/wazuh-kibana-app/pull/1293)).
- New design for agent header view ([#1186](https://github.com/wazuh/wazuh-kibana-app/pull/1186)).
- Not fetching data the very first time the Dev Tools are opened ([#1185](https://github.com/wazuh/wazuh-kibana-app/pull/1185)).
- Refresh all known fields for all valid index patterns if `kbn-vis` detects a broken index pattern ([ecd7c8f](https://github.com/wazuh/wazuh-kibana-app/commit/ecd7c8f98c187a350f81261d13b0d45dcec6dc5d)).
- Truncate texts and display a tooltip when they don't fit in a table cell ([7b56a87](https://github.com/wazuh/wazuh-kibana-app/commit/7b56a873f85dcba7e6838aeb2e40d9b4cf472576))
- Updated API autocomplete for Dev Tools ([#1218](https://github.com/wazuh/wazuh-kibana-app/pull/1218))
- Updated switches design to adapt it to Kibana's design ([#1253](https://github.com/wazuh/wazuh-kibana-app/pull/1253))
- Reduced the width of some table cells with little text, to give more space to the other columns ([#1263](https://github.com/wazuh/wazuh-kibana-app/pull/1263)).
- Redesign for Management > Status daemons list ([#1284](https://github.com/wazuh/wazuh-kibana-app/pull/1284)).
- Redesign for Management > Configuration, Agent > Configuration ([#1289](https://github.com/wazuh/wazuh-kibana-app/pull/1289)).
- Replaced Management > Logs table with a log viewer component ([#1292](https://github.com/wazuh/wazuh-kibana-app/pull/1292)).
- The agents list search bar now allows to switch between AND/OR operators ([#1291](https://github.com/wazuh/wazuh-kibana-app/pull/1291)).
- Improve audit dashboards ([#1374](https://github.com/wazuh/wazuh-kibana-app/pull/1374))
- Exclude agent "000" getting the last registered and the most active agents from the Wazuh API.([#1391](https://github.com/wazuh/wazuh-kibana-app/pull/1391))
- Reviewed Osquery dashboards ([#1394](https://github.com/wazuh/wazuh-kibana-app/pull/1394))
- Memory info is now a log ([#1400](https://github.com/wazuh/wazuh-kibana-app/pull/1400))
- Error toasters time is now 30000ms, warning/info are still 6000ms ([#1420](https://github.com/wazuh/wazuh-kibana-app/pull/1420))

### Fixed

- Properly handling long messages on notifier service, until now, they were using out of the card space, also we replaced some API messages with more meaningful messages ([#1168](https://github.com/wazuh/wazuh-kibana-app/pull/1168)).
- Adapted Wazuh icon for multiple browsers where it was gone ([#1208](https://github.com/wazuh/wazuh-kibana-app/pull/1208)).
- Do not fetch data from tables twice when resize window ([#1303](https://github.com/wazuh/wazuh-kibana-app/pull/1303)).
- Agent syncrhonization status is updated as we browse the configuration section ([#1305](https://github.com/wazuh/wazuh-kibana-app/pull/1305))
- Using the browser timezone for reporting documents ([#1311](https://github.com/wazuh/wazuh-kibana-app/pull/1311)).
- Wrong behaviors in the routing system when the basePath was set ([#1342](https://github.com/wazuh/wazuh-kibana-app/pull/1342))
- Do not show pagination for one-page tables ([196c5b7](https://github.com/wazuh/wazuh-kibana-app/pull/1362/commits/196c5b717583032798da7791fa4f90ec06397f68))
- Being redirected to Overview once a Kibana restart is performed ([#1378](https://github.com/wazuh/wazuh-kibana-app/pull/1378))
- Displaying the AWS services section of the aws-s3 wodle ([#1393](https://github.com/wazuh/wazuh-kibana-app/pull/1393))
- Show email configuration on the configuration on demand ([#1401](https://github.com/wazuh/wazuh-kibana-app/issues/1401))
- Show "Follow symbolic link" field in Integrity monitoring - Monitored configuration on demand ([0c9c9da](https://github.com/wazuh/wazuh-kibana-app/pull/1414/commits/0c9c9da3b951548761cd203db5ee5baa39afe26c))

## Wazuh v3.8.2 - Kibana v6.6.0 / v6.6.1 / v6.6.2 / v6.7.0 - Revision 419

### Added

- Support for Kibana v6.6.0 / v6.6.1 / v6.6.2 / v6.7.0

### Fixed

- Fixed AWS dashboard, newer JavaScript browser engines break the view due to Angular.js ([6e882fc](https://github.com/wazuh/wazuh-kibana-app/commit/6e882fc1d7efe6059e6140ff40b8a20d9c1fa51e)).
- Fixed AWS accounts visualization, using the right field now ([6e882fc](https://github.com/wazuh/wazuh-kibana-app/commit/6e882fc1d7efe6059e6140ff40b8a20d9c1fa51e)).

## Wazuh v3.8.2 - Kibana v6.5.4 - Revision 418

### Added

- Support for Wazuh v3.8.2

### Changed

- Close configuration editor only if it was successfully updated ([bc77c35](https://github.com/wazuh/wazuh-kibana-app/commit/bc77c35d8440a656d4704451ce857c9e1d36a438)).
- Replaced FIM Vega visualization with standard visualization ([554ee1c](https://github.com/wazuh/wazuh-kibana-app/commit/554ee1c4c4d75c76d82272075acf8bb62e7f9e27)).

## Wazuh v3.8.1 - Kibana v6.5.4 - Revision 417

### Added

- Support for Wazuh v3.8.1

### Changed

- Moved monitored/ignored Windows registry entries to "FIM > Monitored" and "FIM > Ignored" to avoid user confusion ([#1176](https://github.com/wazuh/wazuh-kibana-app/pull/1176)).
- Excluding managers from wazuh-monitoring indices ([#1177](https://github.com/wazuh/wazuh-kibana-app/pull/1177)).
- Escape `&` before sending group configuration ([d3aa56f](https://github.com/wazuh/wazuh-kibana-app/commit/d3aa56fa73478c60505e500db7d3a7df263081b5)).
- Improved `autoFormat` function before rendering group configuration ([f4f8144](https://github.com/wazuh/wazuh-kibana-app/commit/f4f8144eef8b93038fc897a9f16356e71029b844)).
- Now the group configuration editor doesn't exit after sending data to the Wazuh API ([5c1a3ef](https://github.com/wazuh/wazuh-kibana-app/commit/5c1a3ef9bd710a7befbed0709c4a7cf414f44f6b)).

### Fixed

- Fixed style for the error toaster for long URLs or long paths ([11b8084](https://github.com/wazuh/wazuh-kibana-app/commit/11b8084c75bbc5da36587ff31d1bc80a55fe4dfe)).

## Wazuh v3.8.0 - Kibana v6.5.4 - Revision 416

### Added

- Added group management features such as:
  - Edit the group configuration ([#1096](https://github.com/wazuh/wazuh-kibana-app/pull/1096)).
  - Add/remove groups to/from an agent ([#1096](https://github.com/wazuh/wazuh-kibana-app/pull/1096)).
  - Add/remove agents to/from a group ([#1096](https://github.com/wazuh/wazuh-kibana-app/pull/1096)).
  - Add/remove groups ([#1152](https://github.com/wazuh/wazuh-kibana-app/pull/1152)).
- New directive for tables that don't need external data sources ([#1067](https://github.com/wazuh/wazuh-kibana-app/pull/1067)).
- New search bar directive with interactive filters and suggestions ([#1058](https://github.com/wazuh/wazuh-kibana-app/pull/1058)).
- New server route `/elastic/alerts` for fetching alerts using custom parameters([#1056](https://github.com/wazuh/wazuh-kibana-app/pull/1056)).
- New table for an agent FIM monitored files, if the agent OS platform is Windows it will show two tables: files and registry ([#1032](https://github.com/wazuh/wazuh-kibana-app/pull/1032)).
- Added description to each setting under Settings > Configuration ([#1048](https://github.com/wazuh/wazuh-kibana-app/pull/1048)).
- Added a new setting to `config.yml` related to Wazuh monitoring and its index pattern ([#1095](https://github.com/wazuh/wazuh-kibana-app/pull/1095)).
- Resizable columns by dragging in Dev-tools ([#1102](https://github.com/wazuh/wazuh-kibana-app/pull/1102)).
- New feature to be able to edit config.yml file from the Settings > Configuration section view ([#1105](https://github.com/wazuh/wazuh-kibana-app/pull/1105)).
- Added a new table (network addresses) for agent inventory tab ([#1111](https://github.com/wazuh/wazuh-kibana-app/pull/1111)).
- Added `audit_key` (Who-data Audit keys) for configuration tab ([#1123](https://github.com/wazuh/wazuh-kibana-app/pull/1123)).
- Added new known fields for Kibana index pattern ([#1150](https://github.com/wazuh/wazuh-kibana-app/pull/1150)).

### Changed

- Changed Inventory tables. Now the app looks for the OS platform and it shows different tables depending on the OS platform. In addition the process state codes has been replaced to be more meaningful ([#1059](https://github.com/wazuh/wazuh-kibana-app/pull/1059)).
- Tiny rework for the AWS tab including.
- "Report" button is hidden on Discover panel ([#1047](https://github.com/wazuh/wazuh-kibana-app/pull/1047)).
- Visualizations, filters and Discover improved ([#1083](https://github.com/wazuh/wazuh-kibana-app/pull/1083)).
- Removed `popularizeField` function until https://github.com/elastic/kibana/issues/22426 is solved in order to avoid `Unable to write index pattern!` error on Discover tab ([#1085](https://github.com/wazuh/wazuh-kibana-app/pull/1085)).
- Improved Wazuh monitoring module ([#1094](https://github.com/wazuh/wazuh-kibana-app/pull/1094)).
- Added "Registered date" and "Last keep alive" in agents table allowing you to sort by these fields ([#1102](https://github.com/wazuh/wazuh-kibana-app/pull/1102)).
- Improved code quality in sections such as Ruleset > Rule and Decoder detail view simplify conditions ([#1102](https://github.com/wazuh/wazuh-kibana-app/pull/1102)).
- Replaced reporting success message ([#1102](https://github.com/wazuh/wazuh-kibana-app/pull/1102)).
- Reduced the default number of shards and the default number of replicas for the app indices ([#1113](https://github.com/wazuh/wazuh-kibana-app/pull/1113)).
- Refreshing index pattern known fields on health check controller ([#1119](https://github.com/wazuh/wazuh-kibana-app/pull/1119)).
- Less strict memory check ([786c764](https://github.com/wazuh/wazuh-kibana-app/commit/786c7642cd88083f9a77c57ed204488ecf5b710a)).
- Checking message origin in error handler ([dfec368](https://github.com/wazuh/wazuh-kibana-app/commit/dfec368d22a148b2e4437db92d71294900241961)).
- Dev tools is now showing the response as it is, like `curl` does ([#1137](https://github.com/wazuh/wazuh-kibana-app/pull/1137)).
- Removed `unknown` as valid node name ([#1149](https://github.com/wazuh/wazuh-kibana-app/pull/1149)).
- Removed `rule.id` direct filter from the rule set tables ([#1151](https://github.com/wazuh/wazuh-kibana-app/pull/1151))

### Fixed

- Restored X-Pack security logic for the .wazuh index, now it's not bypassing the X-Pack roles ([#1081](https://github.com/wazuh/wazuh-kibana-app/pull/1081))
- Avoid fetching twice the same data ([#1072](https://github.com/wazuh/wazuh-kibana-app/pull/1072), [#1061](https://github.com/wazuh/wazuh-kibana-app/pull/1061)).
- Wazuh logo adapted to low resolutions ([#1074](https://github.com/wazuh/wazuh-kibana-app/pull/1074)).
- Hide Audit, OpenSCAP tabs for non-linux agents. Fixed empty Windows events under Configuration > Log collection section. OSQuery logo has been standardized ([#1072](https://github.com/wazuh/wazuh-kibana-app/pull/1072), [#1076](https://github.com/wazuh/wazuh-kibana-app/pull/1076)).
- Fix empty values on _Overview > Security events_ when Wazuh monitoring is disabled ([#1091](https://github.com/wazuh/wazuh-kibana-app/pull/1091)).
- Fix overlapped play button in Dev-tools when the input box has a scrollbar ([#1102](https://github.com/wazuh/wazuh-kibana-app/pull/1102)).
- Fix Dev-tools behavior when parse json invalid blocks ([#1102](https://github.com/wazuh/wazuh-kibana-app/pull/1102)).
- Fixed Management > Monitoring tab frustration adding back buttons ([#1102](https://github.com/wazuh/wazuh-kibana-app/pull/1102)).
- Fix template checking when using more than one pattern ([#1104](https://github.com/wazuh/wazuh-kibana-app/pull/1104)).
- Fix infinite loop for Wazuh monitoring when the Wazuh API is not being able to give us all the agents ([5a26916](https://github.com/wazuh/wazuh-kibana-app/commit/5a2691642b40a34783d2eafb6ee24ae78b9af21a)), ([85005a1](https://github.com/wazuh/wazuh-kibana-app/commit/85005a184d4f1c3d339b7c895b5d2469f3b45171)).
- Fix rule details for `list` and `info` parameters ([#1149](https://github.com/wazuh/wazuh-kibana-app/pull/1149)).

## Wazuh v3.7.1 / v3.7.2 - Kibana v6.5.1 / v6.5.2 / v6.5.3 / v6.5.4 - Revision 415

### Added

- Support for Elastic stack v6.5.2 / v6.5.3 / v6.5.4.
- Support for Wazuh v3.7.1 / v3.7.2.
- Dev Tools module now autocompletes API endpoints ([#1030](https://github.com/wazuh/wazuh-kibana-app/pull/1030)).

### Changed

- Increased number of rows for syscollector tables ([#1033](https://github.com/wazuh/wazuh-kibana-app/pull/1033)).
- Modularized JSON/XML viewers for the configuration section ([#982](https://github.com/wazuh/wazuh-kibana-app/pull/982)).

### Fixed

- Added missing fields for syscollector network tables ([#1036](https://github.com/wazuh/wazuh-kibana-app/pull/1036)).
- Using the right API path when downloading CSV for decoders list ([#1045](https://github.com/wazuh/wazuh-kibana-app/pull/1045)).
- Including group field when downloading CSV for agents list ([#1044](https://github.com/wazuh/wazuh-kibana-app/pull/1044)).
- Preserve active tab in configuration section when refreshing the page ([#1037](https://github.com/wazuh/wazuh-kibana-app/pull/1037)).

## Wazuh v3.7.0 - Kibana v6.5.0 / v6.5.1 - Revision 414

### Added

- Support for Elastic Stack v6.5.0 / v6.5.1.
- Agent groups bar is now visible on the agent configuration section ([#1023](https://github.com/wazuh/wazuh-kibana-app/pull/1023)).
- Added a new setting for the `config.yml` file for enable/disable administrator mode ([#1019](https://github.com/wazuh/wazuh-kibana-app/pull/1019)).
  - This allows the user to perform PUT, POST, DELETE methods in our Dev Tools.

### Changed

- Refactored most front-end controllers ([#1023](https://github.com/wazuh/wazuh-kibana-app/pull/1023)).

## Wazuh v3.7.0 - Kibana v6.4.2 / v6.4.3 - Revision 413

### Added

- Support for Wazuh v3.7.0.
- Support for Elastic Stack v6.4.2 / v6.4.3.
- Brand-new interface for _Configuration_ (on both _Management_ and _Agents_ tabs) ([#914](https://github.com/wazuh/wazuh-kibana-app/pull/914)):
  - Now you can check current and real agent and manager configuration.
  - A new interface design, with more useful information and easy to understand descriptions.
  - New and more responsive JSON/XML viewers to show the configuration in raw mode.
- Brand-new extension - Osquery ([#938](https://github.com/wazuh/wazuh-kibana-app/pull/938)):
  - A new extension, disabled by default.
  - Check alerts from Wazuh's Osquery integration.
  - Check your current Osquery wodle configuration.
  - More improvements will come for this extension in the future.
- New option for Wazuh app configuration file - _Ignore index patterns_ ([#947](https://github.com/wazuh/wazuh-kibana-app/pull/947)):
  - Now the user can specify which index patterns can't be selected on the app using the new `ip.ignore` setting on the `config.yml` file.
  - The valid format is an array of strings which represents index patterns.
  - By default, this list is empty (all index patterns will be available if they use a compatible structure).
- Added a node selector for _Management > Status_ section when Wazuh cluster is enabled ([#976](https://github.com/wazuh/wazuh-kibana-app/pull/976)).
- Added quick access to _Configuration_ or _Discover_ panels for an agent on the agents list ([#939](https://github.com/wazuh/wazuh-kibana-app/pull/939)).
- Now you can click on an agent's ID on the _Discover_ panels to open its details page on the app ([#904](https://github.com/wazuh/wazuh-kibana-app/pull/904)).
- Redesigned the _Overview > Amazon AWS_ tab, using more meaningful visualizations for a better overall view of your agents' status ([#903](https://github.com/wazuh/wazuh-kibana-app/pull/903)).
- Redesigned the _Overview/Agents > Vulnerabilities_ tab, using more meaningful visualizations for a better overall view of your agents' status ([#954](https://github.com/wazuh/wazuh-kibana-app/pull/954)).
- Now everytime the user enters the _Settings_ tab, the API connection will be automatically checked ([#971](https://github.com/wazuh/wazuh-kibana-app/pull/971)).
- Added a node selector for _Management > Logs_ section when Wazuh cluster is enabled ([#980](https://github.com/wazuh/wazuh-kibana-app/pull/980)).
- Added a group selector for _Agents_ section ([#995](https://github.com/wazuh/wazuh-kibana-app/pull/995)).

### Changed

- Interface refactoring for the _Agents > Inventory data_ tab ([#924](https://github.com/wazuh/wazuh-kibana-app/pull/924)):
  - Now the tab won't be available if your agent doesn't have Syscollector enabled, and each card will be enabled or disabled depending on the current Syscollector scans configuration.
  - This will prevent situations where the user couldn't check the inventory although there was actual scan data to show on some sections.
- Added support for new multigroups feature ([#911](https://github.com/wazuh/wazuh-kibana-app/pull/911)):
  - Now the information bars on _Agents_ will show all the groups an agent belongs to.
- Now the result pane on the _Dev tools_ tab will show the error code coming from the Wazuh API ([#909](https://github.com/wazuh/wazuh-kibana-app/pull/909)).
- Changed some visualizations titles for _Overview/Agents > OpenSCAP_ tab ([#925](https://github.com/wazuh/wazuh-kibana-app/pull/925)).
- All backend routes have been renamed ([#932](https://github.com/wazuh/wazuh-kibana-app/pull/932)).
- Several improvements for Elasticsearch tests ([#933](https://github.com/wazuh/wazuh-kibana-app/pull/933)).
- Updated some strings and descriptions on the _Settings_ tab ([#934](https://github.com/wazuh/wazuh-kibana-app/pull/934)).
- Changed the date format on _Settings > Logs_ to make it more human-readable ([#944](https://github.com/wazuh/wazuh-kibana-app/pull/944)).
- Changed some labels to remove the "MD5 sum" expression, it will use "Checksum" instead ([#945](https://github.com/wazuh/wazuh-kibana-app/pull/945)).
- Added word wrapping class to group name in _Management > Groups > Group detail_ tab ([#945](https://github.com/wazuh/wazuh-kibana-app/pull/945)).
- The `wz-table` directive has been refactored ([#953](https://github.com/wazuh/wazuh-kibana-app/pull/953)).
- The `wz-table` directive now checks if a request is aborted ([#979](https://github.com/wazuh/wazuh-kibana-app/pull/979)).
- Several performance improvements ([#985](https://github.com/wazuh/wazuh-kibana-app/pull/985), [#997](https://github.com/wazuh/wazuh-kibana-app/pull/997), [#1000](https://github.com/wazuh/wazuh-kibana-app/pull/1000)).

### Fixed

- Several known fields for _Whodata_ functionality have been fixed ([#901](https://github.com/wazuh/wazuh-kibana-app/pull/901)).
- Fixed alignment bug with the _Add a filter +_ button on _Discover_ and _Agents_ tabs ([#912](https://github.com/wazuh/wazuh-kibana-app/pull/912)).
- Fixed a bug where the `Add API` form on _Settings_ didn't appear when pressing the button after editing an existing API entry ([#944](https://github.com/wazuh/wazuh-kibana-app/pull/944)).
- Fixed a bug on _Ruleset_ tab where the "Description" column was showing `0` if the rule doesn't have any description ([#948](https://github.com/wazuh/wazuh-kibana-app/pull/948)).
- Fixed wrong alignment on related Rules/Decoders tables from _Management > Ruleset_ tab ([#971](https://github.com/wazuh/wazuh-kibana-app/pull/971)).
- Fixed a bug where sometimes the error messages appeared duplicated ([#971](https://github.com/wazuh/wazuh-kibana-app/pull/971)).

### Removed

- On the _Management > Monitoring_ tab, the `Cluster enabled but not running` message won't appear as an error anymore ([#971](https://github.com/wazuh/wazuh-kibana-app/pull/971)).

## Wazuh v3.6.1 - Kibana v6.4.1 / v6.4.2 / v6.4.3 - Revision 412

### Added

- Support for Elastic Stack v6.4.1 / v6.4.2 / v6.4.3.

## Wazuh v3.6.1 - Kibana v6.4.0 - Revision 411

### Added

- Redesigned the _Overview > Integrity monitoring_ tab, using more meaningful visualizations for a better overall view of your agents' status ([#893](https://github.com/wazuh/wazuh-kibana-app/pull/893)).
- Added a new table for the _Inventory_ tab: _Processes_ ([#895](https://github.com/wazuh/wazuh-kibana-app/pull/895)).
- Improved error handling for tables. Now the table will show an error message if it wasn't able to fetch and load data ([#896](https://github.com/wazuh/wazuh-kibana-app/pull/896)).

### Changed

- The app source code has been improved, following best practices and coding guidelines ([#892](https://github.com/wazuh/wazuh-kibana-app/pull/892)).
- Included more app tests and prettifier for better code maintainability ([#883](https://github.com/wazuh/wazuh-kibana-app/pull/883) & [#885](https://github.com/wazuh/wazuh-kibana-app/pull/885)).

### Fixed

- Fixed minor visual errors on some _GDPR_, _PCI DSS_ and _Vulnerabilities_ visualizations ([#894](https://github.com/wazuh/wazuh-kibana-app/pull/894)).

## Wazuh v3.6.1 - Kibana v6.4.0 - Revision 410

### Added

- The _Inventory_ tab has been redesigned ([#873](https://github.com/wazuh/wazuh-kibana-app/pull/873)):
  - Added new network interfaces and port tables.
  - Improved design using metric information bars and intuitive status indicators.
- Added refresh functionality to the _Settings > Logs_ tab ([#852](https://github.com/wazuh/wazuh-kibana-app/pull/852)):
  - Now everytime the user opens the tab, the logs will be reloaded.
  - A new button to force the update has been added on the top left corner of the logs table.
- Added `tags` and `recursion_level` configuration options to _Management/Agent > Configuration_ tabs ([#850](https://github.com/wazuh/wazuh-kibana-app/pull/850)).
- The _Kuery_ search syntax has been added again to the app ([#851](https://github.com/wazuh/wazuh-kibana-app/pull/851)).
- Added a first batch of [_Mocha_](https://mochajs.org/) tests and other quality of code improvements to the app ([#859](https://github.com/wazuh/wazuh-kibana-app/pull/859)).
- Now you can open specific rule details (the _Management > Ruleset_ tab) when clicking on the `rule.id` value on the _Discover_ tab ([#862](https://github.com/wazuh/wazuh-kibana-app/pull/862)).
- Now you can click on the rule ID value on the _Management > Ruleset_ tab to search for related alerts on the _Discover_ tab ([#863](https://github.com/wazuh/wazuh-kibana-app/pull/863)).

### Changed

- The index pattern known fields have been updated up to 567 ([#872](https://github.com/wazuh/wazuh-kibana-app/pull/872)).
- Now the _Inventory_ tab will always be available for all agents, and a descriptive message will appear if the agent doesn't have `syscollector` enabled ([#879](https://github.com/wazuh/wazuh-kibana-app/pull/879)).

### Fixed

- Fixed a bug where the _Inventory_ tab was unavailable if the user reloads the page while on the _Agents > Configuration_ tab ([#845](https://github.com/wazuh/wazuh-kibana-app/pull/845)).
- Fixed some _Overview > VirusTotal_ visualizations ([#846](https://github.com/wazuh/wazuh-kibana-app/pull/846)).
- Fixed a bug where the _Settings > Extensions_ tab wasn't being properly hidden when there's no API entries inserted ([#847](https://github.com/wazuh/wazuh-kibana-app/pull/847)).
- Fixed a bug where the _Current API_ indicator on the top navbar wasn't being properly updated when the user deletes all the API entries ([#848](https://github.com/wazuh/wazuh-kibana-app/pull/848)).
- Fixed a bug where the _Agents coverage_ metric were not displaying a proper value when the manager has 0 registered agents ([#849](https://github.com/wazuh/wazuh-kibana-app/pull/849)).
- Fixed a bug where the `wazuh-basic` user role was able to update API entries (it should be forbidden) ([#853](https://github.com/wazuh/wazuh-kibana-app/pull/853)).
- Fixed a bug where the visualizations had scroll bars on the PDF reports ([#870](https://github.com/wazuh/wazuh-kibana-app/pull/870)).
- Fixed a bug on the _Dev tools_ tab where the user couldn't execute the first request block if there was blank lines above it ([#871](https://github.com/wazuh/wazuh-kibana-app/pull/871)).
- Fixed a bug on pinned filters when opening tabs where the implicit filter was the same, making them stuck and unremovable from other tabs ([#878](https://github.com/wazuh/wazuh-kibana-app/pull/878)).

## Wazuh v3.6.1 - Kibana v6.4.0 - Revision 409

### Added

- Support for Wazuh v3.6.1.

### Fixed

- Fixed a bug on the _Dev tools_ tab ([b7c79f4](https://github.com/wazuh/wazuh-kibana-app/commit/b7c79f48f06cb49b12883ec9e9337da23b49976b)).

## Wazuh v3.6.1 - Kibana v6.3.2 - Revision 408

### Added

- Support for Wazuh v3.6.1.

### Fixed

- Fixed a bug on the _Dev tools_ tab ([4ca9ed5](https://github.com/wazuh/wazuh-kibana-app/commit/4ca9ed54f1b18e5d499d950e6ff0741946701988)).

## Wazuh v3.6.0 - Kibana v6.4.0 - Revision 407

### Added

- Support for Wazuh v3.6.0.

## Wazuh v3.6.0 - Kibana v6.3.2 - Revision 406

### Added

- Support for Wazuh v3.6.0.

## Wazuh v3.5.0 - Kibana v6.4.0 - Revision 405

### Added

- Support for Elastic Stack v6.4.0 ([#813](https://github.com/wazuh/wazuh-kibana-app/pull/813)).

## Wazuh v3.5.0 - Kibana v6.3.2 - Revision 404

### Added

- Added new options to `config.yml` to change shards and replicas settings for `wazuh-monitoring` indices ([#809](https://github.com/wazuh/wazuh-kibana-app/pull/809)).
- Added more error messages for `wazuhapp.log` in case of failure when performing some crucial functions ([#812](https://github.com/wazuh/wazuh-kibana-app/pull/812)).
- Now it's possible to change replicas settings for existing `.wazuh`, `.wazuh-version` and `wazuh-monitoring` indices on the `config.yml` file ([#817](https://github.com/wazuh/wazuh-kibana-app/pull/817)).

### Changed

- App frontend code refactored and restructured ([#802](https://github.com/wazuh/wazuh-kibana-app/pull/802)).
- Now the _Overview > Security events_ tab won't show anything if the only visualization with data is _Agents status_ ([#811](https://github.com/wazuh/wazuh-kibana-app/pull/811)).

### Fixed

- Fixed a bug where the RAM status message appreared twice the first time you opened the app ([#807](https://github.com/wazuh/wazuh-kibana-app/pull/807)).
- Fixed the app UI to make the app usable on Internet Explorer 11 ([#808](https://github.com/wazuh/wazuh-kibana-app/pull/808)).

## Wazuh v3.5.0 - Kibana v6.3.2 - Revision 403

### Added

- The welcome tabs on _Overview_ and _Agents_ have been updated with a new name and description for the existing sections ([#788](https://github.com/wazuh/wazuh-kibana-app/pull/788)).
- Now the app tables will auto-resize depending on the screen height ([#792](https://github.com/wazuh/wazuh-kibana-app/pull/792)).

### Changed

- Now all the app filters on several tables will present the values in alphabetical order ([#787](https://github.com/wazuh/wazuh-kibana-app/pull/787)).

### Fixed

- Fixed a bug on _Decoders_ where clicking on the decoder wouldn't open the detail view if the `Parent decoders` filter was enabled ([#782](https://github.com/wazuh/wazuh-kibana-app/pull/782)).
- Fixed a bug on _Dev tools_ when the first line on the editor pane was empty or had a comment ([#790](https://github.com/wazuh/wazuh-kibana-app/pull/790)).
- Fixed a bug where the app was throwing multiple warning messages the first time you open it ([#791](https://github.com/wazuh/wazuh-kibana-app/pull/791)).
- Fixed a bug where clicking on a different tab from _Overview_ right after inserting the API credentials for the first time would always redirect to _Overview_ ([#791](https://github.com/wazuh/wazuh-kibana-app/pull/791)).
- Fixed a bug where the user could have a browser cookie with a reference to a non-existing API entry on Elasticsearch ([#794](https://github.com/wazuh/wazuh-kibana-app/pull/794) & [#795](https://github.com/wazuh/wazuh-kibana-app/pull/795)).

### Removed

- The cluster key has been removed from the API requests to `/manager/configuration` ([#796](https://github.com/wazuh/wazuh-kibana-app/pull/796)).

## Wazuh v3.5.0 - Kibana v6.3.1/v6.3.2 - Revision 402

### Added

- Support for Wazuh v3.5.0.
- Added new fields for _Vulnerability detector_ alerts ([#752](https://github.com/wazuh/wazuh-kibana-app/pull/752)).
- Added multi table search for `wz-table` directive. Added two new log levels for _Management > Logs_ section ([#753](https://github.com/wazuh/wazuh-kibana-app/pull/753)).

## Wazuh v3.4.0 - Kibana v6.3.1/v6.3.2 - Revision 401

### Added

- Added a few new fields for Kibana due to the new Wazuh _who-data_ feature ([#763](https://github.com/wazuh/wazuh-kibana-app/pull/763)).
- Added XML/JSON viewer for each card under _Management > Configuration_ ([#764](https://github.com/wazuh/wazuh-kibana-app/pull/764)).

### Changed

- Improved error handling for Dev tools. Also removed some unused dependencies from the _Dev tools_ tab ([#760](https://github.com/wazuh/wazuh-kibana-app/pull/760)).
- Unified origin for tab descriptions. Reviewed some grammar typos ([#765](https://github.com/wazuh/wazuh-kibana-app/pull/765)).
- Refactored agents autocomplete component. Removed unused/deprecated modules ([#766](https://github.com/wazuh/wazuh-kibana-app/pull/766)).
- Simplified route resolves section ([#768](https://github.com/wazuh/wazuh-kibana-app/pull/768)).

### Fixed

- Fixed missing cluster node filter for the visualization shown when looking for specific node under _Management > Monitoring_ section ([#758](https://github.com/wazuh/wazuh-kibana-app/pull/758)).
- Fixed missing dependency injection for `wzMisc` factory ([#768](https://github.com/wazuh/wazuh-kibana-app/pull/768)).

### Removed

- Removed `angular-aria`, `angular-md5`, `ansicolors`, `js-yaml`, `querystring` and `lodash` dependencies since Kibana includes all of them. Removed some unused images ([#768](https://github.com/wazuh/wazuh-kibana-app/pull/768)).

## Wazuh v3.4.0 - Kibana v6.3.1/v6.3.2 - Revision 400

### Added

- Support for Wazuh v3.4.0.
- Support for Elastic Stack v6.3.2.
- Support for Kuery as accepted query language ([#742](https://github.com/wazuh/wazuh-kibana-app/pull/742)).
  - This feature is experimental.
- Added new _Who data_ fields from file integrity monitoring features ([#746](https://github.com/wazuh/wazuh-kibana-app/pull/746)).
- Added tab in _Settings_ section where you can see the last logs from the Wazuh app server ([#723](https://github.com/wazuh/wazuh-kibana-app/pull/723)).

### Changed

- Fully redesigned of the welcome screen along the different app sections ([#751](https://github.com/wazuh/wazuh-kibana-app/pull/751)).
- Now any agent can go to the _Inventory_ tab regardless if it's enabled or not. The content will change properly according to the agent configuration ([#744](https://github.com/wazuh/wazuh-kibana-app/pull/744)).
- Updated the `angular-material` dependency to `1.1.10` ([#743](https://github.com/wazuh/wazuh-kibana-app/pull/743)).
- Any API entry is now removable regardless if it's the only one API entry ([#740](https://github.com/wazuh/wazuh-kibana-app/pull/740)).
- Performance has been improved regarding to agents status, they are now being fetched using _distinct_ routes from the Wazuh API ([#738](https://github.com/wazuh/wazuh-kibana-app/pull/738)).
- Improved the way we are parsing some Wazuh API errors regarding to version mismatching ([#735](https://github.com/wazuh/wazuh-kibana-app/pull/735)).

### Fixed

- Fixed wrong filters being applied in _Ruleset > Rules_ and _Ruleset > Decoders_ sections when using Lucene like filters plus path filters ([#736](https://github.com/wazuh/wazuh-kibana-app/pull/736)).
- Fixed the template checking from the healthcheck, now it allows to use custom index patterns ([#739](https://github.com/wazuh/wazuh-kibana-app/pull/739)).
- Fixed infinite white screen from _Management > Monitoring_ when the Wazuh cluster is enabled but not running ([#741](https://github.com/wazuh/wazuh-kibana-app/pull/741)).

## Wazuh v3.3.0/v3.3.1 - Kibana v6.3.1 - Revision 399

### Added

- Added a new Angular.js factory to store the Wazuh app configuration values. Also, this factory is being used by the pre-routes functions (resolves); this way we are sure about having the real configuration at any time. These pre-routes functions have been improved too ([#670](https://github.com/wazuh/wazuh-kibana-app/pull/670)).
- Added extended information for reports from _Reporting_ feature ([#701](https://github.com/wazuh/wazuh-kibana-app/pull/701)).

### Changed

- Tables have been improved. Now they are truncating long fields and adding a tooltip if needed ([#671](https://github.com/wazuh/wazuh-kibana-app/pull/671)).
- Services have been improved ([#715](https://github.com/wazuh/wazuh-kibana-app/pull/715)).
- CSV formatted files have been improved. Now they are showing a more human readable column names ([#717](https://github.com/wazuh/wazuh-kibana-app/pull/717), [#726](https://github.com/wazuh/wazuh-kibana-app/pull/726)).
- Added/Modified some visualization titles ([#728](https://github.com/wazuh/wazuh-kibana-app/pull/728)).
- Improved Discover perfomance when in background mode ([#719](https://github.com/wazuh/wazuh-kibana-app/pull/719)).
- Reports from the _Reporting_ feature have been fulyl redesigned ([#701](https://github.com/wazuh/wazuh-kibana-app/pull/701)).

### Fixed

- Fixed the top menu API indicator when checking the API connection and the manager/cluster information had been changed ([#668](https://github.com/wazuh/wazuh-kibana-app/pull/668)).
- Fixed our logger module which was not writting logs the very first time Kibana is started neither after a log rotation ([#667](https://github.com/wazuh/wazuh-kibana-app/pull/667)).
- Fixed a regular expression in the server side when parsing URLs before registering a new Wazuh API ([#690](https://github.com/wazuh/wazuh-kibana-app/pull/690)).
- Fixed filters from specific visualization regarding to _File integrity_ section ([#694](https://github.com/wazuh/wazuh-kibana-app/pull/694)).
- Fixed filters parsing when generating a report because it was not parsing negated filters as expected ([#696](https://github.com/wazuh/wazuh-kibana-app/pull/696)).
- Fixed visualization counter from _OSCAP_ tab ([#722](https://github.com/wazuh/wazuh-kibana-app/pull/722)).

### Removed

- Temporary removed CSV download from agent inventory section due to Wazuh API bug ([#727](https://github.com/wazuh/wazuh-kibana-app/pull/727)).

## Wazuh v3.3.0/v3.3.1 - Kibana v6.3.0 - Revision 398

### Added

- Improvements for latest app redesign ([#652](https://github.com/wazuh/wazuh-kibana-app/pull/652)):
  - The _Welcome_ tabs have been simplified, following a more Elastic design.
  - Added again the `md-nav-bar` component with refined styles and limited to specific sections.
  - The _Settings > Welcome_ tab has been removed. You can use the nav bar to switch tabs.
  - Minor CSS adjustments and reordering.
- Small app UI improvements ([#634](https://github.com/wazuh/wazuh-kibana-app/pull/634)):
  - Added link to _Agents Preview_ on the _Agents_ tab breadcrumbs.
  - Replaced the _Generate report_ button with a smaller one.
  - Redesigned _Management > Ruleset_ `md-chips` to look similar to Kibana filter pills.
  - Added agent information bar from _Agents > General_ to _Agents > Welcome_ too.
  - Refactored flex layout on _Welcome_ tabs to fix a height visual bug.
  - Removed duplicated loading rings on the _Agents_ tab.
- Improvements for app tables ([#627](https://github.com/wazuh/wazuh-kibana-app/pull/627)):
  - Now the current page will be highlighted.
  - The gap has been fixed to the items per page value.
  - If there are no more pages for _Next_ or _Prev_ buttons, they will be hidden.
- Improvements for app health check ([#637](https://github.com/wazuh/wazuh-kibana-app/pull/637)):
  - Improved design for the view.
  - The checks have been placed on a table, showing the current status of each one.
- Changes to our reporting feature ([#639](https://github.com/wazuh/wazuh-kibana-app/pull/639)):
  - Now the generated reports will include tables for each section.
  - Added a parser for getting Elasticsearch data table responses.
  - The reporting feature is now a separated module, and the code has been refactored.
- Improvements for app tables pagination ([#646](https://github.com/wazuh/wazuh-kibana-app/pull/646)).

### Changed

- Now the `pretty` parameter on the _Dev tools_ tab will be ignored to avoid `Unexpected error` messages ([#624](https://github.com/wazuh/wazuh-kibana-app/pull/624)).
- The `pdfkit` dependency has been replaced by `pdfmake` ([#639](https://github.com/wazuh/wazuh-kibana-app/pull/639)).
- Changed some Kibana tables for performance improvements on the reporting feature ([#644](https://github.com/wazuh/wazuh-kibana-app/pull/644)).
- Changed the method to refresh the list of known fields on the index pattern ([#650](https://github.com/wazuh/wazuh-kibana-app/pull/650)):
  - Now when restarting Kibana, the app will update the fieldset preserving the custom user fields.

### Fixed

- Fixed bug on _Agents CIS-CAT_ tab who wasn't loading the appropriate visualizations ([#626](https://github.com/wazuh/wazuh-kibana-app/pull/626)).
- Fixed a bug where sometimes the index pattern could be `undefined` during the health check process, leading into a false error message when loading the app ([#640](https://github.com/wazuh/wazuh-kibana-app/pull/640)).
- Fixed several bugs on the _Settings > API_ tab when removing, adding or editing new entries.

### Removed

- Removed the app login system ([#636](https://github.com/wazuh/wazuh-kibana-app/pull/636)):
  - This feature was unstable, experimental and untested for a long time. We'll provide much better RBAC capabilities in the future.
- Removed the new Kuery language option on Discover app search bars.
  - This feature will be restored in the future, after more Elastic v6.3.0 adaptations.

## Wazuh v3.3.0/v3.3.1 - Kibana v6.3.0 - Revision 397

### Added

- Support for Elastic Stack v6.3.0 ([#579](https://github.com/wazuh/wazuh-kibana-app/pull/579) & [#612](https://github.com/wazuh/wazuh-kibana-app/pull/612) & [#615](https://github.com/wazuh/wazuh-kibana-app/pull/615)).
- Brand-new Wazuh app redesign for the _Monitoring_ tab ([#581](https://github.com/wazuh/wazuh-kibana-app/pull/581)):
  - Refactored and optimized UI for these tabs, using a breadcrumbs-based navigability.
  - Used the same guidelines from the previous redesign for _Overview_ and _Agents_ tabs.
- New tab for _Agents_ - _Inventory_ ([#582](https://github.com/wazuh/wazuh-kibana-app/pull/582)):
  - Get information about the agent host, such as installed packages, motherboard, operating system, etc.
  - This tab will appear if the agent has the [`syscollector`](https://documentation.wazuh.com/current/user-manual/reference/ossec-conf/wodle-syscollector.html) wodle enabled.
- Brand-new extension - _CIS-CAT Alerts_ ([#601](https://github.com/wazuh/wazuh-kibana-app/pull/601)):
  - A new extension, disabled by default.
  - Visualize alerts related to the CIS-CAT benchmarks on the _Overview_ and _Agents_ tabs.
  - Get information about the last performed scan and its score.
- Several improvements for the _Dev tools_ tab ([#583](https://github.com/wazuh/wazuh-kibana-app/pull/583) & [#597](https://github.com/wazuh/wazuh-kibana-app/pull/597)):
  - Now you can insert queries using inline parameters, just like in a web browser.
  - You can combine inline parameters with JSON-like parameters.
  - If you use the same parameter on both methods with different values, the inline parameter has precedence over the other one.
  - The tab icon has been changed for a more appropriate one.
  - The `Execute query` button is now always placed on the first line of the query block.
- Refactoring for all app tables ([#582](https://github.com/wazuh/wazuh-kibana-app/pull/582)):
  - Replaced the old `wz-table` directive with a new one, along with a new data factory.
  - Now the tables are built with a pagination system.
  - Much easier method for building tables for the app.
  - Performance and stability improvements when fetching API data.
  - Now you can see the total amount of items and the elapsed time.

### Changed

- Moved some logic from the _Agents preview_ tab to the server, to avoid excessive client-side workload ([#586](https://github.com/wazuh/wazuh-kibana-app/pull/586)).
- Changed the UI to use the same loading ring across all the app tabs ([#593](https://github.com/wazuh/wazuh-kibana-app/pull/593) & [#599](https://github.com/wazuh/wazuh-kibana-app/pull/599)).
- Changed the _No results_ message across all the tabs with visualizations ([#599](https://github.com/wazuh/wazuh-kibana-app/pull/599)).

### Fixed

- Fixed a bug on the _Settings/Extensions_ tab where enabling/disabling some extensions could make other ones to be disabled ([#591](https://github.com/wazuh/wazuh-kibana-app/pull/591)).

## Wazuh v3.3.0/v3.3.1 - Kibana v6.2.4 - Revision 396

### Added

- Support for Wazuh v3.3.1.
- Brand-new Wazuh app redesign for the _Settings_ tab ([#570](https://github.com/wazuh/wazuh-kibana-app/pull/570)):
  - Refactored and optimized UI for these tabs, using a breadcrumbs-based navigability.
  - Used the same guidelines from the previous redesign for _Overview_ and _Agents_ tabs.
- Refactoring for _Overview_ and _Agents_ controllers ([#564](https://github.com/wazuh/wazuh-kibana-app/pull/564)):
  - Reduced duplicated code by splitting it into separate files.
  - Code optimization for a better performance and maintainability.
  - Added new services to provide similar functionality between different app tabs.
- Added `data.vulnerability.package.condition` to the list of known fields ([#566](https://github.com/wazuh/wazuh-kibana-app/pull/566)).

### Changed

- The `wazuh-logs` and `wazuh-monitoring` folders have been moved to the Kibana's `optimize` directory in order to avoid some error messages when using the `kibana-plugin list` command ([#563](https://github.com/wazuh/wazuh-kibana-app/pull/563)).

### Fixed

- Fixed a bug on the _Settings_ tab where updating an API entry with wrong credentials would corrupt the existing one ([#558](https://github.com/wazuh/wazuh-kibana-app/pull/558)).
- Fixed a bug on the _Settings_ tab where removing an API entry while its edit form is opened would hide the `Add API` button unless the user reloads the tab ([#558](https://github.com/wazuh/wazuh-kibana-app/pull/558)).
- Fixed some Audit visualizations on the _Overview_ and _Agents_ tabs that weren't using the same search query to show the results ([#572](https://github.com/wazuh/wazuh-kibana-app/pull/572)).
- Fixed undefined variable error on the `wz-menu` directive ([#575](https://github.com/wazuh/wazuh-kibana-app/pull/575)).

## Wazuh v3.3.0 - Kibana v6.2.4 - Revision 395

### Fixed

- Fixed a bug on the _Agent Configuration_ tab where the sync status was always `NOT SYNCHRONIZED` ([#569](https://github.com/wazuh/wazuh-kibana-app/pull/569)).

## Wazuh v3.3.0 - Kibana v6.2.4 - Revision 394

### Added

- Support for Wazuh v3.3.0.
- Updated some backend API calls to include the app version in the request header ([#560](https://github.com/wazuh/wazuh-kibana-app/pull/560)).

## Wazuh v3.2.4 - Kibana v6.2.4 - Revision 393

### Added

- Brand-new Wazuh app redesign for _Overview_ and _Agents_ tabs ([#543](https://github.com/wazuh/wazuh-kibana-app/pull/543)):
  - Updated UI for these tabs using breadcrumbs.
  - New _Welcome_ screen, presenting all the tabs to the user, with useful links to our documentation.
  - Overall design improved, adjusted font sizes and reduced HTML code.
  - This base will allow the app to increase its functionality in the future.
  - Removed the `md-nav-bar` component for a better user experience on small screens.
  - Improved app performance removing some CSS effects from some components, such as buttons.
- New filter for agent version on the _Agents Preview_ tab ([#537](https://github.com/wazuh/wazuh-kibana-app/pull/537)).
- New filter for cluster node on the _Agents Preview_ tab ([#538](https://github.com/wazuh/wazuh-kibana-app/pull/538)).

### Changed

- Now the report generation process will run in a parallel mode in the foreground ([#523](https://github.com/wazuh/wazuh-kibana-app/pull/523)).
- Replaced the usage of `$rootScope` with two new factories, along with more controller improvements ([#525](https://github.com/wazuh/wazuh-kibana-app/pull/525)).
- Now the _Extensions_ tab on _Settings_ won't edit the `.wazuh` index to modify the extensions configuration for all users ([#545](https://github.com/wazuh/wazuh-kibana-app/pull/545)).
  - This allows each new user to always start with the base extensions configuration, and modify it to its needs storing the settings on a browser cookie.
- Now the GDPR requirements description on its tab won't be loaded if the Wazuh API version is not v3.2.3 or higher ([#546](https://github.com/wazuh/wazuh-kibana-app/pull/546)).

### Fixed

- Fixed a bug where the app crashes when attempting to download huge amounts of data as CSV format ([#521](https://github.com/wazuh/wazuh-kibana-app/pull/521)).
- Fixed a bug on the Timelion visualizations from _Management/Monitoring_ which were not properly filtering and showing the cluster nodes information ([#530](https://github.com/wazuh/wazuh-kibana-app/pull/530)).
- Fixed several bugs on the loading process when switching between tabs with or without visualizations in the _Overview_ and _Agents_ tab ([#531](https://github.com/wazuh/wazuh-kibana-app/pull/531) & [#533](https://github.com/wazuh/wazuh-kibana-app/pull/533)).
- Fixed a bug on the `wazuh-monitoring` index feature when using multiple inserted APIs, along with several performance improvements ([#539](https://github.com/wazuh/wazuh-kibana-app/pull/539)).
- Fixed a bug where the OS filter on the _Agents Preview_ tab would exclude the rest of filters instead of combining them ([#552](https://github.com/wazuh/wazuh-kibana-app/pull/552)).
- Fixed a bug where the Extensions settings were restored every time the user opened the _Settings_ tab or pressed the _Set default manager_ button ([#555](https://github.com/wazuh/wazuh-kibana-app/pull/555) & [#556](https://github.com/wazuh/wazuh-kibana-app/pull/556)).

## Wazuh v3.2.3/v3.2.4 - Kibana v6.2.4 - Revision 392

### Added

- Support for Wazuh v3.2.4.
- New functionality - _Reporting_ ([#510](https://github.com/wazuh/wazuh-kibana-app/pull/510)):
  - Generate PDF logs on the _Overview_ and _Agents_ tabs, with the new button next to _Panels_ and _Discover_.
  - The report will contain the current visualizations from the tab where you generated it.
  - List all your generated reports, download or deleted them at the new _Management/Reporting_ tab.
  - **Warning:** If you leave the tab while generating a report, the process will be aborted.
- Added warning/error messages about the total RAM on the server side ([#502](https://github.com/wazuh/wazuh-kibana-app/pull/502)):
  - None of this messages will prevent the user from accessing the app, it's just a recommendation.
  - If your server has less than 2GB of RAM, you'll get an error message when opening the app.
  - If your server has between 2GB and 3GB of RAM, you'll get a warning message.
  - If your server has more than 3GB of RAM, you won't get any kind of message.
- Refactoring and added loading bar to _Manager Logs_ and _Groups_ tabs ([#505](https://github.com/wazuh/wazuh-kibana-app/pull/505)).
- Added more Syscheck options to _Management/Agents_ configuration tabs ([#509](https://github.com/wazuh/wazuh-kibana-app/pull/509)).

### Fixed

- Added more fields to the `known-fields.js` file to avoid warning messages on _Discover_ when using Filebeat for alerts forwarding ([#497](https://github.com/wazuh/wazuh-kibana-app/pull/497)).
- Fixed a bug where clicking on the _Check connection_ button on the _Settings_ tab threw an error message although the API connected successfully ([#504](https://github.com/wazuh/wazuh-kibana-app/pull/504)).
- Fixed a bug where the _Agents_ tab was not properly showing the total of agents due to the new Wazuh cluster implementation ([#517](https://github.com/wazuh/wazuh-kibana-app/pull/517)).

## Wazuh v3.2.3 - Kibana v6.2.4 - Revision 391

### Added

- Support for Wazuh v3.2.3.
- Brand-new extension - _GDPR Alerts_ ([#453](https://github.com/wazuh/wazuh-kibana-app/pull/453)):
  - A new extension, enabled by default.
  - Visualize alerts related to the GDPR compliance on the _Overview_ and _Agents_ tabs.
  - The _Ruleset_ tab has been updated to include GDPR filters on the _Rules_ subtab.
- Brand-new Management tab - _Monitoring_ ([#490](https://github.com/wazuh/wazuh-kibana-app/pull/490)):
  - Visualize your Wazuh cluster, both master and clients.
    - Get the current cluster configuration.
    - Nodes listing, sorting, searching, etc.
  - Get a more in-depth cluster status thanks to the newly added [_Timelion_](https://www.elastic.co/guide/en/kibana/current/timelion.html) visualizations.
  - The Detail view gives you a summary of the node's healthcheck.
- Brand-new tab - _Dev tools_ ([#449](https://github.com/wazuh/wazuh-kibana-app/pull/449)):
  - Find it on the top navbar, next to _Discover_.
  - Execute Wazuh API requests directly from the app.
  - This tab uses your currently selected API from _Settings_.
  - You can type different API requests on the input window, select one with the cursor, and click on the Play button to execute it.
  - You can also type comments on the input window.
- More improvements for the _Manager/Ruleset_ tab ([#446](https://github.com/wazuh/wazuh-kibana-app/pull/446)):
  - A new colour palette for regex, order and rule description arguments.
  - Added return to List view on Ruleset button while on Detail view.
  - Fixed line height on all table headers.
  - Removed unused, old code from Ruleset controllers.
- Added option on `config.yml` to enable/disable the `wazuh-monitoring` index ([#441](https://github.com/wazuh/wazuh-kibana-app/pull/441)):
  - Configure the frequency time to generate new indices.
  - The default frequency time has been increased to 1 hour.
  - When disabled, useful metrics will appear on _Overview/General_ replacing the _Agent status_ visualization.
- Added CSV exporting button to the app ([#431](https://github.com/wazuh/wazuh-kibana-app/pull/431)):
  - Implemented new logic to fetch data from the Wazuh API and download it in CSV format.
  - Currently available for the _Ruleset_, _Logs_ and _Groups_ sections on the _Manager_ tab and also the _Agents_ tab.
- More refactoring to the app backend ([#439](https://github.com/wazuh/wazuh-kibana-app/pull/439)):
  - Standardized error output from the server side.
  - Drastically reduced the error management logic on the client side.
  - Applied the _Facade_ pattern when importing/exporting modules.
  - Deleted unused/deprecated/useless methods both from server and client side.
  - Some optimizations to variable type usages.
- Refactoring to Kibana filters management ([#452](https://github.com/wazuh/wazuh-kibana-app/pull/452) & [#459](https://github.com/wazuh/wazuh-kibana-app/pull/459)):
  - Added new class to build queries from the base query.
  - The filter management is being done on controllers instead of the `discover` directive.
  - Now we are emitting specific events whenever we are fetching data or communicating to the `discover` directive.
  - The number of useless requests to fetch data has been reduced.
  - The synchronization actions are working as expected regardless the amount of data and/or the number of machine resources.
  - Fixed several bugs about filter usage and transition to different app tabs.
- Added confirmation message when the user deletes an API entry on _Settings/API_ ([#428](https://github.com/wazuh/wazuh-kibana-app/pull/428)).
- Added support for filters on the _Manager/Logs_ tab when realtime is enabled ([#433](https://github.com/wazuh/wazuh-kibana-app/pull/433)).
- Added more filter options to the Detail view on _Manager/Ruleset_ ([#434](https://github.com/wazuh/wazuh-kibana-app/pull/434)).

### Changed

- Changed OSCAP visualization to avoid clipping issues with large agent names ([#429](https://github.com/wazuh/wazuh-kibana-app/pull/429)).
- Now the related Rules or Decoders sections on _Manager/Ruleset_ will remain hidden if there isn't any data to show or while it's loading ([#434](https://github.com/wazuh/wazuh-kibana-app/pull/434)).
- Added a 200ms delay when fetching iterable data from the Wazuh API ([#445](https://github.com/wazuh/wazuh-kibana-app/pull/445) & [#450](https://github.com/wazuh/wazuh-kibana-app/pull/450)).
- Fixed several bugs related to Wazuh API timeout/cancelled requests ([#445](https://github.com/wazuh/wazuh-kibana-app/pull/445)).
- Added `ENOTFOUND`, `EHOSTUNREACH`, `EINVAL`, `EAI_AGAIN` options for API URL parameter checking ([#463](https://github.com/wazuh/wazuh-kibana-app/pull/463)).
- Now the _Settings/Extensions_ subtab won't appear unless there's at least one API inserted ([#465](https://github.com/wazuh/wazuh-kibana-app/pull/465)).
- Now the index pattern selector on _Settings/Pattern_ will also refresh the known fields when changing it ([#477](https://github.com/wazuh/wazuh-kibana-app/pull/477)).
- Changed the _Manager_ tab into _Management_ ([#490](https://github.com/wazuh/wazuh-kibana-app/pull/490)).

### Fixed

- Fixed a bug where toggling extensions after deleting an API entry could lead into an error message ([#465](https://github.com/wazuh/wazuh-kibana-app/pull/465)).
- Fixed some performance bugs on the `dataHandler` service ([#442](https://github.com/wazuh/wazuh-kibana-app/pull/442) & [#486](https://github.com/wazuh/wazuh-kibana-app/pull/442)).
- Fixed a bug when loading the _Agents preview_ tab on Safari web browser ([#447](https://github.com/wazuh/wazuh-kibana-app/pull/447)).
- Fixed a bug where a new extension (enabled by default) appears disabled when updating the app ([#456](https://github.com/wazuh/wazuh-kibana-app/pull/456)).
- Fixed a bug where pressing the Enter key on the _Discover's_ tab search bar wasn't working properly ([#488](https://github.com/wazuh/wazuh-kibana-app/pull/488)).

### Removed

- Removed the `rison` dependency from the `package.json` file ([#452](https://github.com/wazuh/wazuh-kibana-app/pull/452)).
- Removed unused Elasticsearch request to avoid problems when there's no API inserted ([#460](https://github.com/wazuh/wazuh-kibana-app/pull/460)).

## Wazuh v3.2.1/v3.2.2 - Kibana v6.2.4 - Revision 390

### Added

- Support for Wazuh v3.2.2.
- Refactoring on visualizations use and management ([#397](https://github.com/wazuh/wazuh-kibana-app/pull/397)):
  - Visualizations are no longer stored on an index, they're built and loaded on demand when needed to render the interface.
  - Refactoring on the whole app source code to use the _import/export_ paradigm.
  - Removed old functions and variables from the old visualization management logic.
  - Removed cron task to clean remaining visualizations since it's no longer needed.
  - Some Kibana functions and modules have been overridden in order to make this refactoring work.
    - This change is not intrusive in any case.
- New redesign for the _Manager/Ruleset_ tab ([#420](https://github.com/wazuh/wazuh-kibana-app/pull/420)):
  - Rules and decoders list now divided into two different sections: _List view_ and _Detail view_.
  - Removed old expandable tables to move the rule/decoder information into a new space.
  - Enable different filters on the detail view for a better search on the list view.
  - New table for related rules or decoders.
  - And finally, a bunch of minor design enhancements to the whole app.
- Added a copyright notice to the whole app source code ([#395](https://github.com/wazuh/wazuh-kibana-app/pull/395)).
- Updated `.gitignore` with the _Node_ template ([#395](https://github.com/wazuh/wazuh-kibana-app/pull/395)).
- Added new module to the `package.json` file, [`rison`](https://www.npmjs.com/package/rison) ([#404](https://github.com/wazuh/wazuh-kibana-app/pull/404)).
- Added the `errorHandler` service to the blank screen scenario ([#413](https://github.com/wazuh/wazuh-kibana-app/pull/413)):
  - Now the exact error message will be shown to the user, instead of raw JSON content.
- Added new option on the `config.yml` file to disable the new X-Pack RBAC capabilities to filter index-patterns ([#417](https://github.com/wazuh/wazuh-kibana-app/pull/417)).

### Changed

- Small minor enhancements to the user interface ([#396](https://github.com/wazuh/wazuh-kibana-app/pull/396)):
  - Reduced Wazuh app logo size.
  - Changed buttons text to not use all-capitalized letters.
  - Minor typos found in the HTML/CSS code have been fixed.
- Now the app log stores the package revision ([#417](https://github.com/wazuh/wazuh-kibana-app/pull/417)).

### Fixed

- Fixed bug where the _Agents_ tab didn't preserve the filters after reloading the page ([#404](https://github.com/wazuh/wazuh-kibana-app/pull/404)).
- Fixed a bug when using X-Pack that sometimes threw an error of false _"Not enough privileges"_ scenario ([#415](https://github.com/wazuh/wazuh-kibana-app/pull/415)).
- Fixed a bug where the Kibana Discover auto-refresh functionality was still working when viewing the _Agent configuration_ tab ([#419](https://github.com/wazuh/wazuh-kibana-app/pull/419)).

## Wazuh v3.2.1 - Kibana v6.2.4 - Revision 389

### Changed

- Changed severity and verbosity to some log messages ([#412](https://github.com/wazuh/wazuh-kibana-app/pull/412)).

### Fixed

- Fixed a bug when using the X-Pack plugin without security capabilities enabled ([#403](https://github.com/wazuh/wazuh-kibana-app/pull/403)).
- Fixed a bug when the app was trying to create `wazuh-monitoring` indices without checking the existence of the proper template ([#412](https://github.com/wazuh/wazuh-kibana-app/pull/412)).

## Wazuh v3.2.1 - Kibana v6.2.4 - Revision 388

### Added

- Support for Elastic Stack v6.2.4.
- App server fully refactored ([#360](https://github.com/wazuh/wazuh-kibana-app/pull/360)):
  - Added new classes, reduced the amount of code, removed unused functions, and several optimizations.
  - Now the app follows a more ES6 code style on multiple modules.
  - _Overview/Agents_ visualizations have been ordered into separated files and folders.
  - Now the app can use the default index defined on the `/ect/kibana/kibana.yml` file.
  - Better error handling for the visualizations directive.
  - Added a cron job to delete remaining visualizations on the `.kibana` index if so.
  - Also, we've added some changes when using the X-Pack plugin:
    - Better management of users and roles in order to use the app capabilities.
    - Prevents app loading if the currently logged user has no access to any index pattern.
- Added the `errorHandler` service to the `dataHandler` factory ([#340](https://github.com/wazuh/wazuh-kibana-app/pull/340)).
- Added Syscollector section to _Manager/Agents Configuration_ tabs ([#359](https://github.com/wazuh/wazuh-kibana-app/pull/359)).
- Added `cluster.name` field to the `wazuh-monitoring` index ([#377](https://github.com/wazuh/wazuh-kibana-app/pull/377)).

### Changed

- Increased the query size when fetching the index pattern list ([#339](https://github.com/wazuh/wazuh-kibana-app/pull/339)).
- Changed active colour for all app tables ([#347](https://github.com/wazuh/wazuh-kibana-app/pull/347)).
- Changed validation regex to accept URLs with non-numeric format ([#353](https://github.com/wazuh/wazuh-kibana-app/pull/353)).
- Changed visualization removal cron task to avoid excessive log messages when there weren't removed visualizations ([#361](https://github.com/wazuh/wazuh-kibana-app/pull/361)).
- Changed filters comparison for a safer access ([#383](https://github.com/wazuh/wazuh-kibana-app/pull/383)).
- Removed some `server.log` messages to avoid performance errors ([#384](https://github.com/wazuh/wazuh-kibana-app/pull/384)).
- Changed the way of handling the index patterns list ([#360](https://github.com/wazuh/wazuh-kibana-app/pull/360)).
- Rewritten some false error-level logs to just information-level ones ([#360](https://github.com/wazuh/wazuh-kibana-app/pull/360)).
- Changed some files from JSON to CommonJS for performance improvements ([#360](https://github.com/wazuh/wazuh-kibana-app/pull/360)).
- Replaced some code on the `kibana-discover` directive with a much cleaner statement to avoid issues on the _Agents_ tab ([#394](https://github.com/wazuh/wazuh-kibana-app/pull/394)).

### Fixed

- Fixed a bug where several `agent.id` filters were created at the same time when navigating between _Agents_ and _Groups_ with different selected agents ([#342](https://github.com/wazuh/wazuh-kibana-app/pull/342)).
- Fixed logic on the index-pattern selector which wasn't showing the currently selected pattern the very first time a user opened the app ([#345](https://github.com/wazuh/wazuh-kibana-app/pull/345)).
- Fixed a bug on the `errorHandler` service who was preventing a proper output of some Elastic-related backend error messages ([#346](https://github.com/wazuh/wazuh-kibana-app/pull/346)).
- Fixed panels flickering in the _Settings_ tab ([#348](https://github.com/wazuh/wazuh-kibana-app/pull/348)).
- Fixed a bug in the shards and replicas settings when the user sets the value to zero (0) ([#358](https://github.com/wazuh/wazuh-kibana-app/pull/358)).
- Fixed several bugs related to the upgrade process from Wazuh 2.x to the new refactored server ([#363](https://github.com/wazuh/wazuh-kibana-app/pull/363)).
- Fixed a bug in _Discover/Agents VirusTotal_ tabs to avoid conflicts with the `agent.name` field ([#379](https://github.com/wazuh/wazuh-kibana-app/pull/379)).
- Fixed a bug on the implicit filter in _Discover/Agents PCI_ tabs ([#393](https://github.com/wazuh/wazuh-kibana-app/pull/393)).

### Removed

- Removed clear API password on `checkPattern` response ([#339](https://github.com/wazuh/wazuh-kibana-app/pull/339)).
- Removed old dashboard visualizations to reduce loading times ([#360](https://github.com/wazuh/wazuh-kibana-app/pull/360)).
- Removed some unused dependencies due to the server refactoring ([#360](https://github.com/wazuh/wazuh-kibana-app/pull/360)).
- Removed completely `metricService` from the app ([#389](https://github.com/wazuh/wazuh-kibana-app/pull/389)).

## Wazuh v3.2.1 - Kibana v6.2.2/v6.2.3 - Revision 387

### Added

- New logging system ([#307](https://github.com/wazuh/wazuh-kibana-app/pull/307)):
  - New module implemented to write app logs.
  - Now a trace is stored every time the app is re/started.
  - Currently, the `initialize.js` and `monitoring.js` files work with this system.
  - Note: the logs will live under `/var/log/wazuh/wazuhapp.log` on Linux systems, on Windows systems they will live under `kibana/plugins/`. It rotates the log whenever it reaches 100MB.
- Better cookies handling ([#308](https://github.com/wazuh/wazuh-kibana-app/pull/308)):
  - New field on the `.wazuh-version` index to store the last time the Kibana server was restarted.
  - This is used to check if the cookies have consistency with the current server status.
  - Now the app is clever and takes decisions depending on new consistency checks.
- New design for the _Agents/Configuration_ tab ([#310](https://github.com/wazuh/wazuh-kibana-app/pull/310)):
  - The style is the same as the _Manager/Configuration_ tab.
  - Added two more sections: CIS-CAT and Commands ([#315](https://github.com/wazuh/wazuh-kibana-app/pull/315)).
  - Added a new card that will appear when there's no group configuration at all ([#323](https://github.com/wazuh/wazuh-kibana-app/pull/323)).
- Added _"group"_ column on the agents list in _Agents_ ([#312](https://github.com/wazuh/wazuh-kibana-app/pull/312)):
  - If you click on the group, it will redirect the user to the specified group in _Manager/Groups_.
- New option for the `config.yml` file, `ip.selector` ([#313](https://github.com/wazuh/wazuh-kibana-app/pull/313)):
  - Define if the app will show or not the index pattern selector on the top navbar.
  - This setting is set to `true` by default.
- More CSS cleanup and reordering ([#315](https://github.com/wazuh/wazuh-kibana-app/pull/315)):
  - New `typography.less` file.
  - New `layout.less` file.
  - Removed `cleaned.less` file.
  - Reordering and cleaning of existing CSS files, including removal of unused classes, renaming, and more.
  - The _Settings_ tab has been refactored to correct some visual errors with some card components.
  - Small refactoring to some components from _Manager/Ruleset_ ([#323](https://github.com/wazuh/wazuh-kibana-app/pull/323)).
- New design for the top navbar ([#326](https://github.com/wazuh/wazuh-kibana-app/pull/326)):
  - Cleaned and refactored code
  - Revamped design, smaller and with minor details to follow the rest of Wazuh app guidelines.
- New design for the wz-chip component to follow the new Wazuh app guidelines ([#323](https://github.com/wazuh/wazuh-kibana-app/pull/323)).
- Added more descriptive error messages when the user inserts bad credentials on the _Add new API_ form in the _Settings_ tab ([#331](https://github.com/wazuh/wazuh-kibana-app/pull/331)).
- Added a new CSS class to truncate overflowing text on tables and metric ribbons ([#332](https://github.com/wazuh/wazuh-kibana-app/pull/332)).
- Support for Elastic Stack v6.2.2/v6.2.3.

### Changed

- Improved the initialization system ([#317](https://github.com/wazuh/wazuh-kibana-app/pull/317)):
  - Now the app will re-create the index-pattern if the user deletes the currently used by the Wazuh app.
  - The fieldset is now automatically refreshed if the app detects mismatches.
  - Now every index-pattern is dynamically formatted (for example, to enable the URLs in the _Vulnerabilities_ tab).
  - Some code refactoring for a better handling of possible use cases.
  - And the best thing, it's no longer needed to insert the sample alert!
- Improvements and changes to index-patterns ([#320](https://github.com/wazuh/wazuh-kibana-app/pull/320) & [#333](https://github.com/wazuh/wazuh-kibana-app/pull/333)):
  - Added a new route, `/get-list`, to fetch the index pattern list.
  - Removed and changed several functions for a proper management of index-patterns.
  - Improved the compatibility with user-created index-patterns, known to have unpredictable IDs.
  - Now the app properly redirects to `/blank-screen` if the length of the index patterns list is 0.
  - Ignored custom index patterns with auto-generated ID on the initialization process.
    - Now it uses the value set on the `config.yml` file.
  - If the index pattern is no longer available, the cookie will be overwritten.
- Improvements to the monitoring module ([#322](https://github.com/wazuh/wazuh-kibana-app/pull/322)):
  - Minor refactoring to the whole module.
  - Now the `wazuh-monitoring` index pattern is regenerated if it's missing.
  - And the best thing, it's no longer needed to insert the monitoring template!
- Now the app health check system only checks if the API and app have the same `major.minor` version ([#311](https://github.com/wazuh/wazuh-kibana-app/pull/311)):
  - Previously, the API and app had to be on the same `major.minor.patch` version.
- Adjusted space between title and value in some cards showing Manager or Agent configurations ([#315](https://github.com/wazuh/wazuh-kibana-app/pull/315)).
- Changed red and green colours to more saturated ones, following Kibana style ([#315](https://github.com/wazuh/wazuh-kibana-app/pull/315)).

### Fixed

- Fixed bug in Firefox browser who was not properly showing the tables with the scroll pagination functionality ([#314](https://github.com/wazuh/wazuh-kibana-app/pull/314)).
- Fixed bug where visualizations weren't being destroyed due to ongoing renderization processes ([#316](https://github.com/wazuh/wazuh-kibana-app/pull/316)).
- Fixed several UI bugs for a better consistency and usability ([#318](https://github.com/wazuh/wazuh-kibana-app/pull/318)).
- Fixed an error where the initial index-pattern was not loaded properly the very first time you enter the app ([#328](https://github.com/wazuh/wazuh-kibana-app/pull/328)).
- Fixed an error message that appeared whenever the app was not able to found the `wazuh-monitoring` index pattern ([#328](https://github.com/wazuh/wazuh-kibana-app/pull/328)).

## Wazuh v3.2.1 - Kibana v6.2.2 - Revision 386

### Added

- New design for the _Manager/Groups_ tab ([#295](https://github.com/wazuh/wazuh-kibana-app/pull/295)).
- New design for the _Manager/Configuration_ tab ([#297](https://github.com/wazuh/wazuh-kibana-app/pull/297)).
- New design of agents statistics for the _Agents_ tab ([#299](https://github.com/wazuh/wazuh-kibana-app/pull/299)).
- Added information ribbon into _Overview/Agent SCAP_ tabs ([#303](https://github.com/wazuh/wazuh-kibana-app/pull/303)).
- Added information ribbon into _Overview/Agent VirusTotal_ tabs ([#306](https://github.com/wazuh/wazuh-kibana-app/pull/306)).
- Added information ribbon into _Overview AWS_ tab ([#306](https://github.com/wazuh/wazuh-kibana-app/pull/306)).

### Changed

- Refactoring of HTML and CSS code throughout the whole Wazuh app ([#294](https://github.com/wazuh/wazuh-kibana-app/pull/294), [#302](https://github.com/wazuh/wazuh-kibana-app/pull/302) & [#305](https://github.com/wazuh/wazuh-kibana-app/pull/305)):
  - A big milestone for the project was finally achieved with this refactoring.
  - We've removed the Bootstrap dependency from the `package.json` file.
  - We've removed and merged many duplicated rules.
  - We've removed HTML and `angular-md` overriding rules. Now we have more own-made classes to avoid undesired results on the UI.
  - Also, this update brings tons of minor bugfixes related to weird HTML code.
- Wazuh app visualizations reviewed ([#301](https://github.com/wazuh/wazuh-kibana-app/pull/301)):
  - The number of used buckets has been limited since most of the table visualizations were surpassing acceptable limits.
  - Some visualizations have been checked to see if they make complete sense on what they mean to show to the user.
- Modified some app components for better follow-up of Kibana guidelines ([#290](https://github.com/wazuh/wazuh-kibana-app/pull/290) & [#297](https://github.com/wazuh/wazuh-kibana-app/pull/297)).
  - Also, some elements were modified on the _Discover_ tab in order to correct some mismatches.

### Fixed

- Adjusted information ribbon in _Agents/General_ for large OS names ([#290](https://github.com/wazuh/wazuh-kibana-app/pull/290) & [#294](https://github.com/wazuh/wazuh-kibana-app/pull/294)).
- Fixed unsafe array access on the visualization directive when going directly into _Manager/Ruleset/Decoders_ ([#293](https://github.com/wazuh/wazuh-kibana-app/pull/293)).
- Fixed a bug where navigating between agents in the _Agents_ tab was generating duplicated `agent.id` implicit filters ([#296](https://github.com/wazuh/wazuh-kibana-app/pull/296)).
- Fixed a bug where navigating between different tabs from _Overview_ or _Agents_ while being on the _Discover_ sub-tab was causing data loss in metric watchers ([#298](https://github.com/wazuh/wazuh-kibana-app/pull/298)).
- Fixed incorrect visualization of the rule level on _Manager/Ruleset/Rules_ when the rule level is zero (0) ([#298](https://github.com/wazuh/wazuh-kibana-app/pull/298)).

### Removed

- Removed almost every `md-tooltip` component from the whole app ([#305](https://github.com/wazuh/wazuh-kibana-app/pull/305)).
- Removed unused images from the `img` folder ([#305](https://github.com/wazuh/wazuh-kibana-app/pull/305)).

## Wazuh v3.2.1 - Kibana v6.2.2 - Revision 385

### Added

- Support for Wazuh v3.2.1.
- Brand-new first redesign for the app user interface ([#278](https://github.com/wazuh/wazuh-kibana-app/pull/278)):
  - This is the very first iteration of a _work-in-progress_ UX redesign for the Wazuh app.
  - The overall interface has been refreshed, removing some unnecessary colours and shadow effects.
  - The metric visualizations have been replaced by an information ribbon under the filter search bar, reducing the amount of space they occupied.
    - A new service was implemented for a proper handling of the metric visualizations watchers ([#280](https://github.com/wazuh/wazuh-kibana-app/pull/280)).
  - The rest of the app visualizations now have a new, more detailed card design.
- New shards and replicas settings to the `config.yml` file ([#277](https://github.com/wazuh/wazuh-kibana-app/pull/277)):
  - Now you can apply custom values to the shards and replicas for the `.wazuh` and `.wazuh-version` indices.
  - This feature only works before the installation process. If you modify these settings after installing the app, they won't be applied at all.

### Changed

- Now clicking again on the _Groups_ tab on _Manager_ will properly reload the tab and redirect to the beginning ([#274](https://github.com/wazuh/wazuh-kibana-app/pull/274)).
- Now the visualizations only use the `vis-id` attribute for loading them ([#275](https://github.com/wazuh/wazuh-kibana-app/pull/275)).
- The colours from the toast messages have been replaced to follow the Elastic 6 guidelines ([#286](https://github.com/wazuh/wazuh-kibana-app/pull/286)).

### Fixed

- Fixed wrong data flow on _Agents/General_ when coming from and going to the _Groups_ tab ([#273](https://github.com/wazuh/wazuh-kibana-app/pull/273)).
- Fixed sorting on tables, now they use the sorting functionality provided by the Wazuh API ([#274](https://github.com/wazuh/wazuh-kibana-app/pull/274)).
- Fixed column width issues on some tables ([#274](https://github.com/wazuh/wazuh-kibana-app/pull/274)).
- Fixed bug in the _Agent configuration_ JSON viewer who didn't properly show the full group configuration ([#276](https://github.com/wazuh/wazuh-kibana-app/pull/276)).
- Fixed excessive loading time from some Audit visualizations ([#278](https://github.com/wazuh/wazuh-kibana-app/pull/278)).
- Fixed Play/Pause button in timepicker's auto-refresh ([#281](https://github.com/wazuh/wazuh-kibana-app/pull/281)).
- Fixed unusual scenario on visualization directive where sometimes there was duplicated implicit filters when doing a search ([#283](https://github.com/wazuh/wazuh-kibana-app/pull/283)).
- Fixed some _Overview Audit_ visualizations who were not working properly ([#285](https://github.com/wazuh/wazuh-kibana-app/pull/285)).

### Removed

- Deleted the `id` attribute from all the app visualizations ([#275](https://github.com/wazuh/wazuh-kibana-app/pull/275)).

## Wazuh v3.2.0 - Kibana v6.2.2 - Revision 384

### Added

- New directives for the Wazuh app: `wz-table`, `wz-table-header` and `wz-search-bar` ([#263](https://github.com/wazuh/wazuh-kibana-app/pull/263)):
  - Maintainable and reusable components for a better-structured app.
  - Several files have been changed, renamed and moved to new folders, following _best practices_.
  - The progress bar is now within its proper directive ([#266](https://github.com/wazuh/wazuh-kibana-app/pull/266)).
  - Minor typos and refactoring changes to the new directives.
- Support for Elastic Stack v6.2.2.

### Changed

- App buttons have been refactored. Unified CSS and HTML for buttons, providing the same structure for them ([#269](https://github.com/wazuh/wazuh-kibana-app/pull/269)).
- The API list on Settings now shows the latest inserted API at the beginning of the list ([#261](https://github.com/wazuh/wazuh-kibana-app/pull/261)).
- The check for the currently applied pattern has been improved, providing clever handling of Elasticsearch errors ([#271](https://github.com/wazuh/wazuh-kibana-app/pull/271)).
- Now on _Settings_, when the Add or Edit API form is active, if you press the other button, it will make the previous one disappear, getting a clearer interface ([#9df1e31](https://github.com/wazuh/wazuh-kibana-app/commit/9df1e317903edf01c81eba068da6d20a8a1ea7c2)).

### Fixed

- Fixed visualizations directive to properly load the _Manager/Ruleset_ visualizations ([#262](https://github.com/wazuh/wazuh-kibana-app/pull/262)).
- Fixed a bug where the classic extensions were not affected by the settings of the `config.yml` file ([#266](https://github.com/wazuh/wazuh-kibana-app/pull/266)).
- Fixed minor CSS bugs from the conversion to directives to some components ([#266](https://github.com/wazuh/wazuh-kibana-app/pull/266)).
- Fixed bug in the tables directive when accessing a member it doesn't exist ([#266](https://github.com/wazuh/wazuh-kibana-app/pull/266)).
- Fixed browser console log error when clicking the Wazuh logo on the app ([#6647fbc](https://github.com/wazuh/wazuh-kibana-app/commit/6647fbc051c2bf69df7df6e247b2b2f46963f194)).

### Removed

- Removed the `kbn-dis` directive from _Manager/Ruleset_ ([#262](https://github.com/wazuh/wazuh-kibana-app/pull/262)).
- Removed the `filters.js` and `kibana_fields_file.json` files ([#263](https://github.com/wazuh/wazuh-kibana-app/pull/263)).
- Removed the `implicitFilters` service ([#270](https://github.com/wazuh/wazuh-kibana-app/pull/270)).
- Removed visualizations loading status trace from controllers and visualization directive ([#270](https://github.com/wazuh/wazuh-kibana-app/pull/270)).

## Wazuh v3.2.0 - Kibana v6.2.1 - Revision 383

### Added

- Support for Wazuh 3.2.0.
- Compatibility with Kibana 6.1.0 to Kibana 6.2.1.
- New tab for vulnerability detector alerts.

### Changed

- The app now shows the index pattern selector only if the list length is greater than 1.
  - If it's exactly 1 shows the index pattern without a selector.
- Now the index pattern selector only shows the compatible ones.
  - It's no longer possible to select the `wazuh-monitoring` index pattern.
- Updated Bootstrap to 3.3.7.
- Improved filter propagation between Discover and the visualizations.
- Replaced the login route name from /login to /wlogin to avoid conflict with X-Pack own login route.

### Fixed

- Several CSS bugfixes for better compatibility with Kibana 6.2.1.
- Some variables changed for adapting new Wazuh API requests.
- Better error handling for some Elastic-related messages.
- Fixed browser console error from top-menu directive.
- Removed undesired md-divider from Manager/Logs.
- Adjusted the width of a column in Manager/Logs to avoid overflow issues with the text.
- Fixed a wrong situation with the visualizations when we refresh the Manager/Rules tab.

### Removed

- Removed the `travis.yml` file.

## Wazuh v3.1.0 - Kibana v6.1.3 - Revision 380

### Added

- Support for Wazuh 3.1.0.
- Compatibility with Kibana 6.1.3.
- New error handler for better app errors reporting.
- A new extension for Amazon Web Services alerts.
- A new extension for VirusTotal alerts.
- New agent configuration tab:
  - Visualize the current group configuration for the currently selected agent on the app.
  - Navigate through the different tabs to see which configuration is being used.
  - Check the synchronization status for the configuration.
  - View the current group of the agent and click on it to go to the Groups tab.
- New initial health check for checking some app components.
- New YAML config file:
  - Define the initial index pattern.
  - Define specific checks for the healthcheck.
  - Define the default extensions when adding new APIs.
- New index pattern selector dropdown on the top navbar.
  - The app will reload applying the new index pattern.
- Added new icons for some sections of the app.

### Changed

- New visualizations loader, with much better performance.
- Improved reindex process for the .wazuh index when upgrading from a 2.x-5.x version.
- Adding 365 days expiring time to the cookies.
- Change default behaviour for the config file. Now everything is commented with default values.
  - You need to edit the file, remove the comment mark and apply the desired value.
- Completely redesigned the manager configuration tab.
- Completely redesigned the groups tab.
- App tables have now unified CSS classes.

### Fixed

- Play real-time button has been fixed.
- Preventing duplicate APIs from feeding the wazuh-monitoring index.
- Fixing the check manager connection button.
- Fixing the extensions settings so they are preserved over time.
- Much more error handling messages in all the tabs.
- Fixed OS filters in agents list.
- Fixed autocomplete lists in the agents, rules and decoders list so they properly scroll.
- Many styles bugfixes for the different browsers.
- Reviewed and fixed some visualizations not showing accurate information.

### Removed

- Removed index pattern configuration from the `package.json` file.
- Removed unnecessary dependencies from the `package.json` file.

## Wazuh v3.0.0 - Kibana v6.1.0 - Revision 371

### Added

- You can configure the initial index-pattern used by the plugin in the initialPattern variable of the app's package.json.
- Auto `.wazuh` reindex from Wazuh 2.x - Kibana 5.x to Wazuh 3.x - Kibana 6.x.
  - The API credentials will be automatically migrated to the new installation.
- Dynamically changed the index-pattern used by going to the Settings -> Pattern tab.
  - Wazuh alerts compatibility auto detection.
- New loader for visualizations.
- Better performance: now the tabs use the same Discover tab, only changing the current filters.
- New Groups tab.
  - Now you can check your group configuration (search its agents and configuration files).
- The Logs tab has been improved.
  - You can sort by field and the view has been improved.
- Achieved a clearer interface with implicit filters per tab showed as unremovable chips.

### Changed

- Dynamically creating .kibana index if necessary.
- Better integration with Kibana Discover.
- Visualizations loaded at initialization time.
- New sync system to wait for Elasticsearch JS.
- Decoupling selected API and pattern from backend and moved to the client side.

## Wazuh v2.1.0 - Kibana v5.6.1 - Revision 345

### Added

- Loading icon while Wazuh loads the visualizations.
- Add/Delete/Restart agents.
- OS agent filter

### Changed

- Using genericReq when possible.

## Wazuh v2.0.1 - Kibana v5.5.1 - Revision 339

### Changed

- New index in Elasticsearch to save Wazuh set up configuration
- Short URL's is now supported
- A native base path from kibana.yml is now supported

### Fixed

- Search bar across panels now support parenthesis grouping
- Several CSS fixes for IE browser<|MERGE_RESOLUTION|>--- conflicted
+++ resolved
@@ -16,11 +16,8 @@
 
 ### Fixed
 
-<<<<<<< HEAD
 - Fixed nested fields filtering in dashboards tables and KPIs [#4425](https://github.com/wazuh/wazuh-kibana-app/pull/4425)
-=======
 - Fixed nested field rendering in security alerts table details [#4428](https://github.com/wazuh/wazuh-kibana-app/pull/4428)
->>>>>>> 0ae046a1
 
 ## Wazuh v4.3.7 - Kibana 7.10.2, 7.16.x, 7.17.x - Revision 4308
 
