# Change Log

All notable changes to the Wazuh app project will be documented in this file.

## Wazuh v4.2.0 - Kibana 7.10.0 , 7.10.2 - Revision 4201

### Fixed

<<<<<<< HEAD
- Fixing bug changing master node configuration [#3062](https://github.com/wazuh/wazuh-kibana-app/pull/3062)
=======
- Fixed unexpected behaviour in Roles mapping [#3028](https://github.com/wazuh/wazuh-kibana-app/pull/3028)
- Improve toast message when selecting a default API [#3049](https://github.com/wazuh/wazuh-kibana-app/pull/3049)
>>>>>>> de15b9fa

## Wazuh v4.1.2 - Kibana 7.10.0 , 7.10.2 - Revision 4104

### Added

- Creation of index pattern after the default one is changes in Settings [#2985](https://github.com/wazuh/wazuh-kibana-app/pull/2985)
- Added node name of agent list and detail [#3039](https://github.com/wazuh/wazuh-kibana-app/pull/3039)

### Fixed

- Fix rule filter is no applied when you click on a rule id in other module.[#3057](https://github.com/wazuh/wazuh-kibana-app/pull/3057)
- Improved validation and prevention for caching bundles in client side [#3063](https://github.com/wazuh/wazuh-kibana-app/pull/3063)

## Wazuh v4.1.1 - Kibana 7.10.0 , 7.10.2 - Revision 4103

- Add `run_as` setting to example host configuration in Add new API view [#3021](https://github.com/wazuh/wazuh-kibana-app/pull/3021)
- Refactor of some prompts [#3015](https://github.com/wazuh/wazuh-kibana-app/pull/3015)

### Fixed

- Fix SCA policy detail showing name and check results about another policy [#3007](https://github.com/wazuh/wazuh-kibana-app/pull/3007)
- Fixed that alerts table is empty when switching pinned agents [#3008](https://github.com/wazuh/wazuh-kibana-app/pull/3008)
- Creating a role mapping before the existing ones are loaded, the page bursts [#3013](https://github.com/wazuh/wazuh-kibana-app/pull/3013)
- Fix pagination in SCA checks table when expand some row [#3018](https://github.com/wazuh/wazuh-kibana-app/pull/3018)
- Fix manager is shown in suggestions in Agents section [#3025](https://github.com/wazuh/wazuh-kibana-app/pull/3025)
- Fix disabled loading on inventory when request fail [#3026](https://github.com/wazuh/wazuh-kibana-app/pull/3026)
- Fix restarting selected cluster instead of all of them [#3032](https://github.com/wazuh/wazuh-kibana-app/pull/3032)
- Fix pinned agents don't trigger a new filtered query [#3035](https://github.com/wazuh/wazuh-kibana-app/pull/3035)
- Overlay Wazuh menu when Kibana menu is opened or docked [#3038](https://github.com/wazuh/wazuh-kibana-app/pull/3038)

## Wazuh v4.1.1 - Kibana 7.10.0 , 7.10.2 - Revision 4102

### Added

- Prompt to show the unsupported module for the selected agent [#2959](https://github.com/wazuh/wazuh-kibana-app/pull/2959)
- Added a X-Frame-Options header to the backend responses [#2977](https://github.com/wazuh/wazuh-kibana-app/pull/2977)

### Changed

- Added toast with refresh button when new fields are loaded [#2974](https://github.com/wazuh/wazuh-kibana-app/pull/2974)
- Migrated manager and cluster files endpoints and their corresponding RBAC [#2984](https://github.com/wazuh/wazuh-kibana-app/pull/2984)

### Fixed

- Fix login error when AWS Elasticsearch and ODFE is used [#2710](https://github.com/wazuh/wazuh-kibana-app/issues/2710)
- An error message is displayed when changing a group's configuration although the user has the right permissions [#2955](https://github.com/wazuh/wazuh-kibana-app/pull/2955)
- Fix Security events table is empty when switching the pinned agents [#2956](https://github.com/wazuh/wazuh-kibana-app/pull/2956)
- Fix disabled switch visual edit button when json content is empty [#2957](https://github.com/wazuh/wazuh-kibana-app/issues/2957)
- Fixed main and `More` menus for unsupported agents [#2959](https://github.com/wazuh/wazuh-kibana-app/pull/2959)
- Fixed forcing a non numeric filter value in a number type field [#2961](https://github.com/wazuh/wazuh-kibana-app/pull/2961)
- Fixed wrong number of alerts in Security Events [#2964](https://github.com/wazuh/wazuh-kibana-app/pull/2964)
- Fixed search with strange characters of agent in Management groups [#2970](https://github.com/wazuh/wazuh-kibana-app/pull/2970)
- Fix the statusCode error message [#2971](https://github.com/wazuh/wazuh-kibana-app/pull/2971)
- Fix the SCA policy stats didn't refresh [#2973](https://github.com/wazuh/wazuh-kibana-app/pull/2973)
- Fixed loading of AWS index fields even when no AWS alerts were found [#2974](https://github.com/wazuh/wazuh-kibana-app/pull/2974)
- Fix some date fields format in FIM and SCA modules [#2975](https://github.com/wazuh/wazuh-kibana-app/pull/2975)
- Fix a non-stop error in Manage agents when the user has no permissions [#2976](https://github.com/wazuh/wazuh-kibana-app/pull/2976)
- Can't edit empty rules and decoders files that already exist in the manager [#2978](https://github.com/wazuh/wazuh-kibana-app/pull/2978)
- Support for alerts index pattern with different ID and name [#2979](https://github.com/wazuh/wazuh-kibana-app/pull/2979)
- Fix the unpin agent in the selection modal [#2980](https://github.com/wazuh/wazuh-kibana-app/pull/2980)
- Fix properly logout of Wazuh API when logging out of the application (only for OpenDistro) [#2789](https://github.com/wazuh/wazuh-kibana-app/issues/2789)
- Fixed missing `&&` from macOS agent deployment command [#2989](https://github.com/wazuh/wazuh-kibana-app/issues/2989)
- Fix prompt permissions on Framework of Mitre and Inventory of Integrity monitoring. [#2967](https://github.com/wazuh/wazuh-kibana-app/issues/2967)
- Fix properly logout of Wazuh API when logging out of the application support x-pack [#2789](https://github.com/wazuh/wazuh-kibana-app/issues/2789)

## Wazuh v4.1.0 - Kibana 7.10.0 , 7.10.2 - Revision 4101

### Added

- Check the max buckets by default in healthcheck and increase them [#2901](https://github.com/wazuh/wazuh-kibana-app/pull/2901)
- Added a prompt wraning in role mapping if run_as is false or he is not allowed to use it by API [#2876](https://github.com/wazuh/wazuh-kibana-app/pull/2876)

### Changed

- Support new fields of Windows Registry at FIM inventory panel [#2679](https://github.com/wazuh/wazuh-kibana-app/issues/2679)
- Added on FIM Inventory Windows Registry registry_key and registry_value items from syscheck [#2908](https://github.com/wazuh/wazuh-kibana-app/issues/2908)
- Uncheck agents after an action in agents groups management [#2907](https://github.com/wazuh/wazuh-kibana-app/pull/2907)
- Unsave rule files when edit or create a rule with invalid content [#2944](https://github.com/wazuh/wazuh-kibana-app/pull/2944)
- Added vulnerabilities module for macos agents [#2969](https://github.com/wazuh/wazuh-kibana-app/pull/2969)

### Fixed

- Fix server error Invalid token specified: Cannot read property 'replace' of undefined [#2899](https://github.com/wazuh/wazuh-kibana-app/issues/2899)
- Fix show empty files rules and decoders: [#2923](https://github.com/wazuh/wazuh-kibana-app/issues/2923)
- Fixed wrong hover texts in CDB lists actions [#2929](https://github.com/wazuh/wazuh-kibana-app/pull/2929)
- Fixed access to forbidden agents information when exporting agents listt [2918](https://github.com/wazuh/wazuh-kibana-app/pull/2918)
- Fix the decoder detail view is not displayed [#2888](https://github.com/wazuh/wazuh-kibana-app/issues/2888)
- Fix the complex search using the Wazuh API query filter in search bars [#2930](https://github.com/wazuh/wazuh-kibana-app/issues/2930)
- Fixed validation to check userPermissions are not ready yet [#2931](https://github.com/wazuh/wazuh-kibana-app/issues/2931)
- Fixed clear visualizations manager list when switching tabs. Fixes PDF reports filters [#2932](https://github.com/wazuh/wazuh-kibana-app/pull/2932)
- Fix Strange box shadow in Export popup panel in Managment > Groups [#2886](https://github.com/wazuh/wazuh-kibana-app/issues/2886)
- Fixed wrong command on alert when data folder does not exist [#2938](https://github.com/wazuh/wazuh-kibana-app/pull/2938)
- Fix agents table OS field sorting: Changes agents table field `os_name` to `os.name,os.version` to make it sortable. [#2939](https://github.com/wazuh/wazuh-kibana-app/pull/2939)
- Fixed diff parsed datetime between agent detail and agents table [#2940](https://github.com/wazuh/wazuh-kibana-app/pull/2940)
- Allow access to Agents section with agent:group action permission [#2933](https://github.com/wazuh/wazuh-kibana-app/issues/2933)
- Fixed filters does not work on modals with search bar [#2935](https://github.com/wazuh/wazuh-kibana-app/pull/2935)
- Fix wrong package name in deploy new agent [#2942](https://github.com/wazuh/wazuh-kibana-app/issues/2942)
- Fixed number agents not show on pie onMouseEvent [#2890](https://github.com/wazuh/wazuh-kibana-app/issues/2890)
- Fixed off Kibana Query Language in search bar of Controls/Inventory modules. [#2945](https://github.com/wazuh/wazuh-kibana-app/pull/2945)
- Fixed number of agents do not show on the pie chart tooltip in agents preview [#2890](https://github.com/wazuh/wazuh-kibana-app/issues/2890)

## Wazuh v4.0.4 - Kibana 7.10.0 , 7.10.2 - Revision 4017

### Added
- Adapt the app to the new Kibana platform [#2475](https://github.com/wazuh/wazuh-kibana-app/issues/2475)
- Wazuh data directory moved from `optimize` to `data` Kibana directory [#2591](https://github.com/wazuh/wazuh-kibana-app/issues/2591)
- Show the wui_rules belong to wazuh-wui API user [#2702](https://github.com/wazuh/wazuh-kibana-app/issues/2702)

### Fixed

- Fixed Wazuh menu and agent menu for Solaris agents [#2773](https://github.com/wazuh/wazuh-kibana-app/issues/2773) [#2725](https://github.com/wazuh/wazuh-kibana-app/issues/2725)
- Fixed wrong shards and replicas for statistics indices and also fixed wrong prefix for monitoring indices [#2732](https://github.com/wazuh/wazuh-kibana-app/issues/2732)
- Report's creation dates set to 1970-01-01T00:00:00.000Z [#2772](https://github.com/wazuh/wazuh-kibana-app/issues/2772)
- Fixed bug for missing commands in ubuntu/debian and centos [#2786](https://github.com/wazuh/wazuh-kibana-app/issues/2786)
- Fixed bug that show an hour before in /security-events/dashboard [#2785](https://github.com/wazuh/wazuh-kibana-app/issues/2785) 
- Fixed permissions to access agents [#2838](https://github.com/wazuh/wazuh-kibana-app/issues/2838)
- Fix searching in groups [#2825](https://github.com/wazuh/wazuh-kibana-app/issues/2825)
- Fix the pagination in SCA ckecks table [#2815](https://github.com/wazuh/wazuh-kibana-app/issues/2815)
- Fix the SCA table with a wrong behaviour using the refresh button [#2854](https://github.com/wazuh/wazuh-kibana-app/issues/2854)
- Fix sca permissions for agents views and dashboards [#2862](https://github.com/wazuh/wazuh-kibana-app/issues/2862)
- Solaris should not show vulnerabilities module [#2829](https://github.com/wazuh/wazuh-kibana-app/issues/2829)
- Fix the settings of statistics indices creation [#2858](https://github.com/wazuh/wazuh-kibana-app/issues/2858)
- Update agents' info in Management Status after changing cluster node selected [#2828](https://github.com/wazuh/wazuh-kibana-app/issues/2828)
- Fix error when applying filter in rules from events [#2877](https://github.com/wazuh/wazuh-kibana-app/issues/2877)

### Changed

- Replaced `wazuh` Wazuh API user by `wazuh-wui` in the default configuration [#2852](https://github.com/wazuh/wazuh-kibana-app/issues/2852)
- Add agent id to the reports name in Agent Inventory and Modules [#2817](https://github.com/wazuh/wazuh-kibana-app/issues/2817)

### Adapt for Kibana 7.10.0

- Fixed filter pinned crash returning from agents [#2864](https://github.com/wazuh/wazuh-kibana-app/issues/2864)
- Fixed style in sca and regulatory compliance tables and in wz menu [#2861](https://github.com/wazuh/wazuh-kibana-app/issues/2861)
- Fix body-payload of Sample Alerts POST endpoint [#2857](https://github.com/wazuh/wazuh-kibana-app/issues/2857)
- Fixed bug in the table on Agents->Table-> Actions->Config icon [#2853](https://github.com/wazuh/wazuh-kibana-app/issues/2853)
- Fixed tooltip in the icon of view decoder file [#2850](https://github.com/wazuh/wazuh-kibana-app/issues/2850)
- Fixed bug with agent filter when it is pinned [#2846](https://github.com/wazuh/wazuh-kibana-app/issues/2846)
- Fix discovery navigation [#2845](https://github.com/wazuh/wazuh-kibana-app/issues/2845)
- Search file editor gone [#2843](https://github.com/wazuh/wazuh-kibana-app/issues/2843)
- Fix Agent Search Bar - Regex Query Interpreter [#2834](https://github.com/wazuh/wazuh-kibana-app/issues/2834)
- Fixed accordion style breaking [#2833](https://github.com/wazuh/wazuh-kibana-app/issues/2833)
- Fix metrics are not updated after a bad request in search input [#2830](https://github.com/wazuh/wazuh-kibana-app/issues/2830)
- Fix mitre framework tab crash [#2821](https://github.com/wazuh/wazuh-kibana-app/issues/2821)
- Changed ping request to default request. Added delay and while to che… [#2820](https://github.com/wazuh/wazuh-kibana-app/issues/2820)
- Removed kibana alert for security [#2806](https://github.com/wazuh/wazuh-kibana-app/issues/2806)

## Wazuh v4.0.4 - Kibana 7.10.0 , 7.10.2 - Revision 4016

### Added

- Modified agent registration adding groups and architecture [#2666](https://github.com/wazuh/wazuh-kibana-app/issues/2666) [#2652](https://github.com/wazuh/wazuh-kibana-app/issues/2652)
- Each user can only view their own reports [#2686](https://github.com/wazuh/wazuh-kibana-app/issues/2686)

### Fixed

- Create index pattern even if there aren´t available indices [#2620](https://github.com/wazuh/wazuh-kibana-app/issues/2620)
- Top bar overlayed over expanded visualizations [#2667](https://github.com/wazuh/wazuh-kibana-app/issues/2667)
- Empty inventory data in Solaris agents [#2680](https://github.com/wazuh/wazuh-kibana-app/pull/2680)
- Wrong parameters in the dev-tools autocomplete section [#2675](https://github.com/wazuh/wazuh-kibana-app/issues/2675)
- Wrong permissions on edit CDB list [#2665](https://github.com/wazuh/wazuh-kibana-app/pull/2665)
- fix(frontend): add the metafields when refreshing the index pattern [#2681](https://github.com/wazuh/wazuh-kibana-app/pull/2681)
- Error toast is showing about Elasticsearch users for environments without security [#2713](https://github.com/wazuh/wazuh-kibana-app/issues/2713)
- Error about Handler.error in Role Mapping fixed [#2702](https://github.com/wazuh/wazuh-kibana-app/issues/2702)
- Fixed message in reserved users actions [#2702](https://github.com/wazuh/wazuh-kibana-app/issues/2702)
- Error 500 on Export formatted CDB list [#2692](https://github.com/wazuh/wazuh-kibana-app/pull/2692)
- Wui rules label should have only one tooltip [#2723](https://github.com/wazuh/wazuh-kibana-app/issues/2723)
- Move upper the Wazuh item in the Kibana menu and default index pattern [#2867](https://github.com/wazuh/wazuh-kibana-app/pull/2867)


## Wazuh v4.0.4 - Kibana v7.9.1, v7.9.3 - Revision 4015

### Added

- Support for Wazuh v4.0.4

## Wazuh v4.0.3 - Kibana v7.9.1, v7.9.2, v7.9.3 - Revision 4014

### Added

- Improved management of index-pattern fields [#2630](https://github.com/wazuh/wazuh-kibana-app/issues/2630)

### Fixed

- fix(fronted): fixed the check of API and APP version in health check [#2655](https://github.com/wazuh/wazuh-kibana-app/pull/2655)
- Replace user by username key in the monitoring logic [#2654](https://github.com/wazuh/wazuh-kibana-app/pull/2654)
- Security alerts and reporting issues when using private tenants [#2639](https://github.com/wazuh/wazuh-kibana-app/issues/2639)
- Manager restart in rule editor does not work with Wazuh cluster enabled [#2640](https://github.com/wazuh/wazuh-kibana-app/issues/2640)
- fix(frontend): Empty inventory data in Solaris agents [#2680](https://github.com/wazuh/wazuh-kibana-app/pull/2680)

## Wazuh v4.0.3 - Kibana v7.9.1, v7.9.2, v7.9.3 - Revision 4013

### Added

- Support for Wazuh v4.0.3.

## Wazuh v4.0.2 - Kibana v7.9.1, v7.9.3 - Revision 4012

### Added

- Sample data indices name should take index pattern in use [#2593](https://github.com/wazuh/wazuh-kibana-app/issues/2593) 
- Added start option to macos Agents [#2653](https://github.com/wazuh/wazuh-kibana-app/pull/2653)

### Changed

- Statistics settings do not allow to configure primary shards and replicas [#2627](https://github.com/wazuh/wazuh-kibana-app/issues/2627)

## Wazuh v4.0.2 - Kibana v7.9.1, v7.9.3 - Revision 4011

### Added

- Support for Wazuh v4.0.2.

### Fixed

- The index pattern title is overwritten with its id after refreshing its fields [#2577](https://github.com/wazuh/wazuh-kibana-app/issues/2577)
- [RBAC] Issues detected when using RBAC [#2579](https://github.com/wazuh/wazuh-kibana-app/issues/2579)

## Wazuh v4.0.1 - Kibana v7.9.1, v7.9.3 - Revision 4010

### Changed

- Alerts summary table for PDF reports on all modules [#2632](https://github.com/wazuh/wazuh-kibana-app/issues/2632)
- [4.0-7.9] Run as with no wazuh-wui API user [#2576](https://github.com/wazuh/wazuh-kibana-app/issues/2576)
- Deploy a new agent interface as default interface [#2564](https://github.com/wazuh/wazuh-kibana-app/issues/2564)
- Problem in the visualization of new reserved resources of the Wazuh API [#2643](https://github.com/wazuh/wazuh-kibana-app/issues/2643)

### Fixed

- Restore the tables in the agents' reports [#2628](https://github.com/wazuh/wazuh-kibana-app/issues/2628)
- [RBAC] Issues detected when using RBAC [#2579](https://github.com/wazuh/wazuh-kibana-app/issues/2579)
- Changes done via a worker's API are overwritten [#2626](https://github.com/wazuh/wazuh-kibana-app/issues/2626)

### Fixed

- [BUGFIX] Default user field for current platform [#2633](https://github.com/wazuh/wazuh-kibana-app/pull/2633)

## Wazuh v4.0.1 - Kibana v7.9.1, v7.9.3 - Revision 4009

### Changed

- Hide empty columns of the processes table of the MacOS agents [#2570](https://github.com/wazuh/wazuh-kibana-app/pull/2570)
- Missing step in "Deploy a new agent" view [#2623](https://github.com/wazuh/wazuh-kibana-app/issues/2623)
- Implement wazuh users' CRUD [#2598](https://github.com/wazuh/wazuh-kibana-app/pull/2598)

### Fixed

- Inconsistent data in sample data alerts [#2618](https://github.com/wazuh/wazuh-kibana-app/pull/2618)

## Wazuh v4.0.1 - Kibana v7.9.1, v7.9.3 - Revision 4008

### Fixed

- Icons not align to the right in Modules > Events [#2607](https://github.com/wazuh/wazuh-kibana-app/pull/2607)
- Statistics visualizations do not show data [#2602](https://github.com/wazuh/wazuh-kibana-app/pull/2602)
- Error on loading css files [#2599](https://github.com/wazuh/wazuh-kibana-app/pull/2599)
- Fixed search filter in search bar in Module/SCA wasn't working [#2601](https://github.com/wazuh/wazuh-kibana-app/pull/2601)

## Wazuh v4.0.0 - Kibana v7.9.1, v7.9.2, v7.9.3 - Revision 4007

### Fixed

- updated macOS package URL [#2596](https://github.com/wazuh/wazuh-kibana-app/pull/2596)
- Revert "[4.0-7.9] [BUGFIX] Removed unnecessary function call" [#2597](https://github.com/wazuh/wazuh-kibana-app/pull/2597)

## Wazuh v4.0.0 - Kibana v7.9.1, v7.9.2, v7.9.3 - Revision 4006

### Fixed

- Undefined field in event view [#2588](https://github.com/wazuh/wazuh-kibana-app/issues/2588)
- Several calls to the same stats request (esAlerts) [#2586](https://github.com/wazuh/wazuh-kibana-app/issues/2586)
- The filter options popup doesn't open on click once the filter is pinned [#2581](https://github.com/wazuh/wazuh-kibana-app/issues/2581)
- The formatedFields are missing from the index-pattern of wazuh-alerts-* [#2574](https://github.com/wazuh/wazuh-kibana-app/issues/2574)


## Wazuh v4.0.0 - Kibana v7.9.3 - Revision 4005

### Added

- Support for Kibana v7.9.3

## Wazuh v4.0.0 - Kibana v7.9.1, v7.9.2 - Revision 4002

### Added

- Support for Wazuh v4.0.0.
- Support for Kibana v7.9.1 and 7.9.2.
- Support for Open Distro 1.10.1.
- Added a RBAC security layer integrated with Open Distro and X-Pack.
- Added remoted and analysisd statistics.
- Expand supported deployment variables.
- Added new configuration view settings for GCP integration.
- Added logic to change the `metafields` configuration of Kibana [#2524](https://github.com/wazuh/wazuh-kibana-app/issues/2524)

### Changed

- Migrated the default index-pattern to `wazuh-alerts-*`.
- Removed the `known-fields` functionality.
- Security Events dashboard redesinged.
- Redesigned the app settings configuration with categories.
- Moved the wazuh-registry file to Kibana optimize folder.

### Fixed

- Format options in `wazuh-alerts` index-pattern are not overwritten now.
- Prevent blank page in detaill agent view.
- Navigable agents name in Events.
- Index pattern is not being refreshed.
- Reporting fails when agent is pinned and compliance controls are visited.
- Reload rule detail doesn't work properly with the related rules.
- Fix search bar filter in Manage agent of group [#2541](https://github.com/wazuh/wazuh-kibana-app/pull/2541)

## Wazuh v3.13.2 - Kibana v7.9.1 - Revision 887

### Added

- Support for Wazuh v3.13.2

## Wazuh v3.13.2 - Kibana v7.8.0 - Revision 887
### Added

- Support for Wazuh v3.13.2

## Wazuh v3.13.1 - Kibana v7.9.1 - Revision 886

### Added

- Support for Kibana v7.9.1

## Wazuh v3.13.1 - Kibana v7.9.0 - Revision 885

### Added

- Support for Kibana v7.9.0


## Wazuh v3.13.1 - Kibana v7.8.1 - Revision 884

### Added

- Support for Kibana v7.8.1


## Wazuh v3.13.1 - Kibana v7.8.0 - Revision 883

### Added

- Support for Wazuh v3.13.1


## Wazuh v3.13.0 - Kibana v7.8.0 - Revision 881

### Added

- Support for Kibana v7.8.0


## Wazuh v3.13.0 - Kibana v7.7.0, v7.7.1 - Revision 880

### Added

- Support for Wazuh v3.13.0
- Support for Kibana v7.7.1
- Support for Open Distro 1.8
- New navigation experience with a global menu [#1965](https://github.com/wazuh/wazuh-kibana-app/issues/1965)
- Added a Breadcrumb in Kibana top nav [#2161](https://github.com/wazuh/wazuh-kibana-app/issues/2161)
- Added a new Agents Summary Screen [#1963](https://github.com/wazuh/wazuh-kibana-app/issues/1963)
- Added a new feature to add sample data to dashboards [#2115](https://github.com/wazuh/wazuh-kibana-app/issues/2115)
- Added MITRE integration [#1877](https://github.com/wazuh/wazuh-kibana-app/issues/1877)
- Added Google Cloud Platform integration [#1873](https://github.com/wazuh/wazuh-kibana-app/issues/1873)
- Added TSC integration [#2204](https://github.com/wazuh/wazuh-kibana-app/pull/2204)
- Added a new Integrity monitoring state view for agent [#2153](https://github.com/wazuh/wazuh-kibana-app/issues/2153)
- Added a new Integrity monitoring files detail view [#2156](https://github.com/wazuh/wazuh-kibana-app/issues/2156)
- Added a new component to explore Compliance requirements [#2156](https://github.com/wazuh/wazuh-kibana-app/issues/2261)

### Changed

- Code migration to React.js
- Global review of styles
- Unified Overview and Agent dashboards into new Modules [#2110](https://github.com/wazuh/wazuh-kibana-app/issues/2110)
- Changed Vulnerabilities dashboard visualizations [#2262](https://github.com/wazuh/wazuh-kibana-app/issues/2262)

### Fixed

- Open Distro tenants have been fixed and are functional now [#1890](https://github.com/wazuh/wazuh-kibana-app/issues/1890).
- Improved navigation performance [#2200](https://github.com/wazuh/wazuh-kibana-app/issues/2200).
- Avoid creating the wazuh-monitoring index pattern if it is disabled [#2100](https://github.com/wazuh/wazuh-kibana-app/issues/2100)
- SCA checks without compliance field can't be expanded [#2264](https://github.com/wazuh/wazuh-kibana-app/issues/2264)


## Wazuh v3.12.3 - Kibana v7.7.1 - Revision 876

### Added

- Support for Kibana v7.7.1


## Wazuh v3.12.3 - Kibana v7.7.0 - Revision 875

### Added

- Support for Kibana v7.7.0


## Wazuh v3.12.3 - Kibana v6.8.8, v7.6.1, v7.6.2 - Revision 874

### Added

- Support for Wazuh v3.12.3


## Wazuh v3.12.2 - Kibana v6.8.8, v7.6.1, v7.6.2 - Revision 873

### Added

- Support for Wazuh v3.12.2


## Wazuh v3.12.1 - Kibana v6.8.8, v7.6.1, v7.6.2 - Revision 872

### Added

- Support Wazuh 3.12.1
- Added new FIM settings on configuration on demand. [#2147](https://github.com/wazuh/wazuh-kibana-app/issues/2147)

### Changed

- Updated agent's variable names in deployment guides. [#2169](https://github.com/wazuh/wazuh-kibana-app/pull/2169)

### Fixed

- Pagination is now shown in table-type visualizations. [#2180](https://github.com/wazuh/wazuh-kibana-app/issues/2180)


## Wazuh v3.12.0 - Kibana v6.8.8, v7.6.2 - Revision 871

### Added

- Support for Kibana v6.8.8 and v7.6.2

## Wazuh v3.12.0 - Kibana v6.8.7, v7.4.2, v7.6.1 - Revision 870

### Added

- Support for Wazuh v3.12.0
- Added a new setting to hide manager alerts from dashboards. [#2102](https://github.com/wazuh/wazuh-kibana-app/pull/2102)
- Added a new setting to be able to change API from the top menu. [#2143](https://github.com/wazuh/wazuh-kibana-app/issues/2143)
- Added a new setting to enable/disable the known fields health check [#2037](https://github.com/wazuh/wazuh-kibana-app/pull/2037)
- Added suport for PCI 11.2.1 and 11.2.3 rules. [#2062](https://github.com/wazuh/wazuh-kibana-app/pull/2062)

### Changed

- Restructuring of the optimize/wazuh directory. Now the Wazuh configuration file (wazuh.yml) is placed on /usr/share/kibana/optimize/wazuh/config. [#2116](https://github.com/wazuh/wazuh-kibana-app/pull/2116)
- Improve performance of Dasboards reports generation. [1802344](https://github.com/wazuh/wazuh-kibana-app/commit/18023447c6279d385df84d7f4a5663ed2167fdb5)

### Fixed

- Discover time range selector is now displayed on the Cluster section. [08901df](https://github.com/wazuh/wazuh-kibana-app/commit/08901dfcbe509f17e4fab26877c8b7dae8a66bff)
- Added the win_auth_failure rule group to Authentication failure metrics. [#2099](https://github.com/wazuh/wazuh-kibana-app/pull/2099)
- Negative values in Syscheck attributes now have their correct value in reports. [7c3e84e](https://github.com/wazuh/wazuh-kibana-app/commit/7c3e84ec8f00760b4f650cfc00a885d868123f99)


## Wazuh v3.11.4 - Kibana v7.6.1 - Revision 858

### Added

- Support for Kibana v7.6.1


## Wazuh v3.11.4 - Kibana v6.8.6, v7.4.2, v7.6.0 - Revision 857

### Added

- Support for Wazuh v3.11.4


## Wazuh v3.11.3 - Kibana v7.6.0 - Revision 856

### Added

- Support for Kibana v7.6.0


## Wazuh v3.11.3 - Kibana v7.4.2 - Revision 855

### Added

- Support for Kibana v7.4.2

## Wazuh v3.11.3 - Kibana v7.5.2 - Revision 854

### Added

- Support for Wazuh v3.11.3

### Fixed

- Windows Updates table is now displayed in the Inventory Data report [#2028](https://github.com/wazuh/wazuh-kibana-app/pull/2028)


## Wazuh v3.11.2 - Kibana v7.5.2 - Revision 853

### Added

- Support for Kibana v7.5.2


## Wazuh v3.11.2 - Kibana v6.8.6, v7.3.2, v7.5.1 - Revision 852

### Added

- Support for Wazuh v3.11.2

### Changed

- Increased list filesize limit for the CDB-list [#1993](https://github.com/wazuh/wazuh-kibana-app/pull/1993)

### Fixed

- The xml validator now correctly handles the `--` string within comments [#1980](https://github.com/wazuh/wazuh-kibana-app/pull/1980)
- The AWS map visualization wasn't been loaded until the user interacts with it [dd31bd7](https://github.com/wazuh/wazuh-kibana-app/commit/dd31bd7a155354bc50fe0af22fca878607c8936a)


## Wazuh v3.11.1 - Kibana v6.8.6, v7.3.2, v7.5.1 - Revision 581

### Added
- Support for Wazuh v3.11.1.


## Wazuh v3.11.0 - Kibana v6.8.6, v7.3.2, v7.5.1 - Revision 580

### Added

- Support for Wazuh v3.11.0.
- Support for Kibana v7.5.1.
- The API credentials configuration has been moved from the .wazuh index to a wazuh.yml configuration file. Now the configuration of the API hosts is done from the file and not from the application. [#1465](https://github.com/wazuh/wazuh-kibana-app/issues/1465) [#1771](https://github.com/wazuh/wazuh-kibana-app/issues/1771).
- Upload ruleset files using a "drag and drop" component [#1770](https://github.com/wazuh/wazuh-kibana-app/issues/1770)
- Add logs for the reporting module [#1622](https://github.com/wazuh/wazuh-kibana-app/issues/1622).
- Extended the "Add new agent" guide [#1767](https://github.com/wazuh/wazuh-kibana-app/issues/1767).
- Add new table for windows hotfixes [#1932](https://github.com/wazuh/wazuh-kibana-app/pull/1932)

### Changed

- Removed Discover from top menu [#1699](https://github.com/wazuh/wazuh-kibana-app/issues/1699).
- Hide index pattern selector in case that only one exists [#1799](https://github.com/wazuh/wazuh-kibana-app/issues/1799).
- Remove visualizations legend [#1936](https://github.com/wazuh/wazuh-kibana-app/pull/1936)
- Normalize the field whodata in the group reporting [#1921](https://github.com/wazuh/wazuh-kibana-app/pull/1921)
- A message in the configuration view is ambiguous [#1870](https://github.com/wazuh/wazuh-kibana-app/issues/1870)
- Refactor syscheck table [#1941](https://github.com/wazuh/wazuh-kibana-app/pull/1941)

### Fixed

- Empty files now throws an error [#1806](https://github.com/wazuh/wazuh-kibana-app/issues/1806).
- Arguments for wazuh api requests are now validated [#1815](https://github.com/wazuh/wazuh-kibana-app/issues/1815).
- Fixed the way to check admin mode [#1838](https://github.com/wazuh/wazuh-kibana-app/issues/1838).
- Fixed error exporting as CSV the files into a group [#1833](https://github.com/wazuh/wazuh-kibana-app/issues/1833).
- Fixed XML validator false error for `<` [1882](https://github.com/wazuh/wazuh-kibana-app/issues/1882)
- Fixed "New file" editor doesn't allow saving twice [#1896](https://github.com/wazuh/wazuh-kibana-app/issues/1896)
- Fixed decoders files [#1929](https://github.com/wazuh/wazuh-kibana-app/pull/1929)
- Fixed registration guide [#1926](https://github.com/wazuh/wazuh-kibana-app/pull/1926)
- Fixed infinite load on Ciscat views [#1920](https://github.com/wazuh/wazuh-kibana-app/pull/1920), [#1916](https://github.com/wazuh/wazuh-kibana-app/pull/1916)
- Fixed missing fields in the Visualizations [#1913](https://github.com/wazuh/wazuh-kibana-app/pull/1913)
- Fixed Amazon S3 status is wrong in configuration section [#1864](https://github.com/wazuh/wazuh-kibana-app/issues/1864)
- Fixed hidden overflow in the fim configuration [#1887](https://github.com/wazuh/wazuh-kibana-app/pull/1887)
- Fixed Logo source fail after adding server.basePath [#1871](https://github.com/wazuh/wazuh-kibana-app/issues/1871)
- Fixed the documentation broken links [#1853](https://github.com/wazuh/wazuh-kibana-app/pull/1853)

## Wazuh v3.10.2 - Kibana v7.5.1 - Revision 556

### Added

- Support for Kibana v7.5.1


## Wazuh v3.10.2 - Kibana v7.5.0 - Revision 555

### Added

- Support for Kibana v7.5.0


## Wazuh v3.10.2 - Kibana v7.4.2 - Revision 549

### Added

- Support for Kibana v7.4.2


## Wazuh v3.10.2 - Kibana v7.4.1 - Revision 548

### Added

- Support for Kibana v7.4.1


## Wazuh v3.10.2 - Kibana v7.4.0 - Revision 547

### Added

- Support for Kibana v7.4.0
- Support for Wazuh v3.10.2.


## Wazuh v3.10.2 - Kibana v7.3.2 - Revision 546

### Added

- Support for Wazuh v3.10.2.


## Wazuh v3.10.1 - Kibana v7.3.2 - Revision 545

### Added

- Support for Wazuh v3.10.1.


## Wazuh v3.10.0 - Kibana v7.3.2 - Revision 543

### Added

- Support for Wazuh v3.10.0.
- Added an interactive guide for registering agents, things are now easier for the user, guiding it through the steps needed ending in a _copy & paste_ snippet for deploying his agent [#1468](https://github.com/wazuh/wazuh-kibana-app/issues/1468).
- Added new dashboards for the recently added regulatory compliance groups into the Wazuh core. They are HIPAA and NIST-800-53 [#1468](https://github.com/wazuh/wazuh-kibana-app/issues/1448), [#1638]( https://github.com/wazuh/wazuh-kibana-app/issues/1638).
- Make the app work under a custom Kibana space [#1234](https://github.com/wazuh/wazuh-kibana-app/issues/1234), [#1450](https://github.com/wazuh/wazuh-kibana-app/issues/1450).
- Added the ability to manage the app as a native plugin when using Kibana spaces, now you can safely hide/show the app depending on the selected space [#1601](https://github.com/wazuh/wazuh-kibana-app/issues/1601).
- Adapt the app the for Kibana dark mode [#1562](https://github.com/wazuh/wazuh-kibana-app/issues/1562).
- Added an alerts summary in _Overview > FIM_ panel [#1527](https://github.com/wazuh/wazuh-kibana-app/issues/1527).
- Export all the information of a Wazuh group and its related agents in a PDF document [#1341](https://github.com/wazuh/wazuh-kibana-app/issues/1341).
- Export the configuration of a certain agent as a PDF document. Supports granularity for exporting just certain sections of the configuration [#1340](https://github.com/wazuh/wazuh-kibana-app/issues/1340).


### Changed

- Reduced _Agents preview_ load time using the new API endpoint `/summary/agents` [#1687](https://github.com/wazuh/wazuh-kibana-app/pull/1687).
- Replaced most of the _md-nav-bar_ Angular.js components with React components using EUI [#1705](https://github.com/wazuh/wazuh-kibana-app/pull/1705).
- Replaced the requirements slider component with a new styled component [#1708](https://github.com/wazuh/wazuh-kibana-app/pull/1708).
- Soft deprecated the _.wazuh-version_ internal index, now the app dumps its content if applicable to a registry file, then the app removes that index. Further versions will hard deprecate this index [#1467](https://github.com/wazuh/wazuh-kibana-app/issues/1467). 
- Visualizations now don't fetch the documents _source_, also, they now use _size: 0_ for fetching [#1663](https://github.com/wazuh/wazuh-kibana-app/issues/1663).
- The app menu is now fixed on top of the view, it's not being hidden on every state change. Also, the Wazuh logo was placed in the top bar of Kibana UI [#1502](https://github.com/wazuh/wazuh-kibana-app/issues/1502).
- Improved _getTimestamp_ method not returning a promise object because it's no longer needed [014bc3a](https://github.com/wazuh/wazuh-kibana-app/commit/014b3aba0d2e9cda0c4d521f5f16faddc434a21e). Also improved main Discover listener for Wazuh not returning a promise object [bd82823](https://github.com/wazuh/wazuh-kibana-app/commit/bd8282391a402b8c567b32739cf914a0135d74bc).
- Replaced _Requirements over time_ visualizations in both PCI DSS and GDPR dashboards [35c539](https://github.com/wazuh/wazuh-kibana-app/commit/35c539eb328b3bded94aa7608f73f9cc51c235a6).
- Do not show a toaster when a visualization field was not known yet, instead, show it just in case the internal refreshing failed [19a2e7](https://github.com/wazuh/wazuh-kibana-app/commit/19a2e71006b38f6a64d3d1eb8a20b02b415d7e07).
- Minor optimizations for server logging [eb8e000](https://github.com/wazuh/wazuh-kibana-app/commit/eb8e00057dfea2dafef56319590ff832042c402d).

### Fixed

- Alerts search bar fixed for Kibana v7.3.1, queries were not being applied as expected [#1686](https://github.com/wazuh/wazuh-kibana-app/issues/1686).
- Hide attributes field from non-Windows agents in the FIM table [#1710](https://github.com/wazuh/wazuh-kibana-app/issues/1710).
- Fixed broken view in Management > Configuration > Amazon S3 > Buckets, some information was missing [#1675](https://github.com/wazuh/wazuh-kibana-app/issues/1675).
- Keep user's filters when switching from Discover to panel [#1685](https://github.com/wazuh/wazuh-kibana-app/issues/1685).
- Reduce load time and amount of data to be fetched in _Management > Cluster monitoring_ section avoiding possible timeouts [#1663](https://github.com/wazuh/wazuh-kibana-app/issues/1663).
- Restored _Remove column_ feature in Discover tabs [#1702](https://github.com/wazuh/wazuh-kibana-app/issues/1702).
- Apps using Kibana v7.3.1 had a bug once the user goes back from _Agent > FIM > Files_ to _Agent > FIM > dashboard_, filters disappear, now it's working properly [#1700](https://github.com/wazuh/wazuh-kibana-app/issues/1700).
- Fixed visual bug in _Management > Cluster monitoring_ and a button position [1e3b748](https://github.com/wazuh/wazuh-kibana-app/commit/1e3b748f11b43b2e7956b830269b6d046d74d12c).
- The app installation date was not being updated properly, now it's fixed [#1692](https://github.com/wazuh/wazuh-kibana-app/issues/1692).
- Fixed _Network interfaces_ table in Inventory section, the table was not paginating [#1474](https://github.com/wazuh/wazuh-kibana-app/issues/1474).
- Fixed APIs passwords are now obfuscated in server responses [adc3152](https://github.com/wazuh/wazuh-kibana-app/pull/1782/commits/adc31525e26b25e4cb62d81cbae70a8430728af5).


## Wazuh v3.9.5 - Kibana v6.8.2 / Kibana v7.2.1 / Kibana v7.3.0 - Revision 531

### Added

- Support for Wazuh v3.9.5

## Wazuh v3.9.4 - Kibana v6.8.1 / Kibana v6.8.2 / Kibana v7.2.0 / Kibana v7.2.1 / Kibana v7.3.0 - Revision 528

### Added

- Support for Wazuh v3.9.4
- Allow filtering by clicking a column in rules/decoders tables [0e2ddd7](https://github.com/wazuh/wazuh-kibana-app/pull/1615/commits/0e2ddd7b73f7f7975d02e97ed86ae8a0966472b4)
- Allow open file in rules table clicking on the file column [1af929d](https://github.com/wazuh/wazuh-kibana-app/pull/1615/commits/1af929d62f450f93c6733868bcb4057e16b7e279)

### Changed

- Improved app performance [#1640](https://github.com/wazuh/wazuh-kibana-app/pull/1640).
- Remove path filter from custom rules and decoders [895792e](https://github.com/wazuh/wazuh-kibana-app/pull/1615/commits/895792e6e6d9401b3293d5e16352b9abef515096)
- Show path column in rules and decoders [6f49816](https://github.com/wazuh/wazuh-kibana-app/pull/1615/commits/6f49816c71b5999d77bf9e3838443627c9be945d)
- Removed SCA overview dashboard [94ebbff](https://github.com/wazuh/wazuh-kibana-app/pull/1615/commits/94ebbff231cbfb6d793130e0b9ea855baa755a1c)
- Disabled last custom column removal [f1ef7de](https://github.com/wazuh/wazuh-kibana-app/pull/1615/commits/f1ef7de1a34bbe53a899596002e8153b95e7dc0e)
- Agents messages across sections unification [8fd7e36](https://github.com/wazuh/wazuh-kibana-app/pull/1615/commits/8fd7e36286fa9dfd03a797499af6ffbaa90b00e1)

### Fixed

- Fix check storeded apis [d6115d6](https://github.com/wazuh/wazuh-kibana-app/pull/1615/commits/d6115d6424c78f0cde2017b432a51b77186dd95a).
- Fix pci-dss console error [297080d](https://github.com/wazuh/wazuh-kibana-app/pull/1615/commits/297080d36efaea8f99b0cafd4c48845dad20495a)
- Fix error in reportingTable [85b7266](https://github.com/wazuh/wazuh-kibana-app/pull/1615/commits/85b72662cb4db44c443ed04f7c31fba57eefccaa)
- Fix filters budgets size [c7ac86a](https://github.com/wazuh/wazuh-kibana-app/pull/1615/commits/c7ac86acb3d5afaf1cf348fab09a2b8c5778a491)
- Fix missing permalink virustotal visualization [1b57529](https://github.com/wazuh/wazuh-kibana-app/pull/1615/commits/1b57529758fccdeb3ac0840e66a8aafbe4757a96)
- Improved wz-table performance [224bd6f](https://github.com/wazuh/wazuh-kibana-app/pull/1615/commits/224bd6f31235c81ba01755c3c1e120c3f86beafd)
- Fix inconsistent data between visualizations and tables in Overview Security Events [b12c600](https://github.com/wazuh/wazuh-kibana-app/pull/1615/commits/b12c600578d80d0715507dec4624a4ebc27ea573)
- Timezone applied in cluster status [a4f620d](https://github.com/wazuh/wazuh-kibana-app/pull/1615/commits/a4f620d398f5834a6d2945af892a462425ca3bec)
- Fixed Overview Security Events report when wazuh.monitoring is disabled [1c26da0](https://github.com/wazuh/wazuh-kibana-app/pull/1615/commits/1c26da05a0b6daf727e15c13b819111aa4e4e913)
- Fixes in APIs management [2143943](https://github.com/wazuh/wazuh-kibana-app/pull/1615/commits/2143943a5049cbb59bb8d6702b5a56cbe0d27a2a)
- Prevent duplicated visualization toast errors [786faf3](https://github.com/wazuh/wazuh-kibana-app/commit/786faf3e62d2cad13f512c0f873b36eca6e9787d)
- Fix not properly updated breadcrumb in ruleset section [9645903](https://github.com/wazuh/wazuh-kibana-app/commit/96459031cd4edbe047970bf0d22d0c099771879f)
- Fix badly dimensioned table in Integrity Monitoring section [9645903](https://github.com/wazuh/wazuh-kibana-app/commit/96459031cd4edbe047970bf0d22d0c099771879f)
- Fix implicit filters can be destroyed [9cf8578](https://github.com/wazuh/wazuh-kibana-app/commit/9cf85786f504f5d67edddeea6cfbf2ab577e799b)
- Windows agent dashboard doesn't show failure logon access. [d38d088](https://github.com/wazuh/wazuh-kibana-app/commit/d38d0881ac8e4294accde83d63108337b74cdd91) 
- Number of agents is not properly updated.  [f7cbbe5](https://github.com/wazuh/wazuh-kibana-app/commit/f7cbbe54394db825827715c3ad4370ac74317108) 
- Missing scrollbar on Firefox file viewer.  [df4e8f9](https://github.com/wazuh/wazuh-kibana-app/commit/df4e8f9305b35e9ee1473bed5f5d452dd3420567) 
- Agent search filter by name, lost when refreshing. [71b5274](https://github.com/wazuh/wazuh-kibana-app/commit/71b5274ccc332d8961a158587152f7badab28a95) 
- Alerts of level 12 cannot be displayed in the Summary table. [ec0e888](https://github.com/wazuh/wazuh-kibana-app/commit/ec0e8885d9f1306523afbc87de01a31f24e36309) 
- Restored query from search bar in visualizations. [439128f](https://github.com/wazuh/wazuh-kibana-app/commit/439128f0a1f65b649a9dcb81ab5804ca20f65763) 
- Fix Kibana filters loop in Firefox. [82f0f32](https://github.com/wazuh/wazuh-kibana-app/commit/82f0f32946d844ce96a28f0185f903e8e05c5589) 

## Wazuh v3.9.3 - Kibana v6.8.1 / v7.1.1 / v7.2.0 - Revision 523

### Added

- Support for Wazuh v3.9.3
- Support for Kibana v7.2.0 [#1556](https://github.com/wazuh/wazuh-kibana-app/pull/1556).

### Changed

- New design and several UI/UX changes [#1525](https://github.com/wazuh/wazuh-kibana-app/pull/1525).
- Improved error checking + syscollector performance [94d0a83](https://github.com/wazuh/wazuh-kibana-app/commit/94d0a83e43aa1d2d84ef6f87cbb76b9aefa085b3).
- Adapt Syscollector for MacOS agents [a4bf7ef](https://github.com/wazuh/wazuh-kibana-app/commit/a4bf7efc693a99b7565b5afcaa372155f15a4db9).
- Show last scan for syscollector [73f2056](https://github.com/wazuh/wazuh-kibana-app/commit/73f2056673bb289d472663397ba7097e49b7b93b).
- Extendend information for syscollector [#1585](https://github.com/wazuh/wazuh-kibana-app/issues/1585).

### Fixed

- Corrected width for agent stats [a998955](https://github.com/wazuh/wazuh-kibana-app/commit/a99895565a8854c55932ec94cffb08e1d0aa3da1).
- Fix height for the menu directive with Dynamic height [427d0f3](https://github.com/wazuh/wazuh-kibana-app/commit/427d0f3e9fa6c34287aa9e8557da99a51e0db40f).
- Fix wazuh-db and clusterd check [cddcef6](https://github.com/wazuh/wazuh-kibana-app/commit/cddcef630c5234dd6f6a495715743dfcfd4e4001).
- Fix AlertsStats when value is "0", it was showing "-" [07a3e10](https://github.com/wazuh/wazuh-kibana-app/commit/07a3e10c7f1e626ba75a55452b6c295d11fd657d).
- Fix syscollector state value [f8d3d0e](https://github.com/wazuh/wazuh-kibana-app/commit/f8d3d0eca44e67e26f79bc574495b1f4c8f751f2).
- Fix time offset for reporting table [2ef500b](https://github.com/wazuh/wazuh-kibana-app/commit/2ef500bb112e68bd4811b8e87ce8581d7c04d20f).
- Fix call to obtain GDPR requirements for specific agent [ccda846](https://github.com/wazuh/wazuh-kibana-app/commit/ccda8464b50be05bc5b3642f25f4972c8a7a2c03).
- Restore "rule.id" as a clickable field in visualizations [#1546](https://github.com/wazuh/wazuh-kibana-app/pull/1546).
- Fix timepicker in cluster monitoring [f7533ce](https://github.com/wazuh/wazuh-kibana-app/pull/1560/commits/f7533cecb6862abfb5c1d2173ec3e70ffc59804a).
- Fix several bugs [#1569](https://github.com/wazuh/wazuh-kibana-app/pull/1569).
- Fully removed "rule.id" as URL field [#1584](https://github.com/wazuh/wazuh-kibana-app/issues/1584).
- Fix filters for dashboards [#1583](https://github.com/wazuh/wazuh-kibana-app/issues/1583).
- Fix missing dependency [#1591](https://github.com/wazuh/wazuh-kibana-app/issues/1591).

## Wazuh v3.9.2 - Kibana v7.1.1 - Revision 510

### Added

- Support for Wazuh v3.9.2

### Changed

- Avoid showing more than one toaster for the same error message [7937003](https://github.com/wazuh/wazuh-kibana-app/commit/793700382798033203091d160773363323e05bb9).
- Restored "Alerts evolution - Top 5 agents" in Overview > Security events [f9305c0](https://github.com/wazuh/wazuh-kibana-app/commit/f9305c0c6acf4a31c41b1cc9684b87f79b27524f).

### Fixed

- Fix missing parameters in Dev Tools request [#1496](https://github.com/wazuh/wazuh-kibana-app/pull/1496).
- Fix "Invalid Date" for Safari and Internet Explorer [#1505](https://github.com/wazuh/wazuh-kibana-app/pull/1505).

## Wazuh v3.9.1 - Kibana v7.1.1 - Revision 509

### Added

- Support for Kibana v7.1.1
- Added overall metrics for Agents > Overview [#1479](https://github.com/wazuh/wazuh-kibana-app/pull/1479).

### Fixed

- Fixed missing dependency for Discover [43f5dd5](https://github.com/wazuh/wazuh-kibana-app/commit/43f5dd5f64065c618ba930b2a4087f0a9e706c0e).
- Fixed visualization for Agents > Overview [#1477](https://github.com/wazuh/wazuh-kibana-app/pull/1477). 
- Fixed SCA policy checks table [#1478](https://github.com/wazuh/wazuh-kibana-app/pull/1478).

## Wazuh v3.9.1 - Kibana v7.1.0 - Revision 508

### Added

- Support for Kibana v7.1.0

## Wazuh v3.9.1 - Kibana v6.8.0 - Revision 444

### Added

- Support for Wazuh v3.9.1
- Support for Kibana v6.8.0

### Fixed

- Fixed background color for some parts of the Discover directive [2dfc763](https://github.com/wazuh/wazuh-kibana-app/commit/2dfc763bfa1093fb419f118c2938f6b348562c69).
- Fixed cut values in non-resizable tables when the value is too large [cc4828f](https://github.com/wazuh/wazuh-kibana-app/commit/cc4828fbf50d4dab3dd4bb430617c1f2b13dac6a).
- Fixed handled but not shown error messages from rule editor [0aa0e17](https://github.com/wazuh/wazuh-kibana-app/commit/0aa0e17ac8678879e5066f8d83fd46f5d8edd86a).
- Minor typos corrected [fe11fb6](https://github.com/wazuh/wazuh-kibana-app/commit/fe11fb67e752368aedc89ec844ddf729eb8ad761).
- Minor fixes in agents configuration [1bc2175](https://github.com/wazuh/wazuh-kibana-app/commit/1bc217590438573e7267687655bb5939b5bb9fde).
- Fix Management > logs viewer scrolling [f458b2e](https://github.com/wazuh/wazuh-kibana-app/commit/f458b2e3294796f9cf00482b4da27984646c6398).

### Changed

- Kibana version shown in settings is now read from our package.json [c103d3e](https://github.com/wazuh/wazuh-kibana-app/commit/c103d3e782136106736c02039d28c4567b255aaa).
- Removed an old header from Settings [0197b8b](https://github.com/wazuh/wazuh-kibana-app/commit/0197b8b1abc195f275c8cd9893df84cd5569527b).
- Improved index pattern validation fields, replaced "full_log" with "rule.id" as part of the minimum required fields [dce0595](https://github.com/wazuh/wazuh-kibana-app/commit/dce059501cbd28f1294fd761da3e015e154747bc).
- Improve dynamic height for configuration editor [c318131](https://github.com/wazuh/wazuh-kibana-app/commit/c318131dfb6b5f01752593f2aa972b98c0655610).
- Add timezone for all dates shown in the app [4b8736f](https://github.com/wazuh/wazuh-kibana-app/commit/4b8736fb4e562c78505daaee042bcd798242c3f5).

## Wazuh v3.9.0 - Kibana v6.7.0 / v6.7.1 / v6.7.2 - Revision 441

### Added

- Support for Wazuh v3.9.0
- Support for Kibana v6.7.0 / v6.7.1 / v6.7.2
- Edit master and worker configuration ([#1215](https://github.com/wazuh/wazuh-kibana-app/pull/1215)).
- Edit local rules, local decoders and CDB lists ([#1212](https://github.com/wazuh/wazuh-kibana-app/pull/1212), [#1204](https://github.com/wazuh/wazuh-kibana-app/pull/1204), [#1196](https://github.com/wazuh/wazuh-kibana-app/pull/1196), [#1233](https://github.com/wazuh/wazuh-kibana-app/pull/1233), [#1304](https://github.com/wazuh/wazuh-kibana-app/pull/1304)).
- View no local rules/decoders XML files ([#1395](https://github.com/wazuh/wazuh-kibana-app/pull/1395))
- Dev Tools additions
  - Added hotkey `[shift] + [enter]` for sending query ([#1170](https://github.com/wazuh/wazuh-kibana-app/pull/1170)).
  - Added `Export JSON` button for the Dev Tools ([#1170](https://github.com/wazuh/wazuh-kibana-app/pull/1170)).
- Added refresh button for agents preview table ([#1169](https://github.com/wazuh/wazuh-kibana-app/pull/1169)).
- Added `configuration assessment` information in "Agent > Policy monitoring" ([#1227](https://github.com/wazuh/wazuh-kibana-app/pull/1227)).
- Added agents `configuration assessment` configuration section in "Agent > Configuration" ([1257](https://github.com/wazuh/wazuh-kibana-app/pull/1257))
- Restart master and worker nodes ([#1222](https://github.com/wazuh/wazuh-kibana-app/pull/1222)).
- Restart agents ([#1229](https://github.com/wazuh/wazuh-kibana-app/pull/1229)).
- Added support for more than one Wazuh monitoring pattern ([#1243](https://github.com/wazuh/wazuh-kibana-app/pull/1243))
- Added customizable interval for Wazuh monitoring indices creation ([#1243](https://github.com/wazuh/wazuh-kibana-app/pull/1243)).
- Expand visualizations ([#1246](https://github.com/wazuh/wazuh-kibana-app/pull/1246)).
- Added a dynamic table columns selector ([#1246](https://github.com/wazuh/wazuh-kibana-app/pull/1246)).
- Added resizable columns by dragging in tables ([d2bf8ee](https://github.com/wazuh/wazuh-kibana-app/commit/d2bf8ee9681ca5d6028325e165854b49214e86a3))
- Added a cron job for fetching missing fields of all valid index patterns, also merging dynamic fields every time an index pattern is refreshed by the app ([#1276](https://github.com/wazuh/wazuh-kibana-app/pull/1276)).
- Added auto-merging dynamic fields for Wazuh monitoring index patterns ([#1300](https://github.com/wazuh/wazuh-kibana-app/pull/1300))
- New server module, it's a job queue so we can add delayed jobs to be run in background, this iteration only accepts delayed Wazuh API calls ([#1283](https://github.com/wazuh/wazuh-kibana-app/pull/1283)).
- Added new way to view logs using a logs viewer ([#1292](https://github.com/wazuh/wazuh-kibana-app/pull/1292))
- Added new directive for registering agents from the UI, including instructions on "how to" ([#1321](https://github.com/wazuh/wazuh-kibana-app/pull/1321)).
- Added some Angular charts in Agents Preview and Agents SCA sections ([#1364](https://github.com/wazuh/wazuh-kibana-app/pull/1364))
- Added Docker listener settings in configuration views ([#1365](https://github.com/wazuh/wazuh-kibana-app/pull/1365))
- Added Docker dashboards for both Agents and Overview ([#1367](https://github.com/wazuh/wazuh-kibana-app/pull/1367))
- Improved app logger with debug level ([#1373](https://github.com/wazuh/wazuh-kibana-app/pull/1373))
- Introducing React components from the EUI framework

### Changed

- Escape XML special characters ([#1159](https://github.com/wazuh/wazuh-kibana-app/pull/1159)).
- Changed empty results message for Wazuh tables ([#1165](https://github.com/wazuh/wazuh-kibana-app/pull/1165)).
- Allowing the same query multiple times on the Dev Tools ([#1174](https://github.com/wazuh/wazuh-kibana-app/pull/1174))
- Refactor JSON/XML viewer for configuration tab ([#1173](https://github.com/wazuh/wazuh-kibana-app/pull/1173), [#1148](https://github.com/wazuh/wazuh-kibana-app/pull/1148)).
- Using full height for all containers when possible ([#1224](https://github.com/wazuh/wazuh-kibana-app/pull/1224)).
- Improved the way we are handling "back button" events ([#1207](https://github.com/wazuh/wazuh-kibana-app/pull/1207)).
- Changed some visualizations for FIM, GDPR, PCI, Vulnerability and Security Events ([#1206](https://github.com/wazuh/wazuh-kibana-app/pull/1206), [#1235](https://github.com/wazuh/wazuh-kibana-app/pull/1235), [#1293](https://github.com/wazuh/wazuh-kibana-app/pull/1293)).
- New design for agent header view ([#1186](https://github.com/wazuh/wazuh-kibana-app/pull/1186)).
- Not fetching data the very first time the Dev Tools are opened ([#1185](https://github.com/wazuh/wazuh-kibana-app/pull/1185)).
- Refresh all known fields for all valid index patterns if `kbn-vis` detects a broken index pattern ([ecd7c8f](https://github.com/wazuh/wazuh-kibana-app/commit/ecd7c8f98c187a350f81261d13b0d45dcec6dc5d)).
- Truncate texts and display a tooltip when they don't fit in a table cell ([7b56a87](https://github.com/wazuh/wazuh-kibana-app/commit/7b56a873f85dcba7e6838aeb2e40d9b4cf472576))
- Updated API autocomplete for Dev Tools ([#1218](https://github.com/wazuh/wazuh-kibana-app/pull/1218))
- Updated switches design to adapt it to Kibana's design ([#1253](https://github.com/wazuh/wazuh-kibana-app/pull/1253))
- Reduced the width of some table cells with little text, to give more space to the other columns ([#1263](https://github.com/wazuh/wazuh-kibana-app/pull/1263)).
- Redesign for Management > Status daemons list ([#1284](https://github.com/wazuh/wazuh-kibana-app/pull/1284)).
- Redesign for Management > Configuration, Agent > Configuration ([#1289](https://github.com/wazuh/wazuh-kibana-app/pull/1289)).
- Replaced Management > Logs table with a log viewer component ([#1292](https://github.com/wazuh/wazuh-kibana-app/pull/1292)).
- The agents list search bar now allows to switch between AND/OR operators ([#1291](https://github.com/wazuh/wazuh-kibana-app/pull/1291)).
- Improve audit dashboards ([#1374](https://github.com/wazuh/wazuh-kibana-app/pull/1374))
- Exclude agent "000" getting the last registered and the most active agents from the Wazuh API.([#1391](https://github.com/wazuh/wazuh-kibana-app/pull/1391))
- Reviewed Osquery dashboards ([#1394](https://github.com/wazuh/wazuh-kibana-app/pull/1394))
- Memory info is now a log ([#1400](https://github.com/wazuh/wazuh-kibana-app/pull/1400))
- Error toasters time is now 30000ms, warning/info are still 6000ms ([#1420](https://github.com/wazuh/wazuh-kibana-app/pull/1420))

### Fixed

- Properly handling long messages on notifier service, until now, they were using out of the card space, also we replaced some API messages with more meaningful messages ([#1168](https://github.com/wazuh/wazuh-kibana-app/pull/1168)).
- Adapted Wazuh icon for multiple browsers where it was gone ([#1208](https://github.com/wazuh/wazuh-kibana-app/pull/1208)).
- Do not fetch data from tables twice when resize window ([#1303](https://github.com/wazuh/wazuh-kibana-app/pull/1303)).
- Agent syncrhonization status is updated as we browse the configuration section ([#1305](https://github.com/wazuh/wazuh-kibana-app/pull/1305))
- Using the browser timezone for reporting documents ([#1311](https://github.com/wazuh/wazuh-kibana-app/pull/1311)).
- Wrong behaviors in the routing system when the basePath was set ([#1342](https://github.com/wazuh/wazuh-kibana-app/pull/1342))
- Do not show pagination for one-page tables ([196c5b7](https://github.com/wazuh/wazuh-kibana-app/pull/1362/commits/196c5b717583032798da7791fa4f90ec06397f68))
- Being redirected to Overview once a Kibana restart is performed ([#1378](https://github.com/wazuh/wazuh-kibana-app/pull/1378))
- Displaying the AWS services section of the aws-s3 wodle ([#1393](https://github.com/wazuh/wazuh-kibana-app/pull/1393))
- Show email configuration on the configuration on demand ([#1401](https://github.com/wazuh/wazuh-kibana-app/issues/1401))
- Show "Follow symbolic link" field in Integrity monitoring - Monitored configuration on demand ([0c9c9da](https://github.com/wazuh/wazuh-kibana-app/pull/1414/commits/0c9c9da3b951548761cd203db5ee5baa39afe26c))

## Wazuh v3.8.2 - Kibana v6.6.0 / v6.6.1 / v6.6.2 / v6.7.0 - Revision 419

### Added

- Support for Kibana v6.6.0 / v6.6.1 / v6.6.2 / v6.7.0

### Fixed

- Fixed AWS dashboard, newer JavaScript browser engines break the view due to Angular.js ([6e882fc](https://github.com/wazuh/wazuh-kibana-app/commit/6e882fc1d7efe6059e6140ff40b8a20d9c1fa51e)).
- Fixed AWS accounts visualization, using the right field now ([6e882fc](https://github.com/wazuh/wazuh-kibana-app/commit/6e882fc1d7efe6059e6140ff40b8a20d9c1fa51e)).

## Wazuh v3.8.2 - Kibana v6.5.4 - Revision 418

### Added

- Support for Wazuh v3.8.2

### Changed

- Close configuration editor only if it was successfully updated ([bc77c35](https://github.com/wazuh/wazuh-kibana-app/commit/bc77c35d8440a656d4704451ce857c9e1d36a438)).
- Replaced FIM Vega visualization with standard visualization ([554ee1c](https://github.com/wazuh/wazuh-kibana-app/commit/554ee1c4c4d75c76d82272075acf8bb62e7f9e27)).

## Wazuh v3.8.1 - Kibana v6.5.4 - Revision 417

### Added

- Support for Wazuh v3.8.1

### Changed

- Moved monitored/ignored Windows registry entries to "FIM > Monitored" and "FIM > Ignored" to avoid user confusion ([#1176](https://github.com/wazuh/wazuh-kibana-app/pull/1176)).
- Excluding managers from wazuh-monitoring indices ([#1177](https://github.com/wazuh/wazuh-kibana-app/pull/1177)).
- Escape `&` before sending group configuration ([d3aa56f](https://github.com/wazuh/wazuh-kibana-app/commit/d3aa56fa73478c60505e500db7d3a7df263081b5)).
- Improved `autoFormat` function before rendering group configuration ([f4f8144](https://github.com/wazuh/wazuh-kibana-app/commit/f4f8144eef8b93038fc897a9f16356e71029b844)).
- Now the group configuration editor doesn't exit after sending data to the Wazuh API ([5c1a3ef](https://github.com/wazuh/wazuh-kibana-app/commit/5c1a3ef9bd710a7befbed0709c4a7cf414f44f6b)).

### Fixed

- Fixed style for the error toaster for long URLs or long paths ([11b8084](https://github.com/wazuh/wazuh-kibana-app/commit/11b8084c75bbc5da36587ff31d1bc80a55fe4dfe)).

## Wazuh v3.8.0 - Kibana v6.5.4 - Revision 416

### Added

- Added group management features such as:
  - Edit the group configuration ([#1096](https://github.com/wazuh/wazuh-kibana-app/pull/1096)).
  - Add/remove groups to/from an agent ([#1096](https://github.com/wazuh/wazuh-kibana-app/pull/1096)).
  - Add/remove agents to/from a group ([#1096](https://github.com/wazuh/wazuh-kibana-app/pull/1096)).
  - Add/remove groups ([#1152](https://github.com/wazuh/wazuh-kibana-app/pull/1152)).
- New directive for tables that don't need external data sources ([#1067](https://github.com/wazuh/wazuh-kibana-app/pull/1067)).
- New search bar directive with interactive filters and suggestions ([#1058](https://github.com/wazuh/wazuh-kibana-app/pull/1058)).
- New server route `/elastic/alerts` for fetching alerts using custom parameters([#1056](https://github.com/wazuh/wazuh-kibana-app/pull/1056)).
- New table for an agent FIM monitored files, if the agent OS platform is Windows it will show two tables: files and registry ([#1032](https://github.com/wazuh/wazuh-kibana-app/pull/1032)).
- Added description to each setting under Settings > Configuration ([#1048](https://github.com/wazuh/wazuh-kibana-app/pull/1048)).
- Added a new setting to `config.yml` related to Wazuh monitoring and its index pattern ([#1095](https://github.com/wazuh/wazuh-kibana-app/pull/1095)).
- Resizable columns by dragging in Dev-tools ([#1102](https://github.com/wazuh/wazuh-kibana-app/pull/1102)).
- New feature to be able to edit config.yml file from the Settings > Configuration section view ([#1105](https://github.com/wazuh/wazuh-kibana-app/pull/1105)).
- Added a new table (network addresses) for agent inventory tab ([#1111](https://github.com/wazuh/wazuh-kibana-app/pull/1111)).
- Added `audit_key` (Who-data Audit keys) for configuration tab ([#1123](https://github.com/wazuh/wazuh-kibana-app/pull/1123)).
- Added new known fields for Kibana index pattern ([#1150](https://github.com/wazuh/wazuh-kibana-app/pull/1150)).

### Changed

- Changed Inventory tables. Now the app looks for the OS platform and it shows different tables depending on the OS platform. In addition the process state codes has been replaced to be more meaningful ([#1059](https://github.com/wazuh/wazuh-kibana-app/pull/1059)).
- Tiny rework for the AWS tab including.
- "Report" button is hidden on Discover panel ([#1047](https://github.com/wazuh/wazuh-kibana-app/pull/1047)).
- Visualizations, filters and Discover improved ([#1083](https://github.com/wazuh/wazuh-kibana-app/pull/1083)).
- Removed `popularizeField` function until https://github.com/elastic/kibana/issues/22426 is solved in order to avoid `Unable to write index pattern!` error on Discover tab ([#1085](https://github.com/wazuh/wazuh-kibana-app/pull/1085)).
- Improved Wazuh monitoring module ([#1094](https://github.com/wazuh/wazuh-kibana-app/pull/1094)).
- Added "Registered date" and "Last keep alive" in agents table allowing you to sort by these fields ([#1102](https://github.com/wazuh/wazuh-kibana-app/pull/1102)).
- Improved code quality in sections such as Ruleset > Rule and Decoder detail view simplify conditions ([#1102](https://github.com/wazuh/wazuh-kibana-app/pull/1102)).
- Replaced reporting success message ([#1102](https://github.com/wazuh/wazuh-kibana-app/pull/1102)).
- Reduced the default number of shards and the default number of replicas for the app indices ([#1113](https://github.com/wazuh/wazuh-kibana-app/pull/1113)).
- Refreshing index pattern known fields on health check controller ([#1119](https://github.com/wazuh/wazuh-kibana-app/pull/1119)).
- Less strict memory check ([786c764](https://github.com/wazuh/wazuh-kibana-app/commit/786c7642cd88083f9a77c57ed204488ecf5b710a)).
- Checking message origin in error handler ([dfec368](https://github.com/wazuh/wazuh-kibana-app/commit/dfec368d22a148b2e4437db92d71294900241961)).
- Dev tools is now showing the response as it is, like `curl` does ([#1137](https://github.com/wazuh/wazuh-kibana-app/pull/1137)).
- Removed `unknown` as valid node name ([#1149](https://github.com/wazuh/wazuh-kibana-app/pull/1149)).
- Removed `rule.id` direct filter from the rule set tables ([#1151](https://github.com/wazuh/wazuh-kibana-app/pull/1151))

### Fixed

- Restored X-Pack security logic for the .wazuh index, now it's not bypassing the X-Pack roles ([#1081](https://github.com/wazuh/wazuh-kibana-app/pull/1081))
- Avoid fetching twice the same data ([#1072](https://github.com/wazuh/wazuh-kibana-app/pull/1072), [#1061](https://github.com/wazuh/wazuh-kibana-app/pull/1061)).
- Wazuh logo adapted to low resolutions ([#1074](https://github.com/wazuh/wazuh-kibana-app/pull/1074)).
- Hide Audit, OpenSCAP tabs for non-linux agents. Fixed empty Windows events under Configuration > Log collection section. OSQuery logo has been standardized ([#1072](https://github.com/wazuh/wazuh-kibana-app/pull/1072), [#1076](https://github.com/wazuh/wazuh-kibana-app/pull/1076)).
- Fix empty values on _Overview > Security events_ when Wazuh monitoring is disabled ([#1091](https://github.com/wazuh/wazuh-kibana-app/pull/1091)).
- Fix overlapped play button in Dev-tools when the input box has a scrollbar ([#1102](https://github.com/wazuh/wazuh-kibana-app/pull/1102)).
- Fix Dev-tools behavior when parse json invalid blocks ([#1102](https://github.com/wazuh/wazuh-kibana-app/pull/1102)).
- Fixed Management > Monitoring tab frustration adding back buttons ([#1102](https://github.com/wazuh/wazuh-kibana-app/pull/1102)).
- Fix template checking when using more than one pattern ([#1104](https://github.com/wazuh/wazuh-kibana-app/pull/1104)).
- Fix infinite loop for Wazuh monitoring when the Wazuh API is not being able to give us all the agents ([5a26916](https://github.com/wazuh/wazuh-kibana-app/commit/5a2691642b40a34783d2eafb6ee24ae78b9af21a)), ([85005a1](https://github.com/wazuh/wazuh-kibana-app/commit/85005a184d4f1c3d339b7c895b5d2469f3b45171)).
- Fix rule details for `list` and `info` parameters ([#1149](https://github.com/wazuh/wazuh-kibana-app/pull/1149)).

## Wazuh v3.7.1 / v3.7.2 - Kibana v6.5.1 / v6.5.2 / v6.5.3 / v6.5.4 - Revision 415

### Added

- Support for Elastic stack v6.5.2 / v6.5.3 / v6.5.4.
- Support for Wazuh v3.7.1 / v3.7.2.
- Dev Tools module now autocompletes API endpoints ([#1030](https://github.com/wazuh/wazuh-kibana-app/pull/1030)).

### Changed

- Increased number of rows for syscollector tables ([#1033](https://github.com/wazuh/wazuh-kibana-app/pull/1033)).
- Modularized JSON/XML viewers for the configuration section ([#982](https://github.com/wazuh/wazuh-kibana-app/pull/982)).

### Fixed

- Added missing fields for syscollector network tables ([#1036](https://github.com/wazuh/wazuh-kibana-app/pull/1036)).
- Using the right API path when downloading CSV for decoders list ([#1045](https://github.com/wazuh/wazuh-kibana-app/pull/1045)).
- Including group field when downloading CSV for agents list ([#1044](https://github.com/wazuh/wazuh-kibana-app/pull/1044)).
- Preserve active tab in configuration section when refreshing the page ([#1037](https://github.com/wazuh/wazuh-kibana-app/pull/1037)).

## Wazuh v3.7.0 - Kibana v6.5.0 / v6.5.1 - Revision 414

### Added

- Support for Elastic Stack v6.5.0 / v6.5.1.
- Agent groups bar is now visible on the agent configuration section ([#1023](https://github.com/wazuh/wazuh-kibana-app/pull/1023)).
- Added a new setting for the `config.yml` file for enable/disable administrator mode ([#1019](https://github.com/wazuh/wazuh-kibana-app/pull/1019)).
  - This allows the user to perform PUT, POST, DELETE methods in our Dev Tools.

### Changed

- Refactored most front-end controllers ([#1023](https://github.com/wazuh/wazuh-kibana-app/pull/1023)).

## Wazuh v3.7.0 - Kibana v6.4.2 / v6.4.3 - Revision 413

### Added

- Support for Wazuh v3.7.0.
- Support for Elastic Stack v6.4.2 / v6.4.3.
- Brand-new interface for _Configuration_ (on both _Management_ and _Agents_ tabs) ([#914](https://github.com/wazuh/wazuh-kibana-app/pull/914)):
  - Now you can check current and real agent and manager configuration.
  - A new interface design, with more useful information and easy to understand descriptions.
  - New and more responsive JSON/XML viewers to show the configuration in raw mode.
- Brand-new extension - Osquery ([#938](https://github.com/wazuh/wazuh-kibana-app/pull/938)):
  - A new extension, disabled by default.
  - Check alerts from Wazuh's Osquery integration.
  - Check your current Osquery wodle configuration.
  - More improvements will come for this extension in the future.
- New option for Wazuh app configuration file - _Ignore index patterns_ ([#947](https://github.com/wazuh/wazuh-kibana-app/pull/947)):
  - Now the user can specify which index patterns can't be selected on the app using the new `ip.ignore` setting on the `config.yml` file.
  - The valid format is an array of strings which represents index patterns.
  - By default, this list is empty (all index patterns will be available if they use a compatible structure).
- Added a node selector for _Management > Status_ section when Wazuh cluster is enabled ([#976](https://github.com/wazuh/wazuh-kibana-app/pull/976)).
- Added quick access to _Configuration_ or _Discover_ panels for an agent on the agents list ([#939](https://github.com/wazuh/wazuh-kibana-app/pull/939)).
- Now you can click on an agent's ID on the _Discover_ panels to open its details page on the app ([#904](https://github.com/wazuh/wazuh-kibana-app/pull/904)).
- Redesigned the _Overview > Amazon AWS_ tab, using more meaningful visualizations for a better overall view of your agents' status ([#903](https://github.com/wazuh/wazuh-kibana-app/pull/903)).
- Redesigned the _Overview/Agents > Vulnerabilities_ tab, using more meaningful visualizations for a better overall view of your agents' status ([#954](https://github.com/wazuh/wazuh-kibana-app/pull/954)).
- Now everytime the user enters the _Settings_ tab, the API connection will be automatically checked ([#971](https://github.com/wazuh/wazuh-kibana-app/pull/971)).
- Added a node selector for _Management > Logs_ section when Wazuh cluster is enabled ([#980](https://github.com/wazuh/wazuh-kibana-app/pull/980)).
- Added a group selector for _Agents_ section ([#995](https://github.com/wazuh/wazuh-kibana-app/pull/995)).

### Changed

- Interface refactoring for the _Agents > Inventory data_ tab ([#924](https://github.com/wazuh/wazuh-kibana-app/pull/924)):
  - Now the tab won't be available if your agent doesn't have Syscollector enabled, and each card will be enabled or disabled depending on the current Syscollector scans configuration.
  - This will prevent situations where the user couldn't check the inventory although there was actual scan data to show on some sections.
- Added support for new multigroups feature ([#911](https://github.com/wazuh/wazuh-kibana-app/pull/911)):
  - Now the information bars on _Agents_ will show all the groups an agent belongs to.
- Now the result pane on the _Dev tools_ tab will show the error code coming from the Wazuh API ([#909](https://github.com/wazuh/wazuh-kibana-app/pull/909)).
- Changed some visualizations titles for _Overview/Agents > OpenSCAP_ tab ([#925](https://github.com/wazuh/wazuh-kibana-app/pull/925)).
- All backend routes have been renamed ([#932](https://github.com/wazuh/wazuh-kibana-app/pull/932)).
- Several improvements for Elasticsearch tests ([#933](https://github.com/wazuh/wazuh-kibana-app/pull/933)).
- Updated some strings and descriptions on the _Settings_ tab ([#934](https://github.com/wazuh/wazuh-kibana-app/pull/934)).
- Changed the date format on _Settings > Logs_ to make it more human-readable ([#944](https://github.com/wazuh/wazuh-kibana-app/pull/944)).
- Changed some labels to remove the "MD5 sum" expression, it will use "Checksum" instead ([#945](https://github.com/wazuh/wazuh-kibana-app/pull/945)).
- Added word wrapping class to group name in _Management > Groups > Group detail_ tab ([#945](https://github.com/wazuh/wazuh-kibana-app/pull/945)).
- The `wz-table` directive has been refactored ([#953](https://github.com/wazuh/wazuh-kibana-app/pull/953)).
- The `wz-table` directive now checks if a request is aborted ([#979](https://github.com/wazuh/wazuh-kibana-app/pull/979)).
- Several performance improvements ([#985](https://github.com/wazuh/wazuh-kibana-app/pull/985), [#997](https://github.com/wazuh/wazuh-kibana-app/pull/997), [#1000](https://github.com/wazuh/wazuh-kibana-app/pull/1000)).

### Fixed

- Several known fields for _Whodata_ functionality have been fixed ([#901](https://github.com/wazuh/wazuh-kibana-app/pull/901)).
- Fixed alignment bug with the _Add a filter +_ button on _Discover_ and _Agents_ tabs ([#912](https://github.com/wazuh/wazuh-kibana-app/pull/912)).
- Fixed a bug where the `Add API` form on _Settings_ didn't appear when pressing the button after editing an existing API entry ([#944](https://github.com/wazuh/wazuh-kibana-app/pull/944)).
- Fixed a bug on _Ruleset_ tab where the "Description" column was showing `0` if the rule doesn't have any description ([#948](https://github.com/wazuh/wazuh-kibana-app/pull/948)).
- Fixed wrong alignment on related Rules/Decoders tables from _Management > Ruleset_ tab ([#971](https://github.com/wazuh/wazuh-kibana-app/pull/971)).
- Fixed a bug where sometimes the error messages appeared duplicated ([#971](https://github.com/wazuh/wazuh-kibana-app/pull/971)).

### Removed

- On the _Management > Monitoring_ tab, the `Cluster enabled but not running` message won't appear as an error anymore ([#971](https://github.com/wazuh/wazuh-kibana-app/pull/971)).

## Wazuh v3.6.1 - Kibana v6.4.1 / v6.4.2 / v6.4.3 - Revision 412

### Added

- Support for Elastic Stack v6.4.1 / v6.4.2 / v6.4.3.

## Wazuh v3.6.1 - Kibana v6.4.0 - Revision 411

### Added

- Redesigned the _Overview > Integrity monitoring_ tab, using more meaningful visualizations for a better overall view of your agents' status ([#893](https://github.com/wazuh/wazuh-kibana-app/pull/893)).
- Added a new table for the _Inventory_ tab: _Processes_ ([#895](https://github.com/wazuh/wazuh-kibana-app/pull/895)).
- Improved error handling for tables. Now the table will show an error message if it wasn't able to fetch and load data ([#896](https://github.com/wazuh/wazuh-kibana-app/pull/896)).

### Changed

- The app source code has been improved, following best practices and coding guidelines ([#892](https://github.com/wazuh/wazuh-kibana-app/pull/892)).
- Included more app tests and prettifier for better code maintainability ([#883](https://github.com/wazuh/wazuh-kibana-app/pull/883) & [#885](https://github.com/wazuh/wazuh-kibana-app/pull/885)).

### Fixed

- Fixed minor visual errors on some _GDPR_, _PCI DSS_ and _Vulnerabilities_ visualizations ([#894](https://github.com/wazuh/wazuh-kibana-app/pull/894)).

## Wazuh v3.6.1 - Kibana v6.4.0 - Revision 410

### Added

- The _Inventory_ tab has been redesigned ([#873](https://github.com/wazuh/wazuh-kibana-app/pull/873)):
  - Added new network interfaces and port tables.
  - Improved design using metric information bars and intuitive status indicators.
- Added refresh functionality to the _Settings > Logs_ tab ([#852](https://github.com/wazuh/wazuh-kibana-app/pull/852)):
  - Now everytime the user opens the tab, the logs will be reloaded.
  - A new button to force the update has been added on the top left corner of the logs table.
- Added `tags` and `recursion_level` configuration options to _Management/Agent > Configuration_ tabs ([#850](https://github.com/wazuh/wazuh-kibana-app/pull/850)).
- The _Kuery_ search syntax has been added again to the app ([#851](https://github.com/wazuh/wazuh-kibana-app/pull/851)).
- Added a first batch of [_Mocha_](https://mochajs.org/) tests and other quality of code improvements to the app ([#859](https://github.com/wazuh/wazuh-kibana-app/pull/859)).
- Now you can open specific rule details (the _Management > Ruleset_ tab) when clicking on the `rule.id` value on the _Discover_ tab ([#862](https://github.com/wazuh/wazuh-kibana-app/pull/862)).
- Now you can click on the rule ID value on the _Management > Ruleset_ tab to search for related alerts on the _Discover_ tab ([#863](https://github.com/wazuh/wazuh-kibana-app/pull/863)).

### Changed

- The index pattern known fields have been updated up to 567 ([#872](https://github.com/wazuh/wazuh-kibana-app/pull/872)).
- Now the _Inventory_ tab will always be available for all agents, and a descriptive message will appear if the agent doesn't have `syscollector` enabled ([#879](https://github.com/wazuh/wazuh-kibana-app/pull/879)).

### Fixed

- Fixed a bug where the _Inventory_ tab was unavailable if the user reloads the page while on the _Agents > Configuration_ tab ([#845](https://github.com/wazuh/wazuh-kibana-app/pull/845)).
- Fixed some _Overview > VirusTotal_ visualizations ([#846](https://github.com/wazuh/wazuh-kibana-app/pull/846)).
- Fixed a bug where the _Settings > Extensions_ tab wasn't being properly hidden when there's no API entries inserted ([#847](https://github.com/wazuh/wazuh-kibana-app/pull/847)).
- Fixed a bug where the _Current API_ indicator on the top navbar wasn't being properly updated when the user deletes all the API entries ([#848](https://github.com/wazuh/wazuh-kibana-app/pull/848)).
- Fixed a bug where the _Agents coverage_ metric were not displaying a proper value when the manager has 0 registered agents ([#849](https://github.com/wazuh/wazuh-kibana-app/pull/849)).
- Fixed a bug where the `wazuh-basic` user role was able to update API entries (it should be forbidden) ([#853](https://github.com/wazuh/wazuh-kibana-app/pull/853)).
- Fixed a bug where the visualizations had scroll bars on the PDF reports ([#870](https://github.com/wazuh/wazuh-kibana-app/pull/870)).
- Fixed a bug on the _Dev tools_ tab where the user couldn't execute the first request block if there was blank lines above it ([#871](https://github.com/wazuh/wazuh-kibana-app/pull/871)).
- Fixed a bug on pinned filters when opening tabs where the implicit filter was the same, making them stuck and unremovable from other tabs ([#878](https://github.com/wazuh/wazuh-kibana-app/pull/878)).

## Wazuh v3.6.1 - Kibana v6.4.0 - Revision 409

### Added

- Support for Wazuh v3.6.1.

### Fixed

- Fixed a bug on the _Dev tools_ tab ([b7c79f4](https://github.com/wazuh/wazuh-kibana-app/commit/b7c79f48f06cb49b12883ec9e9337da23b49976b)).

## Wazuh v3.6.1 - Kibana v6.3.2 - Revision 408

### Added

- Support for Wazuh v3.6.1.

### Fixed

- Fixed a bug on the _Dev tools_ tab ([4ca9ed5](https://github.com/wazuh/wazuh-kibana-app/commit/4ca9ed54f1b18e5d499d950e6ff0741946701988)).

## Wazuh v3.6.0 - Kibana v6.4.0 - Revision 407

### Added

- Support for Wazuh v3.6.0.

## Wazuh v3.6.0 - Kibana v6.3.2 - Revision 406

### Added

- Support for Wazuh v3.6.0.

## Wazuh v3.5.0 - Kibana v6.4.0 - Revision 405

### Added

- Support for Elastic Stack v6.4.0 ([#813](https://github.com/wazuh/wazuh-kibana-app/pull/813)).

## Wazuh v3.5.0 - Kibana v6.3.2 - Revision 404

### Added

- Added new options to `config.yml` to change shards and replicas settings for `wazuh-monitoring` indices ([#809](https://github.com/wazuh/wazuh-kibana-app/pull/809)).
- Added more error messages for `wazuhapp.log` in case of failure when performing some crucial functions ([#812](https://github.com/wazuh/wazuh-kibana-app/pull/812)).
- Now it's possible to change replicas settings for existing `.wazuh`, `.wazuh-version` and `wazuh-monitoring` indices on the `config.yml` file ([#817](https://github.com/wazuh/wazuh-kibana-app/pull/817)).

### Changed

- App frontend code refactored and restructured ([#802](https://github.com/wazuh/wazuh-kibana-app/pull/802)).
- Now the _Overview > Security events_ tab won't show anything if the only visualization with data is _Agents status_ ([#811](https://github.com/wazuh/wazuh-kibana-app/pull/811)).

### Fixed

- Fixed a bug where the RAM status message appreared twice the first time you opened the app ([#807](https://github.com/wazuh/wazuh-kibana-app/pull/807)).
- Fixed the app UI to make the app usable on Internet Explorer 11 ([#808](https://github.com/wazuh/wazuh-kibana-app/pull/808)).

## Wazuh v3.5.0 - Kibana v6.3.2 - Revision 403

### Added

- The welcome tabs on _Overview_ and _Agents_ have been updated with a new name and description for the existing sections ([#788](https://github.com/wazuh/wazuh-kibana-app/pull/788)).
- Now the app tables will auto-resize depending on the screen height ([#792](https://github.com/wazuh/wazuh-kibana-app/pull/792)).

### Changed

- Now all the app filters on several tables will present the values in alphabetical order ([#787](https://github.com/wazuh/wazuh-kibana-app/pull/787)).

### Fixed

- Fixed a bug on _Decoders_ where clicking on the decoder wouldn't open the detail view if the `Parent decoders` filter was enabled ([#782](https://github.com/wazuh/wazuh-kibana-app/pull/782)).
- Fixed a bug on _Dev tools_ when the first line on the editor pane was empty or had a comment ([#790](https://github.com/wazuh/wazuh-kibana-app/pull/790)).
- Fixed a bug where the app was throwing multiple warning messages the first time you open it ([#791](https://github.com/wazuh/wazuh-kibana-app/pull/791)).
- Fixed a bug where clicking on a different tab from _Overview_ right after inserting the API credentials for the first time would always redirect to _Overview_ ([#791](https://github.com/wazuh/wazuh-kibana-app/pull/791)).
- Fixed a bug where the user could have a browser cookie with a reference to a non-existing API entry on Elasticsearch ([#794](https://github.com/wazuh/wazuh-kibana-app/pull/794) & [#795](https://github.com/wazuh/wazuh-kibana-app/pull/795)).

### Removed

- The cluster key has been removed from the API requests to `/manager/configuration` ([#796](https://github.com/wazuh/wazuh-kibana-app/pull/796)).

## Wazuh v3.5.0 - Kibana v6.3.1/v6.3.2 - Revision 402

### Added

- Support for Wazuh v3.5.0.
- Added new fields for _Vulnerability detector_ alerts ([#752](https://github.com/wazuh/wazuh-kibana-app/pull/752)).
- Added multi table search for `wz-table` directive. Added two new log levels for _Management > Logs_ section ([#753](https://github.com/wazuh/wazuh-kibana-app/pull/753)).

## Wazuh v3.4.0 - Kibana v6.3.1/v6.3.2 - Revision 401

### Added

- Added a few new fields for Kibana due to the new Wazuh _who-data_ feature ([#763](https://github.com/wazuh/wazuh-kibana-app/pull/763)).
- Added XML/JSON viewer for each card under _Management > Configuration_ ([#764](https://github.com/wazuh/wazuh-kibana-app/pull/764)).

### Changed

- Improved error handling for Dev tools. Also removed some unused dependencies from the _Dev tools_ tab ([#760](https://github.com/wazuh/wazuh-kibana-app/pull/760)).
- Unified origin for tab descriptions. Reviewed some grammar typos ([#765](https://github.com/wazuh/wazuh-kibana-app/pull/765)).
- Refactored agents autocomplete component. Removed unused/deprecated modules ([#766](https://github.com/wazuh/wazuh-kibana-app/pull/766)).
- Simplified route resolves section ([#768](https://github.com/wazuh/wazuh-kibana-app/pull/768)).

### Fixed

- Fixed missing cluster node filter for the visualization shown when looking for specific node under _Management > Monitoring_ section ([#758](https://github.com/wazuh/wazuh-kibana-app/pull/758)).
- Fixed missing dependency injection for `wzMisc` factory ([#768](https://github.com/wazuh/wazuh-kibana-app/pull/768)).

### Removed

- Removed `angular-aria`, `angular-md5`, `ansicolors`, `js-yaml`, `querystring` and `lodash` dependencies since Kibana includes all of them. Removed some unused images ([#768](https://github.com/wazuh/wazuh-kibana-app/pull/768)).

## Wazuh v3.4.0 - Kibana v6.3.1/v6.3.2 - Revision 400

### Added

- Support for Wazuh v3.4.0.
- Support for Elastic Stack v6.3.2.
- Support for Kuery as accepted query language ([#742](https://github.com/wazuh/wazuh-kibana-app/pull/742)).
  - This feature is experimental.
- Added new _Who data_ fields from file integrity monitoring features ([#746](https://github.com/wazuh/wazuh-kibana-app/pull/746)).
- Added tab in _Settings_ section where you can see the last logs from the Wazuh app server ([#723](https://github.com/wazuh/wazuh-kibana-app/pull/723)).

### Changed

- Fully redesigned of the welcome screen along the different app sections ([#751](https://github.com/wazuh/wazuh-kibana-app/pull/751)).
- Now any agent can go to the _Inventory_ tab regardless if it's enabled or not. The content will change properly according to the agent configuration ([#744](https://github.com/wazuh/wazuh-kibana-app/pull/744)).
- Updated the `angular-material` dependency to `1.1.10` ([#743](https://github.com/wazuh/wazuh-kibana-app/pull/743)).
- Any API entry is now removable regardless if it's the only one API entry ([#740](https://github.com/wazuh/wazuh-kibana-app/pull/740)).
- Performance has been improved regarding to agents status, they are now being fetched using _distinct_ routes from the Wazuh API ([#738](https://github.com/wazuh/wazuh-kibana-app/pull/738)).
- Improved the way we are parsing some Wazuh API errors regarding to version mismatching ([#735](https://github.com/wazuh/wazuh-kibana-app/pull/735)).

### Fixed

- Fixed wrong filters being applied in _Ruleset > Rules_ and _Ruleset > Decoders_ sections when using Lucene like filters plus path filters ([#736](https://github.com/wazuh/wazuh-kibana-app/pull/736)).
- Fixed the template checking from the healthcheck, now it allows to use custom index patterns ([#739](https://github.com/wazuh/wazuh-kibana-app/pull/739)).
- Fixed infinite white screen from _Management > Monitoring_ when the Wazuh cluster is enabled but not running ([#741](https://github.com/wazuh/wazuh-kibana-app/pull/741)).

## Wazuh v3.3.0/v3.3.1 - Kibana v6.3.1 - Revision 399

### Added

- Added a new Angular.js factory to store the Wazuh app configuration values. Also, this factory is being used by the pre-routes functions (resolves); this way we are sure about having the real configuration at any time. These pre-routes functions have been improved too ([#670](https://github.com/wazuh/wazuh-kibana-app/pull/670)).
- Added extended information for reports from _Reporting_ feature ([#701](https://github.com/wazuh/wazuh-kibana-app/pull/701)).

### Changed

- Tables have been improved. Now they are truncating long fields and adding a tooltip if needed ([#671](https://github.com/wazuh/wazuh-kibana-app/pull/671)).
- Services have been improved ([#715](https://github.com/wazuh/wazuh-kibana-app/pull/715)).
- CSV formatted files have been improved. Now they are showing a more human readable column names ([#717](https://github.com/wazuh/wazuh-kibana-app/pull/717), [#726](https://github.com/wazuh/wazuh-kibana-app/pull/726)).
- Added/Modified some visualization titles ([#728](https://github.com/wazuh/wazuh-kibana-app/pull/728)).
- Improved Discover perfomance when in background mode ([#719](https://github.com/wazuh/wazuh-kibana-app/pull/719)).
- Reports from the _Reporting_ feature have been fulyl redesigned ([#701](https://github.com/wazuh/wazuh-kibana-app/pull/701)).

### Fixed

- Fixed the top menu API indicator when checking the API connection and the manager/cluster information had been changed ([#668](https://github.com/wazuh/wazuh-kibana-app/pull/668)).
- Fixed our logger module which was not writting logs the very first time Kibana is started neither after a log rotation ([#667](https://github.com/wazuh/wazuh-kibana-app/pull/667)).
- Fixed a regular expression in the server side when parsing URLs before registering a new Wazuh API ([#690](https://github.com/wazuh/wazuh-kibana-app/pull/690)).
- Fixed filters from specific visualization regarding to _File integrity_ section ([#694](https://github.com/wazuh/wazuh-kibana-app/pull/694)).
- Fixed filters parsing when generating a report because it was not parsing negated filters as expected ([#696](https://github.com/wazuh/wazuh-kibana-app/pull/696)).
- Fixed visualization counter from _OSCAP_ tab ([#722](https://github.com/wazuh/wazuh-kibana-app/pull/722)).

### Removed

- Temporary removed CSV download from agent inventory section due to Wazuh API bug ([#727](https://github.com/wazuh/wazuh-kibana-app/pull/727)).

## Wazuh v3.3.0/v3.3.1 - Kibana v6.3.0 - Revision 398

### Added

- Improvements for latest app redesign ([#652](https://github.com/wazuh/wazuh-kibana-app/pull/652)):
  - The _Welcome_ tabs have been simplified, following a more Elastic design.
  - Added again the `md-nav-bar` component with refined styles and limited to specific sections.
  - The _Settings > Welcome_ tab has been removed. You can use the nav bar to switch tabs.
  - Minor CSS adjustments and reordering.
- Small app UI improvements ([#634](https://github.com/wazuh/wazuh-kibana-app/pull/634)):
  - Added link to _Agents Preview_ on the _Agents_ tab breadcrumbs.
  - Replaced the _Generate report_ button with a smaller one.
  - Redesigned _Management > Ruleset_ `md-chips` to look similar to Kibana filter pills.
  - Added agent information bar from _Agents > General_ to _Agents > Welcome_ too.
  - Refactored flex layout on _Welcome_ tabs to fix a height visual bug.
  - Removed duplicated loading rings on the _Agents_ tab.
- Improvements for app tables ([#627](https://github.com/wazuh/wazuh-kibana-app/pull/627)):
  - Now the current page will be highlighted.
  - The gap has been fixed to the items per page value.
  - If there are no more pages for _Next_ or _Prev_ buttons, they will be hidden.
- Improvements for app health check ([#637](https://github.com/wazuh/wazuh-kibana-app/pull/637)):
  - Improved design for the view.
  - The checks have been placed on a table, showing the current status of each one.
- Changes to our reporting feature ([#639](https://github.com/wazuh/wazuh-kibana-app/pull/639)):
  - Now the generated reports will include tables for each section.
  - Added a parser for getting Elasticsearch data table responses.
  - The reporting feature is now a separated module, and the code has been refactored.
- Improvements for app tables pagination ([#646](https://github.com/wazuh/wazuh-kibana-app/pull/646)).

### Changed

- Now the `pretty` parameter on the _Dev tools_ tab will be ignored to avoid `Unexpected error` messages ([#624](https://github.com/wazuh/wazuh-kibana-app/pull/624)).
- The `pdfkit` dependency has been replaced by `pdfmake` ([#639](https://github.com/wazuh/wazuh-kibana-app/pull/639)).
- Changed some Kibana tables for performance improvements on the reporting feature ([#644](https://github.com/wazuh/wazuh-kibana-app/pull/644)).
- Changed the method to refresh the list of known fields on the index pattern ([#650](https://github.com/wazuh/wazuh-kibana-app/pull/650)):
  - Now when restarting Kibana, the app will update the fieldset preserving the custom user fields.

### Fixed

- Fixed bug on _Agents CIS-CAT_ tab who wasn't loading the appropriate visualizations ([#626](https://github.com/wazuh/wazuh-kibana-app/pull/626)).
- Fixed a bug where sometimes the index pattern could be `undefined` during the health check process, leading into a false error message when loading the app ([#640](https://github.com/wazuh/wazuh-kibana-app/pull/640)).
- Fixed several bugs on the _Settings > API_ tab when removing, adding or editing new entries.

### Removed

- Removed the app login system ([#636](https://github.com/wazuh/wazuh-kibana-app/pull/636)):
  - This feature was unstable, experimental and untested for a long time. We'll provide much better RBAC capabilities in the future.
- Removed the new Kuery language option on Discover app search bars.
  - This feature will be restored in the future, after more Elastic v6.3.0 adaptations.

## Wazuh v3.3.0/v3.3.1 - Kibana v6.3.0 - Revision 397

### Added

- Support for Elastic Stack v6.3.0 ([#579](https://github.com/wazuh/wazuh-kibana-app/pull/579) & [#612](https://github.com/wazuh/wazuh-kibana-app/pull/612) & [#615](https://github.com/wazuh/wazuh-kibana-app/pull/615)).
- Brand-new Wazuh app redesign for the _Monitoring_ tab ([#581](https://github.com/wazuh/wazuh-kibana-app/pull/581)):
  - Refactored and optimized UI for these tabs, using a breadcrumbs-based navigability.
  - Used the same guidelines from the previous redesign for _Overview_ and _Agents_ tabs.
- New tab for _Agents_ - _Inventory_ ([#582](https://github.com/wazuh/wazuh-kibana-app/pull/582)):
  - Get information about the agent host, such as installed packages, motherboard, operating system, etc.
  - This tab will appear if the agent has the [`syscollector`](https://documentation.wazuh.com/current/user-manual/reference/ossec-conf/wodle-syscollector.html) wodle enabled.
- Brand-new extension - _CIS-CAT Alerts_ ([#601](https://github.com/wazuh/wazuh-kibana-app/pull/601)):
  - A new extension, disabled by default.
  - Visualize alerts related to the CIS-CAT benchmarks on the _Overview_ and _Agents_ tabs.
  - Get information about the last performed scan and its score.
- Several improvements for the _Dev tools_ tab ([#583](https://github.com/wazuh/wazuh-kibana-app/pull/583) & [#597](https://github.com/wazuh/wazuh-kibana-app/pull/597)):
  - Now you can insert queries using inline parameters, just like in a web browser.
  - You can combine inline parameters with JSON-like parameters.
  - If you use the same parameter on both methods with different values, the inline parameter has precedence over the other one.
  - The tab icon has been changed for a more appropriate one.
  - The `Execute query` button is now always placed on the first line of the query block.
- Refactoring for all app tables ([#582](https://github.com/wazuh/wazuh-kibana-app/pull/582)):
  - Replaced the old `wz-table` directive with a new one, along with a new data factory.
  - Now the tables are built with a pagination system.
  - Much easier method for building tables for the app.
  - Performance and stability improvements when fetching API data.
  - Now you can see the total amount of items and the elapsed time.

### Changed

- Moved some logic from the _Agents preview_ tab to the server, to avoid excessive client-side workload ([#586](https://github.com/wazuh/wazuh-kibana-app/pull/586)).
- Changed the UI to use the same loading ring across all the app tabs ([#593](https://github.com/wazuh/wazuh-kibana-app/pull/593) & [#599](https://github.com/wazuh/wazuh-kibana-app/pull/599)).
- Changed the _No results_ message across all the tabs with visualizations ([#599](https://github.com/wazuh/wazuh-kibana-app/pull/599)).

### Fixed

- Fixed a bug on the _Settings/Extensions_ tab where enabling/disabling some extensions could make other ones to be disabled ([#591](https://github.com/wazuh/wazuh-kibana-app/pull/591)).

## Wazuh v3.3.0/v3.3.1 - Kibana v6.2.4 - Revision 396

### Added

- Support for Wazuh v3.3.1.
- Brand-new Wazuh app redesign for the _Settings_ tab ([#570](https://github.com/wazuh/wazuh-kibana-app/pull/570)):
  - Refactored and optimized UI for these tabs, using a breadcrumbs-based navigability.
  - Used the same guidelines from the previous redesign for _Overview_ and _Agents_ tabs.
- Refactoring for _Overview_ and _Agents_ controllers ([#564](https://github.com/wazuh/wazuh-kibana-app/pull/564)):
  - Reduced duplicated code by splitting it into separate files.
  - Code optimization for a better performance and maintainability.
  - Added new services to provide similar functionality between different app tabs.
- Added `data.vulnerability.package.condition` to the list of known fields ([#566](https://github.com/wazuh/wazuh-kibana-app/pull/566)).

### Changed

- The `wazuh-logs` and `wazuh-monitoring` folders have been moved to the Kibana's `optimize` directory in order to avoid some error messages when using the `kibana-plugin list` command ([#563](https://github.com/wazuh/wazuh-kibana-app/pull/563)).

### Fixed

- Fixed a bug on the _Settings_ tab where updating an API entry with wrong credentials would corrupt the existing one ([#558](https://github.com/wazuh/wazuh-kibana-app/pull/558)).
- Fixed a bug on the _Settings_ tab where removing an API entry while its edit form is opened would hide the `Add API` button unless the user reloads the tab ([#558](https://github.com/wazuh/wazuh-kibana-app/pull/558)).
- Fixed some Audit visualizations on the _Overview_ and _Agents_ tabs that weren't using the same search query to show the results ([#572](https://github.com/wazuh/wazuh-kibana-app/pull/572)).
- Fixed undefined variable error on the `wz-menu` directive ([#575](https://github.com/wazuh/wazuh-kibana-app/pull/575)).

## Wazuh v3.3.0 - Kibana v6.2.4 - Revision 395

### Fixed

- Fixed a bug on the _Agent Configuration_ tab where the sync status was always `NOT SYNCHRONIZED` ([#569](https://github.com/wazuh/wazuh-kibana-app/pull/569)).

## Wazuh v3.3.0 - Kibana v6.2.4 - Revision 394

### Added

- Support for Wazuh v3.3.0.
- Updated some backend API calls to include the app version in the request header ([#560](https://github.com/wazuh/wazuh-kibana-app/pull/560)).

## Wazuh v3.2.4 - Kibana v6.2.4 - Revision 393

### Added

- Brand-new Wazuh app redesign for _Overview_ and _Agents_ tabs ([#543](https://github.com/wazuh/wazuh-kibana-app/pull/543)):
  - Updated UI for these tabs using breadcrumbs.
  - New _Welcome_ screen, presenting all the tabs to the user, with useful links to our documentation.
  - Overall design improved, adjusted font sizes and reduced HTML code.
  - This base will allow the app to increase its functionality in the future.
  - Removed the `md-nav-bar` component for a better user experience on small screens.
  - Improved app performance removing some CSS effects from some components, such as buttons.
- New filter for agent version on the _Agents Preview_ tab ([#537](https://github.com/wazuh/wazuh-kibana-app/pull/537)).
- New filter for cluster node on the _Agents Preview_ tab ([#538](https://github.com/wazuh/wazuh-kibana-app/pull/538)).

### Changed

- Now the report generation process will run in a parallel mode in the foreground ([#523](https://github.com/wazuh/wazuh-kibana-app/pull/523)).
- Replaced the usage of `$rootScope` with two new factories, along with more controller improvements ([#525](https://github.com/wazuh/wazuh-kibana-app/pull/525)).
- Now the _Extensions_ tab on _Settings_ won't edit the `.wazuh` index to modify the extensions configuration for all users ([#545](https://github.com/wazuh/wazuh-kibana-app/pull/545)).
  - This allows each new user to always start with the base extensions configuration, and modify it to its needs storing the settings on a browser cookie.
- Now the GDPR requirements description on its tab won't be loaded if the Wazuh API version is not v3.2.3 or higher ([#546](https://github.com/wazuh/wazuh-kibana-app/pull/546)).

### Fixed

- Fixed a bug where the app crashes when attempting to download huge amounts of data as CSV format ([#521](https://github.com/wazuh/wazuh-kibana-app/pull/521)).
- Fixed a bug on the Timelion visualizations from _Management/Monitoring_ which were not properly filtering and showing the cluster nodes information ([#530](https://github.com/wazuh/wazuh-kibana-app/pull/530)).
- Fixed several bugs on the loading process when switching between tabs with or without visualizations in the _Overview_ and _Agents_ tab ([#531](https://github.com/wazuh/wazuh-kibana-app/pull/531) & [#533](https://github.com/wazuh/wazuh-kibana-app/pull/533)).
- Fixed a bug on the `wazuh-monitoring` index feature when using multiple inserted APIs, along with several performance improvements ([#539](https://github.com/wazuh/wazuh-kibana-app/pull/539)).
- Fixed a bug where the OS filter on the _Agents Preview_ tab would exclude the rest of filters instead of combining them ([#552](https://github.com/wazuh/wazuh-kibana-app/pull/552)).
- Fixed a bug where the Extensions settings were restored every time the user opened the _Settings_ tab or pressed the _Set default manager_ button ([#555](https://github.com/wazuh/wazuh-kibana-app/pull/555) & [#556](https://github.com/wazuh/wazuh-kibana-app/pull/556)).

## Wazuh v3.2.3/v3.2.4 - Kibana v6.2.4 - Revision 392

### Added

- Support for Wazuh v3.2.4.
- New functionality - _Reporting_ ([#510](https://github.com/wazuh/wazuh-kibana-app/pull/510)):
  - Generate PDF logs on the _Overview_ and _Agents_ tabs, with the new button next to _Panels_ and _Discover_.
  - The report will contain the current visualizations from the tab where you generated it.
  - List all your generated reports, download or deleted them at the new _Management/Reporting_ tab.
  - **Warning:** If you leave the tab while generating a report, the process will be aborted.
- Added warning/error messages about the total RAM on the server side ([#502](https://github.com/wazuh/wazuh-kibana-app/pull/502)):
  - None of this messages will prevent the user from accessing the app, it's just a recommendation.
  - If your server has less than 2GB of RAM, you'll get an error message when opening the app.
  - If your server has between 2GB and 3GB of RAM, you'll get a warning message.
  - If your server has more than 3GB of RAM, you won't get any kind of message.
- Refactoring and added loading bar to _Manager Logs_ and _Groups_ tabs ([#505](https://github.com/wazuh/wazuh-kibana-app/pull/505)).
- Added more Syscheck options to _Management/Agents_ configuration tabs ([#509](https://github.com/wazuh/wazuh-kibana-app/pull/509)).

### Fixed

- Added more fields to the `known-fields.js` file to avoid warning messages on _Discover_ when using Filebeat for alerts forwarding ([#497](https://github.com/wazuh/wazuh-kibana-app/pull/497)).
- Fixed a bug where clicking on the _Check connection_ button on the _Settings_ tab threw an error message although the API connected successfully ([#504](https://github.com/wazuh/wazuh-kibana-app/pull/504)).
- Fixed a bug where the _Agents_ tab was not properly showing the total of agents due to the new Wazuh cluster implementation ([#517](https://github.com/wazuh/wazuh-kibana-app/pull/517)).

## Wazuh v3.2.3 - Kibana v6.2.4 - Revision 391

### Added

- Support for Wazuh v3.2.3.
- Brand-new extension - _GDPR Alerts_ ([#453](https://github.com/wazuh/wazuh-kibana-app/pull/453)):
  - A new extension, enabled by default.
  - Visualize alerts related to the GDPR compliance on the _Overview_ and _Agents_ tabs.
  - The _Ruleset_ tab has been updated to include GDPR filters on the _Rules_ subtab.
- Brand-new Management tab - _Monitoring_ ([#490](https://github.com/wazuh/wazuh-kibana-app/pull/490)):
  - Visualize your Wazuh cluster, both master and clients.
    - Get the current cluster configuration.
    - Nodes listing, sorting, searching, etc.
  - Get a more in-depth cluster status thanks to the newly added [_Timelion_](https://www.elastic.co/guide/en/kibana/current/timelion.html) visualizations.
  - The Detail view gives you a summary of the node's healthcheck.
- Brand-new tab - _Dev tools_ ([#449](https://github.com/wazuh/wazuh-kibana-app/pull/449)):
  - Find it on the top navbar, next to _Discover_.
  - Execute Wazuh API requests directly from the app.
  - This tab uses your currently selected API from _Settings_.
  - You can type different API requests on the input window, select one with the cursor, and click on the Play button to execute it.
  - You can also type comments on the input window.
- More improvements for the _Manager/Ruleset_ tab ([#446](https://github.com/wazuh/wazuh-kibana-app/pull/446)):
  - A new colour palette for regex, order and rule description arguments.
  - Added return to List view on Ruleset button while on Detail view.
  - Fixed line height on all table headers.
  - Removed unused, old code from Ruleset controllers.
- Added option on `config.yml` to enable/disable the `wazuh-monitoring` index ([#441](https://github.com/wazuh/wazuh-kibana-app/pull/441)):
  - Configure the frequency time to generate new indices.
  - The default frequency time has been increased to 1 hour.
  - When disabled, useful metrics will appear on _Overview/General_ replacing the _Agent status_ visualization.
- Added CSV exporting button to the app ([#431](https://github.com/wazuh/wazuh-kibana-app/pull/431)):
  - Implemented new logic to fetch data from the Wazuh API and download it in CSV format.
  - Currently available for the _Ruleset_, _Logs_ and _Groups_ sections on the _Manager_ tab and also the _Agents_ tab.
- More refactoring to the app backend ([#439](https://github.com/wazuh/wazuh-kibana-app/pull/439)):
  - Standardized error output from the server side.
  - Drastically reduced the error management logic on the client side.
  - Applied the _Facade_ pattern when importing/exporting modules.
  - Deleted unused/deprecated/useless methods both from server and client side.
  - Some optimizations to variable type usages.
- Refactoring to Kibana filters management ([#452](https://github.com/wazuh/wazuh-kibana-app/pull/452) & [#459](https://github.com/wazuh/wazuh-kibana-app/pull/459)):
  - Added new class to build queries from the base query.
  - The filter management is being done on controllers instead of the `discover` directive.
  - Now we are emitting specific events whenever we are fetching data or communicating to the `discover` directive.
  - The number of useless requests to fetch data has been reduced.
  - The synchronization actions are working as expected regardless the amount of data and/or the number of machine resources.
  - Fixed several bugs about filter usage and transition to different app tabs.
- Added confirmation message when the user deletes an API entry on _Settings/API_ ([#428](https://github.com/wazuh/wazuh-kibana-app/pull/428)).
- Added support for filters on the _Manager/Logs_ tab when realtime is enabled ([#433](https://github.com/wazuh/wazuh-kibana-app/pull/433)).
- Added more filter options to the Detail view on _Manager/Ruleset_ ([#434](https://github.com/wazuh/wazuh-kibana-app/pull/434)).

### Changed

- Changed OSCAP visualization to avoid clipping issues with large agent names ([#429](https://github.com/wazuh/wazuh-kibana-app/pull/429)).
- Now the related Rules or Decoders sections on _Manager/Ruleset_ will remain hidden if there isn't any data to show or while it's loading ([#434](https://github.com/wazuh/wazuh-kibana-app/pull/434)).
- Added a 200ms delay when fetching iterable data from the Wazuh API ([#445](https://github.com/wazuh/wazuh-kibana-app/pull/445) & [#450](https://github.com/wazuh/wazuh-kibana-app/pull/450)).
- Fixed several bugs related to Wazuh API timeout/cancelled requests ([#445](https://github.com/wazuh/wazuh-kibana-app/pull/445)).
- Added `ENOTFOUND`, `EHOSTUNREACH`, `EINVAL`, `EAI_AGAIN` options for API URL parameter checking ([#463](https://github.com/wazuh/wazuh-kibana-app/pull/463)).
- Now the _Settings/Extensions_ subtab won't appear unless there's at least one API inserted ([#465](https://github.com/wazuh/wazuh-kibana-app/pull/465)).
- Now the index pattern selector on _Settings/Pattern_ will also refresh the known fields when changing it ([#477](https://github.com/wazuh/wazuh-kibana-app/pull/477)).
- Changed the _Manager_ tab into _Management_ ([#490](https://github.com/wazuh/wazuh-kibana-app/pull/490)).

### Fixed

- Fixed a bug where toggling extensions after deleting an API entry could lead into an error message ([#465](https://github.com/wazuh/wazuh-kibana-app/pull/465)).
- Fixed some performance bugs on the `dataHandler` service ([#442](https://github.com/wazuh/wazuh-kibana-app/pull/442) & [#486](https://github.com/wazuh/wazuh-kibana-app/pull/442)).
- Fixed a bug when loading the _Agents preview_ tab on Safari web browser ([#447](https://github.com/wazuh/wazuh-kibana-app/pull/447)).
- Fixed a bug where a new extension (enabled by default) appears disabled when updating the app ([#456](https://github.com/wazuh/wazuh-kibana-app/pull/456)).
- Fixed a bug where pressing the Enter key on the _Discover's_ tab search bar wasn't working properly ([#488](https://github.com/wazuh/wazuh-kibana-app/pull/488)).

### Removed

- Removed the `rison` dependency from the `package.json` file ([#452](https://github.com/wazuh/wazuh-kibana-app/pull/452)).
- Removed unused Elasticsearch request to avoid problems when there's no API inserted ([#460](https://github.com/wazuh/wazuh-kibana-app/pull/460)).

## Wazuh v3.2.1/v3.2.2 - Kibana v6.2.4 - Revision 390

### Added

- Support for Wazuh v3.2.2.
- Refactoring on visualizations use and management ([#397](https://github.com/wazuh/wazuh-kibana-app/pull/397)):
  - Visualizations are no longer stored on an index, they're built and loaded on demand when needed to render the interface.
  - Refactoring on the whole app source code to use the _import/export_ paradigm.
  - Removed old functions and variables from the old visualization management logic.
  - Removed cron task to clean remaining visualizations since it's no longer needed.
  - Some Kibana functions and modules have been overridden in order to make this refactoring work.
    - This change is not intrusive in any case.
- New redesign for the _Manager/Ruleset_ tab ([#420](https://github.com/wazuh/wazuh-kibana-app/pull/420)):
  - Rules and decoders list now divided into two different sections: _List view_ and _Detail view_.
  - Removed old expandable tables to move the rule/decoder information into a new space.
  - Enable different filters on the detail view for a better search on the list view.
  - New table for related rules or decoders.
  - And finally, a bunch of minor design enhancements to the whole app.
- Added a copyright notice to the whole app source code ([#395](https://github.com/wazuh/wazuh-kibana-app/pull/395)).
- Updated `.gitignore` with the _Node_ template ([#395](https://github.com/wazuh/wazuh-kibana-app/pull/395)).
- Added new module to the `package.json` file, [`rison`](https://www.npmjs.com/package/rison) ([#404](https://github.com/wazuh/wazuh-kibana-app/pull/404)).
- Added the `errorHandler` service to the blank screen scenario ([#413](https://github.com/wazuh/wazuh-kibana-app/pull/413)):
  - Now the exact error message will be shown to the user, instead of raw JSON content.
- Added new option on the `config.yml` file to disable the new X-Pack RBAC capabilities to filter index-patterns ([#417](https://github.com/wazuh/wazuh-kibana-app/pull/417)).

### Changed

- Small minor enhancements to the user interface ([#396](https://github.com/wazuh/wazuh-kibana-app/pull/396)):
  - Reduced Wazuh app logo size.
  - Changed buttons text to not use all-capitalized letters.
  - Minor typos found in the HTML/CSS code have been fixed.
- Now the app log stores the package revision ([#417](https://github.com/wazuh/wazuh-kibana-app/pull/417)).

### Fixed

- Fixed bug where the _Agents_ tab didn't preserve the filters after reloading the page ([#404](https://github.com/wazuh/wazuh-kibana-app/pull/404)).
- Fixed a bug when using X-Pack that sometimes threw an error of false _"Not enough privileges"_ scenario ([#415](https://github.com/wazuh/wazuh-kibana-app/pull/415)).
- Fixed a bug where the Kibana Discover auto-refresh functionality was still working when viewing the _Agent configuration_ tab ([#419](https://github.com/wazuh/wazuh-kibana-app/pull/419)).

## Wazuh v3.2.1 - Kibana v6.2.4 - Revision 389

### Changed

- Changed severity and verbosity to some log messages ([#412](https://github.com/wazuh/wazuh-kibana-app/pull/412)).

### Fixed

- Fixed a bug when using the X-Pack plugin without security capabilities enabled ([#403](https://github.com/wazuh/wazuh-kibana-app/pull/403)).
- Fixed a bug when the app was trying to create `wazuh-monitoring` indices without checking the existence of the proper template ([#412](https://github.com/wazuh/wazuh-kibana-app/pull/412)).

## Wazuh v3.2.1 - Kibana v6.2.4 - Revision 388

### Added

- Support for Elastic Stack v6.2.4.
- App server fully refactored ([#360](https://github.com/wazuh/wazuh-kibana-app/pull/360)):
  - Added new classes, reduced the amount of code, removed unused functions, and several optimizations.
  - Now the app follows a more ES6 code style on multiple modules.
  - _Overview/Agents_ visualizations have been ordered into separated files and folders.
  - Now the app can use the default index defined on the `/ect/kibana/kibana.yml` file.
  - Better error handling for the visualizations directive.
  - Added a cron job to delete remaining visualizations on the `.kibana` index if so.
  - Also, we've added some changes when using the X-Pack plugin:
    - Better management of users and roles in order to use the app capabilities.
    - Prevents app loading if the currently logged user has no access to any index pattern.
- Added the `errorHandler` service to the `dataHandler` factory ([#340](https://github.com/wazuh/wazuh-kibana-app/pull/340)).
- Added Syscollector section to _Manager/Agents Configuration_ tabs ([#359](https://github.com/wazuh/wazuh-kibana-app/pull/359)).
- Added `cluster.name` field to the `wazuh-monitoring` index ([#377](https://github.com/wazuh/wazuh-kibana-app/pull/377)).

### Changed

- Increased the query size when fetching the index pattern list ([#339](https://github.com/wazuh/wazuh-kibana-app/pull/339)).
- Changed active colour for all app tables ([#347](https://github.com/wazuh/wazuh-kibana-app/pull/347)).
- Changed validation regex to accept URLs with non-numeric format ([#353](https://github.com/wazuh/wazuh-kibana-app/pull/353)).
- Changed visualization removal cron task to avoid excessive log messages when there weren't removed visualizations ([#361](https://github.com/wazuh/wazuh-kibana-app/pull/361)).
- Changed filters comparison for a safer access ([#383](https://github.com/wazuh/wazuh-kibana-app/pull/383)).
- Removed some `server.log` messages to avoid performance errors ([#384](https://github.com/wazuh/wazuh-kibana-app/pull/384)).
- Changed the way of handling the index patterns list ([#360](https://github.com/wazuh/wazuh-kibana-app/pull/360)).
- Rewritten some false error-level logs to just information-level ones ([#360](https://github.com/wazuh/wazuh-kibana-app/pull/360)).
- Changed some files from JSON to CommonJS for performance improvements ([#360](https://github.com/wazuh/wazuh-kibana-app/pull/360)).
- Replaced some code on the `kibana-discover` directive with a much cleaner statement to avoid issues on the _Agents_ tab ([#394](https://github.com/wazuh/wazuh-kibana-app/pull/394)).

### Fixed

- Fixed a bug where several `agent.id` filters were created at the same time when navigating between _Agents_ and _Groups_ with different selected agents ([#342](https://github.com/wazuh/wazuh-kibana-app/pull/342)).
- Fixed logic on the index-pattern selector which wasn't showing the currently selected pattern the very first time a user opened the app ([#345](https://github.com/wazuh/wazuh-kibana-app/pull/345)).
- Fixed a bug on the `errorHandler` service who was preventing a proper output of some Elastic-related backend error messages ([#346](https://github.com/wazuh/wazuh-kibana-app/pull/346)).
- Fixed panels flickering in the _Settings_ tab ([#348](https://github.com/wazuh/wazuh-kibana-app/pull/348)).
- Fixed a bug in the shards and replicas settings when the user sets the value to zero (0) ([#358](https://github.com/wazuh/wazuh-kibana-app/pull/358)).
- Fixed several bugs related to the upgrade process from Wazuh 2.x to the new refactored server ([#363](https://github.com/wazuh/wazuh-kibana-app/pull/363)).
- Fixed a bug in _Discover/Agents VirusTotal_ tabs to avoid conflicts with the `agent.name` field ([#379](https://github.com/wazuh/wazuh-kibana-app/pull/379)).
- Fixed a bug on the implicit filter in _Discover/Agents PCI_ tabs ([#393](https://github.com/wazuh/wazuh-kibana-app/pull/393)).

### Removed

- Removed clear API password on `checkPattern` response ([#339](https://github.com/wazuh/wazuh-kibana-app/pull/339)).
- Removed old dashboard visualizations to reduce loading times ([#360](https://github.com/wazuh/wazuh-kibana-app/pull/360)).
- Removed some unused dependencies due to the server refactoring ([#360](https://github.com/wazuh/wazuh-kibana-app/pull/360)).
- Removed completely `metricService` from the app ([#389](https://github.com/wazuh/wazuh-kibana-app/pull/389)).

## Wazuh v3.2.1 - Kibana v6.2.2/v6.2.3 - Revision 387

### Added

- New logging system ([#307](https://github.com/wazuh/wazuh-kibana-app/pull/307)):
  - New module implemented to write app logs.
  - Now a trace is stored every time the app is re/started.
  - Currently, the `initialize.js` and `monitoring.js` files work with this system.
  - Note: the logs will live under `/var/log/wazuh/wazuhapp.log` on Linux systems, on Windows systems they will live under `kibana/plugins/`. It rotates the log whenever it reaches 100MB.
- Better cookies handling ([#308](https://github.com/wazuh/wazuh-kibana-app/pull/308)):
  - New field on the `.wazuh-version` index to store the last time the Kibana server was restarted.
  - This is used to check if the cookies have consistency with the current server status.
  - Now the app is clever and takes decisions depending on new consistency checks.
- New design for the _Agents/Configuration_ tab ([#310](https://github.com/wazuh/wazuh-kibana-app/pull/310)):
  - The style is the same as the _Manager/Configuration_ tab.
  - Added two more sections: CIS-CAT and Commands ([#315](https://github.com/wazuh/wazuh-kibana-app/pull/315)).
  - Added a new card that will appear when there's no group configuration at all ([#323](https://github.com/wazuh/wazuh-kibana-app/pull/323)).
- Added _"group"_ column on the agents list in _Agents_ ([#312](https://github.com/wazuh/wazuh-kibana-app/pull/312)):
  - If you click on the group, it will redirect the user to the specified group in _Manager/Groups_.
- New option for the `config.yml` file, `ip.selector` ([#313](https://github.com/wazuh/wazuh-kibana-app/pull/313)):
  - Define if the app will show or not the index pattern selector on the top navbar.
  - This setting is set to `true` by default.
- More CSS cleanup and reordering ([#315](https://github.com/wazuh/wazuh-kibana-app/pull/315)):
  - New `typography.less` file.
  - New `layout.less` file.
  - Removed `cleaned.less` file.
  - Reordering and cleaning of existing CSS files, including removal of unused classes, renaming, and more.
  - The _Settings_ tab has been refactored to correct some visual errors with some card components.
  - Small refactoring to some components from _Manager/Ruleset_ ([#323](https://github.com/wazuh/wazuh-kibana-app/pull/323)).
- New design for the top navbar ([#326](https://github.com/wazuh/wazuh-kibana-app/pull/326)):
  - Cleaned and refactored code
  - Revamped design, smaller and with minor details to follow the rest of Wazuh app guidelines.
- New design for the wz-chip component to follow the new Wazuh app guidelines ([#323](https://github.com/wazuh/wazuh-kibana-app/pull/323)).
- Added more descriptive error messages when the user inserts bad credentials on the _Add new API_ form in the _Settings_ tab ([#331](https://github.com/wazuh/wazuh-kibana-app/pull/331)).
- Added a new CSS class to truncate overflowing text on tables and metric ribbons ([#332](https://github.com/wazuh/wazuh-kibana-app/pull/332)).
- Support for Elastic Stack v6.2.2/v6.2.3.

### Changed

- Improved the initialization system ([#317](https://github.com/wazuh/wazuh-kibana-app/pull/317)):
  - Now the app will re-create the index-pattern if the user deletes the currently used by the Wazuh app.
  - The fieldset is now automatically refreshed if the app detects mismatches.
  - Now every index-pattern is dynamically formatted (for example, to enable the URLs in the _Vulnerabilities_ tab).
  - Some code refactoring for a better handling of possible use cases.
  - And the best thing, it's no longer needed to insert the sample alert!
- Improvements and changes to index-patterns ([#320](https://github.com/wazuh/wazuh-kibana-app/pull/320) & [#333](https://github.com/wazuh/wazuh-kibana-app/pull/333)):
  - Added a new route, `/get-list`, to fetch the index pattern list.
  - Removed and changed several functions for a proper management of index-patterns.
  - Improved the compatibility with user-created index-patterns, known to have unpredictable IDs.
  - Now the app properly redirects to `/blank-screen` if the length of the index patterns list is 0.
  - Ignored custom index patterns with auto-generated ID on the initialization process.
    - Now it uses the value set on the `config.yml` file.
  - If the index pattern is no longer available, the cookie will be overwritten.
- Improvements to the monitoring module ([#322](https://github.com/wazuh/wazuh-kibana-app/pull/322)):
  - Minor refactoring to the whole module.
  - Now the `wazuh-monitoring` index pattern is regenerated if it's missing.
  - And the best thing, it's no longer needed to insert the monitoring template!
- Now the app health check system only checks if the API and app have the same `major.minor` version ([#311](https://github.com/wazuh/wazuh-kibana-app/pull/311)):
  - Previously, the API and app had to be on the same `major.minor.patch` version.
- Adjusted space between title and value in some cards showing Manager or Agent configurations ([#315](https://github.com/wazuh/wazuh-kibana-app/pull/315)).
- Changed red and green colours to more saturated ones, following Kibana style ([#315](https://github.com/wazuh/wazuh-kibana-app/pull/315)).

### Fixed

- Fixed bug in Firefox browser who was not properly showing the tables with the scroll pagination functionality ([#314](https://github.com/wazuh/wazuh-kibana-app/pull/314)).
- Fixed bug where visualizations weren't being destroyed due to ongoing renderization processes ([#316](https://github.com/wazuh/wazuh-kibana-app/pull/316)).
- Fixed several UI bugs for a better consistency and usability ([#318](https://github.com/wazuh/wazuh-kibana-app/pull/318)).
- Fixed an error where the initial index-pattern was not loaded properly the very first time you enter the app ([#328](https://github.com/wazuh/wazuh-kibana-app/pull/328)).
- Fixed an error message that appeared whenever the app was not able to found the `wazuh-monitoring` index pattern ([#328](https://github.com/wazuh/wazuh-kibana-app/pull/328)).

## Wazuh v3.2.1 - Kibana v6.2.2 - Revision 386

### Added

- New design for the _Manager/Groups_ tab ([#295](https://github.com/wazuh/wazuh-kibana-app/pull/295)).
- New design for the _Manager/Configuration_ tab ([#297](https://github.com/wazuh/wazuh-kibana-app/pull/297)).
- New design of agents statistics for the _Agents_ tab ([#299](https://github.com/wazuh/wazuh-kibana-app/pull/299)).
- Added information ribbon into _Overview/Agent SCAP_ tabs ([#303](https://github.com/wazuh/wazuh-kibana-app/pull/303)).
- Added information ribbon into _Overview/Agent VirusTotal_ tabs ([#306](https://github.com/wazuh/wazuh-kibana-app/pull/306)).
- Added information ribbon into _Overview AWS_ tab ([#306](https://github.com/wazuh/wazuh-kibana-app/pull/306)).

### Changed

- Refactoring of HTML and CSS code throughout the whole Wazuh app ([#294](https://github.com/wazuh/wazuh-kibana-app/pull/294), [#302](https://github.com/wazuh/wazuh-kibana-app/pull/302) & [#305](https://github.com/wazuh/wazuh-kibana-app/pull/305)):
  - A big milestone for the project was finally achieved with this refactoring.
  - We've removed the Bootstrap dependency from the `package.json` file.
  - We've removed and merged many duplicated rules.
  - We've removed HTML and `angular-md` overriding rules. Now we have more own-made classes to avoid undesired results on the UI.
  - Also, this update brings tons of minor bugfixes related to weird HTML code.
- Wazuh app visualizations reviewed ([#301](https://github.com/wazuh/wazuh-kibana-app/pull/301)):
  - The number of used buckets has been limited since most of the table visualizations were surpassing acceptable limits.
  - Some visualizations have been checked to see if they make complete sense on what they mean to show to the user.
- Modified some app components for better follow-up of Kibana guidelines ([#290](https://github.com/wazuh/wazuh-kibana-app/pull/290) & [#297](https://github.com/wazuh/wazuh-kibana-app/pull/297)).
  - Also, some elements were modified on the _Discover_ tab in order to correct some mismatches.

### Fixed

- Adjusted information ribbon in _Agents/General_ for large OS names ([#290](https://github.com/wazuh/wazuh-kibana-app/pull/290) & [#294](https://github.com/wazuh/wazuh-kibana-app/pull/294)).
- Fixed unsafe array access on the visualization directive when going directly into _Manager/Ruleset/Decoders_ ([#293](https://github.com/wazuh/wazuh-kibana-app/pull/293)).
- Fixed a bug where navigating between agents in the _Agents_ tab was generating duplicated `agent.id` implicit filters ([#296](https://github.com/wazuh/wazuh-kibana-app/pull/296)).
- Fixed a bug where navigating between different tabs from _Overview_ or _Agents_ while being on the _Discover_ sub-tab was causing data loss in metric watchers ([#298](https://github.com/wazuh/wazuh-kibana-app/pull/298)).
- Fixed incorrect visualization of the rule level on _Manager/Ruleset/Rules_ when the rule level is zero (0) ([#298](https://github.com/wazuh/wazuh-kibana-app/pull/298)).

### Removed

- Removed almost every `md-tooltip` component from the whole app ([#305](https://github.com/wazuh/wazuh-kibana-app/pull/305)).
- Removed unused images from the `img` folder ([#305](https://github.com/wazuh/wazuh-kibana-app/pull/305)).

## Wazuh v3.2.1 - Kibana v6.2.2 - Revision 385

### Added

- Support for Wazuh v3.2.1.
- Brand-new first redesign for the app user interface ([#278](https://github.com/wazuh/wazuh-kibana-app/pull/278)):
  - This is the very first iteration of a _work-in-progress_ UX redesign for the Wazuh app.
  - The overall interface has been refreshed, removing some unnecessary colours and shadow effects.
  - The metric visualizations have been replaced by an information ribbon under the filter search bar, reducing the amount of space they occupied.
    - A new service was implemented for a proper handling of the metric visualizations watchers ([#280](https://github.com/wazuh/wazuh-kibana-app/pull/280)).
  - The rest of the app visualizations now have a new, more detailed card design.
- New shards and replicas settings to the `config.yml` file ([#277](https://github.com/wazuh/wazuh-kibana-app/pull/277)):
  - Now you can apply custom values to the shards and replicas for the `.wazuh` and `.wazuh-version` indices.
  - This feature only works before the installation process. If you modify these settings after installing the app, they won't be applied at all.

### Changed

- Now clicking again on the _Groups_ tab on _Manager_ will properly reload the tab and redirect to the beginning ([#274](https://github.com/wazuh/wazuh-kibana-app/pull/274)).
- Now the visualizations only use the `vis-id` attribute for loading them ([#275](https://github.com/wazuh/wazuh-kibana-app/pull/275)).
- The colours from the toast messages have been replaced to follow the Elastic 6 guidelines ([#286](https://github.com/wazuh/wazuh-kibana-app/pull/286)).

### Fixed

- Fixed wrong data flow on _Agents/General_ when coming from and going to the _Groups_ tab ([#273](https://github.com/wazuh/wazuh-kibana-app/pull/273)).
- Fixed sorting on tables, now they use the sorting functionality provided by the Wazuh API ([#274](https://github.com/wazuh/wazuh-kibana-app/pull/274)).
- Fixed column width issues on some tables ([#274](https://github.com/wazuh/wazuh-kibana-app/pull/274)).
- Fixed bug in the _Agent configuration_ JSON viewer who didn't properly show the full group configuration ([#276](https://github.com/wazuh/wazuh-kibana-app/pull/276)).
- Fixed excessive loading time from some Audit visualizations ([#278](https://github.com/wazuh/wazuh-kibana-app/pull/278)).
- Fixed Play/Pause button in timepicker's auto-refresh ([#281](https://github.com/wazuh/wazuh-kibana-app/pull/281)).
- Fixed unusual scenario on visualization directive where sometimes there was duplicated implicit filters when doing a search ([#283](https://github.com/wazuh/wazuh-kibana-app/pull/283)).
- Fixed some _Overview Audit_ visualizations who were not working properly ([#285](https://github.com/wazuh/wazuh-kibana-app/pull/285)).

### Removed

- Deleted the `id` attribute from all the app visualizations ([#275](https://github.com/wazuh/wazuh-kibana-app/pull/275)).

## Wazuh v3.2.0 - Kibana v6.2.2 - Revision 384

### Added

- New directives for the Wazuh app: `wz-table`, `wz-table-header` and `wz-search-bar` ([#263](https://github.com/wazuh/wazuh-kibana-app/pull/263)):
  - Maintainable and reusable components for a better-structured app.
  - Several files have been changed, renamed and moved to new folders, following _best practices_.
  - The progress bar is now within its proper directive ([#266](https://github.com/wazuh/wazuh-kibana-app/pull/266)).
  - Minor typos and refactoring changes to the new directives.
- Support for Elastic Stack v6.2.2.

### Changed

- App buttons have been refactored. Unified CSS and HTML for buttons, providing the same structure for them ([#269](https://github.com/wazuh/wazuh-kibana-app/pull/269)).
- The API list on Settings now shows the latest inserted API at the beginning of the list ([#261](https://github.com/wazuh/wazuh-kibana-app/pull/261)).
- The check for the currently applied pattern has been improved, providing clever handling of Elasticsearch errors ([#271](https://github.com/wazuh/wazuh-kibana-app/pull/271)).
- Now on _Settings_, when the Add or Edit API form is active, if you press the other button, it will make the previous one disappear, getting a clearer interface ([#9df1e31](https://github.com/wazuh/wazuh-kibana-app/commit/9df1e317903edf01c81eba068da6d20a8a1ea7c2)).

### Fixed

- Fixed visualizations directive to properly load the _Manager/Ruleset_ visualizations ([#262](https://github.com/wazuh/wazuh-kibana-app/pull/262)).
- Fixed a bug where the classic extensions were not affected by the settings of the `config.yml` file ([#266](https://github.com/wazuh/wazuh-kibana-app/pull/266)).
- Fixed minor CSS bugs from the conversion to directives to some components ([#266](https://github.com/wazuh/wazuh-kibana-app/pull/266)).
- Fixed bug in the tables directive when accessing a member it doesn't exist ([#266](https://github.com/wazuh/wazuh-kibana-app/pull/266)).
- Fixed browser console log error when clicking the Wazuh logo on the app ([#6647fbc](https://github.com/wazuh/wazuh-kibana-app/commit/6647fbc051c2bf69df7df6e247b2b2f46963f194)).

### Removed

- Removed the `kbn-dis` directive from _Manager/Ruleset_ ([#262](https://github.com/wazuh/wazuh-kibana-app/pull/262)).
- Removed the `filters.js` and `kibana_fields_file.json` files ([#263](https://github.com/wazuh/wazuh-kibana-app/pull/263)).
- Removed the `implicitFilters` service ([#270](https://github.com/wazuh/wazuh-kibana-app/pull/270)).
- Removed visualizations loading status trace from controllers and visualization directive ([#270](https://github.com/wazuh/wazuh-kibana-app/pull/270)).

## Wazuh v3.2.0 - Kibana v6.2.1 - Revision 383

### Added

- Support for Wazuh 3.2.0.
- Compatibility with Kibana 6.1.0 to Kibana 6.2.1.
- New tab for vulnerability detector alerts.

### Changed

- The app now shows the index pattern selector only if the list length is greater than 1.
  - If it's exactly 1 shows the index pattern without a selector.
- Now the index pattern selector only shows the compatible ones.
  - It's no longer possible to select the `wazuh-monitoring` index pattern.
- Updated Bootstrap to 3.3.7.
- Improved filter propagation between Discover and the visualizations.
- Replaced the login route name from /login to /wlogin to avoid conflict with X-Pack own login route.

### Fixed

- Several CSS bugfixes for better compatibility with Kibana 6.2.1.
- Some variables changed for adapting new Wazuh API requests.
- Better error handling for some Elastic-related messages.
- Fixed browser console error from top-menu directive.
- Removed undesired md-divider from Manager/Logs.
- Adjusted the width of a column in Manager/Logs to avoid overflow issues with the text.
- Fixed a wrong situation with the visualizations when we refresh the Manager/Rules tab.

### Removed

- Removed the `travis.yml` file.

## Wazuh v3.1.0 - Kibana v6.1.3 - Revision 380

### Added

- Support for Wazuh 3.1.0.
- Compatibility with Kibana 6.1.3.
- New error handler for better app errors reporting.
- A new extension for Amazon Web Services alerts.
- A new extension for VirusTotal alerts.
- New agent configuration tab:
  - Visualize the current group configuration for the currently selected agent on the app.
  - Navigate through the different tabs to see which configuration is being used.
  - Check the synchronization status for the configuration.
  - View the current group of the agent and click on it to go to the Groups tab.
- New initial health check for checking some app components.
- New YAML config file:
  - Define the initial index pattern.
  - Define specific checks for the healthcheck.
  - Define the default extensions when adding new APIs.
- New index pattern selector dropdown on the top navbar.
  - The app will reload applying the new index pattern.
- Added new icons for some sections of the app.

### Changed

- New visualizations loader, with much better performance.
- Improved reindex process for the .wazuh index when upgrading from a 2.x-5.x version.
- Adding 365 days expiring time to the cookies.
- Change default behaviour for the config file. Now everything is commented with default values.
  - You need to edit the file, remove the comment mark and apply the desired value.
- Completely redesigned the manager configuration tab.
- Completely redesigned the groups tab.
- App tables have now unified CSS classes.

### Fixed

- Play real-time button has been fixed.
- Preventing duplicate APIs from feeding the wazuh-monitoring index.
- Fixing the check manager connection button.
- Fixing the extensions settings so they are preserved over time.
- Much more error handling messages in all the tabs.
- Fixed OS filters in agents list.
- Fixed autocomplete lists in the agents, rules and decoders list so they properly scroll.
- Many styles bugfixes for the different browsers.
- Reviewed and fixed some visualizations not showing accurate information.

### Removed

- Removed index pattern configuration from the `package.json` file.
- Removed unnecessary dependencies from the `package.json` file.

## Wazuh v3.0.0 - Kibana v6.1.0 - Revision 371

### Added

- You can configure the initial index-pattern used by the plugin in the initialPattern variable of the app's package.json.
- Auto `.wazuh` reindex from Wazuh 2.x - Kibana 5.x to Wazuh 3.x - Kibana 6.x.
  - The API credentials will be automatically migrated to the new installation.
- Dynamically changed the index-pattern used by going to the Settings -> Pattern tab.
  - Wazuh alerts compatibility auto detection.
- New loader for visualizations.
- Better performance: now the tabs use the same Discover tab, only changing the current filters.
- New Groups tab.
  - Now you can check your group configuration (search its agents and configuration files).
- The Logs tab has been improved.
  - You can sort by field and the view has been improved.
- Achieved a clearer interface with implicit filters per tab showed as unremovable chips.

### Changed

- Dynamically creating .kibana index if necessary.
- Better integration with Kibana Discover.
- Visualizations loaded at initialization time.
- New sync system to wait for Elasticsearch JS.
- Decoupling selected API and pattern from backend and moved to the client side.

## Wazuh v2.1.0 - Kibana v5.6.1 - Revision 345

### Added

- Loading icon while Wazuh loads the visualizations.
- Add/Delete/Restart agents.
- OS agent filter

### Changed

- Using genericReq when possible.

## Wazuh v2.0.1 - Kibana v5.5.1 - Revision 339

### Changed

- New index in Elasticsearch to save Wazuh set up configuration
- Short URL's is now supported
- A native base path from kibana.yml is now supported

### Fixed

- Search bar across panels now support parenthesis grouping
- Several CSS fixes for IE browser<|MERGE_RESOLUTION|>--- conflicted
+++ resolved
@@ -6,12 +6,9 @@
 
 ### Fixed
 
-<<<<<<< HEAD
-- Fixing bug changing master node configuration [#3062](https://github.com/wazuh/wazuh-kibana-app/pull/3062)
-=======
 - Fixed unexpected behaviour in Roles mapping [#3028](https://github.com/wazuh/wazuh-kibana-app/pull/3028)
 - Improve toast message when selecting a default API [#3049](https://github.com/wazuh/wazuh-kibana-app/pull/3049)
->>>>>>> de15b9fa
+- Fixed bug changing master node configuration [#3062](https://github.com/wazuh/wazuh-kibana-app/pull/3062)
 
 ## Wazuh v4.1.2 - Kibana 7.10.0 , 7.10.2 - Revision 4104
 
