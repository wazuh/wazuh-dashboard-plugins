# Change Log

All notable changes to the Wazuh app project will be documented in this file.

## Wazuh v4.1.1 - Kibana 7.10.0 , 7.10.2 - Revision 4102

### Fixed
<<<<<<< HEAD
- Fixed prompt permissions on Framework of Mitre and Inventory of Integrity monitoring. [#2967](https://github.com/wazuh/wazuh-kibana-app/issues/2967)
=======

- Fix the statusCode error message [#2971](https://github.com/wazuh/wazuh-kibana-app/pull/2971)
>>>>>>> ecc97db3

## Wazuh v4.1.0 - Kibana 7.10.0 , 7.10.2 - Revision 4101

### Added

- Check the max buckets by default in healthcheck and increase them [#2901](https://github.com/wazuh/wazuh-kibana-app/pull/2901)
- Added a prompt wraning in role mapping if run_as is false or he is not allowed to use it by API [#2876](https://github.com/wazuh/wazuh-kibana-app/pull/2876)

### Changed

- Support new fields of Windows Registry at FIM inventory panel [#2679](https://github.com/wazuh/wazuh-kibana-app/issues/2679)
- Added on FIM Inventory Windows Registry registry_key and registry_value items from syscheck [#2908](https://github.com/wazuh/wazuh-kibana-app/issues/2908)
- Uncheck agents after an action in agents groups management [#2907](https://github.com/wazuh/wazuh-kibana-app/pull/2907)
- Unsave rule files when edit or create a rule with invalid content [#2944](https://github.com/wazuh/wazuh-kibana-app/pull/2944)
- Added vulnerabilities module for macos agents [#2969](https://github.com/wazuh/wazuh-kibana-app/pull/2969)

### Fixed

- Fix server error Invalid token specified: Cannot read property 'replace' of undefined [#2899](https://github.com/wazuh/wazuh-kibana-app/issues/2899)
- Fix show empty files rules and decoders: [#2923](https://github.com/wazuh/wazuh-kibana-app/issues/2923)
- Fixed wrong hover texts in CDB lists actions [#2929](https://github.com/wazuh/wazuh-kibana-app/pull/2929)
- Fixed access to forbidden agents information when exporting agents listt [2918](https://github.com/wazuh/wazuh-kibana-app/pull/2918)
- Fix the decoder detail view is not displayed [#2888](https://github.com/wazuh/wazuh-kibana-app/issues/2888)
- Fix the complex search using the Wazuh API query filter in search bars [#2930](https://github.com/wazuh/wazuh-kibana-app/issues/2930)
- Fixed validation to check userPermissions are not ready yet [#2931](https://github.com/wazuh/wazuh-kibana-app/issues/2931)
- Fixed clear visualizations manager list when switching tabs. Fixes PDF reports filters [#2932](https://github.com/wazuh/wazuh-kibana-app/pull/2932)
- Fix Strange box shadow in Export popup panel in Managment > Groups [#2886](https://github.com/wazuh/wazuh-kibana-app/issues/2886)
- Fixed wrong command on alert when data folder does not exist [#2938](https://github.com/wazuh/wazuh-kibana-app/pull/2938)
- Fix agents table OS field sorting: Changes agents table field `os_name` to `os.name,os.version` to make it sortable. [#2939](https://github.com/wazuh/wazuh-kibana-app/pull/2939)
- Fixed diff parsed datetime between agent detail and agents table [#2940](https://github.com/wazuh/wazuh-kibana-app/pull/2940)
- Allow access to Agents section with agent:group action permission [#2933](https://github.com/wazuh/wazuh-kibana-app/issues/2933)
- Fixed filters does not work on modals with search bar [#2935](https://github.com/wazuh/wazuh-kibana-app/pull/2935)
- Fix wrong package name in deploy new agent [#2942](https://github.com/wazuh/wazuh-kibana-app/issues/2942)
- Fixed number agents not show on pie onMouseEvent [#2890](https://github.com/wazuh/wazuh-kibana-app/issues/2890)
- Fixed off Kibana Query Language in search bar of Controls/Inventory modules. [#2945](https://github.com/wazuh/wazuh-kibana-app/pull/2945)
- Fixed number of agents do not show on the pie chart tooltip in agents preview [#2890](https://github.com/wazuh/wazuh-kibana-app/issues/2890)

## Wazuh v4.0.4 - Kibana 7.10.0 , 7.10.2 - Revision 4017

### Added
- Adapt the app to the new Kibana platform [#2475](https://github.com/wazuh/wazuh-kibana-app/issues/2475)
- Wazuh data directory moved from `optimize` to `data` Kibana directory [#2591](https://github.com/wazuh/wazuh-kibana-app/issues/2591)
- Show the wui_rules belong to wazuh-wui API user [#2702](https://github.com/wazuh/wazuh-kibana-app/issues/2702)

### Fixed

- Fixed Wazuh menu and agent menu for Solaris agents [#2773](https://github.com/wazuh/wazuh-kibana-app/issues/2773) [#2725](https://github.com/wazuh/wazuh-kibana-app/issues/2725)
- Fixed wrong shards and replicas for statistics indices and also fixed wrong prefix for monitoring indices [#2732](https://github.com/wazuh/wazuh-kibana-app/issues/2732)
- Report's creation dates set to 1970-01-01T00:00:00.000Z [#2772](https://github.com/wazuh/wazuh-kibana-app/issues/2772)
- Fixed bug for missing commands in ubuntu/debian and centos [#2786](https://github.com/wazuh/wazuh-kibana-app/issues/2786)
- Fixed bug that show an hour before in /security-events/dashboard [#2785](https://github.com/wazuh/wazuh-kibana-app/issues/2785) 
- Fixed permissions to access agents [#2838](https://github.com/wazuh/wazuh-kibana-app/issues/2838)
- Fix searching in groups [#2825](https://github.com/wazuh/wazuh-kibana-app/issues/2825)
- Fix the pagination in SCA ckecks table [#2815](https://github.com/wazuh/wazuh-kibana-app/issues/2815)
- Fix the SCA table with a wrong behaviour using the refresh button [#2854](https://github.com/wazuh/wazuh-kibana-app/issues/2854)
- Fix sca permissions for agents views and dashboards [#2862](https://github.com/wazuh/wazuh-kibana-app/issues/2862)
- Solaris should not show vulnerabilities module [#2829](https://github.com/wazuh/wazuh-kibana-app/issues/2829)
- Fix the settings of statistics indices creation [#2858](https://github.com/wazuh/wazuh-kibana-app/issues/2858)
- Update agents' info in Management Status after changing cluster node selected [#2828](https://github.com/wazuh/wazuh-kibana-app/issues/2828)
- Fix error when applying filter in rules from events [#2877](https://github.com/wazuh/wazuh-kibana-app/issues/2877)

### Changed

- Replaced `wazuh` Wazuh API user by `wazuh-wui` in the default configuration [#2852](https://github.com/wazuh/wazuh-kibana-app/issues/2852)
- Add agent id to the reports name in Agent Inventory and Modules [#2817](https://github.com/wazuh/wazuh-kibana-app/issues/2817)

### Adapt for Kibana 7.10.0

- Fixed filter pinned crash returning from agents [#2864](https://github.com/wazuh/wazuh-kibana-app/issues/2864)
- Fixed style in sca and regulatory compliance tables and in wz menu [#2861](https://github.com/wazuh/wazuh-kibana-app/issues/2861)
- Fix body-payload of Sample Alerts POST endpoint [#2857](https://github.com/wazuh/wazuh-kibana-app/issues/2857)
- Fixed bug in the table on Agents->Table-> Actions->Config icon [#2853](https://github.com/wazuh/wazuh-kibana-app/issues/2853)
- Fixed tooltip in the icon of view decoder file [#2850](https://github.com/wazuh/wazuh-kibana-app/issues/2850)
- Fixed bug with agent filter when it is pinned [#2846](https://github.com/wazuh/wazuh-kibana-app/issues/2846)
- Fix discovery navigation [#2845](https://github.com/wazuh/wazuh-kibana-app/issues/2845)
- Search file editor gone [#2843](https://github.com/wazuh/wazuh-kibana-app/issues/2843)
- Fix Agent Search Bar - Regex Query Interpreter [#2834](https://github.com/wazuh/wazuh-kibana-app/issues/2834)
- Fixed accordion style breaking [#2833](https://github.com/wazuh/wazuh-kibana-app/issues/2833)
- Fix metrics are not updated after a bad request in search input [#2830](https://github.com/wazuh/wazuh-kibana-app/issues/2830)
- Fix mitre framework tab crash [#2821](https://github.com/wazuh/wazuh-kibana-app/issues/2821)
- Changed ping request to default request. Added delay and while to che… [#2820](https://github.com/wazuh/wazuh-kibana-app/issues/2820)
- Removed kibana alert for security [#2806](https://github.com/wazuh/wazuh-kibana-app/issues/2806)

## Wazuh v4.0.4 - Kibana 7.10.0 , 7.10.2 - Revision 4016

### Added

- Modified agent registration adding groups and architecture [#2666](https://github.com/wazuh/wazuh-kibana-app/issues/2666) [#2652](https://github.com/wazuh/wazuh-kibana-app/issues/2652)
- Each user can only view their own reports [#2686](https://github.com/wazuh/wazuh-kibana-app/issues/2686)

### Fixed

- Create index pattern even if there aren´t available indices [#2620](https://github.com/wazuh/wazuh-kibana-app/issues/2620)
- Top bar overlayed over expanded visualizations [#2667](https://github.com/wazuh/wazuh-kibana-app/issues/2667)
- Empty inventory data in Solaris agents [#2680](https://github.com/wazuh/wazuh-kibana-app/pull/2680)
- Wrong parameters in the dev-tools autocomplete section [#2675](https://github.com/wazuh/wazuh-kibana-app/issues/2675)
- Wrong permissions on edit CDB list [#2665](https://github.com/wazuh/wazuh-kibana-app/pull/2665)
- fix(frontend): add the metafields when refreshing the index pattern [#2681](https://github.com/wazuh/wazuh-kibana-app/pull/2681)
- Error toast is showing about Elasticsearch users for environments without security [#2713](https://github.com/wazuh/wazuh-kibana-app/issues/2713)
- Error about Handler.error in Role Mapping fixed [#2702](https://github.com/wazuh/wazuh-kibana-app/issues/2702)
- Fixed message in reserved users actions [#2702](https://github.com/wazuh/wazuh-kibana-app/issues/2702)
- Error 500 on Export formatted CDB list [#2692](https://github.com/wazuh/wazuh-kibana-app/pull/2692)
- Wui rules label should have only one tooltip [#2723](https://github.com/wazuh/wazuh-kibana-app/issues/2723)
- Move upper the Wazuh item in the Kibana menu and default index pattern [#2867](https://github.com/wazuh/wazuh-kibana-app/pull/2867)


## Wazuh v4.0.4 - Kibana v7.9.1, v7.9.3 - Revision 4015

### Added

- Support for Wazuh v4.0.4

## Wazuh v4.0.3 - Kibana v7.9.1, v7.9.2, v7.9.3 - Revision 4014

### Added

- Improved management of index-pattern fields [#2630](https://github.com/wazuh/wazuh-kibana-app/issues/2630)

### Fixed

- fix(fronted): fixed the check of API and APP version in health check [#2655](https://github.com/wazuh/wazuh-kibana-app/pull/2655)
- Replace user by username key in the monitoring logic [#2654](https://github.com/wazuh/wazuh-kibana-app/pull/2654)
- Security alerts and reporting issues when using private tenants [#2639](https://github.com/wazuh/wazuh-kibana-app/issues/2639)
- Manager restart in rule editor does not work with Wazuh cluster enabled [#2640](https://github.com/wazuh/wazuh-kibana-app/issues/2640)
- fix(frontend): Empty inventory data in Solaris agents [#2680](https://github.com/wazuh/wazuh-kibana-app/pull/2680)

## Wazuh v4.0.3 - Kibana v7.9.1, v7.9.2, v7.9.3 - Revision 4013

### Added

- Support for Wazuh v4.0.3.

## Wazuh v4.0.2 - Kibana v7.9.1, v7.9.3 - Revision 4012

### Added

- Sample data indices name should take index pattern in use [#2593](https://github.com/wazuh/wazuh-kibana-app/issues/2593) 
- Added start option to macos Agents [#2653](https://github.com/wazuh/wazuh-kibana-app/pull/2653)

### Changed

- Statistics settings do not allow to configure primary shards and replicas [#2627](https://github.com/wazuh/wazuh-kibana-app/issues/2627)

## Wazuh v4.0.2 - Kibana v7.9.1, v7.9.3 - Revision 4011

### Added

- Support for Wazuh v4.0.2.

### Fixed

- The index pattern title is overwritten with its id after refreshing its fields [#2577](https://github.com/wazuh/wazuh-kibana-app/issues/2577)
- [RBAC] Issues detected when using RBAC [#2579](https://github.com/wazuh/wazuh-kibana-app/issues/2579)

## Wazuh v4.0.1 - Kibana v7.9.1, v7.9.3 - Revision 4010

### Changed

- Alerts summary table for PDF reports on all modules [#2632](https://github.com/wazuh/wazuh-kibana-app/issues/2632)
- [4.0-7.9] Run as with no wazuh-wui API user [#2576](https://github.com/wazuh/wazuh-kibana-app/issues/2576)
- Deploy a new agent interface as default interface [#2564](https://github.com/wazuh/wazuh-kibana-app/issues/2564)
- Problem in the visualization of new reserved resources of the Wazuh API [#2643](https://github.com/wazuh/wazuh-kibana-app/issues/2643)

### Fixed

- Restore the tables in the agents' reports [#2628](https://github.com/wazuh/wazuh-kibana-app/issues/2628)
- [RBAC] Issues detected when using RBAC [#2579](https://github.com/wazuh/wazuh-kibana-app/issues/2579)
- Changes done via a worker's API are overwritten [#2626](https://github.com/wazuh/wazuh-kibana-app/issues/2626)

### Fixed

- [BUGFIX] Default user field for current platform [#2633](https://github.com/wazuh/wazuh-kibana-app/pull/2633)

## Wazuh v4.0.1 - Kibana v7.9.1, v7.9.3 - Revision 4009

### Changed

- Hide empty columns of the processes table of the MacOS agents [#2570](https://github.com/wazuh/wazuh-kibana-app/pull/2570)
- Missing step in "Deploy a new agent" view [#2623](https://github.com/wazuh/wazuh-kibana-app/issues/2623)
- Implement wazuh users' CRUD [#2598](https://github.com/wazuh/wazuh-kibana-app/pull/2598)

### Fixed

- Inconsistent data in sample data alerts [#2618](https://github.com/wazuh/wazuh-kibana-app/pull/2618)

## Wazuh v4.0.1 - Kibana v7.9.1, v7.9.3 - Revision 4008

### Fixed

- Icons not align to the right in Modules > Events [#2607](https://github.com/wazuh/wazuh-kibana-app/pull/2607)
- Statistics visualizations do not show data [#2602](https://github.com/wazuh/wazuh-kibana-app/pull/2602)
- Error on loading css files [#2599](https://github.com/wazuh/wazuh-kibana-app/pull/2599)
- Fixed search filter in search bar in Module/SCA wasn't working [#2601](https://github.com/wazuh/wazuh-kibana-app/pull/2601)

## Wazuh v4.0.0 - Kibana v7.9.1, v7.9.2, v7.9.3 - Revision 4007

### Fixed

- updated macOS package URL [#2596](https://github.com/wazuh/wazuh-kibana-app/pull/2596)
- Revert "[4.0-7.9] [BUGFIX] Removed unnecessary function call" [#2597](https://github.com/wazuh/wazuh-kibana-app/pull/2597)

## Wazuh v4.0.0 - Kibana v7.9.1, v7.9.2, v7.9.3 - Revision 4006

### Fixed

- Undefined field in event view [#2588](https://github.com/wazuh/wazuh-kibana-app/issues/2588)
- Several calls to the same stats request (esAlerts) [#2586](https://github.com/wazuh/wazuh-kibana-app/issues/2586)
- The filter options popup doesn't open on click once the filter is pinned [#2581](https://github.com/wazuh/wazuh-kibana-app/issues/2581)
- The formatedFields are missing from the index-pattern of wazuh-alerts-* [#2574](https://github.com/wazuh/wazuh-kibana-app/issues/2574)


## Wazuh v4.0.0 - Kibana v7.9.3 - Revision 4005

### Added

- Support for Kibana v7.9.3

## Wazuh v4.0.0 - Kibana v7.9.1, v7.9.2 - Revision 4002

### Added

- Support for Wazuh v4.0.0.
- Support for Kibana v7.9.1 and 7.9.2.
- Support for Open Distro 1.10.1.
- Added a RBAC security layer integrated with Open Distro and X-Pack.
- Added remoted and analysisd statistics.
- Expand supported deployment variables.
- Added new configuration view settings for GCP integration.
- Added logic to change the `metafields` configuration of Kibana [#2524](https://github.com/wazuh/wazuh-kibana-app/issues/2524)

### Changed

- Migrated the default index-pattern to `wazuh-alerts-*`.
- Removed the `known-fields` functionality.
- Security Events dashboard redesinged.
- Redesigned the app settings configuration with categories.
- Moved the wazuh-registry file to Kibana optimize folder.

### Fixed

- Format options in `wazuh-alerts` index-pattern are not overwritten now.
- Prevent blank page in detaill agent view.
- Navigable agents name in Events.
- Index pattern is not being refreshed.
- Reporting fails when agent is pinned and compliance controls are visited.
- Reload rule detail doesn't work properly with the related rules.
- Fix search bar filter in Manage agent of group [#2541](https://github.com/wazuh/wazuh-kibana-app/pull/2541)

## Wazuh v3.13.2 - Kibana v7.9.1 - Revision 887

### Added

- Support for Wazuh v3.13.2

## Wazuh v3.13.2 - Kibana v7.8.0 - Revision 887
### Added

- Support for Wazuh v3.13.2

## Wazuh v3.13.1 - Kibana v7.9.1 - Revision 886

### Added

- Support for Kibana v7.9.1

## Wazuh v3.13.1 - Kibana v7.9.0 - Revision 885

### Added

- Support for Kibana v7.9.0


## Wazuh v3.13.1 - Kibana v7.8.1 - Revision 884

### Added

- Support for Kibana v7.8.1


## Wazuh v3.13.1 - Kibana v7.8.0 - Revision 883

### Added

- Support for Wazuh v3.13.1


## Wazuh v3.13.0 - Kibana v7.8.0 - Revision 881

### Added

- Support for Kibana v7.8.0


## Wazuh v3.13.0 - Kibana v7.7.0, v7.7.1 - Revision 880

### Added

- Support for Wazuh v3.13.0
- Support for Kibana v7.7.1
- Support for Open Distro 1.8
- New navigation experience with a global menu [#1965](https://github.com/wazuh/wazuh-kibana-app/issues/1965)
- Added a Breadcrumb in Kibana top nav [#2161](https://github.com/wazuh/wazuh-kibana-app/issues/2161)
- Added a new Agents Summary Screen [#1963](https://github.com/wazuh/wazuh-kibana-app/issues/1963)
- Added a new feature to add sample data to dashboards [#2115](https://github.com/wazuh/wazuh-kibana-app/issues/2115)
- Added MITRE integration [#1877](https://github.com/wazuh/wazuh-kibana-app/issues/1877)
- Added Google Cloud Platform integration [#1873](https://github.com/wazuh/wazuh-kibana-app/issues/1873)
- Added TSC integration [#2204](https://github.com/wazuh/wazuh-kibana-app/pull/2204)
- Added a new Integrity monitoring state view for agent [#2153](https://github.com/wazuh/wazuh-kibana-app/issues/2153)
- Added a new Integrity monitoring files detail view [#2156](https://github.com/wazuh/wazuh-kibana-app/issues/2156)
- Added a new component to explore Compliance requirements [#2156](https://github.com/wazuh/wazuh-kibana-app/issues/2261)

### Changed

- Code migration to React.js
- Global review of styles
- Unified Overview and Agent dashboards into new Modules [#2110](https://github.com/wazuh/wazuh-kibana-app/issues/2110)
- Changed Vulnerabilities dashboard visualizations [#2262](https://github.com/wazuh/wazuh-kibana-app/issues/2262)

### Fixed

- Open Distro tenants have been fixed and are functional now [#1890](https://github.com/wazuh/wazuh-kibana-app/issues/1890).
- Improved navigation performance [#2200](https://github.com/wazuh/wazuh-kibana-app/issues/2200).
- Avoid creating the wazuh-monitoring index pattern if it is disabled [#2100](https://github.com/wazuh/wazuh-kibana-app/issues/2100)
- SCA checks without compliance field can't be expanded [#2264](https://github.com/wazuh/wazuh-kibana-app/issues/2264)


## Wazuh v3.12.3 - Kibana v7.7.1 - Revision 876

### Added

- Support for Kibana v7.7.1


## Wazuh v3.12.3 - Kibana v7.7.0 - Revision 875

### Added

- Support for Kibana v7.7.0


## Wazuh v3.12.3 - Kibana v6.8.8, v7.6.1, v7.6.2 - Revision 874

### Added

- Support for Wazuh v3.12.3


## Wazuh v3.12.2 - Kibana v6.8.8, v7.6.1, v7.6.2 - Revision 873

### Added

- Support for Wazuh v3.12.2


## Wazuh v3.12.1 - Kibana v6.8.8, v7.6.1, v7.6.2 - Revision 872

### Added

- Support Wazuh 3.12.1
- Added new FIM settings on configuration on demand. [#2147](https://github.com/wazuh/wazuh-kibana-app/issues/2147)

### Changed

- Updated agent's variable names in deployment guides. [#2169](https://github.com/wazuh/wazuh-kibana-app/pull/2169)

### Fixed

- Pagination is now shown in table-type visualizations. [#2180](https://github.com/wazuh/wazuh-kibana-app/issues/2180)


## Wazuh v3.12.0 - Kibana v6.8.8, v7.6.2 - Revision 871

### Added

- Support for Kibana v6.8.8 and v7.6.2

## Wazuh v3.12.0 - Kibana v6.8.7, v7.4.2, v7.6.1 - Revision 870

### Added

- Support for Wazuh v3.12.0
- Added a new setting to hide manager alerts from dashboards. [#2102](https://github.com/wazuh/wazuh-kibana-app/pull/2102)
- Added a new setting to be able to change API from the top menu. [#2143](https://github.com/wazuh/wazuh-kibana-app/issues/2143)
- Added a new setting to enable/disable the known fields health check [#2037](https://github.com/wazuh/wazuh-kibana-app/pull/2037)
- Added suport for PCI 11.2.1 and 11.2.3 rules. [#2062](https://github.com/wazuh/wazuh-kibana-app/pull/2062)

### Changed

- Restructuring of the optimize/wazuh directory. Now the Wazuh configuration file (wazuh.yml) is placed on /usr/share/kibana/optimize/wazuh/config. [#2116](https://github.com/wazuh/wazuh-kibana-app/pull/2116)
- Improve performance of Dasboards reports generation. [1802344](https://github.com/wazuh/wazuh-kibana-app/commit/18023447c6279d385df84d7f4a5663ed2167fdb5)

### Fixed

- Discover time range selector is now displayed on the Cluster section. [08901df](https://github.com/wazuh/wazuh-kibana-app/commit/08901dfcbe509f17e4fab26877c8b7dae8a66bff)
- Added the win_auth_failure rule group to Authentication failure metrics. [#2099](https://github.com/wazuh/wazuh-kibana-app/pull/2099)
- Negative values in Syscheck attributes now have their correct value in reports. [7c3e84e](https://github.com/wazuh/wazuh-kibana-app/commit/7c3e84ec8f00760b4f650cfc00a885d868123f99)


## Wazuh v3.11.4 - Kibana v7.6.1 - Revision 858

### Added

- Support for Kibana v7.6.1


## Wazuh v3.11.4 - Kibana v6.8.6, v7.4.2, v7.6.0 - Revision 857

### Added

- Support for Wazuh v3.11.4


## Wazuh v3.11.3 - Kibana v7.6.0 - Revision 856

### Added

- Support for Kibana v7.6.0


## Wazuh v3.11.3 - Kibana v7.4.2 - Revision 855

### Added

- Support for Kibana v7.4.2

## Wazuh v3.11.3 - Kibana v7.5.2 - Revision 854

### Added

- Support for Wazuh v3.11.3

### Fixed

- Windows Updates table is now displayed in the Inventory Data report [#2028](https://github.com/wazuh/wazuh-kibana-app/pull/2028)


## Wazuh v3.11.2 - Kibana v7.5.2 - Revision 853

### Added

- Support for Kibana v7.5.2


## Wazuh v3.11.2 - Kibana v6.8.6, v7.3.2, v7.5.1 - Revision 852

### Added

- Support for Wazuh v3.11.2

### Changed

- Increased list filesize limit for the CDB-list [#1993](https://github.com/wazuh/wazuh-kibana-app/pull/1993)

### Fixed

- The xml validator now correctly handles the `--` string within comments [#1980](https://github.com/wazuh/wazuh-kibana-app/pull/1980)
- The AWS map visualization wasn't been loaded until the user interacts with it [dd31bd7](https://github.com/wazuh/wazuh-kibana-app/commit/dd31bd7a155354bc50fe0af22fca878607c8936a)


## Wazuh v3.11.1 - Kibana v6.8.6, v7.3.2, v7.5.1 - Revision 581

### Added
- Support for Wazuh v3.11.1.


## Wazuh v3.11.0 - Kibana v6.8.6, v7.3.2, v7.5.1 - Revision 580

### Added

- Support for Wazuh v3.11.0.
- Support for Kibana v7.5.1.
- The API credentials configuration has been moved from the .wazuh index to a wazuh.yml configuration file. Now the configuration of the API hosts is done from the file and not from the application. [#1465](https://github.com/wazuh/wazuh-kibana-app/issues/1465) [#1771](https://github.com/wazuh/wazuh-kibana-app/issues/1771).
- Upload ruleset files using a "drag and drop" component [#1770](https://github.com/wazuh/wazuh-kibana-app/issues/1770)
- Add logs for the reporting module [#1622](https://github.com/wazuh/wazuh-kibana-app/issues/1622).
- Extended the "Add new agent" guide [#1767](https://github.com/wazuh/wazuh-kibana-app/issues/1767).
- Add new table for windows hotfixes [#1932](https://github.com/wazuh/wazuh-kibana-app/pull/1932)

### Changed

- Removed Discover from top menu [#1699](https://github.com/wazuh/wazuh-kibana-app/issues/1699).
- Hide index pattern selector in case that only one exists [#1799](https://github.com/wazuh/wazuh-kibana-app/issues/1799).
- Remove visualizations legend [#1936](https://github.com/wazuh/wazuh-kibana-app/pull/1936)
- Normalize the field whodata in the group reporting [#1921](https://github.com/wazuh/wazuh-kibana-app/pull/1921)
- A message in the configuration view is ambiguous [#1870](https://github.com/wazuh/wazuh-kibana-app/issues/1870)
- Refactor syscheck table [#1941](https://github.com/wazuh/wazuh-kibana-app/pull/1941)

### Fixed

- Empty files now throws an error [#1806](https://github.com/wazuh/wazuh-kibana-app/issues/1806).
- Arguments for wazuh api requests are now validated [#1815](https://github.com/wazuh/wazuh-kibana-app/issues/1815).
- Fixed the way to check admin mode [#1838](https://github.com/wazuh/wazuh-kibana-app/issues/1838).
- Fixed error exporting as CSV the files into a group [#1833](https://github.com/wazuh/wazuh-kibana-app/issues/1833).
- Fixed XML validator false error for `<` [1882](https://github.com/wazuh/wazuh-kibana-app/issues/1882)
- Fixed "New file" editor doesn't allow saving twice [#1896](https://github.com/wazuh/wazuh-kibana-app/issues/1896)
- Fixed decoders files [#1929](https://github.com/wazuh/wazuh-kibana-app/pull/1929)
- Fixed registration guide [#1926](https://github.com/wazuh/wazuh-kibana-app/pull/1926)
- Fixed infinite load on Ciscat views [#1920](https://github.com/wazuh/wazuh-kibana-app/pull/1920), [#1916](https://github.com/wazuh/wazuh-kibana-app/pull/1916)
- Fixed missing fields in the Visualizations [#1913](https://github.com/wazuh/wazuh-kibana-app/pull/1913)
- Fixed Amazon S3 status is wrong in configuration section [#1864](https://github.com/wazuh/wazuh-kibana-app/issues/1864)
- Fixed hidden overflow in the fim configuration [#1887](https://github.com/wazuh/wazuh-kibana-app/pull/1887)
- Fixed Logo source fail after adding server.basePath [#1871](https://github.com/wazuh/wazuh-kibana-app/issues/1871)
- Fixed the documentation broken links [#1853](https://github.com/wazuh/wazuh-kibana-app/pull/1853)

## Wazuh v3.10.2 - Kibana v7.5.1 - Revision 556

### Added

- Support for Kibana v7.5.1


## Wazuh v3.10.2 - Kibana v7.5.0 - Revision 555

### Added

- Support for Kibana v7.5.0


## Wazuh v3.10.2 - Kibana v7.4.2 - Revision 549

### Added

- Support for Kibana v7.4.2


## Wazuh v3.10.2 - Kibana v7.4.1 - Revision 548

### Added

- Support for Kibana v7.4.1


## Wazuh v3.10.2 - Kibana v7.4.0 - Revision 547

### Added

- Support for Kibana v7.4.0
- Support for Wazuh v3.10.2.


## Wazuh v3.10.2 - Kibana v7.3.2 - Revision 546

### Added

- Support for Wazuh v3.10.2.


## Wazuh v3.10.1 - Kibana v7.3.2 - Revision 545

### Added

- Support for Wazuh v3.10.1.


## Wazuh v3.10.0 - Kibana v7.3.2 - Revision 543

### Added

- Support for Wazuh v3.10.0.
- Added an interactive guide for registering agents, things are now easier for the user, guiding it through the steps needed ending in a _copy & paste_ snippet for deploying his agent [#1468](https://github.com/wazuh/wazuh-kibana-app/issues/1468).
- Added new dashboards for the recently added regulatory compliance groups into the Wazuh core. They are HIPAA and NIST-800-53 [#1468](https://github.com/wazuh/wazuh-kibana-app/issues/1448), [#1638]( https://github.com/wazuh/wazuh-kibana-app/issues/1638).
- Make the app work under a custom Kibana space [#1234](https://github.com/wazuh/wazuh-kibana-app/issues/1234), [#1450](https://github.com/wazuh/wazuh-kibana-app/issues/1450).
- Added the ability to manage the app as a native plugin when using Kibana spaces, now you can safely hide/show the app depending on the selected space [#1601](https://github.com/wazuh/wazuh-kibana-app/issues/1601).
- Adapt the app the for Kibana dark mode [#1562](https://github.com/wazuh/wazuh-kibana-app/issues/1562).
- Added an alerts summary in _Overview > FIM_ panel [#1527](https://github.com/wazuh/wazuh-kibana-app/issues/1527).
- Export all the information of a Wazuh group and its related agents in a PDF document [#1341](https://github.com/wazuh/wazuh-kibana-app/issues/1341).
- Export the configuration of a certain agent as a PDF document. Supports granularity for exporting just certain sections of the configuration [#1340](https://github.com/wazuh/wazuh-kibana-app/issues/1340).


### Changed

- Reduced _Agents preview_ load time using the new API endpoint `/summary/agents` [#1687](https://github.com/wazuh/wazuh-kibana-app/pull/1687).
- Replaced most of the _md-nav-bar_ Angular.js components with React components using EUI [#1705](https://github.com/wazuh/wazuh-kibana-app/pull/1705).
- Replaced the requirements slider component with a new styled component [#1708](https://github.com/wazuh/wazuh-kibana-app/pull/1708).
- Soft deprecated the _.wazuh-version_ internal index, now the app dumps its content if applicable to a registry file, then the app removes that index. Further versions will hard deprecate this index [#1467](https://github.com/wazuh/wazuh-kibana-app/issues/1467). 
- Visualizations now don't fetch the documents _source_, also, they now use _size: 0_ for fetching [#1663](https://github.com/wazuh/wazuh-kibana-app/issues/1663).
- The app menu is now fixed on top of the view, it's not being hidden on every state change. Also, the Wazuh logo was placed in the top bar of Kibana UI [#1502](https://github.com/wazuh/wazuh-kibana-app/issues/1502).
- Improved _getTimestamp_ method not returning a promise object because it's no longer needed [014bc3a](https://github.com/wazuh/wazuh-kibana-app/commit/014b3aba0d2e9cda0c4d521f5f16faddc434a21e). Also improved main Discover listener for Wazuh not returning a promise object [bd82823](https://github.com/wazuh/wazuh-kibana-app/commit/bd8282391a402b8c567b32739cf914a0135d74bc).
- Replaced _Requirements over time_ visualizations in both PCI DSS and GDPR dashboards [35c539](https://github.com/wazuh/wazuh-kibana-app/commit/35c539eb328b3bded94aa7608f73f9cc51c235a6).
- Do not show a toaster when a visualization field was not known yet, instead, show it just in case the internal refreshing failed [19a2e7](https://github.com/wazuh/wazuh-kibana-app/commit/19a2e71006b38f6a64d3d1eb8a20b02b415d7e07).
- Minor optimizations for server logging [eb8e000](https://github.com/wazuh/wazuh-kibana-app/commit/eb8e00057dfea2dafef56319590ff832042c402d).

### Fixed

- Alerts search bar fixed for Kibana v7.3.1, queries were not being applied as expected [#1686](https://github.com/wazuh/wazuh-kibana-app/issues/1686).
- Hide attributes field from non-Windows agents in the FIM table [#1710](https://github.com/wazuh/wazuh-kibana-app/issues/1710).
- Fixed broken view in Management > Configuration > Amazon S3 > Buckets, some information was missing [#1675](https://github.com/wazuh/wazuh-kibana-app/issues/1675).
- Keep user's filters when switching from Discover to panel [#1685](https://github.com/wazuh/wazuh-kibana-app/issues/1685).
- Reduce load time and amount of data to be fetched in _Management > Cluster monitoring_ section avoiding possible timeouts [#1663](https://github.com/wazuh/wazuh-kibana-app/issues/1663).
- Restored _Remove column_ feature in Discover tabs [#1702](https://github.com/wazuh/wazuh-kibana-app/issues/1702).
- Apps using Kibana v7.3.1 had a bug once the user goes back from _Agent > FIM > Files_ to _Agent > FIM > dashboard_, filters disappear, now it's working properly [#1700](https://github.com/wazuh/wazuh-kibana-app/issues/1700).
- Fixed visual bug in _Management > Cluster monitoring_ and a button position [1e3b748](https://github.com/wazuh/wazuh-kibana-app/commit/1e3b748f11b43b2e7956b830269b6d046d74d12c).
- The app installation date was not being updated properly, now it's fixed [#1692](https://github.com/wazuh/wazuh-kibana-app/issues/1692).
- Fixed _Network interfaces_ table in Inventory section, the table was not paginating [#1474](https://github.com/wazuh/wazuh-kibana-app/issues/1474).
- Fixed APIs passwords are now obfuscated in server responses [adc3152](https://github.com/wazuh/wazuh-kibana-app/pull/1782/commits/adc31525e26b25e4cb62d81cbae70a8430728af5).


## Wazuh v3.9.5 - Kibana v6.8.2 / Kibana v7.2.1 / Kibana v7.3.0 - Revision 531

### Added

- Support for Wazuh v3.9.5

## Wazuh v3.9.4 - Kibana v6.8.1 / Kibana v6.8.2 / Kibana v7.2.0 / Kibana v7.2.1 / Kibana v7.3.0 - Revision 528

### Added

- Support for Wazuh v3.9.4
- Allow filtering by clicking a column in rules/decoders tables [0e2ddd7](https://github.com/wazuh/wazuh-kibana-app/pull/1615/commits/0e2ddd7b73f7f7975d02e97ed86ae8a0966472b4)
- Allow open file in rules table clicking on the file column [1af929d](https://github.com/wazuh/wazuh-kibana-app/pull/1615/commits/1af929d62f450f93c6733868bcb4057e16b7e279)

### Changed

- Improved app performance [#1640](https://github.com/wazuh/wazuh-kibana-app/pull/1640).
- Remove path filter from custom rules and decoders [895792e](https://github.com/wazuh/wazuh-kibana-app/pull/1615/commits/895792e6e6d9401b3293d5e16352b9abef515096)
- Show path column in rules and decoders [6f49816](https://github.com/wazuh/wazuh-kibana-app/pull/1615/commits/6f49816c71b5999d77bf9e3838443627c9be945d)
- Removed SCA overview dashboard [94ebbff](https://github.com/wazuh/wazuh-kibana-app/pull/1615/commits/94ebbff231cbfb6d793130e0b9ea855baa755a1c)
- Disabled last custom column removal [f1ef7de](https://github.com/wazuh/wazuh-kibana-app/pull/1615/commits/f1ef7de1a34bbe53a899596002e8153b95e7dc0e)
- Agents messages across sections unification [8fd7e36](https://github.com/wazuh/wazuh-kibana-app/pull/1615/commits/8fd7e36286fa9dfd03a797499af6ffbaa90b00e1)

### Fixed

- Fix check storeded apis [d6115d6](https://github.com/wazuh/wazuh-kibana-app/pull/1615/commits/d6115d6424c78f0cde2017b432a51b77186dd95a).
- Fix pci-dss console error [297080d](https://github.com/wazuh/wazuh-kibana-app/pull/1615/commits/297080d36efaea8f99b0cafd4c48845dad20495a)
- Fix error in reportingTable [85b7266](https://github.com/wazuh/wazuh-kibana-app/pull/1615/commits/85b72662cb4db44c443ed04f7c31fba57eefccaa)
- Fix filters budgets size [c7ac86a](https://github.com/wazuh/wazuh-kibana-app/pull/1615/commits/c7ac86acb3d5afaf1cf348fab09a2b8c5778a491)
- Fix missing permalink virustotal visualization [1b57529](https://github.com/wazuh/wazuh-kibana-app/pull/1615/commits/1b57529758fccdeb3ac0840e66a8aafbe4757a96)
- Improved wz-table performance [224bd6f](https://github.com/wazuh/wazuh-kibana-app/pull/1615/commits/224bd6f31235c81ba01755c3c1e120c3f86beafd)
- Fix inconsistent data between visualizations and tables in Overview Security Events [b12c600](https://github.com/wazuh/wazuh-kibana-app/pull/1615/commits/b12c600578d80d0715507dec4624a4ebc27ea573)
- Timezone applied in cluster status [a4f620d](https://github.com/wazuh/wazuh-kibana-app/pull/1615/commits/a4f620d398f5834a6d2945af892a462425ca3bec)
- Fixed Overview Security Events report when wazuh.monitoring is disabled [1c26da0](https://github.com/wazuh/wazuh-kibana-app/pull/1615/commits/1c26da05a0b6daf727e15c13b819111aa4e4e913)
- Fixes in APIs management [2143943](https://github.com/wazuh/wazuh-kibana-app/pull/1615/commits/2143943a5049cbb59bb8d6702b5a56cbe0d27a2a)
- Prevent duplicated visualization toast errors [786faf3](https://github.com/wazuh/wazuh-kibana-app/commit/786faf3e62d2cad13f512c0f873b36eca6e9787d)
- Fix not properly updated breadcrumb in ruleset section [9645903](https://github.com/wazuh/wazuh-kibana-app/commit/96459031cd4edbe047970bf0d22d0c099771879f)
- Fix badly dimensioned table in Integrity Monitoring section [9645903](https://github.com/wazuh/wazuh-kibana-app/commit/96459031cd4edbe047970bf0d22d0c099771879f)
- Fix implicit filters can be destroyed [9cf8578](https://github.com/wazuh/wazuh-kibana-app/commit/9cf85786f504f5d67edddeea6cfbf2ab577e799b)
- Windows agent dashboard doesn't show failure logon access. [d38d088](https://github.com/wazuh/wazuh-kibana-app/commit/d38d0881ac8e4294accde83d63108337b74cdd91) 
- Number of agents is not properly updated.  [f7cbbe5](https://github.com/wazuh/wazuh-kibana-app/commit/f7cbbe54394db825827715c3ad4370ac74317108) 
- Missing scrollbar on Firefox file viewer.  [df4e8f9](https://github.com/wazuh/wazuh-kibana-app/commit/df4e8f9305b35e9ee1473bed5f5d452dd3420567) 
- Agent search filter by name, lost when refreshing. [71b5274](https://github.com/wazuh/wazuh-kibana-app/commit/71b5274ccc332d8961a158587152f7badab28a95) 
- Alerts of level 12 cannot be displayed in the Summary table. [ec0e888](https://github.com/wazuh/wazuh-kibana-app/commit/ec0e8885d9f1306523afbc87de01a31f24e36309) 
- Restored query from search bar in visualizations. [439128f](https://github.com/wazuh/wazuh-kibana-app/commit/439128f0a1f65b649a9dcb81ab5804ca20f65763) 
- Fix Kibana filters loop in Firefox. [82f0f32](https://github.com/wazuh/wazuh-kibana-app/commit/82f0f32946d844ce96a28f0185f903e8e05c5589) 

## Wazuh v3.9.3 - Kibana v6.8.1 / v7.1.1 / v7.2.0 - Revision 523

### Added

- Support for Wazuh v3.9.3
- Support for Kibana v7.2.0 [#1556](https://github.com/wazuh/wazuh-kibana-app/pull/1556).

### Changed

- New design and several UI/UX changes [#1525](https://github.com/wazuh/wazuh-kibana-app/pull/1525).
- Improved error checking + syscollector performance [94d0a83](https://github.com/wazuh/wazuh-kibana-app/commit/94d0a83e43aa1d2d84ef6f87cbb76b9aefa085b3).
- Adapt Syscollector for MacOS agents [a4bf7ef](https://github.com/wazuh/wazuh-kibana-app/commit/a4bf7efc693a99b7565b5afcaa372155f15a4db9).
- Show last scan for syscollector [73f2056](https://github.com/wazuh/wazuh-kibana-app/commit/73f2056673bb289d472663397ba7097e49b7b93b).
- Extendend information for syscollector [#1585](https://github.com/wazuh/wazuh-kibana-app/issues/1585).

### Fixed

- Corrected width for agent stats [a998955](https://github.com/wazuh/wazuh-kibana-app/commit/a99895565a8854c55932ec94cffb08e1d0aa3da1).
- Fix height for the menu directive with Dynamic height [427d0f3](https://github.com/wazuh/wazuh-kibana-app/commit/427d0f3e9fa6c34287aa9e8557da99a51e0db40f).
- Fix wazuh-db and clusterd check [cddcef6](https://github.com/wazuh/wazuh-kibana-app/commit/cddcef630c5234dd6f6a495715743dfcfd4e4001).
- Fix AlertsStats when value is "0", it was showing "-" [07a3e10](https://github.com/wazuh/wazuh-kibana-app/commit/07a3e10c7f1e626ba75a55452b6c295d11fd657d).
- Fix syscollector state value [f8d3d0e](https://github.com/wazuh/wazuh-kibana-app/commit/f8d3d0eca44e67e26f79bc574495b1f4c8f751f2).
- Fix time offset for reporting table [2ef500b](https://github.com/wazuh/wazuh-kibana-app/commit/2ef500bb112e68bd4811b8e87ce8581d7c04d20f).
- Fix call to obtain GDPR requirements for specific agent [ccda846](https://github.com/wazuh/wazuh-kibana-app/commit/ccda8464b50be05bc5b3642f25f4972c8a7a2c03).
- Restore "rule.id" as a clickable field in visualizations [#1546](https://github.com/wazuh/wazuh-kibana-app/pull/1546).
- Fix timepicker in cluster monitoring [f7533ce](https://github.com/wazuh/wazuh-kibana-app/pull/1560/commits/f7533cecb6862abfb5c1d2173ec3e70ffc59804a).
- Fix several bugs [#1569](https://github.com/wazuh/wazuh-kibana-app/pull/1569).
- Fully removed "rule.id" as URL field [#1584](https://github.com/wazuh/wazuh-kibana-app/issues/1584).
- Fix filters for dashboards [#1583](https://github.com/wazuh/wazuh-kibana-app/issues/1583).
- Fix missing dependency [#1591](https://github.com/wazuh/wazuh-kibana-app/issues/1591).

## Wazuh v3.9.2 - Kibana v7.1.1 - Revision 510

### Added

- Support for Wazuh v3.9.2

### Changed

- Avoid showing more than one toaster for the same error message [7937003](https://github.com/wazuh/wazuh-kibana-app/commit/793700382798033203091d160773363323e05bb9).
- Restored "Alerts evolution - Top 5 agents" in Overview > Security events [f9305c0](https://github.com/wazuh/wazuh-kibana-app/commit/f9305c0c6acf4a31c41b1cc9684b87f79b27524f).

### Fixed

- Fix missing parameters in Dev Tools request [#1496](https://github.com/wazuh/wazuh-kibana-app/pull/1496).
- Fix "Invalid Date" for Safari and Internet Explorer [#1505](https://github.com/wazuh/wazuh-kibana-app/pull/1505).

## Wazuh v3.9.1 - Kibana v7.1.1 - Revision 509

### Added

- Support for Kibana v7.1.1
- Added overall metrics for Agents > Overview [#1479](https://github.com/wazuh/wazuh-kibana-app/pull/1479).

### Fixed

- Fixed missing dependency for Discover [43f5dd5](https://github.com/wazuh/wazuh-kibana-app/commit/43f5dd5f64065c618ba930b2a4087f0a9e706c0e).
- Fixed visualization for Agents > Overview [#1477](https://github.com/wazuh/wazuh-kibana-app/pull/1477). 
- Fixed SCA policy checks table [#1478](https://github.com/wazuh/wazuh-kibana-app/pull/1478).

## Wazuh v3.9.1 - Kibana v7.1.0 - Revision 508

### Added

- Support for Kibana v7.1.0

## Wazuh v3.9.1 - Kibana v6.8.0 - Revision 444

### Added

- Support for Wazuh v3.9.1
- Support for Kibana v6.8.0

### Fixed

- Fixed background color for some parts of the Discover directive [2dfc763](https://github.com/wazuh/wazuh-kibana-app/commit/2dfc763bfa1093fb419f118c2938f6b348562c69).
- Fixed cut values in non-resizable tables when the value is too large [cc4828f](https://github.com/wazuh/wazuh-kibana-app/commit/cc4828fbf50d4dab3dd4bb430617c1f2b13dac6a).
- Fixed handled but not shown error messages from rule editor [0aa0e17](https://github.com/wazuh/wazuh-kibana-app/commit/0aa0e17ac8678879e5066f8d83fd46f5d8edd86a).
- Minor typos corrected [fe11fb6](https://github.com/wazuh/wazuh-kibana-app/commit/fe11fb67e752368aedc89ec844ddf729eb8ad761).
- Minor fixes in agents configuration [1bc2175](https://github.com/wazuh/wazuh-kibana-app/commit/1bc217590438573e7267687655bb5939b5bb9fde).
- Fix Management > logs viewer scrolling [f458b2e](https://github.com/wazuh/wazuh-kibana-app/commit/f458b2e3294796f9cf00482b4da27984646c6398).

### Changed

- Kibana version shown in settings is now read from our package.json [c103d3e](https://github.com/wazuh/wazuh-kibana-app/commit/c103d3e782136106736c02039d28c4567b255aaa).
- Removed an old header from Settings [0197b8b](https://github.com/wazuh/wazuh-kibana-app/commit/0197b8b1abc195f275c8cd9893df84cd5569527b).
- Improved index pattern validation fields, replaced "full_log" with "rule.id" as part of the minimum required fields [dce0595](https://github.com/wazuh/wazuh-kibana-app/commit/dce059501cbd28f1294fd761da3e015e154747bc).
- Improve dynamic height for configuration editor [c318131](https://github.com/wazuh/wazuh-kibana-app/commit/c318131dfb6b5f01752593f2aa972b98c0655610).
- Add timezone for all dates shown in the app [4b8736f](https://github.com/wazuh/wazuh-kibana-app/commit/4b8736fb4e562c78505daaee042bcd798242c3f5).

## Wazuh v3.9.0 - Kibana v6.7.0 / v6.7.1 / v6.7.2 - Revision 441

### Added

- Support for Wazuh v3.9.0
- Support for Kibana v6.7.0 / v6.7.1 / v6.7.2
- Edit master and worker configuration ([#1215](https://github.com/wazuh/wazuh-kibana-app/pull/1215)).
- Edit local rules, local decoders and CDB lists ([#1212](https://github.com/wazuh/wazuh-kibana-app/pull/1212), [#1204](https://github.com/wazuh/wazuh-kibana-app/pull/1204), [#1196](https://github.com/wazuh/wazuh-kibana-app/pull/1196), [#1233](https://github.com/wazuh/wazuh-kibana-app/pull/1233), [#1304](https://github.com/wazuh/wazuh-kibana-app/pull/1304)).
- View no local rules/decoders XML files ([#1395](https://github.com/wazuh/wazuh-kibana-app/pull/1395))
- Dev Tools additions
  - Added hotkey `[shift] + [enter]` for sending query ([#1170](https://github.com/wazuh/wazuh-kibana-app/pull/1170)).
  - Added `Export JSON` button for the Dev Tools ([#1170](https://github.com/wazuh/wazuh-kibana-app/pull/1170)).
- Added refresh button for agents preview table ([#1169](https://github.com/wazuh/wazuh-kibana-app/pull/1169)).
- Added `configuration assessment` information in "Agent > Policy monitoring" ([#1227](https://github.com/wazuh/wazuh-kibana-app/pull/1227)).
- Added agents `configuration assessment` configuration section in "Agent > Configuration" ([1257](https://github.com/wazuh/wazuh-kibana-app/pull/1257))
- Restart master and worker nodes ([#1222](https://github.com/wazuh/wazuh-kibana-app/pull/1222)).
- Restart agents ([#1229](https://github.com/wazuh/wazuh-kibana-app/pull/1229)).
- Added support for more than one Wazuh monitoring pattern ([#1243](https://github.com/wazuh/wazuh-kibana-app/pull/1243))
- Added customizable interval for Wazuh monitoring indices creation ([#1243](https://github.com/wazuh/wazuh-kibana-app/pull/1243)).
- Expand visualizations ([#1246](https://github.com/wazuh/wazuh-kibana-app/pull/1246)).
- Added a dynamic table columns selector ([#1246](https://github.com/wazuh/wazuh-kibana-app/pull/1246)).
- Added resizable columns by dragging in tables ([d2bf8ee](https://github.com/wazuh/wazuh-kibana-app/commit/d2bf8ee9681ca5d6028325e165854b49214e86a3))
- Added a cron job for fetching missing fields of all valid index patterns, also merging dynamic fields every time an index pattern is refreshed by the app ([#1276](https://github.com/wazuh/wazuh-kibana-app/pull/1276)).
- Added auto-merging dynamic fields for Wazuh monitoring index patterns ([#1300](https://github.com/wazuh/wazuh-kibana-app/pull/1300))
- New server module, it's a job queue so we can add delayed jobs to be run in background, this iteration only accepts delayed Wazuh API calls ([#1283](https://github.com/wazuh/wazuh-kibana-app/pull/1283)).
- Added new way to view logs using a logs viewer ([#1292](https://github.com/wazuh/wazuh-kibana-app/pull/1292))
- Added new directive for registering agents from the UI, including instructions on "how to" ([#1321](https://github.com/wazuh/wazuh-kibana-app/pull/1321)).
- Added some Angular charts in Agents Preview and Agents SCA sections ([#1364](https://github.com/wazuh/wazuh-kibana-app/pull/1364))
- Added Docker listener settings in configuration views ([#1365](https://github.com/wazuh/wazuh-kibana-app/pull/1365))
- Added Docker dashboards for both Agents and Overview ([#1367](https://github.com/wazuh/wazuh-kibana-app/pull/1367))
- Improved app logger with debug level ([#1373](https://github.com/wazuh/wazuh-kibana-app/pull/1373))
- Introducing React components from the EUI framework

### Changed

- Escape XML special characters ([#1159](https://github.com/wazuh/wazuh-kibana-app/pull/1159)).
- Changed empty results message for Wazuh tables ([#1165](https://github.com/wazuh/wazuh-kibana-app/pull/1165)).
- Allowing the same query multiple times on the Dev Tools ([#1174](https://github.com/wazuh/wazuh-kibana-app/pull/1174))
- Refactor JSON/XML viewer for configuration tab ([#1173](https://github.com/wazuh/wazuh-kibana-app/pull/1173), [#1148](https://github.com/wazuh/wazuh-kibana-app/pull/1148)).
- Using full height for all containers when possible ([#1224](https://github.com/wazuh/wazuh-kibana-app/pull/1224)).
- Improved the way we are handling "back button" events ([#1207](https://github.com/wazuh/wazuh-kibana-app/pull/1207)).
- Changed some visualizations for FIM, GDPR, PCI, Vulnerability and Security Events ([#1206](https://github.com/wazuh/wazuh-kibana-app/pull/1206), [#1235](https://github.com/wazuh/wazuh-kibana-app/pull/1235), [#1293](https://github.com/wazuh/wazuh-kibana-app/pull/1293)).
- New design for agent header view ([#1186](https://github.com/wazuh/wazuh-kibana-app/pull/1186)).
- Not fetching data the very first time the Dev Tools are opened ([#1185](https://github.com/wazuh/wazuh-kibana-app/pull/1185)).
- Refresh all known fields for all valid index patterns if `kbn-vis` detects a broken index pattern ([ecd7c8f](https://github.com/wazuh/wazuh-kibana-app/commit/ecd7c8f98c187a350f81261d13b0d45dcec6dc5d)).
- Truncate texts and display a tooltip when they don't fit in a table cell ([7b56a87](https://github.com/wazuh/wazuh-kibana-app/commit/7b56a873f85dcba7e6838aeb2e40d9b4cf472576))
- Updated API autocomplete for Dev Tools ([#1218](https://github.com/wazuh/wazuh-kibana-app/pull/1218))
- Updated switches design to adapt it to Kibana's design ([#1253](https://github.com/wazuh/wazuh-kibana-app/pull/1253))
- Reduced the width of some table cells with little text, to give more space to the other columns ([#1263](https://github.com/wazuh/wazuh-kibana-app/pull/1263)).
- Redesign for Management > Status daemons list ([#1284](https://github.com/wazuh/wazuh-kibana-app/pull/1284)).
- Redesign for Management > Configuration, Agent > Configuration ([#1289](https://github.com/wazuh/wazuh-kibana-app/pull/1289)).
- Replaced Management > Logs table with a log viewer component ([#1292](https://github.com/wazuh/wazuh-kibana-app/pull/1292)).
- The agents list search bar now allows to switch between AND/OR operators ([#1291](https://github.com/wazuh/wazuh-kibana-app/pull/1291)).
- Improve audit dashboards ([#1374](https://github.com/wazuh/wazuh-kibana-app/pull/1374))
- Exclude agent "000" getting the last registered and the most active agents from the Wazuh API.([#1391](https://github.com/wazuh/wazuh-kibana-app/pull/1391))
- Reviewed Osquery dashboards ([#1394](https://github.com/wazuh/wazuh-kibana-app/pull/1394))
- Memory info is now a log ([#1400](https://github.com/wazuh/wazuh-kibana-app/pull/1400))
- Error toasters time is now 30000ms, warning/info are still 6000ms ([#1420](https://github.com/wazuh/wazuh-kibana-app/pull/1420))

### Fixed

- Properly handling long messages on notifier service, until now, they were using out of the card space, also we replaced some API messages with more meaningful messages ([#1168](https://github.com/wazuh/wazuh-kibana-app/pull/1168)).
- Adapted Wazuh icon for multiple browsers where it was gone ([#1208](https://github.com/wazuh/wazuh-kibana-app/pull/1208)).
- Do not fetch data from tables twice when resize window ([#1303](https://github.com/wazuh/wazuh-kibana-app/pull/1303)).
- Agent syncrhonization status is updated as we browse the configuration section ([#1305](https://github.com/wazuh/wazuh-kibana-app/pull/1305))
- Using the browser timezone for reporting documents ([#1311](https://github.com/wazuh/wazuh-kibana-app/pull/1311)).
- Wrong behaviors in the routing system when the basePath was set ([#1342](https://github.com/wazuh/wazuh-kibana-app/pull/1342))
- Do not show pagination for one-page tables ([196c5b7](https://github.com/wazuh/wazuh-kibana-app/pull/1362/commits/196c5b717583032798da7791fa4f90ec06397f68))
- Being redirected to Overview once a Kibana restart is performed ([#1378](https://github.com/wazuh/wazuh-kibana-app/pull/1378))
- Displaying the AWS services section of the aws-s3 wodle ([#1393](https://github.com/wazuh/wazuh-kibana-app/pull/1393))
- Show email configuration on the configuration on demand ([#1401](https://github.com/wazuh/wazuh-kibana-app/issues/1401))
- Show "Follow symbolic link" field in Integrity monitoring - Monitored configuration on demand ([0c9c9da](https://github.com/wazuh/wazuh-kibana-app/pull/1414/commits/0c9c9da3b951548761cd203db5ee5baa39afe26c))

## Wazuh v3.8.2 - Kibana v6.6.0 / v6.6.1 / v6.6.2 / v6.7.0 - Revision 419

### Added

- Support for Kibana v6.6.0 / v6.6.1 / v6.6.2 / v6.7.0

### Fixed

- Fixed AWS dashboard, newer JavaScript browser engines break the view due to Angular.js ([6e882fc](https://github.com/wazuh/wazuh-kibana-app/commit/6e882fc1d7efe6059e6140ff40b8a20d9c1fa51e)).
- Fixed AWS accounts visualization, using the right field now ([6e882fc](https://github.com/wazuh/wazuh-kibana-app/commit/6e882fc1d7efe6059e6140ff40b8a20d9c1fa51e)).

## Wazuh v3.8.2 - Kibana v6.5.4 - Revision 418

### Added

- Support for Wazuh v3.8.2

### Changed

- Close configuration editor only if it was successfully updated ([bc77c35](https://github.com/wazuh/wazuh-kibana-app/commit/bc77c35d8440a656d4704451ce857c9e1d36a438)).
- Replaced FIM Vega visualization with standard visualization ([554ee1c](https://github.com/wazuh/wazuh-kibana-app/commit/554ee1c4c4d75c76d82272075acf8bb62e7f9e27)).

## Wazuh v3.8.1 - Kibana v6.5.4 - Revision 417

### Added

- Support for Wazuh v3.8.1

### Changed

- Moved monitored/ignored Windows registry entries to "FIM > Monitored" and "FIM > Ignored" to avoid user confusion ([#1176](https://github.com/wazuh/wazuh-kibana-app/pull/1176)).
- Excluding managers from wazuh-monitoring indices ([#1177](https://github.com/wazuh/wazuh-kibana-app/pull/1177)).
- Escape `&` before sending group configuration ([d3aa56f](https://github.com/wazuh/wazuh-kibana-app/commit/d3aa56fa73478c60505e500db7d3a7df263081b5)).
- Improved `autoFormat` function before rendering group configuration ([f4f8144](https://github.com/wazuh/wazuh-kibana-app/commit/f4f8144eef8b93038fc897a9f16356e71029b844)).
- Now the group configuration editor doesn't exit after sending data to the Wazuh API ([5c1a3ef](https://github.com/wazuh/wazuh-kibana-app/commit/5c1a3ef9bd710a7befbed0709c4a7cf414f44f6b)).

### Fixed

- Fixed style for the error toaster for long URLs or long paths ([11b8084](https://github.com/wazuh/wazuh-kibana-app/commit/11b8084c75bbc5da36587ff31d1bc80a55fe4dfe)).

## Wazuh v3.8.0 - Kibana v6.5.4 - Revision 416

### Added

- Added group management features such as:
  - Edit the group configuration ([#1096](https://github.com/wazuh/wazuh-kibana-app/pull/1096)).
  - Add/remove groups to/from an agent ([#1096](https://github.com/wazuh/wazuh-kibana-app/pull/1096)).
  - Add/remove agents to/from a group ([#1096](https://github.com/wazuh/wazuh-kibana-app/pull/1096)).
  - Add/remove groups ([#1152](https://github.com/wazuh/wazuh-kibana-app/pull/1152)).
- New directive for tables that don't need external data sources ([#1067](https://github.com/wazuh/wazuh-kibana-app/pull/1067)).
- New search bar directive with interactive filters and suggestions ([#1058](https://github.com/wazuh/wazuh-kibana-app/pull/1058)).
- New server route `/elastic/alerts` for fetching alerts using custom parameters([#1056](https://github.com/wazuh/wazuh-kibana-app/pull/1056)).
- New table for an agent FIM monitored files, if the agent OS platform is Windows it will show two tables: files and registry ([#1032](https://github.com/wazuh/wazuh-kibana-app/pull/1032)).
- Added description to each setting under Settings > Configuration ([#1048](https://github.com/wazuh/wazuh-kibana-app/pull/1048)).
- Added a new setting to `config.yml` related to Wazuh monitoring and its index pattern ([#1095](https://github.com/wazuh/wazuh-kibana-app/pull/1095)).
- Resizable columns by dragging in Dev-tools ([#1102](https://github.com/wazuh/wazuh-kibana-app/pull/1102)).
- New feature to be able to edit config.yml file from the Settings > Configuration section view ([#1105](https://github.com/wazuh/wazuh-kibana-app/pull/1105)).
- Added a new table (network addresses) for agent inventory tab ([#1111](https://github.com/wazuh/wazuh-kibana-app/pull/1111)).
- Added `audit_key` (Who-data Audit keys) for configuration tab ([#1123](https://github.com/wazuh/wazuh-kibana-app/pull/1123)).
- Added new known fields for Kibana index pattern ([#1150](https://github.com/wazuh/wazuh-kibana-app/pull/1150)).

### Changed

- Changed Inventory tables. Now the app looks for the OS platform and it shows different tables depending on the OS platform. In addition the process state codes has been replaced to be more meaningful ([#1059](https://github.com/wazuh/wazuh-kibana-app/pull/1059)).
- Tiny rework for the AWS tab including.
- "Report" button is hidden on Discover panel ([#1047](https://github.com/wazuh/wazuh-kibana-app/pull/1047)).
- Visualizations, filters and Discover improved ([#1083](https://github.com/wazuh/wazuh-kibana-app/pull/1083)).
- Removed `popularizeField` function until https://github.com/elastic/kibana/issues/22426 is solved in order to avoid `Unable to write index pattern!` error on Discover tab ([#1085](https://github.com/wazuh/wazuh-kibana-app/pull/1085)).
- Improved Wazuh monitoring module ([#1094](https://github.com/wazuh/wazuh-kibana-app/pull/1094)).
- Added "Registered date" and "Last keep alive" in agents table allowing you to sort by these fields ([#1102](https://github.com/wazuh/wazuh-kibana-app/pull/1102)).
- Improved code quality in sections such as Ruleset > Rule and Decoder detail view simplify conditions ([#1102](https://github.com/wazuh/wazuh-kibana-app/pull/1102)).
- Replaced reporting success message ([#1102](https://github.com/wazuh/wazuh-kibana-app/pull/1102)).
- Reduced the default number of shards and the default number of replicas for the app indices ([#1113](https://github.com/wazuh/wazuh-kibana-app/pull/1113)).
- Refreshing index pattern known fields on health check controller ([#1119](https://github.com/wazuh/wazuh-kibana-app/pull/1119)).
- Less strict memory check ([786c764](https://github.com/wazuh/wazuh-kibana-app/commit/786c7642cd88083f9a77c57ed204488ecf5b710a)).
- Checking message origin in error handler ([dfec368](https://github.com/wazuh/wazuh-kibana-app/commit/dfec368d22a148b2e4437db92d71294900241961)).
- Dev tools is now showing the response as it is, like `curl` does ([#1137](https://github.com/wazuh/wazuh-kibana-app/pull/1137)).
- Removed `unknown` as valid node name ([#1149](https://github.com/wazuh/wazuh-kibana-app/pull/1149)).
- Removed `rule.id` direct filter from the rule set tables ([#1151](https://github.com/wazuh/wazuh-kibana-app/pull/1151))

### Fixed

- Restored X-Pack security logic for the .wazuh index, now it's not bypassing the X-Pack roles ([#1081](https://github.com/wazuh/wazuh-kibana-app/pull/1081))
- Avoid fetching twice the same data ([#1072](https://github.com/wazuh/wazuh-kibana-app/pull/1072), [#1061](https://github.com/wazuh/wazuh-kibana-app/pull/1061)).
- Wazuh logo adapted to low resolutions ([#1074](https://github.com/wazuh/wazuh-kibana-app/pull/1074)).
- Hide Audit, OpenSCAP tabs for non-linux agents. Fixed empty Windows events under Configuration > Log collection section. OSQuery logo has been standardized ([#1072](https://github.com/wazuh/wazuh-kibana-app/pull/1072), [#1076](https://github.com/wazuh/wazuh-kibana-app/pull/1076)).
- Fix empty values on _Overview > Security events_ when Wazuh monitoring is disabled ([#1091](https://github.com/wazuh/wazuh-kibana-app/pull/1091)).
- Fix overlapped play button in Dev-tools when the input box has a scrollbar ([#1102](https://github.com/wazuh/wazuh-kibana-app/pull/1102)).
- Fix Dev-tools behavior when parse json invalid blocks ([#1102](https://github.com/wazuh/wazuh-kibana-app/pull/1102)).
- Fixed Management > Monitoring tab frustration adding back buttons ([#1102](https://github.com/wazuh/wazuh-kibana-app/pull/1102)).
- Fix template checking when using more than one pattern ([#1104](https://github.com/wazuh/wazuh-kibana-app/pull/1104)).
- Fix infinite loop for Wazuh monitoring when the Wazuh API is not being able to give us all the agents ([5a26916](https://github.com/wazuh/wazuh-kibana-app/commit/5a2691642b40a34783d2eafb6ee24ae78b9af21a)), ([85005a1](https://github.com/wazuh/wazuh-kibana-app/commit/85005a184d4f1c3d339b7c895b5d2469f3b45171)).
- Fix rule details for `list` and `info` parameters ([#1149](https://github.com/wazuh/wazuh-kibana-app/pull/1149)).

## Wazuh v3.7.1 / v3.7.2 - Kibana v6.5.1 / v6.5.2 / v6.5.3 / v6.5.4 - Revision 415

### Added

- Support for Elastic stack v6.5.2 / v6.5.3 / v6.5.4.
- Support for Wazuh v3.7.1 / v3.7.2.
- Dev Tools module now autocompletes API endpoints ([#1030](https://github.com/wazuh/wazuh-kibana-app/pull/1030)).

### Changed

- Increased number of rows for syscollector tables ([#1033](https://github.com/wazuh/wazuh-kibana-app/pull/1033)).
- Modularized JSON/XML viewers for the configuration section ([#982](https://github.com/wazuh/wazuh-kibana-app/pull/982)).

### Fixed

- Added missing fields for syscollector network tables ([#1036](https://github.com/wazuh/wazuh-kibana-app/pull/1036)).
- Using the right API path when downloading CSV for decoders list ([#1045](https://github.com/wazuh/wazuh-kibana-app/pull/1045)).
- Including group field when downloading CSV for agents list ([#1044](https://github.com/wazuh/wazuh-kibana-app/pull/1044)).
- Preserve active tab in configuration section when refreshing the page ([#1037](https://github.com/wazuh/wazuh-kibana-app/pull/1037)).

## Wazuh v3.7.0 - Kibana v6.5.0 / v6.5.1 - Revision 414

### Added

- Support for Elastic Stack v6.5.0 / v6.5.1.
- Agent groups bar is now visible on the agent configuration section ([#1023](https://github.com/wazuh/wazuh-kibana-app/pull/1023)).
- Added a new setting for the `config.yml` file for enable/disable administrator mode ([#1019](https://github.com/wazuh/wazuh-kibana-app/pull/1019)).
  - This allows the user to perform PUT, POST, DELETE methods in our Dev Tools.

### Changed

- Refactored most front-end controllers ([#1023](https://github.com/wazuh/wazuh-kibana-app/pull/1023)).

## Wazuh v3.7.0 - Kibana v6.4.2 / v6.4.3 - Revision 413

### Added

- Support for Wazuh v3.7.0.
- Support for Elastic Stack v6.4.2 / v6.4.3.
- Brand-new interface for _Configuration_ (on both _Management_ and _Agents_ tabs) ([#914](https://github.com/wazuh/wazuh-kibana-app/pull/914)):
  - Now you can check current and real agent and manager configuration.
  - A new interface design, with more useful information and easy to understand descriptions.
  - New and more responsive JSON/XML viewers to show the configuration in raw mode.
- Brand-new extension - Osquery ([#938](https://github.com/wazuh/wazuh-kibana-app/pull/938)):
  - A new extension, disabled by default.
  - Check alerts from Wazuh's Osquery integration.
  - Check your current Osquery wodle configuration.
  - More improvements will come for this extension in the future.
- New option for Wazuh app configuration file - _Ignore index patterns_ ([#947](https://github.com/wazuh/wazuh-kibana-app/pull/947)):
  - Now the user can specify which index patterns can't be selected on the app using the new `ip.ignore` setting on the `config.yml` file.
  - The valid format is an array of strings which represents index patterns.
  - By default, this list is empty (all index patterns will be available if they use a compatible structure).
- Added a node selector for _Management > Status_ section when Wazuh cluster is enabled ([#976](https://github.com/wazuh/wazuh-kibana-app/pull/976)).
- Added quick access to _Configuration_ or _Discover_ panels for an agent on the agents list ([#939](https://github.com/wazuh/wazuh-kibana-app/pull/939)).
- Now you can click on an agent's ID on the _Discover_ panels to open its details page on the app ([#904](https://github.com/wazuh/wazuh-kibana-app/pull/904)).
- Redesigned the _Overview > Amazon AWS_ tab, using more meaningful visualizations for a better overall view of your agents' status ([#903](https://github.com/wazuh/wazuh-kibana-app/pull/903)).
- Redesigned the _Overview/Agents > Vulnerabilities_ tab, using more meaningful visualizations for a better overall view of your agents' status ([#954](https://github.com/wazuh/wazuh-kibana-app/pull/954)).
- Now everytime the user enters the _Settings_ tab, the API connection will be automatically checked ([#971](https://github.com/wazuh/wazuh-kibana-app/pull/971)).
- Added a node selector for _Management > Logs_ section when Wazuh cluster is enabled ([#980](https://github.com/wazuh/wazuh-kibana-app/pull/980)).
- Added a group selector for _Agents_ section ([#995](https://github.com/wazuh/wazuh-kibana-app/pull/995)).

### Changed

- Interface refactoring for the _Agents > Inventory data_ tab ([#924](https://github.com/wazuh/wazuh-kibana-app/pull/924)):
  - Now the tab won't be available if your agent doesn't have Syscollector enabled, and each card will be enabled or disabled depending on the current Syscollector scans configuration.
  - This will prevent situations where the user couldn't check the inventory although there was actual scan data to show on some sections.
- Added support for new multigroups feature ([#911](https://github.com/wazuh/wazuh-kibana-app/pull/911)):
  - Now the information bars on _Agents_ will show all the groups an agent belongs to.
- Now the result pane on the _Dev tools_ tab will show the error code coming from the Wazuh API ([#909](https://github.com/wazuh/wazuh-kibana-app/pull/909)).
- Changed some visualizations titles for _Overview/Agents > OpenSCAP_ tab ([#925](https://github.com/wazuh/wazuh-kibana-app/pull/925)).
- All backend routes have been renamed ([#932](https://github.com/wazuh/wazuh-kibana-app/pull/932)).
- Several improvements for Elasticsearch tests ([#933](https://github.com/wazuh/wazuh-kibana-app/pull/933)).
- Updated some strings and descriptions on the _Settings_ tab ([#934](https://github.com/wazuh/wazuh-kibana-app/pull/934)).
- Changed the date format on _Settings > Logs_ to make it more human-readable ([#944](https://github.com/wazuh/wazuh-kibana-app/pull/944)).
- Changed some labels to remove the "MD5 sum" expression, it will use "Checksum" instead ([#945](https://github.com/wazuh/wazuh-kibana-app/pull/945)).
- Added word wrapping class to group name in _Management > Groups > Group detail_ tab ([#945](https://github.com/wazuh/wazuh-kibana-app/pull/945)).
- The `wz-table` directive has been refactored ([#953](https://github.com/wazuh/wazuh-kibana-app/pull/953)).
- The `wz-table` directive now checks if a request is aborted ([#979](https://github.com/wazuh/wazuh-kibana-app/pull/979)).
- Several performance improvements ([#985](https://github.com/wazuh/wazuh-kibana-app/pull/985), [#997](https://github.com/wazuh/wazuh-kibana-app/pull/997), [#1000](https://github.com/wazuh/wazuh-kibana-app/pull/1000)).

### Fixed

- Several known fields for _Whodata_ functionality have been fixed ([#901](https://github.com/wazuh/wazuh-kibana-app/pull/901)).
- Fixed alignment bug with the _Add a filter +_ button on _Discover_ and _Agents_ tabs ([#912](https://github.com/wazuh/wazuh-kibana-app/pull/912)).
- Fixed a bug where the `Add API` form on _Settings_ didn't appear when pressing the button after editing an existing API entry ([#944](https://github.com/wazuh/wazuh-kibana-app/pull/944)).
- Fixed a bug on _Ruleset_ tab where the "Description" column was showing `0` if the rule doesn't have any description ([#948](https://github.com/wazuh/wazuh-kibana-app/pull/948)).
- Fixed wrong alignment on related Rules/Decoders tables from _Management > Ruleset_ tab ([#971](https://github.com/wazuh/wazuh-kibana-app/pull/971)).
- Fixed a bug where sometimes the error messages appeared duplicated ([#971](https://github.com/wazuh/wazuh-kibana-app/pull/971)).

### Removed

- On the _Management > Monitoring_ tab, the `Cluster enabled but not running` message won't appear as an error anymore ([#971](https://github.com/wazuh/wazuh-kibana-app/pull/971)).

## Wazuh v3.6.1 - Kibana v6.4.1 / v6.4.2 / v6.4.3 - Revision 412

### Added

- Support for Elastic Stack v6.4.1 / v6.4.2 / v6.4.3.

## Wazuh v3.6.1 - Kibana v6.4.0 - Revision 411

### Added

- Redesigned the _Overview > Integrity monitoring_ tab, using more meaningful visualizations for a better overall view of your agents' status ([#893](https://github.com/wazuh/wazuh-kibana-app/pull/893)).
- Added a new table for the _Inventory_ tab: _Processes_ ([#895](https://github.com/wazuh/wazuh-kibana-app/pull/895)).
- Improved error handling for tables. Now the table will show an error message if it wasn't able to fetch and load data ([#896](https://github.com/wazuh/wazuh-kibana-app/pull/896)).

### Changed

- The app source code has been improved, following best practices and coding guidelines ([#892](https://github.com/wazuh/wazuh-kibana-app/pull/892)).
- Included more app tests and prettifier for better code maintainability ([#883](https://github.com/wazuh/wazuh-kibana-app/pull/883) & [#885](https://github.com/wazuh/wazuh-kibana-app/pull/885)).

### Fixed

- Fixed minor visual errors on some _GDPR_, _PCI DSS_ and _Vulnerabilities_ visualizations ([#894](https://github.com/wazuh/wazuh-kibana-app/pull/894)).

## Wazuh v3.6.1 - Kibana v6.4.0 - Revision 410

### Added

- The _Inventory_ tab has been redesigned ([#873](https://github.com/wazuh/wazuh-kibana-app/pull/873)):
  - Added new network interfaces and port tables.
  - Improved design using metric information bars and intuitive status indicators.
- Added refresh functionality to the _Settings > Logs_ tab ([#852](https://github.com/wazuh/wazuh-kibana-app/pull/852)):
  - Now everytime the user opens the tab, the logs will be reloaded.
  - A new button to force the update has been added on the top left corner of the logs table.
- Added `tags` and `recursion_level` configuration options to _Management/Agent > Configuration_ tabs ([#850](https://github.com/wazuh/wazuh-kibana-app/pull/850)).
- The _Kuery_ search syntax has been added again to the app ([#851](https://github.com/wazuh/wazuh-kibana-app/pull/851)).
- Added a first batch of [_Mocha_](https://mochajs.org/) tests and other quality of code improvements to the app ([#859](https://github.com/wazuh/wazuh-kibana-app/pull/859)).
- Now you can open specific rule details (the _Management > Ruleset_ tab) when clicking on the `rule.id` value on the _Discover_ tab ([#862](https://github.com/wazuh/wazuh-kibana-app/pull/862)).
- Now you can click on the rule ID value on the _Management > Ruleset_ tab to search for related alerts on the _Discover_ tab ([#863](https://github.com/wazuh/wazuh-kibana-app/pull/863)).

### Changed

- The index pattern known fields have been updated up to 567 ([#872](https://github.com/wazuh/wazuh-kibana-app/pull/872)).
- Now the _Inventory_ tab will always be available for all agents, and a descriptive message will appear if the agent doesn't have `syscollector` enabled ([#879](https://github.com/wazuh/wazuh-kibana-app/pull/879)).

### Fixed

- Fixed a bug where the _Inventory_ tab was unavailable if the user reloads the page while on the _Agents > Configuration_ tab ([#845](https://github.com/wazuh/wazuh-kibana-app/pull/845)).
- Fixed some _Overview > VirusTotal_ visualizations ([#846](https://github.com/wazuh/wazuh-kibana-app/pull/846)).
- Fixed a bug where the _Settings > Extensions_ tab wasn't being properly hidden when there's no API entries inserted ([#847](https://github.com/wazuh/wazuh-kibana-app/pull/847)).
- Fixed a bug where the _Current API_ indicator on the top navbar wasn't being properly updated when the user deletes all the API entries ([#848](https://github.com/wazuh/wazuh-kibana-app/pull/848)).
- Fixed a bug where the _Agents coverage_ metric were not displaying a proper value when the manager has 0 registered agents ([#849](https://github.com/wazuh/wazuh-kibana-app/pull/849)).
- Fixed a bug where the `wazuh-basic` user role was able to update API entries (it should be forbidden) ([#853](https://github.com/wazuh/wazuh-kibana-app/pull/853)).
- Fixed a bug where the visualizations had scroll bars on the PDF reports ([#870](https://github.com/wazuh/wazuh-kibana-app/pull/870)).
- Fixed a bug on the _Dev tools_ tab where the user couldn't execute the first request block if there was blank lines above it ([#871](https://github.com/wazuh/wazuh-kibana-app/pull/871)).
- Fixed a bug on pinned filters when opening tabs where the implicit filter was the same, making them stuck and unremovable from other tabs ([#878](https://github.com/wazuh/wazuh-kibana-app/pull/878)).

## Wazuh v3.6.1 - Kibana v6.4.0 - Revision 409

### Added

- Support for Wazuh v3.6.1.

### Fixed

- Fixed a bug on the _Dev tools_ tab ([b7c79f4](https://github.com/wazuh/wazuh-kibana-app/commit/b7c79f48f06cb49b12883ec9e9337da23b49976b)).

## Wazuh v3.6.1 - Kibana v6.3.2 - Revision 408

### Added

- Support for Wazuh v3.6.1.

### Fixed

- Fixed a bug on the _Dev tools_ tab ([4ca9ed5](https://github.com/wazuh/wazuh-kibana-app/commit/4ca9ed54f1b18e5d499d950e6ff0741946701988)).

## Wazuh v3.6.0 - Kibana v6.4.0 - Revision 407

### Added

- Support for Wazuh v3.6.0.

## Wazuh v3.6.0 - Kibana v6.3.2 - Revision 406

### Added

- Support for Wazuh v3.6.0.

## Wazuh v3.5.0 - Kibana v6.4.0 - Revision 405

### Added

- Support for Elastic Stack v6.4.0 ([#813](https://github.com/wazuh/wazuh-kibana-app/pull/813)).

## Wazuh v3.5.0 - Kibana v6.3.2 - Revision 404

### Added

- Added new options to `config.yml` to change shards and replicas settings for `wazuh-monitoring` indices ([#809](https://github.com/wazuh/wazuh-kibana-app/pull/809)).
- Added more error messages for `wazuhapp.log` in case of failure when performing some crucial functions ([#812](https://github.com/wazuh/wazuh-kibana-app/pull/812)).
- Now it's possible to change replicas settings for existing `.wazuh`, `.wazuh-version` and `wazuh-monitoring` indices on the `config.yml` file ([#817](https://github.com/wazuh/wazuh-kibana-app/pull/817)).

### Changed

- App frontend code refactored and restructured ([#802](https://github.com/wazuh/wazuh-kibana-app/pull/802)).
- Now the _Overview > Security events_ tab won't show anything if the only visualization with data is _Agents status_ ([#811](https://github.com/wazuh/wazuh-kibana-app/pull/811)).

### Fixed

- Fixed a bug where the RAM status message appreared twice the first time you opened the app ([#807](https://github.com/wazuh/wazuh-kibana-app/pull/807)).
- Fixed the app UI to make the app usable on Internet Explorer 11 ([#808](https://github.com/wazuh/wazuh-kibana-app/pull/808)).

## Wazuh v3.5.0 - Kibana v6.3.2 - Revision 403

### Added

- The welcome tabs on _Overview_ and _Agents_ have been updated with a new name and description for the existing sections ([#788](https://github.com/wazuh/wazuh-kibana-app/pull/788)).
- Now the app tables will auto-resize depending on the screen height ([#792](https://github.com/wazuh/wazuh-kibana-app/pull/792)).

### Changed

- Now all the app filters on several tables will present the values in alphabetical order ([#787](https://github.com/wazuh/wazuh-kibana-app/pull/787)).

### Fixed

- Fixed a bug on _Decoders_ where clicking on the decoder wouldn't open the detail view if the `Parent decoders` filter was enabled ([#782](https://github.com/wazuh/wazuh-kibana-app/pull/782)).
- Fixed a bug on _Dev tools_ when the first line on the editor pane was empty or had a comment ([#790](https://github.com/wazuh/wazuh-kibana-app/pull/790)).
- Fixed a bug where the app was throwing multiple warning messages the first time you open it ([#791](https://github.com/wazuh/wazuh-kibana-app/pull/791)).
- Fixed a bug where clicking on a different tab from _Overview_ right after inserting the API credentials for the first time would always redirect to _Overview_ ([#791](https://github.com/wazuh/wazuh-kibana-app/pull/791)).
- Fixed a bug where the user could have a browser cookie with a reference to a non-existing API entry on Elasticsearch ([#794](https://github.com/wazuh/wazuh-kibana-app/pull/794) & [#795](https://github.com/wazuh/wazuh-kibana-app/pull/795)).

### Removed

- The cluster key has been removed from the API requests to `/manager/configuration` ([#796](https://github.com/wazuh/wazuh-kibana-app/pull/796)).

## Wazuh v3.5.0 - Kibana v6.3.1/v6.3.2 - Revision 402

### Added

- Support for Wazuh v3.5.0.
- Added new fields for _Vulnerability detector_ alerts ([#752](https://github.com/wazuh/wazuh-kibana-app/pull/752)).
- Added multi table search for `wz-table` directive. Added two new log levels for _Management > Logs_ section ([#753](https://github.com/wazuh/wazuh-kibana-app/pull/753)).

## Wazuh v3.4.0 - Kibana v6.3.1/v6.3.2 - Revision 401

### Added

- Added a few new fields for Kibana due to the new Wazuh _who-data_ feature ([#763](https://github.com/wazuh/wazuh-kibana-app/pull/763)).
- Added XML/JSON viewer for each card under _Management > Configuration_ ([#764](https://github.com/wazuh/wazuh-kibana-app/pull/764)).

### Changed

- Improved error handling for Dev tools. Also removed some unused dependencies from the _Dev tools_ tab ([#760](https://github.com/wazuh/wazuh-kibana-app/pull/760)).
- Unified origin for tab descriptions. Reviewed some grammar typos ([#765](https://github.com/wazuh/wazuh-kibana-app/pull/765)).
- Refactored agents autocomplete component. Removed unused/deprecated modules ([#766](https://github.com/wazuh/wazuh-kibana-app/pull/766)).
- Simplified route resolves section ([#768](https://github.com/wazuh/wazuh-kibana-app/pull/768)).

### Fixed

- Fixed missing cluster node filter for the visualization shown when looking for specific node under _Management > Monitoring_ section ([#758](https://github.com/wazuh/wazuh-kibana-app/pull/758)).
- Fixed missing dependency injection for `wzMisc` factory ([#768](https://github.com/wazuh/wazuh-kibana-app/pull/768)).

### Removed

- Removed `angular-aria`, `angular-md5`, `ansicolors`, `js-yaml`, `querystring` and `lodash` dependencies since Kibana includes all of them. Removed some unused images ([#768](https://github.com/wazuh/wazuh-kibana-app/pull/768)).

## Wazuh v3.4.0 - Kibana v6.3.1/v6.3.2 - Revision 400

### Added

- Support for Wazuh v3.4.0.
- Support for Elastic Stack v6.3.2.
- Support for Kuery as accepted query language ([#742](https://github.com/wazuh/wazuh-kibana-app/pull/742)).
  - This feature is experimental.
- Added new _Who data_ fields from file integrity monitoring features ([#746](https://github.com/wazuh/wazuh-kibana-app/pull/746)).
- Added tab in _Settings_ section where you can see the last logs from the Wazuh app server ([#723](https://github.com/wazuh/wazuh-kibana-app/pull/723)).

### Changed

- Fully redesigned of the welcome screen along the different app sections ([#751](https://github.com/wazuh/wazuh-kibana-app/pull/751)).
- Now any agent can go to the _Inventory_ tab regardless if it's enabled or not. The content will change properly according to the agent configuration ([#744](https://github.com/wazuh/wazuh-kibana-app/pull/744)).
- Updated the `angular-material` dependency to `1.1.10` ([#743](https://github.com/wazuh/wazuh-kibana-app/pull/743)).
- Any API entry is now removable regardless if it's the only one API entry ([#740](https://github.com/wazuh/wazuh-kibana-app/pull/740)).
- Performance has been improved regarding to agents status, they are now being fetched using _distinct_ routes from the Wazuh API ([#738](https://github.com/wazuh/wazuh-kibana-app/pull/738)).
- Improved the way we are parsing some Wazuh API errors regarding to version mismatching ([#735](https://github.com/wazuh/wazuh-kibana-app/pull/735)).

### Fixed

- Fixed wrong filters being applied in _Ruleset > Rules_ and _Ruleset > Decoders_ sections when using Lucene like filters plus path filters ([#736](https://github.com/wazuh/wazuh-kibana-app/pull/736)).
- Fixed the template checking from the healthcheck, now it allows to use custom index patterns ([#739](https://github.com/wazuh/wazuh-kibana-app/pull/739)).
- Fixed infinite white screen from _Management > Monitoring_ when the Wazuh cluster is enabled but not running ([#741](https://github.com/wazuh/wazuh-kibana-app/pull/741)).

## Wazuh v3.3.0/v3.3.1 - Kibana v6.3.1 - Revision 399

### Added

- Added a new Angular.js factory to store the Wazuh app configuration values. Also, this factory is being used by the pre-routes functions (resolves); this way we are sure about having the real configuration at any time. These pre-routes functions have been improved too ([#670](https://github.com/wazuh/wazuh-kibana-app/pull/670)).
- Added extended information for reports from _Reporting_ feature ([#701](https://github.com/wazuh/wazuh-kibana-app/pull/701)).

### Changed

- Tables have been improved. Now they are truncating long fields and adding a tooltip if needed ([#671](https://github.com/wazuh/wazuh-kibana-app/pull/671)).
- Services have been improved ([#715](https://github.com/wazuh/wazuh-kibana-app/pull/715)).
- CSV formatted files have been improved. Now they are showing a more human readable column names ([#717](https://github.com/wazuh/wazuh-kibana-app/pull/717), [#726](https://github.com/wazuh/wazuh-kibana-app/pull/726)).
- Added/Modified some visualization titles ([#728](https://github.com/wazuh/wazuh-kibana-app/pull/728)).
- Improved Discover perfomance when in background mode ([#719](https://github.com/wazuh/wazuh-kibana-app/pull/719)).
- Reports from the _Reporting_ feature have been fulyl redesigned ([#701](https://github.com/wazuh/wazuh-kibana-app/pull/701)).

### Fixed

- Fixed the top menu API indicator when checking the API connection and the manager/cluster information had been changed ([#668](https://github.com/wazuh/wazuh-kibana-app/pull/668)).
- Fixed our logger module which was not writting logs the very first time Kibana is started neither after a log rotation ([#667](https://github.com/wazuh/wazuh-kibana-app/pull/667)).
- Fixed a regular expression in the server side when parsing URLs before registering a new Wazuh API ([#690](https://github.com/wazuh/wazuh-kibana-app/pull/690)).
- Fixed filters from specific visualization regarding to _File integrity_ section ([#694](https://github.com/wazuh/wazuh-kibana-app/pull/694)).
- Fixed filters parsing when generating a report because it was not parsing negated filters as expected ([#696](https://github.com/wazuh/wazuh-kibana-app/pull/696)).
- Fixed visualization counter from _OSCAP_ tab ([#722](https://github.com/wazuh/wazuh-kibana-app/pull/722)).

### Removed

- Temporary removed CSV download from agent inventory section due to Wazuh API bug ([#727](https://github.com/wazuh/wazuh-kibana-app/pull/727)).

## Wazuh v3.3.0/v3.3.1 - Kibana v6.3.0 - Revision 398

### Added

- Improvements for latest app redesign ([#652](https://github.com/wazuh/wazuh-kibana-app/pull/652)):
  - The _Welcome_ tabs have been simplified, following a more Elastic design.
  - Added again the `md-nav-bar` component with refined styles and limited to specific sections.
  - The _Settings > Welcome_ tab has been removed. You can use the nav bar to switch tabs.
  - Minor CSS adjustments and reordering.
- Small app UI improvements ([#634](https://github.com/wazuh/wazuh-kibana-app/pull/634)):
  - Added link to _Agents Preview_ on the _Agents_ tab breadcrumbs.
  - Replaced the _Generate report_ button with a smaller one.
  - Redesigned _Management > Ruleset_ `md-chips` to look similar to Kibana filter pills.
  - Added agent information bar from _Agents > General_ to _Agents > Welcome_ too.
  - Refactored flex layout on _Welcome_ tabs to fix a height visual bug.
  - Removed duplicated loading rings on the _Agents_ tab.
- Improvements for app tables ([#627](https://github.com/wazuh/wazuh-kibana-app/pull/627)):
  - Now the current page will be highlighted.
  - The gap has been fixed to the items per page value.
  - If there are no more pages for _Next_ or _Prev_ buttons, they will be hidden.
- Improvements for app health check ([#637](https://github.com/wazuh/wazuh-kibana-app/pull/637)):
  - Improved design for the view.
  - The checks have been placed on a table, showing the current status of each one.
- Changes to our reporting feature ([#639](https://github.com/wazuh/wazuh-kibana-app/pull/639)):
  - Now the generated reports will include tables for each section.
  - Added a parser for getting Elasticsearch data table responses.
  - The reporting feature is now a separated module, and the code has been refactored.
- Improvements for app tables pagination ([#646](https://github.com/wazuh/wazuh-kibana-app/pull/646)).

### Changed

- Now the `pretty` parameter on the _Dev tools_ tab will be ignored to avoid `Unexpected error` messages ([#624](https://github.com/wazuh/wazuh-kibana-app/pull/624)).
- The `pdfkit` dependency has been replaced by `pdfmake` ([#639](https://github.com/wazuh/wazuh-kibana-app/pull/639)).
- Changed some Kibana tables for performance improvements on the reporting feature ([#644](https://github.com/wazuh/wazuh-kibana-app/pull/644)).
- Changed the method to refresh the list of known fields on the index pattern ([#650](https://github.com/wazuh/wazuh-kibana-app/pull/650)):
  - Now when restarting Kibana, the app will update the fieldset preserving the custom user fields.

### Fixed

- Fixed bug on _Agents CIS-CAT_ tab who wasn't loading the appropriate visualizations ([#626](https://github.com/wazuh/wazuh-kibana-app/pull/626)).
- Fixed a bug where sometimes the index pattern could be `undefined` during the health check process, leading into a false error message when loading the app ([#640](https://github.com/wazuh/wazuh-kibana-app/pull/640)).
- Fixed several bugs on the _Settings > API_ tab when removing, adding or editing new entries.

### Removed

- Removed the app login system ([#636](https://github.com/wazuh/wazuh-kibana-app/pull/636)):
  - This feature was unstable, experimental and untested for a long time. We'll provide much better RBAC capabilities in the future.
- Removed the new Kuery language option on Discover app search bars.
  - This feature will be restored in the future, after more Elastic v6.3.0 adaptations.

## Wazuh v3.3.0/v3.3.1 - Kibana v6.3.0 - Revision 397

### Added

- Support for Elastic Stack v6.3.0 ([#579](https://github.com/wazuh/wazuh-kibana-app/pull/579) & [#612](https://github.com/wazuh/wazuh-kibana-app/pull/612) & [#615](https://github.com/wazuh/wazuh-kibana-app/pull/615)).
- Brand-new Wazuh app redesign for the _Monitoring_ tab ([#581](https://github.com/wazuh/wazuh-kibana-app/pull/581)):
  - Refactored and optimized UI for these tabs, using a breadcrumbs-based navigability.
  - Used the same guidelines from the previous redesign for _Overview_ and _Agents_ tabs.
- New tab for _Agents_ - _Inventory_ ([#582](https://github.com/wazuh/wazuh-kibana-app/pull/582)):
  - Get information about the agent host, such as installed packages, motherboard, operating system, etc.
  - This tab will appear if the agent has the [`syscollector`](https://documentation.wazuh.com/current/user-manual/reference/ossec-conf/wodle-syscollector.html) wodle enabled.
- Brand-new extension - _CIS-CAT Alerts_ ([#601](https://github.com/wazuh/wazuh-kibana-app/pull/601)):
  - A new extension, disabled by default.
  - Visualize alerts related to the CIS-CAT benchmarks on the _Overview_ and _Agents_ tabs.
  - Get information about the last performed scan and its score.
- Several improvements for the _Dev tools_ tab ([#583](https://github.com/wazuh/wazuh-kibana-app/pull/583) & [#597](https://github.com/wazuh/wazuh-kibana-app/pull/597)):
  - Now you can insert queries using inline parameters, just like in a web browser.
  - You can combine inline parameters with JSON-like parameters.
  - If you use the same parameter on both methods with different values, the inline parameter has precedence over the other one.
  - The tab icon has been changed for a more appropriate one.
  - The `Execute query` button is now always placed on the first line of the query block.
- Refactoring for all app tables ([#582](https://github.com/wazuh/wazuh-kibana-app/pull/582)):
  - Replaced the old `wz-table` directive with a new one, along with a new data factory.
  - Now the tables are built with a pagination system.
  - Much easier method for building tables for the app.
  - Performance and stability improvements when fetching API data.
  - Now you can see the total amount of items and the elapsed time.

### Changed

- Moved some logic from the _Agents preview_ tab to the server, to avoid excessive client-side workload ([#586](https://github.com/wazuh/wazuh-kibana-app/pull/586)).
- Changed the UI to use the same loading ring across all the app tabs ([#593](https://github.com/wazuh/wazuh-kibana-app/pull/593) & [#599](https://github.com/wazuh/wazuh-kibana-app/pull/599)).
- Changed the _No results_ message across all the tabs with visualizations ([#599](https://github.com/wazuh/wazuh-kibana-app/pull/599)).

### Fixed

- Fixed a bug on the _Settings/Extensions_ tab where enabling/disabling some extensions could make other ones to be disabled ([#591](https://github.com/wazuh/wazuh-kibana-app/pull/591)).

## Wazuh v3.3.0/v3.3.1 - Kibana v6.2.4 - Revision 396

### Added

- Support for Wazuh v3.3.1.
- Brand-new Wazuh app redesign for the _Settings_ tab ([#570](https://github.com/wazuh/wazuh-kibana-app/pull/570)):
  - Refactored and optimized UI for these tabs, using a breadcrumbs-based navigability.
  - Used the same guidelines from the previous redesign for _Overview_ and _Agents_ tabs.
- Refactoring for _Overview_ and _Agents_ controllers ([#564](https://github.com/wazuh/wazuh-kibana-app/pull/564)):
  - Reduced duplicated code by splitting it into separate files.
  - Code optimization for a better performance and maintainability.
  - Added new services to provide similar functionality between different app tabs.
- Added `data.vulnerability.package.condition` to the list of known fields ([#566](https://github.com/wazuh/wazuh-kibana-app/pull/566)).

### Changed

- The `wazuh-logs` and `wazuh-monitoring` folders have been moved to the Kibana's `optimize` directory in order to avoid some error messages when using the `kibana-plugin list` command ([#563](https://github.com/wazuh/wazuh-kibana-app/pull/563)).

### Fixed

- Fixed a bug on the _Settings_ tab where updating an API entry with wrong credentials would corrupt the existing one ([#558](https://github.com/wazuh/wazuh-kibana-app/pull/558)).
- Fixed a bug on the _Settings_ tab where removing an API entry while its edit form is opened would hide the `Add API` button unless the user reloads the tab ([#558](https://github.com/wazuh/wazuh-kibana-app/pull/558)).
- Fixed some Audit visualizations on the _Overview_ and _Agents_ tabs that weren't using the same search query to show the results ([#572](https://github.com/wazuh/wazuh-kibana-app/pull/572)).
- Fixed undefined variable error on the `wz-menu` directive ([#575](https://github.com/wazuh/wazuh-kibana-app/pull/575)).

## Wazuh v3.3.0 - Kibana v6.2.4 - Revision 395

### Fixed

- Fixed a bug on the _Agent Configuration_ tab where the sync status was always `NOT SYNCHRONIZED` ([#569](https://github.com/wazuh/wazuh-kibana-app/pull/569)).

## Wazuh v3.3.0 - Kibana v6.2.4 - Revision 394

### Added

- Support for Wazuh v3.3.0.
- Updated some backend API calls to include the app version in the request header ([#560](https://github.com/wazuh/wazuh-kibana-app/pull/560)).

## Wazuh v3.2.4 - Kibana v6.2.4 - Revision 393

### Added

- Brand-new Wazuh app redesign for _Overview_ and _Agents_ tabs ([#543](https://github.com/wazuh/wazuh-kibana-app/pull/543)):
  - Updated UI for these tabs using breadcrumbs.
  - New _Welcome_ screen, presenting all the tabs to the user, with useful links to our documentation.
  - Overall design improved, adjusted font sizes and reduced HTML code.
  - This base will allow the app to increase its functionality in the future.
  - Removed the `md-nav-bar` component for a better user experience on small screens.
  - Improved app performance removing some CSS effects from some components, such as buttons.
- New filter for agent version on the _Agents Preview_ tab ([#537](https://github.com/wazuh/wazuh-kibana-app/pull/537)).
- New filter for cluster node on the _Agents Preview_ tab ([#538](https://github.com/wazuh/wazuh-kibana-app/pull/538)).

### Changed

- Now the report generation process will run in a parallel mode in the foreground ([#523](https://github.com/wazuh/wazuh-kibana-app/pull/523)).
- Replaced the usage of `$rootScope` with two new factories, along with more controller improvements ([#525](https://github.com/wazuh/wazuh-kibana-app/pull/525)).
- Now the _Extensions_ tab on _Settings_ won't edit the `.wazuh` index to modify the extensions configuration for all users ([#545](https://github.com/wazuh/wazuh-kibana-app/pull/545)).
  - This allows each new user to always start with the base extensions configuration, and modify it to its needs storing the settings on a browser cookie.
- Now the GDPR requirements description on its tab won't be loaded if the Wazuh API version is not v3.2.3 or higher ([#546](https://github.com/wazuh/wazuh-kibana-app/pull/546)).

### Fixed

- Fixed a bug where the app crashes when attempting to download huge amounts of data as CSV format ([#521](https://github.com/wazuh/wazuh-kibana-app/pull/521)).
- Fixed a bug on the Timelion visualizations from _Management/Monitoring_ which were not properly filtering and showing the cluster nodes information ([#530](https://github.com/wazuh/wazuh-kibana-app/pull/530)).
- Fixed several bugs on the loading process when switching between tabs with or without visualizations in the _Overview_ and _Agents_ tab ([#531](https://github.com/wazuh/wazuh-kibana-app/pull/531) & [#533](https://github.com/wazuh/wazuh-kibana-app/pull/533)).
- Fixed a bug on the `wazuh-monitoring` index feature when using multiple inserted APIs, along with several performance improvements ([#539](https://github.com/wazuh/wazuh-kibana-app/pull/539)).
- Fixed a bug where the OS filter on the _Agents Preview_ tab would exclude the rest of filters instead of combining them ([#552](https://github.com/wazuh/wazuh-kibana-app/pull/552)).
- Fixed a bug where the Extensions settings were restored every time the user opened the _Settings_ tab or pressed the _Set default manager_ button ([#555](https://github.com/wazuh/wazuh-kibana-app/pull/555) & [#556](https://github.com/wazuh/wazuh-kibana-app/pull/556)).

## Wazuh v3.2.3/v3.2.4 - Kibana v6.2.4 - Revision 392

### Added

- Support for Wazuh v3.2.4.
- New functionality - _Reporting_ ([#510](https://github.com/wazuh/wazuh-kibana-app/pull/510)):
  - Generate PDF logs on the _Overview_ and _Agents_ tabs, with the new button next to _Panels_ and _Discover_.
  - The report will contain the current visualizations from the tab where you generated it.
  - List all your generated reports, download or deleted them at the new _Management/Reporting_ tab.
  - **Warning:** If you leave the tab while generating a report, the process will be aborted.
- Added warning/error messages about the total RAM on the server side ([#502](https://github.com/wazuh/wazuh-kibana-app/pull/502)):
  - None of this messages will prevent the user from accessing the app, it's just a recommendation.
  - If your server has less than 2GB of RAM, you'll get an error message when opening the app.
  - If your server has between 2GB and 3GB of RAM, you'll get a warning message.
  - If your server has more than 3GB of RAM, you won't get any kind of message.
- Refactoring and added loading bar to _Manager Logs_ and _Groups_ tabs ([#505](https://github.com/wazuh/wazuh-kibana-app/pull/505)).
- Added more Syscheck options to _Management/Agents_ configuration tabs ([#509](https://github.com/wazuh/wazuh-kibana-app/pull/509)).

### Fixed

- Added more fields to the `known-fields.js` file to avoid warning messages on _Discover_ when using Filebeat for alerts forwarding ([#497](https://github.com/wazuh/wazuh-kibana-app/pull/497)).
- Fixed a bug where clicking on the _Check connection_ button on the _Settings_ tab threw an error message although the API connected successfully ([#504](https://github.com/wazuh/wazuh-kibana-app/pull/504)).
- Fixed a bug where the _Agents_ tab was not properly showing the total of agents due to the new Wazuh cluster implementation ([#517](https://github.com/wazuh/wazuh-kibana-app/pull/517)).

## Wazuh v3.2.3 - Kibana v6.2.4 - Revision 391

### Added

- Support for Wazuh v3.2.3.
- Brand-new extension - _GDPR Alerts_ ([#453](https://github.com/wazuh/wazuh-kibana-app/pull/453)):
  - A new extension, enabled by default.
  - Visualize alerts related to the GDPR compliance on the _Overview_ and _Agents_ tabs.
  - The _Ruleset_ tab has been updated to include GDPR filters on the _Rules_ subtab.
- Brand-new Management tab - _Monitoring_ ([#490](https://github.com/wazuh/wazuh-kibana-app/pull/490)):
  - Visualize your Wazuh cluster, both master and clients.
    - Get the current cluster configuration.
    - Nodes listing, sorting, searching, etc.
  - Get a more in-depth cluster status thanks to the newly added [_Timelion_](https://www.elastic.co/guide/en/kibana/current/timelion.html) visualizations.
  - The Detail view gives you a summary of the node's healthcheck.
- Brand-new tab - _Dev tools_ ([#449](https://github.com/wazuh/wazuh-kibana-app/pull/449)):
  - Find it on the top navbar, next to _Discover_.
  - Execute Wazuh API requests directly from the app.
  - This tab uses your currently selected API from _Settings_.
  - You can type different API requests on the input window, select one with the cursor, and click on the Play button to execute it.
  - You can also type comments on the input window.
- More improvements for the _Manager/Ruleset_ tab ([#446](https://github.com/wazuh/wazuh-kibana-app/pull/446)):
  - A new colour palette for regex, order and rule description arguments.
  - Added return to List view on Ruleset button while on Detail view.
  - Fixed line height on all table headers.
  - Removed unused, old code from Ruleset controllers.
- Added option on `config.yml` to enable/disable the `wazuh-monitoring` index ([#441](https://github.com/wazuh/wazuh-kibana-app/pull/441)):
  - Configure the frequency time to generate new indices.
  - The default frequency time has been increased to 1 hour.
  - When disabled, useful metrics will appear on _Overview/General_ replacing the _Agent status_ visualization.
- Added CSV exporting button to the app ([#431](https://github.com/wazuh/wazuh-kibana-app/pull/431)):
  - Implemented new logic to fetch data from the Wazuh API and download it in CSV format.
  - Currently available for the _Ruleset_, _Logs_ and _Groups_ sections on the _Manager_ tab and also the _Agents_ tab.
- More refactoring to the app backend ([#439](https://github.com/wazuh/wazuh-kibana-app/pull/439)):
  - Standardized error output from the server side.
  - Drastically reduced the error management logic on the client side.
  - Applied the _Facade_ pattern when importing/exporting modules.
  - Deleted unused/deprecated/useless methods both from server and client side.
  - Some optimizations to variable type usages.
- Refactoring to Kibana filters management ([#452](https://github.com/wazuh/wazuh-kibana-app/pull/452) & [#459](https://github.com/wazuh/wazuh-kibana-app/pull/459)):
  - Added new class to build queries from the base query.
  - The filter management is being done on controllers instead of the `discover` directive.
  - Now we are emitting specific events whenever we are fetching data or communicating to the `discover` directive.
  - The number of useless requests to fetch data has been reduced.
  - The synchronization actions are working as expected regardless the amount of data and/or the number of machine resources.
  - Fixed several bugs about filter usage and transition to different app tabs.
- Added confirmation message when the user deletes an API entry on _Settings/API_ ([#428](https://github.com/wazuh/wazuh-kibana-app/pull/428)).
- Added support for filters on the _Manager/Logs_ tab when realtime is enabled ([#433](https://github.com/wazuh/wazuh-kibana-app/pull/433)).
- Added more filter options to the Detail view on _Manager/Ruleset_ ([#434](https://github.com/wazuh/wazuh-kibana-app/pull/434)).

### Changed

- Changed OSCAP visualization to avoid clipping issues with large agent names ([#429](https://github.com/wazuh/wazuh-kibana-app/pull/429)).
- Now the related Rules or Decoders sections on _Manager/Ruleset_ will remain hidden if there isn't any data to show or while it's loading ([#434](https://github.com/wazuh/wazuh-kibana-app/pull/434)).
- Added a 200ms delay when fetching iterable data from the Wazuh API ([#445](https://github.com/wazuh/wazuh-kibana-app/pull/445) & [#450](https://github.com/wazuh/wazuh-kibana-app/pull/450)).
- Fixed several bugs related to Wazuh API timeout/cancelled requests ([#445](https://github.com/wazuh/wazuh-kibana-app/pull/445)).
- Added `ENOTFOUND`, `EHOSTUNREACH`, `EINVAL`, `EAI_AGAIN` options for API URL parameter checking ([#463](https://github.com/wazuh/wazuh-kibana-app/pull/463)).
- Now the _Settings/Extensions_ subtab won't appear unless there's at least one API inserted ([#465](https://github.com/wazuh/wazuh-kibana-app/pull/465)).
- Now the index pattern selector on _Settings/Pattern_ will also refresh the known fields when changing it ([#477](https://github.com/wazuh/wazuh-kibana-app/pull/477)).
- Changed the _Manager_ tab into _Management_ ([#490](https://github.com/wazuh/wazuh-kibana-app/pull/490)).

### Fixed

- Fixed a bug where toggling extensions after deleting an API entry could lead into an error message ([#465](https://github.com/wazuh/wazuh-kibana-app/pull/465)).
- Fixed some performance bugs on the `dataHandler` service ([#442](https://github.com/wazuh/wazuh-kibana-app/pull/442) & [#486](https://github.com/wazuh/wazuh-kibana-app/pull/442)).
- Fixed a bug when loading the _Agents preview_ tab on Safari web browser ([#447](https://github.com/wazuh/wazuh-kibana-app/pull/447)).
- Fixed a bug where a new extension (enabled by default) appears disabled when updating the app ([#456](https://github.com/wazuh/wazuh-kibana-app/pull/456)).
- Fixed a bug where pressing the Enter key on the _Discover's_ tab search bar wasn't working properly ([#488](https://github.com/wazuh/wazuh-kibana-app/pull/488)).

### Removed

- Removed the `rison` dependency from the `package.json` file ([#452](https://github.com/wazuh/wazuh-kibana-app/pull/452)).
- Removed unused Elasticsearch request to avoid problems when there's no API inserted ([#460](https://github.com/wazuh/wazuh-kibana-app/pull/460)).

## Wazuh v3.2.1/v3.2.2 - Kibana v6.2.4 - Revision 390

### Added

- Support for Wazuh v3.2.2.
- Refactoring on visualizations use and management ([#397](https://github.com/wazuh/wazuh-kibana-app/pull/397)):
  - Visualizations are no longer stored on an index, they're built and loaded on demand when needed to render the interface.
  - Refactoring on the whole app source code to use the _import/export_ paradigm.
  - Removed old functions and variables from the old visualization management logic.
  - Removed cron task to clean remaining visualizations since it's no longer needed.
  - Some Kibana functions and modules have been overridden in order to make this refactoring work.
    - This change is not intrusive in any case.
- New redesign for the _Manager/Ruleset_ tab ([#420](https://github.com/wazuh/wazuh-kibana-app/pull/420)):
  - Rules and decoders list now divided into two different sections: _List view_ and _Detail view_.
  - Removed old expandable tables to move the rule/decoder information into a new space.
  - Enable different filters on the detail view for a better search on the list view.
  - New table for related rules or decoders.
  - And finally, a bunch of minor design enhancements to the whole app.
- Added a copyright notice to the whole app source code ([#395](https://github.com/wazuh/wazuh-kibana-app/pull/395)).
- Updated `.gitignore` with the _Node_ template ([#395](https://github.com/wazuh/wazuh-kibana-app/pull/395)).
- Added new module to the `package.json` file, [`rison`](https://www.npmjs.com/package/rison) ([#404](https://github.com/wazuh/wazuh-kibana-app/pull/404)).
- Added the `errorHandler` service to the blank screen scenario ([#413](https://github.com/wazuh/wazuh-kibana-app/pull/413)):
  - Now the exact error message will be shown to the user, instead of raw JSON content.
- Added new option on the `config.yml` file to disable the new X-Pack RBAC capabilities to filter index-patterns ([#417](https://github.com/wazuh/wazuh-kibana-app/pull/417)).

### Changed

- Small minor enhancements to the user interface ([#396](https://github.com/wazuh/wazuh-kibana-app/pull/396)):
  - Reduced Wazuh app logo size.
  - Changed buttons text to not use all-capitalized letters.
  - Minor typos found in the HTML/CSS code have been fixed.
- Now the app log stores the package revision ([#417](https://github.com/wazuh/wazuh-kibana-app/pull/417)).

### Fixed

- Fixed bug where the _Agents_ tab didn't preserve the filters after reloading the page ([#404](https://github.com/wazuh/wazuh-kibana-app/pull/404)).
- Fixed a bug when using X-Pack that sometimes threw an error of false _"Not enough privileges"_ scenario ([#415](https://github.com/wazuh/wazuh-kibana-app/pull/415)).
- Fixed a bug where the Kibana Discover auto-refresh functionality was still working when viewing the _Agent configuration_ tab ([#419](https://github.com/wazuh/wazuh-kibana-app/pull/419)).

## Wazuh v3.2.1 - Kibana v6.2.4 - Revision 389

### Changed

- Changed severity and verbosity to some log messages ([#412](https://github.com/wazuh/wazuh-kibana-app/pull/412)).

### Fixed

- Fixed a bug when using the X-Pack plugin without security capabilities enabled ([#403](https://github.com/wazuh/wazuh-kibana-app/pull/403)).
- Fixed a bug when the app was trying to create `wazuh-monitoring` indices without checking the existence of the proper template ([#412](https://github.com/wazuh/wazuh-kibana-app/pull/412)).

## Wazuh v3.2.1 - Kibana v6.2.4 - Revision 388

### Added

- Support for Elastic Stack v6.2.4.
- App server fully refactored ([#360](https://github.com/wazuh/wazuh-kibana-app/pull/360)):
  - Added new classes, reduced the amount of code, removed unused functions, and several optimizations.
  - Now the app follows a more ES6 code style on multiple modules.
  - _Overview/Agents_ visualizations have been ordered into separated files and folders.
  - Now the app can use the default index defined on the `/ect/kibana/kibana.yml` file.
  - Better error handling for the visualizations directive.
  - Added a cron job to delete remaining visualizations on the `.kibana` index if so.
  - Also, we've added some changes when using the X-Pack plugin:
    - Better management of users and roles in order to use the app capabilities.
    - Prevents app loading if the currently logged user has no access to any index pattern.
- Added the `errorHandler` service to the `dataHandler` factory ([#340](https://github.com/wazuh/wazuh-kibana-app/pull/340)).
- Added Syscollector section to _Manager/Agents Configuration_ tabs ([#359](https://github.com/wazuh/wazuh-kibana-app/pull/359)).
- Added `cluster.name` field to the `wazuh-monitoring` index ([#377](https://github.com/wazuh/wazuh-kibana-app/pull/377)).

### Changed

- Increased the query size when fetching the index pattern list ([#339](https://github.com/wazuh/wazuh-kibana-app/pull/339)).
- Changed active colour for all app tables ([#347](https://github.com/wazuh/wazuh-kibana-app/pull/347)).
- Changed validation regex to accept URLs with non-numeric format ([#353](https://github.com/wazuh/wazuh-kibana-app/pull/353)).
- Changed visualization removal cron task to avoid excessive log messages when there weren't removed visualizations ([#361](https://github.com/wazuh/wazuh-kibana-app/pull/361)).
- Changed filters comparison for a safer access ([#383](https://github.com/wazuh/wazuh-kibana-app/pull/383)).
- Removed some `server.log` messages to avoid performance errors ([#384](https://github.com/wazuh/wazuh-kibana-app/pull/384)).
- Changed the way of handling the index patterns list ([#360](https://github.com/wazuh/wazuh-kibana-app/pull/360)).
- Rewritten some false error-level logs to just information-level ones ([#360](https://github.com/wazuh/wazuh-kibana-app/pull/360)).
- Changed some files from JSON to CommonJS for performance improvements ([#360](https://github.com/wazuh/wazuh-kibana-app/pull/360)).
- Replaced some code on the `kibana-discover` directive with a much cleaner statement to avoid issues on the _Agents_ tab ([#394](https://github.com/wazuh/wazuh-kibana-app/pull/394)).

### Fixed

- Fixed a bug where several `agent.id` filters were created at the same time when navigating between _Agents_ and _Groups_ with different selected agents ([#342](https://github.com/wazuh/wazuh-kibana-app/pull/342)).
- Fixed logic on the index-pattern selector which wasn't showing the currently selected pattern the very first time a user opened the app ([#345](https://github.com/wazuh/wazuh-kibana-app/pull/345)).
- Fixed a bug on the `errorHandler` service who was preventing a proper output of some Elastic-related backend error messages ([#346](https://github.com/wazuh/wazuh-kibana-app/pull/346)).
- Fixed panels flickering in the _Settings_ tab ([#348](https://github.com/wazuh/wazuh-kibana-app/pull/348)).
- Fixed a bug in the shards and replicas settings when the user sets the value to zero (0) ([#358](https://github.com/wazuh/wazuh-kibana-app/pull/358)).
- Fixed several bugs related to the upgrade process from Wazuh 2.x to the new refactored server ([#363](https://github.com/wazuh/wazuh-kibana-app/pull/363)).
- Fixed a bug in _Discover/Agents VirusTotal_ tabs to avoid conflicts with the `agent.name` field ([#379](https://github.com/wazuh/wazuh-kibana-app/pull/379)).
- Fixed a bug on the implicit filter in _Discover/Agents PCI_ tabs ([#393](https://github.com/wazuh/wazuh-kibana-app/pull/393)).

### Removed

- Removed clear API password on `checkPattern` response ([#339](https://github.com/wazuh/wazuh-kibana-app/pull/339)).
- Removed old dashboard visualizations to reduce loading times ([#360](https://github.com/wazuh/wazuh-kibana-app/pull/360)).
- Removed some unused dependencies due to the server refactoring ([#360](https://github.com/wazuh/wazuh-kibana-app/pull/360)).
- Removed completely `metricService` from the app ([#389](https://github.com/wazuh/wazuh-kibana-app/pull/389)).

## Wazuh v3.2.1 - Kibana v6.2.2/v6.2.3 - Revision 387

### Added

- New logging system ([#307](https://github.com/wazuh/wazuh-kibana-app/pull/307)):
  - New module implemented to write app logs.
  - Now a trace is stored every time the app is re/started.
  - Currently, the `initialize.js` and `monitoring.js` files work with this system.
  - Note: the logs will live under `/var/log/wazuh/wazuhapp.log` on Linux systems, on Windows systems they will live under `kibana/plugins/`. It rotates the log whenever it reaches 100MB.
- Better cookies handling ([#308](https://github.com/wazuh/wazuh-kibana-app/pull/308)):
  - New field on the `.wazuh-version` index to store the last time the Kibana server was restarted.
  - This is used to check if the cookies have consistency with the current server status.
  - Now the app is clever and takes decisions depending on new consistency checks.
- New design for the _Agents/Configuration_ tab ([#310](https://github.com/wazuh/wazuh-kibana-app/pull/310)):
  - The style is the same as the _Manager/Configuration_ tab.
  - Added two more sections: CIS-CAT and Commands ([#315](https://github.com/wazuh/wazuh-kibana-app/pull/315)).
  - Added a new card that will appear when there's no group configuration at all ([#323](https://github.com/wazuh/wazuh-kibana-app/pull/323)).
- Added _"group"_ column on the agents list in _Agents_ ([#312](https://github.com/wazuh/wazuh-kibana-app/pull/312)):
  - If you click on the group, it will redirect the user to the specified group in _Manager/Groups_.
- New option for the `config.yml` file, `ip.selector` ([#313](https://github.com/wazuh/wazuh-kibana-app/pull/313)):
  - Define if the app will show or not the index pattern selector on the top navbar.
  - This setting is set to `true` by default.
- More CSS cleanup and reordering ([#315](https://github.com/wazuh/wazuh-kibana-app/pull/315)):
  - New `typography.less` file.
  - New `layout.less` file.
  - Removed `cleaned.less` file.
  - Reordering and cleaning of existing CSS files, including removal of unused classes, renaming, and more.
  - The _Settings_ tab has been refactored to correct some visual errors with some card components.
  - Small refactoring to some components from _Manager/Ruleset_ ([#323](https://github.com/wazuh/wazuh-kibana-app/pull/323)).
- New design for the top navbar ([#326](https://github.com/wazuh/wazuh-kibana-app/pull/326)):
  - Cleaned and refactored code
  - Revamped design, smaller and with minor details to follow the rest of Wazuh app guidelines.
- New design for the wz-chip component to follow the new Wazuh app guidelines ([#323](https://github.com/wazuh/wazuh-kibana-app/pull/323)).
- Added more descriptive error messages when the user inserts bad credentials on the _Add new API_ form in the _Settings_ tab ([#331](https://github.com/wazuh/wazuh-kibana-app/pull/331)).
- Added a new CSS class to truncate overflowing text on tables and metric ribbons ([#332](https://github.com/wazuh/wazuh-kibana-app/pull/332)).
- Support for Elastic Stack v6.2.2/v6.2.3.

### Changed

- Improved the initialization system ([#317](https://github.com/wazuh/wazuh-kibana-app/pull/317)):
  - Now the app will re-create the index-pattern if the user deletes the currently used by the Wazuh app.
  - The fieldset is now automatically refreshed if the app detects mismatches.
  - Now every index-pattern is dynamically formatted (for example, to enable the URLs in the _Vulnerabilities_ tab).
  - Some code refactoring for a better handling of possible use cases.
  - And the best thing, it's no longer needed to insert the sample alert!
- Improvements and changes to index-patterns ([#320](https://github.com/wazuh/wazuh-kibana-app/pull/320) & [#333](https://github.com/wazuh/wazuh-kibana-app/pull/333)):
  - Added a new route, `/get-list`, to fetch the index pattern list.
  - Removed and changed several functions for a proper management of index-patterns.
  - Improved the compatibility with user-created index-patterns, known to have unpredictable IDs.
  - Now the app properly redirects to `/blank-screen` if the length of the index patterns list is 0.
  - Ignored custom index patterns with auto-generated ID on the initialization process.
    - Now it uses the value set on the `config.yml` file.
  - If the index pattern is no longer available, the cookie will be overwritten.
- Improvements to the monitoring module ([#322](https://github.com/wazuh/wazuh-kibana-app/pull/322)):
  - Minor refactoring to the whole module.
  - Now the `wazuh-monitoring` index pattern is regenerated if it's missing.
  - And the best thing, it's no longer needed to insert the monitoring template!
- Now the app health check system only checks if the API and app have the same `major.minor` version ([#311](https://github.com/wazuh/wazuh-kibana-app/pull/311)):
  - Previously, the API and app had to be on the same `major.minor.patch` version.
- Adjusted space between title and value in some cards showing Manager or Agent configurations ([#315](https://github.com/wazuh/wazuh-kibana-app/pull/315)).
- Changed red and green colours to more saturated ones, following Kibana style ([#315](https://github.com/wazuh/wazuh-kibana-app/pull/315)).

### Fixed

- Fixed bug in Firefox browser who was not properly showing the tables with the scroll pagination functionality ([#314](https://github.com/wazuh/wazuh-kibana-app/pull/314)).
- Fixed bug where visualizations weren't being destroyed due to ongoing renderization processes ([#316](https://github.com/wazuh/wazuh-kibana-app/pull/316)).
- Fixed several UI bugs for a better consistency and usability ([#318](https://github.com/wazuh/wazuh-kibana-app/pull/318)).
- Fixed an error where the initial index-pattern was not loaded properly the very first time you enter the app ([#328](https://github.com/wazuh/wazuh-kibana-app/pull/328)).
- Fixed an error message that appeared whenever the app was not able to found the `wazuh-monitoring` index pattern ([#328](https://github.com/wazuh/wazuh-kibana-app/pull/328)).

## Wazuh v3.2.1 - Kibana v6.2.2 - Revision 386

### Added

- New design for the _Manager/Groups_ tab ([#295](https://github.com/wazuh/wazuh-kibana-app/pull/295)).
- New design for the _Manager/Configuration_ tab ([#297](https://github.com/wazuh/wazuh-kibana-app/pull/297)).
- New design of agents statistics for the _Agents_ tab ([#299](https://github.com/wazuh/wazuh-kibana-app/pull/299)).
- Added information ribbon into _Overview/Agent SCAP_ tabs ([#303](https://github.com/wazuh/wazuh-kibana-app/pull/303)).
- Added information ribbon into _Overview/Agent VirusTotal_ tabs ([#306](https://github.com/wazuh/wazuh-kibana-app/pull/306)).
- Added information ribbon into _Overview AWS_ tab ([#306](https://github.com/wazuh/wazuh-kibana-app/pull/306)).

### Changed

- Refactoring of HTML and CSS code throughout the whole Wazuh app ([#294](https://github.com/wazuh/wazuh-kibana-app/pull/294), [#302](https://github.com/wazuh/wazuh-kibana-app/pull/302) & [#305](https://github.com/wazuh/wazuh-kibana-app/pull/305)):
  - A big milestone for the project was finally achieved with this refactoring.
  - We've removed the Bootstrap dependency from the `package.json` file.
  - We've removed and merged many duplicated rules.
  - We've removed HTML and `angular-md` overriding rules. Now we have more own-made classes to avoid undesired results on the UI.
  - Also, this update brings tons of minor bugfixes related to weird HTML code.
- Wazuh app visualizations reviewed ([#301](https://github.com/wazuh/wazuh-kibana-app/pull/301)):
  - The number of used buckets has been limited since most of the table visualizations were surpassing acceptable limits.
  - Some visualizations have been checked to see if they make complete sense on what they mean to show to the user.
- Modified some app components for better follow-up of Kibana guidelines ([#290](https://github.com/wazuh/wazuh-kibana-app/pull/290) & [#297](https://github.com/wazuh/wazuh-kibana-app/pull/297)).
  - Also, some elements were modified on the _Discover_ tab in order to correct some mismatches.

### Fixed

- Adjusted information ribbon in _Agents/General_ for large OS names ([#290](https://github.com/wazuh/wazuh-kibana-app/pull/290) & [#294](https://github.com/wazuh/wazuh-kibana-app/pull/294)).
- Fixed unsafe array access on the visualization directive when going directly into _Manager/Ruleset/Decoders_ ([#293](https://github.com/wazuh/wazuh-kibana-app/pull/293)).
- Fixed a bug where navigating between agents in the _Agents_ tab was generating duplicated `agent.id` implicit filters ([#296](https://github.com/wazuh/wazuh-kibana-app/pull/296)).
- Fixed a bug where navigating between different tabs from _Overview_ or _Agents_ while being on the _Discover_ sub-tab was causing data loss in metric watchers ([#298](https://github.com/wazuh/wazuh-kibana-app/pull/298)).
- Fixed incorrect visualization of the rule level on _Manager/Ruleset/Rules_ when the rule level is zero (0) ([#298](https://github.com/wazuh/wazuh-kibana-app/pull/298)).

### Removed

- Removed almost every `md-tooltip` component from the whole app ([#305](https://github.com/wazuh/wazuh-kibana-app/pull/305)).
- Removed unused images from the `img` folder ([#305](https://github.com/wazuh/wazuh-kibana-app/pull/305)).

## Wazuh v3.2.1 - Kibana v6.2.2 - Revision 385

### Added

- Support for Wazuh v3.2.1.
- Brand-new first redesign for the app user interface ([#278](https://github.com/wazuh/wazuh-kibana-app/pull/278)):
  - This is the very first iteration of a _work-in-progress_ UX redesign for the Wazuh app.
  - The overall interface has been refreshed, removing some unnecessary colours and shadow effects.
  - The metric visualizations have been replaced by an information ribbon under the filter search bar, reducing the amount of space they occupied.
    - A new service was implemented for a proper handling of the metric visualizations watchers ([#280](https://github.com/wazuh/wazuh-kibana-app/pull/280)).
  - The rest of the app visualizations now have a new, more detailed card design.
- New shards and replicas settings to the `config.yml` file ([#277](https://github.com/wazuh/wazuh-kibana-app/pull/277)):
  - Now you can apply custom values to the shards and replicas for the `.wazuh` and `.wazuh-version` indices.
  - This feature only works before the installation process. If you modify these settings after installing the app, they won't be applied at all.

### Changed

- Now clicking again on the _Groups_ tab on _Manager_ will properly reload the tab and redirect to the beginning ([#274](https://github.com/wazuh/wazuh-kibana-app/pull/274)).
- Now the visualizations only use the `vis-id` attribute for loading them ([#275](https://github.com/wazuh/wazuh-kibana-app/pull/275)).
- The colours from the toast messages have been replaced to follow the Elastic 6 guidelines ([#286](https://github.com/wazuh/wazuh-kibana-app/pull/286)).

### Fixed

- Fixed wrong data flow on _Agents/General_ when coming from and going to the _Groups_ tab ([#273](https://github.com/wazuh/wazuh-kibana-app/pull/273)).
- Fixed sorting on tables, now they use the sorting functionality provided by the Wazuh API ([#274](https://github.com/wazuh/wazuh-kibana-app/pull/274)).
- Fixed column width issues on some tables ([#274](https://github.com/wazuh/wazuh-kibana-app/pull/274)).
- Fixed bug in the _Agent configuration_ JSON viewer who didn't properly show the full group configuration ([#276](https://github.com/wazuh/wazuh-kibana-app/pull/276)).
- Fixed excessive loading time from some Audit visualizations ([#278](https://github.com/wazuh/wazuh-kibana-app/pull/278)).
- Fixed Play/Pause button in timepicker's auto-refresh ([#281](https://github.com/wazuh/wazuh-kibana-app/pull/281)).
- Fixed unusual scenario on visualization directive where sometimes there was duplicated implicit filters when doing a search ([#283](https://github.com/wazuh/wazuh-kibana-app/pull/283)).
- Fixed some _Overview Audit_ visualizations who were not working properly ([#285](https://github.com/wazuh/wazuh-kibana-app/pull/285)).

### Removed

- Deleted the `id` attribute from all the app visualizations ([#275](https://github.com/wazuh/wazuh-kibana-app/pull/275)).

## Wazuh v3.2.0 - Kibana v6.2.2 - Revision 384

### Added

- New directives for the Wazuh app: `wz-table`, `wz-table-header` and `wz-search-bar` ([#263](https://github.com/wazuh/wazuh-kibana-app/pull/263)):
  - Maintainable and reusable components for a better-structured app.
  - Several files have been changed, renamed and moved to new folders, following _best practices_.
  - The progress bar is now within its proper directive ([#266](https://github.com/wazuh/wazuh-kibana-app/pull/266)).
  - Minor typos and refactoring changes to the new directives.
- Support for Elastic Stack v6.2.2.

### Changed

- App buttons have been refactored. Unified CSS and HTML for buttons, providing the same structure for them ([#269](https://github.com/wazuh/wazuh-kibana-app/pull/269)).
- The API list on Settings now shows the latest inserted API at the beginning of the list ([#261](https://github.com/wazuh/wazuh-kibana-app/pull/261)).
- The check for the currently applied pattern has been improved, providing clever handling of Elasticsearch errors ([#271](https://github.com/wazuh/wazuh-kibana-app/pull/271)).
- Now on _Settings_, when the Add or Edit API form is active, if you press the other button, it will make the previous one disappear, getting a clearer interface ([#9df1e31](https://github.com/wazuh/wazuh-kibana-app/commit/9df1e317903edf01c81eba068da6d20a8a1ea7c2)).

### Fixed

- Fixed visualizations directive to properly load the _Manager/Ruleset_ visualizations ([#262](https://github.com/wazuh/wazuh-kibana-app/pull/262)).
- Fixed a bug where the classic extensions were not affected by the settings of the `config.yml` file ([#266](https://github.com/wazuh/wazuh-kibana-app/pull/266)).
- Fixed minor CSS bugs from the conversion to directives to some components ([#266](https://github.com/wazuh/wazuh-kibana-app/pull/266)).
- Fixed bug in the tables directive when accessing a member it doesn't exist ([#266](https://github.com/wazuh/wazuh-kibana-app/pull/266)).
- Fixed browser console log error when clicking the Wazuh logo on the app ([#6647fbc](https://github.com/wazuh/wazuh-kibana-app/commit/6647fbc051c2bf69df7df6e247b2b2f46963f194)).

### Removed

- Removed the `kbn-dis` directive from _Manager/Ruleset_ ([#262](https://github.com/wazuh/wazuh-kibana-app/pull/262)).
- Removed the `filters.js` and `kibana_fields_file.json` files ([#263](https://github.com/wazuh/wazuh-kibana-app/pull/263)).
- Removed the `implicitFilters` service ([#270](https://github.com/wazuh/wazuh-kibana-app/pull/270)).
- Removed visualizations loading status trace from controllers and visualization directive ([#270](https://github.com/wazuh/wazuh-kibana-app/pull/270)).

## Wazuh v3.2.0 - Kibana v6.2.1 - Revision 383

### Added

- Support for Wazuh 3.2.0.
- Compatibility with Kibana 6.1.0 to Kibana 6.2.1.
- New tab for vulnerability detector alerts.

### Changed

- The app now shows the index pattern selector only if the list length is greater than 1.
  - If it's exactly 1 shows the index pattern without a selector.
- Now the index pattern selector only shows the compatible ones.
  - It's no longer possible to select the `wazuh-monitoring` index pattern.
- Updated Bootstrap to 3.3.7.
- Improved filter propagation between Discover and the visualizations.
- Replaced the login route name from /login to /wlogin to avoid conflict with X-Pack own login route.

### Fixed

- Several CSS bugfixes for better compatibility with Kibana 6.2.1.
- Some variables changed for adapting new Wazuh API requests.
- Better error handling for some Elastic-related messages.
- Fixed browser console error from top-menu directive.
- Removed undesired md-divider from Manager/Logs.
- Adjusted the width of a column in Manager/Logs to avoid overflow issues with the text.
- Fixed a wrong situation with the visualizations when we refresh the Manager/Rules tab.

### Removed

- Removed the `travis.yml` file.

## Wazuh v3.1.0 - Kibana v6.1.3 - Revision 380

### Added

- Support for Wazuh 3.1.0.
- Compatibility with Kibana 6.1.3.
- New error handler for better app errors reporting.
- A new extension for Amazon Web Services alerts.
- A new extension for VirusTotal alerts.
- New agent configuration tab:
  - Visualize the current group configuration for the currently selected agent on the app.
  - Navigate through the different tabs to see which configuration is being used.
  - Check the synchronization status for the configuration.
  - View the current group of the agent and click on it to go to the Groups tab.
- New initial health check for checking some app components.
- New YAML config file:
  - Define the initial index pattern.
  - Define specific checks for the healthcheck.
  - Define the default extensions when adding new APIs.
- New index pattern selector dropdown on the top navbar.
  - The app will reload applying the new index pattern.
- Added new icons for some sections of the app.

### Changed

- New visualizations loader, with much better performance.
- Improved reindex process for the .wazuh index when upgrading from a 2.x-5.x version.
- Adding 365 days expiring time to the cookies.
- Change default behaviour for the config file. Now everything is commented with default values.
  - You need to edit the file, remove the comment mark and apply the desired value.
- Completely redesigned the manager configuration tab.
- Completely redesigned the groups tab.
- App tables have now unified CSS classes.

### Fixed

- Play real-time button has been fixed.
- Preventing duplicate APIs from feeding the wazuh-monitoring index.
- Fixing the check manager connection button.
- Fixing the extensions settings so they are preserved over time.
- Much more error handling messages in all the tabs.
- Fixed OS filters in agents list.
- Fixed autocomplete lists in the agents, rules and decoders list so they properly scroll.
- Many styles bugfixes for the different browsers.
- Reviewed and fixed some visualizations not showing accurate information.

### Removed

- Removed index pattern configuration from the `package.json` file.
- Removed unnecessary dependencies from the `package.json` file.

## Wazuh v3.0.0 - Kibana v6.1.0 - Revision 371

### Added

- You can configure the initial index-pattern used by the plugin in the initialPattern variable of the app's package.json.
- Auto `.wazuh` reindex from Wazuh 2.x - Kibana 5.x to Wazuh 3.x - Kibana 6.x.
  - The API credentials will be automatically migrated to the new installation.
- Dynamically changed the index-pattern used by going to the Settings -> Pattern tab.
  - Wazuh alerts compatibility auto detection.
- New loader for visualizations.
- Better performance: now the tabs use the same Discover tab, only changing the current filters.
- New Groups tab.
  - Now you can check your group configuration (search its agents and configuration files).
- The Logs tab has been improved.
  - You can sort by field and the view has been improved.
- Achieved a clearer interface with implicit filters per tab showed as unremovable chips.

### Changed

- Dynamically creating .kibana index if necessary.
- Better integration with Kibana Discover.
- Visualizations loaded at initialization time.
- New sync system to wait for Elasticsearch JS.
- Decoupling selected API and pattern from backend and moved to the client side.

## Wazuh v2.1.0 - Kibana v5.6.1 - Revision 345

### Added

- Loading icon while Wazuh loads the visualizations.
- Add/Delete/Restart agents.
- OS agent filter

### Changed

- Using genericReq when possible.

## Wazuh v2.0.1 - Kibana v5.5.1 - Revision 339

### Changed

- New index in Elasticsearch to save Wazuh set up configuration
- Short URL's is now supported
- A native base path from kibana.yml is now supported

### Fixed

- Search bar across panels now support parenthesis grouping
- Several CSS fixes for IE browser<|MERGE_RESOLUTION|>--- conflicted
+++ resolved
@@ -5,12 +5,9 @@
 ## Wazuh v4.1.1 - Kibana 7.10.0 , 7.10.2 - Revision 4102
 
 ### Fixed
-<<<<<<< HEAD
+
+- Fix the statusCode error message [#2971](https://github.com/wazuh/wazuh-kibana-app/pull/2971)
 - Fixed prompt permissions on Framework of Mitre and Inventory of Integrity monitoring. [#2967](https://github.com/wazuh/wazuh-kibana-app/issues/2967)
-=======
-
-- Fix the statusCode error message [#2971](https://github.com/wazuh/wazuh-kibana-app/pull/2971)
->>>>>>> ecc97db3
 
 ## Wazuh v4.1.0 - Kibana 7.10.0 , 7.10.2 - Revision 4101
 
