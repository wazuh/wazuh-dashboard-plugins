--- conflicted
+++ resolved
@@ -2,15 +2,12 @@
 
 All notable changes to the Wazuh app project will be documented in this file.
 
-<<<<<<< HEAD
 ## Wazuh v4.3.10 - Kibana 7.10.2, 7.16.x, 7.17.x - Revision 4311
 
 ### Fixed
 
 - Fixed issue when logging out from Wazuh when SAML is enabled [#4815](https://github.com/wazuh/wazuh-kibana-app/issues/4815)
 
-=======
->>>>>>> 1c6a2f95
 ## Wazuh v4.3.9 - Kibana 7.10.2, 7.16.x, 7.17.x - Revision 4310
 
 ### Added
