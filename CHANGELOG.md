--- conflicted
+++ resolved
@@ -2,21 +2,13 @@
 
 All notable changes to the Wazuh app project will be documented in this file.
 
-<<<<<<< HEAD
-## Wazuh v3.9.5 - Kibana v6.8.2 / Kibana v7.2.1 / Kibana v7.3.0 - Revision 533
-=======
 ## Wazuh v3.9.5 - Kibana v6.8.2 / Kibana v7.2.1 / Kibana v7.3.0 - Revision 531
->>>>>>> eb8e0005
 
 ### Added
 
 - Support for Wazuh v3.9.5
 
-<<<<<<< HEAD
-## Wazuh v3.9.4 - Kibana v6.8.1 / Kibana v6.8.2 / Kibana v7.1.1 / Kibana v7.2.0 / Kibana v7.2.1 / Kibana v7.3.0 - Revision 532
-=======
 ## Wazuh v3.9.4 - Kibana v6.8.1 / Kibana v6.8.2 / Kibana v7.2.0 / Kibana v7.2.1 / Kibana v7.3.0 - Revision 528
->>>>>>> eb8e0005
 
 ### Added
 
