--- conflicted
+++ resolved
@@ -40,12 +40,9 @@
 ### Fixed
 
 - Fixed creation of log files [#3384](https://github.com/wazuh/wazuh-kibana-app/pull/3384) 
-<<<<<<< HEAD
+- Fix size api selector when name is too long [#3445](https://github.com/wazuh/wazuh-kibana-app/pull/3445)
 - Fixed the check that shows if there are any changes on configuration settings [#3482](https://github.com/wazuh/wazuh-kibana-app/pull/3482) 
-=======
-- Fix size api selector when name is too long [#3445](https://github.com/wazuh/wazuh-kibana-app/pull/3445)
-
->>>>>>> a70e4616
+
 ## Wazuh v4.2.1 - Kibana 7.10.2 , 7.11.2 - Revision 4202
 
 ### Added
