--- conflicted
+++ resolved
@@ -7,18 +7,12 @@
 ### Added
 
 - Support for Wazuh 4.8.0
-<<<<<<< HEAD
-- Added the ability to check if there are available updates from the UI.
-
-- Added remember server address check [#5680](https://github.com/wazuh/wazuh-dashboard-plugins/pull/5680)
-=======
 - Added remember server address check [#5791](https://github.com/wazuh/wazuh-dashboard-plugins/pull/5791)
 
 ### Changed
 
 - Changed dashboards. [#6035](https://github.com/wazuh/wazuh-dashboard-plugins/pull/6035)
 - Change the display order of tabs in all modules. [#6067](https://github.com/wazuh/wazuh-dashboard-plugins/pull/6067)
->>>>>>> 2c4dd46a
 
 ## Wazuh v4.7.1 - OpenSearch Dashboards 2.8.0 - Revision 00
 
@@ -102,15 +96,9 @@
 - Removed unnecessary requests in `Management/Status` section. [#5528](https://github.com/wazuh/wazuh-dashboard-plugins/pull/5528)
 - Removed obsolete code that caused duplicate requests to the api in `Management`. [#5485](https://github.com/wazuh/wazuh-dashboard-plugins/pull/5485)
 - Removed unused embedded jquery-ui [#5592](https://github.com/wazuh/wazuh-dashboard-plugins/pull/5592)
-<<<<<<< HEAD
 
 ## Wazuh v4.5.4 - OpenSearch Dashboards 2.6.0 - Revision 01
 
-=======
-
-## Wazuh v4.5.4 - OpenSearch Dashboards 2.6.0 - Revision 01
-
->>>>>>> 2c4dd46a
 ### Added
 
 - Support for Wazuh 4.5.4
