--- conflicted
+++ resolved
@@ -2,13 +2,17 @@
 
 All notable changes to the Wazuh app project will be documented in this file.
 
-<<<<<<< HEAD
-## Wazuh v4.3.2 - Kibana 7.10.2, 7.16.x, 7.17.x - Revision 4303
-=======
 ## Wazuh v4.3.4 - Kibana 7.10.2, 7.16.x, 7.17.x - Revision 4305
 
-### Changed
-
+### Added
+
+- Added the `pending` agent status to some sections that was missing [#4166](https://github.com/wazuh/wazuh-kibana-app/pull/4166)
+
+### Changed
+
+- Replaced the visualization of `Status` panel in `Agents` [#4166](https://github.com/wazuh/wazuh-kibana-app/pull/4166)
+- Replaced the visualization of policy in `Modules/Security configuration assessment/Inventory` [#4166](https://github.com/wazuh/wazuh-kibana-app/pull/4166)
+- Consistency in the colors and labels used for the agent status [#4166](https://github.com/wazuh/wazuh-kibana-app/pull/4166)
 - Replaced how the full and partial scan dates are displayed in the `Details` panel of `Vulnerabilities/Inventory` [#4169](https://github.com/wazuh/wazuh-kibana-app/pull/4169)
 
 ### Fixed
@@ -16,17 +20,6 @@
 - Fixed a toast message with a successful process appeared when removing an agent of a group in `Management/Groups` and the agent appears in the agent list after refreshing the table [#4167](https://github.com/wazuh/wazuh-kibana-app/pull/4167)
 
 ## Wazuh v4.3.3 - Kibana 7.10.2, 7.16.x, 7.17.x - Revision 4304
->>>>>>> f8a9ec85
-
-### Added
-
-- Added the `pending` agent status to some sections that was missing [#4166](https://github.com/wazuh/wazuh-kibana-app/pull/4166)
-
-### Changed
-
-- Replaced the visualization of `Status` panel in `Agents` [#4166](https://github.com/wazuh/wazuh-kibana-app/pull/4166)
-- Replaced the visualization of policy in `Modules/Security configuration assessment/Invetory` [#4166](https://github.com/wazuh/wazuh-kibana-app/pull/4166)
-- Consistency in the colors and labels used for the agent status [#4166](https://github.com/wazuh/wazuh-kibana-app/pull/4166)
 
 ### Fixed
 - Fixed that the platform visualizations didn't use some definitions related to the UI on Kibana 7.10.2 [#4166](https://github.com/wazuh/wazuh-kibana-app/pull/4166)
