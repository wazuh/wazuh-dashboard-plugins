# Change Log

All notable changes to the Wazuh app project will be documented in this file.

## Wazuh v4.2.0 - Kibana 7.10.0 , 7.10.2 - Revision 4201

<<<<<<< HEAD
### Added

- Add logtest PUT example on API Console [#3061](https://github.com/wazuh/wazuh-kibana-app/pull/3061)

### Fixed

- Fix wrong variable declaration for macOS agents [#3066](https://github.com/wazuh/wazuh-kibana-app/pull/3066)
=======
>>>>>>> 294aee53


## Wazuh v4.1.3 - Kibana 7.10.0 , 7.10.2 - Revision 4104

### Added

- Creation of index pattern after the default one is changes in Settings [#2985](https://github.com/wazuh/wazuh-kibana-app/pull/2985)
- Added node name of agent list and detail [#3039](https://github.com/wazuh/wazuh-kibana-app/pull/3039)
- Added loading view while the user is logging to prevent permissions prompts [#3041](https://github.com/wazuh/wazuh-kibana-app/pull/3041)
- Added custom message for each possible run_as setup [#3048](https://github.com/wazuh/wazuh-kibana-app/pull/3048)

### Changed 

- Change all dates labels to Kibana formatting time zone [#3047](https://github.com/wazuh/wazuh-kibana-app/pull/3047)
- Improve toast message when selecting a default API [#3049](https://github.com/wazuh/wazuh-kibana-app/pull/3049)
- Improve validation and prevention for caching bundles on the client-side [#3063](https://github.com/wazuh/wazuh-kibana-app/pull/3063) [#3091](https://github.com/wazuh/wazuh-kibana-app/pull/3091)

### Fixed

- Fixed unexpected behavior in Roles mapping [#3028](https://github.com/wazuh/wazuh-kibana-app/pull/3028)
- Fixed rule filter is no applied when you click on a rule id in another module.[#3057](https://github.com/wazuh/wazuh-kibana-app/pull/3057)
- Fixed bug changing master node configuration [#3062](https://github.com/wazuh/wazuh-kibana-app/pull/3062)
- Fixed wrong variable declaration for macOS agents [#3066](https://github.com/wazuh/wazuh-kibana-app/pull/3066)
- Fixed some errors in the Events table, action buttons style, and URLs disappeared [#3086](https://github.com/wazuh/wazuh-kibana-app/pull/3086)
- Fixed Rollback of invalid rule configuration file [#3084](https://github.com/wazuh/wazuh-kibana-app/pull/3084)

## Wazuh v4.1.2 - Kibana 7.10.0 , 7.10.2 - Revision 4103

- Add `run_as` setting to example host configuration in Add new API view [#3021](https://github.com/wazuh/wazuh-kibana-app/pull/3021)
- Refactor of some prompts [#3015](https://github.com/wazuh/wazuh-kibana-app/pull/3015)

### Fixed

- Fix SCA policy detail showing name and check results about another policy [#3007](https://github.com/wazuh/wazuh-kibana-app/pull/3007)
- Fixed that alerts table is empty when switching pinned agents [#3008](https://github.com/wazuh/wazuh-kibana-app/pull/3008)
- Creating a role mapping before the existing ones are loaded, the page bursts [#3013](https://github.com/wazuh/wazuh-kibana-app/pull/3013)
- Fix pagination in SCA checks table when expand some row [#3018](https://github.com/wazuh/wazuh-kibana-app/pull/3018)
- Fix manager is shown in suggestions in Agents section [#3025](https://github.com/wazuh/wazuh-kibana-app/pull/3025)
- Fix disabled loading on inventory when request fail [#3026](https://github.com/wazuh/wazuh-kibana-app/pull/3026)
- Fix restarting selected cluster instead of all of them [#3032](https://github.com/wazuh/wazuh-kibana-app/pull/3032)
- Fix pinned agents don't trigger a new filtered query [#3035](https://github.com/wazuh/wazuh-kibana-app/pull/3035)
- Overlay Wazuh menu when Kibana menu is opened or docked [#3038](https://github.com/wazuh/wazuh-kibana-app/pull/3038)
- Fix visualizations in PDF Reports with Dark mode [#2983](https://github.com/wazuh/wazuh-kibana-app/pull/2983)

## Wazuh v4.1.1 - Kibana 7.10.0 , 7.10.2 - Revision 4102

### Added

- Prompt to show the unsupported module for the selected agent [#2959](https://github.com/wazuh/wazuh-kibana-app/pull/2959)
- Added a X-Frame-Options header to the backend responses [#2977](https://github.com/wazuh/wazuh-kibana-app/pull/2977)

### Changed

- Added toast with refresh button when new fields are loaded [#2974](https://github.com/wazuh/wazuh-kibana-app/pull/2974)
- Migrated manager and cluster files endpoints and their corresponding RBAC [#2984](https://github.com/wazuh/wazuh-kibana-app/pull/2984)

### Fixed

- Fix login error when AWS Elasticsearch and ODFE is used [#2710](https://github.com/wazuh/wazuh-kibana-app/issues/2710)
- An error message is displayed when changing a group's configuration although the user has the right permissions [#2955](https://github.com/wazuh/wazuh-kibana-app/pull/2955)
- Fix Security events table is empty when switching the pinned agents [#2956](https://github.com/wazuh/wazuh-kibana-app/pull/2956)
- Fix disabled switch visual edit button when json content is empty [#2957](https://github.com/wazuh/wazuh-kibana-app/issues/2957)
- Fixed main and `More` menus for unsupported agents [#2959](https://github.com/wazuh/wazuh-kibana-app/pull/2959)
- Fixed forcing a non numeric filter value in a number type field [#2961](https://github.com/wazuh/wazuh-kibana-app/pull/2961)
- Fixed wrong number of alerts in Security Events [#2964](https://github.com/wazuh/wazuh-kibana-app/pull/2964)
- Fixed search with strange characters of agent in Management groups [#2970](https://github.com/wazuh/wazuh-kibana-app/pull/2970)
- Fix the statusCode error message [#2971](https://github.com/wazuh/wazuh-kibana-app/pull/2971)
- Fix the SCA policy stats didn't refresh [#2973](https://github.com/wazuh/wazuh-kibana-app/pull/2973)
- Fixed loading of AWS index fields even when no AWS alerts were found [#2974](https://github.com/wazuh/wazuh-kibana-app/pull/2974)
- Fix some date fields format in FIM and SCA modules [#2975](https://github.com/wazuh/wazuh-kibana-app/pull/2975)
- Fix a non-stop error in Manage agents when the user has no permissions [#2976](https://github.com/wazuh/wazuh-kibana-app/pull/2976)
- Can't edit empty rules and decoders files that already exist in the manager [#2978](https://github.com/wazuh/wazuh-kibana-app/pull/2978)
- Support for alerts index pattern with different ID and name [#2979](https://github.com/wazuh/wazuh-kibana-app/pull/2979)
- Fix the unpin agent in the selection modal [#2980](https://github.com/wazuh/wazuh-kibana-app/pull/2980)
- Fix properly logout of Wazuh API when logging out of the application (only for OpenDistro) [#2789](https://github.com/wazuh/wazuh-kibana-app/issues/2789)
- Fixed missing `&&` from macOS agent deployment command [#2989](https://github.com/wazuh/wazuh-kibana-app/issues/2989)
- Fix prompt permissions on Framework of Mitre and Inventory of Integrity monitoring. [#2967](https://github.com/wazuh/wazuh-kibana-app/issues/2967)
- Fix properly logout of Wazuh API when logging out of the application support x-pack [#2789](https://github.com/wazuh/wazuh-kibana-app/issues/2789)

## Wazuh v4.1.0 - Kibana 7.10.0 , 7.10.2 - Revision 4101

### Added

- Check the max buckets by default in healthcheck and increase them [#2901](https://github.com/wazuh/wazuh-kibana-app/pull/2901)
- Added a prompt wraning in role mapping if run_as is false or he is not allowed to use it by API [#2876](https://github.com/wazuh/wazuh-kibana-app/pull/2876)

### Changed

- Support new fields of Windows Registry at FIM inventory panel [#2679](https://github.com/wazuh/wazuh-kibana-app/issues/2679)
- Added on FIM Inventory Windows Registry registry_key and registry_value items from syscheck [#2908](https://github.com/wazuh/wazuh-kibana-app/issues/2908)
- Uncheck agents after an action in agents groups management [#2907](https://github.com/wazuh/wazuh-kibana-app/pull/2907)
- Unsave rule files when edit or create a rule with invalid content [#2944](https://github.com/wazuh/wazuh-kibana-app/pull/2944)
- Added vulnerabilities module for macos agents [#2969](https://github.com/wazuh/wazuh-kibana-app/pull/2969)

### Fixed

- Fix server error Invalid token specified: Cannot read property 'replace' of undefined [#2899](https://github.com/wazuh/wazuh-kibana-app/issues/2899)
- Fix show empty files rules and decoders: [#2923](https://github.com/wazuh/wazuh-kibana-app/issues/2923)
- Fixed wrong hover texts in CDB lists actions [#2929](https://github.com/wazuh/wazuh-kibana-app/pull/2929)
- Fixed access to forbidden agents information when exporting agents listt [2918](https://github.com/wazuh/wazuh-kibana-app/pull/2918)
- Fix the decoder detail view is not displayed [#2888](https://github.com/wazuh/wazuh-kibana-app/issues/2888)
- Fix the complex search using the Wazuh API query filter in search bars [#2930](https://github.com/wazuh/wazuh-kibana-app/issues/2930)
- Fixed validation to check userPermissions are not ready yet [#2931](https://github.com/wazuh/wazuh-kibana-app/issues/2931)
- Fixed clear visualizations manager list when switching tabs. Fixes PDF reports filters [#2932](https://github.com/wazuh/wazuh-kibana-app/pull/2932)
- Fix Strange box shadow in Export popup panel in Managment > Groups [#2886](https://github.com/wazuh/wazuh-kibana-app/issues/2886)
- Fixed wrong command on alert when data folder does not exist [#2938](https://github.com/wazuh/wazuh-kibana-app/pull/2938)
- Fix agents table OS field sorting: Changes agents table field `os_name` to `os.name,os.version` to make it sortable. [#2939](https://github.com/wazuh/wazuh-kibana-app/pull/2939)
- Fixed diff parsed datetime between agent detail and agents table [#2940](https://github.com/wazuh/wazuh-kibana-app/pull/2940)
- Allow access to Agents section with agent:group action permission [#2933](https://github.com/wazuh/wazuh-kibana-app/issues/2933)
- Fixed filters does not work on modals with search bar [#2935](https://github.com/wazuh/wazuh-kibana-app/pull/2935)
- Fix wrong package name in deploy new agent [#2942](https://github.com/wazuh/wazuh-kibana-app/issues/2942)
- Fixed number agents not show on pie onMouseEvent [#2890](https://github.com/wazuh/wazuh-kibana-app/issues/2890)
- Fixed off Kibana Query Language in search bar of Controls/Inventory modules. [#2945](https://github.com/wazuh/wazuh-kibana-app/pull/2945)
- Fixed number of agents do not show on the pie chart tooltip in agents preview [#2890](https://github.com/wazuh/wazuh-kibana-app/issues/2890)

## Wazuh v4.0.4 - Kibana 7.10.0 , 7.10.2 - Revision 4017

### Added
- Adapt the app to the new Kibana platform [#2475](https://github.com/wazuh/wazuh-kibana-app/issues/2475)
- Wazuh data directory moved from `optimize` to `data` Kibana directory [#2591](https://github.com/wazuh/wazuh-kibana-app/issues/2591)
- Show the wui_rules belong to wazuh-wui API user [#2702](https://github.com/wazuh/wazuh-kibana-app/issues/2702)

### Fixed

- Fixed Wazuh menu and agent menu for Solaris agents [#2773](https://github.com/wazuh/wazuh-kibana-app/issues/2773) [#2725](https://github.com/wazuh/wazuh-kibana-app/issues/2725)
- Fixed wrong shards and replicas for statistics indices and also fixed wrong prefix for monitoring indices [#2732](https://github.com/wazuh/wazuh-kibana-app/issues/2732)
- Report's creation dates set to 1970-01-01T00:00:00.000Z [#2772](https://github.com/wazuh/wazuh-kibana-app/issues/2772)
- Fixed bug for missing commands in ubuntu/debian and centos [#2786](https://github.com/wazuh/wazuh-kibana-app/issues/2786)
- Fixed bug that show an hour before in /security-events/dashboard [#2785](https://github.com/wazuh/wazuh-kibana-app/issues/2785) 
- Fixed permissions to access agents [#2838](https://github.com/wazuh/wazuh-kibana-app/issues/2838)
- Fix searching in groups [#2825](https://github.com/wazuh/wazuh-kibana-app/issues/2825)
- Fix the pagination in SCA ckecks table [#2815](https://github.com/wazuh/wazuh-kibana-app/issues/2815)
- Fix the SCA table with a wrong behaviour using the refresh button [#2854](https://github.com/wazuh/wazuh-kibana-app/issues/2854)
- Fix sca permissions for agents views and dashboards [#2862](https://github.com/wazuh/wazuh-kibana-app/issues/2862)
- Solaris should not show vulnerabilities module [#2829](https://github.com/wazuh/wazuh-kibana-app/issues/2829)
- Fix the settings of statistics indices creation [#2858](https://github.com/wazuh/wazuh-kibana-app/issues/2858)
- Update agents' info in Management Status after changing cluster node selected [#2828](https://github.com/wazuh/wazuh-kibana-app/issues/2828)
- Fix error when applying filter in rules from events [#2877](https://github.com/wazuh/wazuh-kibana-app/issues/2877)

### Changed

- Replaced `wazuh` Wazuh API user by `wazuh-wui` in the default configuration [#2852](https://github.com/wazuh/wazuh-kibana-app/issues/2852)
- Add agent id to the reports name in Agent Inventory and Modules [#2817](https://github.com/wazuh/wazuh-kibana-app/issues/2817)

### Adapt for Kibana 7.10.0

- Fixed filter pinned crash returning from agents [#2864](https://github.com/wazuh/wazuh-kibana-app/issues/2864)
- Fixed style in sca and regulatory compliance tables and in wz menu [#2861](https://github.com/wazuh/wazuh-kibana-app/issues/2861)
- Fix body-payload of Sample Alerts POST endpoint [#2857](https://github.com/wazuh/wazuh-kibana-app/issues/2857)
- Fixed bug in the table on Agents->Table-> Actions->Config icon [#2853](https://github.com/wazuh/wazuh-kibana-app/issues/2853)
- Fixed tooltip in the icon of view decoder file [#2850](https://github.com/wazuh/wazuh-kibana-app/issues/2850)
- Fixed bug with agent filter when it is pinned [#2846](https://github.com/wazuh/wazuh-kibana-app/issues/2846)
- Fix discovery navigation [#2845](https://github.com/wazuh/wazuh-kibana-app/issues/2845)
- Search file editor gone [#2843](https://github.com/wazuh/wazuh-kibana-app/issues/2843)
- Fix Agent Search Bar - Regex Query Interpreter [#2834](https://github.com/wazuh/wazuh-kibana-app/issues/2834)
- Fixed accordion style breaking [#2833](https://github.com/wazuh/wazuh-kibana-app/issues/2833)
- Fix metrics are not updated after a bad request in search input [#2830](https://github.com/wazuh/wazuh-kibana-app/issues/2830)
- Fix mitre framework tab crash [#2821](https://github.com/wazuh/wazuh-kibana-app/issues/2821)
- Changed ping request to default request. Added delay and while to che… [#2820](https://github.com/wazuh/wazuh-kibana-app/issues/2820)
- Removed kibana alert for security [#2806](https://github.com/wazuh/wazuh-kibana-app/issues/2806)

## Wazuh v4.0.4 - Kibana v7.9.1, v7.9.3 - Revision 4016

### Added

- Modified agent registration adding groups and architecture [#2666](https://github.com/wazuh/wazuh-kibana-app/issues/2666) [#2652](https://github.com/wazuh/wazuh-kibana-app/issues/2652)
- Each user can only view their own reports [#2686](https://github.com/wazuh/wazuh-kibana-app/issues/2686)

### Fixed

- Create index pattern even if there aren´t available indices [#2620](https://github.com/wazuh/wazuh-kibana-app/issues/2620)
- Top bar overlayed over expanded visualizations [#2667](https://github.com/wazuh/wazuh-kibana-app/issues/2667)
- Empty inventory data in Solaris agents [#2680](https://github.com/wazuh/wazuh-kibana-app/pull/2680)
- Wrong parameters in the dev-tools autocomplete section [#2675](https://github.com/wazuh/wazuh-kibana-app/issues/2675)
- Wrong permissions on edit CDB list [#2665](https://github.com/wazuh/wazuh-kibana-app/pull/2665)
- fix(frontend): add the metafields when refreshing the index pattern [#2681](https://github.com/wazuh/wazuh-kibana-app/pull/2681)
- Error toast is showing about Elasticsearch users for environments without security [#2713](https://github.com/wazuh/wazuh-kibana-app/issues/2713)
- Error about Handler.error in Role Mapping fixed [#2702](https://github.com/wazuh/wazuh-kibana-app/issues/2702)
- Fixed message in reserved users actions [#2702](https://github.com/wazuh/wazuh-kibana-app/issues/2702)
- Error 500 on Export formatted CDB list [#2692](https://github.com/wazuh/wazuh-kibana-app/pull/2692)
- Wui rules label should have only one tooltip [#2723](https://github.com/wazuh/wazuh-kibana-app/issues/2723)
- Move upper the Wazuh item in the Kibana menu and default index pattern [#2867](https://github.com/wazuh/wazuh-kibana-app/pull/2867)


## Wazuh v4.0.4 - Kibana v7.9.1, v7.9.3 - Revision 4015

### Added

- Support for Wazuh v4.0.4

## Wazuh v4.0.3 - Kibana v7.9.1, v7.9.2, v7.9.3 - Revision 4014

### Added

- Improved management of index-pattern fields [#2630](https://github.com/wazuh/wazuh-kibana-app/issues/2630)

### Fixed

- fix(fronted): fixed the check of API and APP version in health check [#2655](https://github.com/wazuh/wazuh-kibana-app/pull/2655)
- Replace user by username key in the monitoring logic [#2654](https://github.com/wazuh/wazuh-kibana-app/pull/2654)
- Security alerts and reporting issues when using private tenants [#2639](https://github.com/wazuh/wazuh-kibana-app/issues/2639)
- Manager restart in rule editor does not work with Wazuh cluster enabled [#2640](https://github.com/wazuh/wazuh-kibana-app/issues/2640)
- fix(frontend): Empty inventory data in Solaris agents [#2680](https://github.com/wazuh/wazuh-kibana-app/pull/2680)

## Wazuh v4.0.3 - Kibana v7.9.1, v7.9.2, v7.9.3 - Revision 4013

### Added

- Support for Wazuh v4.0.3.

## Wazuh v4.0.2 - Kibana v7.9.1, v7.9.3 - Revision 4012

### Added

- Sample data indices name should take index pattern in use [#2593](https://github.com/wazuh/wazuh-kibana-app/issues/2593) 
- Added start option to macos Agents [#2653](https://github.com/wazuh/wazuh-kibana-app/pull/2653)

### Changed

- Statistics settings do not allow to configure primary shards and replicas [#2627](https://github.com/wazuh/wazuh-kibana-app/issues/2627)

## Wazuh v4.0.2 - Kibana v7.9.1, v7.9.3 - Revision 4011

### Added

- Support for Wazuh v4.0.2.

### Fixed

- The index pattern title is overwritten with its id after refreshing its fields [#2577](https://github.com/wazuh/wazuh-kibana-app/issues/2577)
- [RBAC] Issues detected when using RBAC [#2579](https://github.com/wazuh/wazuh-kibana-app/issues/2579)

## Wazuh v4.0.1 - Kibana v7.9.1, v7.9.3 - Revision 4010

### Changed

- Alerts summary table for PDF reports on all modules [#2632](https://github.com/wazuh/wazuh-kibana-app/issues/2632)
- [4.0-7.9] Run as with no wazuh-wui API user [#2576](https://github.com/wazuh/wazuh-kibana-app/issues/2576)
- Deploy a new agent interface as default interface [#2564](https://github.com/wazuh/wazuh-kibana-app/issues/2564)
- Problem in the visualization of new reserved resources of the Wazuh API [#2643](https://github.com/wazuh/wazuh-kibana-app/issues/2643)

### Fixed

- Restore the tables in the agents' reports [#2628](https://github.com/wazuh/wazuh-kibana-app/issues/2628)
- [RBAC] Issues detected when using RBAC [#2579](https://github.com/wazuh/wazuh-kibana-app/issues/2579)
- Changes done via a worker's API are overwritten [#2626](https://github.com/wazuh/wazuh-kibana-app/issues/2626)

### Fixed

- [BUGFIX] Default user field for current platform [#2633](https://github.com/wazuh/wazuh-kibana-app/pull/2633)

## Wazuh v4.0.1 - Kibana v7.9.1, v7.9.3 - Revision 4009

### Changed

- Hide empty columns of the processes table of the MacOS agents [#2570](https://github.com/wazuh/wazuh-kibana-app/pull/2570)
- Missing step in "Deploy a new agent" view [#2623](https://github.com/wazuh/wazuh-kibana-app/issues/2623)
- Implement wazuh users' CRUD [#2598](https://github.com/wazuh/wazuh-kibana-app/pull/2598)

### Fixed

- Inconsistent data in sample data alerts [#2618](https://github.com/wazuh/wazuh-kibana-app/pull/2618)

## Wazuh v4.0.1 - Kibana v7.9.1, v7.9.3 - Revision 4008

### Fixed

- Icons not align to the right in Modules > Events [#2607](https://github.com/wazuh/wazuh-kibana-app/pull/2607)
- Statistics visualizations do not show data [#2602](https://github.com/wazuh/wazuh-kibana-app/pull/2602)
- Error on loading css files [#2599](https://github.com/wazuh/wazuh-kibana-app/pull/2599)
- Fixed search filter in search bar in Module/SCA wasn't working [#2601](https://github.com/wazuh/wazuh-kibana-app/pull/2601)

## Wazuh v4.0.0 - Kibana v7.9.1, v7.9.2, v7.9.3 - Revision 4007

### Fixed

- updated macOS package URL [#2596](https://github.com/wazuh/wazuh-kibana-app/pull/2596)
- Revert "[4.0-7.9] [BUGFIX] Removed unnecessary function call" [#2597](https://github.com/wazuh/wazuh-kibana-app/pull/2597)

## Wazuh v4.0.0 - Kibana v7.9.1, v7.9.2, v7.9.3 - Revision 4006

### Fixed

- Undefined field in event view [#2588](https://github.com/wazuh/wazuh-kibana-app/issues/2588)
- Several calls to the same stats request (esAlerts) [#2586](https://github.com/wazuh/wazuh-kibana-app/issues/2586)
- The filter options popup doesn't open on click once the filter is pinned [#2581](https://github.com/wazuh/wazuh-kibana-app/issues/2581)
- The formatedFields are missing from the index-pattern of wazuh-alerts-* [#2574](https://github.com/wazuh/wazuh-kibana-app/issues/2574)


## Wazuh v4.0.0 - Kibana v7.9.3 - Revision 4005

### Added

- Support for Kibana v7.9.3

## Wazuh v4.0.0 - Kibana v7.9.1, v7.9.2 - Revision 4002

### Added

- Support for Wazuh v4.0.0.
- Support for Kibana v7.9.1 and 7.9.2.
- Support for Open Distro 1.10.1.
- Added a RBAC security layer integrated with Open Distro and X-Pack.
- Added remoted and analysisd statistics.
- Expand supported deployment variables.
- Added new configuration view settings for GCP integration.
- Added logic to change the `metafields` configuration of Kibana [#2524](https://github.com/wazuh/wazuh-kibana-app/issues/2524)

### Changed

- Migrated the default index-pattern to `wazuh-alerts-*`.
- Removed the `known-fields` functionality.
- Security Events dashboard redesinged.
- Redesigned the app settings configuration with categories.
- Moved the wazuh-registry file to Kibana optimize folder.

### Fixed

- Format options in `wazuh-alerts` index-pattern are not overwritten now.
- Prevent blank page in detaill agent view.
- Navigable agents name in Events.
- Index pattern is not being refreshed.
- Reporting fails when agent is pinned and compliance controls are visited.
- Reload rule detail doesn't work properly with the related rules.
- Fix search bar filter in Manage agent of group [#2541](https://github.com/wazuh/wazuh-kibana-app/pull/2541)

## Wazuh v3.13.2 - Kibana v7.9.1 - Revision 887

### Added

- Support for Wazuh v3.13.2

## Wazuh v3.13.2 - Kibana v7.8.0 - Revision 887
### Added

- Support for Wazuh v3.13.2

## Wazuh v3.13.1 - Kibana v7.9.1 - Revision 886

### Added

- Support for Kibana v7.9.1

## Wazuh v3.13.1 - Kibana v7.9.0 - Revision 885

### Added

- Support for Kibana v7.9.0


## Wazuh v3.13.1 - Kibana v7.8.1 - Revision 884

### Added

- Support for Kibana v7.8.1


## Wazuh v3.13.1 - Kibana v7.8.0 - Revision 883

### Added

- Support for Wazuh v3.13.1


## Wazuh v3.13.0 - Kibana v7.8.0 - Revision 881

### Added

- Support for Kibana v7.8.0


## Wazuh v3.13.0 - Kibana v7.7.0, v7.7.1 - Revision 880

### Added

- Support for Wazuh v3.13.0
- Support for Kibana v7.7.1
- Support for Open Distro 1.8
- New navigation experience with a global menu [#1965](https://github.com/wazuh/wazuh-kibana-app/issues/1965)
- Added a Breadcrumb in Kibana top nav [#2161](https://github.com/wazuh/wazuh-kibana-app/issues/2161)
- Added a new Agents Summary Screen [#1963](https://github.com/wazuh/wazuh-kibana-app/issues/1963)
- Added a new feature to add sample data to dashboards [#2115](https://github.com/wazuh/wazuh-kibana-app/issues/2115)
- Added MITRE integration [#1877](https://github.com/wazuh/wazuh-kibana-app/issues/1877)
- Added Google Cloud Platform integration [#1873](https://github.com/wazuh/wazuh-kibana-app/issues/1873)
- Added TSC integration [#2204](https://github.com/wazuh/wazuh-kibana-app/pull/2204)
- Added a new Integrity monitoring state view for agent [#2153](https://github.com/wazuh/wazuh-kibana-app/issues/2153)
- Added a new Integrity monitoring files detail view [#2156](https://github.com/wazuh/wazuh-kibana-app/issues/2156)
- Added a new component to explore Compliance requirements [#2156](https://github.com/wazuh/wazuh-kibana-app/issues/2261)

### Changed

- Code migration to React.js
- Global review of styles
- Unified Overview and Agent dashboards into new Modules [#2110](https://github.com/wazuh/wazuh-kibana-app/issues/2110)
- Changed Vulnerabilities dashboard visualizations [#2262](https://github.com/wazuh/wazuh-kibana-app/issues/2262)

### Fixed

- Open Distro tenants have been fixed and are functional now [#1890](https://github.com/wazuh/wazuh-kibana-app/issues/1890).
- Improved navigation performance [#2200](https://github.com/wazuh/wazuh-kibana-app/issues/2200).
- Avoid creating the wazuh-monitoring index pattern if it is disabled [#2100](https://github.com/wazuh/wazuh-kibana-app/issues/2100)
- SCA checks without compliance field can't be expanded [#2264](https://github.com/wazuh/wazuh-kibana-app/issues/2264)


## Wazuh v3.12.3 - Kibana v7.7.1 - Revision 876

### Added

- Support for Kibana v7.7.1


## Wazuh v3.12.3 - Kibana v7.7.0 - Revision 875

### Added

- Support for Kibana v7.7.0


## Wazuh v3.12.3 - Kibana v6.8.8, v7.6.1, v7.6.2 - Revision 874

### Added

- Support for Wazuh v3.12.3


## Wazuh v3.12.2 - Kibana v6.8.8, v7.6.1, v7.6.2 - Revision 873

### Added

- Support for Wazuh v3.12.2


## Wazuh v3.12.1 - Kibana v6.8.8, v7.6.1, v7.6.2 - Revision 872

### Added

- Support Wazuh 3.12.1
- Added new FIM settings on configuration on demand. [#2147](https://github.com/wazuh/wazuh-kibana-app/issues/2147)

### Changed

- Updated agent's variable names in deployment guides. [#2169](https://github.com/wazuh/wazuh-kibana-app/pull/2169)

### Fixed

- Pagination is now shown in table-type visualizations. [#2180](https://github.com/wazuh/wazuh-kibana-app/issues/2180)


## Wazuh v3.12.0 - Kibana v6.8.8, v7.6.2 - Revision 871

### Added

- Support for Kibana v6.8.8 and v7.6.2

## Wazuh v3.12.0 - Kibana v6.8.7, v7.4.2, v7.6.1 - Revision 870

### Added

- Support for Wazuh v3.12.0
- Added a new setting to hide manager alerts from dashboards. [#2102](https://github.com/wazuh/wazuh-kibana-app/pull/2102)
- Added a new setting to be able to change API from the top menu. [#2143](https://github.com/wazuh/wazuh-kibana-app/issues/2143)
- Added a new setting to enable/disable the known fields health check [#2037](https://github.com/wazuh/wazuh-kibana-app/pull/2037)
- Added suport for PCI 11.2.1 and 11.2.3 rules. [#2062](https://github.com/wazuh/wazuh-kibana-app/pull/2062)

### Changed

- Restructuring of the optimize/wazuh directory. Now the Wazuh configuration file (wazuh.yml) is placed on /usr/share/kibana/optimize/wazuh/config. [#2116](https://github.com/wazuh/wazuh-kibana-app/pull/2116)
- Improve performance of Dasboards reports generation. [1802344](https://github.com/wazuh/wazuh-kibana-app/commit/18023447c6279d385df84d7f4a5663ed2167fdb5)

### Fixed

- Discover time range selector is now displayed on the Cluster section. [08901df](https://github.com/wazuh/wazuh-kibana-app/commit/08901dfcbe509f17e4fab26877c8b7dae8a66bff)
- Added the win_auth_failure rule group to Authentication failure metrics. [#2099](https://github.com/wazuh/wazuh-kibana-app/pull/2099)
- Negative values in Syscheck attributes now have their correct value in reports. [7c3e84e](https://github.com/wazuh/wazuh-kibana-app/commit/7c3e84ec8f00760b4f650cfc00a885d868123f99)


## Wazuh v3.11.4 - Kibana v7.6.1 - Revision 858

### Added

- Support for Kibana v7.6.1


## Wazuh v3.11.4 - Kibana v6.8.6, v7.4.2, v7.6.0 - Revision 857

### Added

- Support for Wazuh v3.11.4


## Wazuh v3.11.3 - Kibana v7.6.0 - Revision 856

### Added

- Support for Kibana v7.6.0


## Wazuh v3.11.3 - Kibana v7.4.2 - Revision 855

### Added

- Support for Kibana v7.4.2

## Wazuh v3.11.3 - Kibana v7.5.2 - Revision 854

### Added

- Support for Wazuh v3.11.3

### Fixed

- Windows Updates table is now displayed in the Inventory Data report [#2028](https://github.com/wazuh/wazuh-kibana-app/pull/2028)


## Wazuh v3.11.2 - Kibana v7.5.2 - Revision 853

### Added

- Support for Kibana v7.5.2


## Wazuh v3.11.2 - Kibana v6.8.6, v7.3.2, v7.5.1 - Revision 852

### Added

- Support for Wazuh v3.11.2

### Changed

- Increased list filesize limit for the CDB-list [#1993](https://github.com/wazuh/wazuh-kibana-app/pull/1993)

### Fixed

- The xml validator now correctly handles the `--` string within comments [#1980](https://github.com/wazuh/wazuh-kibana-app/pull/1980)
- The AWS map visualization wasn't been loaded until the user interacts with it [dd31bd7](https://github.com/wazuh/wazuh-kibana-app/commit/dd31bd7a155354bc50fe0af22fca878607c8936a)


## Wazuh v3.11.1 - Kibana v6.8.6, v7.3.2, v7.5.1 - Revision 581

### Added
- Support for Wazuh v3.11.1.


## Wazuh v3.11.0 - Kibana v6.8.6, v7.3.2, v7.5.1 - Revision 580

### Added

- Support for Wazuh v3.11.0.
- Support for Kibana v7.5.1.
- The API credentials configuration has been moved from the .wazuh index to a wazuh.yml configuration file. Now the configuration of the API hosts is done from the file and not from the application. [#1465](https://github.com/wazuh/wazuh-kibana-app/issues/1465) [#1771](https://github.com/wazuh/wazuh-kibana-app/issues/1771).
- Upload ruleset files using a "drag and drop" component [#1770](https://github.com/wazuh/wazuh-kibana-app/issues/1770)
- Add logs for the reporting module [#1622](https://github.com/wazuh/wazuh-kibana-app/issues/1622).
- Extended the "Add new agent" guide [#1767](https://github.com/wazuh/wazuh-kibana-app/issues/1767).
- Add new table for windows hotfixes [#1932](https://github.com/wazuh/wazuh-kibana-app/pull/1932)

### Changed

- Removed Discover from top menu [#1699](https://github.com/wazuh/wazuh-kibana-app/issues/1699).
- Hide index pattern selector in case that only one exists [#1799](https://github.com/wazuh/wazuh-kibana-app/issues/1799).
- Remove visualizations legend [#1936](https://github.com/wazuh/wazuh-kibana-app/pull/1936)
- Normalize the field whodata in the group reporting [#1921](https://github.com/wazuh/wazuh-kibana-app/pull/1921)
- A message in the configuration view is ambiguous [#1870](https://github.com/wazuh/wazuh-kibana-app/issues/1870)
- Refactor syscheck table [#1941](https://github.com/wazuh/wazuh-kibana-app/pull/1941)

### Fixed

- Empty files now throws an error [#1806](https://github.com/wazuh/wazuh-kibana-app/issues/1806).
- Arguments for wazuh api requests are now validated [#1815](https://github.com/wazuh/wazuh-kibana-app/issues/1815).
- Fixed the way to check admin mode [#1838](https://github.com/wazuh/wazuh-kibana-app/issues/1838).
- Fixed error exporting as CSV the files into a group [#1833](https://github.com/wazuh/wazuh-kibana-app/issues/1833).
- Fixed XML validator false error for `<` [1882](https://github.com/wazuh/wazuh-kibana-app/issues/1882)
- Fixed "New file" editor doesn't allow saving twice [#1896](https://github.com/wazuh/wazuh-kibana-app/issues/1896)
- Fixed decoders files [#1929](https://github.com/wazuh/wazuh-kibana-app/pull/1929)
- Fixed registration guide [#1926](https://github.com/wazuh/wazuh-kibana-app/pull/1926)
- Fixed infinite load on Ciscat views [#1920](https://github.com/wazuh/wazuh-kibana-app/pull/1920), [#1916](https://github.com/wazuh/wazuh-kibana-app/pull/1916)
- Fixed missing fields in the Visualizations [#1913](https://github.com/wazuh/wazuh-kibana-app/pull/1913)
- Fixed Amazon S3 status is wrong in configuration section [#1864](https://github.com/wazuh/wazuh-kibana-app/issues/1864)
- Fixed hidden overflow in the fim configuration [#1887](https://github.com/wazuh/wazuh-kibana-app/pull/1887)
- Fixed Logo source fail after adding server.basePath [#1871](https://github.com/wazuh/wazuh-kibana-app/issues/1871)
- Fixed the documentation broken links [#1853](https://github.com/wazuh/wazuh-kibana-app/pull/1853)

## Wazuh v3.10.2 - Kibana v7.5.1 - Revision 556

### Added

- Support for Kibana v7.5.1


## Wazuh v3.10.2 - Kibana v7.5.0 - Revision 555

### Added

- Support for Kibana v7.5.0


## Wazuh v3.10.2 - Kibana v7.4.2 - Revision 549

### Added

- Support for Kibana v7.4.2


## Wazuh v3.10.2 - Kibana v7.4.1 - Revision 548

### Added

- Support for Kibana v7.4.1


## Wazuh v3.10.2 - Kibana v7.4.0 - Revision 547

### Added

- Support for Kibana v7.4.0
- Support for Wazuh v3.10.2.


## Wazuh v3.10.2 - Kibana v7.3.2 - Revision 546

### Added

- Support for Wazuh v3.10.2.


## Wazuh v3.10.1 - Kibana v7.3.2 - Revision 545

### Added

- Support for Wazuh v3.10.1.


## Wazuh v3.10.0 - Kibana v7.3.2 - Revision 543

### Added

- Support for Wazuh v3.10.0.
- Added an interactive guide for registering agents, things are now easier for the user, guiding it through the steps needed ending in a _copy & paste_ snippet for deploying his agent [#1468](https://github.com/wazuh/wazuh-kibana-app/issues/1468).
- Added new dashboards for the recently added regulatory compliance groups into the Wazuh core. They are HIPAA and NIST-800-53 [#1468](https://github.com/wazuh/wazuh-kibana-app/issues/1448), [#1638]( https://github.com/wazuh/wazuh-kibana-app/issues/1638).
- Make the app work under a custom Kibana space [#1234](https://github.com/wazuh/wazuh-kibana-app/issues/1234), [#1450](https://github.com/wazuh/wazuh-kibana-app/issues/1450).
- Added the ability to manage the app as a native plugin when using Kibana spaces, now you can safely hide/show the app depending on the selected space [#1601](https://github.com/wazuh/wazuh-kibana-app/issues/1601).
- Adapt the app the for Kibana dark mode [#1562](https://github.com/wazuh/wazuh-kibana-app/issues/1562).
- Added an alerts summary in _Overview > FIM_ panel [#1527](https://github.com/wazuh/wazuh-kibana-app/issues/1527).
- Export all the information of a Wazuh group and its related agents in a PDF document [#1341](https://github.com/wazuh/wazuh-kibana-app/issues/1341).
- Export the configuration of a certain agent as a PDF document. Supports granularity for exporting just certain sections of the configuration [#1340](https://github.com/wazuh/wazuh-kibana-app/issues/1340).


### Changed

- Reduced _Agents preview_ load time using the new API endpoint `/summary/agents` [#1687](https://github.com/wazuh/wazuh-kibana-app/pull/1687).
- Replaced most of the _md-nav-bar_ Angular.js components with React components using EUI [#1705](https://github.com/wazuh/wazuh-kibana-app/pull/1705).
- Replaced the requirements slider component with a new styled component [#1708](https://github.com/wazuh/wazuh-kibana-app/pull/1708).
- Soft deprecated the _.wazuh-version_ internal index, now the app dumps its content if applicable to a registry file, then the app removes that index. Further versions will hard deprecate this index [#1467](https://github.com/wazuh/wazuh-kibana-app/issues/1467). 
- Visualizations now don't fetch the documents _source_, also, they now use _size: 0_ for fetching [#1663](https://github.com/wazuh/wazuh-kibana-app/issues/1663).
- The app menu is now fixed on top of the view, it's not being hidden on every state change. Also, the Wazuh logo was placed in the top bar of Kibana UI [#1502](https://github.com/wazuh/wazuh-kibana-app/issues/1502).
- Improved _getTimestamp_ method not returning a promise object because it's no longer needed [014bc3a](https://github.com/wazuh/wazuh-kibana-app/commit/014b3aba0d2e9cda0c4d521f5f16faddc434a21e). Also improved main Discover listener for Wazuh not returning a promise object [bd82823](https://github.com/wazuh/wazuh-kibana-app/commit/bd8282391a402b8c567b32739cf914a0135d74bc).
- Replaced _Requirements over time_ visualizations in both PCI DSS and GDPR dashboards [35c539](https://github.com/wazuh/wazuh-kibana-app/commit/35c539eb328b3bded94aa7608f73f9cc51c235a6).
- Do not show a toaster when a visualization field was not known yet, instead, show it just in case the internal refreshing failed [19a2e7](https://github.com/wazuh/wazuh-kibana-app/commit/19a2e71006b38f6a64d3d1eb8a20b02b415d7e07).
- Minor optimizations for server logging [eb8e000](https://github.com/wazuh/wazuh-kibana-app/commit/eb8e00057dfea2dafef56319590ff832042c402d).

### Fixed

- Alerts search bar fixed for Kibana v7.3.1, queries were not being applied as expected [#1686](https://github.com/wazuh/wazuh-kibana-app/issues/1686).
- Hide attributes field from non-Windows agents in the FIM table [#1710](https://github.com/wazuh/wazuh-kibana-app/issues/1710).
- Fixed broken view in Management > Configuration > Amazon S3 > Buckets, some information was missing [#1675](https://github.com/wazuh/wazuh-kibana-app/issues/1675).
- Keep user's filters when switching from Discover to panel [#1685](https://github.com/wazuh/wazuh-kibana-app/issues/1685).
- Reduce load time and amount of data to be fetched in _Management > Cluster monitoring_ section avoiding possible timeouts [#1663](https://github.com/wazuh/wazuh-kibana-app/issues/1663).
- Restored _Remove column_ feature in Discover tabs [#1702](https://github.com/wazuh/wazuh-kibana-app/issues/1702).
- Apps using Kibana v7.3.1 had a bug once the user goes back from _Agent > FIM > Files_ to _Agent > FIM > dashboard_, filters disappear, now it's working properly [#1700](https://github.com/wazuh/wazuh-kibana-app/issues/1700).
- Fixed visual bug in _Management > Cluster monitoring_ and a button position [1e3b748](https://github.com/wazuh/wazuh-kibana-app/commit/1e3b748f11b43b2e7956b830269b6d046d74d12c).
- The app installation date was not being updated properly, now it's fixed [#1692](https://github.com/wazuh/wazuh-kibana-app/issues/1692).
- Fixed _Network interfaces_ table in Inventory section, the table was not paginating [#1474](https://github.com/wazuh/wazuh-kibana-app/issues/1474).
- Fixed APIs passwords are now obfuscated in server responses [adc3152](https://github.com/wazuh/wazuh-kibana-app/pull/1782/commits/adc31525e26b25e4cb62d81cbae70a8430728af5).


## Wazuh v3.9.5 - Kibana v6.8.2 / Kibana v7.2.1 / Kibana v7.3.0 - Revision 531

### Added

- Support for Wazuh v3.9.5

## Wazuh v3.9.4 - Kibana v6.8.1 / Kibana v6.8.2 / Kibana v7.2.0 / Kibana v7.2.1 / Kibana v7.3.0 - Revision 528

### Added

- Support for Wazuh v3.9.4
- Allow filtering by clicking a column in rules/decoders tables [0e2ddd7](https://github.com/wazuh/wazuh-kibana-app/pull/1615/commits/0e2ddd7b73f7f7975d02e97ed86ae8a0966472b4)
- Allow open file in rules table clicking on the file column [1af929d](https://github.com/wazuh/wazuh-kibana-app/pull/1615/commits/1af929d62f450f93c6733868bcb4057e16b7e279)

### Changed

- Improved app performance [#1640](https://github.com/wazuh/wazuh-kibana-app/pull/1640).
- Remove path filter from custom rules and decoders [895792e](https://github.com/wazuh/wazuh-kibana-app/pull/1615/commits/895792e6e6d9401b3293d5e16352b9abef515096)
- Show path column in rules and decoders [6f49816](https://github.com/wazuh/wazuh-kibana-app/pull/1615/commits/6f49816c71b5999d77bf9e3838443627c9be945d)
- Removed SCA overview dashboard [94ebbff](https://github.com/wazuh/wazuh-kibana-app/pull/1615/commits/94ebbff231cbfb6d793130e0b9ea855baa755a1c)
- Disabled last custom column removal [f1ef7de](https://github.com/wazuh/wazuh-kibana-app/pull/1615/commits/f1ef7de1a34bbe53a899596002e8153b95e7dc0e)
- Agents messages across sections unification [8fd7e36](https://github.com/wazuh/wazuh-kibana-app/pull/1615/commits/8fd7e36286fa9dfd03a797499af6ffbaa90b00e1)

### Fixed

- Fix check storeded apis [d6115d6](https://github.com/wazuh/wazuh-kibana-app/pull/1615/commits/d6115d6424c78f0cde2017b432a51b77186dd95a).
- Fix pci-dss console error [297080d](https://github.com/wazuh/wazuh-kibana-app/pull/1615/commits/297080d36efaea8f99b0cafd4c48845dad20495a)
- Fix error in reportingTable [85b7266](https://github.com/wazuh/wazuh-kibana-app/pull/1615/commits/85b72662cb4db44c443ed04f7c31fba57eefccaa)
- Fix filters budgets size [c7ac86a](https://github.com/wazuh/wazuh-kibana-app/pull/1615/commits/c7ac86acb3d5afaf1cf348fab09a2b8c5778a491)
- Fix missing permalink virustotal visualization [1b57529](https://github.com/wazuh/wazuh-kibana-app/pull/1615/commits/1b57529758fccdeb3ac0840e66a8aafbe4757a96)
- Improved wz-table performance [224bd6f](https://github.com/wazuh/wazuh-kibana-app/pull/1615/commits/224bd6f31235c81ba01755c3c1e120c3f86beafd)
- Fix inconsistent data between visualizations and tables in Overview Security Events [b12c600](https://github.com/wazuh/wazuh-kibana-app/pull/1615/commits/b12c600578d80d0715507dec4624a4ebc27ea573)
- Timezone applied in cluster status [a4f620d](https://github.com/wazuh/wazuh-kibana-app/pull/1615/commits/a4f620d398f5834a6d2945af892a462425ca3bec)
- Fixed Overview Security Events report when wazuh.monitoring is disabled [1c26da0](https://github.com/wazuh/wazuh-kibana-app/pull/1615/commits/1c26da05a0b6daf727e15c13b819111aa4e4e913)
- Fixes in APIs management [2143943](https://github.com/wazuh/wazuh-kibana-app/pull/1615/commits/2143943a5049cbb59bb8d6702b5a56cbe0d27a2a)
- Prevent duplicated visualization toast errors [786faf3](https://github.com/wazuh/wazuh-kibana-app/commit/786faf3e62d2cad13f512c0f873b36eca6e9787d)
- Fix not properly updated breadcrumb in ruleset section [9645903](https://github.com/wazuh/wazuh-kibana-app/commit/96459031cd4edbe047970bf0d22d0c099771879f)
- Fix badly dimensioned table in Integrity Monitoring section [9645903](https://github.com/wazuh/wazuh-kibana-app/commit/96459031cd4edbe047970bf0d22d0c099771879f)
- Fix implicit filters can be destroyed [9cf8578](https://github.com/wazuh/wazuh-kibana-app/commit/9cf85786f504f5d67edddeea6cfbf2ab577e799b)
- Windows agent dashboard doesn't show failure logon access. [d38d088](https://github.com/wazuh/wazuh-kibana-app/commit/d38d0881ac8e4294accde83d63108337b74cdd91) 
- Number of agents is not properly updated.  [f7cbbe5](https://github.com/wazuh/wazuh-kibana-app/commit/f7cbbe54394db825827715c3ad4370ac74317108) 
- Missing scrollbar on Firefox file viewer.  [df4e8f9](https://github.com/wazuh/wazuh-kibana-app/commit/df4e8f9305b35e9ee1473bed5f5d452dd3420567) 
- Agent search filter by name, lost when refreshing. [71b5274](https://github.com/wazuh/wazuh-kibana-app/commit/71b5274ccc332d8961a158587152f7badab28a95) 
- Alerts of level 12 cannot be displayed in the Summary table. [ec0e888](https://github.com/wazuh/wazuh-kibana-app/commit/ec0e8885d9f1306523afbc87de01a31f24e36309) 
- Restored query from search bar in visualizations. [439128f](https://github.com/wazuh/wazuh-kibana-app/commit/439128f0a1f65b649a9dcb81ab5804ca20f65763) 
- Fix Kibana filters loop in Firefox. [82f0f32](https://github.com/wazuh/wazuh-kibana-app/commit/82f0f32946d844ce96a28f0185f903e8e05c5589) 

## Wazuh v3.9.3 - Kibana v6.8.1 / v7.1.1 / v7.2.0 - Revision 523

### Added

- Support for Wazuh v3.9.3
- Support for Kibana v7.2.0 [#1556](https://github.com/wazuh/wazuh-kibana-app/pull/1556).

### Changed

- New design and several UI/UX changes [#1525](https://github.com/wazuh/wazuh-kibana-app/pull/1525).
- Improved error checking + syscollector performance [94d0a83](https://github.com/wazuh/wazuh-kibana-app/commit/94d0a83e43aa1d2d84ef6f87cbb76b9aefa085b3).
- Adapt Syscollector for MacOS agents [a4bf7ef](https://github.com/wazuh/wazuh-kibana-app/commit/a4bf7efc693a99b7565b5afcaa372155f15a4db9).
- Show last scan for syscollector [73f2056](https://github.com/wazuh/wazuh-kibana-app/commit/73f2056673bb289d472663397ba7097e49b7b93b).
- Extendend information for syscollector [#1585](https://github.com/wazuh/wazuh-kibana-app/issues/1585).

### Fixed

- Corrected width for agent stats [a998955](https://github.com/wazuh/wazuh-kibana-app/commit/a99895565a8854c55932ec94cffb08e1d0aa3da1).
- Fix height for the menu directive with Dynamic height [427d0f3](https://github.com/wazuh/wazuh-kibana-app/commit/427d0f3e9fa6c34287aa9e8557da99a51e0db40f).
- Fix wazuh-db and clusterd check [cddcef6](https://github.com/wazuh/wazuh-kibana-app/commit/cddcef630c5234dd6f6a495715743dfcfd4e4001).
- Fix AlertsStats when value is "0", it was showing "-" [07a3e10](https://github.com/wazuh/wazuh-kibana-app/commit/07a3e10c7f1e626ba75a55452b6c295d11fd657d).
- Fix syscollector state value [f8d3d0e](https://github.com/wazuh/wazuh-kibana-app/commit/f8d3d0eca44e67e26f79bc574495b1f4c8f751f2).
- Fix time offset for reporting table [2ef500b](https://github.com/wazuh/wazuh-kibana-app/commit/2ef500bb112e68bd4811b8e87ce8581d7c04d20f).
- Fix call to obtain GDPR requirements for specific agent [ccda846](https://github.com/wazuh/wazuh-kibana-app/commit/ccda8464b50be05bc5b3642f25f4972c8a7a2c03).
- Restore "rule.id" as a clickable field in visualizations [#1546](https://github.com/wazuh/wazuh-kibana-app/pull/1546).
- Fix timepicker in cluster monitoring [f7533ce](https://github.com/wazuh/wazuh-kibana-app/pull/1560/commits/f7533cecb6862abfb5c1d2173ec3e70ffc59804a).
- Fix several bugs [#1569](https://github.com/wazuh/wazuh-kibana-app/pull/1569).
- Fully removed "rule.id" as URL field [#1584](https://github.com/wazuh/wazuh-kibana-app/issues/1584).
- Fix filters for dashboards [#1583](https://github.com/wazuh/wazuh-kibana-app/issues/1583).
- Fix missing dependency [#1591](https://github.com/wazuh/wazuh-kibana-app/issues/1591).

## Wazuh v3.9.2 - Kibana v7.1.1 - Revision 510

### Added

- Support for Wazuh v3.9.2

### Changed

- Avoid showing more than one toaster for the same error message [7937003](https://github.com/wazuh/wazuh-kibana-app/commit/793700382798033203091d160773363323e05bb9).
- Restored "Alerts evolution - Top 5 agents" in Overview > Security events [f9305c0](https://github.com/wazuh/wazuh-kibana-app/commit/f9305c0c6acf4a31c41b1cc9684b87f79b27524f).

### Fixed

- Fix missing parameters in Dev Tools request [#1496](https://github.com/wazuh/wazuh-kibana-app/pull/1496).
- Fix "Invalid Date" for Safari and Internet Explorer [#1505](https://github.com/wazuh/wazuh-kibana-app/pull/1505).

## Wazuh v3.9.1 - Kibana v7.1.1 - Revision 509

### Added

- Support for Kibana v7.1.1
- Added overall metrics for Agents > Overview [#1479](https://github.com/wazuh/wazuh-kibana-app/pull/1479).

### Fixed

- Fixed missing dependency for Discover [43f5dd5](https://github.com/wazuh/wazuh-kibana-app/commit/43f5dd5f64065c618ba930b2a4087f0a9e706c0e).
- Fixed visualization for Agents > Overview [#1477](https://github.com/wazuh/wazuh-kibana-app/pull/1477). 
- Fixed SCA policy checks table [#1478](https://github.com/wazuh/wazuh-kibana-app/pull/1478).

## Wazuh v3.9.1 - Kibana v7.1.0 - Revision 508

### Added

- Support for Kibana v7.1.0

## Wazuh v3.9.1 - Kibana v6.8.0 - Revision 444

### Added

- Support for Wazuh v3.9.1
- Support for Kibana v6.8.0

### Fixed

- Fixed background color for some parts of the Discover directive [2dfc763](https://github.com/wazuh/wazuh-kibana-app/commit/2dfc763bfa1093fb419f118c2938f6b348562c69).
- Fixed cut values in non-resizable tables when the value is too large [cc4828f](https://github.com/wazuh/wazuh-kibana-app/commit/cc4828fbf50d4dab3dd4bb430617c1f2b13dac6a).
- Fixed handled but not shown error messages from rule editor [0aa0e17](https://github.com/wazuh/wazuh-kibana-app/commit/0aa0e17ac8678879e5066f8d83fd46f5d8edd86a).
- Minor typos corrected [fe11fb6](https://github.com/wazuh/wazuh-kibana-app/commit/fe11fb67e752368aedc89ec844ddf729eb8ad761).
- Minor fixes in agents configuration [1bc2175](https://github.com/wazuh/wazuh-kibana-app/commit/1bc217590438573e7267687655bb5939b5bb9fde).
- Fix Management > logs viewer scrolling [f458b2e](https://github.com/wazuh/wazuh-kibana-app/commit/f458b2e3294796f9cf00482b4da27984646c6398).

### Changed

- Kibana version shown in settings is now read from our package.json [c103d3e](https://github.com/wazuh/wazuh-kibana-app/commit/c103d3e782136106736c02039d28c4567b255aaa).
- Removed an old header from Settings [0197b8b](https://github.com/wazuh/wazuh-kibana-app/commit/0197b8b1abc195f275c8cd9893df84cd5569527b).
- Improved index pattern validation fields, replaced "full_log" with "rule.id" as part of the minimum required fields [dce0595](https://github.com/wazuh/wazuh-kibana-app/commit/dce059501cbd28f1294fd761da3e015e154747bc).
- Improve dynamic height for configuration editor [c318131](https://github.com/wazuh/wazuh-kibana-app/commit/c318131dfb6b5f01752593f2aa972b98c0655610).
- Add timezone for all dates shown in the app [4b8736f](https://github.com/wazuh/wazuh-kibana-app/commit/4b8736fb4e562c78505daaee042bcd798242c3f5).

## Wazuh v3.9.0 - Kibana v6.7.0 / v6.7.1 / v6.7.2 - Revision 441

### Added

- Support for Wazuh v3.9.0
- Support for Kibana v6.7.0 / v6.7.1 / v6.7.2
- Edit master and worker configuration ([#1215](https://github.com/wazuh/wazuh-kibana-app/pull/1215)).
- Edit local rules, local decoders and CDB lists ([#1212](https://github.com/wazuh/wazuh-kibana-app/pull/1212), [#1204](https://github.com/wazuh/wazuh-kibana-app/pull/1204), [#1196](https://github.com/wazuh/wazuh-kibana-app/pull/1196), [#1233](https://github.com/wazuh/wazuh-kibana-app/pull/1233), [#1304](https://github.com/wazuh/wazuh-kibana-app/pull/1304)).
- View no local rules/decoders XML files ([#1395](https://github.com/wazuh/wazuh-kibana-app/pull/1395))
- Dev Tools additions
  - Added hotkey `[shift] + [enter]` for sending query ([#1170](https://github.com/wazuh/wazuh-kibana-app/pull/1170)).
  - Added `Export JSON` button for the Dev Tools ([#1170](https://github.com/wazuh/wazuh-kibana-app/pull/1170)).
- Added refresh button for agents preview table ([#1169](https://github.com/wazuh/wazuh-kibana-app/pull/1169)).
- Added `configuration assessment` information in "Agent > Policy monitoring" ([#1227](https://github.com/wazuh/wazuh-kibana-app/pull/1227)).
- Added agents `configuration assessment` configuration section in "Agent > Configuration" ([1257](https://github.com/wazuh/wazuh-kibana-app/pull/1257))
- Restart master and worker nodes ([#1222](https://github.com/wazuh/wazuh-kibana-app/pull/1222)).
- Restart agents ([#1229](https://github.com/wazuh/wazuh-kibana-app/pull/1229)).
- Added support for more than one Wazuh monitoring pattern ([#1243](https://github.com/wazuh/wazuh-kibana-app/pull/1243))
- Added customizable interval for Wazuh monitoring indices creation ([#1243](https://github.com/wazuh/wazuh-kibana-app/pull/1243)).
- Expand visualizations ([#1246](https://github.com/wazuh/wazuh-kibana-app/pull/1246)).
- Added a dynamic table columns selector ([#1246](https://github.com/wazuh/wazuh-kibana-app/pull/1246)).
- Added resizable columns by dragging in tables ([d2bf8ee](https://github.com/wazuh/wazuh-kibana-app/commit/d2bf8ee9681ca5d6028325e165854b49214e86a3))
- Added a cron job for fetching missing fields of all valid index patterns, also merging dynamic fields every time an index pattern is refreshed by the app ([#1276](https://github.com/wazuh/wazuh-kibana-app/pull/1276)).
- Added auto-merging dynamic fields for Wazuh monitoring index patterns ([#1300](https://github.com/wazuh/wazuh-kibana-app/pull/1300))
- New server module, it's a job queue so we can add delayed jobs to be run in background, this iteration only accepts delayed Wazuh API calls ([#1283](https://github.com/wazuh/wazuh-kibana-app/pull/1283)).
- Added new way to view logs using a logs viewer ([#1292](https://github.com/wazuh/wazuh-kibana-app/pull/1292))
- Added new directive for registering agents from the UI, including instructions on "how to" ([#1321](https://github.com/wazuh/wazuh-kibana-app/pull/1321)).
- Added some Angular charts in Agents Preview and Agents SCA sections ([#1364](https://github.com/wazuh/wazuh-kibana-app/pull/1364))
- Added Docker listener settings in configuration views ([#1365](https://github.com/wazuh/wazuh-kibana-app/pull/1365))
- Added Docker dashboards for both Agents and Overview ([#1367](https://github.com/wazuh/wazuh-kibana-app/pull/1367))
- Improved app logger with debug level ([#1373](https://github.com/wazuh/wazuh-kibana-app/pull/1373))
- Introducing React components from the EUI framework

### Changed

- Escape XML special characters ([#1159](https://github.com/wazuh/wazuh-kibana-app/pull/1159)).
- Changed empty results message for Wazuh tables ([#1165](https://github.com/wazuh/wazuh-kibana-app/pull/1165)).
- Allowing the same query multiple times on the Dev Tools ([#1174](https://github.com/wazuh/wazuh-kibana-app/pull/1174))
- Refactor JSON/XML viewer for configuration tab ([#1173](https://github.com/wazuh/wazuh-kibana-app/pull/1173), [#1148](https://github.com/wazuh/wazuh-kibana-app/pull/1148)).
- Using full height for all containers when possible ([#1224](https://github.com/wazuh/wazuh-kibana-app/pull/1224)).
- Improved the way we are handling "back button" events ([#1207](https://github.com/wazuh/wazuh-kibana-app/pull/1207)).
- Changed some visualizations for FIM, GDPR, PCI, Vulnerability and Security Events ([#1206](https://github.com/wazuh/wazuh-kibana-app/pull/1206), [#1235](https://github.com/wazuh/wazuh-kibana-app/pull/1235), [#1293](https://github.com/wazuh/wazuh-kibana-app/pull/1293)).
- New design for agent header view ([#1186](https://github.com/wazuh/wazuh-kibana-app/pull/1186)).
- Not fetching data the very first time the Dev Tools are opened ([#1185](https://github.com/wazuh/wazuh-kibana-app/pull/1185)).
- Refresh all known fields for all valid index patterns if `kbn-vis` detects a broken index pattern ([ecd7c8f](https://github.com/wazuh/wazuh-kibana-app/commit/ecd7c8f98c187a350f81261d13b0d45dcec6dc5d)).
- Truncate texts and display a tooltip when they don't fit in a table cell ([7b56a87](https://github.com/wazuh/wazuh-kibana-app/commit/7b56a873f85dcba7e6838aeb2e40d9b4cf472576))
- Updated API autocomplete for Dev Tools ([#1218](https://github.com/wazuh/wazuh-kibana-app/pull/1218))
- Updated switches design to adapt it to Kibana's design ([#1253](https://github.com/wazuh/wazuh-kibana-app/pull/1253))
- Reduced the width of some table cells with little text, to give more space to the other columns ([#1263](https://github.com/wazuh/wazuh-kibana-app/pull/1263)).
- Redesign for Management > Status daemons list ([#1284](https://github.com/wazuh/wazuh-kibana-app/pull/1284)).
- Redesign for Management > Configuration, Agent > Configuration ([#1289](https://github.com/wazuh/wazuh-kibana-app/pull/1289)).
- Replaced Management > Logs table with a log viewer component ([#1292](https://github.com/wazuh/wazuh-kibana-app/pull/1292)).
- The agents list search bar now allows to switch between AND/OR operators ([#1291](https://github.com/wazuh/wazuh-kibana-app/pull/1291)).
- Improve audit dashboards ([#1374](https://github.com/wazuh/wazuh-kibana-app/pull/1374))
- Exclude agent "000" getting the last registered and the most active agents from the Wazuh API.([#1391](https://github.com/wazuh/wazuh-kibana-app/pull/1391))
- Reviewed Osquery dashboards ([#1394](https://github.com/wazuh/wazuh-kibana-app/pull/1394))
- Memory info is now a log ([#1400](https://github.com/wazuh/wazuh-kibana-app/pull/1400))
- Error toasters time is now 30000ms, warning/info are still 6000ms ([#1420](https://github.com/wazuh/wazuh-kibana-app/pull/1420))

### Fixed

- Properly handling long messages on notifier service, until now, they were using out of the card space, also we replaced some API messages with more meaningful messages ([#1168](https://github.com/wazuh/wazuh-kibana-app/pull/1168)).
- Adapted Wazuh icon for multiple browsers where it was gone ([#1208](https://github.com/wazuh/wazuh-kibana-app/pull/1208)).
- Do not fetch data from tables twice when resize window ([#1303](https://github.com/wazuh/wazuh-kibana-app/pull/1303)).
- Agent syncrhonization status is updated as we browse the configuration section ([#1305](https://github.com/wazuh/wazuh-kibana-app/pull/1305))
- Using the browser timezone for reporting documents ([#1311](https://github.com/wazuh/wazuh-kibana-app/pull/1311)).
- Wrong behaviors in the routing system when the basePath was set ([#1342](https://github.com/wazuh/wazuh-kibana-app/pull/1342))
- Do not show pagination for one-page tables ([196c5b7](https://github.com/wazuh/wazuh-kibana-app/pull/1362/commits/196c5b717583032798da7791fa4f90ec06397f68))
- Being redirected to Overview once a Kibana restart is performed ([#1378](https://github.com/wazuh/wazuh-kibana-app/pull/1378))
- Displaying the AWS services section of the aws-s3 wodle ([#1393](https://github.com/wazuh/wazuh-kibana-app/pull/1393))
- Show email configuration on the configuration on demand ([#1401](https://github.com/wazuh/wazuh-kibana-app/issues/1401))
- Show "Follow symbolic link" field in Integrity monitoring - Monitored configuration on demand ([0c9c9da](https://github.com/wazuh/wazuh-kibana-app/pull/1414/commits/0c9c9da3b951548761cd203db5ee5baa39afe26c))

## Wazuh v3.8.2 - Kibana v6.6.0 / v6.6.1 / v6.6.2 / v6.7.0 - Revision 419

### Added

- Support for Kibana v6.6.0 / v6.6.1 / v6.6.2 / v6.7.0

### Fixed

- Fixed AWS dashboard, newer JavaScript browser engines break the view due to Angular.js ([6e882fc](https://github.com/wazuh/wazuh-kibana-app/commit/6e882fc1d7efe6059e6140ff40b8a20d9c1fa51e)).
- Fixed AWS accounts visualization, using the right field now ([6e882fc](https://github.com/wazuh/wazuh-kibana-app/commit/6e882fc1d7efe6059e6140ff40b8a20d9c1fa51e)).

## Wazuh v3.8.2 - Kibana v6.5.4 - Revision 418

### Added

- Support for Wazuh v3.8.2

### Changed

- Close configuration editor only if it was successfully updated ([bc77c35](https://github.com/wazuh/wazuh-kibana-app/commit/bc77c35d8440a656d4704451ce857c9e1d36a438)).
- Replaced FIM Vega visualization with standard visualization ([554ee1c](https://github.com/wazuh/wazuh-kibana-app/commit/554ee1c4c4d75c76d82272075acf8bb62e7f9e27)).

## Wazuh v3.8.1 - Kibana v6.5.4 - Revision 417

### Added

- Support for Wazuh v3.8.1

### Changed

- Moved monitored/ignored Windows registry entries to "FIM > Monitored" and "FIM > Ignored" to avoid user confusion ([#1176](https://github.com/wazuh/wazuh-kibana-app/pull/1176)).
- Excluding managers from wazuh-monitoring indices ([#1177](https://github.com/wazuh/wazuh-kibana-app/pull/1177)).
- Escape `&` before sending group configuration ([d3aa56f](https://github.com/wazuh/wazuh-kibana-app/commit/d3aa56fa73478c60505e500db7d3a7df263081b5)).
- Improved `autoFormat` function before rendering group configuration ([f4f8144](https://github.com/wazuh/wazuh-kibana-app/commit/f4f8144eef8b93038fc897a9f16356e71029b844)).
- Now the group configuration editor doesn't exit after sending data to the Wazuh API ([5c1a3ef](https://github.com/wazuh/wazuh-kibana-app/commit/5c1a3ef9bd710a7befbed0709c4a7cf414f44f6b)).

### Fixed

- Fixed style for the error toaster for long URLs or long paths ([11b8084](https://github.com/wazuh/wazuh-kibana-app/commit/11b8084c75bbc5da36587ff31d1bc80a55fe4dfe)).

## Wazuh v3.8.0 - Kibana v6.5.4 - Revision 416

### Added

- Added group management features such as:
  - Edit the group configuration ([#1096](https://github.com/wazuh/wazuh-kibana-app/pull/1096)).
  - Add/remove groups to/from an agent ([#1096](https://github.com/wazuh/wazuh-kibana-app/pull/1096)).
  - Add/remove agents to/from a group ([#1096](https://github.com/wazuh/wazuh-kibana-app/pull/1096)).
  - Add/remove groups ([#1152](https://github.com/wazuh/wazuh-kibana-app/pull/1152)).
- New directive for tables that don't need external data sources ([#1067](https://github.com/wazuh/wazuh-kibana-app/pull/1067)).
- New search bar directive with interactive filters and suggestions ([#1058](https://github.com/wazuh/wazuh-kibana-app/pull/1058)).
- New server route `/elastic/alerts` for fetching alerts using custom parameters([#1056](https://github.com/wazuh/wazuh-kibana-app/pull/1056)).
- New table for an agent FIM monitored files, if the agent OS platform is Windows it will show two tables: files and registry ([#1032](https://github.com/wazuh/wazuh-kibana-app/pull/1032)).
- Added description to each setting under Settings > Configuration ([#1048](https://github.com/wazuh/wazuh-kibana-app/pull/1048)).
- Added a new setting to `config.yml` related to Wazuh monitoring and its index pattern ([#1095](https://github.com/wazuh/wazuh-kibana-app/pull/1095)).
- Resizable columns by dragging in Dev-tools ([#1102](https://github.com/wazuh/wazuh-kibana-app/pull/1102)).
- New feature to be able to edit config.yml file from the Settings > Configuration section view ([#1105](https://github.com/wazuh/wazuh-kibana-app/pull/1105)).
- Added a new table (network addresses) for agent inventory tab ([#1111](https://github.com/wazuh/wazuh-kibana-app/pull/1111)).
- Added `audit_key` (Who-data Audit keys) for configuration tab ([#1123](https://github.com/wazuh/wazuh-kibana-app/pull/1123)).
- Added new known fields for Kibana index pattern ([#1150](https://github.com/wazuh/wazuh-kibana-app/pull/1150)).

### Changed

- Changed Inventory tables. Now the app looks for the OS platform and it shows different tables depending on the OS platform. In addition the process state codes has been replaced to be more meaningful ([#1059](https://github.com/wazuh/wazuh-kibana-app/pull/1059)).
- Tiny rework for the AWS tab including.
- "Report" button is hidden on Discover panel ([#1047](https://github.com/wazuh/wazuh-kibana-app/pull/1047)).
- Visualizations, filters and Discover improved ([#1083](https://github.com/wazuh/wazuh-kibana-app/pull/1083)).
- Removed `popularizeField` function until https://github.com/elastic/kibana/issues/22426 is solved in order to avoid `Unable to write index pattern!` error on Discover tab ([#1085](https://github.com/wazuh/wazuh-kibana-app/pull/1085)).
- Improved Wazuh monitoring module ([#1094](https://github.com/wazuh/wazuh-kibana-app/pull/1094)).
- Added "Registered date" and "Last keep alive" in agents table allowing you to sort by these fields ([#1102](https://github.com/wazuh/wazuh-kibana-app/pull/1102)).
- Improved code quality in sections such as Ruleset > Rule and Decoder detail view simplify conditions ([#1102](https://github.com/wazuh/wazuh-kibana-app/pull/1102)).
- Replaced reporting success message ([#1102](https://github.com/wazuh/wazuh-kibana-app/pull/1102)).
- Reduced the default number of shards and the default number of replicas for the app indices ([#1113](https://github.com/wazuh/wazuh-kibana-app/pull/1113)).
- Refreshing index pattern known fields on health check controller ([#1119](https://github.com/wazuh/wazuh-kibana-app/pull/1119)).
- Less strict memory check ([786c764](https://github.com/wazuh/wazuh-kibana-app/commit/786c7642cd88083f9a77c57ed204488ecf5b710a)).
- Checking message origin in error handler ([dfec368](https://github.com/wazuh/wazuh-kibana-app/commit/dfec368d22a148b2e4437db92d71294900241961)).
- Dev tools is now showing the response as it is, like `curl` does ([#1137](https://github.com/wazuh/wazuh-kibana-app/pull/1137)).
- Removed `unknown` as valid node name ([#1149](https://github.com/wazuh/wazuh-kibana-app/pull/1149)).
- Removed `rule.id` direct filter from the rule set tables ([#1151](https://github.com/wazuh/wazuh-kibana-app/pull/1151))

### Fixed

- Restored X-Pack security logic for the .wazuh index, now it's not bypassing the X-Pack roles ([#1081](https://github.com/wazuh/wazuh-kibana-app/pull/1081))
- Avoid fetching twice the same data ([#1072](https://github.com/wazuh/wazuh-kibana-app/pull/1072), [#1061](https://github.com/wazuh/wazuh-kibana-app/pull/1061)).
- Wazuh logo adapted to low resolutions ([#1074](https://github.com/wazuh/wazuh-kibana-app/pull/1074)).
- Hide Audit, OpenSCAP tabs for non-linux agents. Fixed empty Windows events under Configuration > Log collection section. OSQuery logo has been standardized ([#1072](https://github.com/wazuh/wazuh-kibana-app/pull/1072), [#1076](https://github.com/wazuh/wazuh-kibana-app/pull/1076)).
- Fix empty values on _Overview > Security events_ when Wazuh monitoring is disabled ([#1091](https://github.com/wazuh/wazuh-kibana-app/pull/1091)).
- Fix overlapped play button in Dev-tools when the input box has a scrollbar ([#1102](https://github.com/wazuh/wazuh-kibana-app/pull/1102)).
- Fix Dev-tools behavior when parse json invalid blocks ([#1102](https://github.com/wazuh/wazuh-kibana-app/pull/1102)).
- Fixed Management > Monitoring tab frustration adding back buttons ([#1102](https://github.com/wazuh/wazuh-kibana-app/pull/1102)).
- Fix template checking when using more than one pattern ([#1104](https://github.com/wazuh/wazuh-kibana-app/pull/1104)).
- Fix infinite loop for Wazuh monitoring when the Wazuh API is not being able to give us all the agents ([5a26916](https://github.com/wazuh/wazuh-kibana-app/commit/5a2691642b40a34783d2eafb6ee24ae78b9af21a)), ([85005a1](https://github.com/wazuh/wazuh-kibana-app/commit/85005a184d4f1c3d339b7c895b5d2469f3b45171)).
- Fix rule details for `list` and `info` parameters ([#1149](https://github.com/wazuh/wazuh-kibana-app/pull/1149)).

## Wazuh v3.7.1 / v3.7.2 - Kibana v6.5.1 / v6.5.2 / v6.5.3 / v6.5.4 - Revision 415

### Added

- Support for Elastic stack v6.5.2 / v6.5.3 / v6.5.4.
- Support for Wazuh v3.7.1 / v3.7.2.
- Dev Tools module now autocompletes API endpoints ([#1030](https://github.com/wazuh/wazuh-kibana-app/pull/1030)).

### Changed

- Increased number of rows for syscollector tables ([#1033](https://github.com/wazuh/wazuh-kibana-app/pull/1033)).
- Modularized JSON/XML viewers for the configuration section ([#982](https://github.com/wazuh/wazuh-kibana-app/pull/982)).

### Fixed

- Added missing fields for syscollector network tables ([#1036](https://github.com/wazuh/wazuh-kibana-app/pull/1036)).
- Using the right API path when downloading CSV for decoders list ([#1045](https://github.com/wazuh/wazuh-kibana-app/pull/1045)).
- Including group field when downloading CSV for agents list ([#1044](https://github.com/wazuh/wazuh-kibana-app/pull/1044)).
- Preserve active tab in configuration section when refreshing the page ([#1037](https://github.com/wazuh/wazuh-kibana-app/pull/1037)).

## Wazuh v3.7.0 - Kibana v6.5.0 / v6.5.1 - Revision 414

### Added

- Support for Elastic Stack v6.5.0 / v6.5.1.
- Agent groups bar is now visible on the agent configuration section ([#1023](https://github.com/wazuh/wazuh-kibana-app/pull/1023)).
- Added a new setting for the `config.yml` file for enable/disable administrator mode ([#1019](https://github.com/wazuh/wazuh-kibana-app/pull/1019)).
  - This allows the user to perform PUT, POST, DELETE methods in our Dev Tools.

### Changed

- Refactored most front-end controllers ([#1023](https://github.com/wazuh/wazuh-kibana-app/pull/1023)).

## Wazuh v3.7.0 - Kibana v6.4.2 / v6.4.3 - Revision 413

### Added

- Support for Wazuh v3.7.0.
- Support for Elastic Stack v6.4.2 / v6.4.3.
- Brand-new interface for _Configuration_ (on both _Management_ and _Agents_ tabs) ([#914](https://github.com/wazuh/wazuh-kibana-app/pull/914)):
  - Now you can check current and real agent and manager configuration.
  - A new interface design, with more useful information and easy to understand descriptions.
  - New and more responsive JSON/XML viewers to show the configuration in raw mode.
- Brand-new extension - Osquery ([#938](https://github.com/wazuh/wazuh-kibana-app/pull/938)):
  - A new extension, disabled by default.
  - Check alerts from Wazuh's Osquery integration.
  - Check your current Osquery wodle configuration.
  - More improvements will come for this extension in the future.
- New option for Wazuh app configuration file - _Ignore index patterns_ ([#947](https://github.com/wazuh/wazuh-kibana-app/pull/947)):
  - Now the user can specify which index patterns can't be selected on the app using the new `ip.ignore` setting on the `config.yml` file.
  - The valid format is an array of strings which represents index patterns.
  - By default, this list is empty (all index patterns will be available if they use a compatible structure).
- Added a node selector for _Management > Status_ section when Wazuh cluster is enabled ([#976](https://github.com/wazuh/wazuh-kibana-app/pull/976)).
- Added quick access to _Configuration_ or _Discover_ panels for an agent on the agents list ([#939](https://github.com/wazuh/wazuh-kibana-app/pull/939)).
- Now you can click on an agent's ID on the _Discover_ panels to open its details page on the app ([#904](https://github.com/wazuh/wazuh-kibana-app/pull/904)).
- Redesigned the _Overview > Amazon AWS_ tab, using more meaningful visualizations for a better overall view of your agents' status ([#903](https://github.com/wazuh/wazuh-kibana-app/pull/903)).
- Redesigned the _Overview/Agents > Vulnerabilities_ tab, using more meaningful visualizations for a better overall view of your agents' status ([#954](https://github.com/wazuh/wazuh-kibana-app/pull/954)).
- Now everytime the user enters the _Settings_ tab, the API connection will be automatically checked ([#971](https://github.com/wazuh/wazuh-kibana-app/pull/971)).
- Added a node selector for _Management > Logs_ section when Wazuh cluster is enabled ([#980](https://github.com/wazuh/wazuh-kibana-app/pull/980)).
- Added a group selector for _Agents_ section ([#995](https://github.com/wazuh/wazuh-kibana-app/pull/995)).

### Changed

- Interface refactoring for the _Agents > Inventory data_ tab ([#924](https://github.com/wazuh/wazuh-kibana-app/pull/924)):
  - Now the tab won't be available if your agent doesn't have Syscollector enabled, and each card will be enabled or disabled depending on the current Syscollector scans configuration.
  - This will prevent situations where the user couldn't check the inventory although there was actual scan data to show on some sections.
- Added support for new multigroups feature ([#911](https://github.com/wazuh/wazuh-kibana-app/pull/911)):
  - Now the information bars on _Agents_ will show all the groups an agent belongs to.
- Now the result pane on the _Dev tools_ tab will show the error code coming from the Wazuh API ([#909](https://github.com/wazuh/wazuh-kibana-app/pull/909)).
- Changed some visualizations titles for _Overview/Agents > OpenSCAP_ tab ([#925](https://github.com/wazuh/wazuh-kibana-app/pull/925)).
- All backend routes have been renamed ([#932](https://github.com/wazuh/wazuh-kibana-app/pull/932)).
- Several improvements for Elasticsearch tests ([#933](https://github.com/wazuh/wazuh-kibana-app/pull/933)).
- Updated some strings and descriptions on the _Settings_ tab ([#934](https://github.com/wazuh/wazuh-kibana-app/pull/934)).
- Changed the date format on _Settings > Logs_ to make it more human-readable ([#944](https://github.com/wazuh/wazuh-kibana-app/pull/944)).
- Changed some labels to remove the "MD5 sum" expression, it will use "Checksum" instead ([#945](https://github.com/wazuh/wazuh-kibana-app/pull/945)).
- Added word wrapping class to group name in _Management > Groups > Group detail_ tab ([#945](https://github.com/wazuh/wazuh-kibana-app/pull/945)).
- The `wz-table` directive has been refactored ([#953](https://github.com/wazuh/wazuh-kibana-app/pull/953)).
- The `wz-table` directive now checks if a request is aborted ([#979](https://github.com/wazuh/wazuh-kibana-app/pull/979)).
- Several performance improvements ([#985](https://github.com/wazuh/wazuh-kibana-app/pull/985), [#997](https://github.com/wazuh/wazuh-kibana-app/pull/997), [#1000](https://github.com/wazuh/wazuh-kibana-app/pull/1000)).

### Fixed

- Several known fields for _Whodata_ functionality have been fixed ([#901](https://github.com/wazuh/wazuh-kibana-app/pull/901)).
- Fixed alignment bug with the _Add a filter +_ button on _Discover_ and _Agents_ tabs ([#912](https://github.com/wazuh/wazuh-kibana-app/pull/912)).
- Fixed a bug where the `Add API` form on _Settings_ didn't appear when pressing the button after editing an existing API entry ([#944](https://github.com/wazuh/wazuh-kibana-app/pull/944)).
- Fixed a bug on _Ruleset_ tab where the "Description" column was showing `0` if the rule doesn't have any description ([#948](https://github.com/wazuh/wazuh-kibana-app/pull/948)).
- Fixed wrong alignment on related Rules/Decoders tables from _Management > Ruleset_ tab ([#971](https://github.com/wazuh/wazuh-kibana-app/pull/971)).
- Fixed a bug where sometimes the error messages appeared duplicated ([#971](https://github.com/wazuh/wazuh-kibana-app/pull/971)).

### Removed

- On the _Management > Monitoring_ tab, the `Cluster enabled but not running` message won't appear as an error anymore ([#971](https://github.com/wazuh/wazuh-kibana-app/pull/971)).

## Wazuh v3.6.1 - Kibana v6.4.1 / v6.4.2 / v6.4.3 - Revision 412

### Added

- Support for Elastic Stack v6.4.1 / v6.4.2 / v6.4.3.

## Wazuh v3.6.1 - Kibana v6.4.0 - Revision 411

### Added

- Redesigned the _Overview > Integrity monitoring_ tab, using more meaningful visualizations for a better overall view of your agents' status ([#893](https://github.com/wazuh/wazuh-kibana-app/pull/893)).
- Added a new table for the _Inventory_ tab: _Processes_ ([#895](https://github.com/wazuh/wazuh-kibana-app/pull/895)).
- Improved error handling for tables. Now the table will show an error message if it wasn't able to fetch and load data ([#896](https://github.com/wazuh/wazuh-kibana-app/pull/896)).

### Changed

- The app source code has been improved, following best practices and coding guidelines ([#892](https://github.com/wazuh/wazuh-kibana-app/pull/892)).
- Included more app tests and prettifier for better code maintainability ([#883](https://github.com/wazuh/wazuh-kibana-app/pull/883) & [#885](https://github.com/wazuh/wazuh-kibana-app/pull/885)).

### Fixed

- Fixed minor visual errors on some _GDPR_, _PCI DSS_ and _Vulnerabilities_ visualizations ([#894](https://github.com/wazuh/wazuh-kibana-app/pull/894)).

## Wazuh v3.6.1 - Kibana v6.4.0 - Revision 410

### Added

- The _Inventory_ tab has been redesigned ([#873](https://github.com/wazuh/wazuh-kibana-app/pull/873)):
  - Added new network interfaces and port tables.
  - Improved design using metric information bars and intuitive status indicators.
- Added refresh functionality to the _Settings > Logs_ tab ([#852](https://github.com/wazuh/wazuh-kibana-app/pull/852)):
  - Now everytime the user opens the tab, the logs will be reloaded.
  - A new button to force the update has been added on the top left corner of the logs table.
- Added `tags` and `recursion_level` configuration options to _Management/Agent > Configuration_ tabs ([#850](https://github.com/wazuh/wazuh-kibana-app/pull/850)).
- The _Kuery_ search syntax has been added again to the app ([#851](https://github.com/wazuh/wazuh-kibana-app/pull/851)).
- Added a first batch of [_Mocha_](https://mochajs.org/) tests and other quality of code improvements to the app ([#859](https://github.com/wazuh/wazuh-kibana-app/pull/859)).
- Now you can open specific rule details (the _Management > Ruleset_ tab) when clicking on the `rule.id` value on the _Discover_ tab ([#862](https://github.com/wazuh/wazuh-kibana-app/pull/862)).
- Now you can click on the rule ID value on the _Management > Ruleset_ tab to search for related alerts on the _Discover_ tab ([#863](https://github.com/wazuh/wazuh-kibana-app/pull/863)).

### Changed

- The index pattern known fields have been updated up to 567 ([#872](https://github.com/wazuh/wazuh-kibana-app/pull/872)).
- Now the _Inventory_ tab will always be available for all agents, and a descriptive message will appear if the agent doesn't have `syscollector` enabled ([#879](https://github.com/wazuh/wazuh-kibana-app/pull/879)).

### Fixed

- Fixed a bug where the _Inventory_ tab was unavailable if the user reloads the page while on the _Agents > Configuration_ tab ([#845](https://github.com/wazuh/wazuh-kibana-app/pull/845)).
- Fixed some _Overview > VirusTotal_ visualizations ([#846](https://github.com/wazuh/wazuh-kibana-app/pull/846)).
- Fixed a bug where the _Settings > Extensions_ tab wasn't being properly hidden when there's no API entries inserted ([#847](https://github.com/wazuh/wazuh-kibana-app/pull/847)).
- Fixed a bug where the _Current API_ indicator on the top navbar wasn't being properly updated when the user deletes all the API entries ([#848](https://github.com/wazuh/wazuh-kibana-app/pull/848)).
- Fixed a bug where the _Agents coverage_ metric were not displaying a proper value when the manager has 0 registered agents ([#849](https://github.com/wazuh/wazuh-kibana-app/pull/849)).
- Fixed a bug where the `wazuh-basic` user role was able to update API entries (it should be forbidden) ([#853](https://github.com/wazuh/wazuh-kibana-app/pull/853)).
- Fixed a bug where the visualizations had scroll bars on the PDF reports ([#870](https://github.com/wazuh/wazuh-kibana-app/pull/870)).
- Fixed a bug on the _Dev tools_ tab where the user couldn't execute the first request block if there was blank lines above it ([#871](https://github.com/wazuh/wazuh-kibana-app/pull/871)).
- Fixed a bug on pinned filters when opening tabs where the implicit filter was the same, making them stuck and unremovable from other tabs ([#878](https://github.com/wazuh/wazuh-kibana-app/pull/878)).

## Wazuh v3.6.1 - Kibana v6.4.0 - Revision 409

### Added

- Support for Wazuh v3.6.1.

### Fixed

- Fixed a bug on the _Dev tools_ tab ([b7c79f4](https://github.com/wazuh/wazuh-kibana-app/commit/b7c79f48f06cb49b12883ec9e9337da23b49976b)).

## Wazuh v3.6.1 - Kibana v6.3.2 - Revision 408

### Added

- Support for Wazuh v3.6.1.

### Fixed

- Fixed a bug on the _Dev tools_ tab ([4ca9ed5](https://github.com/wazuh/wazuh-kibana-app/commit/4ca9ed54f1b18e5d499d950e6ff0741946701988)).

## Wazuh v3.6.0 - Kibana v6.4.0 - Revision 407

### Added

- Support for Wazuh v3.6.0.

## Wazuh v3.6.0 - Kibana v6.3.2 - Revision 406

### Added

- Support for Wazuh v3.6.0.

## Wazuh v3.5.0 - Kibana v6.4.0 - Revision 405

### Added

- Support for Elastic Stack v6.4.0 ([#813](https://github.com/wazuh/wazuh-kibana-app/pull/813)).

## Wazuh v3.5.0 - Kibana v6.3.2 - Revision 404

### Added

- Added new options to `config.yml` to change shards and replicas settings for `wazuh-monitoring` indices ([#809](https://github.com/wazuh/wazuh-kibana-app/pull/809)).
- Added more error messages for `wazuhapp.log` in case of failure when performing some crucial functions ([#812](https://github.com/wazuh/wazuh-kibana-app/pull/812)).
- Now it's possible to change replicas settings for existing `.wazuh`, `.wazuh-version` and `wazuh-monitoring` indices on the `config.yml` file ([#817](https://github.com/wazuh/wazuh-kibana-app/pull/817)).

### Changed

- App frontend code refactored and restructured ([#802](https://github.com/wazuh/wazuh-kibana-app/pull/802)).
- Now the _Overview > Security events_ tab won't show anything if the only visualization with data is _Agents status_ ([#811](https://github.com/wazuh/wazuh-kibana-app/pull/811)).

### Fixed

- Fixed a bug where the RAM status message appreared twice the first time you opened the app ([#807](https://github.com/wazuh/wazuh-kibana-app/pull/807)).
- Fixed the app UI to make the app usable on Internet Explorer 11 ([#808](https://github.com/wazuh/wazuh-kibana-app/pull/808)).

## Wazuh v3.5.0 - Kibana v6.3.2 - Revision 403

### Added

- The welcome tabs on _Overview_ and _Agents_ have been updated with a new name and description for the existing sections ([#788](https://github.com/wazuh/wazuh-kibana-app/pull/788)).
- Now the app tables will auto-resize depending on the screen height ([#792](https://github.com/wazuh/wazuh-kibana-app/pull/792)).

### Changed

- Now all the app filters on several tables will present the values in alphabetical order ([#787](https://github.com/wazuh/wazuh-kibana-app/pull/787)).

### Fixed

- Fixed a bug on _Decoders_ where clicking on the decoder wouldn't open the detail view if the `Parent decoders` filter was enabled ([#782](https://github.com/wazuh/wazuh-kibana-app/pull/782)).
- Fixed a bug on _Dev tools_ when the first line on the editor pane was empty or had a comment ([#790](https://github.com/wazuh/wazuh-kibana-app/pull/790)).
- Fixed a bug where the app was throwing multiple warning messages the first time you open it ([#791](https://github.com/wazuh/wazuh-kibana-app/pull/791)).
- Fixed a bug where clicking on a different tab from _Overview_ right after inserting the API credentials for the first time would always redirect to _Overview_ ([#791](https://github.com/wazuh/wazuh-kibana-app/pull/791)).
- Fixed a bug where the user could have a browser cookie with a reference to a non-existing API entry on Elasticsearch ([#794](https://github.com/wazuh/wazuh-kibana-app/pull/794) & [#795](https://github.com/wazuh/wazuh-kibana-app/pull/795)).

### Removed

- The cluster key has been removed from the API requests to `/manager/configuration` ([#796](https://github.com/wazuh/wazuh-kibana-app/pull/796)).

## Wazuh v3.5.0 - Kibana v6.3.1/v6.3.2 - Revision 402

### Added

- Support for Wazuh v3.5.0.
- Added new fields for _Vulnerability detector_ alerts ([#752](https://github.com/wazuh/wazuh-kibana-app/pull/752)).
- Added multi table search for `wz-table` directive. Added two new log levels for _Management > Logs_ section ([#753](https://github.com/wazuh/wazuh-kibana-app/pull/753)).

## Wazuh v3.4.0 - Kibana v6.3.1/v6.3.2 - Revision 401

### Added

- Added a few new fields for Kibana due to the new Wazuh _who-data_ feature ([#763](https://github.com/wazuh/wazuh-kibana-app/pull/763)).
- Added XML/JSON viewer for each card under _Management > Configuration_ ([#764](https://github.com/wazuh/wazuh-kibana-app/pull/764)).

### Changed

- Improved error handling for Dev tools. Also removed some unused dependencies from the _Dev tools_ tab ([#760](https://github.com/wazuh/wazuh-kibana-app/pull/760)).
- Unified origin for tab descriptions. Reviewed some grammar typos ([#765](https://github.com/wazuh/wazuh-kibana-app/pull/765)).
- Refactored agents autocomplete component. Removed unused/deprecated modules ([#766](https://github.com/wazuh/wazuh-kibana-app/pull/766)).
- Simplified route resolves section ([#768](https://github.com/wazuh/wazuh-kibana-app/pull/768)).

### Fixed

- Fixed missing cluster node filter for the visualization shown when looking for specific node under _Management > Monitoring_ section ([#758](https://github.com/wazuh/wazuh-kibana-app/pull/758)).
- Fixed missing dependency injection for `wzMisc` factory ([#768](https://github.com/wazuh/wazuh-kibana-app/pull/768)).

### Removed

- Removed `angular-aria`, `angular-md5`, `ansicolors`, `js-yaml`, `querystring` and `lodash` dependencies since Kibana includes all of them. Removed some unused images ([#768](https://github.com/wazuh/wazuh-kibana-app/pull/768)).

## Wazuh v3.4.0 - Kibana v6.3.1/v6.3.2 - Revision 400

### Added

- Support for Wazuh v3.4.0.
- Support for Elastic Stack v6.3.2.
- Support for Kuery as accepted query language ([#742](https://github.com/wazuh/wazuh-kibana-app/pull/742)).
  - This feature is experimental.
- Added new _Who data_ fields from file integrity monitoring features ([#746](https://github.com/wazuh/wazuh-kibana-app/pull/746)).
- Added tab in _Settings_ section where you can see the last logs from the Wazuh app server ([#723](https://github.com/wazuh/wazuh-kibana-app/pull/723)).

### Changed

- Fully redesigned of the welcome screen along the different app sections ([#751](https://github.com/wazuh/wazuh-kibana-app/pull/751)).
- Now any agent can go to the _Inventory_ tab regardless if it's enabled or not. The content will change properly according to the agent configuration ([#744](https://github.com/wazuh/wazuh-kibana-app/pull/744)).
- Updated the `angular-material` dependency to `1.1.10` ([#743](https://github.com/wazuh/wazuh-kibana-app/pull/743)).
- Any API entry is now removable regardless if it's the only one API entry ([#740](https://github.com/wazuh/wazuh-kibana-app/pull/740)).
- Performance has been improved regarding to agents status, they are now being fetched using _distinct_ routes from the Wazuh API ([#738](https://github.com/wazuh/wazuh-kibana-app/pull/738)).
- Improved the way we are parsing some Wazuh API errors regarding to version mismatching ([#735](https://github.com/wazuh/wazuh-kibana-app/pull/735)).

### Fixed

- Fixed wrong filters being applied in _Ruleset > Rules_ and _Ruleset > Decoders_ sections when using Lucene like filters plus path filters ([#736](https://github.com/wazuh/wazuh-kibana-app/pull/736)).
- Fixed the template checking from the healthcheck, now it allows to use custom index patterns ([#739](https://github.com/wazuh/wazuh-kibana-app/pull/739)).
- Fixed infinite white screen from _Management > Monitoring_ when the Wazuh cluster is enabled but not running ([#741](https://github.com/wazuh/wazuh-kibana-app/pull/741)).

## Wazuh v3.3.0/v3.3.1 - Kibana v6.3.1 - Revision 399

### Added

- Added a new Angular.js factory to store the Wazuh app configuration values. Also, this factory is being used by the pre-routes functions (resolves); this way we are sure about having the real configuration at any time. These pre-routes functions have been improved too ([#670](https://github.com/wazuh/wazuh-kibana-app/pull/670)).
- Added extended information for reports from _Reporting_ feature ([#701](https://github.com/wazuh/wazuh-kibana-app/pull/701)).

### Changed

- Tables have been improved. Now they are truncating long fields and adding a tooltip if needed ([#671](https://github.com/wazuh/wazuh-kibana-app/pull/671)).
- Services have been improved ([#715](https://github.com/wazuh/wazuh-kibana-app/pull/715)).
- CSV formatted files have been improved. Now they are showing a more human readable column names ([#717](https://github.com/wazuh/wazuh-kibana-app/pull/717), [#726](https://github.com/wazuh/wazuh-kibana-app/pull/726)).
- Added/Modified some visualization titles ([#728](https://github.com/wazuh/wazuh-kibana-app/pull/728)).
- Improved Discover perfomance when in background mode ([#719](https://github.com/wazuh/wazuh-kibana-app/pull/719)).
- Reports from the _Reporting_ feature have been fulyl redesigned ([#701](https://github.com/wazuh/wazuh-kibana-app/pull/701)).

### Fixed

- Fixed the top menu API indicator when checking the API connection and the manager/cluster information had been changed ([#668](https://github.com/wazuh/wazuh-kibana-app/pull/668)).
- Fixed our logger module which was not writting logs the very first time Kibana is started neither after a log rotation ([#667](https://github.com/wazuh/wazuh-kibana-app/pull/667)).
- Fixed a regular expression in the server side when parsing URLs before registering a new Wazuh API ([#690](https://github.com/wazuh/wazuh-kibana-app/pull/690)).
- Fixed filters from specific visualization regarding to _File integrity_ section ([#694](https://github.com/wazuh/wazuh-kibana-app/pull/694)).
- Fixed filters parsing when generating a report because it was not parsing negated filters as expected ([#696](https://github.com/wazuh/wazuh-kibana-app/pull/696)).
- Fixed visualization counter from _OSCAP_ tab ([#722](https://github.com/wazuh/wazuh-kibana-app/pull/722)).

### Removed

- Temporary removed CSV download from agent inventory section due to Wazuh API bug ([#727](https://github.com/wazuh/wazuh-kibana-app/pull/727)).

## Wazuh v3.3.0/v3.3.1 - Kibana v6.3.0 - Revision 398

### Added

- Improvements for latest app redesign ([#652](https://github.com/wazuh/wazuh-kibana-app/pull/652)):
  - The _Welcome_ tabs have been simplified, following a more Elastic design.
  - Added again the `md-nav-bar` component with refined styles and limited to specific sections.
  - The _Settings > Welcome_ tab has been removed. You can use the nav bar to switch tabs.
  - Minor CSS adjustments and reordering.
- Small app UI improvements ([#634](https://github.com/wazuh/wazuh-kibana-app/pull/634)):
  - Added link to _Agents Preview_ on the _Agents_ tab breadcrumbs.
  - Replaced the _Generate report_ button with a smaller one.
  - Redesigned _Management > Ruleset_ `md-chips` to look similar to Kibana filter pills.
  - Added agent information bar from _Agents > General_ to _Agents > Welcome_ too.
  - Refactored flex layout on _Welcome_ tabs to fix a height visual bug.
  - Removed duplicated loading rings on the _Agents_ tab.
- Improvements for app tables ([#627](https://github.com/wazuh/wazuh-kibana-app/pull/627)):
  - Now the current page will be highlighted.
  - The gap has been fixed to the items per page value.
  - If there are no more pages for _Next_ or _Prev_ buttons, they will be hidden.
- Improvements for app health check ([#637](https://github.com/wazuh/wazuh-kibana-app/pull/637)):
  - Improved design for the view.
  - The checks have been placed on a table, showing the current status of each one.
- Changes to our reporting feature ([#639](https://github.com/wazuh/wazuh-kibana-app/pull/639)):
  - Now the generated reports will include tables for each section.
  - Added a parser for getting Elasticsearch data table responses.
  - The reporting feature is now a separated module, and the code has been refactored.
- Improvements for app tables pagination ([#646](https://github.com/wazuh/wazuh-kibana-app/pull/646)).

### Changed

- Now the `pretty` parameter on the _Dev tools_ tab will be ignored to avoid `Unexpected error` messages ([#624](https://github.com/wazuh/wazuh-kibana-app/pull/624)).
- The `pdfkit` dependency has been replaced by `pdfmake` ([#639](https://github.com/wazuh/wazuh-kibana-app/pull/639)).
- Changed some Kibana tables for performance improvements on the reporting feature ([#644](https://github.com/wazuh/wazuh-kibana-app/pull/644)).
- Changed the method to refresh the list of known fields on the index pattern ([#650](https://github.com/wazuh/wazuh-kibana-app/pull/650)):
  - Now when restarting Kibana, the app will update the fieldset preserving the custom user fields.

### Fixed

- Fixed bug on _Agents CIS-CAT_ tab who wasn't loading the appropriate visualizations ([#626](https://github.com/wazuh/wazuh-kibana-app/pull/626)).
- Fixed a bug where sometimes the index pattern could be `undefined` during the health check process, leading into a false error message when loading the app ([#640](https://github.com/wazuh/wazuh-kibana-app/pull/640)).
- Fixed several bugs on the _Settings > API_ tab when removing, adding or editing new entries.

### Removed

- Removed the app login system ([#636](https://github.com/wazuh/wazuh-kibana-app/pull/636)):
  - This feature was unstable, experimental and untested for a long time. We'll provide much better RBAC capabilities in the future.
- Removed the new Kuery language option on Discover app search bars.
  - This feature will be restored in the future, after more Elastic v6.3.0 adaptations.

## Wazuh v3.3.0/v3.3.1 - Kibana v6.3.0 - Revision 397

### Added

- Support for Elastic Stack v6.3.0 ([#579](https://github.com/wazuh/wazuh-kibana-app/pull/579) & [#612](https://github.com/wazuh/wazuh-kibana-app/pull/612) & [#615](https://github.com/wazuh/wazuh-kibana-app/pull/615)).
- Brand-new Wazuh app redesign for the _Monitoring_ tab ([#581](https://github.com/wazuh/wazuh-kibana-app/pull/581)):
  - Refactored and optimized UI for these tabs, using a breadcrumbs-based navigability.
  - Used the same guidelines from the previous redesign for _Overview_ and _Agents_ tabs.
- New tab for _Agents_ - _Inventory_ ([#582](https://github.com/wazuh/wazuh-kibana-app/pull/582)):
  - Get information about the agent host, such as installed packages, motherboard, operating system, etc.
  - This tab will appear if the agent has the [`syscollector`](https://documentation.wazuh.com/current/user-manual/reference/ossec-conf/wodle-syscollector.html) wodle enabled.
- Brand-new extension - _CIS-CAT Alerts_ ([#601](https://github.com/wazuh/wazuh-kibana-app/pull/601)):
  - A new extension, disabled by default.
  - Visualize alerts related to the CIS-CAT benchmarks on the _Overview_ and _Agents_ tabs.
  - Get information about the last performed scan and its score.
- Several improvements for the _Dev tools_ tab ([#583](https://github.com/wazuh/wazuh-kibana-app/pull/583) & [#597](https://github.com/wazuh/wazuh-kibana-app/pull/597)):
  - Now you can insert queries using inline parameters, just like in a web browser.
  - You can combine inline parameters with JSON-like parameters.
  - If you use the same parameter on both methods with different values, the inline parameter has precedence over the other one.
  - The tab icon has been changed for a more appropriate one.
  - The `Execute query` button is now always placed on the first line of the query block.
- Refactoring for all app tables ([#582](https://github.com/wazuh/wazuh-kibana-app/pull/582)):
  - Replaced the old `wz-table` directive with a new one, along with a new data factory.
  - Now the tables are built with a pagination system.
  - Much easier method for building tables for the app.
  - Performance and stability improvements when fetching API data.
  - Now you can see the total amount of items and the elapsed time.

### Changed

- Moved some logic from the _Agents preview_ tab to the server, to avoid excessive client-side workload ([#586](https://github.com/wazuh/wazuh-kibana-app/pull/586)).
- Changed the UI to use the same loading ring across all the app tabs ([#593](https://github.com/wazuh/wazuh-kibana-app/pull/593) & [#599](https://github.com/wazuh/wazuh-kibana-app/pull/599)).
- Changed the _No results_ message across all the tabs with visualizations ([#599](https://github.com/wazuh/wazuh-kibana-app/pull/599)).

### Fixed

- Fixed a bug on the _Settings/Extensions_ tab where enabling/disabling some extensions could make other ones to be disabled ([#591](https://github.com/wazuh/wazuh-kibana-app/pull/591)).

## Wazuh v3.3.0/v3.3.1 - Kibana v6.2.4 - Revision 396

### Added

- Support for Wazuh v3.3.1.
- Brand-new Wazuh app redesign for the _Settings_ tab ([#570](https://github.com/wazuh/wazuh-kibana-app/pull/570)):
  - Refactored and optimized UI for these tabs, using a breadcrumbs-based navigability.
  - Used the same guidelines from the previous redesign for _Overview_ and _Agents_ tabs.
- Refactoring for _Overview_ and _Agents_ controllers ([#564](https://github.com/wazuh/wazuh-kibana-app/pull/564)):
  - Reduced duplicated code by splitting it into separate files.
  - Code optimization for a better performance and maintainability.
  - Added new services to provide similar functionality between different app tabs.
- Added `data.vulnerability.package.condition` to the list of known fields ([#566](https://github.com/wazuh/wazuh-kibana-app/pull/566)).

### Changed

- The `wazuh-logs` and `wazuh-monitoring` folders have been moved to the Kibana's `optimize` directory in order to avoid some error messages when using the `kibana-plugin list` command ([#563](https://github.com/wazuh/wazuh-kibana-app/pull/563)).

### Fixed

- Fixed a bug on the _Settings_ tab where updating an API entry with wrong credentials would corrupt the existing one ([#558](https://github.com/wazuh/wazuh-kibana-app/pull/558)).
- Fixed a bug on the _Settings_ tab where removing an API entry while its edit form is opened would hide the `Add API` button unless the user reloads the tab ([#558](https://github.com/wazuh/wazuh-kibana-app/pull/558)).
- Fixed some Audit visualizations on the _Overview_ and _Agents_ tabs that weren't using the same search query to show the results ([#572](https://github.com/wazuh/wazuh-kibana-app/pull/572)).
- Fixed undefined variable error on the `wz-menu` directive ([#575](https://github.com/wazuh/wazuh-kibana-app/pull/575)).

## Wazuh v3.3.0 - Kibana v6.2.4 - Revision 395

### Fixed

- Fixed a bug on the _Agent Configuration_ tab where the sync status was always `NOT SYNCHRONIZED` ([#569](https://github.com/wazuh/wazuh-kibana-app/pull/569)).

## Wazuh v3.3.0 - Kibana v6.2.4 - Revision 394

### Added

- Support for Wazuh v3.3.0.
- Updated some backend API calls to include the app version in the request header ([#560](https://github.com/wazuh/wazuh-kibana-app/pull/560)).

## Wazuh v3.2.4 - Kibana v6.2.4 - Revision 393

### Added

- Brand-new Wazuh app redesign for _Overview_ and _Agents_ tabs ([#543](https://github.com/wazuh/wazuh-kibana-app/pull/543)):
  - Updated UI for these tabs using breadcrumbs.
  - New _Welcome_ screen, presenting all the tabs to the user, with useful links to our documentation.
  - Overall design improved, adjusted font sizes and reduced HTML code.
  - This base will allow the app to increase its functionality in the future.
  - Removed the `md-nav-bar` component for a better user experience on small screens.
  - Improved app performance removing some CSS effects from some components, such as buttons.
- New filter for agent version on the _Agents Preview_ tab ([#537](https://github.com/wazuh/wazuh-kibana-app/pull/537)).
- New filter for cluster node on the _Agents Preview_ tab ([#538](https://github.com/wazuh/wazuh-kibana-app/pull/538)).

### Changed

- Now the report generation process will run in a parallel mode in the foreground ([#523](https://github.com/wazuh/wazuh-kibana-app/pull/523)).
- Replaced the usage of `$rootScope` with two new factories, along with more controller improvements ([#525](https://github.com/wazuh/wazuh-kibana-app/pull/525)).
- Now the _Extensions_ tab on _Settings_ won't edit the `.wazuh` index to modify the extensions configuration for all users ([#545](https://github.com/wazuh/wazuh-kibana-app/pull/545)).
  - This allows each new user to always start with the base extensions configuration, and modify it to its needs storing the settings on a browser cookie.
- Now the GDPR requirements description on its tab won't be loaded if the Wazuh API version is not v3.2.3 or higher ([#546](https://github.com/wazuh/wazuh-kibana-app/pull/546)).

### Fixed

- Fixed a bug where the app crashes when attempting to download huge amounts of data as CSV format ([#521](https://github.com/wazuh/wazuh-kibana-app/pull/521)).
- Fixed a bug on the Timelion visualizations from _Management/Monitoring_ which were not properly filtering and showing the cluster nodes information ([#530](https://github.com/wazuh/wazuh-kibana-app/pull/530)).
- Fixed several bugs on the loading process when switching between tabs with or without visualizations in the _Overview_ and _Agents_ tab ([#531](https://github.com/wazuh/wazuh-kibana-app/pull/531) & [#533](https://github.com/wazuh/wazuh-kibana-app/pull/533)).
- Fixed a bug on the `wazuh-monitoring` index feature when using multiple inserted APIs, along with several performance improvements ([#539](https://github.com/wazuh/wazuh-kibana-app/pull/539)).
- Fixed a bug where the OS filter on the _Agents Preview_ tab would exclude the rest of filters instead of combining them ([#552](https://github.com/wazuh/wazuh-kibana-app/pull/552)).
- Fixed a bug where the Extensions settings were restored every time the user opened the _Settings_ tab or pressed the _Set default manager_ button ([#555](https://github.com/wazuh/wazuh-kibana-app/pull/555) & [#556](https://github.com/wazuh/wazuh-kibana-app/pull/556)).

## Wazuh v3.2.3/v3.2.4 - Kibana v6.2.4 - Revision 392

### Added

- Support for Wazuh v3.2.4.
- New functionality - _Reporting_ ([#510](https://github.com/wazuh/wazuh-kibana-app/pull/510)):
  - Generate PDF logs on the _Overview_ and _Agents_ tabs, with the new button next to _Panels_ and _Discover_.
  - The report will contain the current visualizations from the tab where you generated it.
  - List all your generated reports, download or deleted them at the new _Management/Reporting_ tab.
  - **Warning:** If you leave the tab while generating a report, the process will be aborted.
- Added warning/error messages about the total RAM on the server side ([#502](https://github.com/wazuh/wazuh-kibana-app/pull/502)):
  - None of this messages will prevent the user from accessing the app, it's just a recommendation.
  - If your server has less than 2GB of RAM, you'll get an error message when opening the app.
  - If your server has between 2GB and 3GB of RAM, you'll get a warning message.
  - If your server has more than 3GB of RAM, you won't get any kind of message.
- Refactoring and added loading bar to _Manager Logs_ and _Groups_ tabs ([#505](https://github.com/wazuh/wazuh-kibana-app/pull/505)).
- Added more Syscheck options to _Management/Agents_ configuration tabs ([#509](https://github.com/wazuh/wazuh-kibana-app/pull/509)).

### Fixed

- Added more fields to the `known-fields.js` file to avoid warning messages on _Discover_ when using Filebeat for alerts forwarding ([#497](https://github.com/wazuh/wazuh-kibana-app/pull/497)).
- Fixed a bug where clicking on the _Check connection_ button on the _Settings_ tab threw an error message although the API connected successfully ([#504](https://github.com/wazuh/wazuh-kibana-app/pull/504)).
- Fixed a bug where the _Agents_ tab was not properly showing the total of agents due to the new Wazuh cluster implementation ([#517](https://github.com/wazuh/wazuh-kibana-app/pull/517)).

## Wazuh v3.2.3 - Kibana v6.2.4 - Revision 391

### Added

- Support for Wazuh v3.2.3.
- Brand-new extension - _GDPR Alerts_ ([#453](https://github.com/wazuh/wazuh-kibana-app/pull/453)):
  - A new extension, enabled by default.
  - Visualize alerts related to the GDPR compliance on the _Overview_ and _Agents_ tabs.
  - The _Ruleset_ tab has been updated to include GDPR filters on the _Rules_ subtab.
- Brand-new Management tab - _Monitoring_ ([#490](https://github.com/wazuh/wazuh-kibana-app/pull/490)):
  - Visualize your Wazuh cluster, both master and clients.
    - Get the current cluster configuration.
    - Nodes listing, sorting, searching, etc.
  - Get a more in-depth cluster status thanks to the newly added [_Timelion_](https://www.elastic.co/guide/en/kibana/current/timelion.html) visualizations.
  - The Detail view gives you a summary of the node's healthcheck.
- Brand-new tab - _Dev tools_ ([#449](https://github.com/wazuh/wazuh-kibana-app/pull/449)):
  - Find it on the top navbar, next to _Discover_.
  - Execute Wazuh API requests directly from the app.
  - This tab uses your currently selected API from _Settings_.
  - You can type different API requests on the input window, select one with the cursor, and click on the Play button to execute it.
  - You can also type comments on the input window.
- More improvements for the _Manager/Ruleset_ tab ([#446](https://github.com/wazuh/wazuh-kibana-app/pull/446)):
  - A new colour palette for regex, order and rule description arguments.
  - Added return to List view on Ruleset button while on Detail view.
  - Fixed line height on all table headers.
  - Removed unused, old code from Ruleset controllers.
- Added option on `config.yml` to enable/disable the `wazuh-monitoring` index ([#441](https://github.com/wazuh/wazuh-kibana-app/pull/441)):
  - Configure the frequency time to generate new indices.
  - The default frequency time has been increased to 1 hour.
  - When disabled, useful metrics will appear on _Overview/General_ replacing the _Agent status_ visualization.
- Added CSV exporting button to the app ([#431](https://github.com/wazuh/wazuh-kibana-app/pull/431)):
  - Implemented new logic to fetch data from the Wazuh API and download it in CSV format.
  - Currently available for the _Ruleset_, _Logs_ and _Groups_ sections on the _Manager_ tab and also the _Agents_ tab.
- More refactoring to the app backend ([#439](https://github.com/wazuh/wazuh-kibana-app/pull/439)):
  - Standardized error output from the server side.
  - Drastically reduced the error management logic on the client side.
  - Applied the _Facade_ pattern when importing/exporting modules.
  - Deleted unused/deprecated/useless methods both from server and client side.
  - Some optimizations to variable type usages.
- Refactoring to Kibana filters management ([#452](https://github.com/wazuh/wazuh-kibana-app/pull/452) & [#459](https://github.com/wazuh/wazuh-kibana-app/pull/459)):
  - Added new class to build queries from the base query.
  - The filter management is being done on controllers instead of the `discover` directive.
  - Now we are emitting specific events whenever we are fetching data or communicating to the `discover` directive.
  - The number of useless requests to fetch data has been reduced.
  - The synchronization actions are working as expected regardless the amount of data and/or the number of machine resources.
  - Fixed several bugs about filter usage and transition to different app tabs.
- Added confirmation message when the user deletes an API entry on _Settings/API_ ([#428](https://github.com/wazuh/wazuh-kibana-app/pull/428)).
- Added support for filters on the _Manager/Logs_ tab when realtime is enabled ([#433](https://github.com/wazuh/wazuh-kibana-app/pull/433)).
- Added more filter options to the Detail view on _Manager/Ruleset_ ([#434](https://github.com/wazuh/wazuh-kibana-app/pull/434)).

### Changed

- Changed OSCAP visualization to avoid clipping issues with large agent names ([#429](https://github.com/wazuh/wazuh-kibana-app/pull/429)).
- Now the related Rules or Decoders sections on _Manager/Ruleset_ will remain hidden if there isn't any data to show or while it's loading ([#434](https://github.com/wazuh/wazuh-kibana-app/pull/434)).
- Added a 200ms delay when fetching iterable data from the Wazuh API ([#445](https://github.com/wazuh/wazuh-kibana-app/pull/445) & [#450](https://github.com/wazuh/wazuh-kibana-app/pull/450)).
- Fixed several bugs related to Wazuh API timeout/cancelled requests ([#445](https://github.com/wazuh/wazuh-kibana-app/pull/445)).
- Added `ENOTFOUND`, `EHOSTUNREACH`, `EINVAL`, `EAI_AGAIN` options for API URL parameter checking ([#463](https://github.com/wazuh/wazuh-kibana-app/pull/463)).
- Now the _Settings/Extensions_ subtab won't appear unless there's at least one API inserted ([#465](https://github.com/wazuh/wazuh-kibana-app/pull/465)).
- Now the index pattern selector on _Settings/Pattern_ will also refresh the known fields when changing it ([#477](https://github.com/wazuh/wazuh-kibana-app/pull/477)).
- Changed the _Manager_ tab into _Management_ ([#490](https://github.com/wazuh/wazuh-kibana-app/pull/490)).

### Fixed

- Fixed a bug where toggling extensions after deleting an API entry could lead into an error message ([#465](https://github.com/wazuh/wazuh-kibana-app/pull/465)).
- Fixed some performance bugs on the `dataHandler` service ([#442](https://github.com/wazuh/wazuh-kibana-app/pull/442) & [#486](https://github.com/wazuh/wazuh-kibana-app/pull/442)).
- Fixed a bug when loading the _Agents preview_ tab on Safari web browser ([#447](https://github.com/wazuh/wazuh-kibana-app/pull/447)).
- Fixed a bug where a new extension (enabled by default) appears disabled when updating the app ([#456](https://github.com/wazuh/wazuh-kibana-app/pull/456)).
- Fixed a bug where pressing the Enter key on the _Discover's_ tab search bar wasn't working properly ([#488](https://github.com/wazuh/wazuh-kibana-app/pull/488)).

### Removed

- Removed the `rison` dependency from the `package.json` file ([#452](https://github.com/wazuh/wazuh-kibana-app/pull/452)).
- Removed unused Elasticsearch request to avoid problems when there's no API inserted ([#460](https://github.com/wazuh/wazuh-kibana-app/pull/460)).

## Wazuh v3.2.1/v3.2.2 - Kibana v6.2.4 - Revision 390

### Added

- Support for Wazuh v3.2.2.
- Refactoring on visualizations use and management ([#397](https://github.com/wazuh/wazuh-kibana-app/pull/397)):
  - Visualizations are no longer stored on an index, they're built and loaded on demand when needed to render the interface.
  - Refactoring on the whole app source code to use the _import/export_ paradigm.
  - Removed old functions and variables from the old visualization management logic.
  - Removed cron task to clean remaining visualizations since it's no longer needed.
  - Some Kibana functions and modules have been overridden in order to make this refactoring work.
    - This change is not intrusive in any case.
- New redesign for the _Manager/Ruleset_ tab ([#420](https://github.com/wazuh/wazuh-kibana-app/pull/420)):
  - Rules and decoders list now divided into two different sections: _List view_ and _Detail view_.
  - Removed old expandable tables to move the rule/decoder information into a new space.
  - Enable different filters on the detail view for a better search on the list view.
  - New table for related rules or decoders.
  - And finally, a bunch of minor design enhancements to the whole app.
- Added a copyright notice to the whole app source code ([#395](https://github.com/wazuh/wazuh-kibana-app/pull/395)).
- Updated `.gitignore` with the _Node_ template ([#395](https://github.com/wazuh/wazuh-kibana-app/pull/395)).
- Added new module to the `package.json` file, [`rison`](https://www.npmjs.com/package/rison) ([#404](https://github.com/wazuh/wazuh-kibana-app/pull/404)).
- Added the `errorHandler` service to the blank screen scenario ([#413](https://github.com/wazuh/wazuh-kibana-app/pull/413)):
  - Now the exact error message will be shown to the user, instead of raw JSON content.
- Added new option on the `config.yml` file to disable the new X-Pack RBAC capabilities to filter index-patterns ([#417](https://github.com/wazuh/wazuh-kibana-app/pull/417)).

### Changed

- Small minor enhancements to the user interface ([#396](https://github.com/wazuh/wazuh-kibana-app/pull/396)):
  - Reduced Wazuh app logo size.
  - Changed buttons text to not use all-capitalized letters.
  - Minor typos found in the HTML/CSS code have been fixed.
- Now the app log stores the package revision ([#417](https://github.com/wazuh/wazuh-kibana-app/pull/417)).

### Fixed

- Fixed bug where the _Agents_ tab didn't preserve the filters after reloading the page ([#404](https://github.com/wazuh/wazuh-kibana-app/pull/404)).
- Fixed a bug when using X-Pack that sometimes threw an error of false _"Not enough privileges"_ scenario ([#415](https://github.com/wazuh/wazuh-kibana-app/pull/415)).
- Fixed a bug where the Kibana Discover auto-refresh functionality was still working when viewing the _Agent configuration_ tab ([#419](https://github.com/wazuh/wazuh-kibana-app/pull/419)).

## Wazuh v3.2.1 - Kibana v6.2.4 - Revision 389

### Changed

- Changed severity and verbosity to some log messages ([#412](https://github.com/wazuh/wazuh-kibana-app/pull/412)).

### Fixed

- Fixed a bug when using the X-Pack plugin without security capabilities enabled ([#403](https://github.com/wazuh/wazuh-kibana-app/pull/403)).
- Fixed a bug when the app was trying to create `wazuh-monitoring` indices without checking the existence of the proper template ([#412](https://github.com/wazuh/wazuh-kibana-app/pull/412)).

## Wazuh v3.2.1 - Kibana v6.2.4 - Revision 388

### Added

- Support for Elastic Stack v6.2.4.
- App server fully refactored ([#360](https://github.com/wazuh/wazuh-kibana-app/pull/360)):
  - Added new classes, reduced the amount of code, removed unused functions, and several optimizations.
  - Now the app follows a more ES6 code style on multiple modules.
  - _Overview/Agents_ visualizations have been ordered into separated files and folders.
  - Now the app can use the default index defined on the `/ect/kibana/kibana.yml` file.
  - Better error handling for the visualizations directive.
  - Added a cron job to delete remaining visualizations on the `.kibana` index if so.
  - Also, we've added some changes when using the X-Pack plugin:
    - Better management of users and roles in order to use the app capabilities.
    - Prevents app loading if the currently logged user has no access to any index pattern.
- Added the `errorHandler` service to the `dataHandler` factory ([#340](https://github.com/wazuh/wazuh-kibana-app/pull/340)).
- Added Syscollector section to _Manager/Agents Configuration_ tabs ([#359](https://github.com/wazuh/wazuh-kibana-app/pull/359)).
- Added `cluster.name` field to the `wazuh-monitoring` index ([#377](https://github.com/wazuh/wazuh-kibana-app/pull/377)).

### Changed

- Increased the query size when fetching the index pattern list ([#339](https://github.com/wazuh/wazuh-kibana-app/pull/339)).
- Changed active colour for all app tables ([#347](https://github.com/wazuh/wazuh-kibana-app/pull/347)).
- Changed validation regex to accept URLs with non-numeric format ([#353](https://github.com/wazuh/wazuh-kibana-app/pull/353)).
- Changed visualization removal cron task to avoid excessive log messages when there weren't removed visualizations ([#361](https://github.com/wazuh/wazuh-kibana-app/pull/361)).
- Changed filters comparison for a safer access ([#383](https://github.com/wazuh/wazuh-kibana-app/pull/383)).
- Removed some `server.log` messages to avoid performance errors ([#384](https://github.com/wazuh/wazuh-kibana-app/pull/384)).
- Changed the way of handling the index patterns list ([#360](https://github.com/wazuh/wazuh-kibana-app/pull/360)).
- Rewritten some false error-level logs to just information-level ones ([#360](https://github.com/wazuh/wazuh-kibana-app/pull/360)).
- Changed some files from JSON to CommonJS for performance improvements ([#360](https://github.com/wazuh/wazuh-kibana-app/pull/360)).
- Replaced some code on the `kibana-discover` directive with a much cleaner statement to avoid issues on the _Agents_ tab ([#394](https://github.com/wazuh/wazuh-kibana-app/pull/394)).

### Fixed

- Fixed a bug where several `agent.id` filters were created at the same time when navigating between _Agents_ and _Groups_ with different selected agents ([#342](https://github.com/wazuh/wazuh-kibana-app/pull/342)).
- Fixed logic on the index-pattern selector which wasn't showing the currently selected pattern the very first time a user opened the app ([#345](https://github.com/wazuh/wazuh-kibana-app/pull/345)).
- Fixed a bug on the `errorHandler` service who was preventing a proper output of some Elastic-related backend error messages ([#346](https://github.com/wazuh/wazuh-kibana-app/pull/346)).
- Fixed panels flickering in the _Settings_ tab ([#348](https://github.com/wazuh/wazuh-kibana-app/pull/348)).
- Fixed a bug in the shards and replicas settings when the user sets the value to zero (0) ([#358](https://github.com/wazuh/wazuh-kibana-app/pull/358)).
- Fixed several bugs related to the upgrade process from Wazuh 2.x to the new refactored server ([#363](https://github.com/wazuh/wazuh-kibana-app/pull/363)).
- Fixed a bug in _Discover/Agents VirusTotal_ tabs to avoid conflicts with the `agent.name` field ([#379](https://github.com/wazuh/wazuh-kibana-app/pull/379)).
- Fixed a bug on the implicit filter in _Discover/Agents PCI_ tabs ([#393](https://github.com/wazuh/wazuh-kibana-app/pull/393)).

### Removed

- Removed clear API password on `checkPattern` response ([#339](https://github.com/wazuh/wazuh-kibana-app/pull/339)).
- Removed old dashboard visualizations to reduce loading times ([#360](https://github.com/wazuh/wazuh-kibana-app/pull/360)).
- Removed some unused dependencies due to the server refactoring ([#360](https://github.com/wazuh/wazuh-kibana-app/pull/360)).
- Removed completely `metricService` from the app ([#389](https://github.com/wazuh/wazuh-kibana-app/pull/389)).

## Wazuh v3.2.1 - Kibana v6.2.2/v6.2.3 - Revision 387

### Added

- New logging system ([#307](https://github.com/wazuh/wazuh-kibana-app/pull/307)):
  - New module implemented to write app logs.
  - Now a trace is stored every time the app is re/started.
  - Currently, the `initialize.js` and `monitoring.js` files work with this system.
  - Note: the logs will live under `/var/log/wazuh/wazuhapp.log` on Linux systems, on Windows systems they will live under `kibana/plugins/`. It rotates the log whenever it reaches 100MB.
- Better cookies handling ([#308](https://github.com/wazuh/wazuh-kibana-app/pull/308)):
  - New field on the `.wazuh-version` index to store the last time the Kibana server was restarted.
  - This is used to check if the cookies have consistency with the current server status.
  - Now the app is clever and takes decisions depending on new consistency checks.
- New design for the _Agents/Configuration_ tab ([#310](https://github.com/wazuh/wazuh-kibana-app/pull/310)):
  - The style is the same as the _Manager/Configuration_ tab.
  - Added two more sections: CIS-CAT and Commands ([#315](https://github.com/wazuh/wazuh-kibana-app/pull/315)).
  - Added a new card that will appear when there's no group configuration at all ([#323](https://github.com/wazuh/wazuh-kibana-app/pull/323)).
- Added _"group"_ column on the agents list in _Agents_ ([#312](https://github.com/wazuh/wazuh-kibana-app/pull/312)):
  - If you click on the group, it will redirect the user to the specified group in _Manager/Groups_.
- New option for the `config.yml` file, `ip.selector` ([#313](https://github.com/wazuh/wazuh-kibana-app/pull/313)):
  - Define if the app will show or not the index pattern selector on the top navbar.
  - This setting is set to `true` by default.
- More CSS cleanup and reordering ([#315](https://github.com/wazuh/wazuh-kibana-app/pull/315)):
  - New `typography.less` file.
  - New `layout.less` file.
  - Removed `cleaned.less` file.
  - Reordering and cleaning of existing CSS files, including removal of unused classes, renaming, and more.
  - The _Settings_ tab has been refactored to correct some visual errors with some card components.
  - Small refactoring to some components from _Manager/Ruleset_ ([#323](https://github.com/wazuh/wazuh-kibana-app/pull/323)).
- New design for the top navbar ([#326](https://github.com/wazuh/wazuh-kibana-app/pull/326)):
  - Cleaned and refactored code
  - Revamped design, smaller and with minor details to follow the rest of Wazuh app guidelines.
- New design for the wz-chip component to follow the new Wazuh app guidelines ([#323](https://github.com/wazuh/wazuh-kibana-app/pull/323)).
- Added more descriptive error messages when the user inserts bad credentials on the _Add new API_ form in the _Settings_ tab ([#331](https://github.com/wazuh/wazuh-kibana-app/pull/331)).
- Added a new CSS class to truncate overflowing text on tables and metric ribbons ([#332](https://github.com/wazuh/wazuh-kibana-app/pull/332)).
- Support for Elastic Stack v6.2.2/v6.2.3.

### Changed

- Improved the initialization system ([#317](https://github.com/wazuh/wazuh-kibana-app/pull/317)):
  - Now the app will re-create the index-pattern if the user deletes the currently used by the Wazuh app.
  - The fieldset is now automatically refreshed if the app detects mismatches.
  - Now every index-pattern is dynamically formatted (for example, to enable the URLs in the _Vulnerabilities_ tab).
  - Some code refactoring for a better handling of possible use cases.
  - And the best thing, it's no longer needed to insert the sample alert!
- Improvements and changes to index-patterns ([#320](https://github.com/wazuh/wazuh-kibana-app/pull/320) & [#333](https://github.com/wazuh/wazuh-kibana-app/pull/333)):
  - Added a new route, `/get-list`, to fetch the index pattern list.
  - Removed and changed several functions for a proper management of index-patterns.
  - Improved the compatibility with user-created index-patterns, known to have unpredictable IDs.
  - Now the app properly redirects to `/blank-screen` if the length of the index patterns list is 0.
  - Ignored custom index patterns with auto-generated ID on the initialization process.
    - Now it uses the value set on the `config.yml` file.
  - If the index pattern is no longer available, the cookie will be overwritten.
- Improvements to the monitoring module ([#322](https://github.com/wazuh/wazuh-kibana-app/pull/322)):
  - Minor refactoring to the whole module.
  - Now the `wazuh-monitoring` index pattern is regenerated if it's missing.
  - And the best thing, it's no longer needed to insert the monitoring template!
- Now the app health check system only checks if the API and app have the same `major.minor` version ([#311](https://github.com/wazuh/wazuh-kibana-app/pull/311)):
  - Previously, the API and app had to be on the same `major.minor.patch` version.
- Adjusted space between title and value in some cards showing Manager or Agent configurations ([#315](https://github.com/wazuh/wazuh-kibana-app/pull/315)).
- Changed red and green colours to more saturated ones, following Kibana style ([#315](https://github.com/wazuh/wazuh-kibana-app/pull/315)).

### Fixed

- Fixed bug in Firefox browser who was not properly showing the tables with the scroll pagination functionality ([#314](https://github.com/wazuh/wazuh-kibana-app/pull/314)).
- Fixed bug where visualizations weren't being destroyed due to ongoing renderization processes ([#316](https://github.com/wazuh/wazuh-kibana-app/pull/316)).
- Fixed several UI bugs for a better consistency and usability ([#318](https://github.com/wazuh/wazuh-kibana-app/pull/318)).
- Fixed an error where the initial index-pattern was not loaded properly the very first time you enter the app ([#328](https://github.com/wazuh/wazuh-kibana-app/pull/328)).
- Fixed an error message that appeared whenever the app was not able to found the `wazuh-monitoring` index pattern ([#328](https://github.com/wazuh/wazuh-kibana-app/pull/328)).

## Wazuh v3.2.1 - Kibana v6.2.2 - Revision 386

### Added

- New design for the _Manager/Groups_ tab ([#295](https://github.com/wazuh/wazuh-kibana-app/pull/295)).
- New design for the _Manager/Configuration_ tab ([#297](https://github.com/wazuh/wazuh-kibana-app/pull/297)).
- New design of agents statistics for the _Agents_ tab ([#299](https://github.com/wazuh/wazuh-kibana-app/pull/299)).
- Added information ribbon into _Overview/Agent SCAP_ tabs ([#303](https://github.com/wazuh/wazuh-kibana-app/pull/303)).
- Added information ribbon into _Overview/Agent VirusTotal_ tabs ([#306](https://github.com/wazuh/wazuh-kibana-app/pull/306)).
- Added information ribbon into _Overview AWS_ tab ([#306](https://github.com/wazuh/wazuh-kibana-app/pull/306)).

### Changed

- Refactoring of HTML and CSS code throughout the whole Wazuh app ([#294](https://github.com/wazuh/wazuh-kibana-app/pull/294), [#302](https://github.com/wazuh/wazuh-kibana-app/pull/302) & [#305](https://github.com/wazuh/wazuh-kibana-app/pull/305)):
  - A big milestone for the project was finally achieved with this refactoring.
  - We've removed the Bootstrap dependency from the `package.json` file.
  - We've removed and merged many duplicated rules.
  - We've removed HTML and `angular-md` overriding rules. Now we have more own-made classes to avoid undesired results on the UI.
  - Also, this update brings tons of minor bugfixes related to weird HTML code.
- Wazuh app visualizations reviewed ([#301](https://github.com/wazuh/wazuh-kibana-app/pull/301)):
  - The number of used buckets has been limited since most of the table visualizations were surpassing acceptable limits.
  - Some visualizations have been checked to see if they make complete sense on what they mean to show to the user.
- Modified some app components for better follow-up of Kibana guidelines ([#290](https://github.com/wazuh/wazuh-kibana-app/pull/290) & [#297](https://github.com/wazuh/wazuh-kibana-app/pull/297)).
  - Also, some elements were modified on the _Discover_ tab in order to correct some mismatches.

### Fixed

- Adjusted information ribbon in _Agents/General_ for large OS names ([#290](https://github.com/wazuh/wazuh-kibana-app/pull/290) & [#294](https://github.com/wazuh/wazuh-kibana-app/pull/294)).
- Fixed unsafe array access on the visualization directive when going directly into _Manager/Ruleset/Decoders_ ([#293](https://github.com/wazuh/wazuh-kibana-app/pull/293)).
- Fixed a bug where navigating between agents in the _Agents_ tab was generating duplicated `agent.id` implicit filters ([#296](https://github.com/wazuh/wazuh-kibana-app/pull/296)).
- Fixed a bug where navigating between different tabs from _Overview_ or _Agents_ while being on the _Discover_ sub-tab was causing data loss in metric watchers ([#298](https://github.com/wazuh/wazuh-kibana-app/pull/298)).
- Fixed incorrect visualization of the rule level on _Manager/Ruleset/Rules_ when the rule level is zero (0) ([#298](https://github.com/wazuh/wazuh-kibana-app/pull/298)).

### Removed

- Removed almost every `md-tooltip` component from the whole app ([#305](https://github.com/wazuh/wazuh-kibana-app/pull/305)).
- Removed unused images from the `img` folder ([#305](https://github.com/wazuh/wazuh-kibana-app/pull/305)).

## Wazuh v3.2.1 - Kibana v6.2.2 - Revision 385

### Added

- Support for Wazuh v3.2.1.
- Brand-new first redesign for the app user interface ([#278](https://github.com/wazuh/wazuh-kibana-app/pull/278)):
  - This is the very first iteration of a _work-in-progress_ UX redesign for the Wazuh app.
  - The overall interface has been refreshed, removing some unnecessary colours and shadow effects.
  - The metric visualizations have been replaced by an information ribbon under the filter search bar, reducing the amount of space they occupied.
    - A new service was implemented for a proper handling of the metric visualizations watchers ([#280](https://github.com/wazuh/wazuh-kibana-app/pull/280)).
  - The rest of the app visualizations now have a new, more detailed card design.
- New shards and replicas settings to the `config.yml` file ([#277](https://github.com/wazuh/wazuh-kibana-app/pull/277)):
  - Now you can apply custom values to the shards and replicas for the `.wazuh` and `.wazuh-version` indices.
  - This feature only works before the installation process. If you modify these settings after installing the app, they won't be applied at all.

### Changed

- Now clicking again on the _Groups_ tab on _Manager_ will properly reload the tab and redirect to the beginning ([#274](https://github.com/wazuh/wazuh-kibana-app/pull/274)).
- Now the visualizations only use the `vis-id` attribute for loading them ([#275](https://github.com/wazuh/wazuh-kibana-app/pull/275)).
- The colours from the toast messages have been replaced to follow the Elastic 6 guidelines ([#286](https://github.com/wazuh/wazuh-kibana-app/pull/286)).

### Fixed

- Fixed wrong data flow on _Agents/General_ when coming from and going to the _Groups_ tab ([#273](https://github.com/wazuh/wazuh-kibana-app/pull/273)).
- Fixed sorting on tables, now they use the sorting functionality provided by the Wazuh API ([#274](https://github.com/wazuh/wazuh-kibana-app/pull/274)).
- Fixed column width issues on some tables ([#274](https://github.com/wazuh/wazuh-kibana-app/pull/274)).
- Fixed bug in the _Agent configuration_ JSON viewer who didn't properly show the full group configuration ([#276](https://github.com/wazuh/wazuh-kibana-app/pull/276)).
- Fixed excessive loading time from some Audit visualizations ([#278](https://github.com/wazuh/wazuh-kibana-app/pull/278)).
- Fixed Play/Pause button in timepicker's auto-refresh ([#281](https://github.com/wazuh/wazuh-kibana-app/pull/281)).
- Fixed unusual scenario on visualization directive where sometimes there was duplicated implicit filters when doing a search ([#283](https://github.com/wazuh/wazuh-kibana-app/pull/283)).
- Fixed some _Overview Audit_ visualizations who were not working properly ([#285](https://github.com/wazuh/wazuh-kibana-app/pull/285)).

### Removed

- Deleted the `id` attribute from all the app visualizations ([#275](https://github.com/wazuh/wazuh-kibana-app/pull/275)).

## Wazuh v3.2.0 - Kibana v6.2.2 - Revision 384

### Added

- New directives for the Wazuh app: `wz-table`, `wz-table-header` and `wz-search-bar` ([#263](https://github.com/wazuh/wazuh-kibana-app/pull/263)):
  - Maintainable and reusable components for a better-structured app.
  - Several files have been changed, renamed and moved to new folders, following _best practices_.
  - The progress bar is now within its proper directive ([#266](https://github.com/wazuh/wazuh-kibana-app/pull/266)).
  - Minor typos and refactoring changes to the new directives.
- Support for Elastic Stack v6.2.2.

### Changed

- App buttons have been refactored. Unified CSS and HTML for buttons, providing the same structure for them ([#269](https://github.com/wazuh/wazuh-kibana-app/pull/269)).
- The API list on Settings now shows the latest inserted API at the beginning of the list ([#261](https://github.com/wazuh/wazuh-kibana-app/pull/261)).
- The check for the currently applied pattern has been improved, providing clever handling of Elasticsearch errors ([#271](https://github.com/wazuh/wazuh-kibana-app/pull/271)).
- Now on _Settings_, when the Add or Edit API form is active, if you press the other button, it will make the previous one disappear, getting a clearer interface ([#9df1e31](https://github.com/wazuh/wazuh-kibana-app/commit/9df1e317903edf01c81eba068da6d20a8a1ea7c2)).

### Fixed

- Fixed visualizations directive to properly load the _Manager/Ruleset_ visualizations ([#262](https://github.com/wazuh/wazuh-kibana-app/pull/262)).
- Fixed a bug where the classic extensions were not affected by the settings of the `config.yml` file ([#266](https://github.com/wazuh/wazuh-kibana-app/pull/266)).
- Fixed minor CSS bugs from the conversion to directives to some components ([#266](https://github.com/wazuh/wazuh-kibana-app/pull/266)).
- Fixed bug in the tables directive when accessing a member it doesn't exist ([#266](https://github.com/wazuh/wazuh-kibana-app/pull/266)).
- Fixed browser console log error when clicking the Wazuh logo on the app ([#6647fbc](https://github.com/wazuh/wazuh-kibana-app/commit/6647fbc051c2bf69df7df6e247b2b2f46963f194)).

### Removed

- Removed the `kbn-dis` directive from _Manager/Ruleset_ ([#262](https://github.com/wazuh/wazuh-kibana-app/pull/262)).
- Removed the `filters.js` and `kibana_fields_file.json` files ([#263](https://github.com/wazuh/wazuh-kibana-app/pull/263)).
- Removed the `implicitFilters` service ([#270](https://github.com/wazuh/wazuh-kibana-app/pull/270)).
- Removed visualizations loading status trace from controllers and visualization directive ([#270](https://github.com/wazuh/wazuh-kibana-app/pull/270)).

## Wazuh v3.2.0 - Kibana v6.2.1 - Revision 383

### Added

- Support for Wazuh 3.2.0.
- Compatibility with Kibana 6.1.0 to Kibana 6.2.1.
- New tab for vulnerability detector alerts.

### Changed

- The app now shows the index pattern selector only if the list length is greater than 1.
  - If it's exactly 1 shows the index pattern without a selector.
- Now the index pattern selector only shows the compatible ones.
  - It's no longer possible to select the `wazuh-monitoring` index pattern.
- Updated Bootstrap to 3.3.7.
- Improved filter propagation between Discover and the visualizations.
- Replaced the login route name from /login to /wlogin to avoid conflict with X-Pack own login route.

### Fixed

- Several CSS bugfixes for better compatibility with Kibana 6.2.1.
- Some variables changed for adapting new Wazuh API requests.
- Better error handling for some Elastic-related messages.
- Fixed browser console error from top-menu directive.
- Removed undesired md-divider from Manager/Logs.
- Adjusted the width of a column in Manager/Logs to avoid overflow issues with the text.
- Fixed a wrong situation with the visualizations when we refresh the Manager/Rules tab.

### Removed

- Removed the `travis.yml` file.

## Wazuh v3.1.0 - Kibana v6.1.3 - Revision 380

### Added

- Support for Wazuh 3.1.0.
- Compatibility with Kibana 6.1.3.
- New error handler for better app errors reporting.
- A new extension for Amazon Web Services alerts.
- A new extension for VirusTotal alerts.
- New agent configuration tab:
  - Visualize the current group configuration for the currently selected agent on the app.
  - Navigate through the different tabs to see which configuration is being used.
  - Check the synchronization status for the configuration.
  - View the current group of the agent and click on it to go to the Groups tab.
- New initial health check for checking some app components.
- New YAML config file:
  - Define the initial index pattern.
  - Define specific checks for the healthcheck.
  - Define the default extensions when adding new APIs.
- New index pattern selector dropdown on the top navbar.
  - The app will reload applying the new index pattern.
- Added new icons for some sections of the app.

### Changed

- New visualizations loader, with much better performance.
- Improved reindex process for the .wazuh index when upgrading from a 2.x-5.x version.
- Adding 365 days expiring time to the cookies.
- Change default behaviour for the config file. Now everything is commented with default values.
  - You need to edit the file, remove the comment mark and apply the desired value.
- Completely redesigned the manager configuration tab.
- Completely redesigned the groups tab.
- App tables have now unified CSS classes.

### Fixed

- Play real-time button has been fixed.
- Preventing duplicate APIs from feeding the wazuh-monitoring index.
- Fixing the check manager connection button.
- Fixing the extensions settings so they are preserved over time.
- Much more error handling messages in all the tabs.
- Fixed OS filters in agents list.
- Fixed autocomplete lists in the agents, rules and decoders list so they properly scroll.
- Many styles bugfixes for the different browsers.
- Reviewed and fixed some visualizations not showing accurate information.

### Removed

- Removed index pattern configuration from the `package.json` file.
- Removed unnecessary dependencies from the `package.json` file.

## Wazuh v3.0.0 - Kibana v6.1.0 - Revision 371

### Added

- You can configure the initial index-pattern used by the plugin in the initialPattern variable of the app's package.json.
- Auto `.wazuh` reindex from Wazuh 2.x - Kibana 5.x to Wazuh 3.x - Kibana 6.x.
  - The API credentials will be automatically migrated to the new installation.
- Dynamically changed the index-pattern used by going to the Settings -> Pattern tab.
  - Wazuh alerts compatibility auto detection.
- New loader for visualizations.
- Better performance: now the tabs use the same Discover tab, only changing the current filters.
- New Groups tab.
  - Now you can check your group configuration (search its agents and configuration files).
- The Logs tab has been improved.
  - You can sort by field and the view has been improved.
- Achieved a clearer interface with implicit filters per tab showed as unremovable chips.

### Changed

- Dynamically creating .kibana index if necessary.
- Better integration with Kibana Discover.
- Visualizations loaded at initialization time.
- New sync system to wait for Elasticsearch JS.
- Decoupling selected API and pattern from backend and moved to the client side.

## Wazuh v2.1.0 - Kibana v5.6.1 - Revision 345

### Added

- Loading icon while Wazuh loads the visualizations.
- Add/Delete/Restart agents.
- OS agent filter

### Changed

- Using genericReq when possible.

## Wazuh v2.0.1 - Kibana v5.5.1 - Revision 339

### Changed

- New index in Elasticsearch to save Wazuh set up configuration
- Short URL's is now supported
- A native base path from kibana.yml is now supported

### Fixed

- Search bar across panels now support parenthesis grouping
- Several CSS fixes for IE browser<|MERGE_RESOLUTION|>--- conflicted
+++ resolved
@@ -4,7 +4,6 @@
 
 ## Wazuh v4.2.0 - Kibana 7.10.0 , 7.10.2 - Revision 4201
 
-<<<<<<< HEAD
 ### Added
 
 - Add logtest PUT example on API Console [#3061](https://github.com/wazuh/wazuh-kibana-app/pull/3061)
@@ -12,9 +11,6 @@
 ### Fixed
 
 - Fix wrong variable declaration for macOS agents [#3066](https://github.com/wazuh/wazuh-kibana-app/pull/3066)
-=======
->>>>>>> 294aee53
-
 
 ## Wazuh v4.1.3 - Kibana 7.10.0 , 7.10.2 - Revision 4104
 
