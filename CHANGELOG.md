--- conflicted
+++ resolved
@@ -2,7 +2,6 @@
 
 All notable changes to the Wazuh app project will be documented in this file.
 
-<<<<<<< HEAD
 ## Wazuh v4.14.1 - OpenSearch Dashboards 2.19.3 - Revision 00
 
 ### Added
@@ -20,10 +19,7 @@
 - Fixed sorting by agent count in top 5 groups visualization in endpoints summary [#7783](https://github.com/wazuh/wazuh-dashboard-plugins/pull/7783)
 - Fixed System Inventory displaying incorrect agent data after switching agents in Endpoint Details [#7803](https://github.com/wazuh/wazuh-dashboard-plugins/pull/7803)
 
-## Wazuh v4.14.0 - OpenSearch Dashboards 2.19.3 - Revision 00
-=======
 ## Wazuh v4.14.0 - OpenSearch Dashboards 2.19.3 - Revision 03
->>>>>>> 040664b6
 
 ### Added
 
