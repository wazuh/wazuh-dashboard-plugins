# Change Log

All notable changes to the Wazuh app project will be documented in this file.

<<<<<<< HEAD

=======
>>>>>>> 74b82e07
## Wazuh v4.3.2 - Kibana 7.10.2, 7.16.x, 7.17.x - Revision 4303

### Fixed

<<<<<<< HEAD
- Maintain the filters when click on the `Visualize` button of a docuemnt field from `<Module>/Events` and redirect to `lens` plugin [#4157](https://github.com/wazuh/wazuh-kibana-app/pull/4157)
=======
- Fixed the implicit filters in modules can be removed [#4146](https://github.com/wazuh/wazuh-kibana-app/pull/4146)
>>>>>>> 74b82e07

## Wazuh v4.3.1 - Kibana 7.10.2, 7.16.x, 7.17.x - Revision 4302

### Added

- Added PowerShell version warning to Windows agent installation wizard [#4142](https://github.com/wazuh/wazuh-kibana-app/pull/4142)

### Fixed

- Fixed the falsy values are displayed as not defined and enhanced the output of `Ruleset Test` [#4141](https://github.com/wazuh/wazuh-kibana-app/pull/4141)

## Wazuh v4.3.0 - Kibana 7.10.2, 7.16.x, 7.17.x - Revision 4301

### Added

- Support for Kibana 7.16.x
- Support for Kibana 7.17.x
- Added GitHub and Office365 modules [#3557](https://github.com/wazuh/wazuh-kibana-app/pull/3557)
- Added a new `Panel` module tab for GitHub and Office365 modules 
  [#3541](https://github.com/wazuh/wazuh-kibana-app/pull/3541) 
  [#3945](https://github.com/wazuh/wazuh-kibana-app/pull/3945)
  [#3952](https://github.com/wazuh/wazuh-kibana-app/pull/3952)
- Added ability to filter the results fo the `Network Ports` table in the `Inventory data` section [#3639](https://github.com/wazuh/wazuh-kibana-app/pull/3639)
- Added new endpoint service to collect the frontend logs into a file [#3324](https://github.com/wazuh/wazuh-kibana-app/pull/3324)
- Improved the frontend handle errors strategy: UI, Toasts, console log and log in file 
  [#3327](https://github.com/wazuh/wazuh-kibana-app/pull/3327) 
  [#3321](https://github.com/wazuh/wazuh-kibana-app/pull/3321) 
  [#3367](https://github.com/wazuh/wazuh-kibana-app/pull/3367)
  [#3373](https://github.com/wazuh/wazuh-kibana-app/pull/3373)
  [#3374](https://github.com/wazuh/wazuh-kibana-app/pull/3374) 
  [#3390](https://github.com/wazuh/wazuh-kibana-app/pull/3390)  
  [#3410](https://github.com/wazuh/wazuh-kibana-app/pull/3410) 
  [#3408](https://github.com/wazuh/wazuh-kibana-app/pull/3408) 
  [#3429](https://github.com/wazuh/wazuh-kibana-app/pull/3429) 
  [#3427](https://github.com/wazuh/wazuh-kibana-app/pull/3427) 
  [#3417](https://github.com/wazuh/wazuh-kibana-app/pull/3417) 
  [#3462](https://github.com/wazuh/wazuh-kibana-app/pull/3462) 
  [#3451](https://github.com/wazuh/wazuh-kibana-app/pull/3451) 
  [#3442](https://github.com/wazuh/wazuh-kibana-app/pull/3442)
  [#3480](https://github.com/wazuh/wazuh-kibana-app/pull/3480) 
  [#3472](https://github.com/wazuh/wazuh-kibana-app/pull/3472) 
  [#3434](https://github.com/wazuh/wazuh-kibana-app/pull/3434) 
  [#3392](https://github.com/wazuh/wazuh-kibana-app/pull/3392)
  [#3404](https://github.com/wazuh/wazuh-kibana-app/pull/3404) 
  [#3432](https://github.com/wazuh/wazuh-kibana-app/pull/3432) 
  [#3415](https://github.com/wazuh/wazuh-kibana-app/pull/3415) 
  [#3469](https://github.com/wazuh/wazuh-kibana-app/pull/3469) 
  [#3448](https://github.com/wazuh/wazuh-kibana-app/pull/3448)
  [#3465](https://github.com/wazuh/wazuh-kibana-app/pull/3465)
  [#3464](https://github.com/wazuh/wazuh-kibana-app/pull/3464)
  [#3478](https://github.com/wazuh/wazuh-kibana-app/pull/3478)
  [#4116](https://github.com/wazuh/wazuh-kibana-app/pull/4116)
- Added Intelligence tab to Mitre Att&ck module [#3368](https://github.com/wazuh/wazuh-kibana-app/pull/3368) [#3344](https://github.com/wazuh/wazuh-kibana-app/pull/3344) [#3726](https://github.com/wazuh/wazuh-kibana-app/pull/3726)
- Added sample data for office365 events [#3424](https://github.com/wazuh/wazuh-kibana-app/pull/3424)
- Created a separate component to check for sample data [#3475](https://github.com/wazuh/wazuh-kibana-app/pull/3475)
- Added a new hook for getting value suggestions [#3506](https://github.com/wazuh/wazuh-kibana-app/pull/3506)
- Added dinamic simple filters and adding simple GitHub filters fields [3531](https://github.com/wazuh/wazuh-kibana-app/pull/3531)
- Added configuration viewer for Module Office365 on Management > Configuration [#3524](https://github.com/wazuh/wazuh-kibana-app/pull/3524)
- Added base Module Panel view with Office365 setup [#3518](https://github.com/wazuh/wazuh-kibana-app/pull/3518)
- Added specifics and custom filters for Office365 search bar [#3533](https://github.com/wazuh/wazuh-kibana-app/pull/3533)
- Adding Pagination and filter to drilldown tables at Office pannel [#3544](https://github.com/wazuh/wazuh-kibana-app/pull/3544).
- Simple filters change between panel and drilldown panel [#3568](https://github.com/wazuh/wazuh-kibana-app/pull/3568).
- Added new fields in Inventory table and Flyout Details [#3525](https://github.com/wazuh/wazuh-kibana-app/pull/3525)
- Added columns selector in agents table [#3691](https://github.com/wazuh/wazuh-kibana-app/pull/3691)
- Added a new workflow for create wazuh packages [#3742](https://github.com/wazuh/wazuh-kibana-app/pull/3742)
- Run `template` and `fields` checks in the health check depends on the app configuration [#3783](https://github.com/wazuh/wazuh-kibana-app/pull/3783)
- Added a toast message when there is an error creating a new group [#3804](https://github.com/wazuh/wazuh-kibana-app/pull/3804)
- Added a step to start the agent to the deploy new Windowns agent guide [#3846](https://github.com/wazuh/wazuh-kibana-app/pull/3846)
- Added 3 new panels to `Vulnerabilities/Inventory` [#3893](https://github.com/wazuh/wazuh-kibana-app/pull/3893)
- Added new fields of `Vulnerabilities` to the details flyout [#3893](https://github.com/wazuh/wazuh-kibana-app/pull/3893) [#3908](https://github.com/wazuh/wazuh-kibana-app/pull/3908)
- Added missing fields used in visualizations to the known fiels related to alerts [#3924](https://github.com/wazuh/wazuh-kibana-app/pull/3924)
- Added troubleshooting link to "index pattern was refreshed" toast [#3946](https://github.com/wazuh/wazuh-kibana-app/pull/3946)
- Added more number options to the tables widget in Modules -> "Mitre" [#4041](https://github.com/wazuh/wazuh-kibana-app/pull/4066)
- Management -> groups -> agent: Selectors appear when there are more than 3 options [#4126](https://github.com/wazuh/wazuh-kibana-app/pull/4126)

### Changed

- Changed ossec to wazuh in sample-data [#3121](https://github.com/wazuh/wazuh-kibana-app/pull/3121)
- Changed empty fields in FIM tables and `syscheck.value_name` in discovery now show an empty tag for visual clarity [#3279](https://github.com/wazuh/wazuh-kibana-app/pull/3279)
- Adapted the Mitre tactics and techniques resources to use the API endpoints [#3346](https://github.com/wazuh/wazuh-kibana-app/pull/3346)
- Moved the filterManager subscription to the hook useFilterManager [#3517](https://github.com/wazuh/wazuh-kibana-app/pull/3517)
- Change filter from is to is one of in custom searchbar [#3529](https://github.com/wazuh/wazuh-kibana-app/pull/3529)
- Refactored as module tabs and buttons are rendered [#3494](https://github.com/wazuh/wazuh-kibana-app/pull/3494)
- Updated the deprecated and added new references authd [#3663](https://github.com/wazuh/wazuh-kibana-app/pull/3663) [#3806](https://github.com/wazuh/wazuh-kibana-app/pull/3806)
- Added time subscription to Discover component [#3549](https://github.com/wazuh/wazuh-kibana-app/pull/3549)
- Refactored as module tabs and buttons are rendered [#3494](https://github.com/wazuh/wazuh-kibana-app/pull/3494)
- Testing logs using the Ruletest Test don't display the rule information if not matching a rule. [#3446](https://github.com/wazuh/wazuh-kibana-app/pull/3446)
- Changed format permissions in FIM inventory [#3649](https://github.com/wazuh/wazuh-kibana-app/pull/3649)
- Changed of request for one that does not return data that is not necessary to optimize times. [#3686](https://github.com/wazuh/wazuh-kibana-app/pull/3686) [#3728](https://github.com/wazuh/wazuh-kibana-app/pull/3728)
- Rebranding. Replaced the brand logos, set module icons with brand colors [#3788](https://github.com/wazuh/wazuh-kibana-app/pull/3788)
- Changed user for sample data management [#3795](https://github.com/wazuh/wazuh-kibana-app/pull/3795)
- Changed agent install codeblock copy button and powershell terminal warning [#3792](https://github.com/wazuh/wazuh-kibana-app/pull/3792)
- Refactored as the plugin platform name and references is managed [#3811](https://github.com/wazuh/wazuh-kibana-app/pull/3811)
- Removed `Dashboard` tab for the `Vulnerabilities` modules [#3893](https://github.com/wazuh/wazuh-kibana-app/pull/3893)
- Display all fields in the `Table` tab when expading an alert row in the alerts tables of flyouts and the `Modules/Security Events/Dashboard` table [#3908](https://github.com/wazuh/wazuh-kibana-app/pull/3908)
- Refactored the table in `Vulnerabilities/Inventory` [#3196](https://github.com/wazuh/wazuh-kibana-app/pull/3196)
- Changed Google Groups app icons  [#3949](https://github.com/wazuh/wazuh-kibana-app/pull/3949)
- Removed sorting for `Agents` or `Configuration checksum` column in the table of `Management/Groups` due to this is not supported by the API [#3857](https://github.com/wazuh/wazuh-kibana-app/pull/3857)
- Changed messages in the agent installation guide [#4040](https://github.com/wazuh/wazuh-kibana-app/pull/4040)
- Changed the default `wazuh.statistics.shards` setting from `2` to `1` [#4055](https://github.com/wazuh/wazuh-kibana-app/pull/4055)
- Removed the migration tasks in the `.wazuh` and `.wazuh-version` indices [#4098](https://github.com/wazuh/wazuh-kibana-app/pull/4098)
- Separated the actions of viewing and editing the `agent.conf` group file [#4114](https://github.com/wazuh/wazuh-kibana-app/pull/4114)

### Fixed

- Fixed creation of log files [#3384](https://github.com/wazuh/wazuh-kibana-app/pull/3384) 
- Fixed double fetching alerts count when pinnin/unpinning the agent in Mitre Att&ck/Framework [#3484](https://github.com/wazuh/wazuh-kibana-app/pull/3484)
- Query config refactor [#3490](https://github.com/wazuh/wazuh-kibana-app/pull/3490)
- Fixed rules and decoders test flyout clickout event [#3412](https://github.com/wazuh/wazuh-kibana-app/pull/3412)
- Notify when you are registering an agent without permissions [#3430](https://github.com/wazuh/wazuh-kibana-app/pull/3430)
- Remove not used `redirectRule` query param when clicking the row table on CDB Lists/Decoders [#3438](https://github.com/wazuh/wazuh-kibana-app/pull/3438)
- Fixed the code overflows over the line numbers in the API Console editor [#3439](https://github.com/wazuh/wazuh-kibana-app/pull/3439)
- Don't open the main menu when changing the seleted API or index pattern [#3440](https://github.com/wazuh/wazuh-kibana-app/pull/3440)
- Fix error message in conf managment [#3443](https://github.com/wazuh/wazuh-kibana-app/pull/3443)
- Fix size api selector when name is too long [#3445](https://github.com/wazuh/wazuh-kibana-app/pull/3445)
- Fixed error when edit a rule or decoder [#3456](https://github.com/wazuh/wazuh-kibana-app/pull/3456)
- Fixed index pattern selector doesn't display the ignored index patterns [#3458](https://github.com/wazuh/wazuh-kibana-app/pull/3458)
- Fixed error in /Management/Configuration when cluster is disabled [#3553](https://github.com/wazuh/wazuh-kibana-app/pull/3553)
- Fix the pinned filters were removed when accessing to the `Panel` tab of a module [#3565](https://github.com/wazuh/wazuh-kibana-app/pull/3565)
- Fixed multi-select component searcher handler [#3645](https://github.com/wazuh/wazuh-kibana-app/pull/3645)
- Fixed order logs properly in Management/Logs [#3609](https://github.com/wazuh/wazuh-kibana-app/pull/3609)
- Fixed the Wazuh API requests to `GET //` [#3661](https://github.com/wazuh/wazuh-kibana-app/pull/3661)
- Fixed missing mitre tactics [#3675](https://github.com/wazuh/wazuh-kibana-app/pull/3675)
- Fix CDB list view not working with IPv6 [#3488](https://github.com/wazuh/wazuh-kibana-app/pull/3488)
- Fixed the bad requests using Console tool to `PUT /active-response` API endpoint [#3466](https://github.com/wazuh/wazuh-kibana-app/pull/3466)
- Fixed group agent management table does not update on error [#3605](https://github.com/wazuh/wazuh-kibana-app/pull/3605)
- Fixed not showing packages details in agent inventory for a freeBSD agent SO [#3651](https://github.com/wazuh/wazuh-kibana-app/pull/3651)
- Fixed wazuh token deleted twice [#3652](https://github.com/wazuh/wazuh-kibana-app/pull/3652)
- Fixed handler of error on dev-tools [#3687](https://github.com/wazuh/wazuh-kibana-app/pull/3687)
- Fixed compatibility wazuh 4.3 - kibana 7.13.4 [#3685](https://github.com/wazuh/wazuh-kibana-app/pull/3685)
- Fixed registry values without agent pinned in FIM>Events [#3689](https://github.com/wazuh/wazuh-kibana-app/pull/3689)
- Fixed breadcrumbs style compatibility for Kibana 7.14.2 [#3688](https://github.com/wazuh/wazuh-kibana-app/pull/3688)
- Fixed security alerts table when filters change [#3682](https://github.com/wazuh/wazuh-kibana-app/pull/3682)
- Fixed error that shows we're using X-Pack when we have Basic [#3692](https://github.com/wazuh/wazuh-kibana-app/pull/3692)
- Fixed blank screen in Kibana 7.10.2 [#3700](https://github.com/wazuh/wazuh-kibana-app/pull/3700)
- Fixed related decoder link undefined parameters error [#3704](https://github.com/wazuh/wazuh-kibana-app/pull/3704)
- Fixing Flyouts in Kibana 7.14.2 [#3708](https://github.com/wazuh/wazuh-kibana-app/pull/3708)
- Fixing the bug of index patterns in health-check due to bad copy of a PR [#3707](https://github.com/wazuh/wazuh-kibana-app/pull/3707)
- Fixed styles and behaviour of button filter in the flyout of `Inventory` section for `Integrity monitoring` and `Vulnerabilities` modules [#3733](https://github.com/wazuh/wazuh-kibana-app/pull/3733)
- Fixed height of `Evolution` card in the `Agents` section when has no data for the selected time range [#3733](https://github.com/wazuh/wazuh-kibana-app/pull/3733)
- Fix clearing the query filter doesn't update the data in Office 365 and GitHub Panel tab [#3722](https://github.com/wazuh/wazuh-kibana-app/pull/3722)
- Fix wrong deamons in filter list [#3710](https://github.com/wazuh/wazuh-kibana-app/pull/3710)
- Fixing bug when create filename with spaces and throws a bad error [#3724](https://github.com/wazuh/wazuh-kibana-app/pull/3724)
- Fixing bug in security User flyout nonexistant unsubmitted changes warning [#3731](https://github.com/wazuh/wazuh-kibana-app/pull/3731)
- Fixing redirect to new tab when click in a link [#3732](https://github.com/wazuh/wazuh-kibana-app/pull/3732)
- Fixed missing settings in `Management/Configuration/Global configuration/Global/Main settings` [#3737](https://github.com/wazuh/wazuh-kibana-app/pull/3737)
- Fixed `Maximum call stack size exceeded` error exporting key-value pairs of a CDB List [#3738](https://github.com/wazuh/wazuh-kibana-app/pull/3738)
- Fixed regex lookahead and lookbehind for safari [#3741](https://github.com/wazuh/wazuh-kibana-app/pull/3741)
- Fixed Vulnerabilities Inventory flyout details filters [#3744](https://github.com/wazuh/wazuh-kibana-app/pull/3744)
- Removed api selector toggle from settings menu since it performed no useful function [#3604](https://github.com/wazuh/wazuh-kibana-app/pull/3604)
- Fixed the requests get [#3661](https://github.com/wazuh/wazuh-kibana-app/pull/3661)
- Fixed Dashboard PDF report error when switching pinned agent state [#3748](https://github.com/wazuh/wazuh-kibana-app/pull/3748)
- Fixed the rendering of the command to deploy new Windows agent not working in some Kibana versions [#3753](https://github.com/wazuh/wazuh-kibana-app/pull/3753)
- Fixed action buttons overlaying to the request text in Tools/API Console [#3772](https://github.com/wazuh/wazuh-kibana-app/pull/3772)
- Fix `Rule ID` value in reporting tables related to top results [#3774](https://github.com/wazuh/wazuh-kibana-app/issues/3774)
- Fixed github/office365 multi-select filters suggested values [#3787](https://github.com/wazuh/wazuh-kibana-app/pull/3787)
- Fix updating the aggregation data of Panel section when changing the time filter [#3790](https://github.com/wazuh/wazuh-kibana-app/pull/3790)
- Removed the button to remove an agent for a group in the agents' table when it is the default group [#3804](https://github.com/wazuh/wazuh-kibana-app/pull/3804)
- Fixed add single agent to group [#3776](https://github.com/wazuh/wazuh-kibana-app/pull/3776)
- Fix the implicit filters from the search bar can be removables [#3777](https://github.com/wazuh/wazuh-kibana-app/pull/3777)
- Fixed Office365/Github module the side panel tab [#3778](https://github.com/wazuh/wazuh-kibana-app/pull/3778)
- Fixed no wrap text in MITRE ATT&CK intelligence table [#3780](https://github.com/wazuh/wazuh-kibana-app/pull/3780)
- Fixed visualization tooltip position [#3781](https://github.com/wazuh/wazuh-kibana-app/pull/3781)
- Fixed github/office365 multi-select filters suggested values [#3787](https://github.com/wazuh/wazuh-kibana-app/pull/3787)
- Fixed the styles on the evolution card [#3796](https://github.com/wazuh/wazuh-kibana-app/pull/3796)
- Fixed internal user no longer needs permission to make x-pack detection request [#3831](https://github.com/wazuh/wazuh-kibana-app/pull/3831)
- Fixed agents details card style [#3845](https://github.com/wazuh/wazuh-kibana-app/pull/3845) [#3860](https://github.com/wazuh/wazuh-kibana-app/pull/3860)
- Fixed agents evolutions card [#3854](https://github.com/wazuh/wazuh-kibana-app/pull/3854)
- Fixed search bar query sanitizing in PDF report [#3861](https://github.com/wazuh/wazuh-kibana-app/pull/3861)
- Fixed routing redirection in events documents discover links [#3866](https://github.com/wazuh/wazuh-kibana-app/pull/3866)
- Fixed health-check [#3868](https://github.com/wazuh/wazuh-kibana-app/pull/3868)
- Fixed refreshing agents evolution visualization [#3894](https://github.com/wazuh/wazuh-kibana-app/pull/3894)
- Fixed an error when generating PDF reports due to Wazuh API token expiration [#3881](https://github.com/wazuh/wazuh-kibana-app/pull/3881)
- Fixed the table of Vulnerabilities/Inventory doesn't reload when changing the selected agent [#3901](https://github.com/wazuh/wazuh-kibana-app/pull/3901)
- Fixed backslash breaking exported JSON result [#3909](https://github.com/wazuh/wazuh-kibana-app/pull/3909)
- Fixed the Events view multiple "The index pattern was refreshed successfully" toast [#3937](https://github.com/wazuh/wazuh-kibana-app/pull/3937)
- Fixed a rendering problem in the map visualizations [#3942](https://github.com/wazuh/wazuh-kibana-app/pull/3942)
- Parse error when using `#` character not at the beginning of the line [#3877](https://github.com/wazuh/wazuh-kibana-app/pull/3877)
- Fixed the `rule.mitre.id` cell enhancement that doesn't support values with sub techniques [#3944](https://github.com/wazuh/wazuh-kibana-app/pull/3944)
- Fixed error not working the alerts displayed when changing the selected time in some flyouts [#3947](https://github.com/wazuh/wazuh-kibana-app/pull/3947) [#4115](https://github.com/wazuh/wazuh-kibana-app/pull/4115)
- Fixed the user can not logout when the Kibana server has a basepath configurated [#3957](https://github.com/wazuh/wazuh-kibana-app/pull/3957)
- Fixed fatal cron-job error when Wazuh API is down [#3991](https://github.com/wazuh/wazuh-kibana-app/pull/3991)
- Fixed circular re-directions when API errors are handled [#4079](https://github.com/wazuh/wazuh-kibana-app/pull/4079)
- Fixed agent breadcrumb routing minor error [#4101](https://github.com/wazuh/wazuh-kibana-app/pull/4101)
- Fixed selected text not visible in API Console [#4102](https://github.com/wazuh/wazuh-kibana-app/pull/4102)
- Fixed the 'missing parameters' error on the Manager Logs [#4110](https://github.com/wazuh/wazuh-kibana-app/pull/4110)
- Fixed undefined input reference when switching between rule set view and rule files view [#4125](https://github.com/wazuh/wazuh-kibana-app/pull/4125)
- Fixed not found FIM file toast error #4124 [#4124](https://github.com/wazuh/wazuh-kibana-app/pull/4124)
- Fixed "See full error" on error toast [#4119](https://github.com/wazuh/wazuh-kibana-app/pull/4119)
- Fixed not being able to remove custom filters. [#4112](https://github.com/wazuh/wazuh-kibana-app/pull/4112)
- Fixed spinner not showing when export button is clicked in management views [#4120](https://github.com/wazuh/wazuh-kibana-app/pull/4120)
- Correction of field and value in the section: last registered agent [#4127](https://github.com/wazuh/wazuh-kibana-app/pull/4127)
- Fixed the download agent installer command [#4132] (https://github.com/wazuh/wazuh-kibana-app/pull/4132)

## Wazuh v4.2.6 - Kibana 7.10.2, 7.11.2, 7.12.1, 7.13.0, 7.13.1, 7.13.2, 7.13.3, 7.13.4, 7.14.0, 7.14.1, 7.14.2 - Revision 4207

### Added

- Support for Kibana 7.13.4
- Support for Kibana 7.14.2
- Hide the `telemetry` banner [#3709](https://github.com/wazuh/wazuh-kibana-app/pull/3709)

### Fixed

- Fixed compatibility Wazuh 4.2 - Kibana 7.13.4 [#3653](https://github.com/wazuh/wazuh-kibana-app/pull/3653)
- Fixed interative register windows agent screen error [#3654](https://github.com/wazuh/wazuh-kibana-app/pull/3654)
- Fixed breadcrumbs style compatibility for Kibana 7.14.2 [#3668](https://github.com/wazuh/wazuh-kibana-app/pull/3668)
- Fixed Wazuh token is not removed after logout in Kibana 7.13 [#3670](https://github.com/wazuh/wazuh-kibana-app/pull/3670)
- Fixed Group Configuration and Management configuration error after trying to going back after you save [#3672](https://github.com/wazuh/wazuh-kibana-app/pull/3672)
- Fixing EuiPanels in Overview Sections and disabled text in WzMenu [#3674](https://github.com/wazuh/wazuh-kibana-app/pull/3674)
- Fixing double flyout clicking in a policy [#3676](https://github.com/wazuh/wazuh-kibana-app/pull/3676)
- Fixed error conflict setting kibana settings from the health check [#3678](https://github.com/wazuh/wazuh-kibana-app/pull/3678)
- Fixed compatibility to get the valid index patterns and refresh fields for Kibana 7.10.2-7.13.4 [3681](https://github.com/wazuh/wazuh-kibana-app/pull/3681)
- Fixed wrong redirect after login [3701](https://github.com/wazuh/wazuh-kibana-app/pull/3701)
- Fixed error getting the index pattern data when there is not `attributes.fields` in the saved object [3689](https://github.com/wazuh/wazuh-kibana-app/pull/3698)


## Wazuh v4.2.4 - Kibana 7.10.2, 7.11.2, 7.12.1 - Revision 4205

### Added

- Support for Wazuh 4.2.4

### Fixed 

- Fixed a bug where the user's auth token was not deprecated on logout [#3638](https://github.com/wazuh/wazuh-kibana-app/pull/3638)

## Wazuh v4.2.3 - Kibana 7.10.2, 7.11.2, 7.12.1 - Revision 4204

### Added

- Support for Wazuh 4.2.3

## Wazuh v4.2.2 - Kibana 7.10.2 , 7.12.1 - Revision 4203

### Added

- Wazuh help links in the Kibana help menu [#3170](https://github.com/wazuh/wazuh-kibana-app/pull/3170)
- Redirect to group details using the `group` query param in the URL [#3184](https://github.com/wazuh/wazuh-kibana-app/pull/3184)
- Configuration to disable Wazuh App access from X-Pack/ODFE role [#3222](https://github.com/wazuh/wazuh-kibana-app/pull/3222) [#3292](https://github.com/wazuh/wazuh-kibana-app/pull/3292)
- Added confirmation message when closing a form [#3221](https://github.com/wazuh/wazuh-kibana-app/pull/3221)
- Improvement to hide navbar Wazuh label. [#3240](https://github.com/wazuh/wazuh-kibana-app/pull/3240)
- Add modal creating new rule/decoder [#3274](https://github.com/wazuh/wazuh-kibana-app/pull/3274)
- New functionality to change app logos [#3503](https://github.com/wazuh/wazuh-kibana-app/pull/3503)
- Added link to the upgrade guide when the Wazuh API version and the Wazuh App version mismatch [#3592](https://github.com/wazuh/wazuh-kibana-app/pull/3592)

### Changed

- Removed module titles [#3160](https://github.com/wazuh/wazuh-kibana-app/pull/3160)
- Changed default `wazuh.monitoring.creation` app setting from `d` to `w` [#3174](https://github.com/wazuh/wazuh-kibana-app/pull/3174)
- Changed default `wazuh.monitoring.shards` app setting from `2` to `1` [#3174](https://github.com/wazuh/wazuh-kibana-app/pull/3174)
- Removed Sha1 field from registry key detail [#3189](https://github.com/wazuh/wazuh-kibana-app/pull/3189)
- Removed tooltip in last breadcrumb in header breadcrumb [3250](https://github.com/wazuh/wazuh-kibana-app/pull/3250)
- Refactored the Health check component [#3197](https://github.com/wazuh/wazuh-kibana-app/pull/3197)
- Added version in package downloaded name in agent deploy command [#3210](https://github.com/wazuh/wazuh-kibana-app/issues/3210)
- Removed restriction to allow only current active agents from vulnerability inventory [#3243](https://github.com/wazuh/wazuh-kibana-app/pull/3243)
- Move API selector and Index Pattern Selector to the header bar [#3175](https://github.com/wazuh/wazuh-kibana-app/pull/3175)
- Health check actions notifications refactored and added debug mode [#3258](https://github.com/wazuh/wazuh-kibana-app/pull/3258)
- Improved visualizations object configuration readability [#3355](https://github.com/wazuh/wazuh-kibana-app/pull/3355)
- Changed the way kibana-vis hides the visualization while loading, this should prevent errors caused by having a 0 height visualization [#3349](https://github.com/wazuh/wazuh-kibana-app/pull/3349)

### Fixed

- Fixed screen flickers in Cluster visualization [#3159](https://github.com/wazuh/wazuh-kibana-app/pull/3159)
- Fixed the broken links when using `server.basePath` Kibana setting [#3161](https://github.com/wazuh/wazuh-kibana-app/pull/3161)
- Fixed filter in reports [#3173](https://github.com/wazuh/wazuh-kibana-app/pull/3173)
- Fixed typo error in Settings/Configuration [#3234](https://github.com/wazuh/wazuh-kibana-app/pull/3234)
- Fixed fields overlap in the agent summary screen [#3217](https://github.com/wazuh/wazuh-kibana-app/pull/3217)
- Fixed Ruleset Test, each request is made in a different session instead of all in the same session [#3257](https://github.com/wazuh/wazuh-kibana-app/pull/3257)
- Fixed the `Visualize` button is not displaying when expanding a field in the Events sidebar [#3237](https://github.com/wazuh/wazuh-kibana-app/pull/3237)
- Fix modules are missing in the agent menu [#3244](https://github.com/wazuh/wazuh-kibana-app/pull/3244)
- Fix improving and removing WUI error logs [#3260](https://github.com/wazuh/wazuh-kibana-app/pull/3260)
- Fix some errors of PDF reports [#3272](https://github.com/wazuh/wazuh-kibana-app/pull/3272)
- Fix TypeError when selecting macOS agent deployment in a Safari Browser [#3289](https://github.com/wazuh/wazuh-kibana-app/pull/3289)
- Fix error in how the SCA check's checks are displayed [#3297](https://github.com/wazuh/wazuh-kibana-app/pull/3297)
- Fixed message of error when add sample data fails [#3241](https://github.com/wazuh/wazuh-kibana-app/pull/3241)
- Fixed modules are missing in the agent menu [#3244](https://github.com/wazuh/wazuh-kibana-app/pull/3244)
- Fixed Alerts Summary of modules for reports [#3303](https://github.com/wazuh/wazuh-kibana-app/pull/3303)
- Fixed dark mode visualization background in pdf reports [#3315](https://github.com/wazuh/wazuh-kibana-app/pull/3315)
- Adapt Kibana integrations to Kibana 7.11 and 7.12  [#3309](https://github.com/wazuh/wazuh-kibana-app/pull/3309)
- Fixed error agent view does not render correctly  [#3306](https://github.com/wazuh/wazuh-kibana-app/pull/3306)
- Fixed miscalculation in table column width in PDF reports  [#3326](https://github.com/wazuh/wazuh-kibana-app/pull/3326)
- Normalized visData table property for 7.12 retro-compatibility  [#3323](https://github.com/wazuh/wazuh-kibana-app/pull/3323)
- Fixed error that caused the labels in certain visualizations to overlap [#3355](https://github.com/wazuh/wazuh-kibana-app/pull/3355)
- Fixed export to csv button in dashboards tables [#3358](https://github.com/wazuh/wazuh-kibana-app/pull/3358)
- Fixed Elastic UI breaking changes in 7.12 [#3345](https://github.com/wazuh/wazuh-kibana-app/pull/3345)
- Fixed Wazuh main menu and breadcrumb render issues [#3347](https://github.com/wazuh/wazuh-kibana-app/pull/3347)
- Fixed generation of huge logs from backend errors [#3397](https://github.com/wazuh/wazuh-kibana-app/pull/3397)
- Fixed vulnerabilities flyout not showing alerts if the vulnerability had a field missing [#3593](https://github.com/wazuh/wazuh-kibana-app/pull/3593)

## Wazuh v4.2.1 - Kibana 7.10.2 , 7.11.2 - Revision 4202

### Added

- Support for Wazuh 4.2.1

## Wazuh v4.2.0 - Kibana 7.10.2 , 7.11.2 - Revision 4201

### Added

- Added `Ruleset Test` section under Tools menu, and on Edit Rules/Decoders as a tool. [#1434](https://github.com/wazuh/wazuh-kibana-app/pull/1434)
- Added page size options in Security events, explore agents table [#2925](https://github.com/wazuh/wazuh-kibana-app/pull/2925)
- Added a reminder to restart cluster or manager after import a file in Rules, Decoders or CDB Lists [#3051](https://github.com/wazuh/wazuh-kibana-app/pull/3051)
- Added Agent Stats section [#3056](https://github.com/wazuh/wazuh-kibana-app/pull/3056)
- Added `logtest` PUT example on API Console [#3061](https://github.com/wazuh/wazuh-kibana-app/pull/3061)
- Added vulnerabilities inventory that affect to an agent [#3069](https://github.com/wazuh/wazuh-kibana-app/pull/3069)
- Added retry button to check api again in health check [#3109](https://github.com/wazuh/wazuh-kibana-app/pull/3109)
- Added `wazuh-statistics` template and a new mapping for these indices [#3111](https://github.com/wazuh/wazuh-kibana-app/pull/3111)
- Added link to documentation "Checking connection with Manager" in deploy new agent [#3126](https://github.com/wazuh/wazuh-kibana-app/pull/3126)
- Fixed Agent Evolution graph showing agents from multiple APIs [#3256](https://github.com/wazuh/wazuh-kibana-app/pull/3256)
- Added Disabled index pattern checks in Health Check [#3311](https://github.com/wazuh/wazuh-kibana-app/pull/3311)

### Changed

- Moved Dev Tools inside of Tools menu as Api Console.  [#1434](https://github.com/wazuh/wazuh-kibana-app/pull/1434)
- Changed position of Top users on Integrity Monitoring Top 5 user. [#2892](https://github.com/wazuh/wazuh-kibana-app/pull/2892)
- Changed user allow_run_as way of editing. [#3080](https://github.com/wazuh/wazuh-kibana-app/pull/3080)
- Rename some ossec references to Wazuh [#3046](https://github.com/wazuh/wazuh-kibana-app/pull/3046)

### Fixed

- Filter only authorized agents in Agents stats and Visualizations [#3088](https://github.com/wazuh/wazuh-kibana-app/pull/3088)
- Fixed missing `pending` status suggestion for agents [#3095](https://github.com/wazuh/wazuh-kibana-app/pull/3095)
- Index pattern setting not used for choosing from existing patterns [#3097](https://github.com/wazuh/wazuh-kibana-app/pull/3097)
- Fixed space character missing on deployment command if UDP is configured [#3108](https://github.com/wazuh/wazuh-kibana-app/pull/3108)
- Fixed statistics visualizations when a node is selected [#3110](https://github.com/wazuh/wazuh-kibana-app/pull/3110)
- Fixed Flyout date filter also changes main date filter [#3114](https://github.com/wazuh/wazuh-kibana-app/pull/3114)
- Fixed name for "TCP sessions" visualization and average metric is now a sum [#3118](https://github.com/wazuh/wazuh-kibana-app/pull/3118)
- Filter only authorized agents in Events and Security Alerts table [#3120](https://github.com/wazuh/wazuh-kibana-app/pull/3120)
- Fixed Last keep alive label is outside the panel [#3122](https://github.com/wazuh/wazuh-kibana-app/pull/3122)
- Fixed app redirect to Settings section after the health check [#3128](https://github.com/wazuh/wazuh-kibana-app/pull/3128)
- Fixed the plugin logo path in Kibana menu when use `server.basePath` setting [#3144](https://github.com/wazuh/wazuh-kibana-app/pull/3144)
- Fixed deprecated endpoint for create agent groups [3152](https://github.com/wazuh/wazuh-kibana-app/pull/3152)
- Fixed check for TCP protocol in deploy new agent [#3163](https://github.com/wazuh/wazuh-kibana-app/pull/3163)
- Fixed RBAC issue with agent group permissions [#3181](https://github.com/wazuh/wazuh-kibana-app/pull/3181)
- Fixed change index pattern from menu doesn't work [#3187](https://github.com/wazuh/wazuh-kibana-app/pull/3187)
- Conflict with the creation of the index pattern when performing the Health Check [#3232](https://github.com/wazuh/wazuh-kibana-app/pull/3232)
- Added Disabled index pattern checks in Health Check [#3311](https://github.com/wazuh/wazuh-kibana-app/pull/3311)
- Fixed windows update section in Linux Inventory PDF [#3569](https://github.com/wazuh/wazuh-kibana-app/pull/3569)
- Improving and removing unnecessary error logs [#3574](https://github.com/wazuh/wazuh-kibana-app/pull/3574)

## Wazuh v4.1.5 - Kibana 7.10.0 , 7.10.2, 7.11.2 - Revision 4108

### Fixed

- Unable to change selected index pattern from the Wazuh menu [#3330](https://github.com/wazuh/wazuh-kibana-app/pull/3330)

## Wazuh v4.1.5 - Kibana 7.10.0 , 7.10.2, 7.11.2 - Revision 4107

### Added

- Support for Kibana 7.11.2
- Added a warning message for the `Install and enroll the agent` step of `Deploy new agent` guide [#3238](https://github.com/wazuh/wazuh-kibana-app/pull/3238)

### Fixed

- Conflict with the creation of the index pattern when performing the Health Check [#3223](https://github.com/wazuh/wazuh-kibana-app/pull/3223)
- Fixing mac os agents add command [#3207](https://github.com/wazuh/wazuh-kibana-app/pull/3207)
## Wazuh v4.1.5 - Kibana 7.10.0 , 7.10.2 - Revision 4106

- Adapt for Wazuh 4.1.5

## Wazuh v4.1.4 - Kibana 7.10.0 , 7.10.2 - Revision 4105

- Adapt for Wazuh 4.1.4

## Wazuh v4.1.3 - Kibana 7.10.0 , 7.10.2 - Revision 4104

### Added

- Creation of index pattern after the default one is changes in Settings [#2985](https://github.com/wazuh/wazuh-kibana-app/pull/2985)
- Added node name of agent list and detail [#3039](https://github.com/wazuh/wazuh-kibana-app/pull/3039)
- Added loading view while the user is logging to prevent permissions prompts [#3041](https://github.com/wazuh/wazuh-kibana-app/pull/3041)
- Added custom message for each possible run_as setup [#3048](https://github.com/wazuh/wazuh-kibana-app/pull/3048)

### Changed 

- Change all dates labels to Kibana formatting time zone [#3047](https://github.com/wazuh/wazuh-kibana-app/pull/3047)
- Improve toast message when selecting a default API [#3049](https://github.com/wazuh/wazuh-kibana-app/pull/3049)
- Improve validation and prevention for caching bundles on the client-side [#3063](https://github.com/wazuh/wazuh-kibana-app/pull/3063) [#3091](https://github.com/wazuh/wazuh-kibana-app/pull/3091)

### Fixed

- Fixed unexpected behavior in Roles mapping [#3028](https://github.com/wazuh/wazuh-kibana-app/pull/3028)
- Fixed rule filter is no applied when you click on a rule id in another module.[#3057](https://github.com/wazuh/wazuh-kibana-app/pull/3057)
- Fixed bug changing master node configuration [#3062](https://github.com/wazuh/wazuh-kibana-app/pull/3062)
- Fixed wrong variable declaration for macOS agents [#3066](https://github.com/wazuh/wazuh-kibana-app/pull/3066)
- Fixed some errors in the Events table, action buttons style, and URLs disappeared [#3086](https://github.com/wazuh/wazuh-kibana-app/pull/3086)
- Fixed Rollback of invalid rule configuration file [#3084](https://github.com/wazuh/wazuh-kibana-app/pull/3084)

## Wazuh v4.1.2 - Kibana 7.10.0 , 7.10.2 - Revision 4103

- Add `run_as` setting to example host configuration in Add new API view [#3021](https://github.com/wazuh/wazuh-kibana-app/pull/3021)
- Refactor of some prompts [#3015](https://github.com/wazuh/wazuh-kibana-app/pull/3015)

### Fixed

- Fix SCA policy detail showing name and check results about another policy [#3007](https://github.com/wazuh/wazuh-kibana-app/pull/3007)
- Fixed that alerts table is empty when switching pinned agents [#3008](https://github.com/wazuh/wazuh-kibana-app/pull/3008)
- Creating a role mapping before the existing ones are loaded, the page bursts [#3013](https://github.com/wazuh/wazuh-kibana-app/pull/3013)
- Fix pagination in SCA checks table when expand some row [#3018](https://github.com/wazuh/wazuh-kibana-app/pull/3018)
- Fix manager is shown in suggestions in Agents section [#3025](https://github.com/wazuh/wazuh-kibana-app/pull/3025)
- Fix disabled loading on inventory when request fail [#3026](https://github.com/wazuh/wazuh-kibana-app/pull/3026)
- Fix restarting selected cluster instead of all of them [#3032](https://github.com/wazuh/wazuh-kibana-app/pull/3032)
- Fix pinned agents don't trigger a new filtered query [#3035](https://github.com/wazuh/wazuh-kibana-app/pull/3035)
- Overlay Wazuh menu when Kibana menu is opened or docked [#3038](https://github.com/wazuh/wazuh-kibana-app/pull/3038)
- Fix visualizations in PDF Reports with Dark mode [#2983](https://github.com/wazuh/wazuh-kibana-app/pull/2983)

## Wazuh v4.1.1 - Kibana 7.10.0 , 7.10.2 - Revision 4102

### Added

- Prompt to show the unsupported module for the selected agent [#2959](https://github.com/wazuh/wazuh-kibana-app/pull/2959)
- Added a X-Frame-Options header to the backend responses [#2977](https://github.com/wazuh/wazuh-kibana-app/pull/2977)

### Changed

- Added toast with refresh button when new fields are loaded [#2974](https://github.com/wazuh/wazuh-kibana-app/pull/2974)
- Migrated manager and cluster files endpoints and their corresponding RBAC [#2984](https://github.com/wazuh/wazuh-kibana-app/pull/2984)

### Fixed

- Fix login error when AWS Elasticsearch and ODFE is used [#2710](https://github.com/wazuh/wazuh-kibana-app/issues/2710)
- An error message is displayed when changing a group's configuration although the user has the right permissions [#2955](https://github.com/wazuh/wazuh-kibana-app/pull/2955)
- Fix Security events table is empty when switching the pinned agents [#2956](https://github.com/wazuh/wazuh-kibana-app/pull/2956)
- Fix disabled switch visual edit button when json content is empty [#2957](https://github.com/wazuh/wazuh-kibana-app/issues/2957)
- Fixed main and `More` menus for unsupported agents [#2959](https://github.com/wazuh/wazuh-kibana-app/pull/2959)
- Fixed forcing a non numeric filter value in a number type field [#2961](https://github.com/wazuh/wazuh-kibana-app/pull/2961)
- Fixed wrong number of alerts in Security Events [#2964](https://github.com/wazuh/wazuh-kibana-app/pull/2964)
- Fixed search with strange characters of agent in Management groups [#2970](https://github.com/wazuh/wazuh-kibana-app/pull/2970)
- Fix the statusCode error message [#2971](https://github.com/wazuh/wazuh-kibana-app/pull/2971)
- Fix the SCA policy stats didn't refresh [#2973](https://github.com/wazuh/wazuh-kibana-app/pull/2973)
- Fixed loading of AWS index fields even when no AWS alerts were found [#2974](https://github.com/wazuh/wazuh-kibana-app/pull/2974)
- Fix some date fields format in FIM and SCA modules [#2975](https://github.com/wazuh/wazuh-kibana-app/pull/2975)
- Fix a non-stop error in Manage agents when the user has no permissions [#2976](https://github.com/wazuh/wazuh-kibana-app/pull/2976)
- Can't edit empty rules and decoders files that already exist in the manager [#2978](https://github.com/wazuh/wazuh-kibana-app/pull/2978)
- Support for alerts index pattern with different ID and name [#2979](https://github.com/wazuh/wazuh-kibana-app/pull/2979)
- Fix the unpin agent in the selection modal [#2980](https://github.com/wazuh/wazuh-kibana-app/pull/2980)
- Fix properly logout of Wazuh API when logging out of the application (only for OpenDistro) [#2789](https://github.com/wazuh/wazuh-kibana-app/issues/2789)
- Fixed missing `&&` from macOS agent deployment command [#2989](https://github.com/wazuh/wazuh-kibana-app/issues/2989)
- Fix prompt permissions on Framework of Mitre and Inventory of Integrity monitoring. [#2967](https://github.com/wazuh/wazuh-kibana-app/issues/2967)
- Fix properly logout of Wazuh API when logging out of the application support x-pack [#2789](https://github.com/wazuh/wazuh-kibana-app/issues/2789)

## Wazuh v4.1.0 - Kibana 7.10.0 , 7.10.2 - Revision 4101

### Added

- Check the max buckets by default in healthcheck and increase them [#2901](https://github.com/wazuh/wazuh-kibana-app/pull/2901)
- Added a prompt wraning in role mapping if run_as is false or he is not allowed to use it by API [#2876](https://github.com/wazuh/wazuh-kibana-app/pull/2876)

### Changed

- Support new fields of Windows Registry at FIM inventory panel [#2679](https://github.com/wazuh/wazuh-kibana-app/issues/2679)
- Added on FIM Inventory Windows Registry registry_key and registry_value items from syscheck [#2908](https://github.com/wazuh/wazuh-kibana-app/issues/2908)
- Uncheck agents after an action in agents groups management [#2907](https://github.com/wazuh/wazuh-kibana-app/pull/2907)
- Unsave rule files when edit or create a rule with invalid content [#2944](https://github.com/wazuh/wazuh-kibana-app/pull/2944)
- Added vulnerabilities module for macos agents [#2969](https://github.com/wazuh/wazuh-kibana-app/pull/2969)

### Fixed

- Fix server error Invalid token specified: Cannot read property 'replace' of undefined [#2899](https://github.com/wazuh/wazuh-kibana-app/issues/2899)
- Fix show empty files rules and decoders: [#2923](https://github.com/wazuh/wazuh-kibana-app/issues/2923)
- Fixed wrong hover texts in CDB lists actions [#2929](https://github.com/wazuh/wazuh-kibana-app/pull/2929)
- Fixed access to forbidden agents information when exporting agents listt [2918](https://github.com/wazuh/wazuh-kibana-app/pull/2918)
- Fix the decoder detail view is not displayed [#2888](https://github.com/wazuh/wazuh-kibana-app/issues/2888)
- Fix the complex search using the Wazuh API query filter in search bars [#2930](https://github.com/wazuh/wazuh-kibana-app/issues/2930)
- Fixed validation to check userPermissions are not ready yet [#2931](https://github.com/wazuh/wazuh-kibana-app/issues/2931)
- Fixed clear visualizations manager list when switching tabs. Fixes PDF reports filters [#2932](https://github.com/wazuh/wazuh-kibana-app/pull/2932)
- Fix Strange box shadow in Export popup panel in Managment > Groups [#2886](https://github.com/wazuh/wazuh-kibana-app/issues/2886)
- Fixed wrong command on alert when data folder does not exist [#2938](https://github.com/wazuh/wazuh-kibana-app/pull/2938)
- Fix agents table OS field sorting: Changes agents table field `os_name` to `os.name,os.version` to make it sortable. [#2939](https://github.com/wazuh/wazuh-kibana-app/pull/2939)
- Fixed diff parsed datetime between agent detail and agents table [#2940](https://github.com/wazuh/wazuh-kibana-app/pull/2940)
- Allow access to Agents section with agent:group action permission [#2933](https://github.com/wazuh/wazuh-kibana-app/issues/2933)
- Fixed filters does not work on modals with search bar [#2935](https://github.com/wazuh/wazuh-kibana-app/pull/2935)
- Fix wrong package name in deploy new agent [#2942](https://github.com/wazuh/wazuh-kibana-app/issues/2942)
- Fixed number agents not show on pie onMouseEvent [#2890](https://github.com/wazuh/wazuh-kibana-app/issues/2890)
- Fixed off Kibana Query Language in search bar of Controls/Inventory modules. [#2945](https://github.com/wazuh/wazuh-kibana-app/pull/2945)
- Fixed number of agents do not show on the pie chart tooltip in agents preview [#2890](https://github.com/wazuh/wazuh-kibana-app/issues/2890)

## Wazuh v4.0.4 - Kibana 7.10.0 , 7.10.2 - Revision 4017

### Added
- Adapt the app to the new Kibana platform [#2475](https://github.com/wazuh/wazuh-kibana-app/issues/2475)
- Wazuh data directory moved from `optimize` to `data` Kibana directory [#2591](https://github.com/wazuh/wazuh-kibana-app/issues/2591)
- Show the wui_rules belong to wazuh-wui API user [#2702](https://github.com/wazuh/wazuh-kibana-app/issues/2702)

### Fixed

- Fixed Wazuh menu and agent menu for Solaris agents [#2773](https://github.com/wazuh/wazuh-kibana-app/issues/2773) [#2725](https://github.com/wazuh/wazuh-kibana-app/issues/2725)
- Fixed wrong shards and replicas for statistics indices and also fixed wrong prefix for monitoring indices [#2732](https://github.com/wazuh/wazuh-kibana-app/issues/2732)
- Report's creation dates set to 1970-01-01T00:00:00.000Z [#2772](https://github.com/wazuh/wazuh-kibana-app/issues/2772)
- Fixed bug for missing commands in ubuntu/debian and centos [#2786](https://github.com/wazuh/wazuh-kibana-app/issues/2786)
- Fixed bug that show an hour before in /security-events/dashboard [#2785](https://github.com/wazuh/wazuh-kibana-app/issues/2785) 
- Fixed permissions to access agents [#2838](https://github.com/wazuh/wazuh-kibana-app/issues/2838)
- Fix searching in groups [#2825](https://github.com/wazuh/wazuh-kibana-app/issues/2825)
- Fix the pagination in SCA ckecks table [#2815](https://github.com/wazuh/wazuh-kibana-app/issues/2815)
- Fix the SCA table with a wrong behaviour using the refresh button [#2854](https://github.com/wazuh/wazuh-kibana-app/issues/2854)
- Fix sca permissions for agents views and dashboards [#2862](https://github.com/wazuh/wazuh-kibana-app/issues/2862)
- Solaris should not show vulnerabilities module [#2829](https://github.com/wazuh/wazuh-kibana-app/issues/2829)
- Fix the settings of statistics indices creation [#2858](https://github.com/wazuh/wazuh-kibana-app/issues/2858)
- Update agents' info in Management Status after changing cluster node selected [#2828](https://github.com/wazuh/wazuh-kibana-app/issues/2828)
- Fix error when applying filter in rules from events [#2877](https://github.com/wazuh/wazuh-kibana-app/issues/2877)

### Changed

- Replaced `wazuh` Wazuh API user by `wazuh-wui` in the default configuration [#2852](https://github.com/wazuh/wazuh-kibana-app/issues/2852)
- Add agent id to the reports name in Agent Inventory and Modules [#2817](https://github.com/wazuh/wazuh-kibana-app/issues/2817)

### Adapt for Kibana 7.10.0

- Fixed filter pinned crash returning from agents [#2864](https://github.com/wazuh/wazuh-kibana-app/issues/2864)
- Fixed style in sca and regulatory compliance tables and in wz menu [#2861](https://github.com/wazuh/wazuh-kibana-app/issues/2861)
- Fix body-payload of Sample Alerts POST endpoint [#2857](https://github.com/wazuh/wazuh-kibana-app/issues/2857)
- Fixed bug in the table on Agents->Table-> Actions->Config icon [#2853](https://github.com/wazuh/wazuh-kibana-app/issues/2853)
- Fixed tooltip in the icon of view decoder file [#2850](https://github.com/wazuh/wazuh-kibana-app/issues/2850)
- Fixed bug with agent filter when it is pinned [#2846](https://github.com/wazuh/wazuh-kibana-app/issues/2846)
- Fix discovery navigation [#2845](https://github.com/wazuh/wazuh-kibana-app/issues/2845)
- Search file editor gone [#2843](https://github.com/wazuh/wazuh-kibana-app/issues/2843)
- Fix Agent Search Bar - Regex Query Interpreter [#2834](https://github.com/wazuh/wazuh-kibana-app/issues/2834)
- Fixed accordion style breaking [#2833](https://github.com/wazuh/wazuh-kibana-app/issues/2833)
- Fix metrics are not updated after a bad request in search input [#2830](https://github.com/wazuh/wazuh-kibana-app/issues/2830)
- Fix mitre framework tab crash [#2821](https://github.com/wazuh/wazuh-kibana-app/issues/2821)
- Changed ping request to default request. Added delay and while to che… [#2820](https://github.com/wazuh/wazuh-kibana-app/issues/2820)
- Removed kibana alert for security [#2806](https://github.com/wazuh/wazuh-kibana-app/issues/2806)

## Wazuh v4.0.4 - Kibana 7.10.0 , 7.10.2 - Revision 4016

### Added

- Modified agent registration adding groups and architecture [#2666](https://github.com/wazuh/wazuh-kibana-app/issues/2666) [#2652](https://github.com/wazuh/wazuh-kibana-app/issues/2652)
- Each user can only view their own reports [#2686](https://github.com/wazuh/wazuh-kibana-app/issues/2686)

### Fixed

- Create index pattern even if there aren´t available indices [#2620](https://github.com/wazuh/wazuh-kibana-app/issues/2620)
- Top bar overlayed over expanded visualizations [#2667](https://github.com/wazuh/wazuh-kibana-app/issues/2667)
- Empty inventory data in Solaris agents [#2680](https://github.com/wazuh/wazuh-kibana-app/pull/2680)
- Wrong parameters in the dev-tools autocomplete section [#2675](https://github.com/wazuh/wazuh-kibana-app/issues/2675)
- Wrong permissions on edit CDB list [#2665](https://github.com/wazuh/wazuh-kibana-app/pull/2665)
- fix(frontend): add the metafields when refreshing the index pattern [#2681](https://github.com/wazuh/wazuh-kibana-app/pull/2681)
- Error toast is showing about Elasticsearch users for environments without security [#2713](https://github.com/wazuh/wazuh-kibana-app/issues/2713)
- Error about Handler.error in Role Mapping fixed [#2702](https://github.com/wazuh/wazuh-kibana-app/issues/2702)
- Fixed message in reserved users actions [#2702](https://github.com/wazuh/wazuh-kibana-app/issues/2702)
- Error 500 on Export formatted CDB list [#2692](https://github.com/wazuh/wazuh-kibana-app/pull/2692)
- Wui rules label should have only one tooltip [#2723](https://github.com/wazuh/wazuh-kibana-app/issues/2723)
- Move upper the Wazuh item in the Kibana menu and default index pattern [#2867](https://github.com/wazuh/wazuh-kibana-app/pull/2867)


## Wazuh v4.0.4 - Kibana v7.9.1, v7.9.3 - Revision 4015

### Added

- Support for Wazuh v4.0.4

## Wazuh v4.0.3 - Kibana v7.9.1, v7.9.2, v7.9.3 - Revision 4014

### Added

- Improved management of index-pattern fields [#2630](https://github.com/wazuh/wazuh-kibana-app/issues/2630)

### Fixed

- fix(fronted): fixed the check of API and APP version in health check [#2655](https://github.com/wazuh/wazuh-kibana-app/pull/2655)
- Replace user by username key in the monitoring logic [#2654](https://github.com/wazuh/wazuh-kibana-app/pull/2654)
- Security alerts and reporting issues when using private tenants [#2639](https://github.com/wazuh/wazuh-kibana-app/issues/2639)
- Manager restart in rule editor does not work with Wazuh cluster enabled [#2640](https://github.com/wazuh/wazuh-kibana-app/issues/2640)
- fix(frontend): Empty inventory data in Solaris agents [#2680](https://github.com/wazuh/wazuh-kibana-app/pull/2680)

## Wazuh v4.0.3 - Kibana v7.9.1, v7.9.2, v7.9.3 - Revision 4013

### Added

- Support for Wazuh v4.0.3.

## Wazuh v4.0.2 - Kibana v7.9.1, v7.9.3 - Revision 4012

### Added

- Sample data indices name should take index pattern in use [#2593](https://github.com/wazuh/wazuh-kibana-app/issues/2593) 
- Added start option to macos Agents [#2653](https://github.com/wazuh/wazuh-kibana-app/pull/2653)

### Changed

- Statistics settings do not allow to configure primary shards and replicas [#2627](https://github.com/wazuh/wazuh-kibana-app/issues/2627)

## Wazuh v4.0.2 - Kibana v7.9.1, v7.9.3 - Revision 4011

### Added

- Support for Wazuh v4.0.2.

### Fixed

- The index pattern title is overwritten with its id after refreshing its fields [#2577](https://github.com/wazuh/wazuh-kibana-app/issues/2577)
- [RBAC] Issues detected when using RBAC [#2579](https://github.com/wazuh/wazuh-kibana-app/issues/2579)

## Wazuh v4.0.1 - Kibana v7.9.1, v7.9.3 - Revision 4010

### Changed

- Alerts summary table for PDF reports on all modules [#2632](https://github.com/wazuh/wazuh-kibana-app/issues/2632)
- [4.0-7.9] Run as with no wazuh-wui API user [#2576](https://github.com/wazuh/wazuh-kibana-app/issues/2576)
- Deploy a new agent interface as default interface [#2564](https://github.com/wazuh/wazuh-kibana-app/issues/2564)
- Problem in the visualization of new reserved resources of the Wazuh API [#2643](https://github.com/wazuh/wazuh-kibana-app/issues/2643)

### Fixed

- Restore the tables in the agents' reports [#2628](https://github.com/wazuh/wazuh-kibana-app/issues/2628)
- [RBAC] Issues detected when using RBAC [#2579](https://github.com/wazuh/wazuh-kibana-app/issues/2579)
- Changes done via a worker's API are overwritten [#2626](https://github.com/wazuh/wazuh-kibana-app/issues/2626)

### Fixed

- [BUGFIX] Default user field for current platform [#2633](https://github.com/wazuh/wazuh-kibana-app/pull/2633)

## Wazuh v4.0.1 - Kibana v7.9.1, v7.9.3 - Revision 4009

### Changed

- Hide empty columns of the processes table of the MacOS agents [#2570](https://github.com/wazuh/wazuh-kibana-app/pull/2570)
- Missing step in "Deploy a new agent" view [#2623](https://github.com/wazuh/wazuh-kibana-app/issues/2623)
- Implement wazuh users' CRUD [#2598](https://github.com/wazuh/wazuh-kibana-app/pull/2598)

### Fixed

- Inconsistent data in sample data alerts [#2618](https://github.com/wazuh/wazuh-kibana-app/pull/2618)

## Wazuh v4.0.1 - Kibana v7.9.1, v7.9.3 - Revision 4008

### Fixed

- Icons not align to the right in Modules > Events [#2607](https://github.com/wazuh/wazuh-kibana-app/pull/2607)
- Statistics visualizations do not show data [#2602](https://github.com/wazuh/wazuh-kibana-app/pull/2602)
- Error on loading css files [#2599](https://github.com/wazuh/wazuh-kibana-app/pull/2599)
- Fixed search filter in search bar in Module/SCA wasn't working [#2601](https://github.com/wazuh/wazuh-kibana-app/pull/2601)

## Wazuh v4.0.0 - Kibana v7.9.1, v7.9.2, v7.9.3 - Revision 4007

### Fixed

- updated macOS package URL [#2596](https://github.com/wazuh/wazuh-kibana-app/pull/2596)
- Revert "[4.0-7.9] [BUGFIX] Removed unnecessary function call" [#2597](https://github.com/wazuh/wazuh-kibana-app/pull/2597)

## Wazuh v4.0.0 - Kibana v7.9.1, v7.9.2, v7.9.3 - Revision 4006

### Fixed

- Undefined field in event view [#2588](https://github.com/wazuh/wazuh-kibana-app/issues/2588)
- Several calls to the same stats request (esAlerts) [#2586](https://github.com/wazuh/wazuh-kibana-app/issues/2586)
- The filter options popup doesn't open on click once the filter is pinned [#2581](https://github.com/wazuh/wazuh-kibana-app/issues/2581)
- The formatedFields are missing from the index-pattern of wazuh-alerts-* [#2574](https://github.com/wazuh/wazuh-kibana-app/issues/2574)


## Wazuh v4.0.0 - Kibana v7.9.3 - Revision 4005

### Added

- Support for Kibana v7.9.3

## Wazuh v4.0.0 - Kibana v7.9.1, v7.9.2 - Revision 4002

### Added

- Support for Wazuh v4.0.0.
- Support for Kibana v7.9.1 and 7.9.2.
- Support for Open Distro 1.10.1.
- Added a RBAC security layer integrated with Open Distro and X-Pack.
- Added remoted and analysisd statistics.
- Expand supported deployment variables.
- Added new configuration view settings for GCP integration.
- Added logic to change the `metafields` configuration of Kibana [#2524](https://github.com/wazuh/wazuh-kibana-app/issues/2524)

### Changed

- Migrated the default index-pattern to `wazuh-alerts-*`.
- Removed the `known-fields` functionality.
- Security Events dashboard redesinged.
- Redesigned the app settings configuration with categories.
- Moved the wazuh-registry file to Kibana optimize folder.

### Fixed

- Format options in `wazuh-alerts` index-pattern are not overwritten now.
- Prevent blank page in detaill agent view.
- Navigable agents name in Events.
- Index pattern is not being refreshed.
- Reporting fails when agent is pinned and compliance controls are visited.
- Reload rule detail doesn't work properly with the related rules.
- Fix search bar filter in Manage agent of group [#2541](https://github.com/wazuh/wazuh-kibana-app/pull/2541)

## Wazuh v3.13.2 - Kibana v7.9.1 - Revision 887

### Added

- Support for Wazuh v3.13.2

## Wazuh v3.13.2 - Kibana v7.8.0 - Revision 887
### Added

- Support for Wazuh v3.13.2

## Wazuh v3.13.1 - Kibana v7.9.1 - Revision 886

### Added

- Support for Kibana v7.9.1

## Wazuh v3.13.1 - Kibana v7.9.0 - Revision 885

### Added

- Support for Kibana v7.9.0


## Wazuh v3.13.1 - Kibana v7.8.1 - Revision 884

### Added

- Support for Kibana v7.8.1


## Wazuh v3.13.1 - Kibana v7.8.0 - Revision 883

### Added

- Support for Wazuh v3.13.1


## Wazuh v3.13.0 - Kibana v7.8.0 - Revision 881

### Added

- Support for Kibana v7.8.0


## Wazuh v3.13.0 - Kibana v7.7.0, v7.7.1 - Revision 880

### Added

- Support for Wazuh v3.13.0
- Support for Kibana v7.7.1
- Support for Open Distro 1.8
- New navigation experience with a global menu [#1965](https://github.com/wazuh/wazuh-kibana-app/issues/1965)
- Added a Breadcrumb in Kibana top nav [#2161](https://github.com/wazuh/wazuh-kibana-app/issues/2161)
- Added a new Agents Summary Screen [#1963](https://github.com/wazuh/wazuh-kibana-app/issues/1963)
- Added a new feature to add sample data to dashboards [#2115](https://github.com/wazuh/wazuh-kibana-app/issues/2115)
- Added MITRE integration [#1877](https://github.com/wazuh/wazuh-kibana-app/issues/1877)
- Added Google Cloud Platform integration [#1873](https://github.com/wazuh/wazuh-kibana-app/issues/1873)
- Added TSC integration [#2204](https://github.com/wazuh/wazuh-kibana-app/pull/2204)
- Added a new Integrity monitoring state view for agent [#2153](https://github.com/wazuh/wazuh-kibana-app/issues/2153)
- Added a new Integrity monitoring files detail view [#2156](https://github.com/wazuh/wazuh-kibana-app/issues/2156)
- Added a new component to explore Compliance requirements [#2156](https://github.com/wazuh/wazuh-kibana-app/issues/2261)

### Changed

- Code migration to React.js
- Global review of styles
- Unified Overview and Agent dashboards into new Modules [#2110](https://github.com/wazuh/wazuh-kibana-app/issues/2110)
- Changed Vulnerabilities dashboard visualizations [#2262](https://github.com/wazuh/wazuh-kibana-app/issues/2262)

### Fixed

- Open Distro tenants have been fixed and are functional now [#1890](https://github.com/wazuh/wazuh-kibana-app/issues/1890).
- Improved navigation performance [#2200](https://github.com/wazuh/wazuh-kibana-app/issues/2200).
- Avoid creating the wazuh-monitoring index pattern if it is disabled [#2100](https://github.com/wazuh/wazuh-kibana-app/issues/2100)
- SCA checks without compliance field can't be expanded [#2264](https://github.com/wazuh/wazuh-kibana-app/issues/2264)


## Wazuh v3.12.3 - Kibana v7.7.1 - Revision 876

### Added

- Support for Kibana v7.7.1


## Wazuh v3.12.3 - Kibana v7.7.0 - Revision 875

### Added

- Support for Kibana v7.7.0


## Wazuh v3.12.3 - Kibana v6.8.8, v7.6.1, v7.6.2 - Revision 874

### Added

- Support for Wazuh v3.12.3


## Wazuh v3.12.2 - Kibana v6.8.8, v7.6.1, v7.6.2 - Revision 873

### Added

- Support for Wazuh v3.12.2


## Wazuh v3.12.1 - Kibana v6.8.8, v7.6.1, v7.6.2 - Revision 872

### Added

- Support Wazuh 3.12.1
- Added new FIM settings on configuration on demand. [#2147](https://github.com/wazuh/wazuh-kibana-app/issues/2147)

### Changed

- Updated agent's variable names in deployment guides. [#2169](https://github.com/wazuh/wazuh-kibana-app/pull/2169)

### Fixed

- Pagination is now shown in table-type visualizations. [#2180](https://github.com/wazuh/wazuh-kibana-app/issues/2180)


## Wazuh v3.12.0 - Kibana v6.8.8, v7.6.2 - Revision 871

### Added

- Support for Kibana v6.8.8 and v7.6.2

## Wazuh v3.12.0 - Kibana v6.8.7, v7.4.2, v7.6.1 - Revision 870

### Added

- Support for Wazuh v3.12.0
- Added a new setting to hide manager alerts from dashboards. [#2102](https://github.com/wazuh/wazuh-kibana-app/pull/2102)
- Added a new setting to be able to change API from the top menu. [#2143](https://github.com/wazuh/wazuh-kibana-app/issues/2143)
- Added a new setting to enable/disable the known fields health check [#2037](https://github.com/wazuh/wazuh-kibana-app/pull/2037)
- Added suport for PCI 11.2.1 and 11.2.3 rules. [#2062](https://github.com/wazuh/wazuh-kibana-app/pull/2062)

### Changed

- Restructuring of the optimize/wazuh directory. Now the Wazuh configuration file (wazuh.yml) is placed on /usr/share/kibana/optimize/wazuh/config. [#2116](https://github.com/wazuh/wazuh-kibana-app/pull/2116)
- Improve performance of Dasboards reports generation. [1802344](https://github.com/wazuh/wazuh-kibana-app/commit/18023447c6279d385df84d7f4a5663ed2167fdb5)

### Fixed

- Discover time range selector is now displayed on the Cluster section. [08901df](https://github.com/wazuh/wazuh-kibana-app/commit/08901dfcbe509f17e4fab26877c8b7dae8a66bff)
- Added the win_auth_failure rule group to Authentication failure metrics. [#2099](https://github.com/wazuh/wazuh-kibana-app/pull/2099)
- Negative values in Syscheck attributes now have their correct value in reports. [7c3e84e](https://github.com/wazuh/wazuh-kibana-app/commit/7c3e84ec8f00760b4f650cfc00a885d868123f99)


## Wazuh v3.11.4 - Kibana v7.6.1 - Revision 858

### Added

- Support for Kibana v7.6.1


## Wazuh v3.11.4 - Kibana v6.8.6, v7.4.2, v7.6.0 - Revision 857

### Added

- Support for Wazuh v3.11.4


## Wazuh v3.11.3 - Kibana v7.6.0 - Revision 856

### Added

- Support for Kibana v7.6.0


## Wazuh v3.11.3 - Kibana v7.4.2 - Revision 855

### Added

- Support for Kibana v7.4.2

## Wazuh v3.11.3 - Kibana v7.5.2 - Revision 854

### Added

- Support for Wazuh v3.11.3

### Fixed

- Windows Updates table is now displayed in the Inventory Data report [#2028](https://github.com/wazuh/wazuh-kibana-app/pull/2028)


## Wazuh v3.11.2 - Kibana v7.5.2 - Revision 853

### Added

- Support for Kibana v7.5.2


## Wazuh v3.11.2 - Kibana v6.8.6, v7.3.2, v7.5.1 - Revision 852

### Added

- Support for Wazuh v3.11.2

### Changed

- Increased list filesize limit for the CDB-list [#1993](https://github.com/wazuh/wazuh-kibana-app/pull/1993)

### Fixed

- The xml validator now correctly handles the `--` string within comments [#1980](https://github.com/wazuh/wazuh-kibana-app/pull/1980)
- The AWS map visualization wasn't been loaded until the user interacts with it [dd31bd7](https://github.com/wazuh/wazuh-kibana-app/commit/dd31bd7a155354bc50fe0af22fca878607c8936a)


## Wazuh v3.11.1 - Kibana v6.8.6, v7.3.2, v7.5.1 - Revision 581

### Added
- Support for Wazuh v3.11.1.


## Wazuh v3.11.0 - Kibana v6.8.6, v7.3.2, v7.5.1 - Revision 580

### Added

- Support for Wazuh v3.11.0.
- Support for Kibana v7.5.1.
- The API credentials configuration has been moved from the .wazuh index to a wazuh.yml configuration file. Now the configuration of the API hosts is done from the file and not from the application. [#1465](https://github.com/wazuh/wazuh-kibana-app/issues/1465) [#1771](https://github.com/wazuh/wazuh-kibana-app/issues/1771).
- Upload ruleset files using a "drag and drop" component [#1770](https://github.com/wazuh/wazuh-kibana-app/issues/1770)
- Add logs for the reporting module [#1622](https://github.com/wazuh/wazuh-kibana-app/issues/1622).
- Extended the "Add new agent" guide [#1767](https://github.com/wazuh/wazuh-kibana-app/issues/1767).
- Add new table for windows hotfixes [#1932](https://github.com/wazuh/wazuh-kibana-app/pull/1932)

### Changed

- Removed Discover from top menu [#1699](https://github.com/wazuh/wazuh-kibana-app/issues/1699).
- Hide index pattern selector in case that only one exists [#1799](https://github.com/wazuh/wazuh-kibana-app/issues/1799).
- Remove visualizations legend [#1936](https://github.com/wazuh/wazuh-kibana-app/pull/1936)
- Normalize the field whodata in the group reporting [#1921](https://github.com/wazuh/wazuh-kibana-app/pull/1921)
- A message in the configuration view is ambiguous [#1870](https://github.com/wazuh/wazuh-kibana-app/issues/1870)
- Refactor syscheck table [#1941](https://github.com/wazuh/wazuh-kibana-app/pull/1941)

### Fixed

- Empty files now throws an error [#1806](https://github.com/wazuh/wazuh-kibana-app/issues/1806).
- Arguments for wazuh api requests are now validated [#1815](https://github.com/wazuh/wazuh-kibana-app/issues/1815).
- Fixed the way to check admin mode [#1838](https://github.com/wazuh/wazuh-kibana-app/issues/1838).
- Fixed error exporting as CSV the files into a group [#1833](https://github.com/wazuh/wazuh-kibana-app/issues/1833).
- Fixed XML validator false error for `<` [1882](https://github.com/wazuh/wazuh-kibana-app/issues/1882)
- Fixed "New file" editor doesn't allow saving twice [#1896](https://github.com/wazuh/wazuh-kibana-app/issues/1896)
- Fixed decoders files [#1929](https://github.com/wazuh/wazuh-kibana-app/pull/1929)
- Fixed registration guide [#1926](https://github.com/wazuh/wazuh-kibana-app/pull/1926)
- Fixed infinite load on Ciscat views [#1920](https://github.com/wazuh/wazuh-kibana-app/pull/1920), [#1916](https://github.com/wazuh/wazuh-kibana-app/pull/1916)
- Fixed missing fields in the Visualizations [#1913](https://github.com/wazuh/wazuh-kibana-app/pull/1913)
- Fixed Amazon S3 status is wrong in configuration section [#1864](https://github.com/wazuh/wazuh-kibana-app/issues/1864)
- Fixed hidden overflow in the fim configuration [#1887](https://github.com/wazuh/wazuh-kibana-app/pull/1887)
- Fixed Logo source fail after adding server.basePath [#1871](https://github.com/wazuh/wazuh-kibana-app/issues/1871)
- Fixed the documentation broken links [#1853](https://github.com/wazuh/wazuh-kibana-app/pull/1853)

## Wazuh v3.10.2 - Kibana v7.5.1 - Revision 556

### Added

- Support for Kibana v7.5.1


## Wazuh v3.10.2 - Kibana v7.5.0 - Revision 555

### Added

- Support for Kibana v7.5.0


## Wazuh v3.10.2 - Kibana v7.4.2 - Revision 549

### Added

- Support for Kibana v7.4.2


## Wazuh v3.10.2 - Kibana v7.4.1 - Revision 548

### Added

- Support for Kibana v7.4.1


## Wazuh v3.10.2 - Kibana v7.4.0 - Revision 547

### Added

- Support for Kibana v7.4.0
- Support for Wazuh v3.10.2.


## Wazuh v3.10.2 - Kibana v7.3.2 - Revision 546

### Added

- Support for Wazuh v3.10.2.


## Wazuh v3.10.1 - Kibana v7.3.2 - Revision 545

### Added

- Support for Wazuh v3.10.1.


## Wazuh v3.10.0 - Kibana v7.3.2 - Revision 543

### Added

- Support for Wazuh v3.10.0.
- Added an interactive guide for registering agents, things are now easier for the user, guiding it through the steps needed ending in a _copy & paste_ snippet for deploying his agent [#1468](https://github.com/wazuh/wazuh-kibana-app/issues/1468).
- Added new dashboards for the recently added regulatory compliance groups into the Wazuh core. They are HIPAA and NIST-800-53 [#1468](https://github.com/wazuh/wazuh-kibana-app/issues/1448), [#1638]( https://github.com/wazuh/wazuh-kibana-app/issues/1638).
- Make the app work under a custom Kibana space [#1234](https://github.com/wazuh/wazuh-kibana-app/issues/1234), [#1450](https://github.com/wazuh/wazuh-kibana-app/issues/1450).
- Added the ability to manage the app as a native plugin when using Kibana spaces, now you can safely hide/show the app depending on the selected space [#1601](https://github.com/wazuh/wazuh-kibana-app/issues/1601).
- Adapt the app the for Kibana dark mode [#1562](https://github.com/wazuh/wazuh-kibana-app/issues/1562).
- Added an alerts summary in _Overview > FIM_ panel [#1527](https://github.com/wazuh/wazuh-kibana-app/issues/1527).
- Export all the information of a Wazuh group and its related agents in a PDF document [#1341](https://github.com/wazuh/wazuh-kibana-app/issues/1341).
- Export the configuration of a certain agent as a PDF document. Supports granularity for exporting just certain sections of the configuration [#1340](https://github.com/wazuh/wazuh-kibana-app/issues/1340).


### Changed

- Reduced _Agents preview_ load time using the new API endpoint `/summary/agents` [#1687](https://github.com/wazuh/wazuh-kibana-app/pull/1687).
- Replaced most of the _md-nav-bar_ Angular.js components with React components using EUI [#1705](https://github.com/wazuh/wazuh-kibana-app/pull/1705).
- Replaced the requirements slider component with a new styled component [#1708](https://github.com/wazuh/wazuh-kibana-app/pull/1708).
- Soft deprecated the _.wazuh-version_ internal index, now the app dumps its content if applicable to a registry file, then the app removes that index. Further versions will hard deprecate this index [#1467](https://github.com/wazuh/wazuh-kibana-app/issues/1467). 
- Visualizations now don't fetch the documents _source_, also, they now use _size: 0_ for fetching [#1663](https://github.com/wazuh/wazuh-kibana-app/issues/1663).
- The app menu is now fixed on top of the view, it's not being hidden on every state change. Also, the Wazuh logo was placed in the top bar of Kibana UI [#1502](https://github.com/wazuh/wazuh-kibana-app/issues/1502).
- Improved _getTimestamp_ method not returning a promise object because it's no longer needed [014bc3a](https://github.com/wazuh/wazuh-kibana-app/commit/014b3aba0d2e9cda0c4d521f5f16faddc434a21e). Also improved main Discover listener for Wazuh not returning a promise object [bd82823](https://github.com/wazuh/wazuh-kibana-app/commit/bd8282391a402b8c567b32739cf914a0135d74bc).
- Replaced _Requirements over time_ visualizations in both PCI DSS and GDPR dashboards [35c539](https://github.com/wazuh/wazuh-kibana-app/commit/35c539eb328b3bded94aa7608f73f9cc51c235a6).
- Do not show a toaster when a visualization field was not known yet, instead, show it just in case the internal refreshing failed [19a2e7](https://github.com/wazuh/wazuh-kibana-app/commit/19a2e71006b38f6a64d3d1eb8a20b02b415d7e07).
- Minor optimizations for server logging [eb8e000](https://github.com/wazuh/wazuh-kibana-app/commit/eb8e00057dfea2dafef56319590ff832042c402d).

### Fixed

- Alerts search bar fixed for Kibana v7.3.1, queries were not being applied as expected [#1686](https://github.com/wazuh/wazuh-kibana-app/issues/1686).
- Hide attributes field from non-Windows agents in the FIM table [#1710](https://github.com/wazuh/wazuh-kibana-app/issues/1710).
- Fixed broken view in Management > Configuration > Amazon S3 > Buckets, some information was missing [#1675](https://github.com/wazuh/wazuh-kibana-app/issues/1675).
- Keep user's filters when switching from Discover to panel [#1685](https://github.com/wazuh/wazuh-kibana-app/issues/1685).
- Reduce load time and amount of data to be fetched in _Management > Cluster monitoring_ section avoiding possible timeouts [#1663](https://github.com/wazuh/wazuh-kibana-app/issues/1663).
- Restored _Remove column_ feature in Discover tabs [#1702](https://github.com/wazuh/wazuh-kibana-app/issues/1702).
- Apps using Kibana v7.3.1 had a bug once the user goes back from _Agent > FIM > Files_ to _Agent > FIM > dashboard_, filters disappear, now it's working properly [#1700](https://github.com/wazuh/wazuh-kibana-app/issues/1700).
- Fixed visual bug in _Management > Cluster monitoring_ and a button position [1e3b748](https://github.com/wazuh/wazuh-kibana-app/commit/1e3b748f11b43b2e7956b830269b6d046d74d12c).
- The app installation date was not being updated properly, now it's fixed [#1692](https://github.com/wazuh/wazuh-kibana-app/issues/1692).
- Fixed _Network interfaces_ table in Inventory section, the table was not paginating [#1474](https://github.com/wazuh/wazuh-kibana-app/issues/1474).
- Fixed APIs passwords are now obfuscated in server responses [adc3152](https://github.com/wazuh/wazuh-kibana-app/pull/1782/commits/adc31525e26b25e4cb62d81cbae70a8430728af5).


## Wazuh v3.9.5 - Kibana v6.8.2 / Kibana v7.2.1 / Kibana v7.3.0 - Revision 531

### Added

- Support for Wazuh v3.9.5

## Wazuh v3.9.4 - Kibana v6.8.1 / Kibana v6.8.2 / Kibana v7.2.0 / Kibana v7.2.1 / Kibana v7.3.0 - Revision 528

### Added

- Support for Wazuh v3.9.4
- Allow filtering by clicking a column in rules/decoders tables [0e2ddd7](https://github.com/wazuh/wazuh-kibana-app/pull/1615/commits/0e2ddd7b73f7f7975d02e97ed86ae8a0966472b4)
- Allow open file in rules table clicking on the file column [1af929d](https://github.com/wazuh/wazuh-kibana-app/pull/1615/commits/1af929d62f450f93c6733868bcb4057e16b7e279)

### Changed

- Improved app performance [#1640](https://github.com/wazuh/wazuh-kibana-app/pull/1640).
- Remove path filter from custom rules and decoders [895792e](https://github.com/wazuh/wazuh-kibana-app/pull/1615/commits/895792e6e6d9401b3293d5e16352b9abef515096)
- Show path column in rules and decoders [6f49816](https://github.com/wazuh/wazuh-kibana-app/pull/1615/commits/6f49816c71b5999d77bf9e3838443627c9be945d)
- Removed SCA overview dashboard [94ebbff](https://github.com/wazuh/wazuh-kibana-app/pull/1615/commits/94ebbff231cbfb6d793130e0b9ea855baa755a1c)
- Disabled last custom column removal [f1ef7de](https://github.com/wazuh/wazuh-kibana-app/pull/1615/commits/f1ef7de1a34bbe53a899596002e8153b95e7dc0e)
- Agents messages across sections unification [8fd7e36](https://github.com/wazuh/wazuh-kibana-app/pull/1615/commits/8fd7e36286fa9dfd03a797499af6ffbaa90b00e1)

### Fixed

- Fix check storeded apis [d6115d6](https://github.com/wazuh/wazuh-kibana-app/pull/1615/commits/d6115d6424c78f0cde2017b432a51b77186dd95a).
- Fix pci-dss console error [297080d](https://github.com/wazuh/wazuh-kibana-app/pull/1615/commits/297080d36efaea8f99b0cafd4c48845dad20495a)
- Fix error in reportingTable [85b7266](https://github.com/wazuh/wazuh-kibana-app/pull/1615/commits/85b72662cb4db44c443ed04f7c31fba57eefccaa)
- Fix filters budgets size [c7ac86a](https://github.com/wazuh/wazuh-kibana-app/pull/1615/commits/c7ac86acb3d5afaf1cf348fab09a2b8c5778a491)
- Fix missing permalink virustotal visualization [1b57529](https://github.com/wazuh/wazuh-kibana-app/pull/1615/commits/1b57529758fccdeb3ac0840e66a8aafbe4757a96)
- Improved wz-table performance [224bd6f](https://github.com/wazuh/wazuh-kibana-app/pull/1615/commits/224bd6f31235c81ba01755c3c1e120c3f86beafd)
- Fix inconsistent data between visualizations and tables in Overview Security Events [b12c600](https://github.com/wazuh/wazuh-kibana-app/pull/1615/commits/b12c600578d80d0715507dec4624a4ebc27ea573)
- Timezone applied in cluster status [a4f620d](https://github.com/wazuh/wazuh-kibana-app/pull/1615/commits/a4f620d398f5834a6d2945af892a462425ca3bec)
- Fixed Overview Security Events report when wazuh.monitoring is disabled [1c26da0](https://github.com/wazuh/wazuh-kibana-app/pull/1615/commits/1c26da05a0b6daf727e15c13b819111aa4e4e913)
- Fixes in APIs management [2143943](https://github.com/wazuh/wazuh-kibana-app/pull/1615/commits/2143943a5049cbb59bb8d6702b5a56cbe0d27a2a)
- Prevent duplicated visualization toast errors [786faf3](https://github.com/wazuh/wazuh-kibana-app/commit/786faf3e62d2cad13f512c0f873b36eca6e9787d)
- Fix not properly updated breadcrumb in ruleset section [9645903](https://github.com/wazuh/wazuh-kibana-app/commit/96459031cd4edbe047970bf0d22d0c099771879f)
- Fix badly dimensioned table in Integrity Monitoring section [9645903](https://github.com/wazuh/wazuh-kibana-app/commit/96459031cd4edbe047970bf0d22d0c099771879f)
- Fix implicit filters can be destroyed [9cf8578](https://github.com/wazuh/wazuh-kibana-app/commit/9cf85786f504f5d67edddeea6cfbf2ab577e799b)
- Windows agent dashboard doesn't show failure logon access. [d38d088](https://github.com/wazuh/wazuh-kibana-app/commit/d38d0881ac8e4294accde83d63108337b74cdd91) 
- Number of agents is not properly updated.  [f7cbbe5](https://github.com/wazuh/wazuh-kibana-app/commit/f7cbbe54394db825827715c3ad4370ac74317108) 
- Missing scrollbar on Firefox file viewer.  [df4e8f9](https://github.com/wazuh/wazuh-kibana-app/commit/df4e8f9305b35e9ee1473bed5f5d452dd3420567) 
- Agent search filter by name, lost when refreshing. [71b5274](https://github.com/wazuh/wazuh-kibana-app/commit/71b5274ccc332d8961a158587152f7badab28a95) 
- Alerts of level 12 cannot be displayed in the Summary table. [ec0e888](https://github.com/wazuh/wazuh-kibana-app/commit/ec0e8885d9f1306523afbc87de01a31f24e36309) 
- Restored query from search bar in visualizations. [439128f](https://github.com/wazuh/wazuh-kibana-app/commit/439128f0a1f65b649a9dcb81ab5804ca20f65763) 
- Fix Kibana filters loop in Firefox. [82f0f32](https://github.com/wazuh/wazuh-kibana-app/commit/82f0f32946d844ce96a28f0185f903e8e05c5589) 

## Wazuh v3.9.3 - Kibana v6.8.1 / v7.1.1 / v7.2.0 - Revision 523

### Added

- Support for Wazuh v3.9.3
- Support for Kibana v7.2.0 [#1556](https://github.com/wazuh/wazuh-kibana-app/pull/1556).

### Changed

- New design and several UI/UX changes [#1525](https://github.com/wazuh/wazuh-kibana-app/pull/1525).
- Improved error checking + syscollector performance [94d0a83](https://github.com/wazuh/wazuh-kibana-app/commit/94d0a83e43aa1d2d84ef6f87cbb76b9aefa085b3).
- Adapt Syscollector for MacOS agents [a4bf7ef](https://github.com/wazuh/wazuh-kibana-app/commit/a4bf7efc693a99b7565b5afcaa372155f15a4db9).
- Show last scan for syscollector [73f2056](https://github.com/wazuh/wazuh-kibana-app/commit/73f2056673bb289d472663397ba7097e49b7b93b).
- Extendend information for syscollector [#1585](https://github.com/wazuh/wazuh-kibana-app/issues/1585).

### Fixed

- Corrected width for agent stats [a998955](https://github.com/wazuh/wazuh-kibana-app/commit/a99895565a8854c55932ec94cffb08e1d0aa3da1).
- Fix height for the menu directive with Dynamic height [427d0f3](https://github.com/wazuh/wazuh-kibana-app/commit/427d0f3e9fa6c34287aa9e8557da99a51e0db40f).
- Fix wazuh-db and clusterd check [cddcef6](https://github.com/wazuh/wazuh-kibana-app/commit/cddcef630c5234dd6f6a495715743dfcfd4e4001).
- Fix AlertsStats when value is "0", it was showing "-" [07a3e10](https://github.com/wazuh/wazuh-kibana-app/commit/07a3e10c7f1e626ba75a55452b6c295d11fd657d).
- Fix syscollector state value [f8d3d0e](https://github.com/wazuh/wazuh-kibana-app/commit/f8d3d0eca44e67e26f79bc574495b1f4c8f751f2).
- Fix time offset for reporting table [2ef500b](https://github.com/wazuh/wazuh-kibana-app/commit/2ef500bb112e68bd4811b8e87ce8581d7c04d20f).
- Fix call to obtain GDPR requirements for specific agent [ccda846](https://github.com/wazuh/wazuh-kibana-app/commit/ccda8464b50be05bc5b3642f25f4972c8a7a2c03).
- Restore "rule.id" as a clickable field in visualizations [#1546](https://github.com/wazuh/wazuh-kibana-app/pull/1546).
- Fix timepicker in cluster monitoring [f7533ce](https://github.com/wazuh/wazuh-kibana-app/pull/1560/commits/f7533cecb6862abfb5c1d2173ec3e70ffc59804a).
- Fix several bugs [#1569](https://github.com/wazuh/wazuh-kibana-app/pull/1569).
- Fully removed "rule.id" as URL field [#1584](https://github.com/wazuh/wazuh-kibana-app/issues/1584).
- Fix filters for dashboards [#1583](https://github.com/wazuh/wazuh-kibana-app/issues/1583).
- Fix missing dependency [#1591](https://github.com/wazuh/wazuh-kibana-app/issues/1591).

## Wazuh v3.9.2 - Kibana v7.1.1 - Revision 510

### Added

- Support for Wazuh v3.9.2

### Changed

- Avoid showing more than one toaster for the same error message [7937003](https://github.com/wazuh/wazuh-kibana-app/commit/793700382798033203091d160773363323e05bb9).
- Restored "Alerts evolution - Top 5 agents" in Overview > Security events [f9305c0](https://github.com/wazuh/wazuh-kibana-app/commit/f9305c0c6acf4a31c41b1cc9684b87f79b27524f).

### Fixed

- Fix missing parameters in Dev Tools request [#1496](https://github.com/wazuh/wazuh-kibana-app/pull/1496).
- Fix "Invalid Date" for Safari and Internet Explorer [#1505](https://github.com/wazuh/wazuh-kibana-app/pull/1505).

## Wazuh v3.9.1 - Kibana v7.1.1 - Revision 509

### Added

- Support for Kibana v7.1.1
- Added overall metrics for Agents > Overview [#1479](https://github.com/wazuh/wazuh-kibana-app/pull/1479).

### Fixed

- Fixed missing dependency for Discover [43f5dd5](https://github.com/wazuh/wazuh-kibana-app/commit/43f5dd5f64065c618ba930b2a4087f0a9e706c0e).
- Fixed visualization for Agents > Overview [#1477](https://github.com/wazuh/wazuh-kibana-app/pull/1477). 
- Fixed SCA policy checks table [#1478](https://github.com/wazuh/wazuh-kibana-app/pull/1478).

## Wazuh v3.9.1 - Kibana v7.1.0 - Revision 508

### Added

- Support for Kibana v7.1.0

## Wazuh v3.9.1 - Kibana v6.8.0 - Revision 444

### Added

- Support for Wazuh v3.9.1
- Support for Kibana v6.8.0

### Fixed

- Fixed background color for some parts of the Discover directive [2dfc763](https://github.com/wazuh/wazuh-kibana-app/commit/2dfc763bfa1093fb419f118c2938f6b348562c69).
- Fixed cut values in non-resizable tables when the value is too large [cc4828f](https://github.com/wazuh/wazuh-kibana-app/commit/cc4828fbf50d4dab3dd4bb430617c1f2b13dac6a).
- Fixed handled but not shown error messages from rule editor [0aa0e17](https://github.com/wazuh/wazuh-kibana-app/commit/0aa0e17ac8678879e5066f8d83fd46f5d8edd86a).
- Minor typos corrected [fe11fb6](https://github.com/wazuh/wazuh-kibana-app/commit/fe11fb67e752368aedc89ec844ddf729eb8ad761).
- Minor fixes in agents configuration [1bc2175](https://github.com/wazuh/wazuh-kibana-app/commit/1bc217590438573e7267687655bb5939b5bb9fde).
- Fix Management > logs viewer scrolling [f458b2e](https://github.com/wazuh/wazuh-kibana-app/commit/f458b2e3294796f9cf00482b4da27984646c6398).

### Changed

- Kibana version shown in settings is now read from our package.json [c103d3e](https://github.com/wazuh/wazuh-kibana-app/commit/c103d3e782136106736c02039d28c4567b255aaa).
- Removed an old header from Settings [0197b8b](https://github.com/wazuh/wazuh-kibana-app/commit/0197b8b1abc195f275c8cd9893df84cd5569527b).
- Improved index pattern validation fields, replaced "full_log" with "rule.id" as part of the minimum required fields [dce0595](https://github.com/wazuh/wazuh-kibana-app/commit/dce059501cbd28f1294fd761da3e015e154747bc).
- Improve dynamic height for configuration editor [c318131](https://github.com/wazuh/wazuh-kibana-app/commit/c318131dfb6b5f01752593f2aa972b98c0655610).
- Add timezone for all dates shown in the app [4b8736f](https://github.com/wazuh/wazuh-kibana-app/commit/4b8736fb4e562c78505daaee042bcd798242c3f5).

## Wazuh v3.9.0 - Kibana v6.7.0 / v6.7.1 / v6.7.2 - Revision 441

### Added

- Support for Wazuh v3.9.0
- Support for Kibana v6.7.0 / v6.7.1 / v6.7.2
- Edit master and worker configuration ([#1215](https://github.com/wazuh/wazuh-kibana-app/pull/1215)).
- Edit local rules, local decoders and CDB lists ([#1212](https://github.com/wazuh/wazuh-kibana-app/pull/1212), [#1204](https://github.com/wazuh/wazuh-kibana-app/pull/1204), [#1196](https://github.com/wazuh/wazuh-kibana-app/pull/1196), [#1233](https://github.com/wazuh/wazuh-kibana-app/pull/1233), [#1304](https://github.com/wazuh/wazuh-kibana-app/pull/1304)).
- View no local rules/decoders XML files ([#1395](https://github.com/wazuh/wazuh-kibana-app/pull/1395))
- Dev Tools additions
  - Added hotkey `[shift] + [enter]` for sending query ([#1170](https://github.com/wazuh/wazuh-kibana-app/pull/1170)).
  - Added `Export JSON` button for the Dev Tools ([#1170](https://github.com/wazuh/wazuh-kibana-app/pull/1170)).
- Added refresh button for agents preview table ([#1169](https://github.com/wazuh/wazuh-kibana-app/pull/1169)).
- Added `configuration assessment` information in "Agent > Policy monitoring" ([#1227](https://github.com/wazuh/wazuh-kibana-app/pull/1227)).
- Added agents `configuration assessment` configuration section in "Agent > Configuration" ([1257](https://github.com/wazuh/wazuh-kibana-app/pull/1257))
- Restart master and worker nodes ([#1222](https://github.com/wazuh/wazuh-kibana-app/pull/1222)).
- Restart agents ([#1229](https://github.com/wazuh/wazuh-kibana-app/pull/1229)).
- Added support for more than one Wazuh monitoring pattern ([#1243](https://github.com/wazuh/wazuh-kibana-app/pull/1243))
- Added customizable interval for Wazuh monitoring indices creation ([#1243](https://github.com/wazuh/wazuh-kibana-app/pull/1243)).
- Expand visualizations ([#1246](https://github.com/wazuh/wazuh-kibana-app/pull/1246)).
- Added a dynamic table columns selector ([#1246](https://github.com/wazuh/wazuh-kibana-app/pull/1246)).
- Added resizable columns by dragging in tables ([d2bf8ee](https://github.com/wazuh/wazuh-kibana-app/commit/d2bf8ee9681ca5d6028325e165854b49214e86a3))
- Added a cron job for fetching missing fields of all valid index patterns, also merging dynamic fields every time an index pattern is refreshed by the app ([#1276](https://github.com/wazuh/wazuh-kibana-app/pull/1276)).
- Added auto-merging dynamic fields for Wazuh monitoring index patterns ([#1300](https://github.com/wazuh/wazuh-kibana-app/pull/1300))
- New server module, it's a job queue so we can add delayed jobs to be run in background, this iteration only accepts delayed Wazuh API calls ([#1283](https://github.com/wazuh/wazuh-kibana-app/pull/1283)).
- Added new way to view logs using a logs viewer ([#1292](https://github.com/wazuh/wazuh-kibana-app/pull/1292))
- Added new directive for registering agents from the UI, including instructions on "how to" ([#1321](https://github.com/wazuh/wazuh-kibana-app/pull/1321)).
- Added some Angular charts in Agents Preview and Agents SCA sections ([#1364](https://github.com/wazuh/wazuh-kibana-app/pull/1364))
- Added Docker listener settings in configuration views ([#1365](https://github.com/wazuh/wazuh-kibana-app/pull/1365))
- Added Docker dashboards for both Agents and Overview ([#1367](https://github.com/wazuh/wazuh-kibana-app/pull/1367))
- Improved app logger with debug level ([#1373](https://github.com/wazuh/wazuh-kibana-app/pull/1373))
- Introducing React components from the EUI framework

### Changed

- Escape XML special characters ([#1159](https://github.com/wazuh/wazuh-kibana-app/pull/1159)).
- Changed empty results message for Wazuh tables ([#1165](https://github.com/wazuh/wazuh-kibana-app/pull/1165)).
- Allowing the same query multiple times on the Dev Tools ([#1174](https://github.com/wazuh/wazuh-kibana-app/pull/1174))
- Refactor JSON/XML viewer for configuration tab ([#1173](https://github.com/wazuh/wazuh-kibana-app/pull/1173), [#1148](https://github.com/wazuh/wazuh-kibana-app/pull/1148)).
- Using full height for all containers when possible ([#1224](https://github.com/wazuh/wazuh-kibana-app/pull/1224)).
- Improved the way we are handling "back button" events ([#1207](https://github.com/wazuh/wazuh-kibana-app/pull/1207)).
- Changed some visualizations for FIM, GDPR, PCI, Vulnerability and Security Events ([#1206](https://github.com/wazuh/wazuh-kibana-app/pull/1206), [#1235](https://github.com/wazuh/wazuh-kibana-app/pull/1235), [#1293](https://github.com/wazuh/wazuh-kibana-app/pull/1293)).
- New design for agent header view ([#1186](https://github.com/wazuh/wazuh-kibana-app/pull/1186)).
- Not fetching data the very first time the Dev Tools are opened ([#1185](https://github.com/wazuh/wazuh-kibana-app/pull/1185)).
- Refresh all known fields for all valid index patterns if `kbn-vis` detects a broken index pattern ([ecd7c8f](https://github.com/wazuh/wazuh-kibana-app/commit/ecd7c8f98c187a350f81261d13b0d45dcec6dc5d)).
- Truncate texts and display a tooltip when they don't fit in a table cell ([7b56a87](https://github.com/wazuh/wazuh-kibana-app/commit/7b56a873f85dcba7e6838aeb2e40d9b4cf472576))
- Updated API autocomplete for Dev Tools ([#1218](https://github.com/wazuh/wazuh-kibana-app/pull/1218))
- Updated switches design to adapt it to Kibana's design ([#1253](https://github.com/wazuh/wazuh-kibana-app/pull/1253))
- Reduced the width of some table cells with little text, to give more space to the other columns ([#1263](https://github.com/wazuh/wazuh-kibana-app/pull/1263)).
- Redesign for Management > Status daemons list ([#1284](https://github.com/wazuh/wazuh-kibana-app/pull/1284)).
- Redesign for Management > Configuration, Agent > Configuration ([#1289](https://github.com/wazuh/wazuh-kibana-app/pull/1289)).
- Replaced Management > Logs table with a log viewer component ([#1292](https://github.com/wazuh/wazuh-kibana-app/pull/1292)).
- The agents list search bar now allows to switch between AND/OR operators ([#1291](https://github.com/wazuh/wazuh-kibana-app/pull/1291)).
- Improve audit dashboards ([#1374](https://github.com/wazuh/wazuh-kibana-app/pull/1374))
- Exclude agent "000" getting the last registered and the most active agents from the Wazuh API.([#1391](https://github.com/wazuh/wazuh-kibana-app/pull/1391))
- Reviewed Osquery dashboards ([#1394](https://github.com/wazuh/wazuh-kibana-app/pull/1394))
- Memory info is now a log ([#1400](https://github.com/wazuh/wazuh-kibana-app/pull/1400))
- Error toasters time is now 30000ms, warning/info are still 6000ms ([#1420](https://github.com/wazuh/wazuh-kibana-app/pull/1420))

### Fixed

- Properly handling long messages on notifier service, until now, they were using out of the card space, also we replaced some API messages with more meaningful messages ([#1168](https://github.com/wazuh/wazuh-kibana-app/pull/1168)).
- Adapted Wazuh icon for multiple browsers where it was gone ([#1208](https://github.com/wazuh/wazuh-kibana-app/pull/1208)).
- Do not fetch data from tables twice when resize window ([#1303](https://github.com/wazuh/wazuh-kibana-app/pull/1303)).
- Agent syncrhonization status is updated as we browse the configuration section ([#1305](https://github.com/wazuh/wazuh-kibana-app/pull/1305))
- Using the browser timezone for reporting documents ([#1311](https://github.com/wazuh/wazuh-kibana-app/pull/1311)).
- Wrong behaviors in the routing system when the basePath was set ([#1342](https://github.com/wazuh/wazuh-kibana-app/pull/1342))
- Do not show pagination for one-page tables ([196c5b7](https://github.com/wazuh/wazuh-kibana-app/pull/1362/commits/196c5b717583032798da7791fa4f90ec06397f68))
- Being redirected to Overview once a Kibana restart is performed ([#1378](https://github.com/wazuh/wazuh-kibana-app/pull/1378))
- Displaying the AWS services section of the aws-s3 wodle ([#1393](https://github.com/wazuh/wazuh-kibana-app/pull/1393))
- Show email configuration on the configuration on demand ([#1401](https://github.com/wazuh/wazuh-kibana-app/issues/1401))
- Show "Follow symbolic link" field in Integrity monitoring - Monitored configuration on demand ([0c9c9da](https://github.com/wazuh/wazuh-kibana-app/pull/1414/commits/0c9c9da3b951548761cd203db5ee5baa39afe26c))

## Wazuh v3.8.2 - Kibana v6.6.0 / v6.6.1 / v6.6.2 / v6.7.0 - Revision 419

### Added

- Support for Kibana v6.6.0 / v6.6.1 / v6.6.2 / v6.7.0

### Fixed

- Fixed AWS dashboard, newer JavaScript browser engines break the view due to Angular.js ([6e882fc](https://github.com/wazuh/wazuh-kibana-app/commit/6e882fc1d7efe6059e6140ff40b8a20d9c1fa51e)).
- Fixed AWS accounts visualization, using the right field now ([6e882fc](https://github.com/wazuh/wazuh-kibana-app/commit/6e882fc1d7efe6059e6140ff40b8a20d9c1fa51e)).

## Wazuh v3.8.2 - Kibana v6.5.4 - Revision 418

### Added

- Support for Wazuh v3.8.2

### Changed

- Close configuration editor only if it was successfully updated ([bc77c35](https://github.com/wazuh/wazuh-kibana-app/commit/bc77c35d8440a656d4704451ce857c9e1d36a438)).
- Replaced FIM Vega visualization with standard visualization ([554ee1c](https://github.com/wazuh/wazuh-kibana-app/commit/554ee1c4c4d75c76d82272075acf8bb62e7f9e27)).

## Wazuh v3.8.1 - Kibana v6.5.4 - Revision 417

### Added

- Support for Wazuh v3.8.1

### Changed

- Moved monitored/ignored Windows registry entries to "FIM > Monitored" and "FIM > Ignored" to avoid user confusion ([#1176](https://github.com/wazuh/wazuh-kibana-app/pull/1176)).
- Excluding managers from wazuh-monitoring indices ([#1177](https://github.com/wazuh/wazuh-kibana-app/pull/1177)).
- Escape `&` before sending group configuration ([d3aa56f](https://github.com/wazuh/wazuh-kibana-app/commit/d3aa56fa73478c60505e500db7d3a7df263081b5)).
- Improved `autoFormat` function before rendering group configuration ([f4f8144](https://github.com/wazuh/wazuh-kibana-app/commit/f4f8144eef8b93038fc897a9f16356e71029b844)).
- Now the group configuration editor doesn't exit after sending data to the Wazuh API ([5c1a3ef](https://github.com/wazuh/wazuh-kibana-app/commit/5c1a3ef9bd710a7befbed0709c4a7cf414f44f6b)).

### Fixed

- Fixed style for the error toaster for long URLs or long paths ([11b8084](https://github.com/wazuh/wazuh-kibana-app/commit/11b8084c75bbc5da36587ff31d1bc80a55fe4dfe)).

## Wazuh v3.8.0 - Kibana v6.5.4 - Revision 416

### Added

- Added group management features such as:
  - Edit the group configuration ([#1096](https://github.com/wazuh/wazuh-kibana-app/pull/1096)).
  - Add/remove groups to/from an agent ([#1096](https://github.com/wazuh/wazuh-kibana-app/pull/1096)).
  - Add/remove agents to/from a group ([#1096](https://github.com/wazuh/wazuh-kibana-app/pull/1096)).
  - Add/remove groups ([#1152](https://github.com/wazuh/wazuh-kibana-app/pull/1152)).
- New directive for tables that don't need external data sources ([#1067](https://github.com/wazuh/wazuh-kibana-app/pull/1067)).
- New search bar directive with interactive filters and suggestions ([#1058](https://github.com/wazuh/wazuh-kibana-app/pull/1058)).
- New server route `/elastic/alerts` for fetching alerts using custom parameters([#1056](https://github.com/wazuh/wazuh-kibana-app/pull/1056)).
- New table for an agent FIM monitored files, if the agent OS platform is Windows it will show two tables: files and registry ([#1032](https://github.com/wazuh/wazuh-kibana-app/pull/1032)).
- Added description to each setting under Settings > Configuration ([#1048](https://github.com/wazuh/wazuh-kibana-app/pull/1048)).
- Added a new setting to `config.yml` related to Wazuh monitoring and its index pattern ([#1095](https://github.com/wazuh/wazuh-kibana-app/pull/1095)).
- Resizable columns by dragging in Dev-tools ([#1102](https://github.com/wazuh/wazuh-kibana-app/pull/1102)).
- New feature to be able to edit config.yml file from the Settings > Configuration section view ([#1105](https://github.com/wazuh/wazuh-kibana-app/pull/1105)).
- Added a new table (network addresses) for agent inventory tab ([#1111](https://github.com/wazuh/wazuh-kibana-app/pull/1111)).
- Added `audit_key` (Who-data Audit keys) for configuration tab ([#1123](https://github.com/wazuh/wazuh-kibana-app/pull/1123)).
- Added new known fields for Kibana index pattern ([#1150](https://github.com/wazuh/wazuh-kibana-app/pull/1150)).

### Changed

- Changed Inventory tables. Now the app looks for the OS platform and it shows different tables depending on the OS platform. In addition the process state codes has been replaced to be more meaningful ([#1059](https://github.com/wazuh/wazuh-kibana-app/pull/1059)).
- Tiny rework for the AWS tab including.
- "Report" button is hidden on Discover panel ([#1047](https://github.com/wazuh/wazuh-kibana-app/pull/1047)).
- Visualizations, filters and Discover improved ([#1083](https://github.com/wazuh/wazuh-kibana-app/pull/1083)).
- Removed `popularizeField` function until https://github.com/elastic/kibana/issues/22426 is solved in order to avoid `Unable to write index pattern!` error on Discover tab ([#1085](https://github.com/wazuh/wazuh-kibana-app/pull/1085)).
- Improved Wazuh monitoring module ([#1094](https://github.com/wazuh/wazuh-kibana-app/pull/1094)).
- Added "Registered date" and "Last keep alive" in agents table allowing you to sort by these fields ([#1102](https://github.com/wazuh/wazuh-kibana-app/pull/1102)).
- Improved code quality in sections such as Ruleset > Rule and Decoder detail view simplify conditions ([#1102](https://github.com/wazuh/wazuh-kibana-app/pull/1102)).
- Replaced reporting success message ([#1102](https://github.com/wazuh/wazuh-kibana-app/pull/1102)).
- Reduced the default number of shards and the default number of replicas for the app indices ([#1113](https://github.com/wazuh/wazuh-kibana-app/pull/1113)).
- Refreshing index pattern known fields on health check controller ([#1119](https://github.com/wazuh/wazuh-kibana-app/pull/1119)).
- Less strict memory check ([786c764](https://github.com/wazuh/wazuh-kibana-app/commit/786c7642cd88083f9a77c57ed204488ecf5b710a)).
- Checking message origin in error handler ([dfec368](https://github.com/wazuh/wazuh-kibana-app/commit/dfec368d22a148b2e4437db92d71294900241961)).
- Dev tools is now showing the response as it is, like `curl` does ([#1137](https://github.com/wazuh/wazuh-kibana-app/pull/1137)).
- Removed `unknown` as valid node name ([#1149](https://github.com/wazuh/wazuh-kibana-app/pull/1149)).
- Removed `rule.id` direct filter from the rule set tables ([#1151](https://github.com/wazuh/wazuh-kibana-app/pull/1151))

### Fixed

- Restored X-Pack security logic for the .wazuh index, now it's not bypassing the X-Pack roles ([#1081](https://github.com/wazuh/wazuh-kibana-app/pull/1081))
- Avoid fetching twice the same data ([#1072](https://github.com/wazuh/wazuh-kibana-app/pull/1072), [#1061](https://github.com/wazuh/wazuh-kibana-app/pull/1061)).
- Wazuh logo adapted to low resolutions ([#1074](https://github.com/wazuh/wazuh-kibana-app/pull/1074)).
- Hide Audit, OpenSCAP tabs for non-linux agents. Fixed empty Windows events under Configuration > Log collection section. OSQuery logo has been standardized ([#1072](https://github.com/wazuh/wazuh-kibana-app/pull/1072), [#1076](https://github.com/wazuh/wazuh-kibana-app/pull/1076)).
- Fix empty values on _Overview > Security events_ when Wazuh monitoring is disabled ([#1091](https://github.com/wazuh/wazuh-kibana-app/pull/1091)).
- Fix overlapped play button in Dev-tools when the input box has a scrollbar ([#1102](https://github.com/wazuh/wazuh-kibana-app/pull/1102)).
- Fix Dev-tools behavior when parse json invalid blocks ([#1102](https://github.com/wazuh/wazuh-kibana-app/pull/1102)).
- Fixed Management > Monitoring tab frustration adding back buttons ([#1102](https://github.com/wazuh/wazuh-kibana-app/pull/1102)).
- Fix template checking when using more than one pattern ([#1104](https://github.com/wazuh/wazuh-kibana-app/pull/1104)).
- Fix infinite loop for Wazuh monitoring when the Wazuh API is not being able to give us all the agents ([5a26916](https://github.com/wazuh/wazuh-kibana-app/commit/5a2691642b40a34783d2eafb6ee24ae78b9af21a)), ([85005a1](https://github.com/wazuh/wazuh-kibana-app/commit/85005a184d4f1c3d339b7c895b5d2469f3b45171)).
- Fix rule details for `list` and `info` parameters ([#1149](https://github.com/wazuh/wazuh-kibana-app/pull/1149)).

## Wazuh v3.7.1 / v3.7.2 - Kibana v6.5.1 / v6.5.2 / v6.5.3 / v6.5.4 - Revision 415

### Added

- Support for Elastic stack v6.5.2 / v6.5.3 / v6.5.4.
- Support for Wazuh v3.7.1 / v3.7.2.
- Dev Tools module now autocompletes API endpoints ([#1030](https://github.com/wazuh/wazuh-kibana-app/pull/1030)).

### Changed

- Increased number of rows for syscollector tables ([#1033](https://github.com/wazuh/wazuh-kibana-app/pull/1033)).
- Modularized JSON/XML viewers for the configuration section ([#982](https://github.com/wazuh/wazuh-kibana-app/pull/982)).

### Fixed

- Added missing fields for syscollector network tables ([#1036](https://github.com/wazuh/wazuh-kibana-app/pull/1036)).
- Using the right API path when downloading CSV for decoders list ([#1045](https://github.com/wazuh/wazuh-kibana-app/pull/1045)).
- Including group field when downloading CSV for agents list ([#1044](https://github.com/wazuh/wazuh-kibana-app/pull/1044)).
- Preserve active tab in configuration section when refreshing the page ([#1037](https://github.com/wazuh/wazuh-kibana-app/pull/1037)).

## Wazuh v3.7.0 - Kibana v6.5.0 / v6.5.1 - Revision 414

### Added

- Support for Elastic Stack v6.5.0 / v6.5.1.
- Agent groups bar is now visible on the agent configuration section ([#1023](https://github.com/wazuh/wazuh-kibana-app/pull/1023)).
- Added a new setting for the `config.yml` file for enable/disable administrator mode ([#1019](https://github.com/wazuh/wazuh-kibana-app/pull/1019)).
  - This allows the user to perform PUT, POST, DELETE methods in our Dev Tools.

### Changed

- Refactored most front-end controllers ([#1023](https://github.com/wazuh/wazuh-kibana-app/pull/1023)).

## Wazuh v3.7.0 - Kibana v6.4.2 / v6.4.3 - Revision 413

### Added

- Support for Wazuh v3.7.0.
- Support for Elastic Stack v6.4.2 / v6.4.3.
- Brand-new interface for _Configuration_ (on both _Management_ and _Agents_ tabs) ([#914](https://github.com/wazuh/wazuh-kibana-app/pull/914)):
  - Now you can check current and real agent and manager configuration.
  - A new interface design, with more useful information and easy to understand descriptions.
  - New and more responsive JSON/XML viewers to show the configuration in raw mode.
- Brand-new extension - Osquery ([#938](https://github.com/wazuh/wazuh-kibana-app/pull/938)):
  - A new extension, disabled by default.
  - Check alerts from Wazuh's Osquery integration.
  - Check your current Osquery wodle configuration.
  - More improvements will come for this extension in the future.
- New option for Wazuh app configuration file - _Ignore index patterns_ ([#947](https://github.com/wazuh/wazuh-kibana-app/pull/947)):
  - Now the user can specify which index patterns can't be selected on the app using the new `ip.ignore` setting on the `config.yml` file.
  - The valid format is an array of strings which represents index patterns.
  - By default, this list is empty (all index patterns will be available if they use a compatible structure).
- Added a node selector for _Management > Status_ section when Wazuh cluster is enabled ([#976](https://github.com/wazuh/wazuh-kibana-app/pull/976)).
- Added quick access to _Configuration_ or _Discover_ panels for an agent on the agents list ([#939](https://github.com/wazuh/wazuh-kibana-app/pull/939)).
- Now you can click on an agent's ID on the _Discover_ panels to open its details page on the app ([#904](https://github.com/wazuh/wazuh-kibana-app/pull/904)).
- Redesigned the _Overview > Amazon AWS_ tab, using more meaningful visualizations for a better overall view of your agents' status ([#903](https://github.com/wazuh/wazuh-kibana-app/pull/903)).
- Redesigned the _Overview/Agents > Vulnerabilities_ tab, using more meaningful visualizations for a better overall view of your agents' status ([#954](https://github.com/wazuh/wazuh-kibana-app/pull/954)).
- Now everytime the user enters the _Settings_ tab, the API connection will be automatically checked ([#971](https://github.com/wazuh/wazuh-kibana-app/pull/971)).
- Added a node selector for _Management > Logs_ section when Wazuh cluster is enabled ([#980](https://github.com/wazuh/wazuh-kibana-app/pull/980)).
- Added a group selector for _Agents_ section ([#995](https://github.com/wazuh/wazuh-kibana-app/pull/995)).

### Changed

- Interface refactoring for the _Agents > Inventory data_ tab ([#924](https://github.com/wazuh/wazuh-kibana-app/pull/924)):
  - Now the tab won't be available if your agent doesn't have Syscollector enabled, and each card will be enabled or disabled depending on the current Syscollector scans configuration.
  - This will prevent situations where the user couldn't check the inventory although there was actual scan data to show on some sections.
- Added support for new multigroups feature ([#911](https://github.com/wazuh/wazuh-kibana-app/pull/911)):
  - Now the information bars on _Agents_ will show all the groups an agent belongs to.
- Now the result pane on the _Dev tools_ tab will show the error code coming from the Wazuh API ([#909](https://github.com/wazuh/wazuh-kibana-app/pull/909)).
- Changed some visualizations titles for _Overview/Agents > OpenSCAP_ tab ([#925](https://github.com/wazuh/wazuh-kibana-app/pull/925)).
- All backend routes have been renamed ([#932](https://github.com/wazuh/wazuh-kibana-app/pull/932)).
- Several improvements for Elasticsearch tests ([#933](https://github.com/wazuh/wazuh-kibana-app/pull/933)).
- Updated some strings and descriptions on the _Settings_ tab ([#934](https://github.com/wazuh/wazuh-kibana-app/pull/934)).
- Changed the date format on _Settings > Logs_ to make it more human-readable ([#944](https://github.com/wazuh/wazuh-kibana-app/pull/944)).
- Changed some labels to remove the "MD5 sum" expression, it will use "Checksum" instead ([#945](https://github.com/wazuh/wazuh-kibana-app/pull/945)).
- Added word wrapping class to group name in _Management > Groups > Group detail_ tab ([#945](https://github.com/wazuh/wazuh-kibana-app/pull/945)).
- The `wz-table` directive has been refactored ([#953](https://github.com/wazuh/wazuh-kibana-app/pull/953)).
- The `wz-table` directive now checks if a request is aborted ([#979](https://github.com/wazuh/wazuh-kibana-app/pull/979)).
- Several performance improvements ([#985](https://github.com/wazuh/wazuh-kibana-app/pull/985), [#997](https://github.com/wazuh/wazuh-kibana-app/pull/997), [#1000](https://github.com/wazuh/wazuh-kibana-app/pull/1000)).

### Fixed

- Several known fields for _Whodata_ functionality have been fixed ([#901](https://github.com/wazuh/wazuh-kibana-app/pull/901)).
- Fixed alignment bug with the _Add a filter +_ button on _Discover_ and _Agents_ tabs ([#912](https://github.com/wazuh/wazuh-kibana-app/pull/912)).
- Fixed a bug where the `Add API` form on _Settings_ didn't appear when pressing the button after editing an existing API entry ([#944](https://github.com/wazuh/wazuh-kibana-app/pull/944)).
- Fixed a bug on _Ruleset_ tab where the "Description" column was showing `0` if the rule doesn't have any description ([#948](https://github.com/wazuh/wazuh-kibana-app/pull/948)).
- Fixed wrong alignment on related Rules/Decoders tables from _Management > Ruleset_ tab ([#971](https://github.com/wazuh/wazuh-kibana-app/pull/971)).
- Fixed a bug where sometimes the error messages appeared duplicated ([#971](https://github.com/wazuh/wazuh-kibana-app/pull/971)).

### Removed

- On the _Management > Monitoring_ tab, the `Cluster enabled but not running` message won't appear as an error anymore ([#971](https://github.com/wazuh/wazuh-kibana-app/pull/971)).

## Wazuh v3.6.1 - Kibana v6.4.1 / v6.4.2 / v6.4.3 - Revision 412

### Added

- Support for Elastic Stack v6.4.1 / v6.4.2 / v6.4.3.

## Wazuh v3.6.1 - Kibana v6.4.0 - Revision 411

### Added

- Redesigned the _Overview > Integrity monitoring_ tab, using more meaningful visualizations for a better overall view of your agents' status ([#893](https://github.com/wazuh/wazuh-kibana-app/pull/893)).
- Added a new table for the _Inventory_ tab: _Processes_ ([#895](https://github.com/wazuh/wazuh-kibana-app/pull/895)).
- Improved error handling for tables. Now the table will show an error message if it wasn't able to fetch and load data ([#896](https://github.com/wazuh/wazuh-kibana-app/pull/896)).

### Changed

- The app source code has been improved, following best practices and coding guidelines ([#892](https://github.com/wazuh/wazuh-kibana-app/pull/892)).
- Included more app tests and prettifier for better code maintainability ([#883](https://github.com/wazuh/wazuh-kibana-app/pull/883) & [#885](https://github.com/wazuh/wazuh-kibana-app/pull/885)).

### Fixed

- Fixed minor visual errors on some _GDPR_, _PCI DSS_ and _Vulnerabilities_ visualizations ([#894](https://github.com/wazuh/wazuh-kibana-app/pull/894)).

## Wazuh v3.6.1 - Kibana v6.4.0 - Revision 410

### Added

- The _Inventory_ tab has been redesigned ([#873](https://github.com/wazuh/wazuh-kibana-app/pull/873)):
  - Added new network interfaces and port tables.
  - Improved design using metric information bars and intuitive status indicators.
- Added refresh functionality to the _Settings > Logs_ tab ([#852](https://github.com/wazuh/wazuh-kibana-app/pull/852)):
  - Now everytime the user opens the tab, the logs will be reloaded.
  - A new button to force the update has been added on the top left corner of the logs table.
- Added `tags` and `recursion_level` configuration options to _Management/Agent > Configuration_ tabs ([#850](https://github.com/wazuh/wazuh-kibana-app/pull/850)).
- The _Kuery_ search syntax has been added again to the app ([#851](https://github.com/wazuh/wazuh-kibana-app/pull/851)).
- Added a first batch of [_Mocha_](https://mochajs.org/) tests and other quality of code improvements to the app ([#859](https://github.com/wazuh/wazuh-kibana-app/pull/859)).
- Now you can open specific rule details (the _Management > Ruleset_ tab) when clicking on the `rule.id` value on the _Discover_ tab ([#862](https://github.com/wazuh/wazuh-kibana-app/pull/862)).
- Now you can click on the rule ID value on the _Management > Ruleset_ tab to search for related alerts on the _Discover_ tab ([#863](https://github.com/wazuh/wazuh-kibana-app/pull/863)).

### Changed

- The index pattern known fields have been updated up to 567 ([#872](https://github.com/wazuh/wazuh-kibana-app/pull/872)).
- Now the _Inventory_ tab will always be available for all agents, and a descriptive message will appear if the agent doesn't have `syscollector` enabled ([#879](https://github.com/wazuh/wazuh-kibana-app/pull/879)).

### Fixed

- Fixed a bug where the _Inventory_ tab was unavailable if the user reloads the page while on the _Agents > Configuration_ tab ([#845](https://github.com/wazuh/wazuh-kibana-app/pull/845)).
- Fixed some _Overview > VirusTotal_ visualizations ([#846](https://github.com/wazuh/wazuh-kibana-app/pull/846)).
- Fixed a bug where the _Settings > Extensions_ tab wasn't being properly hidden when there's no API entries inserted ([#847](https://github.com/wazuh/wazuh-kibana-app/pull/847)).
- Fixed a bug where the _Current API_ indicator on the top navbar wasn't being properly updated when the user deletes all the API entries ([#848](https://github.com/wazuh/wazuh-kibana-app/pull/848)).
- Fixed a bug where the _Agents coverage_ metric were not displaying a proper value when the manager has 0 registered agents ([#849](https://github.com/wazuh/wazuh-kibana-app/pull/849)).
- Fixed a bug where the `wazuh-basic` user role was able to update API entries (it should be forbidden) ([#853](https://github.com/wazuh/wazuh-kibana-app/pull/853)).
- Fixed a bug where the visualizations had scroll bars on the PDF reports ([#870](https://github.com/wazuh/wazuh-kibana-app/pull/870)).
- Fixed a bug on the _Dev tools_ tab where the user couldn't execute the first request block if there was blank lines above it ([#871](https://github.com/wazuh/wazuh-kibana-app/pull/871)).
- Fixed a bug on pinned filters when opening tabs where the implicit filter was the same, making them stuck and unremovable from other tabs ([#878](https://github.com/wazuh/wazuh-kibana-app/pull/878)).

## Wazuh v3.6.1 - Kibana v6.4.0 - Revision 409

### Added

- Support for Wazuh v3.6.1.

### Fixed

- Fixed a bug on the _Dev tools_ tab ([b7c79f4](https://github.com/wazuh/wazuh-kibana-app/commit/b7c79f48f06cb49b12883ec9e9337da23b49976b)).

## Wazuh v3.6.1 - Kibana v6.3.2 - Revision 408

### Added

- Support for Wazuh v3.6.1.

### Fixed

- Fixed a bug on the _Dev tools_ tab ([4ca9ed5](https://github.com/wazuh/wazuh-kibana-app/commit/4ca9ed54f1b18e5d499d950e6ff0741946701988)).

## Wazuh v3.6.0 - Kibana v6.4.0 - Revision 407

### Added

- Support for Wazuh v3.6.0.

## Wazuh v3.6.0 - Kibana v6.3.2 - Revision 406

### Added

- Support for Wazuh v3.6.0.

## Wazuh v3.5.0 - Kibana v6.4.0 - Revision 405

### Added

- Support for Elastic Stack v6.4.0 ([#813](https://github.com/wazuh/wazuh-kibana-app/pull/813)).

## Wazuh v3.5.0 - Kibana v6.3.2 - Revision 404

### Added

- Added new options to `config.yml` to change shards and replicas settings for `wazuh-monitoring` indices ([#809](https://github.com/wazuh/wazuh-kibana-app/pull/809)).
- Added more error messages for `wazuhapp.log` in case of failure when performing some crucial functions ([#812](https://github.com/wazuh/wazuh-kibana-app/pull/812)).
- Now it's possible to change replicas settings for existing `.wazuh`, `.wazuh-version` and `wazuh-monitoring` indices on the `config.yml` file ([#817](https://github.com/wazuh/wazuh-kibana-app/pull/817)).

### Changed

- App frontend code refactored and restructured ([#802](https://github.com/wazuh/wazuh-kibana-app/pull/802)).
- Now the _Overview > Security events_ tab won't show anything if the only visualization with data is _Agents status_ ([#811](https://github.com/wazuh/wazuh-kibana-app/pull/811)).

### Fixed

- Fixed a bug where the RAM status message appreared twice the first time you opened the app ([#807](https://github.com/wazuh/wazuh-kibana-app/pull/807)).
- Fixed the app UI to make the app usable on Internet Explorer 11 ([#808](https://github.com/wazuh/wazuh-kibana-app/pull/808)).

## Wazuh v3.5.0 - Kibana v6.3.2 - Revision 403

### Added

- The welcome tabs on _Overview_ and _Agents_ have been updated with a new name and description for the existing sections ([#788](https://github.com/wazuh/wazuh-kibana-app/pull/788)).
- Now the app tables will auto-resize depending on the screen height ([#792](https://github.com/wazuh/wazuh-kibana-app/pull/792)).

### Changed

- Now all the app filters on several tables will present the values in alphabetical order ([#787](https://github.com/wazuh/wazuh-kibana-app/pull/787)).

### Fixed

- Fixed a bug on _Decoders_ where clicking on the decoder wouldn't open the detail view if the `Parent decoders` filter was enabled ([#782](https://github.com/wazuh/wazuh-kibana-app/pull/782)).
- Fixed a bug on _Dev tools_ when the first line on the editor pane was empty or had a comment ([#790](https://github.com/wazuh/wazuh-kibana-app/pull/790)).
- Fixed a bug where the app was throwing multiple warning messages the first time you open it ([#791](https://github.com/wazuh/wazuh-kibana-app/pull/791)).
- Fixed a bug where clicking on a different tab from _Overview_ right after inserting the API credentials for the first time would always redirect to _Overview_ ([#791](https://github.com/wazuh/wazuh-kibana-app/pull/791)).
- Fixed a bug where the user could have a browser cookie with a reference to a non-existing API entry on Elasticsearch ([#794](https://github.com/wazuh/wazuh-kibana-app/pull/794) & [#795](https://github.com/wazuh/wazuh-kibana-app/pull/795)).

### Removed

- The cluster key has been removed from the API requests to `/manager/configuration` ([#796](https://github.com/wazuh/wazuh-kibana-app/pull/796)).

## Wazuh v3.5.0 - Kibana v6.3.1/v6.3.2 - Revision 402

### Added

- Support for Wazuh v3.5.0.
- Added new fields for _Vulnerability detector_ alerts ([#752](https://github.com/wazuh/wazuh-kibana-app/pull/752)).
- Added multi table search for `wz-table` directive. Added two new log levels for _Management > Logs_ section ([#753](https://github.com/wazuh/wazuh-kibana-app/pull/753)).

## Wazuh v3.4.0 - Kibana v6.3.1/v6.3.2 - Revision 401

### Added

- Added a few new fields for Kibana due to the new Wazuh _who-data_ feature ([#763](https://github.com/wazuh/wazuh-kibana-app/pull/763)).
- Added XML/JSON viewer for each card under _Management > Configuration_ ([#764](https://github.com/wazuh/wazuh-kibana-app/pull/764)).

### Changed

- Improved error handling for Dev tools. Also removed some unused dependencies from the _Dev tools_ tab ([#760](https://github.com/wazuh/wazuh-kibana-app/pull/760)).
- Unified origin for tab descriptions. Reviewed some grammar typos ([#765](https://github.com/wazuh/wazuh-kibana-app/pull/765)).
- Refactored agents autocomplete component. Removed unused/deprecated modules ([#766](https://github.com/wazuh/wazuh-kibana-app/pull/766)).
- Simplified route resolves section ([#768](https://github.com/wazuh/wazuh-kibana-app/pull/768)).

### Fixed

- Fixed missing cluster node filter for the visualization shown when looking for specific node under _Management > Monitoring_ section ([#758](https://github.com/wazuh/wazuh-kibana-app/pull/758)).
- Fixed missing dependency injection for `wzMisc` factory ([#768](https://github.com/wazuh/wazuh-kibana-app/pull/768)).

### Removed

- Removed `angular-aria`, `angular-md5`, `ansicolors`, `js-yaml`, `querystring` and `lodash` dependencies since Kibana includes all of them. Removed some unused images ([#768](https://github.com/wazuh/wazuh-kibana-app/pull/768)).

## Wazuh v3.4.0 - Kibana v6.3.1/v6.3.2 - Revision 400

### Added

- Support for Wazuh v3.4.0.
- Support for Elastic Stack v6.3.2.
- Support for Kuery as accepted query language ([#742](https://github.com/wazuh/wazuh-kibana-app/pull/742)).
  - This feature is experimental.
- Added new _Who data_ fields from file integrity monitoring features ([#746](https://github.com/wazuh/wazuh-kibana-app/pull/746)).
- Added tab in _Settings_ section where you can see the last logs from the Wazuh app server ([#723](https://github.com/wazuh/wazuh-kibana-app/pull/723)).

### Changed

- Fully redesigned of the welcome screen along the different app sections ([#751](https://github.com/wazuh/wazuh-kibana-app/pull/751)).
- Now any agent can go to the _Inventory_ tab regardless if it's enabled or not. The content will change properly according to the agent configuration ([#744](https://github.com/wazuh/wazuh-kibana-app/pull/744)).
- Updated the `angular-material` dependency to `1.1.10` ([#743](https://github.com/wazuh/wazuh-kibana-app/pull/743)).
- Any API entry is now removable regardless if it's the only one API entry ([#740](https://github.com/wazuh/wazuh-kibana-app/pull/740)).
- Performance has been improved regarding to agents status, they are now being fetched using _distinct_ routes from the Wazuh API ([#738](https://github.com/wazuh/wazuh-kibana-app/pull/738)).
- Improved the way we are parsing some Wazuh API errors regarding to version mismatching ([#735](https://github.com/wazuh/wazuh-kibana-app/pull/735)).

### Fixed

- Fixed wrong filters being applied in _Ruleset > Rules_ and _Ruleset > Decoders_ sections when using Lucene like filters plus path filters ([#736](https://github.com/wazuh/wazuh-kibana-app/pull/736)).
- Fixed the template checking from the healthcheck, now it allows to use custom index patterns ([#739](https://github.com/wazuh/wazuh-kibana-app/pull/739)).
- Fixed infinite white screen from _Management > Monitoring_ when the Wazuh cluster is enabled but not running ([#741](https://github.com/wazuh/wazuh-kibana-app/pull/741)).

## Wazuh v3.3.0/v3.3.1 - Kibana v6.3.1 - Revision 399

### Added

- Added a new Angular.js factory to store the Wazuh app configuration values. Also, this factory is being used by the pre-routes functions (resolves); this way we are sure about having the real configuration at any time. These pre-routes functions have been improved too ([#670](https://github.com/wazuh/wazuh-kibana-app/pull/670)).
- Added extended information for reports from _Reporting_ feature ([#701](https://github.com/wazuh/wazuh-kibana-app/pull/701)).

### Changed

- Tables have been improved. Now they are truncating long fields and adding a tooltip if needed ([#671](https://github.com/wazuh/wazuh-kibana-app/pull/671)).
- Services have been improved ([#715](https://github.com/wazuh/wazuh-kibana-app/pull/715)).
- CSV formatted files have been improved. Now they are showing a more human readable column names ([#717](https://github.com/wazuh/wazuh-kibana-app/pull/717), [#726](https://github.com/wazuh/wazuh-kibana-app/pull/726)).
- Added/Modified some visualization titles ([#728](https://github.com/wazuh/wazuh-kibana-app/pull/728)).
- Improved Discover perfomance when in background mode ([#719](https://github.com/wazuh/wazuh-kibana-app/pull/719)).
- Reports from the _Reporting_ feature have been fulyl redesigned ([#701](https://github.com/wazuh/wazuh-kibana-app/pull/701)).

### Fixed

- Fixed the top menu API indicator when checking the API connection and the manager/cluster information had been changed ([#668](https://github.com/wazuh/wazuh-kibana-app/pull/668)).
- Fixed our logger module which was not writting logs the very first time Kibana is started neither after a log rotation ([#667](https://github.com/wazuh/wazuh-kibana-app/pull/667)).
- Fixed a regular expression in the server side when parsing URLs before registering a new Wazuh API ([#690](https://github.com/wazuh/wazuh-kibana-app/pull/690)).
- Fixed filters from specific visualization regarding to _File integrity_ section ([#694](https://github.com/wazuh/wazuh-kibana-app/pull/694)).
- Fixed filters parsing when generating a report because it was not parsing negated filters as expected ([#696](https://github.com/wazuh/wazuh-kibana-app/pull/696)).
- Fixed visualization counter from _OSCAP_ tab ([#722](https://github.com/wazuh/wazuh-kibana-app/pull/722)).

### Removed

- Temporary removed CSV download from agent inventory section due to Wazuh API bug ([#727](https://github.com/wazuh/wazuh-kibana-app/pull/727)).

## Wazuh v3.3.0/v3.3.1 - Kibana v6.3.0 - Revision 398

### Added

- Improvements for latest app redesign ([#652](https://github.com/wazuh/wazuh-kibana-app/pull/652)):
  - The _Welcome_ tabs have been simplified, following a more Elastic design.
  - Added again the `md-nav-bar` component with refined styles and limited to specific sections.
  - The _Settings > Welcome_ tab has been removed. You can use the nav bar to switch tabs.
  - Minor CSS adjustments and reordering.
- Small app UI improvements ([#634](https://github.com/wazuh/wazuh-kibana-app/pull/634)):
  - Added link to _Agents Preview_ on the _Agents_ tab breadcrumbs.
  - Replaced the _Generate report_ button with a smaller one.
  - Redesigned _Management > Ruleset_ `md-chips` to look similar to Kibana filter pills.
  - Added agent information bar from _Agents > General_ to _Agents > Welcome_ too.
  - Refactored flex layout on _Welcome_ tabs to fix a height visual bug.
  - Removed duplicated loading rings on the _Agents_ tab.
- Improvements for app tables ([#627](https://github.com/wazuh/wazuh-kibana-app/pull/627)):
  - Now the current page will be highlighted.
  - The gap has been fixed to the items per page value.
  - If there are no more pages for _Next_ or _Prev_ buttons, they will be hidden.
- Improvements for app health check ([#637](https://github.com/wazuh/wazuh-kibana-app/pull/637)):
  - Improved design for the view.
  - The checks have been placed on a table, showing the current status of each one.
- Changes to our reporting feature ([#639](https://github.com/wazuh/wazuh-kibana-app/pull/639)):
  - Now the generated reports will include tables for each section.
  - Added a parser for getting Elasticsearch data table responses.
  - The reporting feature is now a separated module, and the code has been refactored.
- Improvements for app tables pagination ([#646](https://github.com/wazuh/wazuh-kibana-app/pull/646)).

### Changed

- Now the `pretty` parameter on the _Dev tools_ tab will be ignored to avoid `Unexpected error` messages ([#624](https://github.com/wazuh/wazuh-kibana-app/pull/624)).
- The `pdfkit` dependency has been replaced by `pdfmake` ([#639](https://github.com/wazuh/wazuh-kibana-app/pull/639)).
- Changed some Kibana tables for performance improvements on the reporting feature ([#644](https://github.com/wazuh/wazuh-kibana-app/pull/644)).
- Changed the method to refresh the list of known fields on the index pattern ([#650](https://github.com/wazuh/wazuh-kibana-app/pull/650)):
  - Now when restarting Kibana, the app will update the fieldset preserving the custom user fields.

### Fixed

- Fixed bug on _Agents CIS-CAT_ tab who wasn't loading the appropriate visualizations ([#626](https://github.com/wazuh/wazuh-kibana-app/pull/626)).
- Fixed a bug where sometimes the index pattern could be `undefined` during the health check process, leading into a false error message when loading the app ([#640](https://github.com/wazuh/wazuh-kibana-app/pull/640)).
- Fixed several bugs on the _Settings > API_ tab when removing, adding or editing new entries.

### Removed

- Removed the app login system ([#636](https://github.com/wazuh/wazuh-kibana-app/pull/636)):
  - This feature was unstable, experimental and untested for a long time. We'll provide much better RBAC capabilities in the future.
- Removed the new Kuery language option on Discover app search bars.
  - This feature will be restored in the future, after more Elastic v6.3.0 adaptations.

## Wazuh v3.3.0/v3.3.1 - Kibana v6.3.0 - Revision 397

### Added

- Support for Elastic Stack v6.3.0 ([#579](https://github.com/wazuh/wazuh-kibana-app/pull/579) & [#612](https://github.com/wazuh/wazuh-kibana-app/pull/612) & [#615](https://github.com/wazuh/wazuh-kibana-app/pull/615)).
- Brand-new Wazuh app redesign for the _Monitoring_ tab ([#581](https://github.com/wazuh/wazuh-kibana-app/pull/581)):
  - Refactored and optimized UI for these tabs, using a breadcrumbs-based navigability.
  - Used the same guidelines from the previous redesign for _Overview_ and _Agents_ tabs.
- New tab for _Agents_ - _Inventory_ ([#582](https://github.com/wazuh/wazuh-kibana-app/pull/582)):
  - Get information about the agent host, such as installed packages, motherboard, operating system, etc.
  - This tab will appear if the agent has the [`syscollector`](https://documentation.wazuh.com/current/user-manual/reference/ossec-conf/wodle-syscollector.html) wodle enabled.
- Brand-new extension - _CIS-CAT Alerts_ ([#601](https://github.com/wazuh/wazuh-kibana-app/pull/601)):
  - A new extension, disabled by default.
  - Visualize alerts related to the CIS-CAT benchmarks on the _Overview_ and _Agents_ tabs.
  - Get information about the last performed scan and its score.
- Several improvements for the _Dev tools_ tab ([#583](https://github.com/wazuh/wazuh-kibana-app/pull/583) & [#597](https://github.com/wazuh/wazuh-kibana-app/pull/597)):
  - Now you can insert queries using inline parameters, just like in a web browser.
  - You can combine inline parameters with JSON-like parameters.
  - If you use the same parameter on both methods with different values, the inline parameter has precedence over the other one.
  - The tab icon has been changed for a more appropriate one.
  - The `Execute query` button is now always placed on the first line of the query block.
- Refactoring for all app tables ([#582](https://github.com/wazuh/wazuh-kibana-app/pull/582)):
  - Replaced the old `wz-table` directive with a new one, along with a new data factory.
  - Now the tables are built with a pagination system.
  - Much easier method for building tables for the app.
  - Performance and stability improvements when fetching API data.
  - Now you can see the total amount of items and the elapsed time.

### Changed

- Moved some logic from the _Agents preview_ tab to the server, to avoid excessive client-side workload ([#586](https://github.com/wazuh/wazuh-kibana-app/pull/586)).
- Changed the UI to use the same loading ring across all the app tabs ([#593](https://github.com/wazuh/wazuh-kibana-app/pull/593) & [#599](https://github.com/wazuh/wazuh-kibana-app/pull/599)).
- Changed the _No results_ message across all the tabs with visualizations ([#599](https://github.com/wazuh/wazuh-kibana-app/pull/599)).

### Fixed

- Fixed a bug on the _Settings/Extensions_ tab where enabling/disabling some extensions could make other ones to be disabled ([#591](https://github.com/wazuh/wazuh-kibana-app/pull/591)).

## Wazuh v3.3.0/v3.3.1 - Kibana v6.2.4 - Revision 396

### Added

- Support for Wazuh v3.3.1.
- Brand-new Wazuh app redesign for the _Settings_ tab ([#570](https://github.com/wazuh/wazuh-kibana-app/pull/570)):
  - Refactored and optimized UI for these tabs, using a breadcrumbs-based navigability.
  - Used the same guidelines from the previous redesign for _Overview_ and _Agents_ tabs.
- Refactoring for _Overview_ and _Agents_ controllers ([#564](https://github.com/wazuh/wazuh-kibana-app/pull/564)):
  - Reduced duplicated code by splitting it into separate files.
  - Code optimization for a better performance and maintainability.
  - Added new services to provide similar functionality between different app tabs.
- Added `data.vulnerability.package.condition` to the list of known fields ([#566](https://github.com/wazuh/wazuh-kibana-app/pull/566)).

### Changed

- The `wazuh-logs` and `wazuh-monitoring` folders have been moved to the Kibana's `optimize` directory in order to avoid some error messages when using the `kibana-plugin list` command ([#563](https://github.com/wazuh/wazuh-kibana-app/pull/563)).

### Fixed

- Fixed a bug on the _Settings_ tab where updating an API entry with wrong credentials would corrupt the existing one ([#558](https://github.com/wazuh/wazuh-kibana-app/pull/558)).
- Fixed a bug on the _Settings_ tab where removing an API entry while its edit form is opened would hide the `Add API` button unless the user reloads the tab ([#558](https://github.com/wazuh/wazuh-kibana-app/pull/558)).
- Fixed some Audit visualizations on the _Overview_ and _Agents_ tabs that weren't using the same search query to show the results ([#572](https://github.com/wazuh/wazuh-kibana-app/pull/572)).
- Fixed undefined variable error on the `wz-menu` directive ([#575](https://github.com/wazuh/wazuh-kibana-app/pull/575)).

## Wazuh v3.3.0 - Kibana v6.2.4 - Revision 395

### Fixed

- Fixed a bug on the _Agent Configuration_ tab where the sync status was always `NOT SYNCHRONIZED` ([#569](https://github.com/wazuh/wazuh-kibana-app/pull/569)).

## Wazuh v3.3.0 - Kibana v6.2.4 - Revision 394

### Added

- Support for Wazuh v3.3.0.
- Updated some backend API calls to include the app version in the request header ([#560](https://github.com/wazuh/wazuh-kibana-app/pull/560)).

## Wazuh v3.2.4 - Kibana v6.2.4 - Revision 393

### Added

- Brand-new Wazuh app redesign for _Overview_ and _Agents_ tabs ([#543](https://github.com/wazuh/wazuh-kibana-app/pull/543)):
  - Updated UI for these tabs using breadcrumbs.
  - New _Welcome_ screen, presenting all the tabs to the user, with useful links to our documentation.
  - Overall design improved, adjusted font sizes and reduced HTML code.
  - This base will allow the app to increase its functionality in the future.
  - Removed the `md-nav-bar` component for a better user experience on small screens.
  - Improved app performance removing some CSS effects from some components, such as buttons.
- New filter for agent version on the _Agents Preview_ tab ([#537](https://github.com/wazuh/wazuh-kibana-app/pull/537)).
- New filter for cluster node on the _Agents Preview_ tab ([#538](https://github.com/wazuh/wazuh-kibana-app/pull/538)).

### Changed

- Now the report generation process will run in a parallel mode in the foreground ([#523](https://github.com/wazuh/wazuh-kibana-app/pull/523)).
- Replaced the usage of `$rootScope` with two new factories, along with more controller improvements ([#525](https://github.com/wazuh/wazuh-kibana-app/pull/525)).
- Now the _Extensions_ tab on _Settings_ won't edit the `.wazuh` index to modify the extensions configuration for all users ([#545](https://github.com/wazuh/wazuh-kibana-app/pull/545)).
  - This allows each new user to always start with the base extensions configuration, and modify it to its needs storing the settings on a browser cookie.
- Now the GDPR requirements description on its tab won't be loaded if the Wazuh API version is not v3.2.3 or higher ([#546](https://github.com/wazuh/wazuh-kibana-app/pull/546)).

### Fixed

- Fixed a bug where the app crashes when attempting to download huge amounts of data as CSV format ([#521](https://github.com/wazuh/wazuh-kibana-app/pull/521)).
- Fixed a bug on the Timelion visualizations from _Management/Monitoring_ which were not properly filtering and showing the cluster nodes information ([#530](https://github.com/wazuh/wazuh-kibana-app/pull/530)).
- Fixed several bugs on the loading process when switching between tabs with or without visualizations in the _Overview_ and _Agents_ tab ([#531](https://github.com/wazuh/wazuh-kibana-app/pull/531) & [#533](https://github.com/wazuh/wazuh-kibana-app/pull/533)).
- Fixed a bug on the `wazuh-monitoring` index feature when using multiple inserted APIs, along with several performance improvements ([#539](https://github.com/wazuh/wazuh-kibana-app/pull/539)).
- Fixed a bug where the OS filter on the _Agents Preview_ tab would exclude the rest of filters instead of combining them ([#552](https://github.com/wazuh/wazuh-kibana-app/pull/552)).
- Fixed a bug where the Extensions settings were restored every time the user opened the _Settings_ tab or pressed the _Set default manager_ button ([#555](https://github.com/wazuh/wazuh-kibana-app/pull/555) & [#556](https://github.com/wazuh/wazuh-kibana-app/pull/556)).

## Wazuh v3.2.3/v3.2.4 - Kibana v6.2.4 - Revision 392

### Added

- Support for Wazuh v3.2.4.
- New functionality - _Reporting_ ([#510](https://github.com/wazuh/wazuh-kibana-app/pull/510)):
  - Generate PDF logs on the _Overview_ and _Agents_ tabs, with the new button next to _Panels_ and _Discover_.
  - The report will contain the current visualizations from the tab where you generated it.
  - List all your generated reports, download or deleted them at the new _Management/Reporting_ tab.
  - **Warning:** If you leave the tab while generating a report, the process will be aborted.
- Added warning/error messages about the total RAM on the server side ([#502](https://github.com/wazuh/wazuh-kibana-app/pull/502)):
  - None of this messages will prevent the user from accessing the app, it's just a recommendation.
  - If your server has less than 2GB of RAM, you'll get an error message when opening the app.
  - If your server has between 2GB and 3GB of RAM, you'll get a warning message.
  - If your server has more than 3GB of RAM, you won't get any kind of message.
- Refactoring and added loading bar to _Manager Logs_ and _Groups_ tabs ([#505](https://github.com/wazuh/wazuh-kibana-app/pull/505)).
- Added more Syscheck options to _Management/Agents_ configuration tabs ([#509](https://github.com/wazuh/wazuh-kibana-app/pull/509)).

### Fixed

- Added more fields to the `known-fields.js` file to avoid warning messages on _Discover_ when using Filebeat for alerts forwarding ([#497](https://github.com/wazuh/wazuh-kibana-app/pull/497)).
- Fixed a bug where clicking on the _Check connection_ button on the _Settings_ tab threw an error message although the API connected successfully ([#504](https://github.com/wazuh/wazuh-kibana-app/pull/504)).
- Fixed a bug where the _Agents_ tab was not properly showing the total of agents due to the new Wazuh cluster implementation ([#517](https://github.com/wazuh/wazuh-kibana-app/pull/517)).

## Wazuh v3.2.3 - Kibana v6.2.4 - Revision 391

### Added

- Support for Wazuh v3.2.3.
- Brand-new extension - _GDPR Alerts_ ([#453](https://github.com/wazuh/wazuh-kibana-app/pull/453)):
  - A new extension, enabled by default.
  - Visualize alerts related to the GDPR compliance on the _Overview_ and _Agents_ tabs.
  - The _Ruleset_ tab has been updated to include GDPR filters on the _Rules_ subtab.
- Brand-new Management tab - _Monitoring_ ([#490](https://github.com/wazuh/wazuh-kibana-app/pull/490)):
  - Visualize your Wazuh cluster, both master and clients.
    - Get the current cluster configuration.
    - Nodes listing, sorting, searching, etc.
  - Get a more in-depth cluster status thanks to the newly added [_Timelion_](https://www.elastic.co/guide/en/kibana/current/timelion.html) visualizations.
  - The Detail view gives you a summary of the node's healthcheck.
- Brand-new tab - _Dev tools_ ([#449](https://github.com/wazuh/wazuh-kibana-app/pull/449)):
  - Find it on the top navbar, next to _Discover_.
  - Execute Wazuh API requests directly from the app.
  - This tab uses your currently selected API from _Settings_.
  - You can type different API requests on the input window, select one with the cursor, and click on the Play button to execute it.
  - You can also type comments on the input window.
- More improvements for the _Manager/Ruleset_ tab ([#446](https://github.com/wazuh/wazuh-kibana-app/pull/446)):
  - A new colour palette for regex, order and rule description arguments.
  - Added return to List view on Ruleset button while on Detail view.
  - Fixed line height on all table headers.
  - Removed unused, old code from Ruleset controllers.
- Added option on `config.yml` to enable/disable the `wazuh-monitoring` index ([#441](https://github.com/wazuh/wazuh-kibana-app/pull/441)):
  - Configure the frequency time to generate new indices.
  - The default frequency time has been increased to 1 hour.
  - When disabled, useful metrics will appear on _Overview/General_ replacing the _Agent status_ visualization.
- Added CSV exporting button to the app ([#431](https://github.com/wazuh/wazuh-kibana-app/pull/431)):
  - Implemented new logic to fetch data from the Wazuh API and download it in CSV format.
  - Currently available for the _Ruleset_, _Logs_ and _Groups_ sections on the _Manager_ tab and also the _Agents_ tab.
- More refactoring to the app backend ([#439](https://github.com/wazuh/wazuh-kibana-app/pull/439)):
  - Standardized error output from the server side.
  - Drastically reduced the error management logic on the client side.
  - Applied the _Facade_ pattern when importing/exporting modules.
  - Deleted unused/deprecated/useless methods both from server and client side.
  - Some optimizations to variable type usages.
- Refactoring to Kibana filters management ([#452](https://github.com/wazuh/wazuh-kibana-app/pull/452) & [#459](https://github.com/wazuh/wazuh-kibana-app/pull/459)):
  - Added new class to build queries from the base query.
  - The filter management is being done on controllers instead of the `discover` directive.
  - Now we are emitting specific events whenever we are fetching data or communicating to the `discover` directive.
  - The number of useless requests to fetch data has been reduced.
  - The synchronization actions are working as expected regardless the amount of data and/or the number of machine resources.
  - Fixed several bugs about filter usage and transition to different app tabs.
- Added confirmation message when the user deletes an API entry on _Settings/API_ ([#428](https://github.com/wazuh/wazuh-kibana-app/pull/428)).
- Added support for filters on the _Manager/Logs_ tab when realtime is enabled ([#433](https://github.com/wazuh/wazuh-kibana-app/pull/433)).
- Added more filter options to the Detail view on _Manager/Ruleset_ ([#434](https://github.com/wazuh/wazuh-kibana-app/pull/434)).

### Changed

- Changed OSCAP visualization to avoid clipping issues with large agent names ([#429](https://github.com/wazuh/wazuh-kibana-app/pull/429)).
- Now the related Rules or Decoders sections on _Manager/Ruleset_ will remain hidden if there isn't any data to show or while it's loading ([#434](https://github.com/wazuh/wazuh-kibana-app/pull/434)).
- Added a 200ms delay when fetching iterable data from the Wazuh API ([#445](https://github.com/wazuh/wazuh-kibana-app/pull/445) & [#450](https://github.com/wazuh/wazuh-kibana-app/pull/450)).
- Fixed several bugs related to Wazuh API timeout/cancelled requests ([#445](https://github.com/wazuh/wazuh-kibana-app/pull/445)).
- Added `ENOTFOUND`, `EHOSTUNREACH`, `EINVAL`, `EAI_AGAIN` options for API URL parameter checking ([#463](https://github.com/wazuh/wazuh-kibana-app/pull/463)).
- Now the _Settings/Extensions_ subtab won't appear unless there's at least one API inserted ([#465](https://github.com/wazuh/wazuh-kibana-app/pull/465)).
- Now the index pattern selector on _Settings/Pattern_ will also refresh the known fields when changing it ([#477](https://github.com/wazuh/wazuh-kibana-app/pull/477)).
- Changed the _Manager_ tab into _Management_ ([#490](https://github.com/wazuh/wazuh-kibana-app/pull/490)).

### Fixed

- Fixed a bug where toggling extensions after deleting an API entry could lead into an error message ([#465](https://github.com/wazuh/wazuh-kibana-app/pull/465)).
- Fixed some performance bugs on the `dataHandler` service ([#442](https://github.com/wazuh/wazuh-kibana-app/pull/442) & [#486](https://github.com/wazuh/wazuh-kibana-app/pull/442)).
- Fixed a bug when loading the _Agents preview_ tab on Safari web browser ([#447](https://github.com/wazuh/wazuh-kibana-app/pull/447)).
- Fixed a bug where a new extension (enabled by default) appears disabled when updating the app ([#456](https://github.com/wazuh/wazuh-kibana-app/pull/456)).
- Fixed a bug where pressing the Enter key on the _Discover's_ tab search bar wasn't working properly ([#488](https://github.com/wazuh/wazuh-kibana-app/pull/488)).

### Removed

- Removed the `rison` dependency from the `package.json` file ([#452](https://github.com/wazuh/wazuh-kibana-app/pull/452)).
- Removed unused Elasticsearch request to avoid problems when there's no API inserted ([#460](https://github.com/wazuh/wazuh-kibana-app/pull/460)).

## Wazuh v3.2.1/v3.2.2 - Kibana v6.2.4 - Revision 390

### Added

- Support for Wazuh v3.2.2.
- Refactoring on visualizations use and management ([#397](https://github.com/wazuh/wazuh-kibana-app/pull/397)):
  - Visualizations are no longer stored on an index, they're built and loaded on demand when needed to render the interface.
  - Refactoring on the whole app source code to use the _import/export_ paradigm.
  - Removed old functions and variables from the old visualization management logic.
  - Removed cron task to clean remaining visualizations since it's no longer needed.
  - Some Kibana functions and modules have been overridden in order to make this refactoring work.
    - This change is not intrusive in any case.
- New redesign for the _Manager/Ruleset_ tab ([#420](https://github.com/wazuh/wazuh-kibana-app/pull/420)):
  - Rules and decoders list now divided into two different sections: _List view_ and _Detail view_.
  - Removed old expandable tables to move the rule/decoder information into a new space.
  - Enable different filters on the detail view for a better search on the list view.
  - New table for related rules or decoders.
  - And finally, a bunch of minor design enhancements to the whole app.
- Added a copyright notice to the whole app source code ([#395](https://github.com/wazuh/wazuh-kibana-app/pull/395)).
- Updated `.gitignore` with the _Node_ template ([#395](https://github.com/wazuh/wazuh-kibana-app/pull/395)).
- Added new module to the `package.json` file, [`rison`](https://www.npmjs.com/package/rison) ([#404](https://github.com/wazuh/wazuh-kibana-app/pull/404)).
- Added the `errorHandler` service to the blank screen scenario ([#413](https://github.com/wazuh/wazuh-kibana-app/pull/413)):
  - Now the exact error message will be shown to the user, instead of raw JSON content.
- Added new option on the `config.yml` file to disable the new X-Pack RBAC capabilities to filter index-patterns ([#417](https://github.com/wazuh/wazuh-kibana-app/pull/417)).

### Changed

- Small minor enhancements to the user interface ([#396](https://github.com/wazuh/wazuh-kibana-app/pull/396)):
  - Reduced Wazuh app logo size.
  - Changed buttons text to not use all-capitalized letters.
  - Minor typos found in the HTML/CSS code have been fixed.
- Now the app log stores the package revision ([#417](https://github.com/wazuh/wazuh-kibana-app/pull/417)).

### Fixed

- Fixed bug where the _Agents_ tab didn't preserve the filters after reloading the page ([#404](https://github.com/wazuh/wazuh-kibana-app/pull/404)).
- Fixed a bug when using X-Pack that sometimes threw an error of false _"Not enough privileges"_ scenario ([#415](https://github.com/wazuh/wazuh-kibana-app/pull/415)).
- Fixed a bug where the Kibana Discover auto-refresh functionality was still working when viewing the _Agent configuration_ tab ([#419](https://github.com/wazuh/wazuh-kibana-app/pull/419)).

## Wazuh v3.2.1 - Kibana v6.2.4 - Revision 389

### Changed

- Changed severity and verbosity to some log messages ([#412](https://github.com/wazuh/wazuh-kibana-app/pull/412)).

### Fixed

- Fixed a bug when using the X-Pack plugin without security capabilities enabled ([#403](https://github.com/wazuh/wazuh-kibana-app/pull/403)).
- Fixed a bug when the app was trying to create `wazuh-monitoring` indices without checking the existence of the proper template ([#412](https://github.com/wazuh/wazuh-kibana-app/pull/412)).

## Wazuh v3.2.1 - Kibana v6.2.4 - Revision 388

### Added

- Support for Elastic Stack v6.2.4.
- App server fully refactored ([#360](https://github.com/wazuh/wazuh-kibana-app/pull/360)):
  - Added new classes, reduced the amount of code, removed unused functions, and several optimizations.
  - Now the app follows a more ES6 code style on multiple modules.
  - _Overview/Agents_ visualizations have been ordered into separated files and folders.
  - Now the app can use the default index defined on the `/ect/kibana/kibana.yml` file.
  - Better error handling for the visualizations directive.
  - Added a cron job to delete remaining visualizations on the `.kibana` index if so.
  - Also, we've added some changes when using the X-Pack plugin:
    - Better management of users and roles in order to use the app capabilities.
    - Prevents app loading if the currently logged user has no access to any index pattern.
- Added the `errorHandler` service to the `dataHandler` factory ([#340](https://github.com/wazuh/wazuh-kibana-app/pull/340)).
- Added Syscollector section to _Manager/Agents Configuration_ tabs ([#359](https://github.com/wazuh/wazuh-kibana-app/pull/359)).
- Added `cluster.name` field to the `wazuh-monitoring` index ([#377](https://github.com/wazuh/wazuh-kibana-app/pull/377)).

### Changed

- Increased the query size when fetching the index pattern list ([#339](https://github.com/wazuh/wazuh-kibana-app/pull/339)).
- Changed active colour for all app tables ([#347](https://github.com/wazuh/wazuh-kibana-app/pull/347)).
- Changed validation regex to accept URLs with non-numeric format ([#353](https://github.com/wazuh/wazuh-kibana-app/pull/353)).
- Changed visualization removal cron task to avoid excessive log messages when there weren't removed visualizations ([#361](https://github.com/wazuh/wazuh-kibana-app/pull/361)).
- Changed filters comparison for a safer access ([#383](https://github.com/wazuh/wazuh-kibana-app/pull/383)).
- Removed some `server.log` messages to avoid performance errors ([#384](https://github.com/wazuh/wazuh-kibana-app/pull/384)).
- Changed the way of handling the index patterns list ([#360](https://github.com/wazuh/wazuh-kibana-app/pull/360)).
- Rewritten some false error-level logs to just information-level ones ([#360](https://github.com/wazuh/wazuh-kibana-app/pull/360)).
- Changed some files from JSON to CommonJS for performance improvements ([#360](https://github.com/wazuh/wazuh-kibana-app/pull/360)).
- Replaced some code on the `kibana-discover` directive with a much cleaner statement to avoid issues on the _Agents_ tab ([#394](https://github.com/wazuh/wazuh-kibana-app/pull/394)).

### Fixed

- Fixed a bug where several `agent.id` filters were created at the same time when navigating between _Agents_ and _Groups_ with different selected agents ([#342](https://github.com/wazuh/wazuh-kibana-app/pull/342)).
- Fixed logic on the index-pattern selector which wasn't showing the currently selected pattern the very first time a user opened the app ([#345](https://github.com/wazuh/wazuh-kibana-app/pull/345)).
- Fixed a bug on the `errorHandler` service who was preventing a proper output of some Elastic-related backend error messages ([#346](https://github.com/wazuh/wazuh-kibana-app/pull/346)).
- Fixed panels flickering in the _Settings_ tab ([#348](https://github.com/wazuh/wazuh-kibana-app/pull/348)).
- Fixed a bug in the shards and replicas settings when the user sets the value to zero (0) ([#358](https://github.com/wazuh/wazuh-kibana-app/pull/358)).
- Fixed several bugs related to the upgrade process from Wazuh 2.x to the new refactored server ([#363](https://github.com/wazuh/wazuh-kibana-app/pull/363)).
- Fixed a bug in _Discover/Agents VirusTotal_ tabs to avoid conflicts with the `agent.name` field ([#379](https://github.com/wazuh/wazuh-kibana-app/pull/379)).
- Fixed a bug on the implicit filter in _Discover/Agents PCI_ tabs ([#393](https://github.com/wazuh/wazuh-kibana-app/pull/393)).

### Removed

- Removed clear API password on `checkPattern` response ([#339](https://github.com/wazuh/wazuh-kibana-app/pull/339)).
- Removed old dashboard visualizations to reduce loading times ([#360](https://github.com/wazuh/wazuh-kibana-app/pull/360)).
- Removed some unused dependencies due to the server refactoring ([#360](https://github.com/wazuh/wazuh-kibana-app/pull/360)).
- Removed completely `metricService` from the app ([#389](https://github.com/wazuh/wazuh-kibana-app/pull/389)).

## Wazuh v3.2.1 - Kibana v6.2.2/v6.2.3 - Revision 387

### Added

- New logging system ([#307](https://github.com/wazuh/wazuh-kibana-app/pull/307)):
  - New module implemented to write app logs.
  - Now a trace is stored every time the app is re/started.
  - Currently, the `initialize.js` and `monitoring.js` files work with this system.
  - Note: the logs will live under `/var/log/wazuh/wazuhapp.log` on Linux systems, on Windows systems they will live under `kibana/plugins/`. It rotates the log whenever it reaches 100MB.
- Better cookies handling ([#308](https://github.com/wazuh/wazuh-kibana-app/pull/308)):
  - New field on the `.wazuh-version` index to store the last time the Kibana server was restarted.
  - This is used to check if the cookies have consistency with the current server status.
  - Now the app is clever and takes decisions depending on new consistency checks.
- New design for the _Agents/Configuration_ tab ([#310](https://github.com/wazuh/wazuh-kibana-app/pull/310)):
  - The style is the same as the _Manager/Configuration_ tab.
  - Added two more sections: CIS-CAT and Commands ([#315](https://github.com/wazuh/wazuh-kibana-app/pull/315)).
  - Added a new card that will appear when there's no group configuration at all ([#323](https://github.com/wazuh/wazuh-kibana-app/pull/323)).
- Added _"group"_ column on the agents list in _Agents_ ([#312](https://github.com/wazuh/wazuh-kibana-app/pull/312)):
  - If you click on the group, it will redirect the user to the specified group in _Manager/Groups_.
- New option for the `config.yml` file, `ip.selector` ([#313](https://github.com/wazuh/wazuh-kibana-app/pull/313)):
  - Define if the app will show or not the index pattern selector on the top navbar.
  - This setting is set to `true` by default.
- More CSS cleanup and reordering ([#315](https://github.com/wazuh/wazuh-kibana-app/pull/315)):
  - New `typography.less` file.
  - New `layout.less` file.
  - Removed `cleaned.less` file.
  - Reordering and cleaning of existing CSS files, including removal of unused classes, renaming, and more.
  - The _Settings_ tab has been refactored to correct some visual errors with some card components.
  - Small refactoring to some components from _Manager/Ruleset_ ([#323](https://github.com/wazuh/wazuh-kibana-app/pull/323)).
- New design for the top navbar ([#326](https://github.com/wazuh/wazuh-kibana-app/pull/326)):
  - Cleaned and refactored code
  - Revamped design, smaller and with minor details to follow the rest of Wazuh app guidelines.
- New design for the wz-chip component to follow the new Wazuh app guidelines ([#323](https://github.com/wazuh/wazuh-kibana-app/pull/323)).
- Added more descriptive error messages when the user inserts bad credentials on the _Add new API_ form in the _Settings_ tab ([#331](https://github.com/wazuh/wazuh-kibana-app/pull/331)).
- Added a new CSS class to truncate overflowing text on tables and metric ribbons ([#332](https://github.com/wazuh/wazuh-kibana-app/pull/332)).
- Support for Elastic Stack v6.2.2/v6.2.3.

### Changed

- Improved the initialization system ([#317](https://github.com/wazuh/wazuh-kibana-app/pull/317)):
  - Now the app will re-create the index-pattern if the user deletes the currently used by the Wazuh app.
  - The fieldset is now automatically refreshed if the app detects mismatches.
  - Now every index-pattern is dynamically formatted (for example, to enable the URLs in the _Vulnerabilities_ tab).
  - Some code refactoring for a better handling of possible use cases.
  - And the best thing, it's no longer needed to insert the sample alert!
- Improvements and changes to index-patterns ([#320](https://github.com/wazuh/wazuh-kibana-app/pull/320) & [#333](https://github.com/wazuh/wazuh-kibana-app/pull/333)):
  - Added a new route, `/get-list`, to fetch the index pattern list.
  - Removed and changed several functions for a proper management of index-patterns.
  - Improved the compatibility with user-created index-patterns, known to have unpredictable IDs.
  - Now the app properly redirects to `/blank-screen` if the length of the index patterns list is 0.
  - Ignored custom index patterns with auto-generated ID on the initialization process.
    - Now it uses the value set on the `config.yml` file.
  - If the index pattern is no longer available, the cookie will be overwritten.
- Improvements to the monitoring module ([#322](https://github.com/wazuh/wazuh-kibana-app/pull/322)):
  - Minor refactoring to the whole module.
  - Now the `wazuh-monitoring` index pattern is regenerated if it's missing.
  - And the best thing, it's no longer needed to insert the monitoring template!
- Now the app health check system only checks if the API and app have the same `major.minor` version ([#311](https://github.com/wazuh/wazuh-kibana-app/pull/311)):
  - Previously, the API and app had to be on the same `major.minor.patch` version.
- Adjusted space between title and value in some cards showing Manager or Agent configurations ([#315](https://github.com/wazuh/wazuh-kibana-app/pull/315)).
- Changed red and green colours to more saturated ones, following Kibana style ([#315](https://github.com/wazuh/wazuh-kibana-app/pull/315)).

### Fixed

- Fixed bug in Firefox browser who was not properly showing the tables with the scroll pagination functionality ([#314](https://github.com/wazuh/wazuh-kibana-app/pull/314)).
- Fixed bug where visualizations weren't being destroyed due to ongoing renderization processes ([#316](https://github.com/wazuh/wazuh-kibana-app/pull/316)).
- Fixed several UI bugs for a better consistency and usability ([#318](https://github.com/wazuh/wazuh-kibana-app/pull/318)).
- Fixed an error where the initial index-pattern was not loaded properly the very first time you enter the app ([#328](https://github.com/wazuh/wazuh-kibana-app/pull/328)).
- Fixed an error message that appeared whenever the app was not able to found the `wazuh-monitoring` index pattern ([#328](https://github.com/wazuh/wazuh-kibana-app/pull/328)).

## Wazuh v3.2.1 - Kibana v6.2.2 - Revision 386

### Added

- New design for the _Manager/Groups_ tab ([#295](https://github.com/wazuh/wazuh-kibana-app/pull/295)).
- New design for the _Manager/Configuration_ tab ([#297](https://github.com/wazuh/wazuh-kibana-app/pull/297)).
- New design of agents statistics for the _Agents_ tab ([#299](https://github.com/wazuh/wazuh-kibana-app/pull/299)).
- Added information ribbon into _Overview/Agent SCAP_ tabs ([#303](https://github.com/wazuh/wazuh-kibana-app/pull/303)).
- Added information ribbon into _Overview/Agent VirusTotal_ tabs ([#306](https://github.com/wazuh/wazuh-kibana-app/pull/306)).
- Added information ribbon into _Overview AWS_ tab ([#306](https://github.com/wazuh/wazuh-kibana-app/pull/306)).

### Changed

- Refactoring of HTML and CSS code throughout the whole Wazuh app ([#294](https://github.com/wazuh/wazuh-kibana-app/pull/294), [#302](https://github.com/wazuh/wazuh-kibana-app/pull/302) & [#305](https://github.com/wazuh/wazuh-kibana-app/pull/305)):
  - A big milestone for the project was finally achieved with this refactoring.
  - We've removed the Bootstrap dependency from the `package.json` file.
  - We've removed and merged many duplicated rules.
  - We've removed HTML and `angular-md` overriding rules. Now we have more own-made classes to avoid undesired results on the UI.
  - Also, this update brings tons of minor bugfixes related to weird HTML code.
- Wazuh app visualizations reviewed ([#301](https://github.com/wazuh/wazuh-kibana-app/pull/301)):
  - The number of used buckets has been limited since most of the table visualizations were surpassing acceptable limits.
  - Some visualizations have been checked to see if they make complete sense on what they mean to show to the user.
- Modified some app components for better follow-up of Kibana guidelines ([#290](https://github.com/wazuh/wazuh-kibana-app/pull/290) & [#297](https://github.com/wazuh/wazuh-kibana-app/pull/297)).
  - Also, some elements were modified on the _Discover_ tab in order to correct some mismatches.

### Fixed

- Adjusted information ribbon in _Agents/General_ for large OS names ([#290](https://github.com/wazuh/wazuh-kibana-app/pull/290) & [#294](https://github.com/wazuh/wazuh-kibana-app/pull/294)).
- Fixed unsafe array access on the visualization directive when going directly into _Manager/Ruleset/Decoders_ ([#293](https://github.com/wazuh/wazuh-kibana-app/pull/293)).
- Fixed a bug where navigating between agents in the _Agents_ tab was generating duplicated `agent.id` implicit filters ([#296](https://github.com/wazuh/wazuh-kibana-app/pull/296)).
- Fixed a bug where navigating between different tabs from _Overview_ or _Agents_ while being on the _Discover_ sub-tab was causing data loss in metric watchers ([#298](https://github.com/wazuh/wazuh-kibana-app/pull/298)).
- Fixed incorrect visualization of the rule level on _Manager/Ruleset/Rules_ when the rule level is zero (0) ([#298](https://github.com/wazuh/wazuh-kibana-app/pull/298)).

### Removed

- Removed almost every `md-tooltip` component from the whole app ([#305](https://github.com/wazuh/wazuh-kibana-app/pull/305)).
- Removed unused images from the `img` folder ([#305](https://github.com/wazuh/wazuh-kibana-app/pull/305)).

## Wazuh v3.2.1 - Kibana v6.2.2 - Revision 385

### Added

- Support for Wazuh v3.2.1.
- Brand-new first redesign for the app user interface ([#278](https://github.com/wazuh/wazuh-kibana-app/pull/278)):
  - This is the very first iteration of a _work-in-progress_ UX redesign for the Wazuh app.
  - The overall interface has been refreshed, removing some unnecessary colours and shadow effects.
  - The metric visualizations have been replaced by an information ribbon under the filter search bar, reducing the amount of space they occupied.
    - A new service was implemented for a proper handling of the metric visualizations watchers ([#280](https://github.com/wazuh/wazuh-kibana-app/pull/280)).
  - The rest of the app visualizations now have a new, more detailed card design.
- New shards and replicas settings to the `config.yml` file ([#277](https://github.com/wazuh/wazuh-kibana-app/pull/277)):
  - Now you can apply custom values to the shards and replicas for the `.wazuh` and `.wazuh-version` indices.
  - This feature only works before the installation process. If you modify these settings after installing the app, they won't be applied at all.

### Changed

- Now clicking again on the _Groups_ tab on _Manager_ will properly reload the tab and redirect to the beginning ([#274](https://github.com/wazuh/wazuh-kibana-app/pull/274)).
- Now the visualizations only use the `vis-id` attribute for loading them ([#275](https://github.com/wazuh/wazuh-kibana-app/pull/275)).
- The colours from the toast messages have been replaced to follow the Elastic 6 guidelines ([#286](https://github.com/wazuh/wazuh-kibana-app/pull/286)).

### Fixed

- Fixed wrong data flow on _Agents/General_ when coming from and going to the _Groups_ tab ([#273](https://github.com/wazuh/wazuh-kibana-app/pull/273)).
- Fixed sorting on tables, now they use the sorting functionality provided by the Wazuh API ([#274](https://github.com/wazuh/wazuh-kibana-app/pull/274)).
- Fixed column width issues on some tables ([#274](https://github.com/wazuh/wazuh-kibana-app/pull/274)).
- Fixed bug in the _Agent configuration_ JSON viewer who didn't properly show the full group configuration ([#276](https://github.com/wazuh/wazuh-kibana-app/pull/276)).
- Fixed excessive loading time from some Audit visualizations ([#278](https://github.com/wazuh/wazuh-kibana-app/pull/278)).
- Fixed Play/Pause button in timepicker's auto-refresh ([#281](https://github.com/wazuh/wazuh-kibana-app/pull/281)).
- Fixed unusual scenario on visualization directive where sometimes there was duplicated implicit filters when doing a search ([#283](https://github.com/wazuh/wazuh-kibana-app/pull/283)).
- Fixed some _Overview Audit_ visualizations who were not working properly ([#285](https://github.com/wazuh/wazuh-kibana-app/pull/285)).

### Removed

- Deleted the `id` attribute from all the app visualizations ([#275](https://github.com/wazuh/wazuh-kibana-app/pull/275)).

## Wazuh v3.2.0 - Kibana v6.2.2 - Revision 384

### Added

- New directives for the Wazuh app: `wz-table`, `wz-table-header` and `wz-search-bar` ([#263](https://github.com/wazuh/wazuh-kibana-app/pull/263)):
  - Maintainable and reusable components for a better-structured app.
  - Several files have been changed, renamed and moved to new folders, following _best practices_.
  - The progress bar is now within its proper directive ([#266](https://github.com/wazuh/wazuh-kibana-app/pull/266)).
  - Minor typos and refactoring changes to the new directives.
- Support for Elastic Stack v6.2.2.

### Changed

- App buttons have been refactored. Unified CSS and HTML for buttons, providing the same structure for them ([#269](https://github.com/wazuh/wazuh-kibana-app/pull/269)).
- The API list on Settings now shows the latest inserted API at the beginning of the list ([#261](https://github.com/wazuh/wazuh-kibana-app/pull/261)).
- The check for the currently applied pattern has been improved, providing clever handling of Elasticsearch errors ([#271](https://github.com/wazuh/wazuh-kibana-app/pull/271)).
- Now on _Settings_, when the Add or Edit API form is active, if you press the other button, it will make the previous one disappear, getting a clearer interface ([#9df1e31](https://github.com/wazuh/wazuh-kibana-app/commit/9df1e317903edf01c81eba068da6d20a8a1ea7c2)).

### Fixed

- Fixed visualizations directive to properly load the _Manager/Ruleset_ visualizations ([#262](https://github.com/wazuh/wazuh-kibana-app/pull/262)).
- Fixed a bug where the classic extensions were not affected by the settings of the `config.yml` file ([#266](https://github.com/wazuh/wazuh-kibana-app/pull/266)).
- Fixed minor CSS bugs from the conversion to directives to some components ([#266](https://github.com/wazuh/wazuh-kibana-app/pull/266)).
- Fixed bug in the tables directive when accessing a member it doesn't exist ([#266](https://github.com/wazuh/wazuh-kibana-app/pull/266)).
- Fixed browser console log error when clicking the Wazuh logo on the app ([#6647fbc](https://github.com/wazuh/wazuh-kibana-app/commit/6647fbc051c2bf69df7df6e247b2b2f46963f194)).

### Removed

- Removed the `kbn-dis` directive from _Manager/Ruleset_ ([#262](https://github.com/wazuh/wazuh-kibana-app/pull/262)).
- Removed the `filters.js` and `kibana_fields_file.json` files ([#263](https://github.com/wazuh/wazuh-kibana-app/pull/263)).
- Removed the `implicitFilters` service ([#270](https://github.com/wazuh/wazuh-kibana-app/pull/270)).
- Removed visualizations loading status trace from controllers and visualization directive ([#270](https://github.com/wazuh/wazuh-kibana-app/pull/270)).

## Wazuh v3.2.0 - Kibana v6.2.1 - Revision 383

### Added

- Support for Wazuh 3.2.0.
- Compatibility with Kibana 6.1.0 to Kibana 6.2.1.
- New tab for vulnerability detector alerts.

### Changed

- The app now shows the index pattern selector only if the list length is greater than 1.
  - If it's exactly 1 shows the index pattern without a selector.
- Now the index pattern selector only shows the compatible ones.
  - It's no longer possible to select the `wazuh-monitoring` index pattern.
- Updated Bootstrap to 3.3.7.
- Improved filter propagation between Discover and the visualizations.
- Replaced the login route name from /login to /wlogin to avoid conflict with X-Pack own login route.

### Fixed

- Several CSS bugfixes for better compatibility with Kibana 6.2.1.
- Some variables changed for adapting new Wazuh API requests.
- Better error handling for some Elastic-related messages.
- Fixed browser console error from top-menu directive.
- Removed undesired md-divider from Manager/Logs.
- Adjusted the width of a column in Manager/Logs to avoid overflow issues with the text.
- Fixed a wrong situation with the visualizations when we refresh the Manager/Rules tab.

### Removed

- Removed the `travis.yml` file.

## Wazuh v3.1.0 - Kibana v6.1.3 - Revision 380

### Added

- Support for Wazuh 3.1.0.
- Compatibility with Kibana 6.1.3.
- New error handler for better app errors reporting.
- A new extension for Amazon Web Services alerts.
- A new extension for VirusTotal alerts.
- New agent configuration tab:
  - Visualize the current group configuration for the currently selected agent on the app.
  - Navigate through the different tabs to see which configuration is being used.
  - Check the synchronization status for the configuration.
  - View the current group of the agent and click on it to go to the Groups tab.
- New initial health check for checking some app components.
- New YAML config file:
  - Define the initial index pattern.
  - Define specific checks for the healthcheck.
  - Define the default extensions when adding new APIs.
- New index pattern selector dropdown on the top navbar.
  - The app will reload applying the new index pattern.
- Added new icons for some sections of the app.

### Changed

- New visualizations loader, with much better performance.
- Improved reindex process for the .wazuh index when upgrading from a 2.x-5.x version.
- Adding 365 days expiring time to the cookies.
- Change default behaviour for the config file. Now everything is commented with default values.
  - You need to edit the file, remove the comment mark and apply the desired value.
- Completely redesigned the manager configuration tab.
- Completely redesigned the groups tab.
- App tables have now unified CSS classes.

### Fixed

- Play real-time button has been fixed.
- Preventing duplicate APIs from feeding the wazuh-monitoring index.
- Fixing the check manager connection button.
- Fixing the extensions settings so they are preserved over time.
- Much more error handling messages in all the tabs.
- Fixed OS filters in agents list.
- Fixed autocomplete lists in the agents, rules and decoders list so they properly scroll.
- Many styles bugfixes for the different browsers.
- Reviewed and fixed some visualizations not showing accurate information.

### Removed

- Removed index pattern configuration from the `package.json` file.
- Removed unnecessary dependencies from the `package.json` file.

## Wazuh v3.0.0 - Kibana v6.1.0 - Revision 371

### Added

- You can configure the initial index-pattern used by the plugin in the initialPattern variable of the app's package.json.
- Auto `.wazuh` reindex from Wazuh 2.x - Kibana 5.x to Wazuh 3.x - Kibana 6.x.
  - The API credentials will be automatically migrated to the new installation.
- Dynamically changed the index-pattern used by going to the Settings -> Pattern tab.
  - Wazuh alerts compatibility auto detection.
- New loader for visualizations.
- Better performance: now the tabs use the same Discover tab, only changing the current filters.
- New Groups tab.
  - Now you can check your group configuration (search its agents and configuration files).
- The Logs tab has been improved.
  - You can sort by field and the view has been improved.
- Achieved a clearer interface with implicit filters per tab showed as unremovable chips.

### Changed

- Dynamically creating .kibana index if necessary.
- Better integration with Kibana Discover.
- Visualizations loaded at initialization time.
- New sync system to wait for Elasticsearch JS.
- Decoupling selected API and pattern from backend and moved to the client side.

## Wazuh v2.1.0 - Kibana v5.6.1 - Revision 345

### Added

- Loading icon while Wazuh loads the visualizations.
- Add/Delete/Restart agents.
- OS agent filter

### Changed

- Using genericReq when possible.

## Wazuh v2.0.1 - Kibana v5.5.1 - Revision 339

### Changed

- New index in Elasticsearch to save Wazuh set up configuration
- Short URL's is now supported
- A native base path from kibana.yml is now supported

### Fixed

- Search bar across panels now support parenthesis grouping
- Several CSS fixes for IE browser<|MERGE_RESOLUTION|>--- conflicted
+++ resolved
@@ -2,19 +2,12 @@
 
 All notable changes to the Wazuh app project will be documented in this file.
 
-<<<<<<< HEAD
-
-=======
->>>>>>> 74b82e07
 ## Wazuh v4.3.2 - Kibana 7.10.2, 7.16.x, 7.17.x - Revision 4303
 
 ### Fixed
 
-<<<<<<< HEAD
-- Maintain the filters when click on the `Visualize` button of a docuemnt field from `<Module>/Events` and redirect to `lens` plugin [#4157](https://github.com/wazuh/wazuh-kibana-app/pull/4157)
-=======
 - Fixed the implicit filters in modules can be removed [#4146](https://github.com/wazuh/wazuh-kibana-app/pull/4146)
->>>>>>> 74b82e07
+- Maintain the filters when clicking on the `Visualize` button of a document field from `<Module>/Events` and redirects to the `lens` plugin [#4157](https://github.com/wazuh/wazuh-kibana-app/pull/4157)
 
 ## Wazuh v4.3.1 - Kibana 7.10.2, 7.16.x, 7.17.x - Revision 4302
 
