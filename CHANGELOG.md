# Change Log

All notable changes to the Wazuh app project will be documented in this file.

<<<<<<< HEAD
## Wazuh v4.13.0 - OpenSearch Dashboards 2.19.2 - Revision 05
=======
## Wazuh v4.13.1 - OpenSearch Dashboards 2.19.2 - Revision 00

### Added

- Support for Wazuh 4.13.1

### Changed

- Improved the number of API calls to access agent's summary information [#7484](https://github.com/wazuh/wazuh-dashboard-plugins/pull/7484)

### Fixed

- Fixed some filter values could change on navigation or pin/unpin causing different searches with unexpected results [#7552](https://github.com/wazuh/wazuh-dashboard-plugins/pull/7552)
- Fixed a problem in the expanded table row that allowed to see not updated inforamtion if using the Refresh button [#7544](https://github.com/wazuh/wazuh-dashboard-plugins/pull/7544)
- Fixed a bug that caused a format issue in csv reports [#7550](https://github.com/wazuh/wazuh-dashboard-plugins/pull/7550)

### Remove

- Removed the cluster restart warning on rules, decoders and CDB lists [#7620](https://github.com/wazuh/wazuh-dashboard-plugins/pull/7620)

## Wazuh v4.13.0 - OpenSearch Dashboards 2.19.2 - Revision 04
>>>>>>> a9dc5151

### Added

- Support for Wazuh 4.13.0
- Added `It Hygiene` application [#7368](https://github.com/wazuh/wazuh-dashboard-plugins/pull/7368) [#7461](https://github.com/wazuh/wazuh-dashboard-plugins/pull/7461) [#7476](https://github.com/wazuh/wazuh-dashboard-plugins/pull/7476) [#7475](https://github.com/wazuh/wazuh-dashboard-plugins/pull/7475) [#7513](https://github.com/wazuh/wazuh-dashboard-plugins/pull/7513) [#7582](https://github.com/wazuh/wazuh-dashboard-plugins/pull/7582) [#7588](https://github.com/wazuh/wazuh-dashboard-plugins/pull/7588)
- Added hardware and system information to the agent overview [#7368](https://github.com/wazuh/wazuh-dashboard-plugins/pull/7368)
- Added persistence for selected columns and page size in data grid settings [#7379](https://github.com/wazuh/wazuh-dashboard-plugins/pull/7379) [#7513](https://github.com/wazuh/wazuh-dashboard-plugins/pull/7513)
- Added the ability to manage the sample data from FIM, IT Hygiene and vulnerabilities inventories prefixes. [#7373](https://github.com/wazuh/wazuh-dashboard-plugins/pull/7373) [#7449](https://github.com/wazuh/wazuh-dashboard-plugins/pull/7449) [#7475](https://github.com/wazuh/wazuh-dashboard-plugins/pull/7475)
- Added back button to Deploy Agent page that redirects to Endpoints Summary [#7443](https://github.com/wazuh/wazuh-dashboard-plugins/pull/7443)
- Add UUID field to APIs table [#7412](https://github.com/wazuh/wazuh-dashboard-plugins/pull/7412)

## Changed

- Moved `/elastic/samplealerts` API endpoints to `/indexer/samplealerts` [#7373](https://github.com/wazuh/wazuh-dashboard-plugins/pull/7373)
- Changed FIM inventory to display information ingested by the indexer [#7368](https://github.com/wazuh/wazuh-dashboard-plugins/pull/7368) [#7482](https://github.com/wazuh/wazuh-dashboard-plugins/pull/7482) [#7538](https://github.com/wazuh/wazuh-dashboard-plugins/pull/7538)
- Changed macOS agent startup command [#7430](https://github.com/wazuh/wazuh-dashboard-plugins/pull/7430)

### Fixed

- Fixed a problem in Vulnerabilities > Dashboard and Inventory when there are no indices matching with the index pattern [#7368](https://github.com/wazuh/wazuh-dashboard-plugins/pull/7368)
- Fixed double backslash warning on xml editor [#7425](https://github.com/wazuh/wazuh-dashboard-plugins/pull/7425)
- Fixed X-axis label in "Vulnerabilities by year of publication" visualization [#7422](https://github.com/wazuh/wazuh-dashboard-plugins/pull/7422)
- Fixed a bug in Rule details flyout, where it didn't map all the compliances [#7501](https://github.com/wazuh/wazuh-dashboard-plugins/pull/7501)
- Fixed the Windows service name in Deploy new agent [#7540](https://github.com/wazuh/wazuh-dashboard-plugins/pull/7540)

### Removed

- Removed `Inventory data` view from agent overview [#7368](https://github.com/wazuh/wazuh-dashboard-plugins/pull/7368)
- Removed `GET /api/syscollector` API endpoint [#7368](https://github.com/wazuh/wazuh-dashboard-plugins/pull/7368)
- Removed inventory data report and `POST /reports/agents/{agentID}/inventory` API endpoint [#7368](https://github.com/wazuh/wazuh-dashboard-plugins/pull/7368)
- Removed the `enrollment.password` field from the `/utils/configuration` endpoint response to prevent unauthorized agent registration by users with read-only API roles. [#7483](https://github.com/wazuh/wazuh-dashboard-plugins/pull/7483)
- Removed `vulnerability.pattern` setting [#7475](https://github.com/wazuh/wazuh-dashboard-plugins/pull/7475)

## Wazuh v4.12.0 - OpenSearch Dashboards 2.19.1 - Revision 03

### Added

- Support for Wazuh 4.12.0
- Add setting to limit the number of rows in csv reports [#7182](https://github.com/wazuh/wazuh-dashboard-plugins/pull/7182)
- Add new `vulnerability.scanner.reference` field which contains the CTI reference of the vulnerability [#7306](https://github.com/wazuh/wazuh-dashboard-plugins/pull/7306)

### Changed

- Refined queue usage visualizations in Statistics [#7192](https://github.com/wazuh/wazuh-dashboard-plugins/pull/7192)

### Fixed

- Fixed adding the same filter twice doesn't show it in the search bar [#7185](https://github.com/wazuh/wazuh-dashboard-plugins/pull/7185)
- Fixed rendering of rows in CDB list table when it starts with quotes [#7171](https://github.com/wazuh/wazuh-dashboard-plugins/issues/7171)
- Fixed width of long fields in the document detail flyout [#7206](https://github.com/wazuh/wazuh-dashboard-plugins/issues/7206)
- Fixed logging UI logs due to logger undefined property [#7267](https://github.com/wazuh/wazuh-dashboard-plugins/pull/7267)
- Fixed TOP-5-SO filter management in Endpoints > Summary [#7278](https://github.com/wazuh/wazuh-dashboard-plugins/pull/7278)
- Fixed CSV export not filtering by timerange [#7304](https://github.com/wazuh/wazuh-dashboard-plugins/pull/7304)
- Fixed agent view not showing the latest agent state [#7336](https://github.com/wazuh/wazuh-dashboard-plugins/pull/7336)
- Fixed saved queries not displaying in the search bar [#7377](https://github.com/wazuh/wazuh-dashboard-plugins/pull/7377)
- Fixed monitoring cronjob infinite retries in case of a request exception [#7401](https://github.com/wazuh/wazuh-dashboard-plugins/pull/7401)
- Fixed double scroll bar in discover [#7399](https://github.com/wazuh/wazuh-dashboard-plugins/pull/7399)

### Removed

- Removed revision number from about page [#7390](https://github.com/wazuh/wazuh-dashboard-plugins/pull/7390)

## Wazuh v4.11.2 - OpenSearch Dashboards 2.16.0 - Revision 02

### Added

- Support for Wazuh 4.11.2

### Fixed

- Fixed several broken Wazuh documentation links [#7370](https://github.com/wazuh/wazuh-dashboard-plugins/pull/7370) [#7371](https://github.com/wazuh/wazuh-dashboard-plugins/pull/7371)

## Wazuh v4.11.1 - OpenSearch Dashboards 2.16.0 - Revision 02

### Added

- Support for Wazuh 4.11.1
- Added missing fields to the default fields list of the alerts index pattern [#7318](https://github.com/wazuh/wazuh-dashboard-plugins/pull/7318)

### Fixed

- Fixed documentation links related to agent management [#7299](https://github.com/wazuh/wazuh-dashboard-plugins/pull/7299)

## Wazuh v4.11.0 - OpenSearch Dashboards 2.16.0 - Revision 03

### Added

- Support for Wazuh 4.11.0

### Changed

- Refined the layout of the agent details view [#7193](https://github.com/wazuh/wazuh-dashboard-plugins/issues/7193)
- Changed the width of the command column, relocate argvs column and change the width of the rest of the columns in the table processes. [#7195](https://github.com/wazuh/wazuh-dashboard-plugins/pull/7195)

### Fixed

- Fixed documentation URL related to the usage of authentication password in the agent deployment [#7251](https://github.com/wazuh/wazuh-dashboard-plugins/pull/7251)
- Fixed a problem with duplicated requests to get the list of valid index patterns in the menu [#7255](https://github.com/wazuh/wazuh-dashboard-plugins/pull/7255)

### Removed

- Remove unused `node_build` field in package manifest of `wazuh` plugin [#7245](https://github.com/wazuh/wazuh-dashboard-plugins/pull/7245)

## Wazuh v4.10.1 - OpenSearch Dashboards 2.16.0 - Revision 01

### Added

- Support for Wazuh 4.10.1
- Added comma separators to numbers [#7233](https://github.com/wazuh/wazuh-dashboard-plugins/pull/7233)

### Changed

- Move the ability to manage the visibility of fields in `Events` and `Vulnerability Detection` > `Inventory` tables from `Columns` button to a new `Available fields` button enhancing the performance of the view [#7226](https://github.com/wazuh/wazuh-dashboard-plugins/pull/7226)
- Change the color of `Export formatted` button of data grid tables to match the color of the rest of table buttons [#7226](https://github.com/wazuh/wazuh-dashboard-plugins/pull/7226)

## Wazuh v4.10.0 - OpenSearch Dashboards 2.16.0 - Revision 08

### Added

- Support for Wazuh 4.10.0
- Added sample data for YARA [#6964](https://github.com/wazuh/wazuh-dashboard-plugins/issues/6964)
- Added a custom filter and visualization for vulnerability.under_evaluation field [#6968](https://github.com/wazuh/wazuh-dashboard-plugins/issues/6968) [#7044](https://github.com/wazuh/wazuh-dashboard-plugins/pull/7044) [#7046](https://github.com/wazuh/wazuh-dashboard-plugins/issues/7046)
- Add vulnerabilities card to agent details page [#7058](https://github.com/wazuh/wazuh-dashboard-plugins/issues/7058)
- Added an "Agents management" menu and moved the sections: "Endpoint Groups" and "Endpoint Summary" which changed its name to "Summary".[#7112](https://github.com/wazuh/wazuh-dashboard-plugins/pull/7112)
- Added ability to filter from File Integrity Monitoring registry inventory [#7119](https://github.com/wazuh/wazuh-dashboard-plugins/pull/7119)
- Added new field columns and ability to select the visible fields in the File Integrity Monitoring Files and Registry tables [#7119](https://github.com/wazuh/wazuh-dashboard-plugins/pull/7119)
- Added filter by value to document details fields [#7081](https://github.com/wazuh/wazuh-dashboard-plugins/pull/7081)
- Added pinned agent mechanic to inventory data, stats, and configuration for consistent functionality [#7135](https://github.com/wazuh/wazuh-dashboard-plugins/pull/7135)
- Added ability to edit the `wazuh.updates.disabled` configuration setting from UI [#7156](https://github.com/wazuh/wazuh-dashboard-plugins/pull/7156)

### Changed

- Update malware detection group values in data sources [#6963](https://github.com/wazuh/wazuh-dashboard-plugins/issues/6963)
- Changed the registration id of the Settings application for compatibility with OpenSearch Dashboard 2.16.0 [#6938](https://github.com/wazuh/wazuh-dashboard-plugins/pull/6938)
- Changed Malware detection dashboard visualizations [#6964](https://github.com/wazuh/wazuh-dashboard-plugins/issues/6964)
- Changed MITRE ATT&CK overview description [#7032](https://github.com/wazuh/wazuh-dashboard-plugins/pull/7032)
- Changed the agents summary in overview with no results to an agent deployment help message. [#7041](https://github.com/wazuh/wazuh-dashboard-plugins/pull/7041)
- Changed malware feature description [#7036](https://github.com/wazuh/wazuh-dashboard-plugins/pull/7036)
- Changed the font size of the kpi subtitles and the features descriptions [#7033](https://github.com/wazuh/wazuh-dashboard-plugins/pull/7033)
- Changed the warning icon in events view to a info icon [#7057](https://github.com/wazuh/wazuh-dashboard-plugins/pull/7057)
- Changed feature container margins to ensure consistent separation and uniform design. [#7034](https://github.com/wazuh/wazuh-dashboard-plugins/pull/7034)
- Changed the initial width to the default columns on each selected field [#7059](https://github.com/wazuh/wazuh-dashboard-plugins/issues/7059)
- Changed inventory, stats and configuration page to use tabs [#7089](https://github.com/wazuh/wazuh-dashboard-plugins/pull/7089)
- Changed styles in the register agent view for consistency of styles in the views. [#7149](https://github.com/wazuh/wazuh-dashboard-plugins/pull/7149)

### Fixed

- Fixed the filter are displayed cropped on screens of 575px to 767px in vulnerability detection module [#7047](https://github.com/wazuh/wazuh-dashboard-plugins/pull/7047)
- Fixed read-only users could not access to Statistics application [#7001](https://github.com/wazuh/wazuh-dashboard-plugins/pull/7001)
- Fixed no-agent-alert spawn with selected agent in agent-welcome view [#7029](https://github.com/wazuh/wazuh-dashboard-plugins/pull/7029)
- Fixed loading state of the agents status chart in the home overview [#7120](https://github.com/wazuh/wazuh-dashboard-plugins/pull/7120)
- Fixed security policy exception when it contained deprecated actions [#7042](https://github.com/wazuh/wazuh-dashboard-plugins/pull/7042)
- Fixed border on cells in events that disappear when clicked [#7075](https://github.com/wazuh/wazuh-dashboard-plugins/pull/7075)
- Fixed export formatted csv data with special characters from tables [#7048](https://github.com/wazuh/wazuh-dashboard-plugins/pull/7048)
- Fixed column reordering feature [#7072](https://github.com/wazuh/wazuh-dashboard-plugins/pull/7072)
- Fixed filter management to prevent hiding when adding multiple filters [#7077](https://github.com/wazuh/wazuh-dashboard-plugins/pull/7077)
- Fixed the Mitre ATT&CK exception in the agent view, the redirections of ID, Tactics, Dashboard Icon and Event Icon in the drop-down menu and the card not displaying information when the flyout was opened [#7116](https://github.com/wazuh/wazuh-dashboard-plugins/pull/7116)
- Fixed the filter are displayed cropped on screens of 575px to 767px in vulnerability detection module [#7047](https://github.com/wazuh/wazuh-dashboard-plugins/pull/7047)
- Fixed ability to filter from files inventory details flyout of File Integrity Monitoring [#7119](https://github.com/wazuh/wazuh-dashboard-plugins/pull/7119) [#7163](https://github.com/wazuh/wazuh-dashboard-plugins/pull/7163)
- Fixed endpoint group module name and indexer management order [#7161](https://github.com/wazuh/wazuh-dashboard-plugins/pull/7161)
- Fixed Invalid date filter applied on FIM details flyout [#7160](https://github.com/wazuh/wazuh-dashboard-plugins/pull/7160)
- Fixed the check updates UI was displayed despite it could be configured as disabled [#7156](https://github.com/wazuh/wazuh-dashboard-plugins/pull/7156)
- Fixed filter by value in document details in safari [#7151](https://github.com/wazuh/wazuh-dashboard-plugins/pull/7151)
- Fixed error message to prevent pass no strings to the wazuh logger [#7167](https://github.com/wazuh/wazuh-dashboard-plugins/pull/7167)
- Fixed the rendering of the `data.vunerability.reference` in the table and flyout [#7177](https://github.com/wazuh/wazuh-dashboard-plugins/pull/7177)
- Fixed incorrect or empty Wazuh API version displayed after upgrade [#440](https://github.com/wazuh/wazuh-dashboard/issues/440)
- Fixed typo in flyout title for available updates [#7235](https://github.com/wazuh/wazuh-dashboard-plugins/pull/7235)

### Removed

- Removed agent RBAC filters from dashboard queries [#6945](https://github.com/wazuh/wazuh-dashboard-plugins/pull/6945)
- Removed GET /elastic/statistics API endpoint [#7001](https://github.com/wazuh/wazuh-dashboard-plugins/pull/7001)
- Removed VirusTotal application in favor of Malware Detection [#7038](https://github.com/wazuh/wazuh-dashboard-plugins/pull/7038)
- Removed processes state column in macOS agents [#7122](https://github.com/wazuh/wazuh-dashboard-plugins/pull/7122)

## Wazuh v4.9.2 - OpenSearch Dashboards 2.13.0 - Revision 01

### Added

- Support for Wazuh 4.9.2

### Fixed

- Fixed vulnerabilities inventory table scroll [#7128](https://github.com/wazuh/wazuh-dashboard-plugins/pull/7128)

## Wazuh v4.9.1 - OpenSearch Dashboards 2.13.0 - Revision 04

### Added

- Support for Wazuh 4.9.1
- Add feature to filter by field in the events table rows [#6977](https://github.com/wazuh/wazuh-dashboard-plugins/pull/6991)

### Fixed

- Fixed issue causing vulnerability dashboard to fail loading for read-only users [#6933](https://github.com/wazuh/wazuh-dashboard-plugins/pull/6993)
- Fixed the temporal directory variable on the the command to deploy a new Windows agent [#6905](https://github.com/wazuh/wazuh-dashboard-plugins/pull/6905)
- Fixed an error on the command to deploy a new macOS agent that could cause the registration password had a wrong value because a `\n` could be included [#6906](https://github.com/wazuh/wazuh-dashboard-plugins/pull/6906)
- Fixed rendering an active response as disabled when is active [#6901](https://github.com/wazuh/wazuh-dashboard-plugins/pull/6901)
- Fixed an error on Dev Tools when using payload properties as arrays [#6908](https://github.com/wazuh/wazuh-dashboard-plugins/pull/6908)
- Fixed of the font size in the table used in the events tab, in the Threat hunting dashboard tab and in the Vulnerabilities inventory tab [#6987](https://github.com/wazuh/wazuh-dashboard-plugins/pull/6987)
- Fixed missing link to Vulnerabilities detection and Office 365 in the agent menu of `Endpoints Summary` [#6983](https://github.com/wazuh/wazuh-dashboard-plugins/pull/6983)
- Fixed missing options depending on agent operating system in the agent configuration report [#6983](https://github.com/wazuh/wazuh-dashboard-plugins/pull/6983)
- Fixed an style that affected the Discover plugin [#6989](https://github.com/wazuh/wazuh-dashboard-plugins/pull/6989)
- Fixed a problem updating the API host registry in the GET /api/check-stored-api [#6995](https://github.com/wazuh/wazuh-dashboard-plugins/pull/6995)
- Fixed the `Open report` button of the toast and the `Download report` icon of the reporting table in Safari [#7019](https://github.com/wazuh/wazuh-dashboard-plugins/pull/7019)
- Fixed style when unnpinned an agent in endpoint summary section [#7015](https://github.com/wazuh/wazuh-dashboard-plugins/pull/7015)
- Fixed overflow style on a long value filter [#7021](https://github.com/wazuh/wazuh-dashboard-plugins/pull/7021)
- Fixed buttons enabled for a readonly user in `Endpoint groups` section [#7056](https://github.com/wazuh/wazuh-dashboard-plugins/pull/7056)
- Fixed the automatic page refresh in dashboards and prevent duplicate requests [#7090](https://github.com/wazuh/wazuh-dashboard-plugins/pull/7090)

### Changed

- Change the text of the query limit tooltip [#6981](https://github.com/wazuh/wazuh-dashboard-plugins/pull/6981)
- Upgraded the `axios` dependency to `1.7.4` [#6919](https://github.com/wazuh/wazuh-dashboard-plugins/pull/6919)
- Improved MITRE ATT&CK intelligence flyout details readability [#6954](https://github.com/wazuh/wazuh-dashboard-plugins/pull/6954)
- Upgraded Event-tab column selector showing first the picked columns [#6984](https://github.com/wazuh/wazuh-dashboard-plugins/pull/6984)
- Changed vulnerabilities.reference to links in Vulnerability Detection > Inventory columns [#6960](https://github.com/wazuh/wazuh-dashboard-plugins/pull/6960)
- Upgraded the `follow-redirects` dependency to `1.15.6` [#6982](https://github.com/wazuh/wazuh-dashboard-plugins/pull/6982)
- Changed many loading spinners in some views to loading search progress [#6956](https://github.com/wazuh/wazuh-dashboard-plugins/pull/6956)

### Removed

- Removed the PDF report footer year [#7023](https://github.com/wazuh/wazuh-dashboard-plugins/pull/7023)
- Removed the XML autoformat function group configuration due to performance [#6999](https://github.com/wazuh/wazuh-dashboard-plugins/pull/6999)
- Removed data grid tables from Threat hunting dashboard, GitHub panel and Office365 panel [#7086](https://github.com/wazuh/wazuh-dashboard-plugins/pull/7086)

## Wazuh v4.9.0 - OpenSearch Dashboards 2.13.0 - Revision 07

### Added

- Support for Wazuh 4.9.0
- Added AngularJS dependencies [#6145](https://github.com/wazuh/wazuh-dashboard-plugins/pull/6145)
- Improve fleet management by adding 'Edit Agent Groups' and 'Upgrade Agents' actions, as well as a filter to show only outdated agents [#6250](https://github.com/wazuh/wazuh-dashboard-plugins/pull/6250) [#6476](https://github.com/wazuh/wazuh-dashboard-plugins/pull/6476) [#6274](https://github.com/wazuh/wazuh-dashboard-plugins/pull/6274) [#6501](https://github.com/wazuh/wazuh-dashboard-plugins/pull/6501) [#6529](https://github.com/wazuh/wazuh-dashboard-plugins/pull/6529) [#6648](https://github.com/wazuh/wazuh-dashboard-plugins/pull/6648)
- Added propagation of updates from the table to dashboard visualizations in Endpoints summary [#6460](https://github.com/wazuh/wazuh-dashboard-plugins/pull/6460) [#6737](https://github.com/wazuh/wazuh-dashboard-plugins/pull/6737)
- Handle index pattern selector on new discover [#6499](https://github.com/wazuh/wazuh-dashboard-plugins/pull/6499)
- Added macOS log collector tab [#6545](https://github.com/wazuh/wazuh-dashboard-plugins/pull/6545)
- Added ability to disable the edition of configuration through API endpoints and UI [#6557](https://github.com/wazuh/wazuh-dashboard-plugins/issues/6557)
- Added journald log collector tab [#6572](https://github.com/wazuh/wazuh-dashboard-plugins/pull/6572)
- Added HAProxy helper settings to cluster configuration [#6653](https://github.com/wazuh/wazuh-dashboard-plugins/pull/6653)
- Added ability to open the report file or Reporting application from the toast message [#6558](https://github.com/wazuh/wazuh-dashboard-plugins/pull/6558)
- Added support for agents to Office 365 [#6558](https://github.com/wazuh/wazuh-dashboard-plugins/pull/6558)
- Added pinned agent data validation when rendering the Inventory data, Stats and Configuration tabs in Agent preview of Endpoints Summary [#6800](https://github.com/wazuh/wazuh-dashboard-plugins/pull/6800)
- Added wz-link component to make redirections [#6848](https://github.com/wazuh/wazuh-dashboard-plugins/pull/6848)
- Added embedded and customized `dom-to-image-more` dependency [#6902](https://github.com/wazuh/wazuh-dashboard-plugins/pull/6902)

### Changed

- Removed legacy embedded discover [#6120](https://github.com/wazuh/wazuh-dashboard-plugins/issues/6120)
- Allow editing groups for an agent from Endpoints Summary [#6250](https://github.com/wazuh/wazuh-dashboard-plugins/pull/6250)
- Changed how the configuration is managed in the backend side [#6337](https://github.com/wazuh/wazuh-dashboard-plugins/pull/6337) [#6573](https://github.com/wazuh/wazuh-dashboard-plugins/pull/6573)
- Changed the view of API is down and check connection to Server APIs application [#6337](https://github.com/wazuh/wazuh-dashboard-plugins/pull/6337)
- Changed the usage of the endpoint GET /groups/{group_id}/files/{file_name} [#6385](https://github.com/wazuh/wazuh-dashboard-plugins/pull/6385)
- Refactoring and redesign endpoints summary visualizations [#6268](https://github.com/wazuh/wazuh-dashboard-plugins/pull/6268) [#6832](https://github.com/wazuh/wazuh-dashboard-plugins/pull/6832)
- Moved AngularJS settings controller to ReactJS [#6580](https://github.com/wazuh/wazuh-dashboard-plugins/pull/6580)
- Moved AngularJS controller and view for manage groups to ReactJS [#6543](https://github.com/wazuh/wazuh-dashboard-plugins/pull/6543)
- Moved AngularJS controllers and views of Tools and Dev Tools to ReactJS [#6544](https://github.com/wazuh/wazuh-dashboard-plugins/pull/6544)
- Moved the AngularJS controller and template of blank screen to ReactJS component [#6538](https://github.com/wazuh/wazuh-dashboard-plugins/pull/6538)
- Moved AngularJS controller for management to ReactJS component [#6555](https://github.com/wazuh/wazuh-dashboard-plugins/pull/6555)
- Moved AngularJS controller for overview to ReactJS component [#6594](https://github.com/wazuh/wazuh-dashboard-plugins/pull/6594)
- Moved the registry data to in-memory cache [#6481](https://github.com/wazuh/wazuh-dashboard-plugins/pull/6481)
- Enhanced the validation for `enrollment.dns` on App Settings application [#6573](https://github.com/wazuh/wazuh-dashboard-plugins/pull/6573)
- Moved AngularJS controller for the agent view to ReactJS [#6618](https://github.com/wazuh/wazuh-dashboard-plugins/pull/6618)
- Implemented new data source feature on MITRE ATT&CK module [#6482](https://github.com/wazuh/wazuh-dashboard-plugins/pull/6482)
- Upgraded versions of `follow-redirects` and `es5-ext` [#6626](https://github.com/wazuh/wazuh-dashboard-plugins/pull/6626)
- Changed agent log collector socket API response controller component [#6660](https://github.com/wazuh/wazuh-dashboard-plugins/pull/6660)
- Improved margins and paddings in the Events, Inventory and Control tabs [#6708](https://github.com/wazuh/wazuh-dashboard-plugins/pull/6708)
- Refactored the search bar to correctly handle fixed and user-added filters [#6716](https://github.com/wazuh/wazuh-dashboard-plugins/pull/6716) [#6755](https://github.com/wazuh/wazuh-dashboard-plugins/pull/6755) [#6833](https://github.com/wazuh/wazuh-dashboard-plugins/pull/6833)
- Generate URL with predefined filters [#6745](https://github.com/wazuh/wazuh-dashboard-plugins/pull/6745)
- Migrated AngularJS routing to ReactJS [#6689](https://github.com/wazuh/wazuh-dashboard-plugins/pull/6689) [#6775](https://github.com/wazuh/wazuh-dashboard-plugins/pull/6775) [#6790](https://github.com/wazuh/wazuh-dashboard-plugins/pull/6790) [#6893](https://github.com/wazuh/wazuh-dashboard-plugins/pull/6893)
- Improvement of the filter management system by implementing new standard modules [#6534](https://github.com/wazuh/wazuh-dashboard-plugins/pull/6534) [#6772](https://github.com/wazuh/wazuh-dashboard-plugins/pull/6772) [#6873](https://github.com/wazuh/wazuh-dashboard-plugins/pull/6873)
- Changed permalink field in the Events tab table in Virustotal to show an external link [#6839](https://github.com/wazuh/wazuh-dashboard-plugins/pull/6839)
- Changed the logging system to use the provided by the platform [#6161](https://github.com/wazuh/wazuh-dashboard-plugins/pull/6161)
- Changed the internal control from Endpoint Groups to a control via url. [#6890](https://github.com/wazuh/wazuh-dashboard-plugins/pull/6890)
- Changed the internal control from MITRE ATT&CK > intelligence > Table to a control via url. [#6882](https://github.com/wazuh/wazuh-dashboard-plugins/pull/6882)
- Changed the display of rule details flyout to be based on URL [#6886](https://github.com/wazuh/wazuh-dashboard-plugins/pull/6886)
- Changed the order of columns on Vulnerabilities Detection > Events table [#6949](https://github.com/wazuh/wazuh-dashboard-plugins/pull/6949)

### Fixed

- Fixed the scripted fields disappear when the fields of the events index pattern was refreshed [#6237](https://github.com/wazuh/wazuh-dashboard-plugins/pull/6237)
- Fixed an error of malformed table row on the generation of PDF reports [#6558](https://github.com/wazuh/wazuh-dashboard-plugins/pull/6558)
- Fixed the sample alerts scripts to generate valid IP ranges and file hashes [#6667](https://github.com/wazuh/wazuh-dashboard-plugins/pull/6667)
- Fixed cronjob max seconds interval validation [#6730](https://github.com/wazuh/wazuh-dashboard-plugins/pull/6730)
- Fixed styles in small height viewports [#6747](https://github.com/wazuh/wazuh-dashboard-plugins/pull/6747)
- Fixed behavior in Configuration Assessment when changing API [#6770](https://github.com/wazuh/wazuh-dashboard-plugins/pull/6770)
- Fixed the fixed maximum width of the clear session button in the ruleset test view [#6871](https://github.com/wazuh/wazuh-dashboard-plugins/pull/6871)
- Fixed the width of the "last modified" column of the table in Windows Registry [#6876](https://github.com/wazuh/wazuh-dashboard-plugins/pull/6876)
- Fixed redirection to FIM > Inventory > Files from FIM > Inventory > Windows Registry when switching to non-Windows agent. [#6880](https://github.com/wazuh/wazuh-dashboard-plugins/pull/6880)

### Removed

- Removed some branding references across the application. [#6155](https://github.com/wazuh/wazuh-dashboard-plugins/pull/6155)
- Removed API endpoint GET /api/timestamp [#6481](https://github.com/wazuh/wazuh-dashboard-plugins/pull/6481)
- Removed API endpoint PUT /api/update-hostname/{id} [#6481](https://github.com/wazuh/wazuh-dashboard-plugins/pull/6481)
- Removed API endpoint DELETE /hosts/remove-orphan-entries [#6481](https://github.com/wazuh/wazuh-dashboard-plugins/pull/6481)
- Removed AngularJS component `click-action` [#6613](https://github.com/wazuh/wazuh-dashboard-plugins/pull/6613)
- Removed AngularJS service `config-handler` [#6631](https://github.com/wazuh/wazuh-dashboard-plugins/pull/6631)
- Removed legacy discover references and methods [#6646](https://github.com/wazuh/wazuh-dashboard-plugins/pull/6646)
- Removed custom EuiSuggestItem component in favor of OUI's native component [#6714](https://github.com/wazuh/wazuh-dashboard-plugins/pull/6714)
- Removed API endpoint unused endpoints from creation of old visualizations: GET /elastic/visualizations/{tab}/{pattern} and GET /elastic/visualizations/{tab}/{pattern} [#6782](https://github.com/wazuh/wazuh-dashboard-plugins/pull/6782)
- Removed `logs.level` setting [#6161](https://github.com/wazuh/wazuh-dashboard-plugins/pull/6161)
- Removed the usage of `wazuhapp-plain.log`, `wazuhapp.log`, `wazuh-ui-plain.log` and `wazuh-ui.log` files [#6161](https://github.com/wazuh/wazuh-dashboard-plugins/pull/6161)
- Removed the `App logs` application [#6161](https://github.com/wazuh/wazuh-dashboard-plugins/pull/6161)
- Removed API endpoint GET /utils/logs/ui [#6161](https://github.com/wazuh/wazuh-dashboard-plugins/pull/6161)
- Removed API endpoint GET /utils/logs [#6161](https://github.com/wazuh/wazuh-dashboard-plugins/pull/6161)
- Removed embedded `dom-to-image` dependency [#6902](https://github.com/wazuh/wazuh-dashboard-plugins/pull/6902)

## Wazuh v4.8.2 - OpenSearch Dashboards 2.10.0 - Revision 01

### Added

- Support for Wazuh 4.8.2

## Wazuh v4.8.1 - OpenSearch Dashboards 2.10.0 - Revision 04

### Added

- Support for Wazuh 4.8.1

### Fixed

- Removed the unexpected `delay` parameter on the server API requests [#6778](https://github.com/wazuh/wazuh-dashboard-plugins/pull/6778)
- Fixed home KPI links with custom or index pattern whose title is different to the id [#6777](https://github.com/wazuh/wazuh-dashboard-plugins/pull/6777)
- Fixed colors related to vulnerability severity levels on Vulnerability Detection dashboard [#6793](https://github.com/wazuh/wazuh-dashboard-plugins/pull/6793)
- Fixed pinned agent error in vulnerabilities events tab [#6827](https://github.com/wazuh/wazuh-dashboard-plugins/pull/6827)

## Wazuh v4.8.0 - OpenSearch Dashboards 2.10.0 - Revision 12

### Added

- Support for Wazuh 4.8.0
- Added the ability to check if there are available updates from the UI. [#6093](https://github.com/wazuh/wazuh-dashboard-plugins/pull/6093) [#6256](https://github.com/wazuh/wazuh-dashboard-plugins/pull/6256) [#6328](https://github.com/wazuh/wazuh-dashboard-plugins/pull/6328)
- Added remember server address check [#5791](https://github.com/wazuh/wazuh-dashboard-plugins/pull/5791)
- Added the ssl_agent_ca configuration to the SSL Settings form [#6083](https://github.com/wazuh/wazuh-dashboard-plugins/pull/6083)
- Added global vulnerabilities dashboards [#5896](https://github.com/wazuh/wazuh-dashboard-plugins/pull/5896)
- Added an agent selector to the agent view [#5840](https://github.com/wazuh/wazuh-dashboard-plugins/pull/5840)
- Added information icon with tooltip on the most active agent in the endpoint summary view [#6364](https://github.com/wazuh/wazuh-dashboard-plugins/pull/6364) [#6421](https://github.com/wazuh/wazuh-dashboard-plugins/pull/6421)
- Added a dash with a tooltip in the server APIs table when the run as is disabled [#6354](https://github.com/wazuh/wazuh-dashboard-plugins/pull/6354)

### Changed

- Moved the plugin menu to platform applications into the side menu [#5840](https://github.com/wazuh/wazuh-dashboard-plugins/pull/5840) [#6226](https://github.com/wazuh/wazuh-dashboard-plugins/pull/6226) [#6244](https://github.com/wazuh/wazuh-dashboard-plugins/pull/6244) [#6423](https://github.com/wazuh/wazuh-dashboard-plugins/pull/6423) [#6510](https://github.com/wazuh/wazuh-dashboard-plugins/pull/6510) [#6591](https://github.com/wazuh/wazuh-dashboard-plugins/pull/6591)
- Changed dashboards visualizations definitions. [#6035](https://github.com/wazuh/wazuh-dashboard-plugins/pull/6035) [#6632](https://github.com/wazuh/wazuh-dashboard-plugins/pull/6632) [#6690](https://github.com/wazuh/wazuh-dashboard-plugins/pull/6690)
- Change the display order of tabs in all modules. [#6067](https://github.com/wazuh/wazuh-dashboard-plugins/pull/6067)
- Upgraded the `axios` dependency to `1.6.1` [#6114](https://github.com/wazuh/wazuh-dashboard-plugins/pull/6114)
- Changed the API configuration title in the Server APIs section. [#6373](https://github.com/wazuh/wazuh-dashboard-plugins/pull/6373)
- Changed overview home top KPIs. [#6379](https://github.com/wazuh/wazuh-dashboard-plugins/pull/6379) [#6408](https://github.com/wazuh/wazuh-dashboard-plugins/pull/6408) [#6569](https://github.com/wazuh/wazuh-dashboard-plugins/pull/6569)
- Updated the PDF report year number. [#6492](https://github.com/wazuh/wazuh-dashboard-plugins/pull/6492)
- Changed overview home font size [#6627](https://github.com/wazuh/wazuh-dashboard-plugins/pull/6627)
- Changed endpoints summary KPIs, index pattern and APIs selects font sizes [#6702](https://github.com/wazuh/wazuh-dashboard-plugins/pull/6702)

### Fixed

- Fixed a problem with the agent menu header when the side menu is docked [#5840](https://github.com/wazuh/wazuh-dashboard-plugins/pull/5840)
- Fixed how the query filters apply on the Security Alerts table [#6102](https://github.com/wazuh/wazuh-dashboard-plugins/pull/6102)
- Fixed exception in agent view when an agent doesn't have policies [#6177](https://github.com/wazuh/wazuh-dashboard-plugins/pull/6177)
- Fixed exception in Inventory when agents don't have OS information [#6177](https://github.com/wazuh/wazuh-dashboard-plugins/pull/6177)
- Fixed pinned agent state in URL [#6177](https://github.com/wazuh/wazuh-dashboard-plugins/pull/6177)
- Fixed invalid date format in about and agent views [#6234](https://github.com/wazuh/wazuh-dashboard-plugins/pull/6234)
- Fixed script to install agents on macOS when you have password to deploy [#6305](https://github.com/wazuh/wazuh-dashboard-plugins/pull/6305)
- Fixed a problem with the address validation on Deploy New Agent [#6327](https://github.com/wazuh/wazuh-dashboard-plugins/pull/6327)
- Fixed a typo in an abbreviation for Fully Qualified Domain Name [#6333](https://github.com/wazuh/wazuh-dashboard-plugins/pull/6333)
- Fixed server statistics when cluster mode is disabled [#6352](https://github.com/wazuh/wazuh-dashboard-plugins/pull/6352)
- Fixed wrong value at server stat Archives queue usage [#6342](https://github.com/wazuh/wazuh-dashboard-plugins/pull/6342)
- Fixed the help menu, to be consistent and avoid duplication [#6374](https://github.com/wazuh/wazuh-dashboard-plugins/pull/6374)
- Fixed the axis label visual bug from dashboards [#6378](https://github.com/wazuh/wazuh-dashboard-plugins/pull/6378)
- Fixed a error pop-up spawn in MITRE ATT&CK [#6431](https://github.com/wazuh/wazuh-dashboard-plugins/pull/6431)
- Fixed minor style issues [#6484](https://github.com/wazuh/wazuh-dashboard-plugins/pull/6484) [#6489](https://github.com/wazuh/wazuh-dashboard-plugins/pull/6489) [#6587](https://github.com/wazuh/wazuh-dashboard-plugins/pull/6587) [#6868](https://github.com/wazuh/wazuh-dashboard-plugins/pull/6868)
- Fixed "View alerts of this Rule" link [#6553](https://github.com/wazuh/wazuh-dashboard-plugins/pull/6553)
- Fixed disconnected agent configuration error [#6587](https://github.com/wazuh/wazuh-dashboard-plugins/pull/6617)

### Removed

- Removed the `disabled_roles` and `customization.logo.sidebar` settings [#5840](https://github.com/wazuh/wazuh-dashboard-plugins/pull/5840)
- Removed the ability to configure the visibility of modules and removed `extensions.*` settings [#5840](https://github.com/wazuh/wazuh-dashboard-plugins/pull/5840)
- Removed the implicit filter of WQL language of the search bar UI [#6174](https://github.com/wazuh/wazuh-dashboard-plugins/pull/6174)
- Removed notice of old Discover deprecation [#6341](https://github.com/wazuh/wazuh-dashboard-plugins/pull/6341)
- Removed compilation date field from the app [#6366](https://github.com/wazuh/wazuh-dashboard-plugins/pull/6366)
- Removed WAZUH_REGISTRATION_SERVER from Windows agent deployment command [#6361](https://github.com/wazuh/wazuh-dashboard-plugins/pull/6361)

## Wazuh v4.7.5 - OpenSearch Dashboards 2.8.0 - Revision 02

### Added

- Support for Wazuh 4.7.5
- Added sanitization to custom branding SVG files [#6687](https://github.com/wazuh/wazuh-dashboard-plugins/pull/6687)

### Fixed

- Fixed a missing space in the macOS register agent command when a password is required [#6718](https://github.com/wazuh/wazuh-dashboard-plugins/pull/6718)

## Wazuh v4.7.4 - OpenSearch Dashboards 2.8.0 - Revision 02

### Added

- Support for Wazuh 4.7.4

## Wazuh v4.7.3 - OpenSearch Dashboards 2.8.0 - Revision 02

### Added

- Support for Wazuh 4.7.3

### Fixed

- Fixed CDB List import file feature [#6458](https://github.com/wazuh/wazuh-dashboard-plugins/pull/6458)

## Wazuh v4.7.2 - OpenSearch Dashboards 2.8.0 - Revision 02

### Added

- Support for Wazuh 4.7.2
- Added contextual information in the register agent commands [#6208](https://github.com/wazuh/wazuh-dashboard-plugins/pull/6208)
- Added host name and board serial information to Agents > Inventory data [#6191](https://github.com/wazuh/wazuh-dashboard-plugins/pull/6191)

### Fixed

- Fixed Agents preview page load when there are no registered agents [#6185](https://github.com/wazuh/wazuh-dashboard-plugins/pull/6185)
- Fixed the endpoint to get Wazuh server auth configuration [#6206](https://github.com/wazuh/wazuh-dashboard-plugins/pull/6206) [#6213](https://github.com/wazuh/wazuh-dashboard-plugins/pull/6213)
- Fixed error navigating back to agent in some scenarios [#6224](https://github.com/wazuh/wazuh-dashboard-plugins/pull/6224)

## Wazuh v4.7.1 - OpenSearch Dashboards 2.8.0 - Revision 03

### Added

- Support for Wazuh 4.7.1

### Fixed

- Fixed problem when using non latin characters in the username [#6076](https://github.com/wazuh/wazuh-dashboard-plugins/pull/6076)
- Fixed UI crash on retrieving log collection configuration for macos agent. [#6104](https://github.com/wazuh/wazuh-dashboard-plugins/pull/6104)
- Fixed incorrect validation of the agent name on the Deploy new agent window [#6105](https://github.com/wazuh/wazuh-dashboard-plugins/pull/6105)
- Fixed missing columns in the agents table of Groups [#6184](https://github.com/wazuh/wazuh-dashboard-plugins/pull/6184)

## Wazuh v4.7.0 - OpenSearch Dashboards 2.8.0 - Revision 04

### Added

- Support for Wazuh 4.7.0
- Added `status detail` column in the agents table. [#5680](https://github.com/wazuh/wazuh-dashboard-plugins/pull/5680)
- Added agent register wizard handle properly special characters in password [#5738](https://github.com/wazuh/wazuh-dashboard-plugins/pull/5738)

### Changed

- Changed Network ports table columns for Linux agents. [#5636](https://github.com/wazuh/wazuh-dashboard-plugins/pull/5636)
- Updated development dependencies (`@typescript-eslint/eslint-plugin, @typescript-eslint/parser, eslint, swagger-client`)[#5748](https://github.com/wazuh/wazuh-dashboard-plugins/pull/5748)
- Changed timelion type displays in the management > statistics section to line type displays. [5707](https://github.com/wazuh/wazuh-dashboard-plugins/pull/5707)

### Fixed

- Fixed problem with new or missing columns in agent table. [#5591](https://github.com/wazuh/wazuh-dashboard-plugins/pull/5591)
- Fixed the color of the agent name in the groups section in dark mode. [#5676](https://github.com/wazuh/wazuh-dashboard-plugins/pull/5676) [#6018](https://github.com/wazuh/wazuh-dashboard-plugins/pull/6018)
- Fixed the propagation event so that the flyout data, in the decoders, does not change when the button is pressed. [#5597](https://github.com/wazuh/wazuh-dashboard-plugins/pull/5597)
- Fixed the tooltips of the tables in the security section, and unnecessary requests are removed. [#5631](https://github.com/wazuh/wazuh-dashboard-plugins/pull/5631)

### Removed

- Removed views in JSON and XML formats from management settings. [#5747](https://github.com/wazuh/wazuh-dashboard-plugins/pull/5747)

## Wazuh v4.6.0 - OpenSearch Dashboards 2.8.0 - Revision 03

### Added

- Added rel="noopener noreferrer" in documentation links. [#5197](https://github.com/wazuh/wazuh-dashboard-plugins/pull/5197) [#5274](https://github.com/wazuh/wazuh-dashboard-plugins/pull/5274) [#5298](https://github.com/wazuh/wazuh-dashboard-plugins/pull/5298) [#5409](https://github.com/wazuh/wazuh-dashboard-plugins/pull/5409)
- Added `ignore` and `restrict` options to Syslog configuration. [#5203](https://github.com/wazuh/wazuh-dashboard-plugins/pull/5203)
- Added the `extensions.github` and `extensions.office` settings to the default configuration file [#5376](https://github.com/wazuh/wazuh-dashboard-plugins/pull/5376)
- Added new global error treatment (client-side) [#4163](https://github.com/wazuh/wazuh-dashboard-plugins/pull/4163)
- Added new CLI to generate API data from specification file [#5519](https://github.com/wazuh/wazuh-dashboard-plugins/pull/5519)
- Added specific RBAC permissions to Security section [#5551](https://github.com/wazuh/wazuh-dashboard-plugins/pull/5551)
- Added Refresh and Export formatted button to panels in Agents > Inventory data [#5443](https://github.com/wazuh/wazuh-dashboard-plugins/pull/5443)
- Added Refresh and Export formatted buttons to Management > Cluster > Nodes [#5491](https://github.com/wazuh/wazuh-dashboard-plugins/pull/5491)

### Changed

- Changed of regular expression in RBAC. [#5201](https://github.com/wazuh/wazuh-dashboard-plugins/pull/5201)
- Migrate the timeFilter, metaFields, maxBuckets health checks inside the pattern check. [#5384](https://github.com/wazuh/wazuh-dashboard-plugins/pull/5384)
- Changed the query to search for an agent in `management/configuration`. [#5485](https://github.com/wazuh/wazuh-dashboard-plugins/pull/5485)
- Changed the search bar in management/log to the one used in the rest of the app. [#5476](https://github.com/wazuh/wazuh-dashboard-plugins/pull/5476)
- Changed the design of the wizard to add agents. [#5457](https://github.com/wazuh/wazuh-dashboard-plugins/pull/5457)
- Changed the search bar in Management (Rules, Decoders, CDB List, Groups, Cluster > Nodes) and Modules (Vulnerabilities > Inventory, Security Configuration Assessment > Inventory > {Policy ID} > Checks, MITRE ATT&CK > Intelligence > {Resource}, Integrity monitoring > Inventory > Files, Integrity monitoring > Inventory > Registry), Agent Inventory data, Explore agent modal, Agents [#5363](https://github.com/wazuh/wazuh-dashboard-plugins/pull/5363) [#5442](https://github.com/wazuh/wazuh-dashboard-plugins/pull/5442) [#5443](https://github.com/wazuh/wazuh-dashboard-plugins/pull/5443) [#5444](https://github.com/wazuh/wazuh-dashboard-plugins/pull/5444) [#5445](https://github.com/wazuh/wazuh-dashboard-plugins/pull/5445) [#5447](https://github.com/wazuh/wazuh-dashboard-plugins/pull/5447) [#5452](https://github.com/wazuh/wazuh-dashboard-plugins/pull/5452) [#5491](https://github.com/wazuh/wazuh-dashboard-plugins/pull/5491) [#5785](https://github.com/wazuh/wazuh-dashboard-plugins/pull/5785) [#5813](https://github.com/wazuh/wazuh-dashboard-plugins/pull/5813)

### Fixed

- Fixed trailing hyphen character for OS value in the list of agents [#4828](https://github.com/wazuh/wazuh-dashboard-plugins/pull/4828)
- Fixed several typos in the code, by @jctello [#4911](https://github.com/wazuh/wazuh-dashboard-plugins/pull/4911)
- Fixed the display of more than one protocol in the Global configuration section [#4917](https://github.com/wazuh/wazuh-dashboard-plugins/pull/4917)
- Handling endpoint response was done when there is no data to show [#4918](https://github.com/wazuh/wazuh-dashboard-plugins/pull/4918)
- Fixed references to Elasticsearch in Wazuh-stack plugin [4894](https://github.com/wazuh/wazuh-dashboard-plugins/pull/4894)
- Fixed the 2 errors that appeared in console in Settings>Configuration section. [#5135](https://github.com/wazuh/wazuh-dashboard-plugins/pull/5135)
- Fixed the GitHub and Office 365 module visibility configuration for each API host was not kept when changing/upgrading the plugin [#5376](https://github.com/wazuh/wazuh-dashboard-plugins/pull/5376)
- Fixed the GitHub and Office 365 modules appear in the main menu when they were not configured [#5376](https://github.com/wazuh/wazuh-dashboard-plugins/pull/5376)
- Fixed TypeError in FIM Inventory using new error handler [#5364](https://github.com/wazuh/wazuh-dashboard-plugins/pull/5364)
- Fixed error when using invalid group configuration [#5423](https://github.com/wazuh/wazuh-dashboard-plugins/pull/5423)
- Fixed repeated requests in inventory data and configurations of an agent. [#5460](https://github.com/wazuh/wazuh-dashboard-plugins/pull/5460)
- Fixed repeated requests in the group table when adding a group or refreshing the table [#5465](https://github.com/wazuh/wazuh-dashboard-plugins/pull/5465)
- Fixed an error in the request body suggestions of API Console [#5521](https://github.com/wazuh/wazuh-dashboard-plugins/pull/5521)
- Fixed some errors related to relative dirname of rule and decoder files [#5734](https://github.com/wazuh/wazuh-dashboard-plugins/pull/5734)
- Fixed package URLs in aarch64 commands [#5879](https://github.com/wazuh/wazuh-dashboard-plugins/pull/5879)
- Fixed install macOS agent commands [5888](https://github.com/wazuh/wazuh-dashboard-plugins/pull/5888)

### Removed

- Removed deprecated request and code in agent's view [#5451](https://github.com/wazuh/wazuh-dashboard-plugins/pull/5451)
- Removed unnecessary dashboard queries caused by the deploy agent view. [#5453](https://github.com/wazuh/wazuh-dashboard-plugins/pull/5453)
- Removed repeated and unnecessary requests in security section. [#5500](https://github.com/wazuh/wazuh-dashboard-plugins/pull/5500)
- Removed scripts to generate API data from live Wazuh manager [#5519](https://github.com/wazuh/wazuh-dashboard-plugins/pull/5519)
- Removed pretty parameter from cron job requests. [#5532](https://github.com/wazuh/wazuh-dashboard-plugins/pull/5532)
- Removed unnecessary requests in `Management/Status` section. [#5528](https://github.com/wazuh/wazuh-dashboard-plugins/pull/5528)
- Removed obsolete code that caused duplicate requests to the api in `Management`. [#5485](https://github.com/wazuh/wazuh-dashboard-plugins/pull/5485)
- Removed unused embedded jquery-ui [#5592](https://github.com/wazuh/wazuh-dashboard-plugins/pull/5592)

## Wazuh v4.5.4 - OpenSearch Dashboards 2.6.0 - Revision 01

### Added

- Support for Wazuh 4.5.4

## Wazuh v4.5.3 - OpenSearch Dashboards 2.6.0 - Revision 02

### Added

- Support for Wazuh 4.5.3

### Changed

- Changed the command to install the agent on SUSE uses zypper [#5925](https://github.com/wazuh/wazuh-dashboard-plugins/pull/5925)

## Wazuh v4.5.2 - OpenSearch Dashboards 2.6.0 - Revision 02

### Added

- Support for Wazuh 4.5.2

### Fixed

- Fixed an error with the commands in the Deploy new agent section for Oracle Linux 6+ agents [#5764](https://github.com/wazuh/wazuh-dashboard-plugins/pull/5764)
- Fixed broken documentation links in `Management/Configuration` section [#5796](https://github.com/wazuh/wazuh-dashboard-plugins/pull/5796)

## Wazuh v4.5.1 - OpenSearch Dashboards 2.6.0 - Revision 03

### Added

- Add Apple Silicon architecture button to the register Agent wizard [#5478](https://github.com/wazuh/wazuh-dashboard-plugins/pull/5478)

### Fixed

- Fixed the rendering of tables that contains IPs and agent overview [#5471](https://github.com/wazuh/wazuh-dashboard-plugins/pull/5471)
- Fixed the agents active coverage stat as NaN in Details panel of Agents section [#5490](https://github.com/wazuh/wazuh-dashboard-plugins/pull/5490)
- Fixed a broken documentation link to agent labels [#5687](https://github.com/wazuh/wazuh-dashboard-plugins/pull/5687)
- Fixed the PDF report filters applied to tables [#5714](https://github.com/wazuh/wazuh-dashboard-plugins/pull/5714)
- Fixed outdated year in the PDF report footer [#5766](https://github.com/wazuh/wazuh-dashboard-plugins/pull/5766)

### Removed

- Removed the agent name in the agent info ribbon [#5497](https://github.com/wazuh/wazuh-dashboard-plugins/pull/5497)

### Changed

- Changed method to perform redirection on agent table buttons [#5539](https://github.com/wazuh/wazuh-dashboard-plugins/pull/5539)
- Changed windows agent service name in the deploy agent wizard [#5538](https://github.com/wazuh/wazuh-dashboard-plugins/pull/5538)
- Changed the requests to get the agent labels for the managers [#5687](https://github.com/wazuh/wazuh-dashboard-plugins/pull/5687)

## Wazuh v4.5.0 - OpenSearch Dashboards 2.6.0 - Revision 01

### Added

- Support for Wazuh 4.5.0

## Wazuh v4.4.5 - OpenSearch Dashboards 2.6.0 - Revision 02

### Added

- Support for Wazuh 4.4.5

## Wazuh v4.4.4 - OpenSearch Dashboards 2.6.0 - Revision 01

### Added

- Support for Wazuh 4.4.4

### Changed

- Changed the title and added a warning in the step 3 of the deploy new agent section. [#5416](https://github.com/wazuh/wazuh-dashboard-plugins/pull/5416)

## Wazuh v4.4.3 - OpenSearch Dashboards 2.6.0 - Revision 01

### Added

- Support for Wazuh 4.4.3

### Fixed

- Fixed command to install the macOS agent on the agent wizard [#5481](https://github.com/wazuh/wazuh-dashboard-plugins/pull/5481) [#5484](https://github.com/wazuh/wazuh-dashboard-plugins/pull/5484)
- Fixed command to start the macOS agent on the agent wizard [#5470](https://github.com/wazuh/wazuh-dashboard-plugins/pull/5470)

## Wazuh v4.4.2 - OpenSearch Dashboards 2.6.0 - Revision 01

### Added

- Support for Wazuh 4.4.2

### Fixed

- Fixed a problem in the backend service to get the plugin configuration [#5428](https://github.com/wazuh/wazuh-dashboard-plugins/pull/5428) [#5432](https://github.com/wazuh/wazuh-dashboard-plugins/pull/5432)

## Wazuh v4.4.1 - OpenSearch Dashboards 2.6.0 - Revision 01

### Fixed

- Fixed the search in the agent inventory data tables [#5196](https://github.com/wazuh/wazuh-dashboard-plugins/pull/5196)
- Fixed `Top 5 users` table overflow in `FIM::Dashboard` [#5334](https://github.com/wazuh/wazuh-dashboard-plugins/pull/5334)
- Fixed a visual error in the 'About' section. [#5337](https://github.com/wazuh/wazuh-dashboard-plugins/pull/5337)
- Fixed the `Anomaly and malware detection` link. [#5329](https://github.com/wazuh/wazuh-dashboard-plugins/pull/5329)
- Fixed the problem that did not allow closing the time picker when the button was clicked again in `Agents` and `Management/Statistics`. [#5341](https://github.com/wazuh/wazuh-dashboard-plugins/pull/5341)

## Wazuh v4.4.0 - OpenSearch Dashboards 2.4.0 - Revision 06

### Added

- Added the option to sort by the agent's count in the group table. [#4323](https://github.com/wazuh/wazuh-dashboard-plugins/pull/4323)
- Added agent synchronization status in the agent module. [#3874](https://github.com/wazuh/wazuh-dashboard-plugins/pull/3874) [#5143](https://github.com/wazuh/wazuh-dashboard-plugins/pull/5143) [#5177](https://github.com/wazuh/wazuh-dashboard-plugins/pull/5177)
- Added the ability to set the agent name in the installation command. [#4739](https://github.com/wazuh/wazuh-dashboard-plugins/pull/4739)
- Added validation to the plugin's settings [#4503](https://github.com/wazuh/wazuh-dashboard-plugins/pull/4503) [#4785](https://github.com/wazuh/wazuh-dashboard-plugins/pull/4785)
- Added new settings to customize the header and footer on the PDF reports [#4505](https://github.com/wazuh/wazuh-dashboard-plugins/pull/4505) [#4798](https://github.com/wazuh/wazuh-dashboard-plugins/pull/4798) [#4805](https://github.com/wazuh/wazuh-dashboard-plugins/pull/4805)
- Added a new setting to enable or disable the customization [#4507](https://github.com/wazuh/wazuh-dashboard-plugins/pull/4507)
- Added the ability to upload an image for the `customization.logo.*` settings in `Settings/Configuration` [#4504](https://github.com/wazuh/wazuh-dashboard-plugins/pull/4504)
- Added macOS support to the 'Deploy new agent' section [#4867](https://github.com/wazuh/wazuh-dashboard-plugins/pull/4867)
- Added PowerPC architecture support for redhat7, in the 'Deploy new agent' section. [#4833](https://github.com/wazuh/wazuh-dashboard-plugins/pull/4833)
- Added a centralized service to handle the requests [#4831](https://github.com/wazuh/wazuh-dashboard-plugins/pull/4831)
- Added data-test-subj property to the create-policy component [#4873](https://github.com/wazuh/wazuh-dashboard-plugins/pull/4873)
- Added a link for additional steps to enroll agents on Alpine Linux in the 'Deploy new agent' section. [#4933](https://github.com/wazuh/wazuh-dashboard-plugins/pull/4933)
- Added extra steps message and new command for Windows XP and Windows Server 2008, added alpine agent with all its steps. [#4933](https://github.com/wazuh/wazuh-dashboard-plugins/pull/4933)
- Added file saving conditions in File Editor [#4970](https://github.com/wazuh/wazuh-dashboard-plugins/pull/4970)
- Added character validation to avoid invalid agent names in the 'Deploy new agent' section. [#5021](https://github.com/wazuh/wazuh-dashboard-plugins/pull/5021) [#5028](https://github.com/wazuh/wazuh-dashboard-plugins/pull/5028)
- Added default selected options in the 'Deploy new agent' section [#5063](https://github.com/wazuh/wazuh-dashboard-plugins/pull/5063)
- Added suggestions for cluster's node and protocol to use for agent enrollment in the 'Deploy new agent' section. [#4776](https://github.com/wazuh/wazuh-dashboard-plugins/pull/4776) [#4954](https://github.com/wazuh/wazuh-dashboard-plugins/pull/4954) [#5166](https://github.com/wazuh/wazuh-dashboard-plugins/pull/5166)
- Redesign the SCA table of the agent's dashboard [#4512](https://github.com/wazuh/wazuh-dashboard-plugins/pull/4512)

### Changed

- Changed the HTTP verb from `GET` to `POST` in the requests to log in to the Wazuh API [#4103](https://github.com/wazuh/wazuh-dashboard-plugins/pull/4103)
- Changed the endpoint that updates the plugin configuration to support updating multiple settings at once. [#4501](https://github.com/wazuh/wazuh-dashboard-plugins/pull/4501)
- Improved alerts summary performance [#4376](https://github.com/wazuh/wazuh-dashboard-plugins/pull/4376) [#5071](https://github.com/wazuh/wazuh-dashboard-plugins/pull/5071) [#5131](https://github.com/wazuh/wazuh-dashboard-plugins/pull/5131)
- Improved the setting's description for the plugin displayed in the UI and the configuration file. [#4501](https://github.com/wazuh/wazuh-dashboard-plugins/pull/4501)
- Improved `Agents Overview` performance [#4363](https://github.com/wazuh/wazuh-dashboard-plugins/pull/4363) [#5076](https://github.com/wazuh/wazuh-dashboard-plugins/pull/5076)
- Improved the message displayed when there is a versions mismatch between the Wazuh API and the Wazuh app [#4529](https://github.com/wazuh/wazuh-dashboard-plugins/pull/4529) [#4964](https://github.com/wazuh/wazuh-dashboard-plugins/pull/4964)
- Updated operating systems' information in the 'Deploy new agent' section. [#4851](https://github.com/wazuh/wazuh-dashboard-plugins/pull/4851)
- Updated and unified the fetching and rendering of the SCA checks results due to changes in the Wazuh API [#5031](https://github.com/wazuh/wazuh-dashboard-plugins/pull/5031)
- Updated the `Agent details` component to the changes in the Wazuh API response. [#3874](https://github.com/wazuh/wazuh-dashboard-plugins/pull/3874)
- Updated the `Last vulnerability scan` component to the changes in the Wazuh API response [#4975](https://github.com/wazuh/wazuh-dashboard-plugins/pull/4975)
- Updated the `winston` dependency to `3.5.1` [#4985](https://github.com/wazuh/wazuh-dashboard-plugins/pull/4985)
- Updated the `mocha` dependency to `10.1.0` [#5062](https://github.com/wazuh/wazuh-dashboard-plugins/pull/5062)
- Updated the `pdfmake` dependency to `0.2.7` [#5062](https://github.com/wazuh/wazuh-dashboard-plugins/pull/5062)
- The button to export the app logs is now disabled when there are no results, instead of showing an error toast [#4992](https://github.com/wazuh/wazuh-dashboard-plugins/pull/4992)
- Independently load each dashboard from the `Agents Overview` page [#4363](https://github.com/wazuh/wazuh-dashboard-plugins/pull/4363)

### Fixed

- Fixed nested fields filtering in dashboards tables and KPIs [#4425](https://github.com/wazuh/wazuh-dashboard-plugins/pull/4425)
- Fixed nested field rendering in security alerts table details [#4428](https://github.com/wazuh/wazuh-dashboard-plugins/pull/4428)
- Fixed a bug where the Wazuh logo was used instead of the custom one [#4539](https://github.com/wazuh/wazuh-dashboard-plugins/pull/4539)
- Fixed rendering problems of the `Agent Overview` section in low resolutions [#4516](https://github.com/wazuh/wazuh-dashboard-plugins/pull/4516)
- Fixed issue when logging out from Wazuh when SAML is enabled [#4595](https://github.com/wazuh/wazuh-dashboard-plugins/issues/4595)
- Fixed server errors with code 500 when the Wazuh API is not reachable / up. [#4710](https://github.com/wazuh/wazuh-dashboard-plugins/pull/4710) [#4728](https://github.com/wazuh/wazuh-dashboard-plugins/pull/4728) [#4971](https://github.com/wazuh/wazuh-dashboard-plugins/pull/4971)
- Fixed pagination to SCA table [#4653](https://github.com/wazuh/wazuh-dashboard-plugins/issues/4653) [#5010](https://github.com/wazuh/wazuh-dashboard-plugins/pull/5010)
- Fixed `WAZUH_PROTOCOL` suggestion in the 'Deploy new agent' section. [#4849](https://github.com/wazuh/wazuh-dashboard-plugins/pull/4849)
- Fixed agent deployment instructions for HP-UX and Solaris. [#4943](https://github.com/wazuh/wazuh-dashboard-plugins/pull/4943)
- Fixed a bug that caused the flyouts to close when clicking inside them [#4638](https://github.com/wazuh/wazuh-dashboard-plugins/pull/4638) [#5046](https://github.com/wazuh/wazuh-dashboard-plugins/pull/5046)
- Fixed the manager option in the 'Deploy new agent' section [#4981](https://github.com/wazuh/wazuh-dashboard-plugins/pull/4981)
- Fixed Inventory checks table filters by stats [#4999](https://github.com/wazuh/wazuh-dashboard-plugins/pull/4999) [#5031](https://github.com/wazuh/wazuh-dashboard-plugins/pull/5031)
- Fixed commands in the 'Deploy new agent' section (most of the commands are missing '-1') [#4962](https://github.com/wazuh/wazuh-dashboard-plugins/pull/4962)
- Fixed agent installation command for macOS in the 'Deploy new agent' section. [#4968](https://github.com/wazuh/wazuh-dashboard-plugins/pull/4968)
- Fixed agent evolution chart [#4942](https://github.com/wazuh/wazuh-dashboard-plugins/pull/4942)
- Fixed Solaris command [#5035](https://github.com/wazuh/wazuh-dashboard-plugins/pull/5035)
- Fixed commands: AIX, OpenSUSE, Alpine, Suse11, Fedora, HP, Oracle Linux 5, Amazon Linux 2, CentOS5. Changed the word 'or higher' in buttons to '+'. Fixed validations for HP, Solaris and Alpine. [#5045](https://github.com/wazuh/wazuh-dashboard-plugins/pull/5045)
- Fixed error in GitHub module PDF report. [#5069](https://github.com/wazuh/wazuh-dashboard-plugins/pull/5069)
- Fixed password input in 'Deploy new agent' section [#5098](https://github.com/wazuh/wazuh-dashboard-plugins/pull/5098)
- Fixed error when clicking on the selectors of agents in the group agents management [#5094](https://github.com/wazuh/wazuh-dashboard-plugins/pull/5094)
- Fixed menu content panel is displayed in the wrong place. [5092](https://github.com/wazuh/wazuh-dashboard-plugins/pull/5092)
- Fixed greyed and disabled menu section names [#5101](https://github.com/wazuh/wazuh-dashboard-plugins/pull/5101)
- Fixed misspelling in the NIST module [#5107](https://github.com/wazuh/wazuh-dashboard-plugins/pull/5107)
- Fixed Statistic cronjob bulk document insert [#5150](https://github.com/wazuh/wazuh-dashboard-plugins/pull/5150)
- Fixed the style of the buttons showing more event information in the event view table. [#5137](https://github.com/wazuh/wazuh-dashboard-plugins/pull/5137)
- Fixed Inventory module for Solaris agents [#5144](https://github.com/wazuh/wazuh-dashboard-plugins/pull/5144)
- Fixed the module information button in Office 365 and GitHub Panel tab to open the nav drawer. [#5167](https://github.com/wazuh/wazuh-dashboard-plugins/pull/5167)
- Fixed a UI crash due to `external_references` field could be missing in some vulnerability data [#5200](https://github.com/wazuh/wazuh-dashboard-plugins/pull/5200)
- Fixed Wazuh main menu not displayed when navigation menu is locked [#5273](https://github.com/wazuh/wazuh-dashboard-plugins/pull/5273)
- Fixed 'Deploy new agent' section which used wrong secure connection property [#5285](https://github.com/wazuh/wazuh-dashboard-plugins/pull/5285) [#5295](https://github.com/wazuh/wazuh-dashboard-plugins/pull/5295)
- Fixed events view when search bar language is `lucene` [#5286](https://github.com/wazuh/wazuh-dashboard-plugins/pull/5286)
- Disabled unmapped fields filter in `Security Events` alerts table [#4929](https://github.com/wazuh/wazuh-dashboard-plugins/pull/4929)
- Raspbian OS, Ubuntu, Amazon Linux and Amazon Linux 2 commands in the 'Deploy new agent' section now change when a different architecture is selected [#4876](https://github.com/wazuh/wazuh-dashboard-plugins/pull/4876) [#4880](https://github.com/wazuh/wazuh-dashboard-plugins/pull/4880)

### Removed

- Removed custom styles for Kibana 7.9.0 [#4491](https://github.com/wazuh/wazuh-dashboard-plugins/pull/4491)
- Removed the `angular-chart.js` dependency [#4985](https://github.com/wazuh/wazuh-dashboard-plugins/pull/4985)
- Removed the `pug-loader` dependency [#5062](https://github.com/wazuh/wazuh-dashboard-plugins/pull/5062) [#5089](https://github.com/wazuh/wazuh-dashboard-plugins/pull/5089)

## Wazuh v4.3.11 - OpenSearch Dashboards 1.2.0 - Revision 4312

### Added

- Support for Wazuh 4.3.11

## Wazuh v4.3.10 - OpenSearch Dashboards 1.2.0 - Revision 4311

### Fixed

- Fixed issue when logging out from Wazuh when SAML is enabled [#4815](https://github.com/wazuh/wazuh-dashboard-plugins/issues/4815)

## Wazuh v4.3.9 - OpenSearch Dashboards 1.2.0 - Revision 4310

### Added

- Support for Wazuh 4.3.9

## Wazuh v4.3.8 - OpenSearch Dashboards 1.2.0 - Revision 4309

### Added

- Support for Wazuh 4.3.8

## Wazuh v4.3.7 - OpenSearch Dashboards 1.2.0 - Revision 4308

### Fixed

- Wazuh.yml review: fixed link to web documentation, improved in-file documentation and fixed some grammatical errors. [#4378](https://github.com/wazuh/wazuh-dashboard-plugins/pull/4378) [#4399](https://github.com/wazuh/wazuh-dashboard-plugins/pull/4399)
- Fixed an error during the generation of a group's report, if the request to the Wazuh API fails [#4350](https://github.com/wazuh/wazuh-dashboard-plugins/pull/4350)
- Fixed a problem with the group's report, when the group has no agents [#4350](https://github.com/wazuh/wazuh-dashboard-plugins/pull/4350)
- Fixed path in logo customization section [#4352](https://github.com/wazuh/wazuh-dashboard-plugins/pull/4352)
- Fixed a TypeError in Firefox. Change the Get request that was made with a Kibana core.http.get(/api/check-wazuh) resource to the WzRequest.genericReq resource and it no longer fails, also add a test capture to public/plugin.ts that wraps the request and in case of failure, the error is detected when the browser does not work with the V8 engine. [#4362](https://github.com/wazuh/wazuh-dashboard-plugins/pull/4362)
- Fixed an error of an undefined username hash related to reporting when using Kibana with X-Pack and security was disabled [#4358](https://github.com/wazuh/wazuh-dashboard-plugins/pull/4358)
- Fixed persistence of the plugin registry file between updates [#4359](https://github.com/wazuh/wazuh-dashboard-plugins/pull/4359)
- Fixed searchbar error on SCA Inventory table [#4367](https://github.com/wazuh/wazuh-dashboard-plugins/pull/4367)
- Fixed a routes loop when reinstalling Wazuh indexer [#4373](https://github.com/wazuh/wazuh-dashboard-plugins/pull/4373)

### Removed

- Removed the use of `manager_host` field related to agent information of Wazuh API responses, which is obsolete [#4350](https://github.com/wazuh/wazuh-dashboard-plugins/pull/4350)

## Wazuh v4.3.6 - OpenSearch Dashboards 1.2.0 - Revision 4307

### Fixed

- Fixed the search bar component to properly distinguish conjuntion operators (AND, OR) [#4326](https://github.com/wazuh/wazuh-dashboard-plugins/pull/4326)
- Fixed documentation link titles to match the documentation sections to redirect to [#4301](https://github.com/wazuh/wazuh-dashboard-plugins/pull/4301)
- Fixed missing documentation references to the Agent's overview, Agent's Integrity monitoring, and Agent's Inventory data sections, when the agent has never connected. [#4301](https://github.com/wazuh/wazuh-dashboard-plugins/pull/4301)
- The references to the documentation site now links to the appropriate version [#4301](https://github.com/wazuh/wazuh-dashboard-plugins/pull/4301)
- Fixed missing documentation link in the Docker Listener module [#4301](https://github.com/wazuh/wazuh-dashboard-plugins/pull/4301)
- Fixed broken links to the documentation site [#4301](https://github.com/wazuh/wazuh-dashboard-plugins/pull/4301)
- Fix Rules, Decoders and CDB lists uploaders to show errors appropriately [#4307](https://github.com/wazuh/wazuh-dashboard-plugins/pull/4307)
- Sanitize report's inputs and usernames [#4330](https://github.com/wazuh/wazuh-dashboard-plugins/pull/4330)

## Wazuh v4.3.5 - OpenSearch Dashboards 1.2.0 - Revision 4306

### Added

- Added to the interface API messages in the Ruleset test module [#4244](https://github.com/wazuh/wazuh-dashboard-plugins/pull/4244)
- Added authorization prompt in Mitre > Intelligence [#4261](https://github.com/wazuh/wazuh-dashboard-plugins/pull/4261)
- Added a more descriptive message when there is an error related to the user permissions when getting the list of index patterns in a route resolver [#4280](https://github.com/wazuh/wazuh-dashboard-plugins/pull/4280)

### Changed

- Changed the reference from Manager to Wazuh server in the guide to deploy a new agent [#4239](https://github.com/wazuh/wazuh-dashboard-plugins/pull/4239)
- Removed the filtered tags because they were not supported by the API endpoint [#4267](https://github.com/wazuh/wazuh-dashboard-plugins/pull/4267)
- Changed styles in visualizations. [#4254](https://github.com/wazuh/wazuh-dashboard-plugins/pull/4254)

### Fixed

- Fixed type error when changing screen size in agents section [#4233](https://github.com/wazuh/wazuh-dashboard-plugins/pull/4233)
- Removed a logged error that appeared when the `statistics` tasks tried to create an index with the same name, causing the second task to fail on the creation of the index because it already exists [#4235](https://github.com/wazuh/wazuh-dashboard-plugins/pull/4235)
- Fixed a UI crash due to a query with syntax errors in `Modules/Security events` [#4237](https://github.com/wazuh/wazuh-dashboard-plugins/pull/4237)
- Fixed an error when generating a module report after changing the selected agent [#4240](https://github.com/wazuh/wazuh-dashboard-plugins/pull/4240)
- Fixed an unhandled error when a Wazuh API request failed in the dev tools [#4266](https://github.com/wazuh/wazuh-dashboard-plugins/pull/4266)
- Fixed an error related to `API not available` when saving the manager configuration and restarting the manager from `Management/Configuration/Edit configuration` on manager mode [#4264](https://github.com/wazuh/wazuh-dashboard-plugins/pull/4264)
- Fixed a UI problem that required scrolling to see the logs in Management/Logs and Settings/Logs [#4253](https://github.com/wazuh/wazuh-dashboard-plugins/pull/4253)

## Wazuh v4.3.4 - OpenSearch Dashboards 1.2.0 - Revision 4305

### Added

- Added the `pending` agent status to some sections that was missing
  [#4166](https://github.com/wazuh/wazuh-dashboard-plugins/pull/4166)
  [#4188](https://github.com/wazuh/wazuh-dashboard-plugins/pull/4188)

### Changed

- Replaced the visualization of `Status` panel in `Agents` [#4166](https://github.com/wazuh/wazuh-dashboard-plugins/pull/4166)
- Replaced the visualization of policy in `Modules/Security configuration assessment/Inventory` [#4166](https://github.com/wazuh/wazuh-dashboard-plugins/pull/4166)
- Consistency in the colors and labels used for the agent status [#4166](https://github.com/wazuh/wazuh-dashboard-plugins/pull/4166) [#4199](https://github.com/wazuh/wazuh-dashboard-plugins/issues/4199)
- Replaced how the full and partial scan dates are displayed in the `Details` panel of `Vulnerabilities/Inventory` [#4169](https://github.com/wazuh/wazuh-dashboard-plugins/pull/4169)

### Fixed

- Fixed that the platform visualizations didn't use some definitions related to the UI on Kibana 7.10.2 [#4166](https://github.com/wazuh/wazuh-dashboard-plugins/pull/4166)
- Fixed a toast message with a successful process appeared when removing an agent of a group in `Management/Groups` and the agent appears in the agent list after refreshing the table [#4167](https://github.com/wazuh/wazuh-dashboard-plugins/pull/4167)
- Fixed import of an empty rule or decoder file [#4176](https://github.com/wazuh/wazuh-dashboard-plugins/pull/4176)
- Fixed overwriting of rule and decoder imports [#4180](https://github.com/wazuh/wazuh-dashboard-plugins/pull/4180)

## Wazuh v4.3.3 - OpenSearch Dashboards 1.2.0 - Revision 4304

### Fixed

- Fixed Wazuh Dashboard troubleshooting url [#4151](https://github.com/wazuh/wazuh-dashboard-plugins/pull/4151)

## Wazuh v4.3.2 - OpenSearch Dashboards 1.2.0 - Revision 4303

### Added

- Support for Wazuh 4.3.2

## Wazuh v4.3.1 - OpenSearch Dashboards 1.2.0 - Revision 4302

### Added

- Added PowerShell version warning to Windows agent installation wizard [#4142](https://github.com/wazuh/wazuh-dashboard-plugins/pull/4142)
- A new workflow is added to perform backports to specific branches [#4149](https://github.com/wazuh/wazuh-dashboard-plugins/pull/4149)

### Fixed

- Fixed the falsy values are displayed as not defined and enhanced the output of `Ruleset Test` [#4141](https://github.com/wazuh/wazuh-dashboard-plugins/pull/4141)

## Wazuh v4.3.0 - OpenSearch Dashboards 1.2.0 - Revision 4301

### Added

- Support for OpenSearch Dashboards 1.2.0
- Added GitHub and Office365 modules [#3557](https://github.com/wazuh/wazuh-dashboard-plugins/pull/3557)
- Added a new `Panel` module tab for GitHub and Office365 modules
  [#3541](https://github.com/wazuh/wazuh-dashboard-plugins/pull/3541)
  [#3945](https://github.com/wazuh/wazuh-dashboard-plugins/pull/3945)
  [#3952](https://github.com/wazuh/wazuh-dashboard-plugins/pull/3952)
- Added ability to filter the results fo the `Network Ports` table in the `Inventory data` section [#3639](https://github.com/wazuh/wazuh-dashboard-plugins/pull/3639)
- Added new endpoint service to collect the frontend logs into a file [#3324](https://github.com/wazuh/wazuh-dashboard-plugins/pull/3324)
- Improved the frontend handle errors strategy: UI, Toasts, console log and log in file
  [#3327](https://github.com/wazuh/wazuh-dashboard-plugins/pull/3327)
  [#3321](https://github.com/wazuh/wazuh-dashboard-plugins/pull/3321)
  [#3367](https://github.com/wazuh/wazuh-dashboard-plugins/pull/3367)
  [#3373](https://github.com/wazuh/wazuh-dashboard-plugins/pull/3373)
  [#3374](https://github.com/wazuh/wazuh-dashboard-plugins/pull/3374)
  [#3390](https://github.com/wazuh/wazuh-dashboard-plugins/pull/3390)
  [#3410](https://github.com/wazuh/wazuh-dashboard-plugins/pull/3410)
  [#3408](https://github.com/wazuh/wazuh-dashboard-plugins/pull/3408)
  [#3429](https://github.com/wazuh/wazuh-dashboard-plugins/pull/3429)
  [#3427](https://github.com/wazuh/wazuh-dashboard-plugins/pull/3427)
  [#3417](https://github.com/wazuh/wazuh-dashboard-plugins/pull/3417)
  [#3462](https://github.com/wazuh/wazuh-dashboard-plugins/pull/3462)
  [#3451](https://github.com/wazuh/wazuh-dashboard-plugins/pull/3451)
  [#3442](https://github.com/wazuh/wazuh-dashboard-plugins/pull/3442)
  [#3480](https://github.com/wazuh/wazuh-dashboard-plugins/pull/3480)
  [#3472](https://github.com/wazuh/wazuh-dashboard-plugins/pull/3472)
  [#3434](https://github.com/wazuh/wazuh-dashboard-plugins/pull/3434)
  [#3392](https://github.com/wazuh/wazuh-dashboard-plugins/pull/3392)
  [#3404](https://github.com/wazuh/wazuh-dashboard-plugins/pull/3404)
  [#3432](https://github.com/wazuh/wazuh-dashboard-plugins/pull/3432)
  [#3415](https://github.com/wazuh/wazuh-dashboard-plugins/pull/3415)
  [#3469](https://github.com/wazuh/wazuh-dashboard-plugins/pull/3469)
  [#3448](https://github.com/wazuh/wazuh-dashboard-plugins/pull/3448)
  [#3465](https://github.com/wazuh/wazuh-dashboard-plugins/pull/3465)
  [#3464](https://github.com/wazuh/wazuh-dashboard-plugins/pull/3464)
  [#3478](https://github.com/wazuh/wazuh-dashboard-plugins/pull/3478)
  [#4116](https://github.com/wazuh/wazuh-dashboard-plugins/pull/4116)
- Added Intelligence tab to Mitre Att&ck module [#3368](https://github.com/wazuh/wazuh-dashboard-plugins/pull/3368) [#3344](https://github.com/wazuh/wazuh-dashboard-plugins/pull/3344) [#3726](https://github.com/wazuh/wazuh-dashboard-plugins/pull/3726)
- Added sample data for office365 events [#3424](https://github.com/wazuh/wazuh-dashboard-plugins/pull/3424)
- Created a separate component to check for sample data [#3475](https://github.com/wazuh/wazuh-dashboard-plugins/pull/3475)
- Added a new hook for getting value suggestions [#3506](https://github.com/wazuh/wazuh-dashboard-plugins/pull/3506)
- Added dinamic simple filters and adding simple GitHub filters fields [3531](https://github.com/wazuh/wazuh-dashboard-plugins/pull/3531)
- Added configuration viewer for Module Office365 on Management > Configuration [#3524](https://github.com/wazuh/wazuh-dashboard-plugins/pull/3524)
- Added base Module Panel view with Office365 setup [#3518](https://github.com/wazuh/wazuh-dashboard-plugins/pull/3518)
- Added specifics and custom filters for Office365 search bar [#3533](https://github.com/wazuh/wazuh-dashboard-plugins/pull/3533)
- Adding Pagination and filter to drilldown tables at Office pannel [#3544](https://github.com/wazuh/wazuh-dashboard-plugins/pull/3544).
- Simple filters change between panel and drilldown panel [#3568](https://github.com/wazuh/wazuh-dashboard-plugins/pull/3568).
- Added new fields in Inventory table and Flyout Details [#3525](https://github.com/wazuh/wazuh-dashboard-plugins/pull/3525)
- Added columns selector in agents table [#3691](https://github.com/wazuh/wazuh-dashboard-plugins/pull/3691)
- Added a new workflow for create wazuh packages [#3742](https://github.com/wazuh/wazuh-dashboard-plugins/pull/3742)
- Run `template` and `fields` checks in the health check depends on the app configuration [#3783](https://github.com/wazuh/wazuh-dashboard-plugins/pull/3783)
- Added a toast message when there is an error creating a new group [#3804](https://github.com/wazuh/wazuh-dashboard-plugins/pull/3804)
- Added a step to start the agent to the deploy new Windowns agent guide [#3846](https://github.com/wazuh/wazuh-dashboard-plugins/pull/3846)
- Added agents windows events config tab [#3905](https://github.com/wazuh/wazuh-dashboard-plugins/pull/3905)
- Added 3 new panels to `Vulnerabilities/Inventory` [#3893](https://github.com/wazuh/wazuh-dashboard-plugins/pull/3893)
- Added new fields of `Vulnerabilities` to the details flyout [#3893](https://github.com/wazuh/wazuh-dashboard-plugins/pull/3893) [#3908](https://github.com/wazuh/wazuh-dashboard-plugins/pull/3908)
- Added missing fields used in visualizations to the known fiels related to alerts [#3924](https://github.com/wazuh/wazuh-dashboard-plugins/pull/3924)
- Added troubleshooting link to "index pattern was refreshed" toast [#3946](https://github.com/wazuh/wazuh-dashboard-plugins/pull/3946)
- Added more number options to the tables widget in Modules -> "Mitre" [#4041](https://github.com/wazuh/wazuh-dashboard-plugins/pull/4066)
- Management -> groups -> agent: Selectors appear when there are more than 3 options [#4126](https://github.com/wazuh/wazuh-dashboard-plugins/pull/4126)

### Changed

- Changed ossec to wazuh in sample-data [#3121](https://github.com/wazuh/wazuh-dashboard-plugins/pull/3121)
- Changed empty fields in FIM tables and `syscheck.value_name` in discovery now show an empty tag for visual clarity [#3279](https://github.com/wazuh/wazuh-dashboard-plugins/pull/3279)
- Adapted the Mitre tactics and techniques resources to use the API endpoints [#3346](https://github.com/wazuh/wazuh-dashboard-plugins/pull/3346)
- Moved the filterManager subscription to the hook useFilterManager [#3517](https://github.com/wazuh/wazuh-dashboard-plugins/pull/3517)
- Change filter from is to is one of in custom searchbar [#3529](https://github.com/wazuh/wazuh-dashboard-plugins/pull/3529)
- Refactored as module tabs and buttons are rendered [#3494](https://github.com/wazuh/wazuh-dashboard-plugins/pull/3494)
- Updated the deprecated and added new references authd [#3663](https://github.com/wazuh/wazuh-dashboard-plugins/pull/3663) [#3806](https://github.com/wazuh/wazuh-dashboard-plugins/pull/3806)
- Added time subscription to Discover component [#3549](https://github.com/wazuh/wazuh-dashboard-plugins/pull/3549)
- Refactored as module tabs and buttons are rendered [#3494](https://github.com/wazuh/wazuh-dashboard-plugins/pull/3494)
- Testing logs using the Ruletest Test don't display the rule information if not matching a rule. [#3446](https://github.com/wazuh/wazuh-dashboard-plugins/pull/3446)
- Changed format permissions in FIM inventory [#3649](https://github.com/wazuh/wazuh-dashboard-plugins/pull/3649)
- Changed of request for one that does not return data that is not necessary to optimize times. [#3686](https://github.com/wazuh/wazuh-dashboard-plugins/pull/3686) [#3728](https://github.com/wazuh/wazuh-dashboard-plugins/pull/3728)
- Rebranding. Replaced the brand logos, set module icons with brand colors [#3788](https://github.com/wazuh/wazuh-dashboard-plugins/pull/3788)
- Changed user for sample data management [#3795](https://github.com/wazuh/wazuh-dashboard-plugins/pull/3795)
- Changed agent install codeblock copy button and powershell terminal warning [#3792](https://github.com/wazuh/wazuh-dashboard-plugins/pull/3792)
- Refactored as the plugin platform name and references is managed [#3811](https://github.com/wazuh/wazuh-dashboard-plugins/pull/3811)
- Removed `Dashboard` tab for the `Vulnerabilities` modules [#3893](https://github.com/wazuh/wazuh-dashboard-plugins/pull/3893)
- Display all fields in the `Table` tab when expading an alert row in the alerts tables of flyouts and the `Modules/Security Events/Dashboard` table [#3908](https://github.com/wazuh/wazuh-dashboard-plugins/pull/3908)
- Refactored the table in `Vulnerabilities/Inventory` [#3196](https://github.com/wazuh/wazuh-dashboard-plugins/pull/3196)
- Changed Google Groups app icons [#3949](https://github.com/wazuh/wazuh-dashboard-plugins/pull/3949)
- Removed sorting for `Agents` or `Configuration checksum` column in the table of `Management/Groups` due to this is not supported by the API [#3857](https://github.com/wazuh/wazuh-dashboard-plugins/pull/3857)
- Changed messages in the agent installation guide [#4040](https://github.com/wazuh/wazuh-dashboard-plugins/pull/4040)
- Changed the default `wazuh.statistics.shards` setting from `2` to `1` [#4055](https://github.com/wazuh/wazuh-dashboard-plugins/pull/4055)
- Removed the migration tasks in the `.wazuh` and `.wazuh-version` indices [#4098](https://github.com/wazuh/wazuh-dashboard-plugins/pull/4098)
- Separated the actions of viewing and editing the `agent.conf` group file [#4114](https://github.com/wazuh/wazuh-dashboard-plugins/pull/4114)

### Fixed

- Fixed creation of log files [#3384](https://github.com/wazuh/wazuh-dashboard-plugins/pull/3384)
- Fixed double fetching alerts count when pinnin/unpinning the agent in Mitre Att&ck/Framework [#3484](https://github.com/wazuh/wazuh-dashboard-plugins/pull/3484)
- Query config refactor [#3490](https://github.com/wazuh/wazuh-dashboard-plugins/pull/3490)
- Fixed rules and decoders test flyout clickout event [#3412](https://github.com/wazuh/wazuh-dashboard-plugins/pull/3412)
- Notify when you are registering an agent without permissions [#3430](https://github.com/wazuh/wazuh-dashboard-plugins/pull/3430)
- Remove not used `redirectRule` query param when clicking the row table on CDB Lists/Decoders [#3438](https://github.com/wazuh/wazuh-dashboard-plugins/pull/3438)
- Fixed the code overflows over the line numbers in the API Console editor [#3439](https://github.com/wazuh/wazuh-dashboard-plugins/pull/3439)
- Don't open the main menu when changing the seleted API or index pattern [#3440](https://github.com/wazuh/wazuh-dashboard-plugins/pull/3440)
- Fix error message in conf managment [#3443](https://github.com/wazuh/wazuh-dashboard-plugins/pull/3443)
- Fix size api selector when name is too long [#3445](https://github.com/wazuh/wazuh-dashboard-plugins/pull/3445)
- Fixed error when edit a rule or decoder [#3456](https://github.com/wazuh/wazuh-dashboard-plugins/pull/3456)
- Fixed index pattern selector doesn't display the ignored index patterns [#3458](https://github.com/wazuh/wazuh-dashboard-plugins/pull/3458)
- Fixed error in /Management/Configuration when cluster is disabled [#3553](https://github.com/wazuh/wazuh-dashboard-plugins/pull/3553)
- Fix the pinned filters were removed when accessing to the `Panel` tab of a module [#3565](https://github.com/wazuh/wazuh-dashboard-plugins/pull/3565)
- Fixed multi-select component searcher handler [#3645](https://github.com/wazuh/wazuh-dashboard-plugins/pull/3645)
- Fixed order logs properly in Management/Logs [#3609](https://github.com/wazuh/wazuh-dashboard-plugins/pull/3609)
- Fixed the Wazuh API requests to `GET //` [#3661](https://github.com/wazuh/wazuh-dashboard-plugins/pull/3661)
- Fixed missing mitre tactics [#3675](https://github.com/wazuh/wazuh-dashboard-plugins/pull/3675)
- Fix CDB list view not working with IPv6 [#3488](https://github.com/wazuh/wazuh-dashboard-plugins/pull/3488)
- Fixed the bad requests using Console tool to `PUT /active-response` API endpoint [#3466](https://github.com/wazuh/wazuh-dashboard-plugins/pull/3466)
- Fixed group agent management table does not update on error [#3605](https://github.com/wazuh/wazuh-dashboard-plugins/pull/3605)
- Fixed not showing packages details in agent inventory for a freeBSD agent SO [#3651](https://github.com/wazuh/wazuh-dashboard-plugins/pull/3651)
- Fixed wazuh token deleted twice [#3652](https://github.com/wazuh/wazuh-dashboard-plugins/pull/3652)
- Fixed handler of error on dev-tools [#3687](https://github.com/wazuh/wazuh-dashboard-plugins/pull/3687)
- Fixed compatibility wazuh 4.3 - kibana 7.13.4 [#3685](https://github.com/wazuh/wazuh-dashboard-plugins/pull/3685)
- Fixed registry values without agent pinned in FIM>Events [#3689](https://github.com/wazuh/wazuh-dashboard-plugins/pull/3689)
- Fixed breadcrumbs style compatibility for Kibana 7.14.2 [#3688](https://github.com/wazuh/wazuh-dashboard-plugins/pull/3688)
- Fixed security alerts table when filters change [#3682](https://github.com/wazuh/wazuh-dashboard-plugins/pull/3682)
- Fixed error that shows we're using X-Pack when we have Basic [#3692](https://github.com/wazuh/wazuh-dashboard-plugins/pull/3692)
- Fixed blank screen in Kibana 7.10.2 [#3700](https://github.com/wazuh/wazuh-dashboard-plugins/pull/3700)
- Fixed related decoder link undefined parameters error [#3704](https://github.com/wazuh/wazuh-dashboard-plugins/pull/3704)
- Fixing Flyouts in Kibana 7.14.2 [#3708](https://github.com/wazuh/wazuh-dashboard-plugins/pull/3708)
- Fixing the bug of index patterns in health-check due to bad copy of a PR [#3707](https://github.com/wazuh/wazuh-dashboard-plugins/pull/3707)
- Fixed styles and behaviour of button filter in the flyout of `Inventory` section for `Integrity monitoring` and `Vulnerabilities` modules [#3733](https://github.com/wazuh/wazuh-dashboard-plugins/pull/3733)
- Fixed height of `Evolution` card in the `Agents` section when has no data for the selected time range [#3733](https://github.com/wazuh/wazuh-dashboard-plugins/pull/3733)
- Fix clearing the query filter doesn't update the data in Office 365 and GitHub Panel tab [#3722](https://github.com/wazuh/wazuh-dashboard-plugins/pull/3722)
- Fix wrong deamons in filter list [#3710](https://github.com/wazuh/wazuh-dashboard-plugins/pull/3710)
- Fixing bug when create filename with spaces and throws a bad error [#3724](https://github.com/wazuh/wazuh-dashboard-plugins/pull/3724)
- Fixing bug in security User flyout nonexistant unsubmitted changes warning [#3731](https://github.com/wazuh/wazuh-dashboard-plugins/pull/3731)
- Fixing redirect to new tab when click in a link [#3732](https://github.com/wazuh/wazuh-dashboard-plugins/pull/3732)
- Fixed missing settings in `Management/Configuration/Global configuration/Global/Main settings` [#3737](https://github.com/wazuh/wazuh-dashboard-plugins/pull/3737)
- Fixed `Maximum call stack size exceeded` error exporting key-value pairs of a CDB List [#3738](https://github.com/wazuh/wazuh-dashboard-plugins/pull/3738)
- Fixed regex lookahead and lookbehind for safari [#3741](https://github.com/wazuh/wazuh-dashboard-plugins/pull/3741)
- Fixed Vulnerabilities Inventory flyout details filters [#3744](https://github.com/wazuh/wazuh-dashboard-plugins/pull/3744)
- Removed api selector toggle from settings menu since it performed no useful function [#3604](https://github.com/wazuh/wazuh-dashboard-plugins/pull/3604)
- Fixed the requests get [#3661](https://github.com/wazuh/wazuh-dashboard-plugins/pull/3661)
- Fixed Dashboard PDF report error when switching pinned agent state [#3748](https://github.com/wazuh/wazuh-dashboard-plugins/pull/3748)
- Fixed the rendering of the command to deploy new Windows agent not working in some Kibana versions [#3753](https://github.com/wazuh/wazuh-dashboard-plugins/pull/3753)
- Fixed action buttons overlaying to the request text in Tools/API Console [#3772](https://github.com/wazuh/wazuh-dashboard-plugins/pull/3772)
- Fix `Rule ID` value in reporting tables related to top results [#3774](https://github.com/wazuh/wazuh-dashboard-plugins/issues/3774)
- Fixed github/office365 multi-select filters suggested values [#3787](https://github.com/wazuh/wazuh-dashboard-plugins/pull/3787)
- Fix updating the aggregation data of Panel section when changing the time filter [#3790](https://github.com/wazuh/wazuh-dashboard-plugins/pull/3790)
- Removed the button to remove an agent for a group in the agents' table when it is the default group [#3804](https://github.com/wazuh/wazuh-dashboard-plugins/pull/3804)
- Fixed internal user no longer needs permission to make x-pack detection request [#3831](https://github.com/wazuh/wazuh-dashboard-plugins/pull/3831)
- Fixed agents details card style [#3845](https://github.com/wazuh/wazuh-dashboard-plugins/pull/3845) [#3860](https://github.com/wazuh/wazuh-dashboard-plugins/pull/3860)
- Fixed search bar query sanitizing in PDF report [#3861](https://github.com/wazuh/wazuh-dashboard-plugins/pull/3861)
- Fixed routing redirection in events documents discover links [#3866](https://github.com/wazuh/wazuh-dashboard-plugins/pull/3866)
- Fixed health-check [#3868](https://github.com/wazuh/wazuh-dashboard-plugins/pull/3868)
- Fixed refreshing agents evolution visualization [#3894](https://github.com/wazuh/wazuh-dashboard-plugins/pull/3894)
- Fixed an error when generating PDF reports due to Wazuh API token expiration [#3881](https://github.com/wazuh/wazuh-dashboard-plugins/pull/3881)
- Fixed the table of Vulnerabilities/Inventory doesn't reload when changing the selected agent [#3901](https://github.com/wazuh/wazuh-dashboard-plugins/pull/3901)
- Fixed backslash breaking exported JSON result [#3909](https://github.com/wazuh/wazuh-dashboard-plugins/pull/3909)
- Fixed the Events view multiple "The index pattern was refreshed successfully" toast [#3937](https://github.com/wazuh/wazuh-dashboard-plugins/pull/3937)
- Fixed a rendering problem in the map visualizations [#3942](https://github.com/wazuh/wazuh-dashboard-plugins/pull/3942)
- Parse error when using `#` character not at the beginning of the line [#3877](https://github.com/wazuh/wazuh-dashboard-plugins/pull/3877)
- Fixed the `rule.mitre.id` cell enhancement that doesn't support values with sub techniques [#3944](https://github.com/wazuh/wazuh-dashboard-plugins/pull/3944)
- Fixed error not working the alerts displayed when changing the selected time in some flyouts [#3947](https://github.com/wazuh/wazuh-dashboard-plugins/pull/3947) [#4115](https://github.com/wazuh/wazuh-dashboard-plugins/pull/4115)
- Fixed the user can not logout when the Kibana server has a basepath configurated [#3957](https://github.com/wazuh/wazuh-dashboard-plugins/pull/3957)
- Fixed fatal cron-job error when Wazuh API is down [#3991](https://github.com/wazuh/wazuh-dashboard-plugins/pull/3991)
- Fixed circular re-directions when API errors are handled [#4079](https://github.com/wazuh/wazuh-dashboard-plugins/pull/4079)
- Fixed agent breadcrumb routing minor error [#4101](https://github.com/wazuh/wazuh-dashboard-plugins/pull/4101)
- Fixed selected text not visible in API Console [#4102](https://github.com/wazuh/wazuh-dashboard-plugins/pull/4102)
- Fixed the 'missing parameters' error on the Manager Logs [#4110](https://github.com/wazuh/wazuh-dashboard-plugins/pull/4110)
- Fixed undefined input reference when switching between rule set view and rule files view [#4125](https://github.com/wazuh/wazuh-dashboard-plugins/pull/4125)
- Fixed not found FIM file toast error #4124 [#4124](https://github.com/wazuh/wazuh-dashboard-plugins/pull/4124)
- Fixed "See full error" on error toast [#4119](https://github.com/wazuh/wazuh-dashboard-plugins/pull/4119)
- Fixed not being able to remove custom filters. [#4112](https://github.com/wazuh/wazuh-dashboard-plugins/pull/4112)
- Fixed spinner not showing when export button is clicked in management views [#4120](https://github.com/wazuh/wazuh-dashboard-plugins/pull/4120)
- Correction of field and value in the section: last registered agent [#4127](https://github.com/wazuh/wazuh-dashboard-plugins/pull/4127)
- Fixed the download agent installer command [#4132] (https://github.com/wazuh/wazuh-dashboard-plugins/pull/4132)

## Wazuh v4.2.6 - Kibana 7.10.2, 7.11.2, 7.12.1, 7.13.0, 7.13.1, 7.13.2, 7.13.3, 7.13.4, 7.14.0, 7.14.1, 7.14.2 - Revision 4207

### Added

- Support for Kibana 7.13.4
- Support for Kibana 7.14.2
- Hide the `telemetry` banner [#3709](https://github.com/wazuh/wazuh-dashboard-plugins/pull/3709)

### Fixed

- Fixed compatibility Wazuh 4.2 - Kibana 7.13.4 [#3653](https://github.com/wazuh/wazuh-dashboard-plugins/pull/3653)
- Fixed interative register windows agent screen error [#3654](https://github.com/wazuh/wazuh-dashboard-plugins/pull/3654)
- Fixed breadcrumbs style compatibility for Kibana 7.14.2 [#3668](https://github.com/wazuh/wazuh-dashboard-plugins/pull/3668)
- Fixed Wazuh token is not removed after logout in Kibana 7.13 [#3670](https://github.com/wazuh/wazuh-dashboard-plugins/pull/3670)
- Fixed Group Configuration and Management configuration error after trying to going back after you save [#3672](https://github.com/wazuh/wazuh-dashboard-plugins/pull/3672)
- Fixing EuiPanels in Overview Sections and disabled text in WzMenu [#3674](https://github.com/wazuh/wazuh-dashboard-plugins/pull/3674)
- Fixing double flyout clicking in a policy [#3676](https://github.com/wazuh/wazuh-dashboard-plugins/pull/3676)
- Fixed error conflict setting kibana settings from the health check [#3678](https://github.com/wazuh/wazuh-dashboard-plugins/pull/3678)
- Fixed compatibility to get the valid index patterns and refresh fields for Kibana 7.10.2-7.13.4 [3681](https://github.com/wazuh/wazuh-dashboard-plugins/pull/3681)
- Fixed wrong redirect after login [3701](https://github.com/wazuh/wazuh-dashboard-plugins/pull/3701)
- Fixed error getting the index pattern data when there is not `attributes.fields` in the saved object [3689](https://github.com/wazuh/wazuh-dashboard-plugins/pull/3698)

## Wazuh v4.2.4 - Kibana 7.10.2, 7.11.2, 7.12.1 - Revision 4205

### Added

- Support for Wazuh 4.2.4

### Fixed

- Fixed a bug where the user's auth token was not deprecated on logout [#3638](https://github.com/wazuh/wazuh-dashboard-plugins/pull/3638)

## Wazuh v4.2.3 - Kibana 7.10.2, 7.11.2, 7.12.1 - Revision 4204

### Added

- Support for Wazuh 4.2.3

## Wazuh v4.2.2 - Kibana 7.10.2 , 7.12.1 - Revision 4203

### Added

- Wazuh help links in the Kibana help menu [#3170](https://github.com/wazuh/wazuh-dashboard-plugins/pull/3170)
- Redirect to group details using the `group` query param in the URL [#3184](https://github.com/wazuh/wazuh-dashboard-plugins/pull/3184)
- Configuration to disable Wazuh App access from X-Pack/ODFE role [#3222](https://github.com/wazuh/wazuh-dashboard-plugins/pull/3222) [#3292](https://github.com/wazuh/wazuh-dashboard-plugins/pull/3292)
- Added confirmation message when closing a form [#3221](https://github.com/wazuh/wazuh-dashboard-plugins/pull/3221)
- Improvement to hide navbar Wazuh label. [#3240](https://github.com/wazuh/wazuh-dashboard-plugins/pull/3240)
- Add modal creating new rule/decoder [#3274](https://github.com/wazuh/wazuh-dashboard-plugins/pull/3274)
- New functionality to change app logos [#3503](https://github.com/wazuh/wazuh-dashboard-plugins/pull/3503)
- Added link to the upgrade guide when the Wazuh API version and the Wazuh App version mismatch [#3592](https://github.com/wazuh/wazuh-dashboard-plugins/pull/3592)

### Changed

- Removed module titles [#3160](https://github.com/wazuh/wazuh-dashboard-plugins/pull/3160)
- Changed default `wazuh.monitoring.creation` app setting from `d` to `w` [#3174](https://github.com/wazuh/wazuh-dashboard-plugins/pull/3174)
- Changed default `wazuh.monitoring.shards` app setting from `2` to `1` [#3174](https://github.com/wazuh/wazuh-dashboard-plugins/pull/3174)
- Removed Sha1 field from registry key detail [#3189](https://github.com/wazuh/wazuh-dashboard-plugins/pull/3189)
- Removed tooltip in last breadcrumb in header breadcrumb [3250](https://github.com/wazuh/wazuh-dashboard-plugins/pull/3250)
- Refactored the Health check component [#3197](https://github.com/wazuh/wazuh-dashboard-plugins/pull/3197)
- Added version in package downloaded name in agent deploy command [#3210](https://github.com/wazuh/wazuh-dashboard-plugins/issues/3210)
- Removed restriction to allow only current active agents from vulnerability inventory [#3243](https://github.com/wazuh/wazuh-dashboard-plugins/pull/3243)
- Move API selector and Index Pattern Selector to the header bar [#3175](https://github.com/wazuh/wazuh-dashboard-plugins/pull/3175)
- Health check actions notifications refactored and added debug mode [#3258](https://github.com/wazuh/wazuh-dashboard-plugins/pull/3258)
- Improved visualizations object configuration readability [#3355](https://github.com/wazuh/wazuh-dashboard-plugins/pull/3355)
- Changed the way kibana-vis hides the visualization while loading, this should prevent errors caused by having a 0 height visualization [#3349](https://github.com/wazuh/wazuh-dashboard-plugins/pull/3349)

### Fixed

- Fixed screen flickers in Cluster visualization [#3159](https://github.com/wazuh/wazuh-dashboard-plugins/pull/3159)
- Fixed the broken links when using `server.basePath` Kibana setting [#3161](https://github.com/wazuh/wazuh-dashboard-plugins/pull/3161)
- Fixed filter in reports [#3173](https://github.com/wazuh/wazuh-dashboard-plugins/pull/3173)
- Fixed typo error in Settings/Configuration [#3234](https://github.com/wazuh/wazuh-dashboard-plugins/pull/3234)
- Fixed fields overlap in the agent summary screen [#3217](https://github.com/wazuh/wazuh-dashboard-plugins/pull/3217)
- Fixed Ruleset Test, each request is made in a different session instead of all in the same session [#3257](https://github.com/wazuh/wazuh-dashboard-plugins/pull/3257)
- Fixed the `Visualize` button is not displaying when expanding a field in the Events sidebar [#3237](https://github.com/wazuh/wazuh-dashboard-plugins/pull/3237)
- Fix modules are missing in the agent menu [#3244](https://github.com/wazuh/wazuh-dashboard-plugins/pull/3244)
- Fix improving and removing WUI error logs [#3260](https://github.com/wazuh/wazuh-dashboard-plugins/pull/3260)
- Fix some errors of PDF reports [#3272](https://github.com/wazuh/wazuh-dashboard-plugins/pull/3272)
- Fix TypeError when selecting macOS agent deployment in a Safari Browser [#3289](https://github.com/wazuh/wazuh-dashboard-plugins/pull/3289)
- Fix error in how the SCA check's checks are displayed [#3297](https://github.com/wazuh/wazuh-dashboard-plugins/pull/3297)
- Fixed message of error when add sample data fails [#3241](https://github.com/wazuh/wazuh-dashboard-plugins/pull/3241)
- Fixed modules are missing in the agent menu [#3244](https://github.com/wazuh/wazuh-dashboard-plugins/pull/3244)
- Fixed Alerts Summary of modules for reports [#3303](https://github.com/wazuh/wazuh-dashboard-plugins/pull/3303)
- Fixed dark mode visualization background in pdf reports [#3315](https://github.com/wazuh/wazuh-dashboard-plugins/pull/3315)
- Adapt Kibana integrations to Kibana 7.11 and 7.12 [#3309](https://github.com/wazuh/wazuh-dashboard-plugins/pull/3309)
- Fixed error agent view does not render correctly [#3306](https://github.com/wazuh/wazuh-dashboard-plugins/pull/3306)
- Fixed miscalculation in table column width in PDF reports [#3326](https://github.com/wazuh/wazuh-dashboard-plugins/pull/3326)
- Normalized visData table property for 7.12 retro-compatibility [#3323](https://github.com/wazuh/wazuh-dashboard-plugins/pull/3323)
- Fixed error that caused the labels in certain visualizations to overlap [#3355](https://github.com/wazuh/wazuh-dashboard-plugins/pull/3355)
- Fixed export to csv button in dashboards tables [#3358](https://github.com/wazuh/wazuh-dashboard-plugins/pull/3358)
- Fixed Elastic UI breaking changes in 7.12 [#3345](https://github.com/wazuh/wazuh-dashboard-plugins/pull/3345)
- Fixed Wazuh main menu and breadcrumb render issues [#3347](https://github.com/wazuh/wazuh-dashboard-plugins/pull/3347)
- Fixed generation of huge logs from backend errors [#3397](https://github.com/wazuh/wazuh-dashboard-plugins/pull/3397)
- Fixed vulnerabilities flyout not showing alerts if the vulnerability had a field missing [#3593](https://github.com/wazuh/wazuh-dashboard-plugins/pull/3593)

## Wazuh v4.2.1 - Kibana 7.10.2 , 7.11.2 - Revision 4202

### Added

- Support for Wazuh 4.2.1

## Wazuh v4.2.0 - Kibana 7.10.2 , 7.11.2 - Revision 4201

### Added

- Added `Ruleset Test` section under Tools menu, and on Edit Rules/Decoders as a tool. [#1434](https://github.com/wazuh/wazuh-dashboard-plugins/pull/1434)
- Added page size options in Security events, explore agents table [#2925](https://github.com/wazuh/wazuh-dashboard-plugins/pull/2925)
- Added a reminder to restart cluster or manager after import a file in Rules, Decoders or CDB Lists [#3051](https://github.com/wazuh/wazuh-dashboard-plugins/pull/3051)
- Added Agent Stats section [#3056](https://github.com/wazuh/wazuh-dashboard-plugins/pull/3056)
- Added `logtest` PUT example on API Console [#3061](https://github.com/wazuh/wazuh-dashboard-plugins/pull/3061)
- Added vulnerabilities inventory that affect to an agent [#3069](https://github.com/wazuh/wazuh-dashboard-plugins/pull/3069)
- Added retry button to check api again in health check [#3109](https://github.com/wazuh/wazuh-dashboard-plugins/pull/3109)
- Added `wazuh-statistics` template and a new mapping for these indices [#3111](https://github.com/wazuh/wazuh-dashboard-plugins/pull/3111)
- Added link to documentation "Checking connection with Manager" in deploy new agent [#3126](https://github.com/wazuh/wazuh-dashboard-plugins/pull/3126)
- Fixed Agent Evolution graph showing agents from multiple APIs [#3256](https://github.com/wazuh/wazuh-dashboard-plugins/pull/3256)
- Added Disabled index pattern checks in Health Check [#3311](https://github.com/wazuh/wazuh-dashboard-plugins/pull/3311)

### Changed

- Moved Dev Tools inside of Tools menu as Api Console. [#1434](https://github.com/wazuh/wazuh-dashboard-plugins/pull/1434)
- Changed position of Top users on Integrity Monitoring Top 5 user. [#2892](https://github.com/wazuh/wazuh-dashboard-plugins/pull/2892)
- Changed user allow_run_as way of editing. [#3080](https://github.com/wazuh/wazuh-dashboard-plugins/pull/3080)
- Rename some ossec references to Wazuh [#3046](https://github.com/wazuh/wazuh-dashboard-plugins/pull/3046)

### Fixed

- Filter only authorized agents in Agents stats and Visualizations [#3088](https://github.com/wazuh/wazuh-dashboard-plugins/pull/3088)
- Fixed missing `pending` status suggestion for agents [#3095](https://github.com/wazuh/wazuh-dashboard-plugins/pull/3095)
- Index pattern setting not used for choosing from existing patterns [#3097](https://github.com/wazuh/wazuh-dashboard-plugins/pull/3097)
- Fixed space character missing on deployment command if UDP is configured [#3108](https://github.com/wazuh/wazuh-dashboard-plugins/pull/3108)
- Fixed statistics visualizations when a node is selected [#3110](https://github.com/wazuh/wazuh-dashboard-plugins/pull/3110)
- Fixed Flyout date filter also changes main date filter [#3114](https://github.com/wazuh/wazuh-dashboard-plugins/pull/3114)
- Fixed name for "TCP sessions" visualization and average metric is now a sum [#3118](https://github.com/wazuh/wazuh-dashboard-plugins/pull/3118)
- Filter only authorized agents in Events and Security Alerts table [#3120](https://github.com/wazuh/wazuh-dashboard-plugins/pull/3120)
- Fixed Last keep alive label is outside the panel [#3122](https://github.com/wazuh/wazuh-dashboard-plugins/pull/3122)
- Fixed app redirect to Settings section after the health check [#3128](https://github.com/wazuh/wazuh-dashboard-plugins/pull/3128)
- Fixed the plugin logo path in Kibana menu when use `server.basePath` setting [#3144](https://github.com/wazuh/wazuh-dashboard-plugins/pull/3144)
- Fixed deprecated endpoint for create agent groups [3152](https://github.com/wazuh/wazuh-dashboard-plugins/pull/3152)
- Fixed check for TCP protocol in deploy new agent [#3163](https://github.com/wazuh/wazuh-dashboard-plugins/pull/3163)
- Fixed RBAC issue with agent group permissions [#3181](https://github.com/wazuh/wazuh-dashboard-plugins/pull/3181)
- Fixed change index pattern from menu doesn't work [#3187](https://github.com/wazuh/wazuh-dashboard-plugins/pull/3187)
- Conflict with the creation of the index pattern when performing the Health Check [#3232](https://github.com/wazuh/wazuh-dashboard-plugins/pull/3232)
- Added Disabled index pattern checks in Health Check [#3311](https://github.com/wazuh/wazuh-dashboard-plugins/pull/3311)
- Fixed windows update section in Linux Inventory PDF [#3569](https://github.com/wazuh/wazuh-dashboard-plugins/pull/3569)
- Improving and removing unnecessary error logs [#3574](https://github.com/wazuh/wazuh-dashboard-plugins/pull/3574)

## Wazuh v4.1.5 - Kibana 7.10.0 , 7.10.2, 7.11.2 - Revision 4108

### Fixed

- Unable to change selected index pattern from the Wazuh menu [#3330](https://github.com/wazuh/wazuh-dashboard-plugins/pull/3330)

## Wazuh v4.1.5 - Kibana 7.10.0 , 7.10.2, 7.11.2 - Revision 4107

### Added

- Support for Kibana 7.11.2
- Added a warning message for the `Install and enroll the agent` step of `Deploy new agent` guide [#3238](https://github.com/wazuh/wazuh-dashboard-plugins/pull/3238)

### Fixed

- Conflict with the creation of the index pattern when performing the Health Check [#3223](https://github.com/wazuh/wazuh-dashboard-plugins/pull/3223)
- Fixing mac os agents add command [#3207](https://github.com/wazuh/wazuh-dashboard-plugins/pull/3207)

## Wazuh v4.1.5 - Kibana 7.10.0 , 7.10.2 - Revision 4106

- Adapt for Wazuh 4.1.5

## Wazuh v4.1.4 - Kibana 7.10.0 , 7.10.2 - Revision 4105

- Adapt for Wazuh 4.1.4

## Wazuh v4.1.3 - Kibana 7.10.0 , 7.10.2 - Revision 4104

### Added

- Creation of index pattern after the default one is changes in Settings [#2985](https://github.com/wazuh/wazuh-dashboard-plugins/pull/2985)
- Added node name of agent list and detail [#3039](https://github.com/wazuh/wazuh-dashboard-plugins/pull/3039)
- Added loading view while the user is logging to prevent permissions prompts [#3041](https://github.com/wazuh/wazuh-dashboard-plugins/pull/3041)
- Added custom message for each possible run_as setup [#3048](https://github.com/wazuh/wazuh-dashboard-plugins/pull/3048)

### Changed

- Change all dates labels to Kibana formatting time zone [#3047](https://github.com/wazuh/wazuh-dashboard-plugins/pull/3047)
- Improve toast message when selecting a default API [#3049](https://github.com/wazuh/wazuh-dashboard-plugins/pull/3049)
- Improve validation and prevention for caching bundles on the client-side [#3063](https://github.com/wazuh/wazuh-dashboard-plugins/pull/3063) [#3091](https://github.com/wazuh/wazuh-dashboard-plugins/pull/3091)

### Fixed

- Fixed unexpected behavior in Roles mapping [#3028](https://github.com/wazuh/wazuh-dashboard-plugins/pull/3028)
- Fixed rule filter is no applied when you click on a rule id in another module.[#3057](https://github.com/wazuh/wazuh-dashboard-plugins/pull/3057)
- Fixed bug changing master node configuration [#3062](https://github.com/wazuh/wazuh-dashboard-plugins/pull/3062)
- Fixed wrong variable declaration for macOS agents [#3066](https://github.com/wazuh/wazuh-dashboard-plugins/pull/3066)
- Fixed some errors in the Events table, action buttons style, and URLs disappeared [#3086](https://github.com/wazuh/wazuh-dashboard-plugins/pull/3086)
- Fixed Rollback of invalid rule configuration file [#3084](https://github.com/wazuh/wazuh-dashboard-plugins/pull/3084)

## Wazuh v4.1.2 - Kibana 7.10.0 , 7.10.2 - Revision 4103

- Add `run_as` setting to example host configuration in Add new API view [#3021](https://github.com/wazuh/wazuh-dashboard-plugins/pull/3021)
- Refactor of some prompts [#3015](https://github.com/wazuh/wazuh-dashboard-plugins/pull/3015)

### Fixed

- Fix SCA policy detail showing name and check results about another policy [#3007](https://github.com/wazuh/wazuh-dashboard-plugins/pull/3007)
- Fixed that alerts table is empty when switching pinned agents [#3008](https://github.com/wazuh/wazuh-dashboard-plugins/pull/3008)
- Creating a role mapping before the existing ones are loaded, the page bursts [#3013](https://github.com/wazuh/wazuh-dashboard-plugins/pull/3013)
- Fix pagination in SCA checks table when expand some row [#3018](https://github.com/wazuh/wazuh-dashboard-plugins/pull/3018)
- Fix manager is shown in suggestions in Agents section [#3025](https://github.com/wazuh/wazuh-dashboard-plugins/pull/3025)
- Fix disabled loading on inventory when request fail [#3026](https://github.com/wazuh/wazuh-dashboard-plugins/pull/3026)
- Fix restarting selected cluster instead of all of them [#3032](https://github.com/wazuh/wazuh-dashboard-plugins/pull/3032)
- Fix pinned agents don't trigger a new filtered query [#3035](https://github.com/wazuh/wazuh-dashboard-plugins/pull/3035)
- Overlay Wazuh menu when Kibana menu is opened or docked [#3038](https://github.com/wazuh/wazuh-dashboard-plugins/pull/3038)
- Fix visualizations in PDF Reports with Dark mode [#2983](https://github.com/wazuh/wazuh-dashboard-plugins/pull/2983)

## Wazuh v4.1.1 - Kibana 7.10.0 , 7.10.2 - Revision 4102

### Added

- Prompt to show the unsupported module for the selected agent [#2959](https://github.com/wazuh/wazuh-dashboard-plugins/pull/2959)
- Added a X-Frame-Options header to the backend responses [#2977](https://github.com/wazuh/wazuh-dashboard-plugins/pull/2977)

### Changed

- Added toast with refresh button when new fields are loaded [#2974](https://github.com/wazuh/wazuh-dashboard-plugins/pull/2974)
- Migrated manager and cluster files endpoints and their corresponding RBAC [#2984](https://github.com/wazuh/wazuh-dashboard-plugins/pull/2984)

### Fixed

- Fix login error when AWS Elasticsearch and ODFE is used [#2710](https://github.com/wazuh/wazuh-dashboard-plugins/issues/2710)
- An error message is displayed when changing a group's configuration although the user has the right permissions [#2955](https://github.com/wazuh/wazuh-dashboard-plugins/pull/2955)
- Fix Security events table is empty when switching the pinned agents [#2956](https://github.com/wazuh/wazuh-dashboard-plugins/pull/2956)
- Fix disabled switch visual edit button when json content is empty [#2957](https://github.com/wazuh/wazuh-dashboard-plugins/issues/2957)
- Fixed main and `More` menus for unsupported agents [#2959](https://github.com/wazuh/wazuh-dashboard-plugins/pull/2959)
- Fixed forcing a non numeric filter value in a number type field [#2961](https://github.com/wazuh/wazuh-dashboard-plugins/pull/2961)
- Fixed wrong number of alerts in Security Events [#2964](https://github.com/wazuh/wazuh-dashboard-plugins/pull/2964)
- Fixed search with strange characters of agent in Management groups [#2970](https://github.com/wazuh/wazuh-dashboard-plugins/pull/2970)
- Fix the statusCode error message [#2971](https://github.com/wazuh/wazuh-dashboard-plugins/pull/2971)
- Fix the SCA policy stats didn't refresh [#2973](https://github.com/wazuh/wazuh-dashboard-plugins/pull/2973)
- Fixed loading of AWS index fields even when no AWS alerts were found [#2974](https://github.com/wazuh/wazuh-dashboard-plugins/pull/2974)
- Fix some date fields format in FIM and SCA modules [#2975](https://github.com/wazuh/wazuh-dashboard-plugins/pull/2975)
- Fix a non-stop error in Manage agents when the user has no permissions [#2976](https://github.com/wazuh/wazuh-dashboard-plugins/pull/2976)
- Can't edit empty rules and decoders files that already exist in the manager [#2978](https://github.com/wazuh/wazuh-dashboard-plugins/pull/2978)
- Support for alerts index pattern with different ID and name [#2979](https://github.com/wazuh/wazuh-dashboard-plugins/pull/2979)
- Fix the unpin agent in the selection modal [#2980](https://github.com/wazuh/wazuh-dashboard-plugins/pull/2980)
- Fix properly logout of Wazuh API when logging out of the application (only for OpenDistro) [#2789](https://github.com/wazuh/wazuh-dashboard-plugins/issues/2789)
- Fixed missing `&&` from macOS agent deployment command [#2989](https://github.com/wazuh/wazuh-dashboard-plugins/issues/2989)
- Fix prompt permissions on Framework of Mitre and Inventory of Integrity monitoring. [#2967](https://github.com/wazuh/wazuh-dashboard-plugins/issues/2967)
- Fix properly logout of Wazuh API when logging out of the application support x-pack [#2789](https://github.com/wazuh/wazuh-dashboard-plugins/issues/2789)

## Wazuh v4.1.0 - Kibana 7.10.0 , 7.10.2 - Revision 4101

### Added

- Check the max buckets by default in healthcheck and increase them [#2901](https://github.com/wazuh/wazuh-dashboard-plugins/pull/2901)
- Added a prompt wraning in role mapping if run_as is false or he is not allowed to use it by API [#2876](https://github.com/wazuh/wazuh-dashboard-plugins/pull/2876)

### Changed

- Support new fields of Windows Registry at FIM inventory panel [#2679](https://github.com/wazuh/wazuh-dashboard-plugins/issues/2679)
- Added on FIM Inventory Windows Registry registry_key and registry_value items from syscheck [#2908](https://github.com/wazuh/wazuh-dashboard-plugins/issues/2908)
- Uncheck agents after an action in agents groups management [#2907](https://github.com/wazuh/wazuh-dashboard-plugins/pull/2907)
- Unsave rule files when edit or create a rule with invalid content [#2944](https://github.com/wazuh/wazuh-dashboard-plugins/pull/2944)
- Added vulnerabilities module for macos agents [#2969](https://github.com/wazuh/wazuh-dashboard-plugins/pull/2969)

### Fixed

- Fix server error Invalid token specified: Cannot read property 'replace' of undefined [#2899](https://github.com/wazuh/wazuh-dashboard-plugins/issues/2899)
- Fix show empty files rules and decoders: [#2923](https://github.com/wazuh/wazuh-dashboard-plugins/issues/2923)
- Fixed wrong hover texts in CDB lists actions [#2929](https://github.com/wazuh/wazuh-dashboard-plugins/pull/2929)
- Fixed access to forbidden agents information when exporting agents listt [2918](https://github.com/wazuh/wazuh-dashboard-plugins/pull/2918)
- Fix the decoder detail view is not displayed [#2888](https://github.com/wazuh/wazuh-dashboard-plugins/issues/2888)
- Fix the complex search using the Wazuh API query filter in search bars [#2930](https://github.com/wazuh/wazuh-dashboard-plugins/issues/2930)
- Fixed validation to check userPermissions are not ready yet [#2931](https://github.com/wazuh/wazuh-dashboard-plugins/issues/2931)
- Fixed clear visualizations manager list when switching tabs. Fixes PDF reports filters [#2932](https://github.com/wazuh/wazuh-dashboard-plugins/pull/2932)
- Fix Strange box shadow in Export popup panel in Managment > Groups [#2886](https://github.com/wazuh/wazuh-dashboard-plugins/issues/2886)
- Fixed wrong command on alert when data folder does not exist [#2938](https://github.com/wazuh/wazuh-dashboard-plugins/pull/2938)
- Fix agents table OS field sorting: Changes agents table field `os_name` to `os.name,os.version` to make it sortable. [#2939](https://github.com/wazuh/wazuh-dashboard-plugins/pull/2939)
- Fixed diff parsed datetime between agent detail and agents table [#2940](https://github.com/wazuh/wazuh-dashboard-plugins/pull/2940)
- Allow access to Agents section with agent:group action permission [#2933](https://github.com/wazuh/wazuh-dashboard-plugins/issues/2933)
- Fixed filters does not work on modals with search bar [#2935](https://github.com/wazuh/wazuh-dashboard-plugins/pull/2935)
- Fix wrong package name in deploy new agent [#2942](https://github.com/wazuh/wazuh-dashboard-plugins/issues/2942)
- Fixed number agents not show on pie onMouseEvent [#2890](https://github.com/wazuh/wazuh-dashboard-plugins/issues/2890)
- Fixed off Kibana Query Language in search bar of Controls/Inventory modules. [#2945](https://github.com/wazuh/wazuh-dashboard-plugins/pull/2945)
- Fixed number of agents do not show on the pie chart tooltip in agents preview [#2890](https://github.com/wazuh/wazuh-dashboard-plugins/issues/2890)

## Wazuh v4.0.4 - Kibana 7.10.0 , 7.10.2 - Revision 4017

### Added

- Adapt the app to the new Kibana platform [#2475](https://github.com/wazuh/wazuh-dashboard-plugins/issues/2475)
- Wazuh data directory moved from `optimize` to `data` Kibana directory [#2591](https://github.com/wazuh/wazuh-dashboard-plugins/issues/2591)
- Show the wui_rules belong to wazuh-wui API user [#2702](https://github.com/wazuh/wazuh-dashboard-plugins/issues/2702)

### Fixed

- Fixed Wazuh menu and agent menu for Solaris agents [#2773](https://github.com/wazuh/wazuh-dashboard-plugins/issues/2773) [#2725](https://github.com/wazuh/wazuh-dashboard-plugins/issues/2725)
- Fixed wrong shards and replicas for statistics indices and also fixed wrong prefix for monitoring indices [#2732](https://github.com/wazuh/wazuh-dashboard-plugins/issues/2732)
- Report's creation dates set to 1970-01-01T00:00:00.000Z [#2772](https://github.com/wazuh/wazuh-dashboard-plugins/issues/2772)
- Fixed bug for missing commands in ubuntu/debian and centos [#2786](https://github.com/wazuh/wazuh-dashboard-plugins/issues/2786)
- Fixed bug that show an hour before in /security-events/dashboard [#2785](https://github.com/wazuh/wazuh-dashboard-plugins/issues/2785)
- Fixed permissions to access agents [#2838](https://github.com/wazuh/wazuh-dashboard-plugins/issues/2838)
- Fix searching in groups [#2825](https://github.com/wazuh/wazuh-dashboard-plugins/issues/2825)
- Fix the pagination in SCA ckecks table [#2815](https://github.com/wazuh/wazuh-dashboard-plugins/issues/2815)
- Fix the SCA table with a wrong behaviour using the refresh button [#2854](https://github.com/wazuh/wazuh-dashboard-plugins/issues/2854)
- Fix sca permissions for agents views and dashboards [#2862](https://github.com/wazuh/wazuh-dashboard-plugins/issues/2862)
- Solaris should not show vulnerabilities module [#2829](https://github.com/wazuh/wazuh-dashboard-plugins/issues/2829)
- Fix the settings of statistics indices creation [#2858](https://github.com/wazuh/wazuh-dashboard-plugins/issues/2858)
- Update agents' info in Management Status after changing cluster node selected [#2828](https://github.com/wazuh/wazuh-dashboard-plugins/issues/2828)
- Fix error when applying filter in rules from events [#2877](https://github.com/wazuh/wazuh-dashboard-plugins/issues/2877)

### Changed

- Replaced `wazuh` Wazuh API user by `wazuh-wui` in the default configuration [#2852](https://github.com/wazuh/wazuh-dashboard-plugins/issues/2852)
- Add agent id to the reports name in Agent Inventory and Modules [#2817](https://github.com/wazuh/wazuh-dashboard-plugins/issues/2817)

### Adapt for Kibana 7.10.0

- Fixed filter pinned crash returning from agents [#2864](https://github.com/wazuh/wazuh-dashboard-plugins/issues/2864)
- Fixed style in sca and regulatory compliance tables and in wz menu [#2861](https://github.com/wazuh/wazuh-dashboard-plugins/issues/2861)
- Fix body-payload of Sample Alerts POST endpoint [#2857](https://github.com/wazuh/wazuh-dashboard-plugins/issues/2857)
- Fixed bug in the table on Agents->Table-> Actions->Config icon [#2853](https://github.com/wazuh/wazuh-dashboard-plugins/issues/2853)
- Fixed tooltip in the icon of view decoder file [#2850](https://github.com/wazuh/wazuh-dashboard-plugins/issues/2850)
- Fixed bug with agent filter when it is pinned [#2846](https://github.com/wazuh/wazuh-dashboard-plugins/issues/2846)
- Fix discovery navigation [#2845](https://github.com/wazuh/wazuh-dashboard-plugins/issues/2845)
- Search file editor gone [#2843](https://github.com/wazuh/wazuh-dashboard-plugins/issues/2843)
- Fix Agent Search Bar - Regex Query Interpreter [#2834](https://github.com/wazuh/wazuh-dashboard-plugins/issues/2834)
- Fixed accordion style breaking [#2833](https://github.com/wazuh/wazuh-dashboard-plugins/issues/2833)
- Fix metrics are not updated after a bad request in search input [#2830](https://github.com/wazuh/wazuh-dashboard-plugins/issues/2830)
- Fix mitre framework tab crash [#2821](https://github.com/wazuh/wazuh-dashboard-plugins/issues/2821)
- Changed ping request to default request. Added delay and while to che… [#2820](https://github.com/wazuh/wazuh-dashboard-plugins/issues/2820)
- Removed kibana alert for security [#2806](https://github.com/wazuh/wazuh-dashboard-plugins/issues/2806)

## Wazuh v4.0.4 - Kibana 7.10.0 , 7.10.2 - Revision 4016

### Added

- Modified agent registration adding groups and architecture [#2666](https://github.com/wazuh/wazuh-dashboard-plugins/issues/2666) [#2652](https://github.com/wazuh/wazuh-dashboard-plugins/issues/2652)
- Each user can only view their own reports [#2686](https://github.com/wazuh/wazuh-dashboard-plugins/issues/2686)

### Fixed

- Create index pattern even if there aren´t available indices [#2620](https://github.com/wazuh/wazuh-dashboard-plugins/issues/2620)
- Top bar overlayed over expanded visualizations [#2667](https://github.com/wazuh/wazuh-dashboard-plugins/issues/2667)
- Empty inventory data in Solaris agents [#2680](https://github.com/wazuh/wazuh-dashboard-plugins/pull/2680)
- Wrong parameters in the dev-tools autocomplete section [#2675](https://github.com/wazuh/wazuh-dashboard-plugins/issues/2675)
- Wrong permissions on edit CDB list [#2665](https://github.com/wazuh/wazuh-dashboard-plugins/pull/2665)
- fix(frontend): add the metafields when refreshing the index pattern [#2681](https://github.com/wazuh/wazuh-dashboard-plugins/pull/2681)
- Error toast is showing about Elasticsearch users for environments without security [#2713](https://github.com/wazuh/wazuh-dashboard-plugins/issues/2713)
- Error about Handler.error in Role Mapping fixed [#2702](https://github.com/wazuh/wazuh-dashboard-plugins/issues/2702)
- Fixed message in reserved users actions [#2702](https://github.com/wazuh/wazuh-dashboard-plugins/issues/2702)
- Error 500 on Export formatted CDB list [#2692](https://github.com/wazuh/wazuh-dashboard-plugins/pull/2692)
- Wui rules label should have only one tooltip [#2723](https://github.com/wazuh/wazuh-dashboard-plugins/issues/2723)
- Move upper the Wazuh item in the Kibana menu and default index pattern [#2867](https://github.com/wazuh/wazuh-dashboard-plugins/pull/2867)

## Wazuh v4.0.4 - Kibana v7.9.1, v7.9.3 - Revision 4015

### Added

- Support for Wazuh v4.0.4

## Wazuh v4.0.3 - Kibana v7.9.1, v7.9.2, v7.9.3 - Revision 4014

### Added

- Improved management of index-pattern fields [#2630](https://github.com/wazuh/wazuh-dashboard-plugins/issues/2630)

### Fixed

- fix(fronted): fixed the check of API and APP version in health check [#2655](https://github.com/wazuh/wazuh-dashboard-plugins/pull/2655)
- Replace user by username key in the monitoring logic [#2654](https://github.com/wazuh/wazuh-dashboard-plugins/pull/2654)
- Security alerts and reporting issues when using private tenants [#2639](https://github.com/wazuh/wazuh-dashboard-plugins/issues/2639)
- Manager restart in rule editor does not work with Wazuh cluster enabled [#2640](https://github.com/wazuh/wazuh-dashboard-plugins/issues/2640)
- fix(frontend): Empty inventory data in Solaris agents [#2680](https://github.com/wazuh/wazuh-dashboard-plugins/pull/2680)

## Wazuh v4.0.3 - Kibana v7.9.1, v7.9.2, v7.9.3 - Revision 4013

### Added

- Support for Wazuh v4.0.3.

## Wazuh v4.0.2 - Kibana v7.9.1, v7.9.3 - Revision 4012

### Added

- Sample data indices name should take index pattern in use [#2593](https://github.com/wazuh/wazuh-dashboard-plugins/issues/2593)
- Added start option to macos Agents [#2653](https://github.com/wazuh/wazuh-dashboard-plugins/pull/2653)

### Changed

- Statistics settings do not allow to configure primary shards and replicas [#2627](https://github.com/wazuh/wazuh-dashboard-plugins/issues/2627)

## Wazuh v4.0.2 - Kibana v7.9.1, v7.9.3 - Revision 4011

### Added

- Support for Wazuh v4.0.2.

### Fixed

- The index pattern title is overwritten with its id after refreshing its fields [#2577](https://github.com/wazuh/wazuh-dashboard-plugins/issues/2577)
- [RBAC] Issues detected when using RBAC [#2579](https://github.com/wazuh/wazuh-dashboard-plugins/issues/2579)

## Wazuh v4.0.1 - Kibana v7.9.1, v7.9.3 - Revision 4010

### Changed

- Alerts summary table for PDF reports on all modules [#2632](https://github.com/wazuh/wazuh-dashboard-plugins/issues/2632)
- [4.0-7.9] Run as with no wazuh-wui API user [#2576](https://github.com/wazuh/wazuh-dashboard-plugins/issues/2576)
- Deploy a new agent interface as default interface [#2564](https://github.com/wazuh/wazuh-dashboard-plugins/issues/2564)
- Problem in the visualization of new reserved resources of the Wazuh API [#2643](https://github.com/wazuh/wazuh-dashboard-plugins/issues/2643)

### Fixed

- Restore the tables in the agents' reports [#2628](https://github.com/wazuh/wazuh-dashboard-plugins/issues/2628)
- [RBAC] Issues detected when using RBAC [#2579](https://github.com/wazuh/wazuh-dashboard-plugins/issues/2579)
- Changes done via a worker's API are overwritten [#2626](https://github.com/wazuh/wazuh-dashboard-plugins/issues/2626)

### Fixed

- [BUGFIX] Default user field for current platform [#2633](https://github.com/wazuh/wazuh-dashboard-plugins/pull/2633)

## Wazuh v4.0.1 - Kibana v7.9.1, v7.9.3 - Revision 4009

### Changed

- Hide empty columns of the processes table of the MacOS agents [#2570](https://github.com/wazuh/wazuh-dashboard-plugins/pull/2570)
- Missing step in "Deploy a new agent" view [#2623](https://github.com/wazuh/wazuh-dashboard-plugins/issues/2623)
- Implement wazuh users' CRUD [#2598](https://github.com/wazuh/wazuh-dashboard-plugins/pull/2598)

### Fixed

- Inconsistent data in sample data alerts [#2618](https://github.com/wazuh/wazuh-dashboard-plugins/pull/2618)

## Wazuh v4.0.1 - Kibana v7.9.1, v7.9.3 - Revision 4008

### Fixed

- Icons not align to the right in Modules > Events [#2607](https://github.com/wazuh/wazuh-dashboard-plugins/pull/2607)
- Statistics visualizations do not show data [#2602](https://github.com/wazuh/wazuh-dashboard-plugins/pull/2602)
- Error on loading css files [#2599](https://github.com/wazuh/wazuh-dashboard-plugins/pull/2599)
- Fixed search filter in search bar in Module/SCA wasn't working [#2601](https://github.com/wazuh/wazuh-dashboard-plugins/pull/2601)

## Wazuh v4.0.0 - Kibana v7.9.1, v7.9.2, v7.9.3 - Revision 4007

### Fixed

- updated macOS package URL [#2596](https://github.com/wazuh/wazuh-dashboard-plugins/pull/2596)
- Revert "[4.0-7.9] [BUGFIX] Removed unnecessary function call" [#2597](https://github.com/wazuh/wazuh-dashboard-plugins/pull/2597)

## Wazuh v4.0.0 - Kibana v7.9.1, v7.9.2, v7.9.3 - Revision 4006

### Fixed

- Undefined field in event view [#2588](https://github.com/wazuh/wazuh-dashboard-plugins/issues/2588)
- Several calls to the same stats request (esAlerts) [#2586](https://github.com/wazuh/wazuh-dashboard-plugins/issues/2586)
- The filter options popup doesn't open on click once the filter is pinned [#2581](https://github.com/wazuh/wazuh-dashboard-plugins/issues/2581)
- The formatedFields are missing from the index-pattern of wazuh-alerts-\* [#2574](https://github.com/wazuh/wazuh-dashboard-plugins/issues/2574)

## Wazuh v4.0.0 - Kibana v7.9.3 - Revision 4005

### Added

- Support for Kibana v7.9.3

## Wazuh v4.0.0 - Kibana v7.9.1, v7.9.2 - Revision 4002

### Added

- Support for Wazuh v4.0.0.
- Support for Kibana v7.9.1 and 7.9.2.
- Support for Open Distro 1.10.1.
- Added a RBAC security layer integrated with Open Distro and X-Pack.
- Added remoted and analysisd statistics.
- Expand supported deployment variables.
- Added new configuration view settings for GCP integration.
- Added logic to change the `metafields` configuration of Kibana [#2524](https://github.com/wazuh/wazuh-dashboard-plugins/issues/2524)

### Changed

- Migrated the default index-pattern to `wazuh-alerts-*`.
- Removed the `known-fields` functionality.
- Security Events dashboard redesinged.
- Redesigned the app settings configuration with categories.
- Moved the wazuh-registry file to Kibana optimize folder.

### Fixed

- Format options in `wazuh-alerts` index-pattern are not overwritten now.
- Prevent blank page in detaill agent view.
- Navigable agents name in Events.
- Index pattern is not being refreshed.
- Reporting fails when agent is pinned and compliance controls are visited.
- Reload rule detail doesn't work properly with the related rules.
- Fix search bar filter in Manage agent of group [#2541](https://github.com/wazuh/wazuh-dashboard-plugins/pull/2541)

# Wazuh v3.13.6 - Kibana v7.9.2 - Revision 890

### Added

- Support for Wazuh v3.13.6

## Wazuh v3.13.5 - Kibana 7.9.2 - Revision 889

- Sanitize report's inputs and usernames [#4336](https://github.com/wazuh/wazuh-dashboard-plugins/pull/4336)

## Wazuh v3.13.2 - Kibana v7.9.1 - Revision 887

### Added

- Support for Wazuh v3.13.2

## Wazuh v3.13.2 - Kibana v7.8.0 - Revision 887

### Added

- Support for Wazuh v3.13.2

## Wazuh v3.13.1 - Kibana v7.9.1 - Revision 886

### Added

- Support for Kibana v7.9.1

## Wazuh v3.13.1 - Kibana v7.9.0 - Revision 885

### Added

- Support for Kibana v7.9.0

## Wazuh v3.13.1 - Kibana v7.8.1 - Revision 884

### Added

- Support for Kibana v7.8.1

## Wazuh v3.13.1 - Kibana v7.8.0 - Revision 883

### Added

- Support for Wazuh v3.13.1

## Wazuh v3.13.0 - Kibana v7.8.0 - Revision 881

### Added

- Support for Kibana v7.8.0

## Wazuh v3.13.0 - Kibana v7.7.0, v7.7.1 - Revision 880

### Added

- Support for Wazuh v3.13.0
- Support for Kibana v7.7.1
- Support for Open Distro 1.8
- New navigation experience with a global menu [#1965](https://github.com/wazuh/wazuh-dashboard-plugins/issues/1965)
- Added a Breadcrumb in Kibana top nav [#2161](https://github.com/wazuh/wazuh-dashboard-plugins/issues/2161)
- Added a new Agents Summary Screen [#1963](https://github.com/wazuh/wazuh-dashboard-plugins/issues/1963)
- Added a new feature to add sample data to dashboards [#2115](https://github.com/wazuh/wazuh-dashboard-plugins/issues/2115)
- Added MITRE integration [#1877](https://github.com/wazuh/wazuh-dashboard-plugins/issues/1877)
- Added Google Cloud Platform integration [#1873](https://github.com/wazuh/wazuh-dashboard-plugins/issues/1873)
- Added TSC integration [#2204](https://github.com/wazuh/wazuh-dashboard-plugins/pull/2204)
- Added a new Integrity monitoring state view for agent [#2153](https://github.com/wazuh/wazuh-dashboard-plugins/issues/2153)
- Added a new Integrity monitoring files detail view [#2156](https://github.com/wazuh/wazuh-dashboard-plugins/issues/2156)
- Added a new component to explore Compliance requirements [#2156](https://github.com/wazuh/wazuh-dashboard-plugins/issues/2261)

### Changed

- Code migration to React.js
- Global review of styles
- Unified Overview and Agent dashboards into new Modules [#2110](https://github.com/wazuh/wazuh-dashboard-plugins/issues/2110)
- Changed Vulnerabilities dashboard visualizations [#2262](https://github.com/wazuh/wazuh-dashboard-plugins/issues/2262)

### Fixed

- Open Distro tenants have been fixed and are functional now [#1890](https://github.com/wazuh/wazuh-dashboard-plugins/issues/1890).
- Improved navigation performance [#2200](https://github.com/wazuh/wazuh-dashboard-plugins/issues/2200).
- Avoid creating the wazuh-monitoring index pattern if it is disabled [#2100](https://github.com/wazuh/wazuh-dashboard-plugins/issues/2100)
- SCA checks without compliance field can't be expanded [#2264](https://github.com/wazuh/wazuh-dashboard-plugins/issues/2264)

## Wazuh v3.12.3 - Kibana v7.7.1 - Revision 876

### Added

- Support for Kibana v7.7.1

## Wazuh v3.12.3 - Kibana v7.7.0 - Revision 875

### Added

- Support for Kibana v7.7.0

## Wazuh v3.12.3 - Kibana v6.8.8, v7.6.1, v7.6.2 - Revision 874

### Added

- Support for Wazuh v3.12.3

## Wazuh v3.12.2 - Kibana v6.8.8, v7.6.1, v7.6.2 - Revision 873

### Added

- Support for Wazuh v3.12.2

## Wazuh v3.12.1 - Kibana v6.8.8, v7.6.1, v7.6.2 - Revision 872

### Added

- Support Wazuh 3.12.1
- Added new FIM settings on configuration on demand. [#2147](https://github.com/wazuh/wazuh-dashboard-plugins/issues/2147)

### Changed

- Updated agent's variable names in deployment guides. [#2169](https://github.com/wazuh/wazuh-dashboard-plugins/pull/2169)

### Fixed

- Pagination is now shown in table-type visualizations. [#2180](https://github.com/wazuh/wazuh-dashboard-plugins/issues/2180)

## Wazuh v3.12.0 - Kibana v6.8.8, v7.6.2 - Revision 871

### Added

- Support for Kibana v6.8.8 and v7.6.2

## Wazuh v3.12.0 - Kibana v6.8.7, v7.4.2, v7.6.1 - Revision 870

### Added

- Support for Wazuh v3.12.0
- Added a new setting to hide manager alerts from dashboards. [#2102](https://github.com/wazuh/wazuh-dashboard-plugins/pull/2102)
- Added a new setting to be able to change API from the top menu. [#2143](https://github.com/wazuh/wazuh-dashboard-plugins/issues/2143)
- Added a new setting to enable/disable the known fields health check [#2037](https://github.com/wazuh/wazuh-dashboard-plugins/pull/2037)
- Added suport for PCI 11.2.1 and 11.2.3 rules. [#2062](https://github.com/wazuh/wazuh-dashboard-plugins/pull/2062)

### Changed

- Restructuring of the optimize/wazuh directory. Now the Wazuh configuration file (wazuh.yml) is placed on /usr/share/kibana/optimize/wazuh/config. [#2116](https://github.com/wazuh/wazuh-dashboard-plugins/pull/2116)
- Improve performance of Dasboards reports generation. [1802344](https://github.com/wazuh/wazuh-dashboard-plugins/commit/18023447c6279d385df84d7f4a5663ed2167fdb5)

### Fixed

- Discover time range selector is now displayed on the Cluster section. [08901df](https://github.com/wazuh/wazuh-dashboard-plugins/commit/08901dfcbe509f17e4fab26877c8b7dae8a66bff)
- Added the win_auth_failure rule group to Authentication failure metrics. [#2099](https://github.com/wazuh/wazuh-dashboard-plugins/pull/2099)
- Negative values in Syscheck attributes now have their correct value in reports. [7c3e84e](https://github.com/wazuh/wazuh-dashboard-plugins/commit/7c3e84ec8f00760b4f650cfc00a885d868123f99)

## Wazuh v3.11.4 - Kibana v7.6.1 - Revision 858

### Added

- Support for Kibana v7.6.1

## Wazuh v3.11.4 - Kibana v6.8.6, v7.4.2, v7.6.0 - Revision 857

### Added

- Support for Wazuh v3.11.4

## Wazuh v3.11.3 - Kibana v7.6.0 - Revision 856

### Added

- Support for Kibana v7.6.0

## Wazuh v3.11.3 - Kibana v7.4.2 - Revision 855

### Added

- Support for Kibana v7.4.2

## Wazuh v3.11.3 - Kibana v7.5.2 - Revision 854

### Added

- Support for Wazuh v3.11.3

### Fixed

- Windows Updates table is now displayed in the Inventory Data report [#2028](https://github.com/wazuh/wazuh-dashboard-plugins/pull/2028)

## Wazuh v3.11.2 - Kibana v7.5.2 - Revision 853

### Added

- Support for Kibana v7.5.2

## Wazuh v3.11.2 - Kibana v6.8.6, v7.3.2, v7.5.1 - Revision 852

### Added

- Support for Wazuh v3.11.2

### Changed

- Increased list filesize limit for the CDB-list [#1993](https://github.com/wazuh/wazuh-dashboard-plugins/pull/1993)

### Fixed

- The xml validator now correctly handles the `--` string within comments [#1980](https://github.com/wazuh/wazuh-dashboard-plugins/pull/1980)
- The AWS map visualization wasn't been loaded until the user interacts with it [dd31bd7](https://github.com/wazuh/wazuh-dashboard-plugins/commit/dd31bd7a155354bc50fe0af22fca878607c8936a)

## Wazuh v3.11.1 - Kibana v6.8.6, v7.3.2, v7.5.1 - Revision 581

### Added

- Support for Wazuh v3.11.1.

## Wazuh v3.11.0 - Kibana v6.8.6, v7.3.2, v7.5.1 - Revision 580

### Added

- Support for Wazuh v3.11.0.
- Support for Kibana v7.5.1.
- The API credentials configuration has been moved from the .wazuh index to a wazuh.yml configuration file. Now the configuration of the API hosts is done from the file and not from the application. [#1465](https://github.com/wazuh/wazuh-dashboard-plugins/issues/1465) [#1771](https://github.com/wazuh/wazuh-dashboard-plugins/issues/1771).
- Upload ruleset files using a "drag and drop" component [#1770](https://github.com/wazuh/wazuh-dashboard-plugins/issues/1770)
- Add logs for the reporting module [#1622](https://github.com/wazuh/wazuh-dashboard-plugins/issues/1622).
- Extended the "Add new agent" guide [#1767](https://github.com/wazuh/wazuh-dashboard-plugins/issues/1767).
- Add new table for windows hotfixes [#1932](https://github.com/wazuh/wazuh-dashboard-plugins/pull/1932)

### Changed

- Removed Discover from top menu [#1699](https://github.com/wazuh/wazuh-dashboard-plugins/issues/1699).
- Hide index pattern selector in case that only one exists [#1799](https://github.com/wazuh/wazuh-dashboard-plugins/issues/1799).
- Remove visualizations legend [#1936](https://github.com/wazuh/wazuh-dashboard-plugins/pull/1936)
- Normalize the field whodata in the group reporting [#1921](https://github.com/wazuh/wazuh-dashboard-plugins/pull/1921)
- A message in the configuration view is ambiguous [#1870](https://github.com/wazuh/wazuh-dashboard-plugins/issues/1870)
- Refactor syscheck table [#1941](https://github.com/wazuh/wazuh-dashboard-plugins/pull/1941)

### Fixed

- Empty files now throws an error [#1806](https://github.com/wazuh/wazuh-dashboard-plugins/issues/1806).
- Arguments for wazuh api requests are now validated [#1815](https://github.com/wazuh/wazuh-dashboard-plugins/issues/1815).
- Fixed the way to check admin mode [#1838](https://github.com/wazuh/wazuh-dashboard-plugins/issues/1838).
- Fixed error exporting as CSV the files into a group [#1833](https://github.com/wazuh/wazuh-dashboard-plugins/issues/1833).
- Fixed XML validator false error for `<` [1882](https://github.com/wazuh/wazuh-dashboard-plugins/issues/1882)
- Fixed "New file" editor doesn't allow saving twice [#1896](https://github.com/wazuh/wazuh-dashboard-plugins/issues/1896)
- Fixed decoders files [#1929](https://github.com/wazuh/wazuh-dashboard-plugins/pull/1929)
- Fixed registration guide [#1926](https://github.com/wazuh/wazuh-dashboard-plugins/pull/1926)
- Fixed infinite load on Ciscat views [#1920](https://github.com/wazuh/wazuh-dashboard-plugins/pull/1920), [#1916](https://github.com/wazuh/wazuh-dashboard-plugins/pull/1916)
- Fixed missing fields in the Visualizations [#1913](https://github.com/wazuh/wazuh-dashboard-plugins/pull/1913)
- Fixed Amazon S3 status is wrong in configuration section [#1864](https://github.com/wazuh/wazuh-dashboard-plugins/issues/1864)
- Fixed hidden overflow in the fim configuration [#1887](https://github.com/wazuh/wazuh-dashboard-plugins/pull/1887)
- Fixed Logo source fail after adding server.basePath [#1871](https://github.com/wazuh/wazuh-dashboard-plugins/issues/1871)
- Fixed the documentation broken links [#1853](https://github.com/wazuh/wazuh-dashboard-plugins/pull/1853)

## Wazuh v3.10.2 - Kibana v7.5.1 - Revision 556

### Added

- Support for Kibana v7.5.1

## Wazuh v3.10.2 - Kibana v7.5.0 - Revision 555

### Added

- Support for Kibana v7.5.0

## Wazuh v3.10.2 - Kibana v7.4.2 - Revision 549

### Added

- Support for Kibana v7.4.2

## Wazuh v3.10.2 - Kibana v7.4.1 - Revision 548

### Added

- Support for Kibana v7.4.1

## Wazuh v3.10.2 - Kibana v7.4.0 - Revision 547

### Added

- Support for Kibana v7.4.0
- Support for Wazuh v3.10.2.

## Wazuh v3.10.2 - Kibana v7.3.2 - Revision 546

### Added

- Support for Wazuh v3.10.2.

## Wazuh v3.10.1 - Kibana v7.3.2 - Revision 545

### Added

- Support for Wazuh v3.10.1.

## Wazuh v3.10.0 - Kibana v7.3.2 - Revision 543

### Added

- Support for Wazuh v3.10.0.
- Added an interactive guide for registering agents, things are now easier for the user, guiding it through the steps needed ending in a _copy & paste_ snippet for deploying his agent [#1468](https://github.com/wazuh/wazuh-dashboard-plugins/issues/1468).
- Added new dashboards for the recently added regulatory compliance groups into the Wazuh core. They are HIPAA and NIST-800-53 [#1468](https://github.com/wazuh/wazuh-dashboard-plugins/issues/1448), [#1638](https://github.com/wazuh/wazuh-dashboard-plugins/issues/1638).
- Make the app work under a custom Kibana space [#1234](https://github.com/wazuh/wazuh-dashboard-plugins/issues/1234), [#1450](https://github.com/wazuh/wazuh-dashboard-plugins/issues/1450).
- Added the ability to manage the app as a native plugin when using Kibana spaces, now you can safely hide/show the app depending on the selected space [#1601](https://github.com/wazuh/wazuh-dashboard-plugins/issues/1601).
- Adapt the app the for Kibana dark mode [#1562](https://github.com/wazuh/wazuh-dashboard-plugins/issues/1562).
- Added an alerts summary in _Overview > FIM_ panel [#1527](https://github.com/wazuh/wazuh-dashboard-plugins/issues/1527).
- Export all the information of a Wazuh group and its related agents in a PDF document [#1341](https://github.com/wazuh/wazuh-dashboard-plugins/issues/1341).
- Export the configuration of a certain agent as a PDF document. Supports granularity for exporting just certain sections of the configuration [#1340](https://github.com/wazuh/wazuh-dashboard-plugins/issues/1340).

### Changed

- Reduced _Agents preview_ load time using the new API endpoint `/summary/agents` [#1687](https://github.com/wazuh/wazuh-dashboard-plugins/pull/1687).
- Replaced most of the _md-nav-bar_ Angular.js components with React components using EUI [#1705](https://github.com/wazuh/wazuh-dashboard-plugins/pull/1705).
- Replaced the requirements slider component with a new styled component [#1708](https://github.com/wazuh/wazuh-dashboard-plugins/pull/1708).
- Soft deprecated the _.wazuh-version_ internal index, now the app dumps its content if applicable to a registry file, then the app removes that index. Further versions will hard deprecate this index [#1467](https://github.com/wazuh/wazuh-dashboard-plugins/issues/1467).
- Visualizations now don't fetch the documents _source_, also, they now use _size: 0_ for fetching [#1663](https://github.com/wazuh/wazuh-dashboard-plugins/issues/1663).
- The app menu is now fixed on top of the view, it's not being hidden on every state change. Also, the Wazuh logo was placed in the top bar of Kibana UI [#1502](https://github.com/wazuh/wazuh-dashboard-plugins/issues/1502).
- Improved _getTimestamp_ method not returning a promise object because it's no longer needed [014bc3a](https://github.com/wazuh/wazuh-dashboard-plugins/commit/014b3aba0d2e9cda0c4d521f5f16faddc434a21e). Also improved main Discover listener for Wazuh not returning a promise object [bd82823](https://github.com/wazuh/wazuh-dashboard-plugins/commit/bd8282391a402b8c567b32739cf914a0135d74bc).
- Replaced _Requirements over time_ visualizations in both PCI DSS and GDPR dashboards [35c539](https://github.com/wazuh/wazuh-dashboard-plugins/commit/35c539eb328b3bded94aa7608f73f9cc51c235a6).
- Do not show a toaster when a visualization field was not known yet, instead, show it just in case the internal refreshing failed [19a2e7](https://github.com/wazuh/wazuh-dashboard-plugins/commit/19a2e71006b38f6a64d3d1eb8a20b02b415d7e07).
- Minor optimizations for server logging [eb8e000](https://github.com/wazuh/wazuh-dashboard-plugins/commit/eb8e00057dfea2dafef56319590ff832042c402d).

### Fixed

- Alerts search bar fixed for Kibana v7.3.1, queries were not being applied as expected [#1686](https://github.com/wazuh/wazuh-dashboard-plugins/issues/1686).
- Hide attributes field from non-Windows agents in the FIM table [#1710](https://github.com/wazuh/wazuh-dashboard-plugins/issues/1710).
- Fixed broken view in Management > Configuration > Amazon S3 > Buckets, some information was missing [#1675](https://github.com/wazuh/wazuh-dashboard-plugins/issues/1675).
- Keep user's filters when switching from Discover to panel [#1685](https://github.com/wazuh/wazuh-dashboard-plugins/issues/1685).
- Reduce load time and amount of data to be fetched in _Management > Cluster monitoring_ section avoiding possible timeouts [#1663](https://github.com/wazuh/wazuh-dashboard-plugins/issues/1663).
- Restored _Remove column_ feature in Discover tabs [#1702](https://github.com/wazuh/wazuh-dashboard-plugins/issues/1702).
- Apps using Kibana v7.3.1 had a bug once the user goes back from _Agent > FIM > Files_ to _Agent > FIM > dashboard_, filters disappear, now it's working properly [#1700](https://github.com/wazuh/wazuh-dashboard-plugins/issues/1700).
- Fixed visual bug in _Management > Cluster monitoring_ and a button position [1e3b748](https://github.com/wazuh/wazuh-dashboard-plugins/commit/1e3b748f11b43b2e7956b830269b6d046d74d12c).
- The app installation date was not being updated properly, now it's fixed [#1692](https://github.com/wazuh/wazuh-dashboard-plugins/issues/1692).
- Fixed _Network interfaces_ table in Inventory section, the table was not paginating [#1474](https://github.com/wazuh/wazuh-dashboard-plugins/issues/1474).
- Fixed APIs passwords are now obfuscated in server responses [adc3152](https://github.com/wazuh/wazuh-dashboard-plugins/pull/1782/commits/adc31525e26b25e4cb62d81cbae70a8430728af5).

## Wazuh v3.9.5 - Kibana v6.8.2 / Kibana v7.2.1 / Kibana v7.3.0 - Revision 531

### Added

- Support for Wazuh v3.9.5

## Wazuh v3.9.4 - Kibana v6.8.1 / Kibana v6.8.2 / Kibana v7.2.0 / Kibana v7.2.1 / Kibana v7.3.0 - Revision 528

### Added

- Support for Wazuh v3.9.4
- Allow filtering by clicking a column in rules/decoders tables [0e2ddd7](https://github.com/wazuh/wazuh-dashboard-plugins/pull/1615/commits/0e2ddd7b73f7f7975d02e97ed86ae8a0966472b4)
- Allow open file in rules table clicking on the file column [1af929d](https://github.com/wazuh/wazuh-dashboard-plugins/pull/1615/commits/1af929d62f450f93c6733868bcb4057e16b7e279)

### Changed

- Improved app performance [#1640](https://github.com/wazuh/wazuh-dashboard-plugins/pull/1640).
- Remove path filter from custom rules and decoders [895792e](https://github.com/wazuh/wazuh-dashboard-plugins/pull/1615/commits/895792e6e6d9401b3293d5e16352b9abef515096)
- Show path column in rules and decoders [6f49816](https://github.com/wazuh/wazuh-dashboard-plugins/pull/1615/commits/6f49816c71b5999d77bf9e3838443627c9be945d)
- Removed SCA overview dashboard [94ebbff](https://github.com/wazuh/wazuh-dashboard-plugins/pull/1615/commits/94ebbff231cbfb6d793130e0b9ea855baa755a1c)
- Disabled last custom column removal [f1ef7de](https://github.com/wazuh/wazuh-dashboard-plugins/pull/1615/commits/f1ef7de1a34bbe53a899596002e8153b95e7dc0e)
- Agents messages across sections unification [8fd7e36](https://github.com/wazuh/wazuh-dashboard-plugins/pull/1615/commits/8fd7e36286fa9dfd03a797499af6ffbaa90b00e1)

### Fixed

- Fix check storeded apis [d6115d6](https://github.com/wazuh/wazuh-dashboard-plugins/pull/1615/commits/d6115d6424c78f0cde2017b432a51b77186dd95a).
- Fix pci-dss console error [297080d](https://github.com/wazuh/wazuh-dashboard-plugins/pull/1615/commits/297080d36efaea8f99b0cafd4c48845dad20495a)
- Fix error in reportingTable [85b7266](https://github.com/wazuh/wazuh-dashboard-plugins/pull/1615/commits/85b72662cb4db44c443ed04f7c31fba57eefccaa)
- Fix filters budgets size [c7ac86a](https://github.com/wazuh/wazuh-dashboard-plugins/pull/1615/commits/c7ac86acb3d5afaf1cf348fab09a2b8c5778a491)
- Fix missing permalink virustotal visualization [1b57529](https://github.com/wazuh/wazuh-dashboard-plugins/pull/1615/commits/1b57529758fccdeb3ac0840e66a8aafbe4757a96)
- Improved wz-table performance [224bd6f](https://github.com/wazuh/wazuh-dashboard-plugins/pull/1615/commits/224bd6f31235c81ba01755c3c1e120c3f86beafd)
- Fix inconsistent data between visualizations and tables in Overview Security Events [b12c600](https://github.com/wazuh/wazuh-dashboard-plugins/pull/1615/commits/b12c600578d80d0715507dec4624a4ebc27ea573)
- Timezone applied in cluster status [a4f620d](https://github.com/wazuh/wazuh-dashboard-plugins/pull/1615/commits/a4f620d398f5834a6d2945af892a462425ca3bec)
- Fixed Overview Security Events report when wazuh.monitoring is disabled [1c26da0](https://github.com/wazuh/wazuh-dashboard-plugins/pull/1615/commits/1c26da05a0b6daf727e15c13b819111aa4e4e913)
- Fixes in APIs management [2143943](https://github.com/wazuh/wazuh-dashboard-plugins/pull/1615/commits/2143943a5049cbb59bb8d6702b5a56cbe0d27a2a)
- Prevent duplicated visualization toast errors [786faf3](https://github.com/wazuh/wazuh-dashboard-plugins/commit/786faf3e62d2cad13f512c0f873b36eca6e9787d)
- Fix not properly updated breadcrumb in ruleset section [9645903](https://github.com/wazuh/wazuh-dashboard-plugins/commit/96459031cd4edbe047970bf0d22d0c099771879f)
- Fix badly dimensioned table in Integrity Monitoring section [9645903](https://github.com/wazuh/wazuh-dashboard-plugins/commit/96459031cd4edbe047970bf0d22d0c099771879f)
- Fix implicit filters can be destroyed [9cf8578](https://github.com/wazuh/wazuh-dashboard-plugins/commit/9cf85786f504f5d67edddeea6cfbf2ab577e799b)
- Windows agent dashboard doesn't show failure logon access. [d38d088](https://github.com/wazuh/wazuh-dashboard-plugins/commit/d38d0881ac8e4294accde83d63108337b74cdd91)
- Number of agents is not properly updated. [f7cbbe5](https://github.com/wazuh/wazuh-dashboard-plugins/commit/f7cbbe54394db825827715c3ad4370ac74317108)
- Missing scrollbar on Firefox file viewer. [df4e8f9](https://github.com/wazuh/wazuh-dashboard-plugins/commit/df4e8f9305b35e9ee1473bed5f5d452dd3420567)
- Agent search filter by name, lost when refreshing. [71b5274](https://github.com/wazuh/wazuh-dashboard-plugins/commit/71b5274ccc332d8961a158587152f7badab28a95)
- Alerts of level 12 cannot be displayed in the Summary table. [ec0e888](https://github.com/wazuh/wazuh-dashboard-plugins/commit/ec0e8885d9f1306523afbc87de01a31f24e36309)
- Restored query from search bar in visualizations. [439128f](https://github.com/wazuh/wazuh-dashboard-plugins/commit/439128f0a1f65b649a9dcb81ab5804ca20f65763)
- Fix Kibana filters loop in Firefox. [82f0f32](https://github.com/wazuh/wazuh-dashboard-plugins/commit/82f0f32946d844ce96a28f0185f903e8e05c5589)

## Wazuh v3.9.3 - Kibana v6.8.1 / v7.1.1 / v7.2.0 - Revision 523

### Added

- Support for Wazuh v3.9.3
- Support for Kibana v7.2.0 [#1556](https://github.com/wazuh/wazuh-dashboard-plugins/pull/1556).

### Changed

- New design and several UI/UX changes [#1525](https://github.com/wazuh/wazuh-dashboard-plugins/pull/1525).
- Improved error checking + syscollector performance [94d0a83](https://github.com/wazuh/wazuh-dashboard-plugins/commit/94d0a83e43aa1d2d84ef6f87cbb76b9aefa085b3).
- Adapt Syscollector for MacOS agents [a4bf7ef](https://github.com/wazuh/wazuh-dashboard-plugins/commit/a4bf7efc693a99b7565b5afcaa372155f15a4db9).
- Show last scan for syscollector [73f2056](https://github.com/wazuh/wazuh-dashboard-plugins/commit/73f2056673bb289d472663397ba7097e49b7b93b).
- Extendend information for syscollector [#1585](https://github.com/wazuh/wazuh-dashboard-plugins/issues/1585).

### Fixed

- Corrected width for agent stats [a998955](https://github.com/wazuh/wazuh-dashboard-plugins/commit/a99895565a8854c55932ec94cffb08e1d0aa3da1).
- Fix height for the menu directive with Dynamic height [427d0f3](https://github.com/wazuh/wazuh-dashboard-plugins/commit/427d0f3e9fa6c34287aa9e8557da99a51e0db40f).
- Fix wazuh-db and clusterd check [cddcef6](https://github.com/wazuh/wazuh-dashboard-plugins/commit/cddcef630c5234dd6f6a495715743dfcfd4e4001).
- Fix AlertsStats when value is "0", it was showing "-" [07a3e10](https://github.com/wazuh/wazuh-dashboard-plugins/commit/07a3e10c7f1e626ba75a55452b6c295d11fd657d).
- Fix syscollector state value [f8d3d0e](https://github.com/wazuh/wazuh-dashboard-plugins/commit/f8d3d0eca44e67e26f79bc574495b1f4c8f751f2).
- Fix time offset for reporting table [2ef500b](https://github.com/wazuh/wazuh-dashboard-plugins/commit/2ef500bb112e68bd4811b8e87ce8581d7c04d20f).
- Fix call to obtain GDPR requirements for specific agent [ccda846](https://github.com/wazuh/wazuh-dashboard-plugins/commit/ccda8464b50be05bc5b3642f25f4972c8a7a2c03).
- Restore "rule.id" as a clickable field in visualizations [#1546](https://github.com/wazuh/wazuh-dashboard-plugins/pull/1546).
- Fix timepicker in cluster monitoring [f7533ce](https://github.com/wazuh/wazuh-dashboard-plugins/pull/1560/commits/f7533cecb6862abfb5c1d2173ec3e70ffc59804a).
- Fix several bugs [#1569](https://github.com/wazuh/wazuh-dashboard-plugins/pull/1569).
- Fully removed "rule.id" as URL field [#1584](https://github.com/wazuh/wazuh-dashboard-plugins/issues/1584).
- Fix filters for dashboards [#1583](https://github.com/wazuh/wazuh-dashboard-plugins/issues/1583).
- Fix missing dependency [#1591](https://github.com/wazuh/wazuh-dashboard-plugins/issues/1591).

## Wazuh v3.9.2 - Kibana v7.1.1 - Revision 510

### Added

- Support for Wazuh v3.9.2

### Changed

- Avoid showing more than one toaster for the same error message [7937003](https://github.com/wazuh/wazuh-dashboard-plugins/commit/793700382798033203091d160773363323e05bb9).
- Restored "Alerts evolution - Top 5 agents" in Overview > Security events [f9305c0](https://github.com/wazuh/wazuh-dashboard-plugins/commit/f9305c0c6acf4a31c41b1cc9684b87f79b27524f).

### Fixed

- Fix missing parameters in Dev Tools request [#1496](https://github.com/wazuh/wazuh-dashboard-plugins/pull/1496).
- Fix "Invalid Date" for Safari and Internet Explorer [#1505](https://github.com/wazuh/wazuh-dashboard-plugins/pull/1505).

## Wazuh v3.9.1 - Kibana v7.1.1 - Revision 509

### Added

- Support for Kibana v7.1.1
- Added overall metrics for Agents > Overview [#1479](https://github.com/wazuh/wazuh-dashboard-plugins/pull/1479).

### Fixed

- Fixed missing dependency for Discover [43f5dd5](https://github.com/wazuh/wazuh-dashboard-plugins/commit/43f5dd5f64065c618ba930b2a4087f0a9e706c0e).
- Fixed visualization for Agents > Overview [#1477](https://github.com/wazuh/wazuh-dashboard-plugins/pull/1477).
- Fixed SCA policy checks table [#1478](https://github.com/wazuh/wazuh-dashboard-plugins/pull/1478).

## Wazuh v3.9.1 - Kibana v7.1.0 - Revision 508

### Added

- Support for Kibana v7.1.0

## Wazuh v3.9.1 - Kibana v6.8.0 - Revision 444

### Added

- Support for Wazuh v3.9.1
- Support for Kibana v6.8.0

### Fixed

- Fixed background color for some parts of the Discover directive [2dfc763](https://github.com/wazuh/wazuh-dashboard-plugins/commit/2dfc763bfa1093fb419f118c2938f6b348562c69).
- Fixed cut values in non-resizable tables when the value is too large [cc4828f](https://github.com/wazuh/wazuh-dashboard-plugins/commit/cc4828fbf50d4dab3dd4bb430617c1f2b13dac6a).
- Fixed handled but not shown error messages from rule editor [0aa0e17](https://github.com/wazuh/wazuh-dashboard-plugins/commit/0aa0e17ac8678879e5066f8d83fd46f5d8edd86a).
- Minor typos corrected [fe11fb6](https://github.com/wazuh/wazuh-dashboard-plugins/commit/fe11fb67e752368aedc89ec844ddf729eb8ad761).
- Minor fixes in agents configuration [1bc2175](https://github.com/wazuh/wazuh-dashboard-plugins/commit/1bc217590438573e7267687655bb5939b5bb9fde).
- Fix Management > logs viewer scrolling [f458b2e](https://github.com/wazuh/wazuh-dashboard-plugins/commit/f458b2e3294796f9cf00482b4da27984646c6398).

### Changed

- Kibana version shown in settings is now read from our package.json [c103d3e](https://github.com/wazuh/wazuh-dashboard-plugins/commit/c103d3e782136106736c02039d28c4567b255aaa).
- Removed an old header from Settings [0197b8b](https://github.com/wazuh/wazuh-dashboard-plugins/commit/0197b8b1abc195f275c8cd9893df84cd5569527b).
- Improved index pattern validation fields, replaced "full_log" with "rule.id" as part of the minimum required fields [dce0595](https://github.com/wazuh/wazuh-dashboard-plugins/commit/dce059501cbd28f1294fd761da3e015e154747bc).
- Improve dynamic height for configuration editor [c318131](https://github.com/wazuh/wazuh-dashboard-plugins/commit/c318131dfb6b5f01752593f2aa972b98c0655610).
- Add timezone for all dates shown in the app [4b8736f](https://github.com/wazuh/wazuh-dashboard-plugins/commit/4b8736fb4e562c78505daaee042bcd798242c3f5).

## Wazuh v3.9.0 - Kibana v6.7.0 / v6.7.1 / v6.7.2 - Revision 441

### Added

- Support for Wazuh v3.9.0
- Support for Kibana v6.7.0 / v6.7.1 / v6.7.2
- Edit master and worker configuration ([#1215](https://github.com/wazuh/wazuh-dashboard-plugins/pull/1215)).
- Edit local rules, local decoders and CDB lists ([#1212](https://github.com/wazuh/wazuh-dashboard-plugins/pull/1212), [#1204](https://github.com/wazuh/wazuh-dashboard-plugins/pull/1204), [#1196](https://github.com/wazuh/wazuh-dashboard-plugins/pull/1196), [#1233](https://github.com/wazuh/wazuh-dashboard-plugins/pull/1233), [#1304](https://github.com/wazuh/wazuh-dashboard-plugins/pull/1304)).
- View no local rules/decoders XML files ([#1395](https://github.com/wazuh/wazuh-dashboard-plugins/pull/1395))
- Dev Tools additions
  - Added hotkey `[shift] + [enter]` for sending query ([#1170](https://github.com/wazuh/wazuh-dashboard-plugins/pull/1170)).
  - Added `Export JSON` button for the Dev Tools ([#1170](https://github.com/wazuh/wazuh-dashboard-plugins/pull/1170)).
- Added refresh button for agents preview table ([#1169](https://github.com/wazuh/wazuh-dashboard-plugins/pull/1169)).
- Added `configuration assessment` information in "Agent > Policy monitoring" ([#1227](https://github.com/wazuh/wazuh-dashboard-plugins/pull/1227)).
- Added agents `configuration assessment` configuration section in "Agent > Configuration" ([1257](https://github.com/wazuh/wazuh-dashboard-plugins/pull/1257))
- Restart master and worker nodes ([#1222](https://github.com/wazuh/wazuh-dashboard-plugins/pull/1222)).
- Restart agents ([#1229](https://github.com/wazuh/wazuh-dashboard-plugins/pull/1229)).
- Added support for more than one Wazuh monitoring pattern ([#1243](https://github.com/wazuh/wazuh-dashboard-plugins/pull/1243))
- Added customizable interval for Wazuh monitoring indices creation ([#1243](https://github.com/wazuh/wazuh-dashboard-plugins/pull/1243)).
- Expand visualizations ([#1246](https://github.com/wazuh/wazuh-dashboard-plugins/pull/1246)).
- Added a dynamic table columns selector ([#1246](https://github.com/wazuh/wazuh-dashboard-plugins/pull/1246)).
- Added resizable columns by dragging in tables ([d2bf8ee](https://github.com/wazuh/wazuh-dashboard-plugins/commit/d2bf8ee9681ca5d6028325e165854b49214e86a3))
- Added a cron job for fetching missing fields of all valid index patterns, also merging dynamic fields every time an index pattern is refreshed by the app ([#1276](https://github.com/wazuh/wazuh-dashboard-plugins/pull/1276)).
- Added auto-merging dynamic fields for Wazuh monitoring index patterns ([#1300](https://github.com/wazuh/wazuh-dashboard-plugins/pull/1300))
- New server module, it's a job queue so we can add delayed jobs to be run in background, this iteration only accepts delayed Wazuh API calls ([#1283](https://github.com/wazuh/wazuh-dashboard-plugins/pull/1283)).
- Added new way to view logs using a logs viewer ([#1292](https://github.com/wazuh/wazuh-dashboard-plugins/pull/1292))
- Added new directive for registering agents from the UI, including instructions on "how to" ([#1321](https://github.com/wazuh/wazuh-dashboard-plugins/pull/1321)).
- Added some Angular charts in Agents Preview and Agents SCA sections ([#1364](https://github.com/wazuh/wazuh-dashboard-plugins/pull/1364))
- Added Docker listener settings in configuration views ([#1365](https://github.com/wazuh/wazuh-dashboard-plugins/pull/1365))
- Added Docker dashboards for both Agents and Overview ([#1367](https://github.com/wazuh/wazuh-dashboard-plugins/pull/1367))
- Improved app logger with debug level ([#1373](https://github.com/wazuh/wazuh-dashboard-plugins/pull/1373))
- Introducing React components from the EUI framework

### Changed

- Escape XML special characters ([#1159](https://github.com/wazuh/wazuh-dashboard-plugins/pull/1159)).
- Changed empty results message for Wazuh tables ([#1165](https://github.com/wazuh/wazuh-dashboard-plugins/pull/1165)).
- Allowing the same query multiple times on the Dev Tools ([#1174](https://github.com/wazuh/wazuh-dashboard-plugins/pull/1174))
- Refactor JSON/XML viewer for configuration tab ([#1173](https://github.com/wazuh/wazuh-dashboard-plugins/pull/1173), [#1148](https://github.com/wazuh/wazuh-dashboard-plugins/pull/1148)).
- Using full height for all containers when possible ([#1224](https://github.com/wazuh/wazuh-dashboard-plugins/pull/1224)).
- Improved the way we are handling "back button" events ([#1207](https://github.com/wazuh/wazuh-dashboard-plugins/pull/1207)).
- Changed some visualizations for FIM, GDPR, PCI, Vulnerability and Security Events ([#1206](https://github.com/wazuh/wazuh-dashboard-plugins/pull/1206), [#1235](https://github.com/wazuh/wazuh-dashboard-plugins/pull/1235), [#1293](https://github.com/wazuh/wazuh-dashboard-plugins/pull/1293)).
- New design for agent header view ([#1186](https://github.com/wazuh/wazuh-dashboard-plugins/pull/1186)).
- Not fetching data the very first time the Dev Tools are opened ([#1185](https://github.com/wazuh/wazuh-dashboard-plugins/pull/1185)).
- Refresh all known fields for all valid index patterns if `kbn-vis` detects a broken index pattern ([ecd7c8f](https://github.com/wazuh/wazuh-dashboard-plugins/commit/ecd7c8f98c187a350f81261d13b0d45dcec6dc5d)).
- Truncate texts and display a tooltip when they don't fit in a table cell ([7b56a87](https://github.com/wazuh/wazuh-dashboard-plugins/commit/7b56a873f85dcba7e6838aeb2e40d9b4cf472576))
- Updated API autocomplete for Dev Tools ([#1218](https://github.com/wazuh/wazuh-dashboard-plugins/pull/1218))
- Updated switches design to adapt it to Kibana's design ([#1253](https://github.com/wazuh/wazuh-dashboard-plugins/pull/1253))
- Reduced the width of some table cells with little text, to give more space to the other columns ([#1263](https://github.com/wazuh/wazuh-dashboard-plugins/pull/1263)).
- Redesign for Management > Status daemons list ([#1284](https://github.com/wazuh/wazuh-dashboard-plugins/pull/1284)).
- Redesign for Management > Configuration, Agent > Configuration ([#1289](https://github.com/wazuh/wazuh-dashboard-plugins/pull/1289)).
- Replaced Management > Logs table with a log viewer component ([#1292](https://github.com/wazuh/wazuh-dashboard-plugins/pull/1292)).
- The agents list search bar now allows to switch between AND/OR operators ([#1291](https://github.com/wazuh/wazuh-dashboard-plugins/pull/1291)).
- Improve audit dashboards ([#1374](https://github.com/wazuh/wazuh-dashboard-plugins/pull/1374))
- Exclude agent "000" getting the last registered and the most active agents from the Wazuh API.([#1391](https://github.com/wazuh/wazuh-dashboard-plugins/pull/1391))
- Reviewed Osquery dashboards ([#1394](https://github.com/wazuh/wazuh-dashboard-plugins/pull/1394))
- Memory info is now a log ([#1400](https://github.com/wazuh/wazuh-dashboard-plugins/pull/1400))
- Error toasters time is now 30000ms, warning/info are still 6000ms ([#1420](https://github.com/wazuh/wazuh-dashboard-plugins/pull/1420))

### Fixed

- Properly handling long messages on notifier service, until now, they were using out of the card space, also we replaced some API messages with more meaningful messages ([#1168](https://github.com/wazuh/wazuh-dashboard-plugins/pull/1168)).
- Adapted Wazuh icon for multiple browsers where it was gone ([#1208](https://github.com/wazuh/wazuh-dashboard-plugins/pull/1208)).
- Do not fetch data from tables twice when resize window ([#1303](https://github.com/wazuh/wazuh-dashboard-plugins/pull/1303)).
- Agent syncrhonization status is updated as we browse the configuration section ([#1305](https://github.com/wazuh/wazuh-dashboard-plugins/pull/1305))
- Using the browser timezone for reporting documents ([#1311](https://github.com/wazuh/wazuh-dashboard-plugins/pull/1311)).
- Wrong behaviors in the routing system when the basePath was set ([#1342](https://github.com/wazuh/wazuh-dashboard-plugins/pull/1342))
- Do not show pagination for one-page tables ([196c5b7](https://github.com/wazuh/wazuh-dashboard-plugins/pull/1362/commits/196c5b717583032798da7791fa4f90ec06397f68))
- Being redirected to Overview once a Kibana restart is performed ([#1378](https://github.com/wazuh/wazuh-dashboard-plugins/pull/1378))
- Displaying the AWS services section of the aws-s3 wodle ([#1393](https://github.com/wazuh/wazuh-dashboard-plugins/pull/1393))
- Show email configuration on the configuration on demand ([#1401](https://github.com/wazuh/wazuh-dashboard-plugins/issues/1401))
- Show "Follow symbolic link" field in Integrity monitoring - Monitored configuration on demand ([0c9c9da](https://github.com/wazuh/wazuh-dashboard-plugins/pull/1414/commits/0c9c9da3b951548761cd203db5ee5baa39afe26c))

## Wazuh v3.8.2 - Kibana v6.6.0 / v6.6.1 / v6.6.2 / v6.7.0 - Revision 419

### Added

- Support for Kibana v6.6.0 / v6.6.1 / v6.6.2 / v6.7.0

### Fixed

- Fixed AWS dashboard, newer JavaScript browser engines break the view due to Angular.js ([6e882fc](https://github.com/wazuh/wazuh-dashboard-plugins/commit/6e882fc1d7efe6059e6140ff40b8a20d9c1fa51e)).
- Fixed AWS accounts visualization, using the right field now ([6e882fc](https://github.com/wazuh/wazuh-dashboard-plugins/commit/6e882fc1d7efe6059e6140ff40b8a20d9c1fa51e)).

## Wazuh v3.8.2 - Kibana v6.5.4 - Revision 418

### Added

- Support for Wazuh v3.8.2

### Changed

- Close configuration editor only if it was successfully updated ([bc77c35](https://github.com/wazuh/wazuh-dashboard-plugins/commit/bc77c35d8440a656d4704451ce857c9e1d36a438)).
- Replaced FIM Vega visualization with standard visualization ([554ee1c](https://github.com/wazuh/wazuh-dashboard-plugins/commit/554ee1c4c4d75c76d82272075acf8bb62e7f9e27)).

## Wazuh v3.8.1 - Kibana v6.5.4 - Revision 417

### Added

- Support for Wazuh v3.8.1

### Changed

- Moved monitored/ignored Windows registry entries to "FIM > Monitored" and "FIM > Ignored" to avoid user confusion ([#1176](https://github.com/wazuh/wazuh-dashboard-plugins/pull/1176)).
- Excluding managers from wazuh-monitoring indices ([#1177](https://github.com/wazuh/wazuh-dashboard-plugins/pull/1177)).
- Escape `&` before sending group configuration ([d3aa56f](https://github.com/wazuh/wazuh-dashboard-plugins/commit/d3aa56fa73478c60505e500db7d3a7df263081b5)).
- Improved `autoFormat` function before rendering group configuration ([f4f8144](https://github.com/wazuh/wazuh-dashboard-plugins/commit/f4f8144eef8b93038fc897a9f16356e71029b844)).
- Now the group configuration editor doesn't exit after sending data to the Wazuh API ([5c1a3ef](https://github.com/wazuh/wazuh-dashboard-plugins/commit/5c1a3ef9bd710a7befbed0709c4a7cf414f44f6b)).

### Fixed

- Fixed style for the error toaster for long URLs or long paths ([11b8084](https://github.com/wazuh/wazuh-dashboard-plugins/commit/11b8084c75bbc5da36587ff31d1bc80a55fe4dfe)).

## Wazuh v3.8.0 - Kibana v6.5.4 - Revision 416

### Added

- Added group management features such as:
  - Edit the group configuration ([#1096](https://github.com/wazuh/wazuh-dashboard-plugins/pull/1096)).
  - Add/remove groups to/from an agent ([#1096](https://github.com/wazuh/wazuh-dashboard-plugins/pull/1096)).
  - Add/remove agents to/from a group ([#1096](https://github.com/wazuh/wazuh-dashboard-plugins/pull/1096)).
  - Add/remove groups ([#1152](https://github.com/wazuh/wazuh-dashboard-plugins/pull/1152)).
- New directive for tables that don't need external data sources ([#1067](https://github.com/wazuh/wazuh-dashboard-plugins/pull/1067)).
- New search bar directive with interactive filters and suggestions ([#1058](https://github.com/wazuh/wazuh-dashboard-plugins/pull/1058)).
- New server route `/elastic/alerts` for fetching alerts using custom parameters([#1056](https://github.com/wazuh/wazuh-dashboard-plugins/pull/1056)).
- New table for an agent FIM monitored files, if the agent OS platform is Windows it will show two tables: files and registry ([#1032](https://github.com/wazuh/wazuh-dashboard-plugins/pull/1032)).
- Added description to each setting under Settings > Configuration ([#1048](https://github.com/wazuh/wazuh-dashboard-plugins/pull/1048)).
- Added a new setting to `config.yml` related to Wazuh monitoring and its index pattern ([#1095](https://github.com/wazuh/wazuh-dashboard-plugins/pull/1095)).
- Resizable columns by dragging in Dev-tools ([#1102](https://github.com/wazuh/wazuh-dashboard-plugins/pull/1102)).
- New feature to be able to edit config.yml file from the Settings > Configuration section view ([#1105](https://github.com/wazuh/wazuh-dashboard-plugins/pull/1105)).
- Added a new table (network addresses) for agent inventory tab ([#1111](https://github.com/wazuh/wazuh-dashboard-plugins/pull/1111)).
- Added `audit_key` (Who-data Audit keys) for configuration tab ([#1123](https://github.com/wazuh/wazuh-dashboard-plugins/pull/1123)).
- Added new known fields for Kibana index pattern ([#1150](https://github.com/wazuh/wazuh-dashboard-plugins/pull/1150)).

### Changed

- Changed Inventory tables. Now the app looks for the OS platform and it shows different tables depending on the OS platform. In addition the process state codes has been replaced to be more meaningful ([#1059](https://github.com/wazuh/wazuh-dashboard-plugins/pull/1059)).
- Tiny rework for the AWS tab including.
- "Report" button is hidden on Discover panel ([#1047](https://github.com/wazuh/wazuh-dashboard-plugins/pull/1047)).
- Visualizations, filters and Discover improved ([#1083](https://github.com/wazuh/wazuh-dashboard-plugins/pull/1083)).
- Removed `popularizeField` function until https://github.com/elastic/kibana/issues/22426 is solved in order to avoid `Unable to write index pattern!` error on Discover tab ([#1085](https://github.com/wazuh/wazuh-dashboard-plugins/pull/1085)).
- Improved Wazuh monitoring module ([#1094](https://github.com/wazuh/wazuh-dashboard-plugins/pull/1094)).
- Added "Registered date" and "Last keep alive" in agents table allowing you to sort by these fields ([#1102](https://github.com/wazuh/wazuh-dashboard-plugins/pull/1102)).
- Improved code quality in sections such as Ruleset > Rule and Decoder detail view simplify conditions ([#1102](https://github.com/wazuh/wazuh-dashboard-plugins/pull/1102)).
- Replaced reporting success message ([#1102](https://github.com/wazuh/wazuh-dashboard-plugins/pull/1102)).
- Reduced the default number of shards and the default number of replicas for the app indices ([#1113](https://github.com/wazuh/wazuh-dashboard-plugins/pull/1113)).
- Refreshing index pattern known fields on health check controller ([#1119](https://github.com/wazuh/wazuh-dashboard-plugins/pull/1119)).
- Less strict memory check ([786c764](https://github.com/wazuh/wazuh-dashboard-plugins/commit/786c7642cd88083f9a77c57ed204488ecf5b710a)).
- Checking message origin in error handler ([dfec368](https://github.com/wazuh/wazuh-dashboard-plugins/commit/dfec368d22a148b2e4437db92d71294900241961)).
- Dev tools is now showing the response as it is, like `curl` does ([#1137](https://github.com/wazuh/wazuh-dashboard-plugins/pull/1137)).
- Removed `unknown` as valid node name ([#1149](https://github.com/wazuh/wazuh-dashboard-plugins/pull/1149)).
- Removed `rule.id` direct filter from the rule set tables ([#1151](https://github.com/wazuh/wazuh-dashboard-plugins/pull/1151))

### Fixed

- Restored X-Pack security logic for the .wazuh index, now it's not bypassing the X-Pack roles ([#1081](https://github.com/wazuh/wazuh-dashboard-plugins/pull/1081))
- Avoid fetching twice the same data ([#1072](https://github.com/wazuh/wazuh-dashboard-plugins/pull/1072), [#1061](https://github.com/wazuh/wazuh-dashboard-plugins/pull/1061)).
- Wazuh logo adapted to low resolutions ([#1074](https://github.com/wazuh/wazuh-dashboard-plugins/pull/1074)).
- Hide Audit, OpenSCAP tabs for non-linux agents. Fixed empty Windows events under Configuration > Log collection section. OSQuery logo has been standardized ([#1072](https://github.com/wazuh/wazuh-dashboard-plugins/pull/1072), [#1076](https://github.com/wazuh/wazuh-dashboard-plugins/pull/1076)).
- Fix empty values on _Overview > Security events_ when Wazuh monitoring is disabled ([#1091](https://github.com/wazuh/wazuh-dashboard-plugins/pull/1091)).
- Fix overlapped play button in Dev-tools when the input box has a scrollbar ([#1102](https://github.com/wazuh/wazuh-dashboard-plugins/pull/1102)).
- Fix Dev-tools behavior when parse json invalid blocks ([#1102](https://github.com/wazuh/wazuh-dashboard-plugins/pull/1102)).
- Fixed Management > Monitoring tab frustration adding back buttons ([#1102](https://github.com/wazuh/wazuh-dashboard-plugins/pull/1102)).
- Fix template checking when using more than one pattern ([#1104](https://github.com/wazuh/wazuh-dashboard-plugins/pull/1104)).
- Fix infinite loop for Wazuh monitoring when the Wazuh API is not being able to give us all the agents ([5a26916](https://github.com/wazuh/wazuh-dashboard-plugins/commit/5a2691642b40a34783d2eafb6ee24ae78b9af21a)), ([85005a1](https://github.com/wazuh/wazuh-dashboard-plugins/commit/85005a184d4f1c3d339b7c895b5d2469f3b45171)).
- Fix rule details for `list` and `info` parameters ([#1149](https://github.com/wazuh/wazuh-dashboard-plugins/pull/1149)).

## Wazuh v3.7.1 / v3.7.2 - Kibana v6.5.1 / v6.5.2 / v6.5.3 / v6.5.4 - Revision 415

### Added

- Support for Elastic stack v6.5.2 / v6.5.3 / v6.5.4.
- Support for Wazuh v3.7.1 / v3.7.2.
- Dev Tools module now autocompletes API endpoints ([#1030](https://github.com/wazuh/wazuh-dashboard-plugins/pull/1030)).

### Changed

- Increased number of rows for syscollector tables ([#1033](https://github.com/wazuh/wazuh-dashboard-plugins/pull/1033)).
- Modularized JSON/XML viewers for the configuration section ([#982](https://github.com/wazuh/wazuh-dashboard-plugins/pull/982)).

### Fixed

- Added missing fields for syscollector network tables ([#1036](https://github.com/wazuh/wazuh-dashboard-plugins/pull/1036)).
- Using the right API path when downloading CSV for decoders list ([#1045](https://github.com/wazuh/wazuh-dashboard-plugins/pull/1045)).
- Including group field when downloading CSV for agents list ([#1044](https://github.com/wazuh/wazuh-dashboard-plugins/pull/1044)).
- Preserve active tab in configuration section when refreshing the page ([#1037](https://github.com/wazuh/wazuh-dashboard-plugins/pull/1037)).

## Wazuh v3.7.0 - Kibana v6.5.0 / v6.5.1 - Revision 414

### Added

- Support for Elastic Stack v6.5.0 / v6.5.1.
- Agent groups bar is now visible on the agent configuration section ([#1023](https://github.com/wazuh/wazuh-dashboard-plugins/pull/1023)).
- Added a new setting for the `config.yml` file for enable/disable administrator mode ([#1019](https://github.com/wazuh/wazuh-dashboard-plugins/pull/1019)).
  - This allows the user to perform PUT, POST, DELETE methods in our Dev Tools.

### Changed

- Refactored most front-end controllers ([#1023](https://github.com/wazuh/wazuh-dashboard-plugins/pull/1023)).

## Wazuh v3.7.0 - Kibana v6.4.2 / v6.4.3 - Revision 413

### Added

- Support for Wazuh v3.7.0.
- Support for Elastic Stack v6.4.2 / v6.4.3.
- Brand-new interface for _Configuration_ (on both _Management_ and _Agents_ tabs) ([#914](https://github.com/wazuh/wazuh-dashboard-plugins/pull/914)):
  - Now you can check current and real agent and manager configuration.
  - A new interface design, with more useful information and easy to understand descriptions.
  - New and more responsive JSON/XML viewers to show the configuration in raw mode.
- Brand-new extension - Osquery ([#938](https://github.com/wazuh/wazuh-dashboard-plugins/pull/938)):
  - A new extension, disabled by default.
  - Check alerts from Wazuh's Osquery integration.
  - Check your current Osquery wodle configuration.
  - More improvements will come for this extension in the future.
- New option for Wazuh app configuration file - _Ignore index patterns_ ([#947](https://github.com/wazuh/wazuh-dashboard-plugins/pull/947)):
  - Now the user can specify which index patterns can't be selected on the app using the new `ip.ignore` setting on the `config.yml` file.
  - The valid format is an array of strings which represents index patterns.
  - By default, this list is empty (all index patterns will be available if they use a compatible structure).
- Added a node selector for _Management > Status_ section when Wazuh cluster is enabled ([#976](https://github.com/wazuh/wazuh-dashboard-plugins/pull/976)).
- Added quick access to _Configuration_ or _Discover_ panels for an agent on the agents list ([#939](https://github.com/wazuh/wazuh-dashboard-plugins/pull/939)).
- Now you can click on an agent's ID on the _Discover_ panels to open its details page on the app ([#904](https://github.com/wazuh/wazuh-dashboard-plugins/pull/904)).
- Redesigned the _Overview > Amazon AWS_ tab, using more meaningful visualizations for a better overall view of your agents' status ([#903](https://github.com/wazuh/wazuh-dashboard-plugins/pull/903)).
- Redesigned the _Overview/Agents > Vulnerabilities_ tab, using more meaningful visualizations for a better overall view of your agents' status ([#954](https://github.com/wazuh/wazuh-dashboard-plugins/pull/954)).
- Now everytime the user enters the _Settings_ tab, the API connection will be automatically checked ([#971](https://github.com/wazuh/wazuh-dashboard-plugins/pull/971)).
- Added a node selector for _Management > Logs_ section when Wazuh cluster is enabled ([#980](https://github.com/wazuh/wazuh-dashboard-plugins/pull/980)).
- Added a group selector for _Agents_ section ([#995](https://github.com/wazuh/wazuh-dashboard-plugins/pull/995)).

### Changed

- Interface refactoring for the _Agents > Inventory data_ tab ([#924](https://github.com/wazuh/wazuh-dashboard-plugins/pull/924)):
  - Now the tab won't be available if your agent doesn't have Syscollector enabled, and each card will be enabled or disabled depending on the current Syscollector scans configuration.
  - This will prevent situations where the user couldn't check the inventory although there was actual scan data to show on some sections.
- Added support for new multigroups feature ([#911](https://github.com/wazuh/wazuh-dashboard-plugins/pull/911)):
  - Now the information bars on _Agents_ will show all the groups an agent belongs to.
- Now the result pane on the _Dev tools_ tab will show the error code coming from the Wazuh API ([#909](https://github.com/wazuh/wazuh-dashboard-plugins/pull/909)).
- Changed some visualizations titles for _Overview/Agents > OpenSCAP_ tab ([#925](https://github.com/wazuh/wazuh-dashboard-plugins/pull/925)).
- All backend routes have been renamed ([#932](https://github.com/wazuh/wazuh-dashboard-plugins/pull/932)).
- Several improvements for Elasticsearch tests ([#933](https://github.com/wazuh/wazuh-dashboard-plugins/pull/933)).
- Updated some strings and descriptions on the _Settings_ tab ([#934](https://github.com/wazuh/wazuh-dashboard-plugins/pull/934)).
- Changed the date format on _Settings > Logs_ to make it more human-readable ([#944](https://github.com/wazuh/wazuh-dashboard-plugins/pull/944)).
- Changed some labels to remove the "MD5 sum" expression, it will use "Checksum" instead ([#945](https://github.com/wazuh/wazuh-dashboard-plugins/pull/945)).
- Added word wrapping class to group name in _Management > Groups > Group detail_ tab ([#945](https://github.com/wazuh/wazuh-dashboard-plugins/pull/945)).
- The `wz-table` directive has been refactored ([#953](https://github.com/wazuh/wazuh-dashboard-plugins/pull/953)).
- The `wz-table` directive now checks if a request is aborted ([#979](https://github.com/wazuh/wazuh-dashboard-plugins/pull/979)).
- Several performance improvements ([#985](https://github.com/wazuh/wazuh-dashboard-plugins/pull/985), [#997](https://github.com/wazuh/wazuh-dashboard-plugins/pull/997), [#1000](https://github.com/wazuh/wazuh-dashboard-plugins/pull/1000)).

### Fixed

- Several known fields for _Whodata_ functionality have been fixed ([#901](https://github.com/wazuh/wazuh-dashboard-plugins/pull/901)).
- Fixed alignment bug with the _Add a filter +_ button on _Discover_ and _Agents_ tabs ([#912](https://github.com/wazuh/wazuh-dashboard-plugins/pull/912)).
- Fixed a bug where the `Add API` form on _Settings_ didn't appear when pressing the button after editing an existing API entry ([#944](https://github.com/wazuh/wazuh-dashboard-plugins/pull/944)).
- Fixed a bug on _Ruleset_ tab where the "Description" column was showing `0` if the rule doesn't have any description ([#948](https://github.com/wazuh/wazuh-dashboard-plugins/pull/948)).
- Fixed wrong alignment on related Rules/Decoders tables from _Management > Ruleset_ tab ([#971](https://github.com/wazuh/wazuh-dashboard-plugins/pull/971)).
- Fixed a bug where sometimes the error messages appeared duplicated ([#971](https://github.com/wazuh/wazuh-dashboard-plugins/pull/971)).

### Removed

- On the _Management > Monitoring_ tab, the `Cluster enabled but not running` message won't appear as an error anymore ([#971](https://github.com/wazuh/wazuh-dashboard-plugins/pull/971)).

## Wazuh v3.6.1 - Kibana v6.4.1 / v6.4.2 / v6.4.3 - Revision 412

### Added

- Support for Elastic Stack v6.4.1 / v6.4.2 / v6.4.3.

## Wazuh v3.6.1 - Kibana v6.4.0 - Revision 411

### Added

- Redesigned the _Overview > Integrity monitoring_ tab, using more meaningful visualizations for a better overall view of your agents' status ([#893](https://github.com/wazuh/wazuh-dashboard-plugins/pull/893)).
- Added a new table for the _Inventory_ tab: _Processes_ ([#895](https://github.com/wazuh/wazuh-dashboard-plugins/pull/895)).
- Improved error handling for tables. Now the table will show an error message if it wasn't able to fetch and load data ([#896](https://github.com/wazuh/wazuh-dashboard-plugins/pull/896)).

### Changed

- The app source code has been improved, following best practices and coding guidelines ([#892](https://github.com/wazuh/wazuh-dashboard-plugins/pull/892)).
- Included more app tests and prettifier for better code maintainability ([#883](https://github.com/wazuh/wazuh-dashboard-plugins/pull/883) & [#885](https://github.com/wazuh/wazuh-dashboard-plugins/pull/885)).

### Fixed

- Fixed minor visual errors on some _GDPR_, _PCI DSS_ and _Vulnerabilities_ visualizations ([#894](https://github.com/wazuh/wazuh-dashboard-plugins/pull/894)).

## Wazuh v3.6.1 - Kibana v6.4.0 - Revision 410

### Added

- The _Inventory_ tab has been redesigned ([#873](https://github.com/wazuh/wazuh-dashboard-plugins/pull/873)):
  - Added new network interfaces and port tables.
  - Improved design using metric information bars and intuitive status indicators.
- Added refresh functionality to the _Settings > Logs_ tab ([#852](https://github.com/wazuh/wazuh-dashboard-plugins/pull/852)):
  - Now everytime the user opens the tab, the logs will be reloaded.
  - A new button to force the update has been added on the top left corner of the logs table.
- Added `tags` and `recursion_level` configuration options to _Management/Agent > Configuration_ tabs ([#850](https://github.com/wazuh/wazuh-dashboard-plugins/pull/850)).
- The _Kuery_ search syntax has been added again to the app ([#851](https://github.com/wazuh/wazuh-dashboard-plugins/pull/851)).
- Added a first batch of [_Mocha_](https://mochajs.org/) tests and other quality of code improvements to the app ([#859](https://github.com/wazuh/wazuh-dashboard-plugins/pull/859)).
- Now you can open specific rule details (the _Management > Ruleset_ tab) when clicking on the `rule.id` value on the _Discover_ tab ([#862](https://github.com/wazuh/wazuh-dashboard-plugins/pull/862)).
- Now you can click on the rule ID value on the _Management > Ruleset_ tab to search for related alerts on the _Discover_ tab ([#863](https://github.com/wazuh/wazuh-dashboard-plugins/pull/863)).

### Changed

- The index pattern known fields have been updated up to 567 ([#872](https://github.com/wazuh/wazuh-dashboard-plugins/pull/872)).
- Now the _Inventory_ tab will always be available for all agents, and a descriptive message will appear if the agent doesn't have `syscollector` enabled ([#879](https://github.com/wazuh/wazuh-dashboard-plugins/pull/879)).

### Fixed

- Fixed a bug where the _Inventory_ tab was unavailable if the user reloads the page while on the _Agents > Configuration_ tab ([#845](https://github.com/wazuh/wazuh-dashboard-plugins/pull/845)).
- Fixed some _Overview > VirusTotal_ visualizations ([#846](https://github.com/wazuh/wazuh-dashboard-plugins/pull/846)).
- Fixed a bug where the _Settings > Extensions_ tab wasn't being properly hidden when there's no API entries inserted ([#847](https://github.com/wazuh/wazuh-dashboard-plugins/pull/847)).
- Fixed a bug where the _Current API_ indicator on the top navbar wasn't being properly updated when the user deletes all the API entries ([#848](https://github.com/wazuh/wazuh-dashboard-plugins/pull/848)).
- Fixed a bug where the _Agents coverage_ metric were not displaying a proper value when the manager has 0 registered agents ([#849](https://github.com/wazuh/wazuh-dashboard-plugins/pull/849)).
- Fixed a bug where the `wazuh-basic` user role was able to update API entries (it should be forbidden) ([#853](https://github.com/wazuh/wazuh-dashboard-plugins/pull/853)).
- Fixed a bug where the visualizations had scroll bars on the PDF reports ([#870](https://github.com/wazuh/wazuh-dashboard-plugins/pull/870)).
- Fixed a bug on the _Dev tools_ tab where the user couldn't execute the first request block if there was blank lines above it ([#871](https://github.com/wazuh/wazuh-dashboard-plugins/pull/871)).
- Fixed a bug on pinned filters when opening tabs where the implicit filter was the same, making them stuck and unremovable from other tabs ([#878](https://github.com/wazuh/wazuh-dashboard-plugins/pull/878)).

## Wazuh v3.6.1 - Kibana v6.4.0 - Revision 409

### Added

- Support for Wazuh v3.6.1.

### Fixed

- Fixed a bug on the _Dev tools_ tab ([b7c79f4](https://github.com/wazuh/wazuh-dashboard-plugins/commit/b7c79f48f06cb49b12883ec9e9337da23b49976b)).

## Wazuh v3.6.1 - Kibana v6.3.2 - Revision 408

### Added

- Support for Wazuh v3.6.1.

### Fixed

- Fixed a bug on the _Dev tools_ tab ([4ca9ed5](https://github.com/wazuh/wazuh-dashboard-plugins/commit/4ca9ed54f1b18e5d499d950e6ff0741946701988)).

## Wazuh v3.6.0 - Kibana v6.4.0 - Revision 407

### Added

- Support for Wazuh v3.6.0.

## Wazuh v3.6.0 - Kibana v6.3.2 - Revision 406

### Added

- Support for Wazuh v3.6.0.

## Wazuh v3.5.0 - Kibana v6.4.0 - Revision 405

### Added

- Support for Elastic Stack v6.4.0 ([#813](https://github.com/wazuh/wazuh-dashboard-plugins/pull/813)).

## Wazuh v3.5.0 - Kibana v6.3.2 - Revision 404

### Added

- Added new options to `config.yml` to change shards and replicas settings for `wazuh-monitoring` indices ([#809](https://github.com/wazuh/wazuh-dashboard-plugins/pull/809)).
- Added more error messages for `wazuhapp.log` in case of failure when performing some crucial functions ([#812](https://github.com/wazuh/wazuh-dashboard-plugins/pull/812)).
- Now it's possible to change replicas settings for existing `.wazuh`, `.wazuh-version` and `wazuh-monitoring` indices on the `config.yml` file ([#817](https://github.com/wazuh/wazuh-dashboard-plugins/pull/817)).

### Changed

- App frontend code refactored and restructured ([#802](https://github.com/wazuh/wazuh-dashboard-plugins/pull/802)).
- Now the _Overview > Security events_ tab won't show anything if the only visualization with data is _Agents status_ ([#811](https://github.com/wazuh/wazuh-dashboard-plugins/pull/811)).

### Fixed

- Fixed a bug where the RAM status message appreared twice the first time you opened the app ([#807](https://github.com/wazuh/wazuh-dashboard-plugins/pull/807)).
- Fixed the app UI to make the app usable on Internet Explorer 11 ([#808](https://github.com/wazuh/wazuh-dashboard-plugins/pull/808)).

## Wazuh v3.5.0 - Kibana v6.3.2 - Revision 403

### Added

- The welcome tabs on _Overview_ and _Agents_ have been updated with a new name and description for the existing sections ([#788](https://github.com/wazuh/wazuh-dashboard-plugins/pull/788)).
- Now the app tables will auto-resize depending on the screen height ([#792](https://github.com/wazuh/wazuh-dashboard-plugins/pull/792)).

### Changed

- Now all the app filters on several tables will present the values in alphabetical order ([#787](https://github.com/wazuh/wazuh-dashboard-plugins/pull/787)).

### Fixed

- Fixed a bug on _Decoders_ where clicking on the decoder wouldn't open the detail view if the `Parent decoders` filter was enabled ([#782](https://github.com/wazuh/wazuh-dashboard-plugins/pull/782)).
- Fixed a bug on _Dev tools_ when the first line on the editor pane was empty or had a comment ([#790](https://github.com/wazuh/wazuh-dashboard-plugins/pull/790)).
- Fixed a bug where the app was throwing multiple warning messages the first time you open it ([#791](https://github.com/wazuh/wazuh-dashboard-plugins/pull/791)).
- Fixed a bug where clicking on a different tab from _Overview_ right after inserting the API credentials for the first time would always redirect to _Overview_ ([#791](https://github.com/wazuh/wazuh-dashboard-plugins/pull/791)).
- Fixed a bug where the user could have a browser cookie with a reference to a non-existing API entry on Elasticsearch ([#794](https://github.com/wazuh/wazuh-dashboard-plugins/pull/794) & [#795](https://github.com/wazuh/wazuh-dashboard-plugins/pull/795)).

### Removed

- The cluster key has been removed from the API requests to `/manager/configuration` ([#796](https://github.com/wazuh/wazuh-dashboard-plugins/pull/796)).

## Wazuh v3.5.0 - Kibana v6.3.1/v6.3.2 - Revision 402

### Added

- Support for Wazuh v3.5.0.
- Added new fields for _Vulnerability detector_ alerts ([#752](https://github.com/wazuh/wazuh-dashboard-plugins/pull/752)).
- Added multi table search for `wz-table` directive. Added two new log levels for _Management > Logs_ section ([#753](https://github.com/wazuh/wazuh-dashboard-plugins/pull/753)).

## Wazuh v3.4.0 - Kibana v6.3.1/v6.3.2 - Revision 401

### Added

- Added a few new fields for Kibana due to the new Wazuh _who-data_ feature ([#763](https://github.com/wazuh/wazuh-dashboard-plugins/pull/763)).
- Added XML/JSON viewer for each card under _Management > Configuration_ ([#764](https://github.com/wazuh/wazuh-dashboard-plugins/pull/764)).

### Changed

- Improved error handling for Dev tools. Also removed some unused dependencies from the _Dev tools_ tab ([#760](https://github.com/wazuh/wazuh-dashboard-plugins/pull/760)).
- Unified origin for tab descriptions. Reviewed some grammar typos ([#765](https://github.com/wazuh/wazuh-dashboard-plugins/pull/765)).
- Refactored agents autocomplete component. Removed unused/deprecated modules ([#766](https://github.com/wazuh/wazuh-dashboard-plugins/pull/766)).
- Simplified route resolves section ([#768](https://github.com/wazuh/wazuh-dashboard-plugins/pull/768)).

### Fixed

- Fixed missing cluster node filter for the visualization shown when looking for specific node under _Management > Monitoring_ section ([#758](https://github.com/wazuh/wazuh-dashboard-plugins/pull/758)).
- Fixed missing dependency injection for `wzMisc` factory ([#768](https://github.com/wazuh/wazuh-dashboard-plugins/pull/768)).

### Removed

- Removed `angular-aria`, `angular-md5`, `ansicolors`, `js-yaml`, `querystring` and `lodash` dependencies since Kibana includes all of them. Removed some unused images ([#768](https://github.com/wazuh/wazuh-dashboard-plugins/pull/768)).

## Wazuh v3.4.0 - Kibana v6.3.1/v6.3.2 - Revision 400

### Added

- Support for Wazuh v3.4.0.
- Support for Elastic Stack v6.3.2.
- Support for Kuery as accepted query language ([#742](https://github.com/wazuh/wazuh-dashboard-plugins/pull/742)).
  - This feature is experimental.
- Added new _Who data_ fields from file integrity monitoring features ([#746](https://github.com/wazuh/wazuh-dashboard-plugins/pull/746)).
- Added tab in _Settings_ section where you can see the last logs from the Wazuh app server ([#723](https://github.com/wazuh/wazuh-dashboard-plugins/pull/723)).

### Changed

- Fully redesigned of the welcome screen along the different app sections ([#751](https://github.com/wazuh/wazuh-dashboard-plugins/pull/751)).
- Now any agent can go to the _Inventory_ tab regardless if it's enabled or not. The content will change properly according to the agent configuration ([#744](https://github.com/wazuh/wazuh-dashboard-plugins/pull/744)).
- Updated the `angular-material` dependency to `1.1.10` ([#743](https://github.com/wazuh/wazuh-dashboard-plugins/pull/743)).
- Any API entry is now removable regardless if it's the only one API entry ([#740](https://github.com/wazuh/wazuh-dashboard-plugins/pull/740)).
- Performance has been improved regarding to agents status, they are now being fetched using _distinct_ routes from the Wazuh API ([#738](https://github.com/wazuh/wazuh-dashboard-plugins/pull/738)).
- Improved the way we are parsing some Wazuh API errors regarding to version mismatching ([#735](https://github.com/wazuh/wazuh-dashboard-plugins/pull/735)).

### Fixed

- Fixed wrong filters being applied in _Ruleset > Rules_ and _Ruleset > Decoders_ sections when using Lucene like filters plus path filters ([#736](https://github.com/wazuh/wazuh-dashboard-plugins/pull/736)).
- Fixed the template checking from the healthcheck, now it allows to use custom index patterns ([#739](https://github.com/wazuh/wazuh-dashboard-plugins/pull/739)).
- Fixed infinite white screen from _Management > Monitoring_ when the Wazuh cluster is enabled but not running ([#741](https://github.com/wazuh/wazuh-dashboard-plugins/pull/741)).

## Wazuh v3.3.0/v3.3.1 - Kibana v6.3.1 - Revision 399

### Added

- Added a new Angular.js factory to store the Wazuh app configuration values. Also, this factory is being used by the pre-routes functions (resolves); this way we are sure about having the real configuration at any time. These pre-routes functions have been improved too ([#670](https://github.com/wazuh/wazuh-dashboard-plugins/pull/670)).
- Added extended information for reports from _Reporting_ feature ([#701](https://github.com/wazuh/wazuh-dashboard-plugins/pull/701)).

### Changed

- Tables have been improved. Now they are truncating long fields and adding a tooltip if needed ([#671](https://github.com/wazuh/wazuh-dashboard-plugins/pull/671)).
- Services have been improved ([#715](https://github.com/wazuh/wazuh-dashboard-plugins/pull/715)).
- CSV formatted files have been improved. Now they are showing a more human readable column names ([#717](https://github.com/wazuh/wazuh-dashboard-plugins/pull/717), [#726](https://github.com/wazuh/wazuh-dashboard-plugins/pull/726)).
- Added/Modified some visualization titles ([#728](https://github.com/wazuh/wazuh-dashboard-plugins/pull/728)).
- Improved Discover perfomance when in background mode ([#719](https://github.com/wazuh/wazuh-dashboard-plugins/pull/719)).
- Reports from the _Reporting_ feature have been fulyl redesigned ([#701](https://github.com/wazuh/wazuh-dashboard-plugins/pull/701)).

### Fixed

- Fixed the top menu API indicator when checking the API connection and the manager/cluster information had been changed ([#668](https://github.com/wazuh/wazuh-dashboard-plugins/pull/668)).
- Fixed our logger module which was not writting logs the very first time Kibana is started neither after a log rotation ([#667](https://github.com/wazuh/wazuh-dashboard-plugins/pull/667)).
- Fixed a regular expression in the server side when parsing URLs before registering a new Wazuh API ([#690](https://github.com/wazuh/wazuh-dashboard-plugins/pull/690)).
- Fixed filters from specific visualization regarding to _File integrity_ section ([#694](https://github.com/wazuh/wazuh-dashboard-plugins/pull/694)).
- Fixed filters parsing when generating a report because it was not parsing negated filters as expected ([#696](https://github.com/wazuh/wazuh-dashboard-plugins/pull/696)).
- Fixed visualization counter from _OSCAP_ tab ([#722](https://github.com/wazuh/wazuh-dashboard-plugins/pull/722)).

### Removed

- Temporary removed CSV download from agent inventory section due to Wazuh API bug ([#727](https://github.com/wazuh/wazuh-dashboard-plugins/pull/727)).

## Wazuh v3.3.0/v3.3.1 - Kibana v6.3.0 - Revision 398

### Added

- Improvements for latest app redesign ([#652](https://github.com/wazuh/wazuh-dashboard-plugins/pull/652)):
  - The _Welcome_ tabs have been simplified, following a more Elastic design.
  - Added again the `md-nav-bar` component with refined styles and limited to specific sections.
  - The _Settings > Welcome_ tab has been removed. You can use the nav bar to switch tabs.
  - Minor CSS adjustments and reordering.
- Small app UI improvements ([#634](https://github.com/wazuh/wazuh-dashboard-plugins/pull/634)):
  - Added link to _Agents Preview_ on the _Agents_ tab breadcrumbs.
  - Replaced the _Generate report_ button with a smaller one.
  - Redesigned _Management > Ruleset_ `md-chips` to look similar to Kibana filter pills.
  - Added agent information bar from _Agents > General_ to _Agents > Welcome_ too.
  - Refactored flex layout on _Welcome_ tabs to fix a height visual bug.
  - Removed duplicated loading rings on the _Agents_ tab.
- Improvements for app tables ([#627](https://github.com/wazuh/wazuh-dashboard-plugins/pull/627)):
  - Now the current page will be highlighted.
  - The gap has been fixed to the items per page value.
  - If there are no more pages for _Next_ or _Prev_ buttons, they will be hidden.
- Improvements for app health check ([#637](https://github.com/wazuh/wazuh-dashboard-plugins/pull/637)):
  - Improved design for the view.
  - The checks have been placed on a table, showing the current status of each one.
- Changes to our reporting feature ([#639](https://github.com/wazuh/wazuh-dashboard-plugins/pull/639)):
  - Now the generated reports will include tables for each section.
  - Added a parser for getting Elasticsearch data table responses.
  - The reporting feature is now a separated module, and the code has been refactored.
- Improvements for app tables pagination ([#646](https://github.com/wazuh/wazuh-dashboard-plugins/pull/646)).

### Changed

- Now the `pretty` parameter on the _Dev tools_ tab will be ignored to avoid `Unexpected error` messages ([#624](https://github.com/wazuh/wazuh-dashboard-plugins/pull/624)).
- The `pdfkit` dependency has been replaced by `pdfmake` ([#639](https://github.com/wazuh/wazuh-dashboard-plugins/pull/639)).
- Changed some Kibana tables for performance improvements on the reporting feature ([#644](https://github.com/wazuh/wazuh-dashboard-plugins/pull/644)).
- Changed the method to refresh the list of known fields on the index pattern ([#650](https://github.com/wazuh/wazuh-dashboard-plugins/pull/650)):
  - Now when restarting Kibana, the app will update the fieldset preserving the custom user fields.

### Fixed

- Fixed bug on _Agents CIS-CAT_ tab who wasn't loading the appropriate visualizations ([#626](https://github.com/wazuh/wazuh-dashboard-plugins/pull/626)).
- Fixed a bug where sometimes the index pattern could be `undefined` during the health check process, leading into a false error message when loading the app ([#640](https://github.com/wazuh/wazuh-dashboard-plugins/pull/640)).
- Fixed several bugs on the _Settings > API_ tab when removing, adding or editing new entries.

### Removed

- Removed the app login system ([#636](https://github.com/wazuh/wazuh-dashboard-plugins/pull/636)):
  - This feature was unstable, experimental and untested for a long time. We'll provide much better RBAC capabilities in the future.
- Removed the new Kuery language option on Discover app search bars.
  - This feature will be restored in the future, after more Elastic v6.3.0 adaptations.

## Wazuh v3.3.0/v3.3.1 - Kibana v6.3.0 - Revision 397

### Added

- Support for Elastic Stack v6.3.0 ([#579](https://github.com/wazuh/wazuh-dashboard-plugins/pull/579) & [#612](https://github.com/wazuh/wazuh-dashboard-plugins/pull/612) & [#615](https://github.com/wazuh/wazuh-dashboard-plugins/pull/615)).
- Brand-new Wazuh app redesign for the _Monitoring_ tab ([#581](https://github.com/wazuh/wazuh-dashboard-plugins/pull/581)):
  - Refactored and optimized UI for these tabs, using a breadcrumbs-based navigability.
  - Used the same guidelines from the previous redesign for _Overview_ and _Agents_ tabs.
- New tab for _Agents_ - _Inventory_ ([#582](https://github.com/wazuh/wazuh-dashboard-plugins/pull/582)):
  - Get information about the agent host, such as installed packages, motherboard, operating system, etc.
  - This tab will appear if the agent has the [`syscollector`](https://documentation.wazuh.com/current/user-manual/reference/ossec-conf/wodle-syscollector.html) wodle enabled.
- Brand-new extension - _CIS-CAT Alerts_ ([#601](https://github.com/wazuh/wazuh-dashboard-plugins/pull/601)):
  - A new extension, disabled by default.
  - Visualize alerts related to the CIS-CAT benchmarks on the _Overview_ and _Agents_ tabs.
  - Get information about the last performed scan and its score.
- Several improvements for the _Dev tools_ tab ([#583](https://github.com/wazuh/wazuh-dashboard-plugins/pull/583) & [#597](https://github.com/wazuh/wazuh-dashboard-plugins/pull/597)):
  - Now you can insert queries using inline parameters, just like in a web browser.
  - You can combine inline parameters with JSON-like parameters.
  - If you use the same parameter on both methods with different values, the inline parameter has precedence over the other one.
  - The tab icon has been changed for a more appropriate one.
  - The `Execute query` button is now always placed on the first line of the query block.
- Refactoring for all app tables ([#582](https://github.com/wazuh/wazuh-dashboard-plugins/pull/582)):
  - Replaced the old `wz-table` directive with a new one, along with a new data factory.
  - Now the tables are built with a pagination system.
  - Much easier method for building tables for the app.
  - Performance and stability improvements when fetching API data.
  - Now you can see the total amount of items and the elapsed time.

### Changed

- Moved some logic from the _Agents preview_ tab to the server, to avoid excessive client-side workload ([#586](https://github.com/wazuh/wazuh-dashboard-plugins/pull/586)).
- Changed the UI to use the same loading ring across all the app tabs ([#593](https://github.com/wazuh/wazuh-dashboard-plugins/pull/593) & [#599](https://github.com/wazuh/wazuh-dashboard-plugins/pull/599)).
- Changed the _No results_ message across all the tabs with visualizations ([#599](https://github.com/wazuh/wazuh-dashboard-plugins/pull/599)).

### Fixed

- Fixed a bug on the _Settings/Extensions_ tab where enabling/disabling some extensions could make other ones to be disabled ([#591](https://github.com/wazuh/wazuh-dashboard-plugins/pull/591)).

## Wazuh v3.3.0/v3.3.1 - Kibana v6.2.4 - Revision 396

### Added

- Support for Wazuh v3.3.1.
- Brand-new Wazuh app redesign for the _Settings_ tab ([#570](https://github.com/wazuh/wazuh-dashboard-plugins/pull/570)):
  - Refactored and optimized UI for these tabs, using a breadcrumbs-based navigability.
  - Used the same guidelines from the previous redesign for _Overview_ and _Agents_ tabs.
- Refactoring for _Overview_ and _Agents_ controllers ([#564](https://github.com/wazuh/wazuh-dashboard-plugins/pull/564)):
  - Reduced duplicated code by splitting it into separate files.
  - Code optimization for a better performance and maintainability.
  - Added new services to provide similar functionality between different app tabs.
- Added `data.vulnerability.package.condition` to the list of known fields ([#566](https://github.com/wazuh/wazuh-dashboard-plugins/pull/566)).

### Changed

- The `wazuh-logs` and `wazuh-monitoring` folders have been moved to the Kibana's `optimize` directory in order to avoid some error messages when using the `kibana-plugin list` command ([#563](https://github.com/wazuh/wazuh-dashboard-plugins/pull/563)).

### Fixed

- Fixed a bug on the _Settings_ tab where updating an API entry with wrong credentials would corrupt the existing one ([#558](https://github.com/wazuh/wazuh-dashboard-plugins/pull/558)).
- Fixed a bug on the _Settings_ tab where removing an API entry while its edit form is opened would hide the `Add API` button unless the user reloads the tab ([#558](https://github.com/wazuh/wazuh-dashboard-plugins/pull/558)).
- Fixed some Audit visualizations on the _Overview_ and _Agents_ tabs that weren't using the same search query to show the results ([#572](https://github.com/wazuh/wazuh-dashboard-plugins/pull/572)).
- Fixed undefined variable error on the `wz-menu` directive ([#575](https://github.com/wazuh/wazuh-dashboard-plugins/pull/575)).

## Wazuh v3.3.0 - Kibana v6.2.4 - Revision 395

### Fixed

- Fixed a bug on the _Agent Configuration_ tab where the sync status was always `NOT SYNCHRONIZED` ([#569](https://github.com/wazuh/wazuh-dashboard-plugins/pull/569)).

## Wazuh v3.3.0 - Kibana v6.2.4 - Revision 394

### Added

- Support for Wazuh v3.3.0.
- Updated some backend API calls to include the app version in the request header ([#560](https://github.com/wazuh/wazuh-dashboard-plugins/pull/560)).

## Wazuh v3.2.4 - Kibana v6.2.4 - Revision 393

### Added

- Brand-new Wazuh app redesign for _Overview_ and _Agents_ tabs ([#543](https://github.com/wazuh/wazuh-dashboard-plugins/pull/543)):
  - Updated UI for these tabs using breadcrumbs.
  - New _Welcome_ screen, presenting all the tabs to the user, with useful links to our documentation.
  - Overall design improved, adjusted font sizes and reduced HTML code.
  - This base will allow the app to increase its functionality in the future.
  - Removed the `md-nav-bar` component for a better user experience on small screens.
  - Improved app performance removing some CSS effects from some components, such as buttons.
- New filter for agent version on the _Agents Preview_ tab ([#537](https://github.com/wazuh/wazuh-dashboard-plugins/pull/537)).
- New filter for cluster node on the _Agents Preview_ tab ([#538](https://github.com/wazuh/wazuh-dashboard-plugins/pull/538)).

### Changed

- Now the report generation process will run in a parallel mode in the foreground ([#523](https://github.com/wazuh/wazuh-dashboard-plugins/pull/523)).
- Replaced the usage of `$rootScope` with two new factories, along with more controller improvements ([#525](https://github.com/wazuh/wazuh-dashboard-plugins/pull/525)).
- Now the _Extensions_ tab on _Settings_ won't edit the `.wazuh` index to modify the extensions configuration for all users ([#545](https://github.com/wazuh/wazuh-dashboard-plugins/pull/545)).
  - This allows each new user to always start with the base extensions configuration, and modify it to its needs storing the settings on a browser cookie.
- Now the GDPR requirements description on its tab won't be loaded if the Wazuh API version is not v3.2.3 or higher ([#546](https://github.com/wazuh/wazuh-dashboard-plugins/pull/546)).

### Fixed

- Fixed a bug where the app crashes when attempting to download huge amounts of data as CSV format ([#521](https://github.com/wazuh/wazuh-dashboard-plugins/pull/521)).
- Fixed a bug on the Timelion visualizations from _Management/Monitoring_ which were not properly filtering and showing the cluster nodes information ([#530](https://github.com/wazuh/wazuh-dashboard-plugins/pull/530)).
- Fixed several bugs on the loading process when switching between tabs with or without visualizations in the _Overview_ and _Agents_ tab ([#531](https://github.com/wazuh/wazuh-dashboard-plugins/pull/531) & [#533](https://github.com/wazuh/wazuh-dashboard-plugins/pull/533)).
- Fixed a bug on the `wazuh-monitoring` index feature when using multiple inserted APIs, along with several performance improvements ([#539](https://github.com/wazuh/wazuh-dashboard-plugins/pull/539)).
- Fixed a bug where the OS filter on the _Agents Preview_ tab would exclude the rest of filters instead of combining them ([#552](https://github.com/wazuh/wazuh-dashboard-plugins/pull/552)).
- Fixed a bug where the Extensions settings were restored every time the user opened the _Settings_ tab or pressed the _Set default manager_ button ([#555](https://github.com/wazuh/wazuh-dashboard-plugins/pull/555) & [#556](https://github.com/wazuh/wazuh-dashboard-plugins/pull/556)).

## Wazuh v3.2.3/v3.2.4 - Kibana v6.2.4 - Revision 392

### Added

- Support for Wazuh v3.2.4.
- New functionality - _Reporting_ ([#510](https://github.com/wazuh/wazuh-dashboard-plugins/pull/510)):
  - Generate PDF logs on the _Overview_ and _Agents_ tabs, with the new button next to _Panels_ and _Discover_.
  - The report will contain the current visualizations from the tab where you generated it.
  - List all your generated reports, download or deleted them at the new _Management/Reporting_ tab.
  - **Warning:** If you leave the tab while generating a report, the process will be aborted.
- Added warning/error messages about the total RAM on the server side ([#502](https://github.com/wazuh/wazuh-dashboard-plugins/pull/502)):
  - None of this messages will prevent the user from accessing the app, it's just a recommendation.
  - If your server has less than 2GB of RAM, you'll get an error message when opening the app.
  - If your server has between 2GB and 3GB of RAM, you'll get a warning message.
  - If your server has more than 3GB of RAM, you won't get any kind of message.
- Refactoring and added loading bar to _Manager Logs_ and _Groups_ tabs ([#505](https://github.com/wazuh/wazuh-dashboard-plugins/pull/505)).
- Added more Syscheck options to _Management/Agents_ configuration tabs ([#509](https://github.com/wazuh/wazuh-dashboard-plugins/pull/509)).

### Fixed

- Added more fields to the `known-fields.js` file to avoid warning messages on _Discover_ when using Filebeat for alerts forwarding ([#497](https://github.com/wazuh/wazuh-dashboard-plugins/pull/497)).
- Fixed a bug where clicking on the _Check connection_ button on the _Settings_ tab threw an error message although the API connected successfully ([#504](https://github.com/wazuh/wazuh-dashboard-plugins/pull/504)).
- Fixed a bug where the _Agents_ tab was not properly showing the total of agents due to the new Wazuh cluster implementation ([#517](https://github.com/wazuh/wazuh-dashboard-plugins/pull/517)).

## Wazuh v3.2.3 - Kibana v6.2.4 - Revision 391

### Added

- Support for Wazuh v3.2.3.
- Brand-new extension - _GDPR Alerts_ ([#453](https://github.com/wazuh/wazuh-dashboard-plugins/pull/453)):
  - A new extension, enabled by default.
  - Visualize alerts related to the GDPR compliance on the _Overview_ and _Agents_ tabs.
  - The _Ruleset_ tab has been updated to include GDPR filters on the _Rules_ subtab.
- Brand-new Management tab - _Monitoring_ ([#490](https://github.com/wazuh/wazuh-dashboard-plugins/pull/490)):
  - Visualize your Wazuh cluster, both master and clients.
    - Get the current cluster configuration.
    - Nodes listing, sorting, searching, etc.
  - Get a more in-depth cluster status thanks to the newly added [_Timelion_](https://www.elastic.co/guide/en/kibana/current/timelion.html) visualizations.
  - The Detail view gives you a summary of the node's healthcheck.
- Brand-new tab - _Dev tools_ ([#449](https://github.com/wazuh/wazuh-dashboard-plugins/pull/449)):
  - Find it on the top navbar, next to _Discover_.
  - Execute Wazuh API requests directly from the app.
  - This tab uses your currently selected API from _Settings_.
  - You can type different API requests on the input window, select one with the cursor, and click on the Play button to execute it.
  - You can also type comments on the input window.
- More improvements for the _Manager/Ruleset_ tab ([#446](https://github.com/wazuh/wazuh-dashboard-plugins/pull/446)):
  - A new colour palette for regex, order and rule description arguments.
  - Added return to List view on Ruleset button while on Detail view.
  - Fixed line height on all table headers.
  - Removed unused, old code from Ruleset controllers.
- Added option on `config.yml` to enable/disable the `wazuh-monitoring` index ([#441](https://github.com/wazuh/wazuh-dashboard-plugins/pull/441)):
  - Configure the frequency time to generate new indices.
  - The default frequency time has been increased to 1 hour.
  - When disabled, useful metrics will appear on _Overview/General_ replacing the _Agent status_ visualization.
- Added CSV exporting button to the app ([#431](https://github.com/wazuh/wazuh-dashboard-plugins/pull/431)):
  - Implemented new logic to fetch data from the Wazuh API and download it in CSV format.
  - Currently available for the _Ruleset_, _Logs_ and _Groups_ sections on the _Manager_ tab and also the _Agents_ tab.
- More refactoring to the app backend ([#439](https://github.com/wazuh/wazuh-dashboard-plugins/pull/439)):
  - Standardized error output from the server side.
  - Drastically reduced the error management logic on the client side.
  - Applied the _Facade_ pattern when importing/exporting modules.
  - Deleted unused/deprecated/useless methods both from server and client side.
  - Some optimizations to variable type usages.
- Refactoring to Kibana filters management ([#452](https://github.com/wazuh/wazuh-dashboard-plugins/pull/452) & [#459](https://github.com/wazuh/wazuh-dashboard-plugins/pull/459)):
  - Added new class to build queries from the base query.
  - The filter management is being done on controllers instead of the `discover` directive.
  - Now we are emitting specific events whenever we are fetching data or communicating to the `discover` directive.
  - The number of useless requests to fetch data has been reduced.
  - The synchronization actions are working as expected regardless the amount of data and/or the number of machine resources.
  - Fixed several bugs about filter usage and transition to different app tabs.
- Added confirmation message when the user deletes an API entry on _Settings/API_ ([#428](https://github.com/wazuh/wazuh-dashboard-plugins/pull/428)).
- Added support for filters on the _Manager/Logs_ tab when realtime is enabled ([#433](https://github.com/wazuh/wazuh-dashboard-plugins/pull/433)).
- Added more filter options to the Detail view on _Manager/Ruleset_ ([#434](https://github.com/wazuh/wazuh-dashboard-plugins/pull/434)).

### Changed

- Changed OSCAP visualization to avoid clipping issues with large agent names ([#429](https://github.com/wazuh/wazuh-dashboard-plugins/pull/429)).
- Now the related Rules or Decoders sections on _Manager/Ruleset_ will remain hidden if there isn't any data to show or while it's loading ([#434](https://github.com/wazuh/wazuh-dashboard-plugins/pull/434)).
- Added a 200ms delay when fetching iterable data from the Wazuh API ([#445](https://github.com/wazuh/wazuh-dashboard-plugins/pull/445) & [#450](https://github.com/wazuh/wazuh-dashboard-plugins/pull/450)).
- Fixed several bugs related to Wazuh API timeout/cancelled requests ([#445](https://github.com/wazuh/wazuh-dashboard-plugins/pull/445)).
- Added `ENOTFOUND`, `EHOSTUNREACH`, `EINVAL`, `EAI_AGAIN` options for API URL parameter checking ([#463](https://github.com/wazuh/wazuh-dashboard-plugins/pull/463)).
- Now the _Settings/Extensions_ subtab won't appear unless there's at least one API inserted ([#465](https://github.com/wazuh/wazuh-dashboard-plugins/pull/465)).
- Now the index pattern selector on _Settings/Pattern_ will also refresh the known fields when changing it ([#477](https://github.com/wazuh/wazuh-dashboard-plugins/pull/477)).
- Changed the _Manager_ tab into _Management_ ([#490](https://github.com/wazuh/wazuh-dashboard-plugins/pull/490)).

### Fixed

- Fixed a bug where toggling extensions after deleting an API entry could lead into an error message ([#465](https://github.com/wazuh/wazuh-dashboard-plugins/pull/465)).
- Fixed some performance bugs on the `dataHandler` service ([#442](https://github.com/wazuh/wazuh-dashboard-plugins/pull/442) & [#486](https://github.com/wazuh/wazuh-dashboard-plugins/pull/442)).
- Fixed a bug when loading the _Agents preview_ tab on Safari web browser ([#447](https://github.com/wazuh/wazuh-dashboard-plugins/pull/447)).
- Fixed a bug where a new extension (enabled by default) appears disabled when updating the app ([#456](https://github.com/wazuh/wazuh-dashboard-plugins/pull/456)).
- Fixed a bug where pressing the Enter key on the _Discover's_ tab search bar wasn't working properly ([#488](https://github.com/wazuh/wazuh-dashboard-plugins/pull/488)).

### Removed

- Removed the `rison` dependency from the `package.json` file ([#452](https://github.com/wazuh/wazuh-dashboard-plugins/pull/452)).
- Removed unused Elasticsearch request to avoid problems when there's no API inserted ([#460](https://github.com/wazuh/wazuh-dashboard-plugins/pull/460)).

## Wazuh v3.2.1/v3.2.2 - Kibana v6.2.4 - Revision 390

### Added

- Support for Wazuh v3.2.2.
- Refactoring on visualizations use and management ([#397](https://github.com/wazuh/wazuh-dashboard-plugins/pull/397)):
  - Visualizations are no longer stored on an index, they're built and loaded on demand when needed to render the interface.
  - Refactoring on the whole app source code to use the _import/export_ paradigm.
  - Removed old functions and variables from the old visualization management logic.
  - Removed cron task to clean remaining visualizations since it's no longer needed.
  - Some Kibana functions and modules have been overridden in order to make this refactoring work.
    - This change is not intrusive in any case.
- New redesign for the _Manager/Ruleset_ tab ([#420](https://github.com/wazuh/wazuh-dashboard-plugins/pull/420)):
  - Rules and decoders list now divided into two different sections: _List view_ and _Detail view_.
  - Removed old expandable tables to move the rule/decoder information into a new space.
  - Enable different filters on the detail view for a better search on the list view.
  - New table for related rules or decoders.
  - And finally, a bunch of minor design enhancements to the whole app.
- Added a copyright notice to the whole app source code ([#395](https://github.com/wazuh/wazuh-dashboard-plugins/pull/395)).
- Updated `.gitignore` with the _Node_ template ([#395](https://github.com/wazuh/wazuh-dashboard-plugins/pull/395)).
- Added new module to the `package.json` file, [`rison`](https://www.npmjs.com/package/rison) ([#404](https://github.com/wazuh/wazuh-dashboard-plugins/pull/404)).
- Added the `errorHandler` service to the blank screen scenario ([#413](https://github.com/wazuh/wazuh-dashboard-plugins/pull/413)):
  - Now the exact error message will be shown to the user, instead of raw JSON content.
- Added new option on the `config.yml` file to disable the new X-Pack RBAC capabilities to filter index-patterns ([#417](https://github.com/wazuh/wazuh-dashboard-plugins/pull/417)).

### Changed

- Small minor enhancements to the user interface ([#396](https://github.com/wazuh/wazuh-dashboard-plugins/pull/396)):
  - Reduced Wazuh app logo size.
  - Changed buttons text to not use all-capitalized letters.
  - Minor typos found in the HTML/CSS code have been fixed.
- Now the app log stores the package revision ([#417](https://github.com/wazuh/wazuh-dashboard-plugins/pull/417)).

### Fixed

- Fixed bug where the _Agents_ tab didn't preserve the filters after reloading the page ([#404](https://github.com/wazuh/wazuh-dashboard-plugins/pull/404)).
- Fixed a bug when using X-Pack that sometimes threw an error of false _"Not enough privileges"_ scenario ([#415](https://github.com/wazuh/wazuh-dashboard-plugins/pull/415)).
- Fixed a bug where the Kibana Discover auto-refresh functionality was still working when viewing the _Agent configuration_ tab ([#419](https://github.com/wazuh/wazuh-dashboard-plugins/pull/419)).

## Wazuh v3.2.1 - Kibana v6.2.4 - Revision 389

### Changed

- Changed severity and verbosity to some log messages ([#412](https://github.com/wazuh/wazuh-dashboard-plugins/pull/412)).

### Fixed

- Fixed a bug when using the X-Pack plugin without security capabilities enabled ([#403](https://github.com/wazuh/wazuh-dashboard-plugins/pull/403)).
- Fixed a bug when the app was trying to create `wazuh-monitoring` indices without checking the existence of the proper template ([#412](https://github.com/wazuh/wazuh-dashboard-plugins/pull/412)).

## Wazuh v3.2.1 - Kibana v6.2.4 - Revision 388

### Added

- Support for Elastic Stack v6.2.4.
- App server fully refactored ([#360](https://github.com/wazuh/wazuh-dashboard-plugins/pull/360)):
  - Added new classes, reduced the amount of code, removed unused functions, and several optimizations.
  - Now the app follows a more ES6 code style on multiple modules.
  - _Overview/Agents_ visualizations have been ordered into separated files and folders.
  - Now the app can use the default index defined on the `/ect/kibana/kibana.yml` file.
  - Better error handling for the visualizations directive.
  - Added a cron job to delete remaining visualizations on the `.kibana` index if so.
  - Also, we've added some changes when using the X-Pack plugin:
    - Better management of users and roles in order to use the app capabilities.
    - Prevents app loading if the currently logged user has no access to any index pattern.
- Added the `errorHandler` service to the `dataHandler` factory ([#340](https://github.com/wazuh/wazuh-dashboard-plugins/pull/340)).
- Added Syscollector section to _Manager/Agents Configuration_ tabs ([#359](https://github.com/wazuh/wazuh-dashboard-plugins/pull/359)).
- Added `cluster.name` field to the `wazuh-monitoring` index ([#377](https://github.com/wazuh/wazuh-dashboard-plugins/pull/377)).

### Changed

- Increased the query size when fetching the index pattern list ([#339](https://github.com/wazuh/wazuh-dashboard-plugins/pull/339)).
- Changed active colour for all app tables ([#347](https://github.com/wazuh/wazuh-dashboard-plugins/pull/347)).
- Changed validation regex to accept URLs with non-numeric format ([#353](https://github.com/wazuh/wazuh-dashboard-plugins/pull/353)).
- Changed visualization removal cron task to avoid excessive log messages when there weren't removed visualizations ([#361](https://github.com/wazuh/wazuh-dashboard-plugins/pull/361)).
- Changed filters comparison for a safer access ([#383](https://github.com/wazuh/wazuh-dashboard-plugins/pull/383)).
- Removed some `server.log` messages to avoid performance errors ([#384](https://github.com/wazuh/wazuh-dashboard-plugins/pull/384)).
- Changed the way of handling the index patterns list ([#360](https://github.com/wazuh/wazuh-dashboard-plugins/pull/360)).
- Rewritten some false error-level logs to just information-level ones ([#360](https://github.com/wazuh/wazuh-dashboard-plugins/pull/360)).
- Changed some files from JSON to CommonJS for performance improvements ([#360](https://github.com/wazuh/wazuh-dashboard-plugins/pull/360)).
- Replaced some code on the `kibana-discover` directive with a much cleaner statement to avoid issues on the _Agents_ tab ([#394](https://github.com/wazuh/wazuh-dashboard-plugins/pull/394)).

### Fixed

- Fixed a bug where several `agent.id` filters were created at the same time when navigating between _Agents_ and _Groups_ with different selected agents ([#342](https://github.com/wazuh/wazuh-dashboard-plugins/pull/342)).
- Fixed logic on the index-pattern selector which wasn't showing the currently selected pattern the very first time a user opened the app ([#345](https://github.com/wazuh/wazuh-dashboard-plugins/pull/345)).
- Fixed a bug on the `errorHandler` service who was preventing a proper output of some Elastic-related backend error messages ([#346](https://github.com/wazuh/wazuh-dashboard-plugins/pull/346)).
- Fixed panels flickering in the _Settings_ tab ([#348](https://github.com/wazuh/wazuh-dashboard-plugins/pull/348)).
- Fixed a bug in the shards and replicas settings when the user sets the value to zero (0) ([#358](https://github.com/wazuh/wazuh-dashboard-plugins/pull/358)).
- Fixed several bugs related to the upgrade process from Wazuh 2.x to the new refactored server ([#363](https://github.com/wazuh/wazuh-dashboard-plugins/pull/363)).
- Fixed a bug in _Discover/Agents VirusTotal_ tabs to avoid conflicts with the `agent.name` field ([#379](https://github.com/wazuh/wazuh-dashboard-plugins/pull/379)).
- Fixed a bug on the implicit filter in _Discover/Agents PCI_ tabs ([#393](https://github.com/wazuh/wazuh-dashboard-plugins/pull/393)).

### Removed

- Removed clear API password on `checkPattern` response ([#339](https://github.com/wazuh/wazuh-dashboard-plugins/pull/339)).
- Removed old dashboard visualizations to reduce loading times ([#360](https://github.com/wazuh/wazuh-dashboard-plugins/pull/360)).
- Removed some unused dependencies due to the server refactoring ([#360](https://github.com/wazuh/wazuh-dashboard-plugins/pull/360)).
- Removed completely `metricService` from the app ([#389](https://github.com/wazuh/wazuh-dashboard-plugins/pull/389)).

## Wazuh v3.2.1 - Kibana v6.2.2/v6.2.3 - Revision 387

### Added

- New logging system ([#307](https://github.com/wazuh/wazuh-dashboard-plugins/pull/307)):
  - New module implemented to write app logs.
  - Now a trace is stored every time the app is re/started.
  - Currently, the `initialize.js` and `monitoring.js` files work with this system.
  - Note: the logs will live under `/var/log/wazuh/wazuhapp.log` on Linux systems, on Windows systems they will live under `kibana/plugins/`. It rotates the log whenever it reaches 100MB.
- Better cookies handling ([#308](https://github.com/wazuh/wazuh-dashboard-plugins/pull/308)):
  - New field on the `.wazuh-version` index to store the last time the Kibana server was restarted.
  - This is used to check if the cookies have consistency with the current server status.
  - Now the app is clever and takes decisions depending on new consistency checks.
- New design for the _Agents/Configuration_ tab ([#310](https://github.com/wazuh/wazuh-dashboard-plugins/pull/310)):
  - The style is the same as the _Manager/Configuration_ tab.
  - Added two more sections: CIS-CAT and Commands ([#315](https://github.com/wazuh/wazuh-dashboard-plugins/pull/315)).
  - Added a new card that will appear when there's no group configuration at all ([#323](https://github.com/wazuh/wazuh-dashboard-plugins/pull/323)).
- Added _"group"_ column on the agents list in _Agents_ ([#312](https://github.com/wazuh/wazuh-dashboard-plugins/pull/312)):
  - If you click on the group, it will redirect the user to the specified group in _Manager/Groups_.
- New option for the `config.yml` file, `ip.selector` ([#313](https://github.com/wazuh/wazuh-dashboard-plugins/pull/313)):
  - Define if the app will show or not the index pattern selector on the top navbar.
  - This setting is set to `true` by default.
- More CSS cleanup and reordering ([#315](https://github.com/wazuh/wazuh-dashboard-plugins/pull/315)):
  - New `typography.less` file.
  - New `layout.less` file.
  - Removed `cleaned.less` file.
  - Reordering and cleaning of existing CSS files, including removal of unused classes, renaming, and more.
  - The _Settings_ tab has been refactored to correct some visual errors with some card components.
  - Small refactoring to some components from _Manager/Ruleset_ ([#323](https://github.com/wazuh/wazuh-dashboard-plugins/pull/323)).
- New design for the top navbar ([#326](https://github.com/wazuh/wazuh-dashboard-plugins/pull/326)):
  - Cleaned and refactored code
  - Revamped design, smaller and with minor details to follow the rest of Wazuh app guidelines.
- New design for the wz-chip component to follow the new Wazuh app guidelines ([#323](https://github.com/wazuh/wazuh-dashboard-plugins/pull/323)).
- Added more descriptive error messages when the user inserts bad credentials on the _Add new API_ form in the _Settings_ tab ([#331](https://github.com/wazuh/wazuh-dashboard-plugins/pull/331)).
- Added a new CSS class to truncate overflowing text on tables and metric ribbons ([#332](https://github.com/wazuh/wazuh-dashboard-plugins/pull/332)).
- Support for Elastic Stack v6.2.2/v6.2.3.

### Changed

- Improved the initialization system ([#317](https://github.com/wazuh/wazuh-dashboard-plugins/pull/317)):
  - Now the app will re-create the index-pattern if the user deletes the currently used by the Wazuh app.
  - The fieldset is now automatically refreshed if the app detects mismatches.
  - Now every index-pattern is dynamically formatted (for example, to enable the URLs in the _Vulnerabilities_ tab).
  - Some code refactoring for a better handling of possible use cases.
  - And the best thing, it's no longer needed to insert the sample alert!
- Improvements and changes to index-patterns ([#320](https://github.com/wazuh/wazuh-dashboard-plugins/pull/320) & [#333](https://github.com/wazuh/wazuh-dashboard-plugins/pull/333)):
  - Added a new route, `/get-list`, to fetch the index pattern list.
  - Removed and changed several functions for a proper management of index-patterns.
  - Improved the compatibility with user-created index-patterns, known to have unpredictable IDs.
  - Now the app properly redirects to `/blank-screen` if the length of the index patterns list is 0.
  - Ignored custom index patterns with auto-generated ID on the initialization process.
    - Now it uses the value set on the `config.yml` file.
  - If the index pattern is no longer available, the cookie will be overwritten.
- Improvements to the monitoring module ([#322](https://github.com/wazuh/wazuh-dashboard-plugins/pull/322)):
  - Minor refactoring to the whole module.
  - Now the `wazuh-monitoring` index pattern is regenerated if it's missing.
  - And the best thing, it's no longer needed to insert the monitoring template!
- Now the app health check system only checks if the API and app have the same `major.minor` version ([#311](https://github.com/wazuh/wazuh-dashboard-plugins/pull/311)):
  - Previously, the API and app had to be on the same `major.minor.patch` version.
- Adjusted space between title and value in some cards showing Manager or Agent configurations ([#315](https://github.com/wazuh/wazuh-dashboard-plugins/pull/315)).
- Changed red and green colours to more saturated ones, following Kibana style ([#315](https://github.com/wazuh/wazuh-dashboard-plugins/pull/315)).

### Fixed

- Fixed bug in Firefox browser who was not properly showing the tables with the scroll pagination functionality ([#314](https://github.com/wazuh/wazuh-dashboard-plugins/pull/314)).
- Fixed bug where visualizations weren't being destroyed due to ongoing renderization processes ([#316](https://github.com/wazuh/wazuh-dashboard-plugins/pull/316)).
- Fixed several UI bugs for a better consistency and usability ([#318](https://github.com/wazuh/wazuh-dashboard-plugins/pull/318)).
- Fixed an error where the initial index-pattern was not loaded properly the very first time you enter the app ([#328](https://github.com/wazuh/wazuh-dashboard-plugins/pull/328)).
- Fixed an error message that appeared whenever the app was not able to found the `wazuh-monitoring` index pattern ([#328](https://github.com/wazuh/wazuh-dashboard-plugins/pull/328)).

## Wazuh v3.2.1 - Kibana v6.2.2 - Revision 386

### Added

- New design for the _Manager/Groups_ tab ([#295](https://github.com/wazuh/wazuh-dashboard-plugins/pull/295)).
- New design for the _Manager/Configuration_ tab ([#297](https://github.com/wazuh/wazuh-dashboard-plugins/pull/297)).
- New design of agents statistics for the _Agents_ tab ([#299](https://github.com/wazuh/wazuh-dashboard-plugins/pull/299)).
- Added information ribbon into _Overview/Agent SCAP_ tabs ([#303](https://github.com/wazuh/wazuh-dashboard-plugins/pull/303)).
- Added information ribbon into _Overview/Agent VirusTotal_ tabs ([#306](https://github.com/wazuh/wazuh-dashboard-plugins/pull/306)).
- Added information ribbon into _Overview AWS_ tab ([#306](https://github.com/wazuh/wazuh-dashboard-plugins/pull/306)).

### Changed

- Refactoring of HTML and CSS code throughout the whole Wazuh app ([#294](https://github.com/wazuh/wazuh-dashboard-plugins/pull/294), [#302](https://github.com/wazuh/wazuh-dashboard-plugins/pull/302) & [#305](https://github.com/wazuh/wazuh-dashboard-plugins/pull/305)):
  - A big milestone for the project was finally achieved with this refactoring.
  - We've removed the Bootstrap dependency from the `package.json` file.
  - We've removed and merged many duplicated rules.
  - We've removed HTML and `angular-md` overriding rules. Now we have more own-made classes to avoid undesired results on the UI.
  - Also, this update brings tons of minor bugfixes related to weird HTML code.
- Wazuh app visualizations reviewed ([#301](https://github.com/wazuh/wazuh-dashboard-plugins/pull/301)):
  - The number of used buckets has been limited since most of the table visualizations were surpassing acceptable limits.
  - Some visualizations have been checked to see if they make complete sense on what they mean to show to the user.
- Modified some app components for better follow-up of Kibana guidelines ([#290](https://github.com/wazuh/wazuh-dashboard-plugins/pull/290) & [#297](https://github.com/wazuh/wazuh-dashboard-plugins/pull/297)).
  - Also, some elements were modified on the _Discover_ tab in order to correct some mismatches.

### Fixed

- Adjusted information ribbon in _Agents/General_ for large OS names ([#290](https://github.com/wazuh/wazuh-dashboard-plugins/pull/290) & [#294](https://github.com/wazuh/wazuh-dashboard-plugins/pull/294)).
- Fixed unsafe array access on the visualization directive when going directly into _Manager/Ruleset/Decoders_ ([#293](https://github.com/wazuh/wazuh-dashboard-plugins/pull/293)).
- Fixed a bug where navigating between agents in the _Agents_ tab was generating duplicated `agent.id` implicit filters ([#296](https://github.com/wazuh/wazuh-dashboard-plugins/pull/296)).
- Fixed a bug where navigating between different tabs from _Overview_ or _Agents_ while being on the _Discover_ sub-tab was causing data loss in metric watchers ([#298](https://github.com/wazuh/wazuh-dashboard-plugins/pull/298)).
- Fixed incorrect visualization of the rule level on _Manager/Ruleset/Rules_ when the rule level is zero (0) ([#298](https://github.com/wazuh/wazuh-dashboard-plugins/pull/298)).

### Removed

- Removed almost every `md-tooltip` component from the whole app ([#305](https://github.com/wazuh/wazuh-dashboard-plugins/pull/305)).
- Removed unused images from the `img` folder ([#305](https://github.com/wazuh/wazuh-dashboard-plugins/pull/305)).

## Wazuh v3.2.1 - Kibana v6.2.2 - Revision 385

### Added

- Support for Wazuh v3.2.1.
- Brand-new first redesign for the app user interface ([#278](https://github.com/wazuh/wazuh-dashboard-plugins/pull/278)):
  - This is the very first iteration of a _work-in-progress_ UX redesign for the Wazuh app.
  - The overall interface has been refreshed, removing some unnecessary colours and shadow effects.
  - The metric visualizations have been replaced by an information ribbon under the filter search bar, reducing the amount of space they occupied.
    - A new service was implemented for a proper handling of the metric visualizations watchers ([#280](https://github.com/wazuh/wazuh-dashboard-plugins/pull/280)).
  - The rest of the app visualizations now have a new, more detailed card design.
- New shards and replicas settings to the `config.yml` file ([#277](https://github.com/wazuh/wazuh-dashboard-plugins/pull/277)):
  - Now you can apply custom values to the shards and replicas for the `.wazuh` and `.wazuh-version` indices.
  - This feature only works before the installation process. If you modify these settings after installing the app, they won't be applied at all.

### Changed

- Now clicking again on the _Groups_ tab on _Manager_ will properly reload the tab and redirect to the beginning ([#274](https://github.com/wazuh/wazuh-dashboard-plugins/pull/274)).
- Now the visualizations only use the `vis-id` attribute for loading them ([#275](https://github.com/wazuh/wazuh-dashboard-plugins/pull/275)).
- The colours from the toast messages have been replaced to follow the Elastic 6 guidelines ([#286](https://github.com/wazuh/wazuh-dashboard-plugins/pull/286)).

### Fixed

- Fixed wrong data flow on _Agents/General_ when coming from and going to the _Groups_ tab ([#273](https://github.com/wazuh/wazuh-dashboard-plugins/pull/273)).
- Fixed sorting on tables, now they use the sorting functionality provided by the Wazuh API ([#274](https://github.com/wazuh/wazuh-dashboard-plugins/pull/274)).
- Fixed column width issues on some tables ([#274](https://github.com/wazuh/wazuh-dashboard-plugins/pull/274)).
- Fixed bug in the _Agent configuration_ JSON viewer who didn't properly show the full group configuration ([#276](https://github.com/wazuh/wazuh-dashboard-plugins/pull/276)).
- Fixed excessive loading time from some Audit visualizations ([#278](https://github.com/wazuh/wazuh-dashboard-plugins/pull/278)).
- Fixed Play/Pause button in timepicker's auto-refresh ([#281](https://github.com/wazuh/wazuh-dashboard-plugins/pull/281)).
- Fixed unusual scenario on visualization directive where sometimes there was duplicated implicit filters when doing a search ([#283](https://github.com/wazuh/wazuh-dashboard-plugins/pull/283)).
- Fixed some _Overview Audit_ visualizations who were not working properly ([#285](https://github.com/wazuh/wazuh-dashboard-plugins/pull/285)).

### Removed

- Deleted the `id` attribute from all the app visualizations ([#275](https://github.com/wazuh/wazuh-dashboard-plugins/pull/275)).

## Wazuh v3.2.0 - Kibana v6.2.2 - Revision 384

### Added

- New directives for the Wazuh app: `wz-table`, `wz-table-header` and `wz-search-bar` ([#263](https://github.com/wazuh/wazuh-dashboard-plugins/pull/263)):
  - Maintainable and reusable components for a better-structured app.
  - Several files have been changed, renamed and moved to new folders, following _best practices_.
  - The progress bar is now within its proper directive ([#266](https://github.com/wazuh/wazuh-dashboard-plugins/pull/266)).
  - Minor typos and refactoring changes to the new directives.
- Support for Elastic Stack v6.2.2.

### Changed

- App buttons have been refactored. Unified CSS and HTML for buttons, providing the same structure for them ([#269](https://github.com/wazuh/wazuh-dashboard-plugins/pull/269)).
- The API list on Settings now shows the latest inserted API at the beginning of the list ([#261](https://github.com/wazuh/wazuh-dashboard-plugins/pull/261)).
- The check for the currently applied pattern has been improved, providing clever handling of Elasticsearch errors ([#271](https://github.com/wazuh/wazuh-dashboard-plugins/pull/271)).
- Now on _Settings_, when the Add or Edit API form is active, if you press the other button, it will make the previous one disappear, getting a clearer interface ([#9df1e31](https://github.com/wazuh/wazuh-dashboard-plugins/commit/9df1e317903edf01c81eba068da6d20a8a1ea7c2)).

### Fixed

- Fixed visualizations directive to properly load the _Manager/Ruleset_ visualizations ([#262](https://github.com/wazuh/wazuh-dashboard-plugins/pull/262)).
- Fixed a bug where the classic extensions were not affected by the settings of the `config.yml` file ([#266](https://github.com/wazuh/wazuh-dashboard-plugins/pull/266)).
- Fixed minor CSS bugs from the conversion to directives to some components ([#266](https://github.com/wazuh/wazuh-dashboard-plugins/pull/266)).
- Fixed bug in the tables directive when accessing a member it doesn't exist ([#266](https://github.com/wazuh/wazuh-dashboard-plugins/pull/266)).
- Fixed browser console log error when clicking the Wazuh logo on the app ([#6647fbc](https://github.com/wazuh/wazuh-dashboard-plugins/commit/6647fbc051c2bf69df7df6e247b2b2f46963f194)).

### Removed

- Removed the `kbn-dis` directive from _Manager/Ruleset_ ([#262](https://github.com/wazuh/wazuh-dashboard-plugins/pull/262)).
- Removed the `filters.js` and `kibana_fields_file.json` files ([#263](https://github.com/wazuh/wazuh-dashboard-plugins/pull/263)).
- Removed the `implicitFilters` service ([#270](https://github.com/wazuh/wazuh-dashboard-plugins/pull/270)).
- Removed visualizations loading status trace from controllers and visualization directive ([#270](https://github.com/wazuh/wazuh-dashboard-plugins/pull/270)).

## Wazuh v3.2.0 - Kibana v6.2.1 - Revision 383

### Added

- Support for Wazuh 3.2.0.
- Compatibility with Kibana 6.1.0 to Kibana 6.2.1.
- New tab for vulnerability detector alerts.

### Changed

- The app now shows the index pattern selector only if the list length is greater than 1.
  - If it's exactly 1 shows the index pattern without a selector.
- Now the index pattern selector only shows the compatible ones.
  - It's no longer possible to select the `wazuh-monitoring` index pattern.
- Updated Bootstrap to 3.3.7.
- Improved filter propagation between Discover and the visualizations.
- Replaced the login route name from /login to /wlogin to avoid conflict with X-Pack own login route.

### Fixed

- Several CSS bugfixes for better compatibility with Kibana 6.2.1.
- Some variables changed for adapting new Wazuh API requests.
- Better error handling for some Elastic-related messages.
- Fixed browser console error from top-menu directive.
- Removed undesired md-divider from Manager/Logs.
- Adjusted the width of a column in Manager/Logs to avoid overflow issues with the text.
- Fixed a wrong situation with the visualizations when we refresh the Manager/Rules tab.

### Removed

- Removed the `travis.yml` file.

## Wazuh v3.1.0 - Kibana v6.1.3 - Revision 380

### Added

- Support for Wazuh 3.1.0.
- Compatibility with Kibana 6.1.3.
- New error handler for better app errors reporting.
- A new extension for Amazon Web Services alerts.
- A new extension for VirusTotal alerts.
- New agent configuration tab:
  - Visualize the current group configuration for the currently selected agent on the app.
  - Navigate through the different tabs to see which configuration is being used.
  - Check the synchronization status for the configuration.
  - View the current group of the agent and click on it to go to the Groups tab.
- New initial health check for checking some app components.
- New YAML config file:
  - Define the initial index pattern.
  - Define specific checks for the healthcheck.
  - Define the default extensions when adding new APIs.
- New index pattern selector dropdown on the top navbar.
  - The app will reload applying the new index pattern.
- Added new icons for some sections of the app.

### Changed

- New visualizations loader, with much better performance.
- Improved reindex process for the .wazuh index when upgrading from a 2.x-5.x version.
- Adding 365 days expiring time to the cookies.
- Change default behaviour for the config file. Now everything is commented with default values.
  - You need to edit the file, remove the comment mark and apply the desired value.
- Completely redesigned the manager configuration tab.
- Completely redesigned the groups tab.
- App tables have now unified CSS classes.

### Fixed

- Play real-time button has been fixed.
- Preventing duplicate APIs from feeding the wazuh-monitoring index.
- Fixing the check manager connection button.
- Fixing the extensions settings so they are preserved over time.
- Much more error handling messages in all the tabs.
- Fixed OS filters in agents list.
- Fixed autocomplete lists in the agents, rules and decoders list so they properly scroll.
- Many styles bugfixes for the different browsers.
- Reviewed and fixed some visualizations not showing accurate information.

### Removed

- Removed index pattern configuration from the `package.json` file.
- Removed unnecessary dependencies from the `package.json` file.

## Wazuh v3.0.0 - Kibana v6.1.0 - Revision 371

### Added

- You can configure the initial index-pattern used by the plugin in the initialPattern variable of the app's package.json.
- Auto `.wazuh` reindex from Wazuh 2.x - Kibana 5.x to Wazuh 3.x - Kibana 6.x.
  - The API credentials will be automatically migrated to the new installation.
- Dynamically changed the index-pattern used by going to the Settings -> Pattern tab.
  - Wazuh alerts compatibility auto detection.
- New loader for visualizations.
- Better performance: now the tabs use the same Discover tab, only changing the current filters.
- New Groups tab.
  - Now you can check your group configuration (search its agents and configuration files).
- The Logs tab has been improved.
  - You can sort by field and the view has been improved.
- Achieved a clearer interface with implicit filters per tab showed as unremovable chips.

### Changed

- Dynamically creating .kibana index if necessary.
- Better integration with Kibana Discover.
- Visualizations loaded at initialization time.
- New sync system to wait for Elasticsearch JS.
- Decoupling selected API and pattern from backend and moved to the client side.

## Wazuh v2.1.0 - Kibana v5.6.1 - Revision 345

### Added

- Loading icon while Wazuh loads the visualizations.
- Add/Delete/Restart agents.
- OS agent filter

### Changed

- Using genericReq when possible.

## Wazuh v2.0.1 - Kibana v5.5.1 - Revision 339

### Changed

- New index in Elasticsearch to save Wazuh set up configuration
- Short URL's is now supported
- A native base path from kibana.yml is now supported

### Fixed

- Search bar across panels now support parenthesis grouping
- Several CSS fixes for IE browser<|MERGE_RESOLUTION|>--- conflicted
+++ resolved
@@ -2,31 +2,7 @@
 
 All notable changes to the Wazuh app project will be documented in this file.
 
-<<<<<<< HEAD
 ## Wazuh v4.13.0 - OpenSearch Dashboards 2.19.2 - Revision 05
-=======
-## Wazuh v4.13.1 - OpenSearch Dashboards 2.19.2 - Revision 00
-
-### Added
-
-- Support for Wazuh 4.13.1
-
-### Changed
-
-- Improved the number of API calls to access agent's summary information [#7484](https://github.com/wazuh/wazuh-dashboard-plugins/pull/7484)
-
-### Fixed
-
-- Fixed some filter values could change on navigation or pin/unpin causing different searches with unexpected results [#7552](https://github.com/wazuh/wazuh-dashboard-plugins/pull/7552)
-- Fixed a problem in the expanded table row that allowed to see not updated inforamtion if using the Refresh button [#7544](https://github.com/wazuh/wazuh-dashboard-plugins/pull/7544)
-- Fixed a bug that caused a format issue in csv reports [#7550](https://github.com/wazuh/wazuh-dashboard-plugins/pull/7550)
-
-### Remove
-
-- Removed the cluster restart warning on rules, decoders and CDB lists [#7620](https://github.com/wazuh/wazuh-dashboard-plugins/pull/7620)
-
-## Wazuh v4.13.0 - OpenSearch Dashboards 2.19.2 - Revision 04
->>>>>>> a9dc5151
 
 ### Added
 
@@ -43,6 +19,7 @@
 - Moved `/elastic/samplealerts` API endpoints to `/indexer/samplealerts` [#7373](https://github.com/wazuh/wazuh-dashboard-plugins/pull/7373)
 - Changed FIM inventory to display information ingested by the indexer [#7368](https://github.com/wazuh/wazuh-dashboard-plugins/pull/7368) [#7482](https://github.com/wazuh/wazuh-dashboard-plugins/pull/7482) [#7538](https://github.com/wazuh/wazuh-dashboard-plugins/pull/7538)
 - Changed macOS agent startup command [#7430](https://github.com/wazuh/wazuh-dashboard-plugins/pull/7430)
+- Improved the number of API calls to access agent's summary information [#7484](https://github.com/wazuh/wazuh-dashboard-plugins/pull/7484)
 
 ### Fixed
 
@@ -51,6 +28,9 @@
 - Fixed X-axis label in "Vulnerabilities by year of publication" visualization [#7422](https://github.com/wazuh/wazuh-dashboard-plugins/pull/7422)
 - Fixed a bug in Rule details flyout, where it didn't map all the compliances [#7501](https://github.com/wazuh/wazuh-dashboard-plugins/pull/7501)
 - Fixed the Windows service name in Deploy new agent [#7540](https://github.com/wazuh/wazuh-dashboard-plugins/pull/7540)
+- Fixed some filter values could change on navigation or pin/unpin causing different searches with unexpected results [#7552](https://github.com/wazuh/wazuh-dashboard-plugins/pull/7552)
+- Fixed a problem in the expanded table row that allowed to see not updated inforamtion if using the Refresh button [#7544](https://github.com/wazuh/wazuh-dashboard-plugins/pull/7544)
+- Fixed a bug that caused a format issue in csv reports [#7550](https://github.com/wazuh/wazuh-dashboard-plugins/pull/7550)
 
 ### Removed
 
@@ -59,6 +39,7 @@
 - Removed inventory data report and `POST /reports/agents/{agentID}/inventory` API endpoint [#7368](https://github.com/wazuh/wazuh-dashboard-plugins/pull/7368)
 - Removed the `enrollment.password` field from the `/utils/configuration` endpoint response to prevent unauthorized agent registration by users with read-only API roles. [#7483](https://github.com/wazuh/wazuh-dashboard-plugins/pull/7483)
 - Removed `vulnerability.pattern` setting [#7475](https://github.com/wazuh/wazuh-dashboard-plugins/pull/7475)
+- Removed the cluster restart warning on rules, decoders and CDB lists [#7620](https://github.com/wazuh/wazuh-dashboard-plugins/pull/7620)
 
 ## Wazuh v4.12.0 - OpenSearch Dashboards 2.19.1 - Revision 03
 
