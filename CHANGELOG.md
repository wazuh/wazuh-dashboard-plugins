--- conflicted
+++ resolved
@@ -2,19 +2,17 @@
 
 All notable changes to the Wazuh app project will be documented in this file.
 
-<<<<<<< HEAD
+## Wazuh v4.5.0 - OpenSearch Dashboards 2.6.0 - Revision 01
+
+### Added
+
+- Support for Wazuh 4.5.0
+
 ## Wazuh v4.4.5 - OpenSearch Dashboards 2.6.0 - Revision 02
 
 ### Added
 
 - Support for Wazuh 4.4.5
-=======
-## Wazuh v4.5.0 - OpenSearch Dashboards 2.6.0 - Revision 01
-
-### Added
-
-- Support for Wazuh 4.5.0
->>>>>>> 1aee6e28
 
 ## Wazuh v4.4.4 - OpenSearch Dashboards 2.6.0 - Revision 01
 
