# Change Log

All notable changes to the Wazuh app project will be documented in this file.

## Wazuh v4.5.0 - Kibana 7.10.2, 7.16.x, 7.17.x - Revision 4500

### Added

<<<<<<< HEAD
- Added rel="noopener noreferrer" in documentation links. [#5197](https://github.com/wazuh/wazuh-kibana-app/pull/5197)
=======
- 2 fields (ignore and restrict) are added in the `Management/Configuration/Log collection`. [#5203](https://github.com/wazuh/wazuh-kibana-app/pull/5203)
>>>>>>> 37e169e4

### Changed

-

### Fixed

- Fixed an issue that caused incorrect visualization of IPv6 addresses. [#4909](https://github.com/wazuh/wazuh-kibana-app/pull/4909)
- Fixed several typos in the code, by @jctello [#4911](https://github.com/wazuh/wazuh-kibana-app/pull/4911)
- Fixed the display of more than one protocol in the Global configuration section [#4917](https://github.com/wazuh/wazuh-kibana-app/pull/4917)
- Handling endpoint response was done when there is no data to show [#4918]https://github.com/wazuh/wazuh-kibana-app/pull/4918

## Wazuh v4.4.0 - Kibana 7.10.2, 7.16.x, 7.17.x - Revision 4400

### Added

- Added the option to sort by the agents count in the group table. [#4323](https://github.com/wazuh/wazuh-kibana-app/pull/4323)
- Added agent synchronization status in the agent module. [#3874](https://github.com/wazuh/wazuh-kibana-app/pull/3874) [#5143](https://github.com/wazuh/wazuh-kibana-app/pull/5143) [#5177](https://github.com/wazuh/wazuh-kibana-app/pull/5177)
- The input name was added and when the user adds a value the variable WAZUH_AGENT_NAME with its value appears in the installation command. [#4739](https://github.com/wazuh/wazuh-kibana-app/pull/4739)
- Redesign the SCA table from agent's dashboard [#4512](https://github.com/wazuh/wazuh-kibana-app/pull/4512)
- Enhanced the plugin setting description displayed in the UI and the configuration file. [#4501](https://github.com/wazuh/wazuh-kibana-app/pull/4501)
- Added validation to the plugin settings in the form of `Settings/Configuration` and the endpoint to update the plugin configuration [#4503](https://github.com/wazuh/wazuh-kibana-app/pull/4503)[#4785](https://github.com/wazuh/wazuh-kibana-app/pull/4785)
- Added new plugin settings to customize the header and footer on the PDF reports [#4505](https://github.com/wazuh/wazuh-kibana-app/pull/4505)[#4798](https://github.com/wazuh/wazuh-kibana-app/pull/4798)[#4805](https://github.com/wazuh/wazuh-kibana-app/pull/4805)
- Added a new plugin setting to enable or disable the customization [#4507](https://github.com/wazuh/wazuh-kibana-app/pull/4507)
- Added the ability to upload an image for the `customization.logo.*` settings in `Settings/Configuration` [#4504](https://github.com/wazuh/wazuh-kibana-app/pull/4504)
- Added macOS version to wizard deploy agent [#4867](https://github.com/wazuh/wazuh-kibana-app/pull/4867)
- Added powerPC architecture in redhat7, in the section 'Deploy new agent'. [#4833](https://github.com/wazuh/wazuh-kibana-app/pull/4833)
- Added a centralized service to handle the requests [#4831](https://github.com/wazuh/wazuh-kibana-app/pull/4831)
- Added data-test-subj create policy [#4873](https://github.com/wazuh/wazuh-kibana-app/pull/4873)
- Added extra steps message and new command for windows xp and windows server 2008, added alpine agent with all its steps. [#4933](https://github.com/wazuh/wazuh-kibana-app/pull/4933)
- Deploy new agent section: Added link for additional steps to alpine os. [#4933](https://github.com/wazuh/wazuh-kibana-app/pull/4933)
- Added file saving conditions in File Editor [#4970](https://github.com/wazuh/wazuh-kibana-app/pull/4970)
- Added character validation to avoid invalid agent names in the section 'Deploy new agent'. [#5021](https://github.com/wazuh/wazuh-kibana-app/pull/5021) [#5028](https://github.com/wazuh/wazuh-kibana-app/pull/5028)
- Added default selected options in Deploy Agent page [#5063](https://github.com/wazuh/wazuh-kibana-app/pull/5063)
- Added server address and wazuh protocol definition in Deploy agent section [#5166](https://github.com/wazuh/wazuh-kibana-app/pull/5166)

### Changed

- Changed the HTTP verb from `GET` to `POST` in the requests to login to the Wazuh API [#4103](https://github.com/wazuh/wazuh-kibana-app/pull/4103)
- Improved alerts summary performance [#4376](https://github.com/wazuh/wazuh-kibana-app/pull/4376) [#5071](https://github.com/wazuh/wazuh-kibana-app/pull/5071) [#5131](https://github.com/wazuh/wazuh-kibana-app/pull/5131)
- Improved Agents Overview performance [#4363](https://github.com/wazuh/wazuh-kibana-app/pull/4363) [#5076](https://github.com/wazuh/wazuh-kibana-app/pull/5076)
- Improved the message displayed when there is a versions mismatch between the Wazuh API and the Wazuh APP [#4529](https://github.com/wazuh/wazuh-kibana-app/pull/4529) [#4964](https://github.com/wazuh/wazuh-kibana-app/pull/4964)
- Independently load each dashboard from the `Agents Overview` page [#4363](https://github.com/wazuh/wazuh-kibana-app/pull/4363)
- The endpoint `/agents/summary/status` response was adapted. [#3874](https://github.com/wazuh/wazuh-kibana-app/pull/3874)
- Updated and added operating systems, versions, architectures commands of Install and enroll the agent and commands of Start the agent in the deploy new agent section [#4458](https://github.com/wazuh/wazuh-kibana-app/pull/4458)
- Added cluster's IP and protocol as suggestions in the agent deployment wizard. [#4776](https://github.com/wazuh/wazuh-kibana-app/pull/4776) [#4954](https://github.com/wazuh/wazuh-kibana-app/pull/4954)
- Show OS name and OS version in the agent installation wizard. [#4851](https://github.com/wazuh/wazuh-kibana-app/pull/4851)
- Changed the endpoint that updates the plugin configuration to support multiple settings. [#4501](https://github.com/wazuh/wazuh-kibana-app/pull/4501)
- The button to export the app logs is now disabled when there are no results, instead of showing an error toast [#4972](https://github.com/wazuh/wazuh-kibana-app/pull/4972)
- Updated the `winston` dependency to `3.5.1` [#4985](https://github.com/wazuh/wazuh-kibana-app/pull/4985)
- Updated the `pdfmake` dependency to `0.2.6` [#4985](https://github.com/wazuh/wazuh-kibana-app/pull/4985)
- The button to export the app logs is now disabled when there are no results, instead of showing an error toast [#4992](https://github.com/wazuh/wazuh-kibana-app/pull/4992)
- Updated `mocha` dependency to `10.1.0` [#5062](https://github.com/wazuh/wazuh-kibana-app/pull/5062)
- Updated `pdfmake` dependency to `0.2.7` [#5062](https://github.com/wazuh/wazuh-kibana-app/pull/5062)
- Unify the SCA check result label name [#5031](https://github.com/wazuh/wazuh-kibana-app/pull/5031)

### Fixed

- Fixed nested fields filtering in dashboards tables and KPIs [#4425](https://github.com/wazuh/wazuh-kibana-app/pull/4425)
- Fixed nested field rendering in security alerts table details [#4428](https://github.com/wazuh/wazuh-kibana-app/pull/4428) [#4925](https://github.com/wazuh/wazuh-kibana-app/pull/4925)
- Fixed a bug where the Wazuh logo was used instead of the custom one [#4539](https://github.com/wazuh/wazuh-kibana-app/pull/4539)
- Fixed rendering problems of the `Agent Overview` section in low resolutions [#4516](https://github.com/wazuh/wazuh-kibana-app/pull/4516)
- Fixed issue when logging out from Wazuh when SAML is enabled [#4595](https://github.com/wazuh/wazuh-kibana-app/issues/4595)
- Fixed server errors with code 500 when the Wazuh API is not reachable / up. [#4710](https://github.com/wazuh/wazuh-kibana-app/pull/4710) [#4728](https://github.com/wazuh/wazuh-kibana-app/pull/4728) [#4971](https://github.com/wazuh/wazuh-kibana-app/pull/4971)
- Fixed pagination to SCA table [#4653](https://github.com/wazuh/wazuh-kibana-app/issues/4653) [#5010](https://github.com/wazuh/wazuh-kibana-app/pull/5010)
- Fixed WAZUH_PROTOCOL param suggestion [#4849](https://github.com/wazuh/wazuh-kibana-app/pull/4849)
- Raspbian OS, Ubuntu, Amazon Linux and Amazon Linux 2 commands in the wizard deploy agent now change when a different architecture is selected [#4876](https://github.com/wazuh/wazuh-kibana-app/pull/4876) [#4880](https://github.com/wazuh/wazuh-kibana-app/pull/4880)
- Disabled unmapped fields filter in Security Events alerts table [#4929](https://github.com/wazuh/wazuh-kibana-app/pull/4929)
- Fixed the agents wizard OS styles and their versions. [#4832](https://github.com/wazuh/wazuh-kibana-app/pull/4832) [#4838](https://github.com/wazuh/wazuh-kibana-app/pull/4838)
- Fixed the manager option in the agent deployment section [#4981](https://github.com/wazuh/wazuh-kibana-app/pull/4981)
- Fixed Inventory checks table filters by stats [#4999](https://github.com/wazuh/wazuh-kibana-app/pull/4999) [#5031](https://github.com/wazuh/wazuh-kibana-app/pull/5031)
- Fixed commands in the deploy new agent section(most of the commands are missing '-1') [#4962](https://github.com/wazuh/wazuh-kibana-app/pull/4962)
- Fixed agent installation command for macOS in the deploy new agent section. [#4968](https://github.com/wazuh/wazuh-kibana-app/pull/4968)
- Deploy new agent section: Fixed the way macos versions and architectures were displayed, fixed the way agents were displayed, fixed the way ubuntu versions were displayed. [#4933](https://github.com/wazuh/wazuh-kibana-app/pull/4933)
- Fixed agent deployment instructions for HP-UX and Solaris. [#4943](https://github.com/wazuh/wazuh-kibana-app/pull/4943)
- Fixed Inventory checks table filters by stats [#4999](https://github.com/wazuh/wazuh-kibana-app/pull/4999)
- Fixed agent installation command for macOS in the deploy new agent section. [#4983](https://github.com/wazuh/wazuh-kibana-app/pull/4983)
- Fixed vulnerabilities default last scan date formatter [#4975](https://github.com/wazuh/wazuh-kibana-app/pull/4975)
- A solaris command has been fixed [#5035](https://github.com/wazuh/wazuh-kibana-app/pull/5035)
- Fixed commands: Aix, OpenSUSE, Alpine, Suse11, Fedora, HP, Oracle Linux 5, Amazon Linux 2, Centos5. Changed the word 'or higher' in buttons to '+'.Fixed validations for Hp, Solaris and Alpine. [#5045](https://github.com/wazuh/wazuh-kibana-app/pull/5045)
- Fixed error in Github module PDF report. [#5069](https://github.com/wazuh/wazuh-kibana-app/pull/5069)
- Fixed password input in deploy new agent section [#5098](https://github.com/wazuh/wazuh-kibana-app/pull/5098)
- Fixed error when clicking on the selectors of agents in the group agents management [#5094](https://github.com/wazuh/wazuh-kibana-app/pull/5094)
- Fixed mispelling in the NIST module [#5107](https://github.com/wazuh/wazuh-kibana-app/pull/5107)
- Fixed Inventory module for solaris agents [#5144](https://github.com/wazuh/wazuh-kibana-app/pull/5144)
- Fixed Statistic cronjob bulk document insert [#5150](https://github.com/wazuh/wazuh-kibana-app/pull/5150)
- Fixed the style of the buttons showing more event information in the event view table. [#5137](https://github.com/wazuh/wazuh-kibana-app/pull/5137)

### Removed

- Removed the `angular-chart.js` dependency [#4985](https://github.com/wazuh/wazuh-kibana-app/pull/4985)
- Removed the `pug-loader` dependency [#5062](https://github.com/wazuh/wazuh-kibana-app/pull/5062)
- Removed unused file related to agent menu [#5103](https://github.com/wazuh/wazuh-kibana-app/pull/5103)

## Wazuh v4.3.10 - Kibana 7.10.2, 7.16.x, 7.17.x - Revision 4311

### Fixed

- Fixed issue when logging out from Wazuh when SAML is enabled [#4815](https://github.com/wazuh/wazuh-kibana-app/issues/4815)

## Wazuh v4.3.9 - Kibana 7.10.2, 7.16.x, 7.17.x - Revision 4310

### Added

- Support for Wazuh 4.3.9

## Wazuh v4.3.8 - Kibana 7.10.2, 7.16.x, 7.17.x - Revision 4309

### Added

- Support for Wazuh 4.3.8

## Wazuh v4.3.7 - Kibana 7.10.2, 7.16.x, 7.17.x - Revision 4308

### Fixed

- Wazuh.yml review: fixed link to web documentation, improved in-file documentation and fixed some grammatical errors. [#4378](https://github.com/wazuh/wazuh-kibana-app/pull/4378) [#4399](https://github.com/wazuh/wazuh-kibana-app/pull/4399)
- Fixed an error during the generation of a group's report, if the request to the Wazuh API fails [#4350](https://github.com/wazuh/wazuh-kibana-app/pull/4350)
- Fixed a problem with the group's report, when the group has no agents [#4350](https://github.com/wazuh/wazuh-kibana-app/pull/4350)
- Fixed path in logo customization section [#4352](https://github.com/wazuh/wazuh-kibana-app/pull/4352)
- Fixed a TypeError in Firefox. Change the Get request that was made with a Kibana core.http.get(/api/check-wazuh) resource to the WzRequest.genericReq resource and it no longer fails, also add a test capture to public/plugin.ts that wraps the request and in case of failure, the error is detected when the browser does not work with the V8 engine. [#4362](https://github.com/wazuh/wazuh-kibana-app/pull/4362)
- Fixed an error of an undefined username hash related to reporting when using Kibana with X-Pack and security was disabled [#4358](https://github.com/wazuh/wazuh-kibana-app/pull/4358)
- Fixed persistence of the plugin registry file between updates [#4359](https://github.com/wazuh/wazuh-kibana-app/pull/4359)
- Fixed searchbar error on SCA Inventory table [#4367](https://github.com/wazuh/wazuh-kibana-app/pull/4367)
- Fixed a routes loop when reinstalling Wazuh indexer [#4373](https://github.com/wazuh/wazuh-kibana-app/pull/4373)

# Removed

- Removed the use of `manager_host` field related to agent information of Wazuh API responses, which is obsolete [#4350](https://github.com/wazuh/wazuh-kibana-app/pull/4350)

## Wazuh v4.3.6 - Kibana 7.10.2, 7.16.x, 7.17.x - Revision 4307

### Fixed

- Fixed the search bar component to properly distinguish conjuntion operators (AND, OR) [#4326](https://github.com/wazuh/wazuh-kibana-app/pull/4326)
- Fixed documentation link titles to match the documentation sections to redirect to [#4301](https://github.com/wazuh/wazuh-kibana-app/pull/4301)
- Fixed missing documentation references to the Agent's overview, Agent's Integrity monitoring, and Agent's Inventory data sections, when the agent has never connected. [#4301](https://github.com/wazuh/wazuh-kibana-app/pull/4301)
- The references to the documentation site now links to the appropriate version [#4301](https://github.com/wazuh/wazuh-kibana-app/pull/4301)
- Fixed missing documentation link in the Docker Listener module [#4301](https://github.com/wazuh/wazuh-kibana-app/pull/4301)
- Fixed broken links to the documentation site [#4301](https://github.com/wazuh/wazuh-kibana-app/pull/4301)
- Fix Rules, Decoders and CDB lists uploaders to show errors appropriately [#4307](https://github.com/wazuh/wazuh-kibana-app/pull/4307)
- Sanitize report's inputs and usernames [#4330](https://github.com/wazuh/wazuh-kibana-app/pull/4330)

## Wazuh v4.3.5 - Kibana 7.10.2, 7.16.x, 7.17.x - Revision 4306

### Added

- Added to the interface API messages in the Ruleset test module [#4244](https://github.com/wazuh/wazuh-kibana-app/pull/4244)
- Added authorization prompt in Mitre > Intelligence [#4261](https://github.com/wazuh/wazuh-kibana-app/pull/4261)
- Added a more descriptive message when there is an error related to the user permissions when getting the list of index patterns in a route resolver [#4280](https://github.com/wazuh/wazuh-kibana-app/pull/4280)

### Changed

- Changed the reference from Manager to Wazuh server in the guide to deploy a new agent [#4239](https://github.com/wazuh/wazuh-kibana-app/pull/4239)
- Removed the filtered tags because they were not supported by the API endpoint [#4267](https://github.com/wazuh/wazuh-kibana-app/pull/4267)
- Changed styles in visualizations. [#4254](https://github.com/wazuh/wazuh-kibana-app/pull/4254)

### Fixed

- Fixed type error when changing screen size in agents section [#4233](https://github.com/wazuh/wazuh-kibana-app/pull/4233)
- Removed a logged error that appeared when the `statistics` tasks tried to create an index with the same name, causing the second task to fail on the creation of the index because it already exists [#4235](https://github.com/wazuh/wazuh-kibana-app/pull/4235)
- Fixed a UI crash due to a query with syntax errors in `Modules/Security events` [#4237](https://github.com/wazuh/wazuh-kibana-app/pull/4237)
- Fixed an error when generating a module report after changing the selected agent [#4240](https://github.com/wazuh/wazuh-kibana-app/pull/4240)
- Fixed an unhandled error when a Wazuh API request failed in the dev tools [#4266](https://github.com/wazuh/wazuh-kibana-app/pull/4266)
- Fixed an error related to `API not available` when saving the manager configuration and restarting the manager from `Management/Configuration/Edit configuration` on manager mode [#4264](https://github.com/wazuh/wazuh-kibana-app/pull/4264)
- Fixed a UI problem that required scrolling to see the logs in Management/Logs and Settings/Logs [#4253](https://github.com/wazuh/wazuh-kibana-app/pull/4253)

## Wazuh v4.3.4 - Kibana 7.10.2, 7.16.x, 7.17.x - Revision 4305

### Added

- Added the `pending` agent status to some sections that was missing
  [#4166](https://github.com/wazuh/wazuh-kibana-app/pull/4166)
  [#4188](https://github.com/wazuh/wazuh-kibana-app/pull/4188)

### Changed

- Replaced the visualization of `Status` panel in `Agents` [#4166](https://github.com/wazuh/wazuh-kibana-app/pull/4166) [#4196](https://github.com/wazuh/wazuh-kibana-app/pull/4196)
- Replaced the visualization of policy in `Modules/Security configuration assessment/Inventory` [#4166](https://github.com/wazuh/wazuh-kibana-app/pull/4166)
- Consistency in the colors and labels used for the agent status [#4166](https://github.com/wazuh/wazuh-kibana-app/pull/4166) [#4199](https://github.com/wazuh/wazuh-kibana-app/issues/4199)
- Replaced how the full and partial scan dates are displayed in the `Details` panel of `Vulnerabilities/Inventory` [#4169](https://github.com/wazuh/wazuh-kibana-app/pull/4169)

### Fixed

- Maintain the filters when clicking on the `Visualize` button of a document field from `<Module>/Events` and redirects to the `lens` plugin [#4157](https://github.com/wazuh/wazuh-kibana-app/pull/4157)
- Fixed that the platform visualizations didn't use some definitions related to the UI on Kibana 7.10.2 [#4166](https://github.com/wazuh/wazuh-kibana-app/pull/4166)
- Fixed a toast message with a successful process appeared when removing an agent of a group in `Management/Groups` and the agent appears in the agent list after refreshing the table [#4167](https://github.com/wazuh/wazuh-kibana-app/pull/4167)
- Fixed import of an empty rule or decoder file [#4176](https://github.com/wazuh/wazuh-kibana-app/pull/4176)
- Fixed overwriting of rule and decoder imports [#4180](https://github.com/wazuh/wazuh-kibana-app/pull/4180)
- Fixed missing background in the status graph tooltip in agents [#4198](https://github.com/wazuh/wazuh-kibana-app/pull/4198)
- Fixed the problem allowing to remove the filters from the module [#4219](https://github.com/wazuh/wazuh-kibana-app/pull/4219)

## Wazuh v4.3.3 - Kibana 7.10.2, 7.16.x, 7.17.x - Revision 4304

### Fixed

- Fixed the implicit filters in modules can be removed [#4146](https://github.com/wazuh/wazuh-kibana-app/pull/4146)
- Fixed Wazuh Dashboard troubleshooting url [#4150](https://github.com/wazuh/wazuh-kibana-app/pull/4150)

## Wazuh v4.3.2 - Kibana 7.10.2 , 7.16.x, 7.17.x - Revision 4303

### Added

- Support for Wazuh 4.3.2

## Wazuh v4.2.7 - Kibana 7.10.2, 7.11.2, 7.12.1, 7.13.0, 7.13.1, 7.13.2, 7.13.3, 7.13.4, 7.14.0, 7.14.1, 7.14.2 - Revision 4208

### Added

- Support for Wazuh 4.2.7

## Wazuh v4.3.1 - Kibana 7.10.2 , 7.16.x, 7.17.x - Revision 4302

### Added

- Added PowerShell version warning to Windows agent installation wizard [#4142](https://github.com/wazuh/wazuh-kibana-app/pull/4142)
- A new workflow is added to perform backports to specific branches [#4149](https://github.com/wazuh/wazuh-kibana-app/pull/4149)

### Fixed

- Fixed the falsy values are displayed as not defined and enhanced the output of `Ruleset Test` [#4141](https://github.com/wazuh/wazuh-kibana-app/pull/4141)

## Wazuh v4.3.0 - Kibana 7.10.2, 7.16.x, 7.17.x - Revision 4301

### Added

- Support for Kibana 7.16.x
- Support for Kibana 7.17.x
- Added GitHub and Office365 modules [#3557](https://github.com/wazuh/wazuh-kibana-app/pull/3557)
- Added a new `Panel` module tab for GitHub and Office365 modules
  [#3541](https://github.com/wazuh/wazuh-kibana-app/pull/3541)
  [#3945](https://github.com/wazuh/wazuh-kibana-app/pull/3945)
  [#3952](https://github.com/wazuh/wazuh-kibana-app/pull/3952)
- Added ability to filter the results fo the `Network Ports` table in the `Inventory data` section [#3639](https://github.com/wazuh/wazuh-kibana-app/pull/3639)
- Added new endpoint service to collect the frontend logs into a file [#3324](https://github.com/wazuh/wazuh-kibana-app/pull/3324)
- Improved the frontend handle errors strategy: UI, Toasts, console log and log in file
  [#3327](https://github.com/wazuh/wazuh-kibana-app/pull/3327)
  [#3321](https://github.com/wazuh/wazuh-kibana-app/pull/3321)
  [#3367](https://github.com/wazuh/wazuh-kibana-app/pull/3367)
  [#3373](https://github.com/wazuh/wazuh-kibana-app/pull/3373)
  [#3374](https://github.com/wazuh/wazuh-kibana-app/pull/3374)
  [#3390](https://github.com/wazuh/wazuh-kibana-app/pull/3390)  
  [#3410](https://github.com/wazuh/wazuh-kibana-app/pull/3410)
  [#3408](https://github.com/wazuh/wazuh-kibana-app/pull/3408)
  [#3429](https://github.com/wazuh/wazuh-kibana-app/pull/3429)
  [#3427](https://github.com/wazuh/wazuh-kibana-app/pull/3427)
  [#3417](https://github.com/wazuh/wazuh-kibana-app/pull/3417)
  [#3462](https://github.com/wazuh/wazuh-kibana-app/pull/3462)
  [#3451](https://github.com/wazuh/wazuh-kibana-app/pull/3451)
  [#3442](https://github.com/wazuh/wazuh-kibana-app/pull/3442)
  [#3480](https://github.com/wazuh/wazuh-kibana-app/pull/3480)
  [#3472](https://github.com/wazuh/wazuh-kibana-app/pull/3472)
  [#3434](https://github.com/wazuh/wazuh-kibana-app/pull/3434)
  [#3392](https://github.com/wazuh/wazuh-kibana-app/pull/3392)
  [#3404](https://github.com/wazuh/wazuh-kibana-app/pull/3404)
  [#3432](https://github.com/wazuh/wazuh-kibana-app/pull/3432)
  [#3415](https://github.com/wazuh/wazuh-kibana-app/pull/3415)
  [#3469](https://github.com/wazuh/wazuh-kibana-app/pull/3469)
  [#3448](https://github.com/wazuh/wazuh-kibana-app/pull/3448)
  [#3465](https://github.com/wazuh/wazuh-kibana-app/pull/3465)
  [#3464](https://github.com/wazuh/wazuh-kibana-app/pull/3464)
  [#3478](https://github.com/wazuh/wazuh-kibana-app/pull/3478)
  [#4116](https://github.com/wazuh/wazuh-kibana-app/pull/4116)
- Added Intelligence tab to Mitre Att&ck module [#3368](https://github.com/wazuh/wazuh-kibana-app/pull/3368) [#3344](https://github.com/wazuh/wazuh-kibana-app/pull/3344) [#3726](https://github.com/wazuh/wazuh-kibana-app/pull/3726)
- Added sample data for office365 events [#3424](https://github.com/wazuh/wazuh-kibana-app/pull/3424)
- Created a separate component to check for sample data [#3475](https://github.com/wazuh/wazuh-kibana-app/pull/3475)
- Added a new hook for getting value suggestions [#3506](https://github.com/wazuh/wazuh-kibana-app/pull/3506)
- Added dinamic simple filters and adding simple GitHub filters fields [3531](https://github.com/wazuh/wazuh-kibana-app/pull/3531)
- Added configuration viewer for Module Office365 on Management > Configuration [#3524](https://github.com/wazuh/wazuh-kibana-app/pull/3524)
- Added base Module Panel view with Office365 setup [#3518](https://github.com/wazuh/wazuh-kibana-app/pull/3518)
- Added specifics and custom filters for Office365 search bar [#3533](https://github.com/wazuh/wazuh-kibana-app/pull/3533)
- Adding Pagination and filter to drilldown tables at Office pannel [#3544](https://github.com/wazuh/wazuh-kibana-app/pull/3544).
- Simple filters change between panel and drilldown panel [#3568](https://github.com/wazuh/wazuh-kibana-app/pull/3568).
- Added new fields in Inventory table and Flyout Details [#3525](https://github.com/wazuh/wazuh-kibana-app/pull/3525)
- Added columns selector in agents table [#3691](https://github.com/wazuh/wazuh-kibana-app/pull/3691)
- Added a new workflow for create wazuh packages [#3742](https://github.com/wazuh/wazuh-kibana-app/pull/3742)
- Run `template` and `fields` checks in the health check depends on the app configuration [#3783](https://github.com/wazuh/wazuh-kibana-app/pull/3783)
- Added a toast message when there is an error creating a new group [#3804](https://github.com/wazuh/wazuh-kibana-app/pull/3804)
- Added a step to start the agent to the deploy new Windowns agent guide [#3846](https://github.com/wazuh/wazuh-kibana-app/pull/3846)
- Added agents windows events config tab [#3905](https://github.com/wazuh/wazuh-kibana-app/pull/3905)
- Added 3 new panels to `Vulnerabilities/Inventory` [#3893](https://github.com/wazuh/wazuh-kibana-app/pull/3893)
- Added new fields of `Vulnerabilities` to the details flyout [#3893](https://github.com/wazuh/wazuh-kibana-app/pull/3893) [#3908](https://github.com/wazuh/wazuh-kibana-app/pull/3908)
- Added missing fields used in visualizations to the known fiels related to alerts [#3924](https://github.com/wazuh/wazuh-kibana-app/pull/3924)
- Added troubleshooting link to "index pattern was refreshed" toast [#3946](https://github.com/wazuh/wazuh-kibana-app/pull/3946)
- Added more number options to the tables widget in Modules -> "Mitre" [#4041](https://github.com/wazuh/wazuh-kibana-app/pull/4066)
- Management -> groups -> agent: Selectors appear when there are more than 3 options [#4126](https://github.com/wazuh/wazuh-kibana-app/pull/4126)

### Changed

- Changed ossec to wazuh in sample-data [#3121](https://github.com/wazuh/wazuh-kibana-app/pull/3121)
- Changed empty fields in FIM tables and `syscheck.value_name` in discovery now show an empty tag for visual clarity [#3279](https://github.com/wazuh/wazuh-kibana-app/pull/3279)
- Adapted the Mitre tactics and techniques resources to use the API endpoints [#3346](https://github.com/wazuh/wazuh-kibana-app/pull/3346)
- Moved the filterManager subscription to the hook useFilterManager [#3517](https://github.com/wazuh/wazuh-kibana-app/pull/3517)
- Change filter from is to is one of in custom searchbar [#3529](https://github.com/wazuh/wazuh-kibana-app/pull/3529)
- Refactored as module tabs and buttons are rendered [#3494](https://github.com/wazuh/wazuh-kibana-app/pull/3494)
- Updated the deprecated and added new references authd [#3663](https://github.com/wazuh/wazuh-kibana-app/pull/3663) [#3806](https://github.com/wazuh/wazuh-kibana-app/pull/3806)
- Added time subscription to Discover component [#3549](https://github.com/wazuh/wazuh-kibana-app/pull/3549)
- Refactored as module tabs and buttons are rendered [#3494](https://github.com/wazuh/wazuh-kibana-app/pull/3494)
- Testing logs using the Ruletest Test don't display the rule information if not matching a rule. [#3446](https://github.com/wazuh/wazuh-kibana-app/pull/3446)
- Changed format permissions in FIM inventory [#3649](https://github.com/wazuh/wazuh-kibana-app/pull/3649)
- Changed of request for one that does not return data that is not necessary to optimize times. [#3686](https://github.com/wazuh/wazuh-kibana-app/pull/3686) [#3728](https://github.com/wazuh/wazuh-kibana-app/pull/3728)
- Rebranding. Replaced the brand logos, set module icons with brand colors [#3788](https://github.com/wazuh/wazuh-kibana-app/pull/3788)
- Changed user for sample data management [#3795](https://github.com/wazuh/wazuh-kibana-app/pull/3795)
- Changed agent install codeblock copy button and powershell terminal warning [#3792](https://github.com/wazuh/wazuh-kibana-app/pull/3792)
- Refactored as the plugin platform name and references is managed [#3811](https://github.com/wazuh/wazuh-kibana-app/pull/3811)
- Removed `Dashboard` tab for the `Vulnerabilities` modules [#3893](https://github.com/wazuh/wazuh-kibana-app/pull/3893)
- Display all fields in the `Table` tab when expading an alert row in the alerts tables of flyouts and the `Modules/Security Events/Dashboard` table [#3908](https://github.com/wazuh/wazuh-kibana-app/pull/3908)
- Refactored the table in `Vulnerabilities/Inventory` [#3196](https://github.com/wazuh/wazuh-kibana-app/pull/3196)
- Changed Google Groups app icons [#3949](https://github.com/wazuh/wazuh-kibana-app/pull/3949)
- Removed sorting for `Agents` or `Configuration checksum` column in the table of `Management/Groups` due to this is not supported by the API [#3857](https://github.com/wazuh/wazuh-kibana-app/pull/3857)
- Changed messages in the agent installation guide [#4040](https://github.com/wazuh/wazuh-kibana-app/pull/4040)
- Changed the default `wazuh.statistics.shards` setting from `2` to `1` [#4055](https://github.com/wazuh/wazuh-kibana-app/pull/4055)
- Removed the migration tasks in the `.wazuh` and `.wazuh-version` indices [#4098](https://github.com/wazuh/wazuh-kibana-app/pull/4098)
- Separated the actions of viewing and editing the `agent.conf` group file [#4114](https://github.com/wazuh/wazuh-kibana-app/pull/4114)

### Fixed

- Fixed creation of log files [#3384](https://github.com/wazuh/wazuh-kibana-app/pull/3384)
- Fixed double fetching alerts count when pinnin/unpinning the agent in Mitre Att&ck/Framework [#3484](https://github.com/wazuh/wazuh-kibana-app/pull/3484)
- Query config refactor [#3490](https://github.com/wazuh/wazuh-kibana-app/pull/3490)
- Fixed rules and decoders test flyout clickout event [#3412](https://github.com/wazuh/wazuh-kibana-app/pull/3412)
- Notify when you are registering an agent without permissions [#3430](https://github.com/wazuh/wazuh-kibana-app/pull/3430)
- Remove not used `redirectRule` query param when clicking the row table on CDB Lists/Decoders [#3438](https://github.com/wazuh/wazuh-kibana-app/pull/3438)
- Fixed the code overflows over the line numbers in the API Console editor [#3439](https://github.com/wazuh/wazuh-kibana-app/pull/3439)
- Don't open the main menu when changing the seleted API or index pattern [#3440](https://github.com/wazuh/wazuh-kibana-app/pull/3440)
- Fix error message in conf managment [#3443](https://github.com/wazuh/wazuh-kibana-app/pull/3443)
- Fix size api selector when name is too long [#3445](https://github.com/wazuh/wazuh-kibana-app/pull/3445)
- Fixed error when edit a rule or decoder [#3456](https://github.com/wazuh/wazuh-kibana-app/pull/3456)
- Fixed index pattern selector doesn't display the ignored index patterns [#3458](https://github.com/wazuh/wazuh-kibana-app/pull/3458)
- Fixed error in /Management/Configuration when cluster is disabled [#3553](https://github.com/wazuh/wazuh-kibana-app/pull/3553)
- Fix the pinned filters were removed when accessing to the `Panel` tab of a module [#3565](https://github.com/wazuh/wazuh-kibana-app/pull/3565)
- Fixed multi-select component searcher handler [#3645](https://github.com/wazuh/wazuh-kibana-app/pull/3645)
- Fixed order logs properly in Management/Logs [#3609](https://github.com/wazuh/wazuh-kibana-app/pull/3609)
- Fixed the Wazuh API requests to `GET //` [#3661](https://github.com/wazuh/wazuh-kibana-app/pull/3661)
- Fixed missing mitre tactics [#3675](https://github.com/wazuh/wazuh-kibana-app/pull/3675)
- Fix CDB list view not working with IPv6 [#3488](https://github.com/wazuh/wazuh-kibana-app/pull/3488)
- Fixed the bad requests using Console tool to `PUT /active-response` API endpoint [#3466](https://github.com/wazuh/wazuh-kibana-app/pull/3466)
- Fixed group agent management table does not update on error [#3605](https://github.com/wazuh/wazuh-kibana-app/pull/3605)
- Fixed not showing packages details in agent inventory for a freeBSD agent SO [#3651](https://github.com/wazuh/wazuh-kibana-app/pull/3651)
- Fixed wazuh token deleted twice [#3652](https://github.com/wazuh/wazuh-kibana-app/pull/3652)
- Fixed handler of error on dev-tools [#3687](https://github.com/wazuh/wazuh-kibana-app/pull/3687)
- Fixed compatibility wazuh 4.3 - kibana 7.13.4 [#3685](https://github.com/wazuh/wazuh-kibana-app/pull/3685)
- Fixed registry values without agent pinned in FIM>Events [#3689](https://github.com/wazuh/wazuh-kibana-app/pull/3689)
- Fixed breadcrumbs style compatibility for Kibana 7.14.2 [#3688](https://github.com/wazuh/wazuh-kibana-app/pull/3688)
- Fixed security alerts table when filters change [#3682](https://github.com/wazuh/wazuh-kibana-app/pull/3682)
- Fixed error that shows we're using X-Pack when we have Basic [#3692](https://github.com/wazuh/wazuh-kibana-app/pull/3692)
- Fixed blank screen in Kibana 7.10.2 [#3700](https://github.com/wazuh/wazuh-kibana-app/pull/3700)
- Fixed related decoder link undefined parameters error [#3704](https://github.com/wazuh/wazuh-kibana-app/pull/3704)
- Fixing Flyouts in Kibana 7.14.2 [#3708](https://github.com/wazuh/wazuh-kibana-app/pull/3708)
- Fixing the bug of index patterns in health-check due to bad copy of a PR [#3707](https://github.com/wazuh/wazuh-kibana-app/pull/3707)
- Fixed styles and behaviour of button filter in the flyout of `Inventory` section for `Integrity monitoring` and `Vulnerabilities` modules [#3733](https://github.com/wazuh/wazuh-kibana-app/pull/3733)
- Fixed height of `Evolution` card in the `Agents` section when has no data for the selected time range [#3733](https://github.com/wazuh/wazuh-kibana-app/pull/3733)
- Fix clearing the query filter doesn't update the data in Office 365 and GitHub Panel tab [#3722](https://github.com/wazuh/wazuh-kibana-app/pull/3722)
- Fix wrong deamons in filter list [#3710](https://github.com/wazuh/wazuh-kibana-app/pull/3710)
- Fixing bug when create filename with spaces and throws a bad error [#3724](https://github.com/wazuh/wazuh-kibana-app/pull/3724)
- Fixing bug in security User flyout nonexistant unsubmitted changes warning [#3731](https://github.com/wazuh/wazuh-kibana-app/pull/3731)
- Fixing redirect to new tab when click in a link [#3732](https://github.com/wazuh/wazuh-kibana-app/pull/3732)
- Fixed missing settings in `Management/Configuration/Global configuration/Global/Main settings` [#3737](https://github.com/wazuh/wazuh-kibana-app/pull/3737)
- Fixed `Maximum call stack size exceeded` error exporting key-value pairs of a CDB List [#3738](https://github.com/wazuh/wazuh-kibana-app/pull/3738)
- Fixed regex lookahead and lookbehind for safari [#3741](https://github.com/wazuh/wazuh-kibana-app/pull/3741)
- Fixed Vulnerabilities Inventory flyout details filters [#3744](https://github.com/wazuh/wazuh-kibana-app/pull/3744)
- Removed api selector toggle from settings menu since it performed no useful function [#3604](https://github.com/wazuh/wazuh-kibana-app/pull/3604)
- Fixed the requests get [#3661](https://github.com/wazuh/wazuh-kibana-app/pull/3661)
- Fixed Dashboard PDF report error when switching pinned agent state [#3748](https://github.com/wazuh/wazuh-kibana-app/pull/3748)
- Fixed the rendering of the command to deploy new Windows agent not working in some Kibana versions [#3753](https://github.com/wazuh/wazuh-kibana-app/pull/3753)
- Fixed action buttons overlaying to the request text in Tools/API Console [#3772](https://github.com/wazuh/wazuh-kibana-app/pull/3772)
- Fix `Rule ID` value in reporting tables related to top results [#3774](https://github.com/wazuh/wazuh-kibana-app/issues/3774)
- Fixed github/office365 multi-select filters suggested values [#3787](https://github.com/wazuh/wazuh-kibana-app/pull/3787)
- Fix updating the aggregation data of Panel section when changing the time filter [#3790](https://github.com/wazuh/wazuh-kibana-app/pull/3790)
- Removed the button to remove an agent for a group in the agents' table when it is the default group [#3804](https://github.com/wazuh/wazuh-kibana-app/pull/3804)
- Fixed add single agent to group [#3776](https://github.com/wazuh/wazuh-kibana-app/pull/3776)
- Fix the implicit filters from the search bar can be removables [#3777](https://github.com/wazuh/wazuh-kibana-app/pull/3777)
- Fixed Office365/Github module the side panel tab [#3778](https://github.com/wazuh/wazuh-kibana-app/pull/3778)
- Fixed no wrap text in MITRE ATT&CK intelligence table [#3780](https://github.com/wazuh/wazuh-kibana-app/pull/3780)
- Fixed visualization tooltip position [#3781](https://github.com/wazuh/wazuh-kibana-app/pull/3781)
- Fixed github/office365 multi-select filters suggested values [#3787](https://github.com/wazuh/wazuh-kibana-app/pull/3787)
- Fixed the styles on the evolution card [#3796](https://github.com/wazuh/wazuh-kibana-app/pull/3796)
- Fixed internal user no longer needs permission to make x-pack detection request [#3831](https://github.com/wazuh/wazuh-kibana-app/pull/3831)
- Fixed agents details card style [#3845](https://github.com/wazuh/wazuh-kibana-app/pull/3845) [#3860](https://github.com/wazuh/wazuh-kibana-app/pull/3860)
- Fixed agents evolutions card [#3854](https://github.com/wazuh/wazuh-kibana-app/pull/3854)
- Fixed search bar query sanitizing in PDF report [#3861](https://github.com/wazuh/wazuh-kibana-app/pull/3861)
- Fixed routing redirection in events documents discover links [#3866](https://github.com/wazuh/wazuh-kibana-app/pull/3866)
- Fixed health-check [#3868](https://github.com/wazuh/wazuh-kibana-app/pull/3868)
- Fixed refreshing agents evolution visualization [#3894](https://github.com/wazuh/wazuh-kibana-app/pull/3894)
- Fixed an error when generating PDF reports due to Wazuh API token expiration [#3881](https://github.com/wazuh/wazuh-kibana-app/pull/3881)
- Fixed the table of Vulnerabilities/Inventory doesn't reload when changing the selected agent [#3901](https://github.com/wazuh/wazuh-kibana-app/pull/3901)
- Fixed backslash breaking exported JSON result [#3909](https://github.com/wazuh/wazuh-kibana-app/pull/3909)
- Fixed the Events view multiple "The index pattern was refreshed successfully" toast [#3937](https://github.com/wazuh/wazuh-kibana-app/pull/3937)
- Fixed a rendering problem in the map visualizations [#3942](https://github.com/wazuh/wazuh-kibana-app/pull/3942)
- Parse error when using `#` character not at the beginning of the line [#3877](https://github.com/wazuh/wazuh-kibana-app/pull/3877)
- Fixed the `rule.mitre.id` cell enhancement that doesn't support values with sub techniques [#3944](https://github.com/wazuh/wazuh-kibana-app/pull/3944)
- Fixed error not working the alerts displayed when changing the selected time in some flyouts [#3947](https://github.com/wazuh/wazuh-kibana-app/pull/3947) [#4115](https://github.com/wazuh/wazuh-kibana-app/pull/4115)
- Fixed the user can not logout when the Kibana server has a basepath configurated [#3957](https://github.com/wazuh/wazuh-kibana-app/pull/3957)
- Fixed fatal cron-job error when Wazuh API is down [#3991](https://github.com/wazuh/wazuh-kibana-app/pull/3991)
- Fixed circular re-directions when API errors are handled [#4079](https://github.com/wazuh/wazuh-kibana-app/pull/4079)
- Fixed agent breadcrumb routing minor error [#4101](https://github.com/wazuh/wazuh-kibana-app/pull/4101)
- Fixed selected text not visible in API Console [#4102](https://github.com/wazuh/wazuh-kibana-app/pull/4102)
- Fixed the 'missing parameters' error on the Manager Logs [#4110](https://github.com/wazuh/wazuh-kibana-app/pull/4110)
- Fixed undefined input reference when switching between rule set view and rule files view [#4125](https://github.com/wazuh/wazuh-kibana-app/pull/4125)
- Fixed not found FIM file toast error #4124 [#4124](https://github.com/wazuh/wazuh-kibana-app/pull/4124)
- Fixed "See full error" on error toast [#4119](https://github.com/wazuh/wazuh-kibana-app/pull/4119)
- Fixed not being able to remove custom filters. [#4112](https://github.com/wazuh/wazuh-kibana-app/pull/4112)
- Fixed spinner not showing when export button is clicked in management views [#4120](https://github.com/wazuh/wazuh-kibana-app/pull/4120)
- Correction of field and value in the section: last registered agent [#4127](https://github.com/wazuh/wazuh-kibana-app/pull/4127)
- Fixed the download agent installer command [#4132] (https://github.com/wazuh/wazuh-kibana-app/pull/4132)

## Wazuh v4.2.6 - Kibana 7.10.2, 7.11.2, 7.12.1, 7.13.0, 7.13.1, 7.13.2, 7.13.3, 7.13.4, 7.14.0, 7.14.1, 7.14.2 - Revision 4207

### Added

- Support for Kibana 7.13.4
- Support for Kibana 7.14.2
- Hide the `telemetry` banner [#3709](https://github.com/wazuh/wazuh-kibana-app/pull/3709)

### Fixed

- Fixed compatibility Wazuh 4.2 - Kibana 7.13.4 [#3653](https://github.com/wazuh/wazuh-kibana-app/pull/3653)
- Fixed interative register windows agent screen error [#3654](https://github.com/wazuh/wazuh-kibana-app/pull/3654)
- Fixed breadcrumbs style compatibility for Kibana 7.14.2 [#3668](https://github.com/wazuh/wazuh-kibana-app/pull/3668)
- Fixed Wazuh token is not removed after logout in Kibana 7.13 [#3670](https://github.com/wazuh/wazuh-kibana-app/pull/3670)
- Fixed Group Configuration and Management configuration error after trying to going back after you save [#3672](https://github.com/wazuh/wazuh-kibana-app/pull/3672)
- Fixing EuiPanels in Overview Sections and disabled text in WzMenu [#3674](https://github.com/wazuh/wazuh-kibana-app/pull/3674)
- Fixing double flyout clicking in a policy [#3676](https://github.com/wazuh/wazuh-kibana-app/pull/3676)
- Fixed error conflict setting kibana settings from the health check [#3678](https://github.com/wazuh/wazuh-kibana-app/pull/3678)
- Fixed compatibility to get the valid index patterns and refresh fields for Kibana 7.10.2-7.13.4 [3681](https://github.com/wazuh/wazuh-kibana-app/pull/3681)
- Fixed wrong redirect after login [3701](https://github.com/wazuh/wazuh-kibana-app/pull/3701)
- Fixed error getting the index pattern data when there is not `attributes.fields` in the saved object [3689](https://github.com/wazuh/wazuh-kibana-app/pull/3698)

## Wazuh v4.2.4 - Kibana 7.10.2, 7.11.2, 7.12.1 - Revision 4205

### Added

- Support for Wazuh 4.2.4

### Fixed

- Fixed a bug where the user's auth token was not deprecated on logout [#3638](https://github.com/wazuh/wazuh-kibana-app/pull/3638)

## Wazuh v4.2.3 - Kibana 7.10.2, 7.11.2, 7.12.1 - Revision 4204

### Added

- Support for Wazuh 4.2.3

## Wazuh v4.2.2 - Kibana 7.10.2 , 7.12.1 - Revision 4203

### Added

- Wazuh help links in the Kibana help menu [#3170](https://github.com/wazuh/wazuh-kibana-app/pull/3170)
- Redirect to group details using the `group` query param in the URL [#3184](https://github.com/wazuh/wazuh-kibana-app/pull/3184)
- Configuration to disable Wazuh App access from X-Pack/ODFE role [#3222](https://github.com/wazuh/wazuh-kibana-app/pull/3222) [#3292](https://github.com/wazuh/wazuh-kibana-app/pull/3292)
- Added confirmation message when closing a form [#3221](https://github.com/wazuh/wazuh-kibana-app/pull/3221)
- Improvement to hide navbar Wazuh label. [#3240](https://github.com/wazuh/wazuh-kibana-app/pull/3240)
- Add modal creating new rule/decoder [#3274](https://github.com/wazuh/wazuh-kibana-app/pull/3274)
- New functionality to change app logos [#3503](https://github.com/wazuh/wazuh-kibana-app/pull/3503)
- Added link to the upgrade guide when the Wazuh API version and the Wazuh App version mismatch [#3592](https://github.com/wazuh/wazuh-kibana-app/pull/3592)

### Changed

- Removed module titles [#3160](https://github.com/wazuh/wazuh-kibana-app/pull/3160)
- Changed default `wazuh.monitoring.creation` app setting from `d` to `w` [#3174](https://github.com/wazuh/wazuh-kibana-app/pull/3174)
- Changed default `wazuh.monitoring.shards` app setting from `2` to `1` [#3174](https://github.com/wazuh/wazuh-kibana-app/pull/3174)
- Removed Sha1 field from registry key detail [#3189](https://github.com/wazuh/wazuh-kibana-app/pull/3189)
- Removed tooltip in last breadcrumb in header breadcrumb [3250](https://github.com/wazuh/wazuh-kibana-app/pull/3250)
- Refactored the Health check component [#3197](https://github.com/wazuh/wazuh-kibana-app/pull/3197)
- Added version in package downloaded name in agent deploy command [#3210](https://github.com/wazuh/wazuh-kibana-app/issues/3210)
- Removed restriction to allow only current active agents from vulnerability inventory [#3243](https://github.com/wazuh/wazuh-kibana-app/pull/3243)
- Move API selector and Index Pattern Selector to the header bar [#3175](https://github.com/wazuh/wazuh-kibana-app/pull/3175)
- Health check actions notifications refactored and added debug mode [#3258](https://github.com/wazuh/wazuh-kibana-app/pull/3258)
- Improved visualizations object configuration readability [#3355](https://github.com/wazuh/wazuh-kibana-app/pull/3355)
- Changed the way kibana-vis hides the visualization while loading, this should prevent errors caused by having a 0 height visualization [#3349](https://github.com/wazuh/wazuh-kibana-app/pull/3349)

### Fixed

- Fixed screen flickers in Cluster visualization [#3159](https://github.com/wazuh/wazuh-kibana-app/pull/3159)
- Fixed the broken links when using `server.basePath` Kibana setting [#3161](https://github.com/wazuh/wazuh-kibana-app/pull/3161)
- Fixed filter in reports [#3173](https://github.com/wazuh/wazuh-kibana-app/pull/3173)
- Fixed typo error in Settings/Configuration [#3234](https://github.com/wazuh/wazuh-kibana-app/pull/3234)
- Fixed fields overlap in the agent summary screen [#3217](https://github.com/wazuh/wazuh-kibana-app/pull/3217)
- Fixed Ruleset Test, each request is made in a different session instead of all in the same session [#3257](https://github.com/wazuh/wazuh-kibana-app/pull/3257)
- Fixed the `Visualize` button is not displaying when expanding a field in the Events sidebar [#3237](https://github.com/wazuh/wazuh-kibana-app/pull/3237)
- Fix modules are missing in the agent menu [#3244](https://github.com/wazuh/wazuh-kibana-app/pull/3244)
- Fix improving and removing WUI error logs [#3260](https://github.com/wazuh/wazuh-kibana-app/pull/3260)
- Fix some errors of PDF reports [#3272](https://github.com/wazuh/wazuh-kibana-app/pull/3272)
- Fix TypeError when selecting macOS agent deployment in a Safari Browser [#3289](https://github.com/wazuh/wazuh-kibana-app/pull/3289)
- Fix error in how the SCA check's checks are displayed [#3297](https://github.com/wazuh/wazuh-kibana-app/pull/3297)
- Fixed message of error when add sample data fails [#3241](https://github.com/wazuh/wazuh-kibana-app/pull/3241)
- Fixed modules are missing in the agent menu [#3244](https://github.com/wazuh/wazuh-kibana-app/pull/3244)
- Fixed Alerts Summary of modules for reports [#3303](https://github.com/wazuh/wazuh-kibana-app/pull/3303)
- Fixed dark mode visualization background in pdf reports [#3315](https://github.com/wazuh/wazuh-kibana-app/pull/3315)
- Adapt Kibana integrations to Kibana 7.11 and 7.12 [#3309](https://github.com/wazuh/wazuh-kibana-app/pull/3309)
- Fixed error agent view does not render correctly [#3306](https://github.com/wazuh/wazuh-kibana-app/pull/3306)
- Fixed miscalculation in table column width in PDF reports [#3326](https://github.com/wazuh/wazuh-kibana-app/pull/3326)
- Normalized visData table property for 7.12 retro-compatibility [#3323](https://github.com/wazuh/wazuh-kibana-app/pull/3323)
- Fixed error that caused the labels in certain visualizations to overlap [#3355](https://github.com/wazuh/wazuh-kibana-app/pull/3355)
- Fixed export to csv button in dashboards tables [#3358](https://github.com/wazuh/wazuh-kibana-app/pull/3358)
- Fixed Elastic UI breaking changes in 7.12 [#3345](https://github.com/wazuh/wazuh-kibana-app/pull/3345)
- Fixed Wazuh main menu and breadcrumb render issues [#3347](https://github.com/wazuh/wazuh-kibana-app/pull/3347)
- Fixed generation of huge logs from backend errors [#3397](https://github.com/wazuh/wazuh-kibana-app/pull/3397)
- Fixed vulnerabilities flyout not showing alerts if the vulnerability had a field missing [#3593](https://github.com/wazuh/wazuh-kibana-app/pull/3593)

## Wazuh v4.2.1 - Kibana 7.10.2 , 7.11.2 - Revision 4202

### Added

- Support for Wazuh 4.2.1

## Wazuh v4.2.0 - Kibana 7.10.2 , 7.11.2 - Revision 4201

### Added

- Added `Ruleset Test` section under Tools menu, and on Edit Rules/Decoders as a tool. [#1434](https://github.com/wazuh/wazuh-kibana-app/pull/1434)
- Added page size options in Security events, explore agents table [#2925](https://github.com/wazuh/wazuh-kibana-app/pull/2925)
- Added a reminder to restart cluster or manager after import a file in Rules, Decoders or CDB Lists [#3051](https://github.com/wazuh/wazuh-kibana-app/pull/3051)
- Added Agent Stats section [#3056](https://github.com/wazuh/wazuh-kibana-app/pull/3056)
- Added `logtest` PUT example on API Console [#3061](https://github.com/wazuh/wazuh-kibana-app/pull/3061)
- Added vulnerabilities inventory that affect to an agent [#3069](https://github.com/wazuh/wazuh-kibana-app/pull/3069)
- Added retry button to check api again in health check [#3109](https://github.com/wazuh/wazuh-kibana-app/pull/3109)
- Added `wazuh-statistics` template and a new mapping for these indices [#3111](https://github.com/wazuh/wazuh-kibana-app/pull/3111)
- Added link to documentation "Checking connection with Manager" in deploy new agent [#3126](https://github.com/wazuh/wazuh-kibana-app/pull/3126)
- Fixed Agent Evolution graph showing agents from multiple APIs [#3256](https://github.com/wazuh/wazuh-kibana-app/pull/3256)
- Added Disabled index pattern checks in Health Check [#3311](https://github.com/wazuh/wazuh-kibana-app/pull/3311)

### Changed

- Moved Dev Tools inside of Tools menu as Api Console. [#1434](https://github.com/wazuh/wazuh-kibana-app/pull/1434)
- Changed position of Top users on Integrity Monitoring Top 5 user. [#2892](https://github.com/wazuh/wazuh-kibana-app/pull/2892)
- Changed user allow_run_as way of editing. [#3080](https://github.com/wazuh/wazuh-kibana-app/pull/3080)
- Rename some ossec references to Wazuh [#3046](https://github.com/wazuh/wazuh-kibana-app/pull/3046)

### Fixed

- Filter only authorized agents in Agents stats and Visualizations [#3088](https://github.com/wazuh/wazuh-kibana-app/pull/3088)
- Fixed missing `pending` status suggestion for agents [#3095](https://github.com/wazuh/wazuh-kibana-app/pull/3095)
- Index pattern setting not used for choosing from existing patterns [#3097](https://github.com/wazuh/wazuh-kibana-app/pull/3097)
- Fixed space character missing on deployment command if UDP is configured [#3108](https://github.com/wazuh/wazuh-kibana-app/pull/3108)
- Fixed statistics visualizations when a node is selected [#3110](https://github.com/wazuh/wazuh-kibana-app/pull/3110)
- Fixed Flyout date filter also changes main date filter [#3114](https://github.com/wazuh/wazuh-kibana-app/pull/3114)
- Fixed name for "TCP sessions" visualization and average metric is now a sum [#3118](https://github.com/wazuh/wazuh-kibana-app/pull/3118)
- Filter only authorized agents in Events and Security Alerts table [#3120](https://github.com/wazuh/wazuh-kibana-app/pull/3120)
- Fixed Last keep alive label is outside the panel [#3122](https://github.com/wazuh/wazuh-kibana-app/pull/3122)
- Fixed app redirect to Settings section after the health check [#3128](https://github.com/wazuh/wazuh-kibana-app/pull/3128)
- Fixed the plugin logo path in Kibana menu when use `server.basePath` setting [#3144](https://github.com/wazuh/wazuh-kibana-app/pull/3144)
- Fixed deprecated endpoint for create agent groups [3152](https://github.com/wazuh/wazuh-kibana-app/pull/3152)
- Fixed check for TCP protocol in deploy new agent [#3163](https://github.com/wazuh/wazuh-kibana-app/pull/3163)
- Fixed RBAC issue with agent group permissions [#3181](https://github.com/wazuh/wazuh-kibana-app/pull/3181)
- Fixed change index pattern from menu doesn't work [#3187](https://github.com/wazuh/wazuh-kibana-app/pull/3187)
- Conflict with the creation of the index pattern when performing the Health Check [#3232](https://github.com/wazuh/wazuh-kibana-app/pull/3232)
- Added Disabled index pattern checks in Health Check [#3311](https://github.com/wazuh/wazuh-kibana-app/pull/3311)
- Fixed windows update section in Linux Inventory PDF [#3569](https://github.com/wazuh/wazuh-kibana-app/pull/3569)
- Improving and removing unnecessary error logs [#3574](https://github.com/wazuh/wazuh-kibana-app/pull/3574)

## Wazuh v4.1.5 - Kibana 7.10.0 , 7.10.2, 7.11.2 - Revision 4108

### Fixed

- Unable to change selected index pattern from the Wazuh menu [#3330](https://github.com/wazuh/wazuh-kibana-app/pull/3330)

## Wazuh v4.1.5 - Kibana 7.10.0 , 7.10.2, 7.11.2 - Revision 4107

### Added

- Support for Kibana 7.11.2
- Added a warning message for the `Install and enroll the agent` step of `Deploy new agent` guide [#3238](https://github.com/wazuh/wazuh-kibana-app/pull/3238)

### Fixed

- Conflict with the creation of the index pattern when performing the Health Check [#3223](https://github.com/wazuh/wazuh-kibana-app/pull/3223)
- Fixing mac os agents add command [#3207](https://github.com/wazuh/wazuh-kibana-app/pull/3207)

## Wazuh v4.1.5 - Kibana 7.10.0 , 7.10.2 - Revision 4106

- Adapt for Wazuh 4.1.5

## Wazuh v4.1.4 - Kibana 7.10.0 , 7.10.2 - Revision 4105

- Adapt for Wazuh 4.1.4

## Wazuh v4.1.3 - Kibana 7.10.0 , 7.10.2 - Revision 4104

### Added

- Creation of index pattern after the default one is changes in Settings [#2985](https://github.com/wazuh/wazuh-kibana-app/pull/2985)
- Added node name of agent list and detail [#3039](https://github.com/wazuh/wazuh-kibana-app/pull/3039)
- Added loading view while the user is logging to prevent permissions prompts [#3041](https://github.com/wazuh/wazuh-kibana-app/pull/3041)
- Added custom message for each possible run_as setup [#3048](https://github.com/wazuh/wazuh-kibana-app/pull/3048)

### Changed

- Change all dates labels to Kibana formatting time zone [#3047](https://github.com/wazuh/wazuh-kibana-app/pull/3047)
- Improve toast message when selecting a default API [#3049](https://github.com/wazuh/wazuh-kibana-app/pull/3049)
- Improve validation and prevention for caching bundles on the client-side [#3063](https://github.com/wazuh/wazuh-kibana-app/pull/3063) [#3091](https://github.com/wazuh/wazuh-kibana-app/pull/3091)

### Fixed

- Fixed unexpected behavior in Roles mapping [#3028](https://github.com/wazuh/wazuh-kibana-app/pull/3028)
- Fixed rule filter is no applied when you click on a rule id in another module.[#3057](https://github.com/wazuh/wazuh-kibana-app/pull/3057)
- Fixed bug changing master node configuration [#3062](https://github.com/wazuh/wazuh-kibana-app/pull/3062)
- Fixed wrong variable declaration for macOS agents [#3066](https://github.com/wazuh/wazuh-kibana-app/pull/3066)
- Fixed some errors in the Events table, action buttons style, and URLs disappeared [#3086](https://github.com/wazuh/wazuh-kibana-app/pull/3086)
- Fixed Rollback of invalid rule configuration file [#3084](https://github.com/wazuh/wazuh-kibana-app/pull/3084)

## Wazuh v4.1.2 - Kibana 7.10.0 , 7.10.2 - Revision 4103

- Add `run_as` setting to example host configuration in Add new API view [#3021](https://github.com/wazuh/wazuh-kibana-app/pull/3021)
- Refactor of some prompts [#3015](https://github.com/wazuh/wazuh-kibana-app/pull/3015)

### Fixed

- Fix SCA policy detail showing name and check results about another policy [#3007](https://github.com/wazuh/wazuh-kibana-app/pull/3007)
- Fixed that alerts table is empty when switching pinned agents [#3008](https://github.com/wazuh/wazuh-kibana-app/pull/3008)
- Creating a role mapping before the existing ones are loaded, the page bursts [#3013](https://github.com/wazuh/wazuh-kibana-app/pull/3013)
- Fix pagination in SCA checks table when expand some row [#3018](https://github.com/wazuh/wazuh-kibana-app/pull/3018)
- Fix manager is shown in suggestions in Agents section [#3025](https://github.com/wazuh/wazuh-kibana-app/pull/3025)
- Fix disabled loading on inventory when request fail [#3026](https://github.com/wazuh/wazuh-kibana-app/pull/3026)
- Fix restarting selected cluster instead of all of them [#3032](https://github.com/wazuh/wazuh-kibana-app/pull/3032)
- Fix pinned agents don't trigger a new filtered query [#3035](https://github.com/wazuh/wazuh-kibana-app/pull/3035)
- Overlay Wazuh menu when Kibana menu is opened or docked [#3038](https://github.com/wazuh/wazuh-kibana-app/pull/3038)
- Fix visualizations in PDF Reports with Dark mode [#2983](https://github.com/wazuh/wazuh-kibana-app/pull/2983)

## Wazuh v4.1.1 - Kibana 7.10.0 , 7.10.2 - Revision 4102

### Added

- Prompt to show the unsupported module for the selected agent [#2959](https://github.com/wazuh/wazuh-kibana-app/pull/2959)
- Added a X-Frame-Options header to the backend responses [#2977](https://github.com/wazuh/wazuh-kibana-app/pull/2977)

### Changed

- Added toast with refresh button when new fields are loaded [#2974](https://github.com/wazuh/wazuh-kibana-app/pull/2974)
- Migrated manager and cluster files endpoints and their corresponding RBAC [#2984](https://github.com/wazuh/wazuh-kibana-app/pull/2984)

### Fixed

- Fix login error when AWS Elasticsearch and ODFE is used [#2710](https://github.com/wazuh/wazuh-kibana-app/issues/2710)
- An error message is displayed when changing a group's configuration although the user has the right permissions [#2955](https://github.com/wazuh/wazuh-kibana-app/pull/2955)
- Fix Security events table is empty when switching the pinned agents [#2956](https://github.com/wazuh/wazuh-kibana-app/pull/2956)
- Fix disabled switch visual edit button when json content is empty [#2957](https://github.com/wazuh/wazuh-kibana-app/issues/2957)
- Fixed main and `More` menus for unsupported agents [#2959](https://github.com/wazuh/wazuh-kibana-app/pull/2959)
- Fixed forcing a non numeric filter value in a number type field [#2961](https://github.com/wazuh/wazuh-kibana-app/pull/2961)
- Fixed wrong number of alerts in Security Events [#2964](https://github.com/wazuh/wazuh-kibana-app/pull/2964)
- Fixed search with strange characters of agent in Management groups [#2970](https://github.com/wazuh/wazuh-kibana-app/pull/2970)
- Fix the statusCode error message [#2971](https://github.com/wazuh/wazuh-kibana-app/pull/2971)
- Fix the SCA policy stats didn't refresh [#2973](https://github.com/wazuh/wazuh-kibana-app/pull/2973)
- Fixed loading of AWS index fields even when no AWS alerts were found [#2974](https://github.com/wazuh/wazuh-kibana-app/pull/2974)
- Fix some date fields format in FIM and SCA modules [#2975](https://github.com/wazuh/wazuh-kibana-app/pull/2975)
- Fix a non-stop error in Manage agents when the user has no permissions [#2976](https://github.com/wazuh/wazuh-kibana-app/pull/2976)
- Can't edit empty rules and decoders files that already exist in the manager [#2978](https://github.com/wazuh/wazuh-kibana-app/pull/2978)
- Support for alerts index pattern with different ID and name [#2979](https://github.com/wazuh/wazuh-kibana-app/pull/2979)
- Fix the unpin agent in the selection modal [#2980](https://github.com/wazuh/wazuh-kibana-app/pull/2980)
- Fix properly logout of Wazuh API when logging out of the application (only for OpenDistro) [#2789](https://github.com/wazuh/wazuh-kibana-app/issues/2789)
- Fixed missing `&&` from macOS agent deployment command [#2989](https://github.com/wazuh/wazuh-kibana-app/issues/2989)
- Fix prompt permissions on Framework of Mitre and Inventory of Integrity monitoring. [#2967](https://github.com/wazuh/wazuh-kibana-app/issues/2967)
- Fix properly logout of Wazuh API when logging out of the application support x-pack [#2789](https://github.com/wazuh/wazuh-kibana-app/issues/2789)

## Wazuh v4.1.0 - Kibana 7.10.0 , 7.10.2 - Revision 4101

### Added

- Check the max buckets by default in healthcheck and increase them [#2901](https://github.com/wazuh/wazuh-kibana-app/pull/2901)
- Added a prompt wraning in role mapping if run_as is false or he is not allowed to use it by API [#2876](https://github.com/wazuh/wazuh-kibana-app/pull/2876)

### Changed

- Support new fields of Windows Registry at FIM inventory panel [#2679](https://github.com/wazuh/wazuh-kibana-app/issues/2679)
- Added on FIM Inventory Windows Registry registry_key and registry_value items from syscheck [#2908](https://github.com/wazuh/wazuh-kibana-app/issues/2908)
- Uncheck agents after an action in agents groups management [#2907](https://github.com/wazuh/wazuh-kibana-app/pull/2907)
- Unsave rule files when edit or create a rule with invalid content [#2944](https://github.com/wazuh/wazuh-kibana-app/pull/2944)
- Added vulnerabilities module for macos agents [#2969](https://github.com/wazuh/wazuh-kibana-app/pull/2969)

### Fixed

- Fix server error Invalid token specified: Cannot read property 'replace' of undefined [#2899](https://github.com/wazuh/wazuh-kibana-app/issues/2899)
- Fix show empty files rules and decoders: [#2923](https://github.com/wazuh/wazuh-kibana-app/issues/2923)
- Fixed wrong hover texts in CDB lists actions [#2929](https://github.com/wazuh/wazuh-kibana-app/pull/2929)
- Fixed access to forbidden agents information when exporting agents listt [2918](https://github.com/wazuh/wazuh-kibana-app/pull/2918)
- Fix the decoder detail view is not displayed [#2888](https://github.com/wazuh/wazuh-kibana-app/issues/2888)
- Fix the complex search using the Wazuh API query filter in search bars [#2930](https://github.com/wazuh/wazuh-kibana-app/issues/2930)
- Fixed validation to check userPermissions are not ready yet [#2931](https://github.com/wazuh/wazuh-kibana-app/issues/2931)
- Fixed clear visualizations manager list when switching tabs. Fixes PDF reports filters [#2932](https://github.com/wazuh/wazuh-kibana-app/pull/2932)
- Fix Strange box shadow in Export popup panel in Managment > Groups [#2886](https://github.com/wazuh/wazuh-kibana-app/issues/2886)
- Fixed wrong command on alert when data folder does not exist [#2938](https://github.com/wazuh/wazuh-kibana-app/pull/2938)
- Fix agents table OS field sorting: Changes agents table field `os_name` to `os.name,os.version` to make it sortable. [#2939](https://github.com/wazuh/wazuh-kibana-app/pull/2939)
- Fixed diff parsed datetime between agent detail and agents table [#2940](https://github.com/wazuh/wazuh-kibana-app/pull/2940)
- Allow access to Agents section with agent:group action permission [#2933](https://github.com/wazuh/wazuh-kibana-app/issues/2933)
- Fixed filters does not work on modals with search bar [#2935](https://github.com/wazuh/wazuh-kibana-app/pull/2935)
- Fix wrong package name in deploy new agent [#2942](https://github.com/wazuh/wazuh-kibana-app/issues/2942)
- Fixed number agents not show on pie onMouseEvent [#2890](https://github.com/wazuh/wazuh-kibana-app/issues/2890)
- Fixed off Kibana Query Language in search bar of Controls/Inventory modules. [#2945](https://github.com/wazuh/wazuh-kibana-app/pull/2945)
- Fixed number of agents do not show on the pie chart tooltip in agents preview [#2890](https://github.com/wazuh/wazuh-kibana-app/issues/2890)

## Wazuh v4.0.4 - Kibana 7.10.0 , 7.10.2 - Revision 4017

### Added

- Adapt the app to the new Kibana platform [#2475](https://github.com/wazuh/wazuh-kibana-app/issues/2475)
- Wazuh data directory moved from `optimize` to `data` Kibana directory [#2591](https://github.com/wazuh/wazuh-kibana-app/issues/2591)
- Show the wui_rules belong to wazuh-wui API user [#2702](https://github.com/wazuh/wazuh-kibana-app/issues/2702)

### Fixed

- Fixed Wazuh menu and agent menu for Solaris agents [#2773](https://github.com/wazuh/wazuh-kibana-app/issues/2773) [#2725](https://github.com/wazuh/wazuh-kibana-app/issues/2725)
- Fixed wrong shards and replicas for statistics indices and also fixed wrong prefix for monitoring indices [#2732](https://github.com/wazuh/wazuh-kibana-app/issues/2732)
- Report's creation dates set to 1970-01-01T00:00:00.000Z [#2772](https://github.com/wazuh/wazuh-kibana-app/issues/2772)
- Fixed bug for missing commands in ubuntu/debian and centos [#2786](https://github.com/wazuh/wazuh-kibana-app/issues/2786)
- Fixed bug that show an hour before in /security-events/dashboard [#2785](https://github.com/wazuh/wazuh-kibana-app/issues/2785)
- Fixed permissions to access agents [#2838](https://github.com/wazuh/wazuh-kibana-app/issues/2838)
- Fix searching in groups [#2825](https://github.com/wazuh/wazuh-kibana-app/issues/2825)
- Fix the pagination in SCA ckecks table [#2815](https://github.com/wazuh/wazuh-kibana-app/issues/2815)
- Fix the SCA table with a wrong behaviour using the refresh button [#2854](https://github.com/wazuh/wazuh-kibana-app/issues/2854)
- Fix sca permissions for agents views and dashboards [#2862](https://github.com/wazuh/wazuh-kibana-app/issues/2862)
- Solaris should not show vulnerabilities module [#2829](https://github.com/wazuh/wazuh-kibana-app/issues/2829)
- Fix the settings of statistics indices creation [#2858](https://github.com/wazuh/wazuh-kibana-app/issues/2858)
- Update agents' info in Management Status after changing cluster node selected [#2828](https://github.com/wazuh/wazuh-kibana-app/issues/2828)
- Fix error when applying filter in rules from events [#2877](https://github.com/wazuh/wazuh-kibana-app/issues/2877)

### Changed

- Replaced `wazuh` Wazuh API user by `wazuh-wui` in the default configuration [#2852](https://github.com/wazuh/wazuh-kibana-app/issues/2852)
- Add agent id to the reports name in Agent Inventory and Modules [#2817](https://github.com/wazuh/wazuh-kibana-app/issues/2817)

### Adapt for Kibana 7.10.0

- Fixed filter pinned crash returning from agents [#2864](https://github.com/wazuh/wazuh-kibana-app/issues/2864)
- Fixed style in sca and regulatory compliance tables and in wz menu [#2861](https://github.com/wazuh/wazuh-kibana-app/issues/2861)
- Fix body-payload of Sample Alerts POST endpoint [#2857](https://github.com/wazuh/wazuh-kibana-app/issues/2857)
- Fixed bug in the table on Agents->Table-> Actions->Config icon [#2853](https://github.com/wazuh/wazuh-kibana-app/issues/2853)
- Fixed tooltip in the icon of view decoder file [#2850](https://github.com/wazuh/wazuh-kibana-app/issues/2850)
- Fixed bug with agent filter when it is pinned [#2846](https://github.com/wazuh/wazuh-kibana-app/issues/2846)
- Fix discovery navigation [#2845](https://github.com/wazuh/wazuh-kibana-app/issues/2845)
- Search file editor gone [#2843](https://github.com/wazuh/wazuh-kibana-app/issues/2843)
- Fix Agent Search Bar - Regex Query Interpreter [#2834](https://github.com/wazuh/wazuh-kibana-app/issues/2834)
- Fixed accordion style breaking [#2833](https://github.com/wazuh/wazuh-kibana-app/issues/2833)
- Fix metrics are not updated after a bad request in search input [#2830](https://github.com/wazuh/wazuh-kibana-app/issues/2830)
- Fix mitre framework tab crash [#2821](https://github.com/wazuh/wazuh-kibana-app/issues/2821)
- Changed ping request to default request. Added delay and while to che… [#2820](https://github.com/wazuh/wazuh-kibana-app/issues/2820)
- Removed kibana alert for security [#2806](https://github.com/wazuh/wazuh-kibana-app/issues/2806)

## Wazuh v4.0.4 - Kibana 7.10.0 , 7.10.2 - Revision 4016

### Added

- Modified agent registration adding groups and architecture [#2666](https://github.com/wazuh/wazuh-kibana-app/issues/2666) [#2652](https://github.com/wazuh/wazuh-kibana-app/issues/2652)
- Each user can only view their own reports [#2686](https://github.com/wazuh/wazuh-kibana-app/issues/2686)

### Fixed

- Create index pattern even if there aren´t available indices [#2620](https://github.com/wazuh/wazuh-kibana-app/issues/2620)
- Top bar overlayed over expanded visualizations [#2667](https://github.com/wazuh/wazuh-kibana-app/issues/2667)
- Empty inventory data in Solaris agents [#2680](https://github.com/wazuh/wazuh-kibana-app/pull/2680)
- Wrong parameters in the dev-tools autocomplete section [#2675](https://github.com/wazuh/wazuh-kibana-app/issues/2675)
- Wrong permissions on edit CDB list [#2665](https://github.com/wazuh/wazuh-kibana-app/pull/2665)
- fix(frontend): add the metafields when refreshing the index pattern [#2681](https://github.com/wazuh/wazuh-kibana-app/pull/2681)
- Error toast is showing about Elasticsearch users for environments without security [#2713](https://github.com/wazuh/wazuh-kibana-app/issues/2713)
- Error about Handler.error in Role Mapping fixed [#2702](https://github.com/wazuh/wazuh-kibana-app/issues/2702)
- Fixed message in reserved users actions [#2702](https://github.com/wazuh/wazuh-kibana-app/issues/2702)
- Error 500 on Export formatted CDB list [#2692](https://github.com/wazuh/wazuh-kibana-app/pull/2692)
- Wui rules label should have only one tooltip [#2723](https://github.com/wazuh/wazuh-kibana-app/issues/2723)
- Move upper the Wazuh item in the Kibana menu and default index pattern [#2867](https://github.com/wazuh/wazuh-kibana-app/pull/2867)

## Wazuh v4.0.4 - Kibana v7.9.1, v7.9.3 - Revision 4015

### Added

- Support for Wazuh v4.0.4

## Wazuh v4.0.3 - Kibana v7.9.1, v7.9.2, v7.9.3 - Revision 4014

### Added

- Improved management of index-pattern fields [#2630](https://github.com/wazuh/wazuh-kibana-app/issues/2630)

### Fixed

- fix(fronted): fixed the check of API and APP version in health check [#2655](https://github.com/wazuh/wazuh-kibana-app/pull/2655)
- Replace user by username key in the monitoring logic [#2654](https://github.com/wazuh/wazuh-kibana-app/pull/2654)
- Security alerts and reporting issues when using private tenants [#2639](https://github.com/wazuh/wazuh-kibana-app/issues/2639)
- Manager restart in rule editor does not work with Wazuh cluster enabled [#2640](https://github.com/wazuh/wazuh-kibana-app/issues/2640)
- fix(frontend): Empty inventory data in Solaris agents [#2680](https://github.com/wazuh/wazuh-kibana-app/pull/2680)

## Wazuh v4.0.3 - Kibana v7.9.1, v7.9.2, v7.9.3 - Revision 4013

### Added

- Support for Wazuh v4.0.3.

## Wazuh v4.0.2 - Kibana v7.9.1, v7.9.3 - Revision 4012

### Added

- Sample data indices name should take index pattern in use [#2593](https://github.com/wazuh/wazuh-kibana-app/issues/2593)
- Added start option to macos Agents [#2653](https://github.com/wazuh/wazuh-kibana-app/pull/2653)

### Changed

- Statistics settings do not allow to configure primary shards and replicas [#2627](https://github.com/wazuh/wazuh-kibana-app/issues/2627)

## Wazuh v4.0.2 - Kibana v7.9.1, v7.9.3 - Revision 4011

### Added

- Support for Wazuh v4.0.2.

### Fixed

- The index pattern title is overwritten with its id after refreshing its fields [#2577](https://github.com/wazuh/wazuh-kibana-app/issues/2577)
- [RBAC] Issues detected when using RBAC [#2579](https://github.com/wazuh/wazuh-kibana-app/issues/2579)

## Wazuh v4.0.1 - Kibana v7.9.1, v7.9.3 - Revision 4010

### Changed

- Alerts summary table for PDF reports on all modules [#2632](https://github.com/wazuh/wazuh-kibana-app/issues/2632)
- [4.0-7.9] Run as with no wazuh-wui API user [#2576](https://github.com/wazuh/wazuh-kibana-app/issues/2576)
- Deploy a new agent interface as default interface [#2564](https://github.com/wazuh/wazuh-kibana-app/issues/2564)
- Problem in the visualization of new reserved resources of the Wazuh API [#2643](https://github.com/wazuh/wazuh-kibana-app/issues/2643)

### Fixed

- Restore the tables in the agents' reports [#2628](https://github.com/wazuh/wazuh-kibana-app/issues/2628)
- [RBAC] Issues detected when using RBAC [#2579](https://github.com/wazuh/wazuh-kibana-app/issues/2579)
- Changes done via a worker's API are overwritten [#2626](https://github.com/wazuh/wazuh-kibana-app/issues/2626)

### Fixed

- [BUGFIX] Default user field for current platform [#2633](https://github.com/wazuh/wazuh-kibana-app/pull/2633)

## Wazuh v4.0.1 - Kibana v7.9.1, v7.9.3 - Revision 4009

### Changed

- Hide empty columns of the processes table of the MacOS agents [#2570](https://github.com/wazuh/wazuh-kibana-app/pull/2570)
- Missing step in "Deploy a new agent" view [#2623](https://github.com/wazuh/wazuh-kibana-app/issues/2623)
- Implement wazuh users' CRUD [#2598](https://github.com/wazuh/wazuh-kibana-app/pull/2598)

### Fixed

- Inconsistent data in sample data alerts [#2618](https://github.com/wazuh/wazuh-kibana-app/pull/2618)

## Wazuh v4.0.1 - Kibana v7.9.1, v7.9.3 - Revision 4008

### Fixed

- Icons not align to the right in Modules > Events [#2607](https://github.com/wazuh/wazuh-kibana-app/pull/2607)
- Statistics visualizations do not show data [#2602](https://github.com/wazuh/wazuh-kibana-app/pull/2602)
- Error on loading css files [#2599](https://github.com/wazuh/wazuh-kibana-app/pull/2599)
- Fixed search filter in search bar in Module/SCA wasn't working [#2601](https://github.com/wazuh/wazuh-kibana-app/pull/2601)

## Wazuh v4.0.0 - Kibana v7.9.1, v7.9.2, v7.9.3 - Revision 4007

### Fixed

- updated macOS package URL [#2596](https://github.com/wazuh/wazuh-kibana-app/pull/2596)
- Revert "[4.0-7.9] [BUGFIX] Removed unnecessary function call" [#2597](https://github.com/wazuh/wazuh-kibana-app/pull/2597)

## Wazuh v4.0.0 - Kibana v7.9.1, v7.9.2, v7.9.3 - Revision 4006

### Fixed

- Undefined field in event view [#2588](https://github.com/wazuh/wazuh-kibana-app/issues/2588)
- Several calls to the same stats request (esAlerts) [#2586](https://github.com/wazuh/wazuh-kibana-app/issues/2586)
- The filter options popup doesn't open on click once the filter is pinned [#2581](https://github.com/wazuh/wazuh-kibana-app/issues/2581)
- The formatedFields are missing from the index-pattern of wazuh-alerts-\* [#2574](https://github.com/wazuh/wazuh-kibana-app/issues/2574)

## Wazuh v4.0.0 - Kibana v7.9.3 - Revision 4005

### Added

- Support for Kibana v7.9.3

## Wazuh v4.0.0 - Kibana v7.9.1, v7.9.2 - Revision 4002

### Added

- Support for Wazuh v4.0.0.
- Support for Kibana v7.9.1 and 7.9.2.
- Support for Open Distro 1.10.1.
- Added a RBAC security layer integrated with Open Distro and X-Pack.
- Added remoted and analysisd statistics.
- Expand supported deployment variables.
- Added new configuration view settings for GCP integration.
- Added logic to change the `metafields` configuration of Kibana [#2524](https://github.com/wazuh/wazuh-kibana-app/issues/2524)

### Changed

- Migrated the default index-pattern to `wazuh-alerts-*`.
- Removed the `known-fields` functionality.
- Security Events dashboard redesinged.
- Redesigned the app settings configuration with categories.
- Moved the wazuh-registry file to Kibana optimize folder.

### Fixed

- Format options in `wazuh-alerts` index-pattern are not overwritten now.
- Prevent blank page in detaill agent view.
- Navigable agents name in Events.
- Index pattern is not being refreshed.
- Reporting fails when agent is pinned and compliance controls are visited.
- Reload rule detail doesn't work properly with the related rules.
- Fix search bar filter in Manage agent of group [#2541](https://github.com/wazuh/wazuh-kibana-app/pull/2541)

# Wazuh v3.13.6 - Kibana v7.9.2 - Revision 890

### Added

- Support for Wazuh v3.13.6

## Wazuh v3.13.5 - Kibana 7.9.2 - Revision 889

- Sanitize report's inputs and usernames [#4336](https://github.com/wazuh/wazuh-kibana-app/pull/4336)

## Wazuh v3.13.2 - Kibana v7.9.1 - Revision 887

### Added

- Support for Wazuh v3.13.2

## Wazuh v3.13.2 - Kibana v7.8.0 - Revision 887

### Added

- Support for Wazuh v3.13.2

## Wazuh v3.13.1 - Kibana v7.9.1 - Revision 886

### Added

- Support for Kibana v7.9.1

## Wazuh v3.13.1 - Kibana v7.9.0 - Revision 885

### Added

- Support for Kibana v7.9.0

## Wazuh v3.13.1 - Kibana v7.8.1 - Revision 884

### Added

- Support for Kibana v7.8.1

## Wazuh v3.13.1 - Kibana v7.8.0 - Revision 883

### Added

- Support for Wazuh v3.13.1

## Wazuh v3.13.0 - Kibana v7.8.0 - Revision 881

### Added

- Support for Kibana v7.8.0

## Wazuh v3.13.0 - Kibana v7.7.0, v7.7.1 - Revision 880

### Added

- Support for Wazuh v3.13.0
- Support for Kibana v7.7.1
- Support for Open Distro 1.8
- New navigation experience with a global menu [#1965](https://github.com/wazuh/wazuh-kibana-app/issues/1965)
- Added a Breadcrumb in Kibana top nav [#2161](https://github.com/wazuh/wazuh-kibana-app/issues/2161)
- Added a new Agents Summary Screen [#1963](https://github.com/wazuh/wazuh-kibana-app/issues/1963)
- Added a new feature to add sample data to dashboards [#2115](https://github.com/wazuh/wazuh-kibana-app/issues/2115)
- Added MITRE integration [#1877](https://github.com/wazuh/wazuh-kibana-app/issues/1877)
- Added Google Cloud Platform integration [#1873](https://github.com/wazuh/wazuh-kibana-app/issues/1873)
- Added TSC integration [#2204](https://github.com/wazuh/wazuh-kibana-app/pull/2204)
- Added a new Integrity monitoring state view for agent [#2153](https://github.com/wazuh/wazuh-kibana-app/issues/2153)
- Added a new Integrity monitoring files detail view [#2156](https://github.com/wazuh/wazuh-kibana-app/issues/2156)
- Added a new component to explore Compliance requirements [#2156](https://github.com/wazuh/wazuh-kibana-app/issues/2261)

### Changed

- Code migration to React.js
- Global review of styles
- Unified Overview and Agent dashboards into new Modules [#2110](https://github.com/wazuh/wazuh-kibana-app/issues/2110)
- Changed Vulnerabilities dashboard visualizations [#2262](https://github.com/wazuh/wazuh-kibana-app/issues/2262)

### Fixed

- Open Distro tenants have been fixed and are functional now [#1890](https://github.com/wazuh/wazuh-kibana-app/issues/1890).
- Improved navigation performance [#2200](https://github.com/wazuh/wazuh-kibana-app/issues/2200).
- Avoid creating the wazuh-monitoring index pattern if it is disabled [#2100](https://github.com/wazuh/wazuh-kibana-app/issues/2100)
- SCA checks without compliance field can't be expanded [#2264](https://github.com/wazuh/wazuh-kibana-app/issues/2264)

## Wazuh v3.12.3 - Kibana v7.7.1 - Revision 876

### Added

- Support for Kibana v7.7.1

## Wazuh v3.12.3 - Kibana v7.7.0 - Revision 875

### Added

- Support for Kibana v7.7.0

## Wazuh v3.12.3 - Kibana v6.8.8, v7.6.1, v7.6.2 - Revision 874

### Added

- Support for Wazuh v3.12.3

## Wazuh v3.12.2 - Kibana v6.8.8, v7.6.1, v7.6.2 - Revision 873

### Added

- Support for Wazuh v3.12.2

## Wazuh v3.12.1 - Kibana v6.8.8, v7.6.1, v7.6.2 - Revision 872

### Added

- Support Wazuh 3.12.1
- Added new FIM settings on configuration on demand. [#2147](https://github.com/wazuh/wazuh-kibana-app/issues/2147)

### Changed

- Updated agent's variable names in deployment guides. [#2169](https://github.com/wazuh/wazuh-kibana-app/pull/2169)

### Fixed

- Pagination is now shown in table-type visualizations. [#2180](https://github.com/wazuh/wazuh-kibana-app/issues/2180)

## Wazuh v3.12.0 - Kibana v6.8.8, v7.6.2 - Revision 871

### Added

- Support for Kibana v6.8.8 and v7.6.2

## Wazuh v3.12.0 - Kibana v6.8.7, v7.4.2, v7.6.1 - Revision 870

### Added

- Support for Wazuh v3.12.0
- Added a new setting to hide manager alerts from dashboards. [#2102](https://github.com/wazuh/wazuh-kibana-app/pull/2102)
- Added a new setting to be able to change API from the top menu. [#2143](https://github.com/wazuh/wazuh-kibana-app/issues/2143)
- Added a new setting to enable/disable the known fields health check [#2037](https://github.com/wazuh/wazuh-kibana-app/pull/2037)
- Added suport for PCI 11.2.1 and 11.2.3 rules. [#2062](https://github.com/wazuh/wazuh-kibana-app/pull/2062)

### Changed

- Restructuring of the optimize/wazuh directory. Now the Wazuh configuration file (wazuh.yml) is placed on /usr/share/kibana/optimize/wazuh/config. [#2116](https://github.com/wazuh/wazuh-kibana-app/pull/2116)
- Improve performance of Dasboards reports generation. [1802344](https://github.com/wazuh/wazuh-kibana-app/commit/18023447c6279d385df84d7f4a5663ed2167fdb5)

### Fixed

- Discover time range selector is now displayed on the Cluster section. [08901df](https://github.com/wazuh/wazuh-kibana-app/commit/08901dfcbe509f17e4fab26877c8b7dae8a66bff)
- Added the win_auth_failure rule group to Authentication failure metrics. [#2099](https://github.com/wazuh/wazuh-kibana-app/pull/2099)
- Negative values in Syscheck attributes now have their correct value in reports. [7c3e84e](https://github.com/wazuh/wazuh-kibana-app/commit/7c3e84ec8f00760b4f650cfc00a885d868123f99)

## Wazuh v3.11.4 - Kibana v7.6.1 - Revision 858

### Added

- Support for Kibana v7.6.1

## Wazuh v3.11.4 - Kibana v6.8.6, v7.4.2, v7.6.0 - Revision 857

### Added

- Support for Wazuh v3.11.4

## Wazuh v3.11.3 - Kibana v7.6.0 - Revision 856

### Added

- Support for Kibana v7.6.0

## Wazuh v3.11.3 - Kibana v7.4.2 - Revision 855

### Added

- Support for Kibana v7.4.2

## Wazuh v3.11.3 - Kibana v7.5.2 - Revision 854

### Added

- Support for Wazuh v3.11.3

### Fixed

- Windows Updates table is now displayed in the Inventory Data report [#2028](https://github.com/wazuh/wazuh-kibana-app/pull/2028)

## Wazuh v3.11.2 - Kibana v7.5.2 - Revision 853

### Added

- Support for Kibana v7.5.2

## Wazuh v3.11.2 - Kibana v6.8.6, v7.3.2, v7.5.1 - Revision 852

### Added

- Support for Wazuh v3.11.2

### Changed

- Increased list filesize limit for the CDB-list [#1993](https://github.com/wazuh/wazuh-kibana-app/pull/1993)

### Fixed

- The xml validator now correctly handles the `--` string within comments [#1980](https://github.com/wazuh/wazuh-kibana-app/pull/1980)
- The AWS map visualization wasn't been loaded until the user interacts with it [dd31bd7](https://github.com/wazuh/wazuh-kibana-app/commit/dd31bd7a155354bc50fe0af22fca878607c8936a)

## Wazuh v3.11.1 - Kibana v6.8.6, v7.3.2, v7.5.1 - Revision 581

### Added

- Support for Wazuh v3.11.1.

## Wazuh v3.11.0 - Kibana v6.8.6, v7.3.2, v7.5.1 - Revision 580

### Added

- Support for Wazuh v3.11.0.
- Support for Kibana v7.5.1.
- The API credentials configuration has been moved from the .wazuh index to a wazuh.yml configuration file. Now the configuration of the API hosts is done from the file and not from the application. [#1465](https://github.com/wazuh/wazuh-kibana-app/issues/1465) [#1771](https://github.com/wazuh/wazuh-kibana-app/issues/1771).
- Upload ruleset files using a "drag and drop" component [#1770](https://github.com/wazuh/wazuh-kibana-app/issues/1770)
- Add logs for the reporting module [#1622](https://github.com/wazuh/wazuh-kibana-app/issues/1622).
- Extended the "Add new agent" guide [#1767](https://github.com/wazuh/wazuh-kibana-app/issues/1767).
- Add new table for windows hotfixes [#1932](https://github.com/wazuh/wazuh-kibana-app/pull/1932)

### Changed

- Removed Discover from top menu [#1699](https://github.com/wazuh/wazuh-kibana-app/issues/1699).
- Hide index pattern selector in case that only one exists [#1799](https://github.com/wazuh/wazuh-kibana-app/issues/1799).
- Remove visualizations legend [#1936](https://github.com/wazuh/wazuh-kibana-app/pull/1936)
- Normalize the field whodata in the group reporting [#1921](https://github.com/wazuh/wazuh-kibana-app/pull/1921)
- A message in the configuration view is ambiguous [#1870](https://github.com/wazuh/wazuh-kibana-app/issues/1870)
- Refactor syscheck table [#1941](https://github.com/wazuh/wazuh-kibana-app/pull/1941)

### Fixed

- Empty files now throws an error [#1806](https://github.com/wazuh/wazuh-kibana-app/issues/1806).
- Arguments for wazuh api requests are now validated [#1815](https://github.com/wazuh/wazuh-kibana-app/issues/1815).
- Fixed the way to check admin mode [#1838](https://github.com/wazuh/wazuh-kibana-app/issues/1838).
- Fixed error exporting as CSV the files into a group [#1833](https://github.com/wazuh/wazuh-kibana-app/issues/1833).
- Fixed XML validator false error for `<` [1882](https://github.com/wazuh/wazuh-kibana-app/issues/1882)
- Fixed "New file" editor doesn't allow saving twice [#1896](https://github.com/wazuh/wazuh-kibana-app/issues/1896)
- Fixed decoders files [#1929](https://github.com/wazuh/wazuh-kibana-app/pull/1929)
- Fixed registration guide [#1926](https://github.com/wazuh/wazuh-kibana-app/pull/1926)
- Fixed infinite load on Ciscat views [#1920](https://github.com/wazuh/wazuh-kibana-app/pull/1920), [#1916](https://github.com/wazuh/wazuh-kibana-app/pull/1916)
- Fixed missing fields in the Visualizations [#1913](https://github.com/wazuh/wazuh-kibana-app/pull/1913)
- Fixed Amazon S3 status is wrong in configuration section [#1864](https://github.com/wazuh/wazuh-kibana-app/issues/1864)
- Fixed hidden overflow in the fim configuration [#1887](https://github.com/wazuh/wazuh-kibana-app/pull/1887)
- Fixed Logo source fail after adding server.basePath [#1871](https://github.com/wazuh/wazuh-kibana-app/issues/1871)
- Fixed the documentation broken links [#1853](https://github.com/wazuh/wazuh-kibana-app/pull/1853)

## Wazuh v3.10.2 - Kibana v7.5.1 - Revision 556

### Added

- Support for Kibana v7.5.1

## Wazuh v3.10.2 - Kibana v7.5.0 - Revision 555

### Added

- Support for Kibana v7.5.0

## Wazuh v3.10.2 - Kibana v7.4.2 - Revision 549

### Added

- Support for Kibana v7.4.2

## Wazuh v3.10.2 - Kibana v7.4.1 - Revision 548

### Added

- Support for Kibana v7.4.1

## Wazuh v3.10.2 - Kibana v7.4.0 - Revision 547

### Added

- Support for Kibana v7.4.0
- Support for Wazuh v3.10.2.

## Wazuh v3.10.2 - Kibana v7.3.2 - Revision 546

### Added

- Support for Wazuh v3.10.2.

## Wazuh v3.10.1 - Kibana v7.3.2 - Revision 545

### Added

- Support for Wazuh v3.10.1.

## Wazuh v3.10.0 - Kibana v7.3.2 - Revision 543

### Added

- Support for Wazuh v3.10.0.
- Added an interactive guide for registering agents, things are now easier for the user, guiding it through the steps needed ending in a _copy & paste_ snippet for deploying his agent [#1468](https://github.com/wazuh/wazuh-kibana-app/issues/1468).
- Added new dashboards for the recently added regulatory compliance groups into the Wazuh core. They are HIPAA and NIST-800-53 [#1468](https://github.com/wazuh/wazuh-kibana-app/issues/1448), [#1638](https://github.com/wazuh/wazuh-kibana-app/issues/1638).
- Make the app work under a custom Kibana space [#1234](https://github.com/wazuh/wazuh-kibana-app/issues/1234), [#1450](https://github.com/wazuh/wazuh-kibana-app/issues/1450).
- Added the ability to manage the app as a native plugin when using Kibana spaces, now you can safely hide/show the app depending on the selected space [#1601](https://github.com/wazuh/wazuh-kibana-app/issues/1601).
- Adapt the app the for Kibana dark mode [#1562](https://github.com/wazuh/wazuh-kibana-app/issues/1562).
- Added an alerts summary in _Overview > FIM_ panel [#1527](https://github.com/wazuh/wazuh-kibana-app/issues/1527).
- Export all the information of a Wazuh group and its related agents in a PDF document [#1341](https://github.com/wazuh/wazuh-kibana-app/issues/1341).
- Export the configuration of a certain agent as a PDF document. Supports granularity for exporting just certain sections of the configuration [#1340](https://github.com/wazuh/wazuh-kibana-app/issues/1340).

### Changed

- Reduced _Agents preview_ load time using the new API endpoint `/summary/agents` [#1687](https://github.com/wazuh/wazuh-kibana-app/pull/1687).
- Replaced most of the _md-nav-bar_ Angular.js components with React components using EUI [#1705](https://github.com/wazuh/wazuh-kibana-app/pull/1705).
- Replaced the requirements slider component with a new styled component [#1708](https://github.com/wazuh/wazuh-kibana-app/pull/1708).
- Soft deprecated the _.wazuh-version_ internal index, now the app dumps its content if applicable to a registry file, then the app removes that index. Further versions will hard deprecate this index [#1467](https://github.com/wazuh/wazuh-kibana-app/issues/1467).
- Visualizations now don't fetch the documents _source_, also, they now use _size: 0_ for fetching [#1663](https://github.com/wazuh/wazuh-kibana-app/issues/1663).
- The app menu is now fixed on top of the view, it's not being hidden on every state change. Also, the Wazuh logo was placed in the top bar of Kibana UI [#1502](https://github.com/wazuh/wazuh-kibana-app/issues/1502).
- Improved _getTimestamp_ method not returning a promise object because it's no longer needed [014bc3a](https://github.com/wazuh/wazuh-kibana-app/commit/014b3aba0d2e9cda0c4d521f5f16faddc434a21e). Also improved main Discover listener for Wazuh not returning a promise object [bd82823](https://github.com/wazuh/wazuh-kibana-app/commit/bd8282391a402b8c567b32739cf914a0135d74bc).
- Replaced _Requirements over time_ visualizations in both PCI DSS and GDPR dashboards [35c539](https://github.com/wazuh/wazuh-kibana-app/commit/35c539eb328b3bded94aa7608f73f9cc51c235a6).
- Do not show a toaster when a visualization field was not known yet, instead, show it just in case the internal refreshing failed [19a2e7](https://github.com/wazuh/wazuh-kibana-app/commit/19a2e71006b38f6a64d3d1eb8a20b02b415d7e07).
- Minor optimizations for server logging [eb8e000](https://github.com/wazuh/wazuh-kibana-app/commit/eb8e00057dfea2dafef56319590ff832042c402d).

### Fixed

- Alerts search bar fixed for Kibana v7.3.1, queries were not being applied as expected [#1686](https://github.com/wazuh/wazuh-kibana-app/issues/1686).
- Hide attributes field from non-Windows agents in the FIM table [#1710](https://github.com/wazuh/wazuh-kibana-app/issues/1710).
- Fixed broken view in Management > Configuration > Amazon S3 > Buckets, some information was missing [#1675](https://github.com/wazuh/wazuh-kibana-app/issues/1675).
- Keep user's filters when switching from Discover to panel [#1685](https://github.com/wazuh/wazuh-kibana-app/issues/1685).
- Reduce load time and amount of data to be fetched in _Management > Cluster monitoring_ section avoiding possible timeouts [#1663](https://github.com/wazuh/wazuh-kibana-app/issues/1663).
- Restored _Remove column_ feature in Discover tabs [#1702](https://github.com/wazuh/wazuh-kibana-app/issues/1702).
- Apps using Kibana v7.3.1 had a bug once the user goes back from _Agent > FIM > Files_ to _Agent > FIM > dashboard_, filters disappear, now it's working properly [#1700](https://github.com/wazuh/wazuh-kibana-app/issues/1700).
- Fixed visual bug in _Management > Cluster monitoring_ and a button position [1e3b748](https://github.com/wazuh/wazuh-kibana-app/commit/1e3b748f11b43b2e7956b830269b6d046d74d12c).
- The app installation date was not being updated properly, now it's fixed [#1692](https://github.com/wazuh/wazuh-kibana-app/issues/1692).
- Fixed _Network interfaces_ table in Inventory section, the table was not paginating [#1474](https://github.com/wazuh/wazuh-kibana-app/issues/1474).
- Fixed APIs passwords are now obfuscated in server responses [adc3152](https://github.com/wazuh/wazuh-kibana-app/pull/1782/commits/adc31525e26b25e4cb62d81cbae70a8430728af5).

## Wazuh v3.9.5 - Kibana v6.8.2 / Kibana v7.2.1 / Kibana v7.3.0 - Revision 531

### Added

- Support for Wazuh v3.9.5

## Wazuh v3.9.4 - Kibana v6.8.1 / Kibana v6.8.2 / Kibana v7.2.0 / Kibana v7.2.1 / Kibana v7.3.0 - Revision 528

### Added

- Support for Wazuh v3.9.4
- Allow filtering by clicking a column in rules/decoders tables [0e2ddd7](https://github.com/wazuh/wazuh-kibana-app/pull/1615/commits/0e2ddd7b73f7f7975d02e97ed86ae8a0966472b4)
- Allow open file in rules table clicking on the file column [1af929d](https://github.com/wazuh/wazuh-kibana-app/pull/1615/commits/1af929d62f450f93c6733868bcb4057e16b7e279)

### Changed

- Improved app performance [#1640](https://github.com/wazuh/wazuh-kibana-app/pull/1640).
- Remove path filter from custom rules and decoders [895792e](https://github.com/wazuh/wazuh-kibana-app/pull/1615/commits/895792e6e6d9401b3293d5e16352b9abef515096)
- Show path column in rules and decoders [6f49816](https://github.com/wazuh/wazuh-kibana-app/pull/1615/commits/6f49816c71b5999d77bf9e3838443627c9be945d)
- Removed SCA overview dashboard [94ebbff](https://github.com/wazuh/wazuh-kibana-app/pull/1615/commits/94ebbff231cbfb6d793130e0b9ea855baa755a1c)
- Disabled last custom column removal [f1ef7de](https://github.com/wazuh/wazuh-kibana-app/pull/1615/commits/f1ef7de1a34bbe53a899596002e8153b95e7dc0e)
- Agents messages across sections unification [8fd7e36](https://github.com/wazuh/wazuh-kibana-app/pull/1615/commits/8fd7e36286fa9dfd03a797499af6ffbaa90b00e1)

### Fixed

- Fix check storeded apis [d6115d6](https://github.com/wazuh/wazuh-kibana-app/pull/1615/commits/d6115d6424c78f0cde2017b432a51b77186dd95a).
- Fix pci-dss console error [297080d](https://github.com/wazuh/wazuh-kibana-app/pull/1615/commits/297080d36efaea8f99b0cafd4c48845dad20495a)
- Fix error in reportingTable [85b7266](https://github.com/wazuh/wazuh-kibana-app/pull/1615/commits/85b72662cb4db44c443ed04f7c31fba57eefccaa)
- Fix filters budgets size [c7ac86a](https://github.com/wazuh/wazuh-kibana-app/pull/1615/commits/c7ac86acb3d5afaf1cf348fab09a2b8c5778a491)
- Fix missing permalink virustotal visualization [1b57529](https://github.com/wazuh/wazuh-kibana-app/pull/1615/commits/1b57529758fccdeb3ac0840e66a8aafbe4757a96)
- Improved wz-table performance [224bd6f](https://github.com/wazuh/wazuh-kibana-app/pull/1615/commits/224bd6f31235c81ba01755c3c1e120c3f86beafd)
- Fix inconsistent data between visualizations and tables in Overview Security Events [b12c600](https://github.com/wazuh/wazuh-kibana-app/pull/1615/commits/b12c600578d80d0715507dec4624a4ebc27ea573)
- Timezone applied in cluster status [a4f620d](https://github.com/wazuh/wazuh-kibana-app/pull/1615/commits/a4f620d398f5834a6d2945af892a462425ca3bec)
- Fixed Overview Security Events report when wazuh.monitoring is disabled [1c26da0](https://github.com/wazuh/wazuh-kibana-app/pull/1615/commits/1c26da05a0b6daf727e15c13b819111aa4e4e913)
- Fixes in APIs management [2143943](https://github.com/wazuh/wazuh-kibana-app/pull/1615/commits/2143943a5049cbb59bb8d6702b5a56cbe0d27a2a)
- Prevent duplicated visualization toast errors [786faf3](https://github.com/wazuh/wazuh-kibana-app/commit/786faf3e62d2cad13f512c0f873b36eca6e9787d)
- Fix not properly updated breadcrumb in ruleset section [9645903](https://github.com/wazuh/wazuh-kibana-app/commit/96459031cd4edbe047970bf0d22d0c099771879f)
- Fix badly dimensioned table in Integrity Monitoring section [9645903](https://github.com/wazuh/wazuh-kibana-app/commit/96459031cd4edbe047970bf0d22d0c099771879f)
- Fix implicit filters can be destroyed [9cf8578](https://github.com/wazuh/wazuh-kibana-app/commit/9cf85786f504f5d67edddeea6cfbf2ab577e799b)
- Windows agent dashboard doesn't show failure logon access. [d38d088](https://github.com/wazuh/wazuh-kibana-app/commit/d38d0881ac8e4294accde83d63108337b74cdd91)
- Number of agents is not properly updated. [f7cbbe5](https://github.com/wazuh/wazuh-kibana-app/commit/f7cbbe54394db825827715c3ad4370ac74317108)
- Missing scrollbar on Firefox file viewer. [df4e8f9](https://github.com/wazuh/wazuh-kibana-app/commit/df4e8f9305b35e9ee1473bed5f5d452dd3420567)
- Agent search filter by name, lost when refreshing. [71b5274](https://github.com/wazuh/wazuh-kibana-app/commit/71b5274ccc332d8961a158587152f7badab28a95)
- Alerts of level 12 cannot be displayed in the Summary table. [ec0e888](https://github.com/wazuh/wazuh-kibana-app/commit/ec0e8885d9f1306523afbc87de01a31f24e36309)
- Restored query from search bar in visualizations. [439128f](https://github.com/wazuh/wazuh-kibana-app/commit/439128f0a1f65b649a9dcb81ab5804ca20f65763)
- Fix Kibana filters loop in Firefox. [82f0f32](https://github.com/wazuh/wazuh-kibana-app/commit/82f0f32946d844ce96a28f0185f903e8e05c5589)

## Wazuh v3.9.3 - Kibana v6.8.1 / v7.1.1 / v7.2.0 - Revision 523

### Added

- Support for Wazuh v3.9.3
- Support for Kibana v7.2.0 [#1556](https://github.com/wazuh/wazuh-kibana-app/pull/1556).

### Changed

- New design and several UI/UX changes [#1525](https://github.com/wazuh/wazuh-kibana-app/pull/1525).
- Improved error checking + syscollector performance [94d0a83](https://github.com/wazuh/wazuh-kibana-app/commit/94d0a83e43aa1d2d84ef6f87cbb76b9aefa085b3).
- Adapt Syscollector for MacOS agents [a4bf7ef](https://github.com/wazuh/wazuh-kibana-app/commit/a4bf7efc693a99b7565b5afcaa372155f15a4db9).
- Show last scan for syscollector [73f2056](https://github.com/wazuh/wazuh-kibana-app/commit/73f2056673bb289d472663397ba7097e49b7b93b).
- Extendend information for syscollector [#1585](https://github.com/wazuh/wazuh-kibana-app/issues/1585).

### Fixed

- Corrected width for agent stats [a998955](https://github.com/wazuh/wazuh-kibana-app/commit/a99895565a8854c55932ec94cffb08e1d0aa3da1).
- Fix height for the menu directive with Dynamic height [427d0f3](https://github.com/wazuh/wazuh-kibana-app/commit/427d0f3e9fa6c34287aa9e8557da99a51e0db40f).
- Fix wazuh-db and clusterd check [cddcef6](https://github.com/wazuh/wazuh-kibana-app/commit/cddcef630c5234dd6f6a495715743dfcfd4e4001).
- Fix AlertsStats when value is "0", it was showing "-" [07a3e10](https://github.com/wazuh/wazuh-kibana-app/commit/07a3e10c7f1e626ba75a55452b6c295d11fd657d).
- Fix syscollector state value [f8d3d0e](https://github.com/wazuh/wazuh-kibana-app/commit/f8d3d0eca44e67e26f79bc574495b1f4c8f751f2).
- Fix time offset for reporting table [2ef500b](https://github.com/wazuh/wazuh-kibana-app/commit/2ef500bb112e68bd4811b8e87ce8581d7c04d20f).
- Fix call to obtain GDPR requirements for specific agent [ccda846](https://github.com/wazuh/wazuh-kibana-app/commit/ccda8464b50be05bc5b3642f25f4972c8a7a2c03).
- Restore "rule.id" as a clickable field in visualizations [#1546](https://github.com/wazuh/wazuh-kibana-app/pull/1546).
- Fix timepicker in cluster monitoring [f7533ce](https://github.com/wazuh/wazuh-kibana-app/pull/1560/commits/f7533cecb6862abfb5c1d2173ec3e70ffc59804a).
- Fix several bugs [#1569](https://github.com/wazuh/wazuh-kibana-app/pull/1569).
- Fully removed "rule.id" as URL field [#1584](https://github.com/wazuh/wazuh-kibana-app/issues/1584).
- Fix filters for dashboards [#1583](https://github.com/wazuh/wazuh-kibana-app/issues/1583).
- Fix missing dependency [#1591](https://github.com/wazuh/wazuh-kibana-app/issues/1591).

## Wazuh v3.9.2 - Kibana v7.1.1 - Revision 510

### Added

- Support for Wazuh v3.9.2

### Changed

- Avoid showing more than one toaster for the same error message [7937003](https://github.com/wazuh/wazuh-kibana-app/commit/793700382798033203091d160773363323e05bb9).
- Restored "Alerts evolution - Top 5 agents" in Overview > Security events [f9305c0](https://github.com/wazuh/wazuh-kibana-app/commit/f9305c0c6acf4a31c41b1cc9684b87f79b27524f).

### Fixed

- Fix missing parameters in Dev Tools request [#1496](https://github.com/wazuh/wazuh-kibana-app/pull/1496).
- Fix "Invalid Date" for Safari and Internet Explorer [#1505](https://github.com/wazuh/wazuh-kibana-app/pull/1505).

## Wazuh v3.9.1 - Kibana v7.1.1 - Revision 509

### Added

- Support for Kibana v7.1.1
- Added overall metrics for Agents > Overview [#1479](https://github.com/wazuh/wazuh-kibana-app/pull/1479).

### Fixed

- Fixed missing dependency for Discover [43f5dd5](https://github.com/wazuh/wazuh-kibana-app/commit/43f5dd5f64065c618ba930b2a4087f0a9e706c0e).
- Fixed visualization for Agents > Overview [#1477](https://github.com/wazuh/wazuh-kibana-app/pull/1477).
- Fixed SCA policy checks table [#1478](https://github.com/wazuh/wazuh-kibana-app/pull/1478).

## Wazuh v3.9.1 - Kibana v7.1.0 - Revision 508

### Added

- Support for Kibana v7.1.0

## Wazuh v3.9.1 - Kibana v6.8.0 - Revision 444

### Added

- Support for Wazuh v3.9.1
- Support for Kibana v6.8.0

### Fixed

- Fixed background color for some parts of the Discover directive [2dfc763](https://github.com/wazuh/wazuh-kibana-app/commit/2dfc763bfa1093fb419f118c2938f6b348562c69).
- Fixed cut values in non-resizable tables when the value is too large [cc4828f](https://github.com/wazuh/wazuh-kibana-app/commit/cc4828fbf50d4dab3dd4bb430617c1f2b13dac6a).
- Fixed handled but not shown error messages from rule editor [0aa0e17](https://github.com/wazuh/wazuh-kibana-app/commit/0aa0e17ac8678879e5066f8d83fd46f5d8edd86a).
- Minor typos corrected [fe11fb6](https://github.com/wazuh/wazuh-kibana-app/commit/fe11fb67e752368aedc89ec844ddf729eb8ad761).
- Minor fixes in agents configuration [1bc2175](https://github.com/wazuh/wazuh-kibana-app/commit/1bc217590438573e7267687655bb5939b5bb9fde).
- Fix Management > logs viewer scrolling [f458b2e](https://github.com/wazuh/wazuh-kibana-app/commit/f458b2e3294796f9cf00482b4da27984646c6398).

### Changed

- Kibana version shown in settings is now read from our package.json [c103d3e](https://github.com/wazuh/wazuh-kibana-app/commit/c103d3e782136106736c02039d28c4567b255aaa).
- Removed an old header from Settings [0197b8b](https://github.com/wazuh/wazuh-kibana-app/commit/0197b8b1abc195f275c8cd9893df84cd5569527b).
- Improved index pattern validation fields, replaced "full_log" with "rule.id" as part of the minimum required fields [dce0595](https://github.com/wazuh/wazuh-kibana-app/commit/dce059501cbd28f1294fd761da3e015e154747bc).
- Improve dynamic height for configuration editor [c318131](https://github.com/wazuh/wazuh-kibana-app/commit/c318131dfb6b5f01752593f2aa972b98c0655610).
- Add timezone for all dates shown in the app [4b8736f](https://github.com/wazuh/wazuh-kibana-app/commit/4b8736fb4e562c78505daaee042bcd798242c3f5).

## Wazuh v3.9.0 - Kibana v6.7.0 / v6.7.1 / v6.7.2 - Revision 441

### Added

- Support for Wazuh v3.9.0
- Support for Kibana v6.7.0 / v6.7.1 / v6.7.2
- Edit master and worker configuration ([#1215](https://github.com/wazuh/wazuh-kibana-app/pull/1215)).
- Edit local rules, local decoders and CDB lists ([#1212](https://github.com/wazuh/wazuh-kibana-app/pull/1212), [#1204](https://github.com/wazuh/wazuh-kibana-app/pull/1204), [#1196](https://github.com/wazuh/wazuh-kibana-app/pull/1196), [#1233](https://github.com/wazuh/wazuh-kibana-app/pull/1233), [#1304](https://github.com/wazuh/wazuh-kibana-app/pull/1304)).
- View no local rules/decoders XML files ([#1395](https://github.com/wazuh/wazuh-kibana-app/pull/1395))
- Dev Tools additions
  - Added hotkey `[shift] + [enter]` for sending query ([#1170](https://github.com/wazuh/wazuh-kibana-app/pull/1170)).
  - Added `Export JSON` button for the Dev Tools ([#1170](https://github.com/wazuh/wazuh-kibana-app/pull/1170)).
- Added refresh button for agents preview table ([#1169](https://github.com/wazuh/wazuh-kibana-app/pull/1169)).
- Added `configuration assessment` information in "Agent > Policy monitoring" ([#1227](https://github.com/wazuh/wazuh-kibana-app/pull/1227)).
- Added agents `configuration assessment` configuration section in "Agent > Configuration" ([1257](https://github.com/wazuh/wazuh-kibana-app/pull/1257))
- Restart master and worker nodes ([#1222](https://github.com/wazuh/wazuh-kibana-app/pull/1222)).
- Restart agents ([#1229](https://github.com/wazuh/wazuh-kibana-app/pull/1229)).
- Added support for more than one Wazuh monitoring pattern ([#1243](https://github.com/wazuh/wazuh-kibana-app/pull/1243))
- Added customizable interval for Wazuh monitoring indices creation ([#1243](https://github.com/wazuh/wazuh-kibana-app/pull/1243)).
- Expand visualizations ([#1246](https://github.com/wazuh/wazuh-kibana-app/pull/1246)).
- Added a dynamic table columns selector ([#1246](https://github.com/wazuh/wazuh-kibana-app/pull/1246)).
- Added resizable columns by dragging in tables ([d2bf8ee](https://github.com/wazuh/wazuh-kibana-app/commit/d2bf8ee9681ca5d6028325e165854b49214e86a3))
- Added a cron job for fetching missing fields of all valid index patterns, also merging dynamic fields every time an index pattern is refreshed by the app ([#1276](https://github.com/wazuh/wazuh-kibana-app/pull/1276)).
- Added auto-merging dynamic fields for Wazuh monitoring index patterns ([#1300](https://github.com/wazuh/wazuh-kibana-app/pull/1300))
- New server module, it's a job queue so we can add delayed jobs to be run in background, this iteration only accepts delayed Wazuh API calls ([#1283](https://github.com/wazuh/wazuh-kibana-app/pull/1283)).
- Added new way to view logs using a logs viewer ([#1292](https://github.com/wazuh/wazuh-kibana-app/pull/1292))
- Added new directive for registering agents from the UI, including instructions on "how to" ([#1321](https://github.com/wazuh/wazuh-kibana-app/pull/1321)).
- Added some Angular charts in Agents Preview and Agents SCA sections ([#1364](https://github.com/wazuh/wazuh-kibana-app/pull/1364))
- Added Docker listener settings in configuration views ([#1365](https://github.com/wazuh/wazuh-kibana-app/pull/1365))
- Added Docker dashboards for both Agents and Overview ([#1367](https://github.com/wazuh/wazuh-kibana-app/pull/1367))
- Improved app logger with debug level ([#1373](https://github.com/wazuh/wazuh-kibana-app/pull/1373))
- Introducing React components from the EUI framework

### Changed

- Escape XML special characters ([#1159](https://github.com/wazuh/wazuh-kibana-app/pull/1159)).
- Changed empty results message for Wazuh tables ([#1165](https://github.com/wazuh/wazuh-kibana-app/pull/1165)).
- Allowing the same query multiple times on the Dev Tools ([#1174](https://github.com/wazuh/wazuh-kibana-app/pull/1174))
- Refactor JSON/XML viewer for configuration tab ([#1173](https://github.com/wazuh/wazuh-kibana-app/pull/1173), [#1148](https://github.com/wazuh/wazuh-kibana-app/pull/1148)).
- Using full height for all containers when possible ([#1224](https://github.com/wazuh/wazuh-kibana-app/pull/1224)).
- Improved the way we are handling "back button" events ([#1207](https://github.com/wazuh/wazuh-kibana-app/pull/1207)).
- Changed some visualizations for FIM, GDPR, PCI, Vulnerability and Security Events ([#1206](https://github.com/wazuh/wazuh-kibana-app/pull/1206), [#1235](https://github.com/wazuh/wazuh-kibana-app/pull/1235), [#1293](https://github.com/wazuh/wazuh-kibana-app/pull/1293)).
- New design for agent header view ([#1186](https://github.com/wazuh/wazuh-kibana-app/pull/1186)).
- Not fetching data the very first time the Dev Tools are opened ([#1185](https://github.com/wazuh/wazuh-kibana-app/pull/1185)).
- Refresh all known fields for all valid index patterns if `kbn-vis` detects a broken index pattern ([ecd7c8f](https://github.com/wazuh/wazuh-kibana-app/commit/ecd7c8f98c187a350f81261d13b0d45dcec6dc5d)).
- Truncate texts and display a tooltip when they don't fit in a table cell ([7b56a87](https://github.com/wazuh/wazuh-kibana-app/commit/7b56a873f85dcba7e6838aeb2e40d9b4cf472576))
- Updated API autocomplete for Dev Tools ([#1218](https://github.com/wazuh/wazuh-kibana-app/pull/1218))
- Updated switches design to adapt it to Kibana's design ([#1253](https://github.com/wazuh/wazuh-kibana-app/pull/1253))
- Reduced the width of some table cells with little text, to give more space to the other columns ([#1263](https://github.com/wazuh/wazuh-kibana-app/pull/1263)).
- Redesign for Management > Status daemons list ([#1284](https://github.com/wazuh/wazuh-kibana-app/pull/1284)).
- Redesign for Management > Configuration, Agent > Configuration ([#1289](https://github.com/wazuh/wazuh-kibana-app/pull/1289)).
- Replaced Management > Logs table with a log viewer component ([#1292](https://github.com/wazuh/wazuh-kibana-app/pull/1292)).
- The agents list search bar now allows to switch between AND/OR operators ([#1291](https://github.com/wazuh/wazuh-kibana-app/pull/1291)).
- Improve audit dashboards ([#1374](https://github.com/wazuh/wazuh-kibana-app/pull/1374))
- Exclude agent "000" getting the last registered and the most active agents from the Wazuh API.([#1391](https://github.com/wazuh/wazuh-kibana-app/pull/1391))
- Reviewed Osquery dashboards ([#1394](https://github.com/wazuh/wazuh-kibana-app/pull/1394))
- Memory info is now a log ([#1400](https://github.com/wazuh/wazuh-kibana-app/pull/1400))
- Error toasters time is now 30000ms, warning/info are still 6000ms ([#1420](https://github.com/wazuh/wazuh-kibana-app/pull/1420))

### Fixed

- Properly handling long messages on notifier service, until now, they were using out of the card space, also we replaced some API messages with more meaningful messages ([#1168](https://github.com/wazuh/wazuh-kibana-app/pull/1168)).
- Adapted Wazuh icon for multiple browsers where it was gone ([#1208](https://github.com/wazuh/wazuh-kibana-app/pull/1208)).
- Do not fetch data from tables twice when resize window ([#1303](https://github.com/wazuh/wazuh-kibana-app/pull/1303)).
- Agent syncrhonization status is updated as we browse the configuration section ([#1305](https://github.com/wazuh/wazuh-kibana-app/pull/1305))
- Using the browser timezone for reporting documents ([#1311](https://github.com/wazuh/wazuh-kibana-app/pull/1311)).
- Wrong behaviors in the routing system when the basePath was set ([#1342](https://github.com/wazuh/wazuh-kibana-app/pull/1342))
- Do not show pagination for one-page tables ([196c5b7](https://github.com/wazuh/wazuh-kibana-app/pull/1362/commits/196c5b717583032798da7791fa4f90ec06397f68))
- Being redirected to Overview once a Kibana restart is performed ([#1378](https://github.com/wazuh/wazuh-kibana-app/pull/1378))
- Displaying the AWS services section of the aws-s3 wodle ([#1393](https://github.com/wazuh/wazuh-kibana-app/pull/1393))
- Show email configuration on the configuration on demand ([#1401](https://github.com/wazuh/wazuh-kibana-app/issues/1401))
- Show "Follow symbolic link" field in Integrity monitoring - Monitored configuration on demand ([0c9c9da](https://github.com/wazuh/wazuh-kibana-app/pull/1414/commits/0c9c9da3b951548761cd203db5ee5baa39afe26c))

## Wazuh v3.8.2 - Kibana v6.6.0 / v6.6.1 / v6.6.2 / v6.7.0 - Revision 419

### Added

- Support for Kibana v6.6.0 / v6.6.1 / v6.6.2 / v6.7.0

### Fixed

- Fixed AWS dashboard, newer JavaScript browser engines break the view due to Angular.js ([6e882fc](https://github.com/wazuh/wazuh-kibana-app/commit/6e882fc1d7efe6059e6140ff40b8a20d9c1fa51e)).
- Fixed AWS accounts visualization, using the right field now ([6e882fc](https://github.com/wazuh/wazuh-kibana-app/commit/6e882fc1d7efe6059e6140ff40b8a20d9c1fa51e)).

## Wazuh v3.8.2 - Kibana v6.5.4 - Revision 418

### Added

- Support for Wazuh v3.8.2

### Changed

- Close configuration editor only if it was successfully updated ([bc77c35](https://github.com/wazuh/wazuh-kibana-app/commit/bc77c35d8440a656d4704451ce857c9e1d36a438)).
- Replaced FIM Vega visualization with standard visualization ([554ee1c](https://github.com/wazuh/wazuh-kibana-app/commit/554ee1c4c4d75c76d82272075acf8bb62e7f9e27)).

## Wazuh v3.8.1 - Kibana v6.5.4 - Revision 417

### Added

- Support for Wazuh v3.8.1

### Changed

- Moved monitored/ignored Windows registry entries to "FIM > Monitored" and "FIM > Ignored" to avoid user confusion ([#1176](https://github.com/wazuh/wazuh-kibana-app/pull/1176)).
- Excluding managers from wazuh-monitoring indices ([#1177](https://github.com/wazuh/wazuh-kibana-app/pull/1177)).
- Escape `&` before sending group configuration ([d3aa56f](https://github.com/wazuh/wazuh-kibana-app/commit/d3aa56fa73478c60505e500db7d3a7df263081b5)).
- Improved `autoFormat` function before rendering group configuration ([f4f8144](https://github.com/wazuh/wazuh-kibana-app/commit/f4f8144eef8b93038fc897a9f16356e71029b844)).
- Now the group configuration editor doesn't exit after sending data to the Wazuh API ([5c1a3ef](https://github.com/wazuh/wazuh-kibana-app/commit/5c1a3ef9bd710a7befbed0709c4a7cf414f44f6b)).

### Fixed

- Fixed style for the error toaster for long URLs or long paths ([11b8084](https://github.com/wazuh/wazuh-kibana-app/commit/11b8084c75bbc5da36587ff31d1bc80a55fe4dfe)).

## Wazuh v3.8.0 - Kibana v6.5.4 - Revision 416

### Added

- Added group management features such as:
  - Edit the group configuration ([#1096](https://github.com/wazuh/wazuh-kibana-app/pull/1096)).
  - Add/remove groups to/from an agent ([#1096](https://github.com/wazuh/wazuh-kibana-app/pull/1096)).
  - Add/remove agents to/from a group ([#1096](https://github.com/wazuh/wazuh-kibana-app/pull/1096)).
  - Add/remove groups ([#1152](https://github.com/wazuh/wazuh-kibana-app/pull/1152)).
- New directive for tables that don't need external data sources ([#1067](https://github.com/wazuh/wazuh-kibana-app/pull/1067)).
- New search bar directive with interactive filters and suggestions ([#1058](https://github.com/wazuh/wazuh-kibana-app/pull/1058)).
- New server route `/elastic/alerts` for fetching alerts using custom parameters([#1056](https://github.com/wazuh/wazuh-kibana-app/pull/1056)).
- New table for an agent FIM monitored files, if the agent OS platform is Windows it will show two tables: files and registry ([#1032](https://github.com/wazuh/wazuh-kibana-app/pull/1032)).
- Added description to each setting under Settings > Configuration ([#1048](https://github.com/wazuh/wazuh-kibana-app/pull/1048)).
- Added a new setting to `config.yml` related to Wazuh monitoring and its index pattern ([#1095](https://github.com/wazuh/wazuh-kibana-app/pull/1095)).
- Resizable columns by dragging in Dev-tools ([#1102](https://github.com/wazuh/wazuh-kibana-app/pull/1102)).
- New feature to be able to edit config.yml file from the Settings > Configuration section view ([#1105](https://github.com/wazuh/wazuh-kibana-app/pull/1105)).
- Added a new table (network addresses) for agent inventory tab ([#1111](https://github.com/wazuh/wazuh-kibana-app/pull/1111)).
- Added `audit_key` (Who-data Audit keys) for configuration tab ([#1123](https://github.com/wazuh/wazuh-kibana-app/pull/1123)).
- Added new known fields for Kibana index pattern ([#1150](https://github.com/wazuh/wazuh-kibana-app/pull/1150)).

### Changed

- Changed Inventory tables. Now the app looks for the OS platform and it shows different tables depending on the OS platform. In addition the process state codes has been replaced to be more meaningful ([#1059](https://github.com/wazuh/wazuh-kibana-app/pull/1059)).
- Tiny rework for the AWS tab including.
- "Report" button is hidden on Discover panel ([#1047](https://github.com/wazuh/wazuh-kibana-app/pull/1047)).
- Visualizations, filters and Discover improved ([#1083](https://github.com/wazuh/wazuh-kibana-app/pull/1083)).
- Removed `popularizeField` function until https://github.com/elastic/kibana/issues/22426 is solved in order to avoid `Unable to write index pattern!` error on Discover tab ([#1085](https://github.com/wazuh/wazuh-kibana-app/pull/1085)).
- Improved Wazuh monitoring module ([#1094](https://github.com/wazuh/wazuh-kibana-app/pull/1094)).
- Added "Registered date" and "Last keep alive" in agents table allowing you to sort by these fields ([#1102](https://github.com/wazuh/wazuh-kibana-app/pull/1102)).
- Improved code quality in sections such as Ruleset > Rule and Decoder detail view simplify conditions ([#1102](https://github.com/wazuh/wazuh-kibana-app/pull/1102)).
- Replaced reporting success message ([#1102](https://github.com/wazuh/wazuh-kibana-app/pull/1102)).
- Reduced the default number of shards and the default number of replicas for the app indices ([#1113](https://github.com/wazuh/wazuh-kibana-app/pull/1113)).
- Refreshing index pattern known fields on health check controller ([#1119](https://github.com/wazuh/wazuh-kibana-app/pull/1119)).
- Less strict memory check ([786c764](https://github.com/wazuh/wazuh-kibana-app/commit/786c7642cd88083f9a77c57ed204488ecf5b710a)).
- Checking message origin in error handler ([dfec368](https://github.com/wazuh/wazuh-kibana-app/commit/dfec368d22a148b2e4437db92d71294900241961)).
- Dev tools is now showing the response as it is, like `curl` does ([#1137](https://github.com/wazuh/wazuh-kibana-app/pull/1137)).
- Removed `unknown` as valid node name ([#1149](https://github.com/wazuh/wazuh-kibana-app/pull/1149)).
- Removed `rule.id` direct filter from the rule set tables ([#1151](https://github.com/wazuh/wazuh-kibana-app/pull/1151))

### Fixed

- Restored X-Pack security logic for the .wazuh index, now it's not bypassing the X-Pack roles ([#1081](https://github.com/wazuh/wazuh-kibana-app/pull/1081))
- Avoid fetching twice the same data ([#1072](https://github.com/wazuh/wazuh-kibana-app/pull/1072), [#1061](https://github.com/wazuh/wazuh-kibana-app/pull/1061)).
- Wazuh logo adapted to low resolutions ([#1074](https://github.com/wazuh/wazuh-kibana-app/pull/1074)).
- Hide Audit, OpenSCAP tabs for non-linux agents. Fixed empty Windows events under Configuration > Log collection section. OSQuery logo has been standardized ([#1072](https://github.com/wazuh/wazuh-kibana-app/pull/1072), [#1076](https://github.com/wazuh/wazuh-kibana-app/pull/1076)).
- Fix empty values on _Overview > Security events_ when Wazuh monitoring is disabled ([#1091](https://github.com/wazuh/wazuh-kibana-app/pull/1091)).
- Fix overlapped play button in Dev-tools when the input box has a scrollbar ([#1102](https://github.com/wazuh/wazuh-kibana-app/pull/1102)).
- Fix Dev-tools behavior when parse json invalid blocks ([#1102](https://github.com/wazuh/wazuh-kibana-app/pull/1102)).
- Fixed Management > Monitoring tab frustration adding back buttons ([#1102](https://github.com/wazuh/wazuh-kibana-app/pull/1102)).
- Fix template checking when using more than one pattern ([#1104](https://github.com/wazuh/wazuh-kibana-app/pull/1104)).
- Fix infinite loop for Wazuh monitoring when the Wazuh API is not being able to give us all the agents ([5a26916](https://github.com/wazuh/wazuh-kibana-app/commit/5a2691642b40a34783d2eafb6ee24ae78b9af21a)), ([85005a1](https://github.com/wazuh/wazuh-kibana-app/commit/85005a184d4f1c3d339b7c895b5d2469f3b45171)).
- Fix rule details for `list` and `info` parameters ([#1149](https://github.com/wazuh/wazuh-kibana-app/pull/1149)).

## Wazuh v3.7.1 / v3.7.2 - Kibana v6.5.1 / v6.5.2 / v6.5.3 / v6.5.4 - Revision 415

### Added

- Support for Elastic stack v6.5.2 / v6.5.3 / v6.5.4.
- Support for Wazuh v3.7.1 / v3.7.2.
- Dev Tools module now autocompletes API endpoints ([#1030](https://github.com/wazuh/wazuh-kibana-app/pull/1030)).

### Changed

- Increased number of rows for syscollector tables ([#1033](https://github.com/wazuh/wazuh-kibana-app/pull/1033)).
- Modularized JSON/XML viewers for the configuration section ([#982](https://github.com/wazuh/wazuh-kibana-app/pull/982)).

### Fixed

- Added missing fields for syscollector network tables ([#1036](https://github.com/wazuh/wazuh-kibana-app/pull/1036)).
- Using the right API path when downloading CSV for decoders list ([#1045](https://github.com/wazuh/wazuh-kibana-app/pull/1045)).
- Including group field when downloading CSV for agents list ([#1044](https://github.com/wazuh/wazuh-kibana-app/pull/1044)).
- Preserve active tab in configuration section when refreshing the page ([#1037](https://github.com/wazuh/wazuh-kibana-app/pull/1037)).

## Wazuh v3.7.0 - Kibana v6.5.0 / v6.5.1 - Revision 414

### Added

- Support for Elastic Stack v6.5.0 / v6.5.1.
- Agent groups bar is now visible on the agent configuration section ([#1023](https://github.com/wazuh/wazuh-kibana-app/pull/1023)).
- Added a new setting for the `config.yml` file for enable/disable administrator mode ([#1019](https://github.com/wazuh/wazuh-kibana-app/pull/1019)).
  - This allows the user to perform PUT, POST, DELETE methods in our Dev Tools.

### Changed

- Refactored most front-end controllers ([#1023](https://github.com/wazuh/wazuh-kibana-app/pull/1023)).

## Wazuh v3.7.0 - Kibana v6.4.2 / v6.4.3 - Revision 413

### Added

- Support for Wazuh v3.7.0.
- Support for Elastic Stack v6.4.2 / v6.4.3.
- Brand-new interface for _Configuration_ (on both _Management_ and _Agents_ tabs) ([#914](https://github.com/wazuh/wazuh-kibana-app/pull/914)):
  - Now you can check current and real agent and manager configuration.
  - A new interface design, with more useful information and easy to understand descriptions.
  - New and more responsive JSON/XML viewers to show the configuration in raw mode.
- Brand-new extension - Osquery ([#938](https://github.com/wazuh/wazuh-kibana-app/pull/938)):
  - A new extension, disabled by default.
  - Check alerts from Wazuh's Osquery integration.
  - Check your current Osquery wodle configuration.
  - More improvements will come for this extension in the future.
- New option for Wazuh app configuration file - _Ignore index patterns_ ([#947](https://github.com/wazuh/wazuh-kibana-app/pull/947)):
  - Now the user can specify which index patterns can't be selected on the app using the new `ip.ignore` setting on the `config.yml` file.
  - The valid format is an array of strings which represents index patterns.
  - By default, this list is empty (all index patterns will be available if they use a compatible structure).
- Added a node selector for _Management > Status_ section when Wazuh cluster is enabled ([#976](https://github.com/wazuh/wazuh-kibana-app/pull/976)).
- Added quick access to _Configuration_ or _Discover_ panels for an agent on the agents list ([#939](https://github.com/wazuh/wazuh-kibana-app/pull/939)).
- Now you can click on an agent's ID on the _Discover_ panels to open its details page on the app ([#904](https://github.com/wazuh/wazuh-kibana-app/pull/904)).
- Redesigned the _Overview > Amazon AWS_ tab, using more meaningful visualizations for a better overall view of your agents' status ([#903](https://github.com/wazuh/wazuh-kibana-app/pull/903)).
- Redesigned the _Overview/Agents > Vulnerabilities_ tab, using more meaningful visualizations for a better overall view of your agents' status ([#954](https://github.com/wazuh/wazuh-kibana-app/pull/954)).
- Now everytime the user enters the _Settings_ tab, the API connection will be automatically checked ([#971](https://github.com/wazuh/wazuh-kibana-app/pull/971)).
- Added a node selector for _Management > Logs_ section when Wazuh cluster is enabled ([#980](https://github.com/wazuh/wazuh-kibana-app/pull/980)).
- Added a group selector for _Agents_ section ([#995](https://github.com/wazuh/wazuh-kibana-app/pull/995)).

### Changed

- Interface refactoring for the _Agents > Inventory data_ tab ([#924](https://github.com/wazuh/wazuh-kibana-app/pull/924)):
  - Now the tab won't be available if your agent doesn't have Syscollector enabled, and each card will be enabled or disabled depending on the current Syscollector scans configuration.
  - This will prevent situations where the user couldn't check the inventory although there was actual scan data to show on some sections.
- Added support for new multigroups feature ([#911](https://github.com/wazuh/wazuh-kibana-app/pull/911)):
  - Now the information bars on _Agents_ will show all the groups an agent belongs to.
- Now the result pane on the _Dev tools_ tab will show the error code coming from the Wazuh API ([#909](https://github.com/wazuh/wazuh-kibana-app/pull/909)).
- Changed some visualizations titles for _Overview/Agents > OpenSCAP_ tab ([#925](https://github.com/wazuh/wazuh-kibana-app/pull/925)).
- All backend routes have been renamed ([#932](https://github.com/wazuh/wazuh-kibana-app/pull/932)).
- Several improvements for Elasticsearch tests ([#933](https://github.com/wazuh/wazuh-kibana-app/pull/933)).
- Updated some strings and descriptions on the _Settings_ tab ([#934](https://github.com/wazuh/wazuh-kibana-app/pull/934)).
- Changed the date format on _Settings > Logs_ to make it more human-readable ([#944](https://github.com/wazuh/wazuh-kibana-app/pull/944)).
- Changed some labels to remove the "MD5 sum" expression, it will use "Checksum" instead ([#945](https://github.com/wazuh/wazuh-kibana-app/pull/945)).
- Added word wrapping class to group name in _Management > Groups > Group detail_ tab ([#945](https://github.com/wazuh/wazuh-kibana-app/pull/945)).
- The `wz-table` directive has been refactored ([#953](https://github.com/wazuh/wazuh-kibana-app/pull/953)).
- The `wz-table` directive now checks if a request is aborted ([#979](https://github.com/wazuh/wazuh-kibana-app/pull/979)).
- Several performance improvements ([#985](https://github.com/wazuh/wazuh-kibana-app/pull/985), [#997](https://github.com/wazuh/wazuh-kibana-app/pull/997), [#1000](https://github.com/wazuh/wazuh-kibana-app/pull/1000)).

### Fixed

- Several known fields for _Whodata_ functionality have been fixed ([#901](https://github.com/wazuh/wazuh-kibana-app/pull/901)).
- Fixed alignment bug with the _Add a filter +_ button on _Discover_ and _Agents_ tabs ([#912](https://github.com/wazuh/wazuh-kibana-app/pull/912)).
- Fixed a bug where the `Add API` form on _Settings_ didn't appear when pressing the button after editing an existing API entry ([#944](https://github.com/wazuh/wazuh-kibana-app/pull/944)).
- Fixed a bug on _Ruleset_ tab where the "Description" column was showing `0` if the rule doesn't have any description ([#948](https://github.com/wazuh/wazuh-kibana-app/pull/948)).
- Fixed wrong alignment on related Rules/Decoders tables from _Management > Ruleset_ tab ([#971](https://github.com/wazuh/wazuh-kibana-app/pull/971)).
- Fixed a bug where sometimes the error messages appeared duplicated ([#971](https://github.com/wazuh/wazuh-kibana-app/pull/971)).

### Removed

- On the _Management > Monitoring_ tab, the `Cluster enabled but not running` message won't appear as an error anymore ([#971](https://github.com/wazuh/wazuh-kibana-app/pull/971)).

## Wazuh v3.6.1 - Kibana v6.4.1 / v6.4.2 / v6.4.3 - Revision 412

### Added

- Support for Elastic Stack v6.4.1 / v6.4.2 / v6.4.3.

## Wazuh v3.6.1 - Kibana v6.4.0 - Revision 411

### Added

- Redesigned the _Overview > Integrity monitoring_ tab, using more meaningful visualizations for a better overall view of your agents' status ([#893](https://github.com/wazuh/wazuh-kibana-app/pull/893)).
- Added a new table for the _Inventory_ tab: _Processes_ ([#895](https://github.com/wazuh/wazuh-kibana-app/pull/895)).
- Improved error handling for tables. Now the table will show an error message if it wasn't able to fetch and load data ([#896](https://github.com/wazuh/wazuh-kibana-app/pull/896)).

### Changed

- The app source code has been improved, following best practices and coding guidelines ([#892](https://github.com/wazuh/wazuh-kibana-app/pull/892)).
- Included more app tests and prettifier for better code maintainability ([#883](https://github.com/wazuh/wazuh-kibana-app/pull/883) & [#885](https://github.com/wazuh/wazuh-kibana-app/pull/885)).

### Fixed

- Fixed minor visual errors on some _GDPR_, _PCI DSS_ and _Vulnerabilities_ visualizations ([#894](https://github.com/wazuh/wazuh-kibana-app/pull/894)).

## Wazuh v3.6.1 - Kibana v6.4.0 - Revision 410

### Added

- The _Inventory_ tab has been redesigned ([#873](https://github.com/wazuh/wazuh-kibana-app/pull/873)):
  - Added new network interfaces and port tables.
  - Improved design using metric information bars and intuitive status indicators.
- Added refresh functionality to the _Settings > Logs_ tab ([#852](https://github.com/wazuh/wazuh-kibana-app/pull/852)):
  - Now everytime the user opens the tab, the logs will be reloaded.
  - A new button to force the update has been added on the top left corner of the logs table.
- Added `tags` and `recursion_level` configuration options to _Management/Agent > Configuration_ tabs ([#850](https://github.com/wazuh/wazuh-kibana-app/pull/850)).
- The _Kuery_ search syntax has been added again to the app ([#851](https://github.com/wazuh/wazuh-kibana-app/pull/851)).
- Added a first batch of [_Mocha_](https://mochajs.org/) tests and other quality of code improvements to the app ([#859](https://github.com/wazuh/wazuh-kibana-app/pull/859)).
- Now you can open specific rule details (the _Management > Ruleset_ tab) when clicking on the `rule.id` value on the _Discover_ tab ([#862](https://github.com/wazuh/wazuh-kibana-app/pull/862)).
- Now you can click on the rule ID value on the _Management > Ruleset_ tab to search for related alerts on the _Discover_ tab ([#863](https://github.com/wazuh/wazuh-kibana-app/pull/863)).

### Changed

- The index pattern known fields have been updated up to 567 ([#872](https://github.com/wazuh/wazuh-kibana-app/pull/872)).
- Now the _Inventory_ tab will always be available for all agents, and a descriptive message will appear if the agent doesn't have `syscollector` enabled ([#879](https://github.com/wazuh/wazuh-kibana-app/pull/879)).

### Fixed

- Fixed a bug where the _Inventory_ tab was unavailable if the user reloads the page while on the _Agents > Configuration_ tab ([#845](https://github.com/wazuh/wazuh-kibana-app/pull/845)).
- Fixed some _Overview > VirusTotal_ visualizations ([#846](https://github.com/wazuh/wazuh-kibana-app/pull/846)).
- Fixed a bug where the _Settings > Extensions_ tab wasn't being properly hidden when there's no API entries inserted ([#847](https://github.com/wazuh/wazuh-kibana-app/pull/847)).
- Fixed a bug where the _Current API_ indicator on the top navbar wasn't being properly updated when the user deletes all the API entries ([#848](https://github.com/wazuh/wazuh-kibana-app/pull/848)).
- Fixed a bug where the _Agents coverage_ metric were not displaying a proper value when the manager has 0 registered agents ([#849](https://github.com/wazuh/wazuh-kibana-app/pull/849)).
- Fixed a bug where the `wazuh-basic` user role was able to update API entries (it should be forbidden) ([#853](https://github.com/wazuh/wazuh-kibana-app/pull/853)).
- Fixed a bug where the visualizations had scroll bars on the PDF reports ([#870](https://github.com/wazuh/wazuh-kibana-app/pull/870)).
- Fixed a bug on the _Dev tools_ tab where the user couldn't execute the first request block if there was blank lines above it ([#871](https://github.com/wazuh/wazuh-kibana-app/pull/871)).
- Fixed a bug on pinned filters when opening tabs where the implicit filter was the same, making them stuck and unremovable from other tabs ([#878](https://github.com/wazuh/wazuh-kibana-app/pull/878)).

## Wazuh v3.6.1 - Kibana v6.4.0 - Revision 409

### Added

- Support for Wazuh v3.6.1.

### Fixed

- Fixed a bug on the _Dev tools_ tab ([b7c79f4](https://github.com/wazuh/wazuh-kibana-app/commit/b7c79f48f06cb49b12883ec9e9337da23b49976b)).

## Wazuh v3.6.1 - Kibana v6.3.2 - Revision 408

### Added

- Support for Wazuh v3.6.1.

### Fixed

- Fixed a bug on the _Dev tools_ tab ([4ca9ed5](https://github.com/wazuh/wazuh-kibana-app/commit/4ca9ed54f1b18e5d499d950e6ff0741946701988)).

## Wazuh v3.6.0 - Kibana v6.4.0 - Revision 407

### Added

- Support for Wazuh v3.6.0.

## Wazuh v3.6.0 - Kibana v6.3.2 - Revision 406

### Added

- Support for Wazuh v3.6.0.

## Wazuh v3.5.0 - Kibana v6.4.0 - Revision 405

### Added

- Support for Elastic Stack v6.4.0 ([#813](https://github.com/wazuh/wazuh-kibana-app/pull/813)).

## Wazuh v3.5.0 - Kibana v6.3.2 - Revision 404

### Added

- Added new options to `config.yml` to change shards and replicas settings for `wazuh-monitoring` indices ([#809](https://github.com/wazuh/wazuh-kibana-app/pull/809)).
- Added more error messages for `wazuhapp.log` in case of failure when performing some crucial functions ([#812](https://github.com/wazuh/wazuh-kibana-app/pull/812)).
- Now it's possible to change replicas settings for existing `.wazuh`, `.wazuh-version` and `wazuh-monitoring` indices on the `config.yml` file ([#817](https://github.com/wazuh/wazuh-kibana-app/pull/817)).

### Changed

- App frontend code refactored and restructured ([#802](https://github.com/wazuh/wazuh-kibana-app/pull/802)).
- Now the _Overview > Security events_ tab won't show anything if the only visualization with data is _Agents status_ ([#811](https://github.com/wazuh/wazuh-kibana-app/pull/811)).

### Fixed

- Fixed a bug where the RAM status message appreared twice the first time you opened the app ([#807](https://github.com/wazuh/wazuh-kibana-app/pull/807)).
- Fixed the app UI to make the app usable on Internet Explorer 11 ([#808](https://github.com/wazuh/wazuh-kibana-app/pull/808)).

## Wazuh v3.5.0 - Kibana v6.3.2 - Revision 403

### Added

- The welcome tabs on _Overview_ and _Agents_ have been updated with a new name and description for the existing sections ([#788](https://github.com/wazuh/wazuh-kibana-app/pull/788)).
- Now the app tables will auto-resize depending on the screen height ([#792](https://github.com/wazuh/wazuh-kibana-app/pull/792)).

### Changed

- Now all the app filters on several tables will present the values in alphabetical order ([#787](https://github.com/wazuh/wazuh-kibana-app/pull/787)).

### Fixed

- Fixed a bug on _Decoders_ where clicking on the decoder wouldn't open the detail view if the `Parent decoders` filter was enabled ([#782](https://github.com/wazuh/wazuh-kibana-app/pull/782)).
- Fixed a bug on _Dev tools_ when the first line on the editor pane was empty or had a comment ([#790](https://github.com/wazuh/wazuh-kibana-app/pull/790)).
- Fixed a bug where the app was throwing multiple warning messages the first time you open it ([#791](https://github.com/wazuh/wazuh-kibana-app/pull/791)).
- Fixed a bug where clicking on a different tab from _Overview_ right after inserting the API credentials for the first time would always redirect to _Overview_ ([#791](https://github.com/wazuh/wazuh-kibana-app/pull/791)).
- Fixed a bug where the user could have a browser cookie with a reference to a non-existing API entry on Elasticsearch ([#794](https://github.com/wazuh/wazuh-kibana-app/pull/794) & [#795](https://github.com/wazuh/wazuh-kibana-app/pull/795)).

### Removed

- The cluster key has been removed from the API requests to `/manager/configuration` ([#796](https://github.com/wazuh/wazuh-kibana-app/pull/796)).

## Wazuh v3.5.0 - Kibana v6.3.1/v6.3.2 - Revision 402

### Added

- Support for Wazuh v3.5.0.
- Added new fields for _Vulnerability detector_ alerts ([#752](https://github.com/wazuh/wazuh-kibana-app/pull/752)).
- Added multi table search for `wz-table` directive. Added two new log levels for _Management > Logs_ section ([#753](https://github.com/wazuh/wazuh-kibana-app/pull/753)).

## Wazuh v3.4.0 - Kibana v6.3.1/v6.3.2 - Revision 401

### Added

- Added a few new fields for Kibana due to the new Wazuh _who-data_ feature ([#763](https://github.com/wazuh/wazuh-kibana-app/pull/763)).
- Added XML/JSON viewer for each card under _Management > Configuration_ ([#764](https://github.com/wazuh/wazuh-kibana-app/pull/764)).

### Changed

- Improved error handling for Dev tools. Also removed some unused dependencies from the _Dev tools_ tab ([#760](https://github.com/wazuh/wazuh-kibana-app/pull/760)).
- Unified origin for tab descriptions. Reviewed some grammar typos ([#765](https://github.com/wazuh/wazuh-kibana-app/pull/765)).
- Refactored agents autocomplete component. Removed unused/deprecated modules ([#766](https://github.com/wazuh/wazuh-kibana-app/pull/766)).
- Simplified route resolves section ([#768](https://github.com/wazuh/wazuh-kibana-app/pull/768)).

### Fixed

- Fixed missing cluster node filter for the visualization shown when looking for specific node under _Management > Monitoring_ section ([#758](https://github.com/wazuh/wazuh-kibana-app/pull/758)).
- Fixed missing dependency injection for `wzMisc` factory ([#768](https://github.com/wazuh/wazuh-kibana-app/pull/768)).

### Removed

- Removed `angular-aria`, `angular-md5`, `ansicolors`, `js-yaml`, `querystring` and `lodash` dependencies since Kibana includes all of them. Removed some unused images ([#768](https://github.com/wazuh/wazuh-kibana-app/pull/768)).

## Wazuh v3.4.0 - Kibana v6.3.1/v6.3.2 - Revision 400

### Added

- Support for Wazuh v3.4.0.
- Support for Elastic Stack v6.3.2.
- Support for Kuery as accepted query language ([#742](https://github.com/wazuh/wazuh-kibana-app/pull/742)).
  - This feature is experimental.
- Added new _Who data_ fields from file integrity monitoring features ([#746](https://github.com/wazuh/wazuh-kibana-app/pull/746)).
- Added tab in _Settings_ section where you can see the last logs from the Wazuh app server ([#723](https://github.com/wazuh/wazuh-kibana-app/pull/723)).

### Changed

- Fully redesigned of the welcome screen along the different app sections ([#751](https://github.com/wazuh/wazuh-kibana-app/pull/751)).
- Now any agent can go to the _Inventory_ tab regardless if it's enabled or not. The content will change properly according to the agent configuration ([#744](https://github.com/wazuh/wazuh-kibana-app/pull/744)).
- Updated the `angular-material` dependency to `1.1.10` ([#743](https://github.com/wazuh/wazuh-kibana-app/pull/743)).
- Any API entry is now removable regardless if it's the only one API entry ([#740](https://github.com/wazuh/wazuh-kibana-app/pull/740)).
- Performance has been improved regarding to agents status, they are now being fetched using _distinct_ routes from the Wazuh API ([#738](https://github.com/wazuh/wazuh-kibana-app/pull/738)).
- Improved the way we are parsing some Wazuh API errors regarding to version mismatching ([#735](https://github.com/wazuh/wazuh-kibana-app/pull/735)).

### Fixed

- Fixed wrong filters being applied in _Ruleset > Rules_ and _Ruleset > Decoders_ sections when using Lucene like filters plus path filters ([#736](https://github.com/wazuh/wazuh-kibana-app/pull/736)).
- Fixed the template checking from the healthcheck, now it allows to use custom index patterns ([#739](https://github.com/wazuh/wazuh-kibana-app/pull/739)).
- Fixed infinite white screen from _Management > Monitoring_ when the Wazuh cluster is enabled but not running ([#741](https://github.com/wazuh/wazuh-kibana-app/pull/741)).

## Wazuh v3.3.0/v3.3.1 - Kibana v6.3.1 - Revision 399

### Added

- Added a new Angular.js factory to store the Wazuh app configuration values. Also, this factory is being used by the pre-routes functions (resolves); this way we are sure about having the real configuration at any time. These pre-routes functions have been improved too ([#670](https://github.com/wazuh/wazuh-kibana-app/pull/670)).
- Added extended information for reports from _Reporting_ feature ([#701](https://github.com/wazuh/wazuh-kibana-app/pull/701)).

### Changed

- Tables have been improved. Now they are truncating long fields and adding a tooltip if needed ([#671](https://github.com/wazuh/wazuh-kibana-app/pull/671)).
- Services have been improved ([#715](https://github.com/wazuh/wazuh-kibana-app/pull/715)).
- CSV formatted files have been improved. Now they are showing a more human readable column names ([#717](https://github.com/wazuh/wazuh-kibana-app/pull/717), [#726](https://github.com/wazuh/wazuh-kibana-app/pull/726)).
- Added/Modified some visualization titles ([#728](https://github.com/wazuh/wazuh-kibana-app/pull/728)).
- Improved Discover perfomance when in background mode ([#719](https://github.com/wazuh/wazuh-kibana-app/pull/719)).
- Reports from the _Reporting_ feature have been fulyl redesigned ([#701](https://github.com/wazuh/wazuh-kibana-app/pull/701)).

### Fixed

- Fixed the top menu API indicator when checking the API connection and the manager/cluster information had been changed ([#668](https://github.com/wazuh/wazuh-kibana-app/pull/668)).
- Fixed our logger module which was not writting logs the very first time Kibana is started neither after a log rotation ([#667](https://github.com/wazuh/wazuh-kibana-app/pull/667)).
- Fixed a regular expression in the server side when parsing URLs before registering a new Wazuh API ([#690](https://github.com/wazuh/wazuh-kibana-app/pull/690)).
- Fixed filters from specific visualization regarding to _File integrity_ section ([#694](https://github.com/wazuh/wazuh-kibana-app/pull/694)).
- Fixed filters parsing when generating a report because it was not parsing negated filters as expected ([#696](https://github.com/wazuh/wazuh-kibana-app/pull/696)).
- Fixed visualization counter from _OSCAP_ tab ([#722](https://github.com/wazuh/wazuh-kibana-app/pull/722)).

### Removed

- Temporary removed CSV download from agent inventory section due to Wazuh API bug ([#727](https://github.com/wazuh/wazuh-kibana-app/pull/727)).

## Wazuh v3.3.0/v3.3.1 - Kibana v6.3.0 - Revision 398

### Added

- Improvements for latest app redesign ([#652](https://github.com/wazuh/wazuh-kibana-app/pull/652)):
  - The _Welcome_ tabs have been simplified, following a more Elastic design.
  - Added again the `md-nav-bar` component with refined styles and limited to specific sections.
  - The _Settings > Welcome_ tab has been removed. You can use the nav bar to switch tabs.
  - Minor CSS adjustments and reordering.
- Small app UI improvements ([#634](https://github.com/wazuh/wazuh-kibana-app/pull/634)):
  - Added link to _Agents Preview_ on the _Agents_ tab breadcrumbs.
  - Replaced the _Generate report_ button with a smaller one.
  - Redesigned _Management > Ruleset_ `md-chips` to look similar to Kibana filter pills.
  - Added agent information bar from _Agents > General_ to _Agents > Welcome_ too.
  - Refactored flex layout on _Welcome_ tabs to fix a height visual bug.
  - Removed duplicated loading rings on the _Agents_ tab.
- Improvements for app tables ([#627](https://github.com/wazuh/wazuh-kibana-app/pull/627)):
  - Now the current page will be highlighted.
  - The gap has been fixed to the items per page value.
  - If there are no more pages for _Next_ or _Prev_ buttons, they will be hidden.
- Improvements for app health check ([#637](https://github.com/wazuh/wazuh-kibana-app/pull/637)):
  - Improved design for the view.
  - The checks have been placed on a table, showing the current status of each one.
- Changes to our reporting feature ([#639](https://github.com/wazuh/wazuh-kibana-app/pull/639)):
  - Now the generated reports will include tables for each section.
  - Added a parser for getting Elasticsearch data table responses.
  - The reporting feature is now a separated module, and the code has been refactored.
- Improvements for app tables pagination ([#646](https://github.com/wazuh/wazuh-kibana-app/pull/646)).

### Changed

- Now the `pretty` parameter on the _Dev tools_ tab will be ignored to avoid `Unexpected error` messages ([#624](https://github.com/wazuh/wazuh-kibana-app/pull/624)).
- The `pdfkit` dependency has been replaced by `pdfmake` ([#639](https://github.com/wazuh/wazuh-kibana-app/pull/639)).
- Changed some Kibana tables for performance improvements on the reporting feature ([#644](https://github.com/wazuh/wazuh-kibana-app/pull/644)).
- Changed the method to refresh the list of known fields on the index pattern ([#650](https://github.com/wazuh/wazuh-kibana-app/pull/650)):
  - Now when restarting Kibana, the app will update the fieldset preserving the custom user fields.

### Fixed

- Fixed bug on _Agents CIS-CAT_ tab who wasn't loading the appropriate visualizations ([#626](https://github.com/wazuh/wazuh-kibana-app/pull/626)).
- Fixed a bug where sometimes the index pattern could be `undefined` during the health check process, leading into a false error message when loading the app ([#640](https://github.com/wazuh/wazuh-kibana-app/pull/640)).
- Fixed several bugs on the _Settings > API_ tab when removing, adding or editing new entries.

### Removed

- Removed the app login system ([#636](https://github.com/wazuh/wazuh-kibana-app/pull/636)):
  - This feature was unstable, experimental and untested for a long time. We'll provide much better RBAC capabilities in the future.
- Removed the new Kuery language option on Discover app search bars.
  - This feature will be restored in the future, after more Elastic v6.3.0 adaptations.

## Wazuh v3.3.0/v3.3.1 - Kibana v6.3.0 - Revision 397

### Added

- Support for Elastic Stack v6.3.0 ([#579](https://github.com/wazuh/wazuh-kibana-app/pull/579) & [#612](https://github.com/wazuh/wazuh-kibana-app/pull/612) & [#615](https://github.com/wazuh/wazuh-kibana-app/pull/615)).
- Brand-new Wazuh app redesign for the _Monitoring_ tab ([#581](https://github.com/wazuh/wazuh-kibana-app/pull/581)):
  - Refactored and optimized UI for these tabs, using a breadcrumbs-based navigability.
  - Used the same guidelines from the previous redesign for _Overview_ and _Agents_ tabs.
- New tab for _Agents_ - _Inventory_ ([#582](https://github.com/wazuh/wazuh-kibana-app/pull/582)):
  - Get information about the agent host, such as installed packages, motherboard, operating system, etc.
  - This tab will appear if the agent has the [`syscollector`](https://documentation.wazuh.com/current/user-manual/reference/ossec-conf/wodle-syscollector.html) wodle enabled.
- Brand-new extension - _CIS-CAT Alerts_ ([#601](https://github.com/wazuh/wazuh-kibana-app/pull/601)):
  - A new extension, disabled by default.
  - Visualize alerts related to the CIS-CAT benchmarks on the _Overview_ and _Agents_ tabs.
  - Get information about the last performed scan and its score.
- Several improvements for the _Dev tools_ tab ([#583](https://github.com/wazuh/wazuh-kibana-app/pull/583) & [#597](https://github.com/wazuh/wazuh-kibana-app/pull/597)):
  - Now you can insert queries using inline parameters, just like in a web browser.
  - You can combine inline parameters with JSON-like parameters.
  - If you use the same parameter on both methods with different values, the inline parameter has precedence over the other one.
  - The tab icon has been changed for a more appropriate one.
  - The `Execute query` button is now always placed on the first line of the query block.
- Refactoring for all app tables ([#582](https://github.com/wazuh/wazuh-kibana-app/pull/582)):
  - Replaced the old `wz-table` directive with a new one, along with a new data factory.
  - Now the tables are built with a pagination system.
  - Much easier method for building tables for the app.
  - Performance and stability improvements when fetching API data.
  - Now you can see the total amount of items and the elapsed time.

### Changed

- Moved some logic from the _Agents preview_ tab to the server, to avoid excessive client-side workload ([#586](https://github.com/wazuh/wazuh-kibana-app/pull/586)).
- Changed the UI to use the same loading ring across all the app tabs ([#593](https://github.com/wazuh/wazuh-kibana-app/pull/593) & [#599](https://github.com/wazuh/wazuh-kibana-app/pull/599)).
- Changed the _No results_ message across all the tabs with visualizations ([#599](https://github.com/wazuh/wazuh-kibana-app/pull/599)).

### Fixed

- Fixed a bug on the _Settings/Extensions_ tab where enabling/disabling some extensions could make other ones to be disabled ([#591](https://github.com/wazuh/wazuh-kibana-app/pull/591)).

## Wazuh v3.3.0/v3.3.1 - Kibana v6.2.4 - Revision 396

### Added

- Support for Wazuh v3.3.1.
- Brand-new Wazuh app redesign for the _Settings_ tab ([#570](https://github.com/wazuh/wazuh-kibana-app/pull/570)):
  - Refactored and optimized UI for these tabs, using a breadcrumbs-based navigability.
  - Used the same guidelines from the previous redesign for _Overview_ and _Agents_ tabs.
- Refactoring for _Overview_ and _Agents_ controllers ([#564](https://github.com/wazuh/wazuh-kibana-app/pull/564)):
  - Reduced duplicated code by splitting it into separate files.
  - Code optimization for a better performance and maintainability.
  - Added new services to provide similar functionality between different app tabs.
- Added `data.vulnerability.package.condition` to the list of known fields ([#566](https://github.com/wazuh/wazuh-kibana-app/pull/566)).

### Changed

- The `wazuh-logs` and `wazuh-monitoring` folders have been moved to the Kibana's `optimize` directory in order to avoid some error messages when using the `kibana-plugin list` command ([#563](https://github.com/wazuh/wazuh-kibana-app/pull/563)).

### Fixed

- Fixed a bug on the _Settings_ tab where updating an API entry with wrong credentials would corrupt the existing one ([#558](https://github.com/wazuh/wazuh-kibana-app/pull/558)).
- Fixed a bug on the _Settings_ tab where removing an API entry while its edit form is opened would hide the `Add API` button unless the user reloads the tab ([#558](https://github.com/wazuh/wazuh-kibana-app/pull/558)).
- Fixed some Audit visualizations on the _Overview_ and _Agents_ tabs that weren't using the same search query to show the results ([#572](https://github.com/wazuh/wazuh-kibana-app/pull/572)).
- Fixed undefined variable error on the `wz-menu` directive ([#575](https://github.com/wazuh/wazuh-kibana-app/pull/575)).

## Wazuh v3.3.0 - Kibana v6.2.4 - Revision 395

### Fixed

- Fixed a bug on the _Agent Configuration_ tab where the sync status was always `NOT SYNCHRONIZED` ([#569](https://github.com/wazuh/wazuh-kibana-app/pull/569)).

## Wazuh v3.3.0 - Kibana v6.2.4 - Revision 394

### Added

- Support for Wazuh v3.3.0.
- Updated some backend API calls to include the app version in the request header ([#560](https://github.com/wazuh/wazuh-kibana-app/pull/560)).

## Wazuh v3.2.4 - Kibana v6.2.4 - Revision 393

### Added

- Brand-new Wazuh app redesign for _Overview_ and _Agents_ tabs ([#543](https://github.com/wazuh/wazuh-kibana-app/pull/543)):
  - Updated UI for these tabs using breadcrumbs.
  - New _Welcome_ screen, presenting all the tabs to the user, with useful links to our documentation.
  - Overall design improved, adjusted font sizes and reduced HTML code.
  - This base will allow the app to increase its functionality in the future.
  - Removed the `md-nav-bar` component for a better user experience on small screens.
  - Improved app performance removing some CSS effects from some components, such as buttons.
- New filter for agent version on the _Agents Preview_ tab ([#537](https://github.com/wazuh/wazuh-kibana-app/pull/537)).
- New filter for cluster node on the _Agents Preview_ tab ([#538](https://github.com/wazuh/wazuh-kibana-app/pull/538)).

### Changed

- Now the report generation process will run in a parallel mode in the foreground ([#523](https://github.com/wazuh/wazuh-kibana-app/pull/523)).
- Replaced the usage of `$rootScope` with two new factories, along with more controller improvements ([#525](https://github.com/wazuh/wazuh-kibana-app/pull/525)).
- Now the _Extensions_ tab on _Settings_ won't edit the `.wazuh` index to modify the extensions configuration for all users ([#545](https://github.com/wazuh/wazuh-kibana-app/pull/545)).
  - This allows each new user to always start with the base extensions configuration, and modify it to its needs storing the settings on a browser cookie.
- Now the GDPR requirements description on its tab won't be loaded if the Wazuh API version is not v3.2.3 or higher ([#546](https://github.com/wazuh/wazuh-kibana-app/pull/546)).

### Fixed

- Fixed a bug where the app crashes when attempting to download huge amounts of data as CSV format ([#521](https://github.com/wazuh/wazuh-kibana-app/pull/521)).
- Fixed a bug on the Timelion visualizations from _Management/Monitoring_ which were not properly filtering and showing the cluster nodes information ([#530](https://github.com/wazuh/wazuh-kibana-app/pull/530)).
- Fixed several bugs on the loading process when switching between tabs with or without visualizations in the _Overview_ and _Agents_ tab ([#531](https://github.com/wazuh/wazuh-kibana-app/pull/531) & [#533](https://github.com/wazuh/wazuh-kibana-app/pull/533)).
- Fixed a bug on the `wazuh-monitoring` index feature when using multiple inserted APIs, along with several performance improvements ([#539](https://github.com/wazuh/wazuh-kibana-app/pull/539)).
- Fixed a bug where the OS filter on the _Agents Preview_ tab would exclude the rest of filters instead of combining them ([#552](https://github.com/wazuh/wazuh-kibana-app/pull/552)).
- Fixed a bug where the Extensions settings were restored every time the user opened the _Settings_ tab or pressed the _Set default manager_ button ([#555](https://github.com/wazuh/wazuh-kibana-app/pull/555) & [#556](https://github.com/wazuh/wazuh-kibana-app/pull/556)).

## Wazuh v3.2.3/v3.2.4 - Kibana v6.2.4 - Revision 392

### Added

- Support for Wazuh v3.2.4.
- New functionality - _Reporting_ ([#510](https://github.com/wazuh/wazuh-kibana-app/pull/510)):
  - Generate PDF logs on the _Overview_ and _Agents_ tabs, with the new button next to _Panels_ and _Discover_.
  - The report will contain the current visualizations from the tab where you generated it.
  - List all your generated reports, download or deleted them at the new _Management/Reporting_ tab.
  - **Warning:** If you leave the tab while generating a report, the process will be aborted.
- Added warning/error messages about the total RAM on the server side ([#502](https://github.com/wazuh/wazuh-kibana-app/pull/502)):
  - None of this messages will prevent the user from accessing the app, it's just a recommendation.
  - If your server has less than 2GB of RAM, you'll get an error message when opening the app.
  - If your server has between 2GB and 3GB of RAM, you'll get a warning message.
  - If your server has more than 3GB of RAM, you won't get any kind of message.
- Refactoring and added loading bar to _Manager Logs_ and _Groups_ tabs ([#505](https://github.com/wazuh/wazuh-kibana-app/pull/505)).
- Added more Syscheck options to _Management/Agents_ configuration tabs ([#509](https://github.com/wazuh/wazuh-kibana-app/pull/509)).

### Fixed

- Added more fields to the `known-fields.js` file to avoid warning messages on _Discover_ when using Filebeat for alerts forwarding ([#497](https://github.com/wazuh/wazuh-kibana-app/pull/497)).
- Fixed a bug where clicking on the _Check connection_ button on the _Settings_ tab threw an error message although the API connected successfully ([#504](https://github.com/wazuh/wazuh-kibana-app/pull/504)).
- Fixed a bug where the _Agents_ tab was not properly showing the total of agents due to the new Wazuh cluster implementation ([#517](https://github.com/wazuh/wazuh-kibana-app/pull/517)).

## Wazuh v3.2.3 - Kibana v6.2.4 - Revision 391

### Added

- Support for Wazuh v3.2.3.
- Brand-new extension - _GDPR Alerts_ ([#453](https://github.com/wazuh/wazuh-kibana-app/pull/453)):
  - A new extension, enabled by default.
  - Visualize alerts related to the GDPR compliance on the _Overview_ and _Agents_ tabs.
  - The _Ruleset_ tab has been updated to include GDPR filters on the _Rules_ subtab.
- Brand-new Management tab - _Monitoring_ ([#490](https://github.com/wazuh/wazuh-kibana-app/pull/490)):
  - Visualize your Wazuh cluster, both master and clients.
    - Get the current cluster configuration.
    - Nodes listing, sorting, searching, etc.
  - Get a more in-depth cluster status thanks to the newly added [_Timelion_](https://www.elastic.co/guide/en/kibana/current/timelion.html) visualizations.
  - The Detail view gives you a summary of the node's healthcheck.
- Brand-new tab - _Dev tools_ ([#449](https://github.com/wazuh/wazuh-kibana-app/pull/449)):
  - Find it on the top navbar, next to _Discover_.
  - Execute Wazuh API requests directly from the app.
  - This tab uses your currently selected API from _Settings_.
  - You can type different API requests on the input window, select one with the cursor, and click on the Play button to execute it.
  - You can also type comments on the input window.
- More improvements for the _Manager/Ruleset_ tab ([#446](https://github.com/wazuh/wazuh-kibana-app/pull/446)):
  - A new colour palette for regex, order and rule description arguments.
  - Added return to List view on Ruleset button while on Detail view.
  - Fixed line height on all table headers.
  - Removed unused, old code from Ruleset controllers.
- Added option on `config.yml` to enable/disable the `wazuh-monitoring` index ([#441](https://github.com/wazuh/wazuh-kibana-app/pull/441)):
  - Configure the frequency time to generate new indices.
  - The default frequency time has been increased to 1 hour.
  - When disabled, useful metrics will appear on _Overview/General_ replacing the _Agent status_ visualization.
- Added CSV exporting button to the app ([#431](https://github.com/wazuh/wazuh-kibana-app/pull/431)):
  - Implemented new logic to fetch data from the Wazuh API and download it in CSV format.
  - Currently available for the _Ruleset_, _Logs_ and _Groups_ sections on the _Manager_ tab and also the _Agents_ tab.
- More refactoring to the app backend ([#439](https://github.com/wazuh/wazuh-kibana-app/pull/439)):
  - Standardized error output from the server side.
  - Drastically reduced the error management logic on the client side.
  - Applied the _Facade_ pattern when importing/exporting modules.
  - Deleted unused/deprecated/useless methods both from server and client side.
  - Some optimizations to variable type usages.
- Refactoring to Kibana filters management ([#452](https://github.com/wazuh/wazuh-kibana-app/pull/452) & [#459](https://github.com/wazuh/wazuh-kibana-app/pull/459)):
  - Added new class to build queries from the base query.
  - The filter management is being done on controllers instead of the `discover` directive.
  - Now we are emitting specific events whenever we are fetching data or communicating to the `discover` directive.
  - The number of useless requests to fetch data has been reduced.
  - The synchronization actions are working as expected regardless the amount of data and/or the number of machine resources.
  - Fixed several bugs about filter usage and transition to different app tabs.
- Added confirmation message when the user deletes an API entry on _Settings/API_ ([#428](https://github.com/wazuh/wazuh-kibana-app/pull/428)).
- Added support for filters on the _Manager/Logs_ tab when realtime is enabled ([#433](https://github.com/wazuh/wazuh-kibana-app/pull/433)).
- Added more filter options to the Detail view on _Manager/Ruleset_ ([#434](https://github.com/wazuh/wazuh-kibana-app/pull/434)).

### Changed

- Changed OSCAP visualization to avoid clipping issues with large agent names ([#429](https://github.com/wazuh/wazuh-kibana-app/pull/429)).
- Now the related Rules or Decoders sections on _Manager/Ruleset_ will remain hidden if there isn't any data to show or while it's loading ([#434](https://github.com/wazuh/wazuh-kibana-app/pull/434)).
- Added a 200ms delay when fetching iterable data from the Wazuh API ([#445](https://github.com/wazuh/wazuh-kibana-app/pull/445) & [#450](https://github.com/wazuh/wazuh-kibana-app/pull/450)).
- Fixed several bugs related to Wazuh API timeout/cancelled requests ([#445](https://github.com/wazuh/wazuh-kibana-app/pull/445)).
- Added `ENOTFOUND`, `EHOSTUNREACH`, `EINVAL`, `EAI_AGAIN` options for API URL parameter checking ([#463](https://github.com/wazuh/wazuh-kibana-app/pull/463)).
- Now the _Settings/Extensions_ subtab won't appear unless there's at least one API inserted ([#465](https://github.com/wazuh/wazuh-kibana-app/pull/465)).
- Now the index pattern selector on _Settings/Pattern_ will also refresh the known fields when changing it ([#477](https://github.com/wazuh/wazuh-kibana-app/pull/477)).
- Changed the _Manager_ tab into _Management_ ([#490](https://github.com/wazuh/wazuh-kibana-app/pull/490)).

### Fixed

- Fixed a bug where toggling extensions after deleting an API entry could lead into an error message ([#465](https://github.com/wazuh/wazuh-kibana-app/pull/465)).
- Fixed some performance bugs on the `dataHandler` service ([#442](https://github.com/wazuh/wazuh-kibana-app/pull/442) & [#486](https://github.com/wazuh/wazuh-kibana-app/pull/442)).
- Fixed a bug when loading the _Agents preview_ tab on Safari web browser ([#447](https://github.com/wazuh/wazuh-kibana-app/pull/447)).
- Fixed a bug where a new extension (enabled by default) appears disabled when updating the app ([#456](https://github.com/wazuh/wazuh-kibana-app/pull/456)).
- Fixed a bug where pressing the Enter key on the _Discover's_ tab search bar wasn't working properly ([#488](https://github.com/wazuh/wazuh-kibana-app/pull/488)).

### Removed

- Removed the `rison` dependency from the `package.json` file ([#452](https://github.com/wazuh/wazuh-kibana-app/pull/452)).
- Removed unused Elasticsearch request to avoid problems when there's no API inserted ([#460](https://github.com/wazuh/wazuh-kibana-app/pull/460)).

## Wazuh v3.2.1/v3.2.2 - Kibana v6.2.4 - Revision 390

### Added

- Support for Wazuh v3.2.2.
- Refactoring on visualizations use and management ([#397](https://github.com/wazuh/wazuh-kibana-app/pull/397)):
  - Visualizations are no longer stored on an index, they're built and loaded on demand when needed to render the interface.
  - Refactoring on the whole app source code to use the _import/export_ paradigm.
  - Removed old functions and variables from the old visualization management logic.
  - Removed cron task to clean remaining visualizations since it's no longer needed.
  - Some Kibana functions and modules have been overridden in order to make this refactoring work.
    - This change is not intrusive in any case.
- New redesign for the _Manager/Ruleset_ tab ([#420](https://github.com/wazuh/wazuh-kibana-app/pull/420)):
  - Rules and decoders list now divided into two different sections: _List view_ and _Detail view_.
  - Removed old expandable tables to move the rule/decoder information into a new space.
  - Enable different filters on the detail view for a better search on the list view.
  - New table for related rules or decoders.
  - And finally, a bunch of minor design enhancements to the whole app.
- Added a copyright notice to the whole app source code ([#395](https://github.com/wazuh/wazuh-kibana-app/pull/395)).
- Updated `.gitignore` with the _Node_ template ([#395](https://github.com/wazuh/wazuh-kibana-app/pull/395)).
- Added new module to the `package.json` file, [`rison`](https://www.npmjs.com/package/rison) ([#404](https://github.com/wazuh/wazuh-kibana-app/pull/404)).
- Added the `errorHandler` service to the blank screen scenario ([#413](https://github.com/wazuh/wazuh-kibana-app/pull/413)):
  - Now the exact error message will be shown to the user, instead of raw JSON content.
- Added new option on the `config.yml` file to disable the new X-Pack RBAC capabilities to filter index-patterns ([#417](https://github.com/wazuh/wazuh-kibana-app/pull/417)).

### Changed

- Small minor enhancements to the user interface ([#396](https://github.com/wazuh/wazuh-kibana-app/pull/396)):
  - Reduced Wazuh app logo size.
  - Changed buttons text to not use all-capitalized letters.
  - Minor typos found in the HTML/CSS code have been fixed.
- Now the app log stores the package revision ([#417](https://github.com/wazuh/wazuh-kibana-app/pull/417)).

### Fixed

- Fixed bug where the _Agents_ tab didn't preserve the filters after reloading the page ([#404](https://github.com/wazuh/wazuh-kibana-app/pull/404)).
- Fixed a bug when using X-Pack that sometimes threw an error of false _"Not enough privileges"_ scenario ([#415](https://github.com/wazuh/wazuh-kibana-app/pull/415)).
- Fixed a bug where the Kibana Discover auto-refresh functionality was still working when viewing the _Agent configuration_ tab ([#419](https://github.com/wazuh/wazuh-kibana-app/pull/419)).

## Wazuh v3.2.1 - Kibana v6.2.4 - Revision 389

### Changed

- Changed severity and verbosity to some log messages ([#412](https://github.com/wazuh/wazuh-kibana-app/pull/412)).

### Fixed

- Fixed a bug when using the X-Pack plugin without security capabilities enabled ([#403](https://github.com/wazuh/wazuh-kibana-app/pull/403)).
- Fixed a bug when the app was trying to create `wazuh-monitoring` indices without checking the existence of the proper template ([#412](https://github.com/wazuh/wazuh-kibana-app/pull/412)).

## Wazuh v3.2.1 - Kibana v6.2.4 - Revision 388

### Added

- Support for Elastic Stack v6.2.4.
- App server fully refactored ([#360](https://github.com/wazuh/wazuh-kibana-app/pull/360)):
  - Added new classes, reduced the amount of code, removed unused functions, and several optimizations.
  - Now the app follows a more ES6 code style on multiple modules.
  - _Overview/Agents_ visualizations have been ordered into separated files and folders.
  - Now the app can use the default index defined on the `/ect/kibana/kibana.yml` file.
  - Better error handling for the visualizations directive.
  - Added a cron job to delete remaining visualizations on the `.kibana` index if so.
  - Also, we've added some changes when using the X-Pack plugin:
    - Better management of users and roles in order to use the app capabilities.
    - Prevents app loading if the currently logged user has no access to any index pattern.
- Added the `errorHandler` service to the `dataHandler` factory ([#340](https://github.com/wazuh/wazuh-kibana-app/pull/340)).
- Added Syscollector section to _Manager/Agents Configuration_ tabs ([#359](https://github.com/wazuh/wazuh-kibana-app/pull/359)).
- Added `cluster.name` field to the `wazuh-monitoring` index ([#377](https://github.com/wazuh/wazuh-kibana-app/pull/377)).

### Changed

- Increased the query size when fetching the index pattern list ([#339](https://github.com/wazuh/wazuh-kibana-app/pull/339)).
- Changed active colour for all app tables ([#347](https://github.com/wazuh/wazuh-kibana-app/pull/347)).
- Changed validation regex to accept URLs with non-numeric format ([#353](https://github.com/wazuh/wazuh-kibana-app/pull/353)).
- Changed visualization removal cron task to avoid excessive log messages when there weren't removed visualizations ([#361](https://github.com/wazuh/wazuh-kibana-app/pull/361)).
- Changed filters comparison for a safer access ([#383](https://github.com/wazuh/wazuh-kibana-app/pull/383)).
- Removed some `server.log` messages to avoid performance errors ([#384](https://github.com/wazuh/wazuh-kibana-app/pull/384)).
- Changed the way of handling the index patterns list ([#360](https://github.com/wazuh/wazuh-kibana-app/pull/360)).
- Rewritten some false error-level logs to just information-level ones ([#360](https://github.com/wazuh/wazuh-kibana-app/pull/360)).
- Changed some files from JSON to CommonJS for performance improvements ([#360](https://github.com/wazuh/wazuh-kibana-app/pull/360)).
- Replaced some code on the `kibana-discover` directive with a much cleaner statement to avoid issues on the _Agents_ tab ([#394](https://github.com/wazuh/wazuh-kibana-app/pull/394)).

### Fixed

- Fixed a bug where several `agent.id` filters were created at the same time when navigating between _Agents_ and _Groups_ with different selected agents ([#342](https://github.com/wazuh/wazuh-kibana-app/pull/342)).
- Fixed logic on the index-pattern selector which wasn't showing the currently selected pattern the very first time a user opened the app ([#345](https://github.com/wazuh/wazuh-kibana-app/pull/345)).
- Fixed a bug on the `errorHandler` service who was preventing a proper output of some Elastic-related backend error messages ([#346](https://github.com/wazuh/wazuh-kibana-app/pull/346)).
- Fixed panels flickering in the _Settings_ tab ([#348](https://github.com/wazuh/wazuh-kibana-app/pull/348)).
- Fixed a bug in the shards and replicas settings when the user sets the value to zero (0) ([#358](https://github.com/wazuh/wazuh-kibana-app/pull/358)).
- Fixed several bugs related to the upgrade process from Wazuh 2.x to the new refactored server ([#363](https://github.com/wazuh/wazuh-kibana-app/pull/363)).
- Fixed a bug in _Discover/Agents VirusTotal_ tabs to avoid conflicts with the `agent.name` field ([#379](https://github.com/wazuh/wazuh-kibana-app/pull/379)).
- Fixed a bug on the implicit filter in _Discover/Agents PCI_ tabs ([#393](https://github.com/wazuh/wazuh-kibana-app/pull/393)).

### Removed

- Removed clear API password on `checkPattern` response ([#339](https://github.com/wazuh/wazuh-kibana-app/pull/339)).
- Removed old dashboard visualizations to reduce loading times ([#360](https://github.com/wazuh/wazuh-kibana-app/pull/360)).
- Removed some unused dependencies due to the server refactoring ([#360](https://github.com/wazuh/wazuh-kibana-app/pull/360)).
- Removed completely `metricService` from the app ([#389](https://github.com/wazuh/wazuh-kibana-app/pull/389)).

## Wazuh v3.2.1 - Kibana v6.2.2/v6.2.3 - Revision 387

### Added

- New logging system ([#307](https://github.com/wazuh/wazuh-kibana-app/pull/307)):
  - New module implemented to write app logs.
  - Now a trace is stored every time the app is re/started.
  - Currently, the `initialize.js` and `monitoring.js` files work with this system.
  - Note: the logs will live under `/var/log/wazuh/wazuhapp.log` on Linux systems, on Windows systems they will live under `kibana/plugins/`. It rotates the log whenever it reaches 100MB.
- Better cookies handling ([#308](https://github.com/wazuh/wazuh-kibana-app/pull/308)):
  - New field on the `.wazuh-version` index to store the last time the Kibana server was restarted.
  - This is used to check if the cookies have consistency with the current server status.
  - Now the app is clever and takes decisions depending on new consistency checks.
- New design for the _Agents/Configuration_ tab ([#310](https://github.com/wazuh/wazuh-kibana-app/pull/310)):
  - The style is the same as the _Manager/Configuration_ tab.
  - Added two more sections: CIS-CAT and Commands ([#315](https://github.com/wazuh/wazuh-kibana-app/pull/315)).
  - Added a new card that will appear when there's no group configuration at all ([#323](https://github.com/wazuh/wazuh-kibana-app/pull/323)).
- Added _"group"_ column on the agents list in _Agents_ ([#312](https://github.com/wazuh/wazuh-kibana-app/pull/312)):
  - If you click on the group, it will redirect the user to the specified group in _Manager/Groups_.
- New option for the `config.yml` file, `ip.selector` ([#313](https://github.com/wazuh/wazuh-kibana-app/pull/313)):
  - Define if the app will show or not the index pattern selector on the top navbar.
  - This setting is set to `true` by default.
- More CSS cleanup and reordering ([#315](https://github.com/wazuh/wazuh-kibana-app/pull/315)):
  - New `typography.less` file.
  - New `layout.less` file.
  - Removed `cleaned.less` file.
  - Reordering and cleaning of existing CSS files, including removal of unused classes, renaming, and more.
  - The _Settings_ tab has been refactored to correct some visual errors with some card components.
  - Small refactoring to some components from _Manager/Ruleset_ ([#323](https://github.com/wazuh/wazuh-kibana-app/pull/323)).
- New design for the top navbar ([#326](https://github.com/wazuh/wazuh-kibana-app/pull/326)):
  - Cleaned and refactored code
  - Revamped design, smaller and with minor details to follow the rest of Wazuh app guidelines.
- New design for the wz-chip component to follow the new Wazuh app guidelines ([#323](https://github.com/wazuh/wazuh-kibana-app/pull/323)).
- Added more descriptive error messages when the user inserts bad credentials on the _Add new API_ form in the _Settings_ tab ([#331](https://github.com/wazuh/wazuh-kibana-app/pull/331)).
- Added a new CSS class to truncate overflowing text on tables and metric ribbons ([#332](https://github.com/wazuh/wazuh-kibana-app/pull/332)).
- Support for Elastic Stack v6.2.2/v6.2.3.

### Changed

- Improved the initialization system ([#317](https://github.com/wazuh/wazuh-kibana-app/pull/317)):
  - Now the app will re-create the index-pattern if the user deletes the currently used by the Wazuh app.
  - The fieldset is now automatically refreshed if the app detects mismatches.
  - Now every index-pattern is dynamically formatted (for example, to enable the URLs in the _Vulnerabilities_ tab).
  - Some code refactoring for a better handling of possible use cases.
  - And the best thing, it's no longer needed to insert the sample alert!
- Improvements and changes to index-patterns ([#320](https://github.com/wazuh/wazuh-kibana-app/pull/320) & [#333](https://github.com/wazuh/wazuh-kibana-app/pull/333)):
  - Added a new route, `/get-list`, to fetch the index pattern list.
  - Removed and changed several functions for a proper management of index-patterns.
  - Improved the compatibility with user-created index-patterns, known to have unpredictable IDs.
  - Now the app properly redirects to `/blank-screen` if the length of the index patterns list is 0.
  - Ignored custom index patterns with auto-generated ID on the initialization process.
    - Now it uses the value set on the `config.yml` file.
  - If the index pattern is no longer available, the cookie will be overwritten.
- Improvements to the monitoring module ([#322](https://github.com/wazuh/wazuh-kibana-app/pull/322)):
  - Minor refactoring to the whole module.
  - Now the `wazuh-monitoring` index pattern is regenerated if it's missing.
  - And the best thing, it's no longer needed to insert the monitoring template!
- Now the app health check system only checks if the API and app have the same `major.minor` version ([#311](https://github.com/wazuh/wazuh-kibana-app/pull/311)):
  - Previously, the API and app had to be on the same `major.minor.patch` version.
- Adjusted space between title and value in some cards showing Manager or Agent configurations ([#315](https://github.com/wazuh/wazuh-kibana-app/pull/315)).
- Changed red and green colours to more saturated ones, following Kibana style ([#315](https://github.com/wazuh/wazuh-kibana-app/pull/315)).

### Fixed

- Fixed bug in Firefox browser who was not properly showing the tables with the scroll pagination functionality ([#314](https://github.com/wazuh/wazuh-kibana-app/pull/314)).
- Fixed bug where visualizations weren't being destroyed due to ongoing renderization processes ([#316](https://github.com/wazuh/wazuh-kibana-app/pull/316)).
- Fixed several UI bugs for a better consistency and usability ([#318](https://github.com/wazuh/wazuh-kibana-app/pull/318)).
- Fixed an error where the initial index-pattern was not loaded properly the very first time you enter the app ([#328](https://github.com/wazuh/wazuh-kibana-app/pull/328)).
- Fixed an error message that appeared whenever the app was not able to found the `wazuh-monitoring` index pattern ([#328](https://github.com/wazuh/wazuh-kibana-app/pull/328)).

## Wazuh v3.2.1 - Kibana v6.2.2 - Revision 386

### Added

- New design for the _Manager/Groups_ tab ([#295](https://github.com/wazuh/wazuh-kibana-app/pull/295)).
- New design for the _Manager/Configuration_ tab ([#297](https://github.com/wazuh/wazuh-kibana-app/pull/297)).
- New design of agents statistics for the _Agents_ tab ([#299](https://github.com/wazuh/wazuh-kibana-app/pull/299)).
- Added information ribbon into _Overview/Agent SCAP_ tabs ([#303](https://github.com/wazuh/wazuh-kibana-app/pull/303)).
- Added information ribbon into _Overview/Agent VirusTotal_ tabs ([#306](https://github.com/wazuh/wazuh-kibana-app/pull/306)).
- Added information ribbon into _Overview AWS_ tab ([#306](https://github.com/wazuh/wazuh-kibana-app/pull/306)).

### Changed

- Refactoring of HTML and CSS code throughout the whole Wazuh app ([#294](https://github.com/wazuh/wazuh-kibana-app/pull/294), [#302](https://github.com/wazuh/wazuh-kibana-app/pull/302) & [#305](https://github.com/wazuh/wazuh-kibana-app/pull/305)):
  - A big milestone for the project was finally achieved with this refactoring.
  - We've removed the Bootstrap dependency from the `package.json` file.
  - We've removed and merged many duplicated rules.
  - We've removed HTML and `angular-md` overriding rules. Now we have more own-made classes to avoid undesired results on the UI.
  - Also, this update brings tons of minor bugfixes related to weird HTML code.
- Wazuh app visualizations reviewed ([#301](https://github.com/wazuh/wazuh-kibana-app/pull/301)):
  - The number of used buckets has been limited since most of the table visualizations were surpassing acceptable limits.
  - Some visualizations have been checked to see if they make complete sense on what they mean to show to the user.
- Modified some app components for better follow-up of Kibana guidelines ([#290](https://github.com/wazuh/wazuh-kibana-app/pull/290) & [#297](https://github.com/wazuh/wazuh-kibana-app/pull/297)).
  - Also, some elements were modified on the _Discover_ tab in order to correct some mismatches.

### Fixed

- Adjusted information ribbon in _Agents/General_ for large OS names ([#290](https://github.com/wazuh/wazuh-kibana-app/pull/290) & [#294](https://github.com/wazuh/wazuh-kibana-app/pull/294)).
- Fixed unsafe array access on the visualization directive when going directly into _Manager/Ruleset/Decoders_ ([#293](https://github.com/wazuh/wazuh-kibana-app/pull/293)).
- Fixed a bug where navigating between agents in the _Agents_ tab was generating duplicated `agent.id` implicit filters ([#296](https://github.com/wazuh/wazuh-kibana-app/pull/296)).
- Fixed a bug where navigating between different tabs from _Overview_ or _Agents_ while being on the _Discover_ sub-tab was causing data loss in metric watchers ([#298](https://github.com/wazuh/wazuh-kibana-app/pull/298)).
- Fixed incorrect visualization of the rule level on _Manager/Ruleset/Rules_ when the rule level is zero (0) ([#298](https://github.com/wazuh/wazuh-kibana-app/pull/298)).

### Removed

- Removed almost every `md-tooltip` component from the whole app ([#305](https://github.com/wazuh/wazuh-kibana-app/pull/305)).
- Removed unused images from the `img` folder ([#305](https://github.com/wazuh/wazuh-kibana-app/pull/305)).

## Wazuh v3.2.1 - Kibana v6.2.2 - Revision 385

### Added

- Support for Wazuh v3.2.1.
- Brand-new first redesign for the app user interface ([#278](https://github.com/wazuh/wazuh-kibana-app/pull/278)):
  - This is the very first iteration of a _work-in-progress_ UX redesign for the Wazuh app.
  - The overall interface has been refreshed, removing some unnecessary colours and shadow effects.
  - The metric visualizations have been replaced by an information ribbon under the filter search bar, reducing the amount of space they occupied.
    - A new service was implemented for a proper handling of the metric visualizations watchers ([#280](https://github.com/wazuh/wazuh-kibana-app/pull/280)).
  - The rest of the app visualizations now have a new, more detailed card design.
- New shards and replicas settings to the `config.yml` file ([#277](https://github.com/wazuh/wazuh-kibana-app/pull/277)):
  - Now you can apply custom values to the shards and replicas for the `.wazuh` and `.wazuh-version` indices.
  - This feature only works before the installation process. If you modify these settings after installing the app, they won't be applied at all.

### Changed

- Now clicking again on the _Groups_ tab on _Manager_ will properly reload the tab and redirect to the beginning ([#274](https://github.com/wazuh/wazuh-kibana-app/pull/274)).
- Now the visualizations only use the `vis-id` attribute for loading them ([#275](https://github.com/wazuh/wazuh-kibana-app/pull/275)).
- The colours from the toast messages have been replaced to follow the Elastic 6 guidelines ([#286](https://github.com/wazuh/wazuh-kibana-app/pull/286)).

### Fixed

- Fixed wrong data flow on _Agents/General_ when coming from and going to the _Groups_ tab ([#273](https://github.com/wazuh/wazuh-kibana-app/pull/273)).
- Fixed sorting on tables, now they use the sorting functionality provided by the Wazuh API ([#274](https://github.com/wazuh/wazuh-kibana-app/pull/274)).
- Fixed column width issues on some tables ([#274](https://github.com/wazuh/wazuh-kibana-app/pull/274)).
- Fixed bug in the _Agent configuration_ JSON viewer who didn't properly show the full group configuration ([#276](https://github.com/wazuh/wazuh-kibana-app/pull/276)).
- Fixed excessive loading time from some Audit visualizations ([#278](https://github.com/wazuh/wazuh-kibana-app/pull/278)).
- Fixed Play/Pause button in timepicker's auto-refresh ([#281](https://github.com/wazuh/wazuh-kibana-app/pull/281)).
- Fixed unusual scenario on visualization directive where sometimes there was duplicated implicit filters when doing a search ([#283](https://github.com/wazuh/wazuh-kibana-app/pull/283)).
- Fixed some _Overview Audit_ visualizations who were not working properly ([#285](https://github.com/wazuh/wazuh-kibana-app/pull/285)).

### Removed

- Deleted the `id` attribute from all the app visualizations ([#275](https://github.com/wazuh/wazuh-kibana-app/pull/275)).

## Wazuh v3.2.0 - Kibana v6.2.2 - Revision 384

### Added

- New directives for the Wazuh app: `wz-table`, `wz-table-header` and `wz-search-bar` ([#263](https://github.com/wazuh/wazuh-kibana-app/pull/263)):
  - Maintainable and reusable components for a better-structured app.
  - Several files have been changed, renamed and moved to new folders, following _best practices_.
  - The progress bar is now within its proper directive ([#266](https://github.com/wazuh/wazuh-kibana-app/pull/266)).
  - Minor typos and refactoring changes to the new directives.
- Support for Elastic Stack v6.2.2.

### Changed

- App buttons have been refactored. Unified CSS and HTML for buttons, providing the same structure for them ([#269](https://github.com/wazuh/wazuh-kibana-app/pull/269)).
- The API list on Settings now shows the latest inserted API at the beginning of the list ([#261](https://github.com/wazuh/wazuh-kibana-app/pull/261)).
- The check for the currently applied pattern has been improved, providing clever handling of Elasticsearch errors ([#271](https://github.com/wazuh/wazuh-kibana-app/pull/271)).
- Now on _Settings_, when the Add or Edit API form is active, if you press the other button, it will make the previous one disappear, getting a clearer interface ([#9df1e31](https://github.com/wazuh/wazuh-kibana-app/commit/9df1e317903edf01c81eba068da6d20a8a1ea7c2)).

### Fixed

- Fixed visualizations directive to properly load the _Manager/Ruleset_ visualizations ([#262](https://github.com/wazuh/wazuh-kibana-app/pull/262)).
- Fixed a bug where the classic extensions were not affected by the settings of the `config.yml` file ([#266](https://github.com/wazuh/wazuh-kibana-app/pull/266)).
- Fixed minor CSS bugs from the conversion to directives to some components ([#266](https://github.com/wazuh/wazuh-kibana-app/pull/266)).
- Fixed bug in the tables directive when accessing a member it doesn't exist ([#266](https://github.com/wazuh/wazuh-kibana-app/pull/266)).
- Fixed browser console log error when clicking the Wazuh logo on the app ([#6647fbc](https://github.com/wazuh/wazuh-kibana-app/commit/6647fbc051c2bf69df7df6e247b2b2f46963f194)).

### Removed

- Removed the `kbn-dis` directive from _Manager/Ruleset_ ([#262](https://github.com/wazuh/wazuh-kibana-app/pull/262)).
- Removed the `filters.js` and `kibana_fields_file.json` files ([#263](https://github.com/wazuh/wazuh-kibana-app/pull/263)).
- Removed the `implicitFilters` service ([#270](https://github.com/wazuh/wazuh-kibana-app/pull/270)).
- Removed visualizations loading status trace from controllers and visualization directive ([#270](https://github.com/wazuh/wazuh-kibana-app/pull/270)).

## Wazuh v3.2.0 - Kibana v6.2.1 - Revision 383

### Added

- Support for Wazuh 3.2.0.
- Compatibility with Kibana 6.1.0 to Kibana 6.2.1.
- New tab for vulnerability detector alerts.

### Changed

- The app now shows the index pattern selector only if the list length is greater than 1.
  - If it's exactly 1 shows the index pattern without a selector.
- Now the index pattern selector only shows the compatible ones.
  - It's no longer possible to select the `wazuh-monitoring` index pattern.
- Updated Bootstrap to 3.3.7.
- Improved filter propagation between Discover and the visualizations.
- Replaced the login route name from /login to /wlogin to avoid conflict with X-Pack own login route.

### Fixed

- Several CSS bugfixes for better compatibility with Kibana 6.2.1.
- Some variables changed for adapting new Wazuh API requests.
- Better error handling for some Elastic-related messages.
- Fixed browser console error from top-menu directive.
- Removed undesired md-divider from Manager/Logs.
- Adjusted the width of a column in Manager/Logs to avoid overflow issues with the text.
- Fixed a wrong situation with the visualizations when we refresh the Manager/Rules tab.

### Removed

- Removed the `travis.yml` file.

## Wazuh v3.1.0 - Kibana v6.1.3 - Revision 380

### Added

- Support for Wazuh 3.1.0.
- Compatibility with Kibana 6.1.3.
- New error handler for better app errors reporting.
- A new extension for Amazon Web Services alerts.
- A new extension for VirusTotal alerts.
- New agent configuration tab:
  - Visualize the current group configuration for the currently selected agent on the app.
  - Navigate through the different tabs to see which configuration is being used.
  - Check the synchronization status for the configuration.
  - View the current group of the agent and click on it to go to the Groups tab.
- New initial health check for checking some app components.
- New YAML config file:
  - Define the initial index pattern.
  - Define specific checks for the healthcheck.
  - Define the default extensions when adding new APIs.
- New index pattern selector dropdown on the top navbar.
  - The app will reload applying the new index pattern.
- Added new icons for some sections of the app.

### Changed

- New visualizations loader, with much better performance.
- Improved reindex process for the .wazuh index when upgrading from a 2.x-5.x version.
- Adding 365 days expiring time to the cookies.
- Change default behaviour for the config file. Now everything is commented with default values.
  - You need to edit the file, remove the comment mark and apply the desired value.
- Completely redesigned the manager configuration tab.
- Completely redesigned the groups tab.
- App tables have now unified CSS classes.

### Fixed

- Play real-time button has been fixed.
- Preventing duplicate APIs from feeding the wazuh-monitoring index.
- Fixing the check manager connection button.
- Fixing the extensions settings so they are preserved over time.
- Much more error handling messages in all the tabs.
- Fixed OS filters in agents list.
- Fixed autocomplete lists in the agents, rules and decoders list so they properly scroll.
- Many styles bugfixes for the different browsers.
- Reviewed and fixed some visualizations not showing accurate information.

### Removed

- Removed index pattern configuration from the `package.json` file.
- Removed unnecessary dependencies from the `package.json` file.

## Wazuh v3.0.0 - Kibana v6.1.0 - Revision 371

### Added

- You can configure the initial index-pattern used by the plugin in the initialPattern variable of the app's package.json.
- Auto `.wazuh` reindex from Wazuh 2.x - Kibana 5.x to Wazuh 3.x - Kibana 6.x.
  - The API credentials will be automatically migrated to the new installation.
- Dynamically changed the index-pattern used by going to the Settings -> Pattern tab.
  - Wazuh alerts compatibility auto detection.
- New loader for visualizations.
- Better performance: now the tabs use the same Discover tab, only changing the current filters.
- New Groups tab.
  - Now you can check your group configuration (search its agents and configuration files).
- The Logs tab has been improved.
  - You can sort by field and the view has been improved.
- Achieved a clearer interface with implicit filters per tab showed as unremovable chips.

### Changed

- Dynamically creating .kibana index if necessary.
- Better integration with Kibana Discover.
- Visualizations loaded at initialization time.
- New sync system to wait for Elasticsearch JS.
- Decoupling selected API and pattern from backend and moved to the client side.

## Wazuh v2.1.0 - Kibana v5.6.1 - Revision 345

### Added

- Loading icon while Wazuh loads the visualizations.
- Add/Delete/Restart agents.
- OS agent filter

### Changed

- Using genericReq when possible.

## Wazuh v2.0.1 - Kibana v5.5.1 - Revision 339

### Changed

- New index in Elasticsearch to save Wazuh set up configuration
- Short URL's is now supported
- A native base path from kibana.yml is now supported

### Fixed

- Search bar across panels now support parenthesis grouping
- Several CSS fixes for IE browser<|MERGE_RESOLUTION|>--- conflicted
+++ resolved
@@ -6,11 +6,9 @@
 
 ### Added
 
-<<<<<<< HEAD
 - Added rel="noopener noreferrer" in documentation links. [#5197](https://github.com/wazuh/wazuh-kibana-app/pull/5197)
-=======
 - 2 fields (ignore and restrict) are added in the `Management/Configuration/Log collection`. [#5203](https://github.com/wazuh/wazuh-kibana-app/pull/5203)
->>>>>>> 37e169e4
+
 
 ### Changed
 
