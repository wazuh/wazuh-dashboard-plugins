--- conflicted
+++ resolved
@@ -4,19 +4,13 @@
 
 ## Wazuh v4.3.5 - Kibana 7.10.2, 7.16.x, 7.17.x - Revision 4306
 
-<<<<<<< HEAD
-### Added
-
-### Changed
-
 ### Fixed
 
 - Fixed error in console when changing screen size in agents section [#4233](https://github.com/wazuh/wazuh-kibana-app/pull/4233)
-=======
+
 ### Changed
 
 - Changed the word Manager to Wazuh server from the phrases that appeared in "Deploy a new agent". [#4239](https://github.com/wazuh/wazuh-kibana-app/pull/4239)
->>>>>>> 83e98756
 
 ## Wazuh v4.3.4 - Kibana 7.10.2, 7.16.x, 7.17.x - Revision 4305
 
