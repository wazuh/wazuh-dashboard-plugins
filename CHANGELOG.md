--- conflicted
+++ resolved
@@ -16,12 +16,8 @@
 
 - Fixed an issue that caused incorrect visualization of IPv6 addresses. [#4909](https://github.com/wazuh/wazuh-kibana-app/pull/4909)
 - Fixed several typos in the code, by @jctello [#4911](https://github.com/wazuh/wazuh-kibana-app/pull/4911)
-<<<<<<< HEAD
-- Handling endpoint response was done when there is no data to show. [#4918](https://github.com/wazuh/wazuh-kibana-app/pull/4918)
-=======
 - Fixed the display of more than one protocol in the Global configuration section [#4917](https://github.com/wazuh/wazuh-kibana-app/pull/4917)
 - Handling endpoint response was done when there is no data to show [#4918]https://github.com/wazuh/wazuh-kibana-app/pull/4918
->>>>>>> 5dba6f44
 
 ## Wazuh v4.4.0 - Kibana 7.10.2, 7.16.x, 7.17.x - Revision 4400
 
