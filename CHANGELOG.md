# Change Log

All notable changes to the Wazuh app project will be documented in this file.

<<<<<<< HEAD
## Wazuh v4.6.0 - OpenSearch Dashboards 2.8.0 - Revision 03
=======
## Wazuh v4.7.0 - OpenSearch Dashboards 2.8.0 - Revision 01

### Added

- Support for Wazuh 4.7.0
- Added `status detail` column in the agents table. [#5680](https://github.com/wazuh/wazuh-dashboard-plugins/pull/5680)
- Added agent register wizard handle properly special characters in password [5738](https://github.com/wazuh/wazuh-dashboard-plugins/pull/5738)

### Changed

- Changed Network ports table columns for Linux agents. [#5636](https://github.com/wazuh/wazuh-dashboard-plugins/pull/5636)
- Updated development dependencies (`@typescript-eslint/eslint-plugin, @typescript-eslint/parser, eslint, swagger-client`)[#5748](https://github.com/wazuh/wazuh-dashboard-plugins/pull/5748)
- Changed timelion type displays in the management > statistics section to line type displays. [5707](https://github.com/wazuh/wazuh-dashboard-plugins/pull/5707)

### Fixed

- Fixed problem with new or missing columns in agent table. [#5591](https://github.com/wazuh/wazuh-dashboard-plugins/pull/5591)
- Fixed the color of the agent name in the groups section in dark mode. [#5676](https://github.com/wazuh/wazuh-dashboard-plugins/pull/5676) [#6018](https://github.com/wazuh/wazuh-dashboard-plugins/pull/6018)
- Fixed the propagation event so that the flyout data, in the decoders, does not change when the button is pressed. [#5597](https://github.com/wazuh/wazuh-dashboard-plugins/pull/5597)
- Fixed the tooltips of the tables in the security section, and unnecessary requests are removed. [#5631](https://github.com/wazuh/wazuh-dashboard-plugins/pull/5631)

### Removed

- Removed views in JSON and XML formats from management settings. [#5747](https://github.com/wazuh/wazuh-dashboard-plugins/pull/5747)

## Wazuh v4.6.0 - OpenSearch Dashboards 2.8.0 - Revision 02
>>>>>>> cbec6aaa

### Added

- Added rel="noopener noreferrer" in documentation links. [#5197](https://github.com/wazuh/wazuh-dashboard-plugins/pull/5197) [#5274](https://github.com/wazuh/wazuh-dashboard-plugins/pull/5274) [#5298](https://github.com/wazuh/wazuh-dashboard-plugins/pull/5298) [#5409](https://github.com/wazuh/wazuh-dashboard-plugins/pull/5409)
- Added `ignore` and `restrict` options to Syslog configuration. [#5203](https://github.com/wazuh/wazuh-dashboard-plugins/pull/5203)
- Added the `extensions.github` and `extensions.office` settings to the default configuration file [#5376](https://github.com/wazuh/wazuh-dashboard-plugins/pull/5376)
- Added new global error treatment (client-side) [#4163](https://github.com/wazuh/wazuh-dashboard-plugins/pull/4163)
- Added new CLI to generate API data from specification file [#5519](https://github.com/wazuh/wazuh-dashboard-plugins/pull/5519)
- Added specific RBAC permissions to Security section [#5551](https://github.com/wazuh/wazuh-dashboard-plugins/pull/5551)
- Added Refresh and Export formatted button to panels in Agents > Inventory data [#5443](https://github.com/wazuh/wazuh-dashboard-plugins/pull/5443)
- Added Refresh and Export formatted buttons to Management > Cluster > Nodes [#5491](https://github.com/wazuh/wazuh-dashboard-plugins/pull/5491)

### Changed

- Changed of regular expression in RBAC. [#5201](https://github.com/wazuh/wazuh-dashboard-plugins/pull/5201)
- Migrate the timeFilter, metaFields, maxBuckets health checks inside the pattern check. [#5384](https://github.com/wazuh/wazuh-dashboard-plugins/pull/5384)
- Changed the query to search for an agent in `management/configuration`. [#5485](https://github.com/wazuh/wazuh-dashboard-plugins/pull/5485)
- Changed the search bar in management/log to the one used in the rest of the app. [#5476](https://github.com/wazuh/wazuh-dashboard-plugins/pull/5476)
- Changed the design of the wizard to add agents. [#5457](https://github.com/wazuh/wazuh-dashboard-plugins/pull/5457)
- Changed the search bar in Management (Rules, Decoders, CDB List, Groups, Cluster > Nodes) and Modules (Vulnerabilities > Inventory, Security Configuration Assessment > Inventory > {Policy ID} > Checks, MITRE ATT&CK > Intelligence > {Resource}, Integrity monitoring > Inventory > Files, Integrity monitoring > Inventory > Registry), Agent Inventory data, Explore agent modal, Agents [#5363](https://github.com/wazuh/wazuh-dashboard-plugins/pull/5363) [#5442](https://github.com/wazuh/wazuh-dashboard-plugins/pull/5442) [#5443](https://github.com/wazuh/wazuh-dashboard-plugins/pull/5443) [#5444](https://github.com/wazuh/wazuh-dashboard-plugins/pull/5444) [#5445](https://github.com/wazuh/wazuh-dashboard-plugins/pull/5445) [#5447](https://github.com/wazuh/wazuh-dashboard-plugins/pull/5447) [#5452](https://github.com/wazuh/wazuh-dashboard-plugins/pull/5452) [#5491](https://github.com/wazuh/wazuh-dashboard-plugins/pull/5491) [#5785](https://github.com/wazuh/wazuh-dashboard-plugins/pull/5785) [#5813](https://github.com/wazuh/wazuh-dashboard-plugins/pull/5813)

### Fixed

- Fixed trailing hyphen character for OS value in the list of agents [#4828](https://github.com/wazuh/wazuh-dashboard-plugins/pull/4828)
- Fixed several typos in the code, by @jctello [#4911](https://github.com/wazuh/wazuh-dashboard-plugins/pull/4911)
- Fixed the display of more than one protocol in the Global configuration section [#4917](https://github.com/wazuh/wazuh-dashboard-plugins/pull/4917)
- Handling endpoint response was done when there is no data to show [#4918](https://github.com/wazuh/wazuh-dashboard-plugins/pull/4918)
- Fixed references to Elasticsearch in Wazuh-stack plugin [4894](https://github.com/wazuh/wazuh-dashboard-plugins/pull/4894)
- Fixed the 2 errors that appeared in console in Settings>Configuration section. [#5135](https://github.com/wazuh/wazuh-dashboard-plugins/pull/5135)
- Fixed the GitHub and Office 365 module visibility configuration for each API host was not kept when changing/upgrading the plugin [#5376](https://github.com/wazuh/wazuh-dashboard-plugins/pull/5376)
- Fixed the GitHub and Office 365 modules appear in the main menu when they were not configured [#5376](https://github.com/wazuh/wazuh-dashboard-plugins/pull/5376)
- Fixed TypeError in FIM Inventory using new error handler [#5364](https://github.com/wazuh/wazuh-dashboard-plugins/pull/5364)
- Fixed error when using invalid group configuration [#5423](https://github.com/wazuh/wazuh-dashboard-plugins/pull/5423)
- Fixed repeated requests in inventory data and configurations of an agent. [#5460](https://github.com/wazuh/wazuh-dashboard-plugins/pull/5460)
- Fixed repeated requests in the group table when adding a group or refreshing the table [#5465](https://github.com/wazuh/wazuh-dashboard-plugins/pull/5465)
- Fixed an error in the request body suggestions of API Console [#5521](https://github.com/wazuh/wazuh-dashboard-plugins/pull/5521)
- Fixed some errors related to relative dirname of rule and decoder files [#5734](https://github.com/wazuh/wazuh-dashboard-plugins/pull/5734)
- Fixed package URLs in aarch64 commands [#5879](https://github.com/wazuh/wazuh-dashboard-plugins/pull/5879)
- Fixed install macOS agent commands [5888](https://github.com/wazuh/wazuh-dashboard-plugins/pull/5888)

### Removed

- Removed deprecated request and code in agent's view [#5451](https://github.com/wazuh/wazuh-dashboard-plugins/pull/5451)
- Removed unnecessary dashboard queries caused by the deploy agent view. [#5453](https://github.com/wazuh/wazuh-dashboard-plugins/pull/5453)
- Removed repeated and unnecessary requests in security section. [#5500](https://github.com/wazuh/wazuh-dashboard-plugins/pull/5500)
- Removed scripts to generate API data from live Wazuh manager [#5519](https://github.com/wazuh/wazuh-dashboard-plugins/pull/5519)
- Removed pretty parameter from cron job requests. [#5532](https://github.com/wazuh/wazuh-dashboard-plugins/pull/5532)
- Removed unnecessary requests in `Management/Status` section. [#5528](https://github.com/wazuh/wazuh-dashboard-plugins/pull/5528)
- Removed obsolete code that caused duplicate requests to the api in `Management`. [#5485](https://github.com/wazuh/wazuh-dashboard-plugins/pull/5485)
- Removed unused embedded jquery-ui [#5592](https://github.com/wazuh/wazuh-dashboard-plugins/pull/5592)

## Wazuh v4.5.4 - OpenSearch Dashboards 2.6.0 - Revision 01

### Added

- Support for Wazuh 4.5.4

## Wazuh v4.5.3 - OpenSearch Dashboards 2.6.0 - Revision 02

### Added

- Support for Wazuh 4.5.3

### Changed

- Changed the command to install the agent on SUSE uses zypper [#5925](https://github.com/wazuh/wazuh-dashboard-plugins/pull/5925)

## Wazuh v4.5.2 - OpenSearch Dashboards 2.6.0 - Revision 02

### Added

- Support for Wazuh 4.5.2

### Fixed

- Fixed an error with the commands in the Deploy new agent section for Oracle Linux 6+ agents [#5764](https://github.com/wazuh/wazuh-dashboard-plugins/pull/5764)
- Fixed broken documentation links in `Management/Configuration` section [#5796](https://github.com/wazuh/wazuh-dashboard-plugins/pull/5796)

## Wazuh v4.5.1 - OpenSearch Dashboards 2.6.0 - Revision 03

### Added

- Add Apple Silicon architecture button to the register Agent wizard [#5478](https://github.com/wazuh/wazuh-dashboard-plugins/pull/5478)

### Fixed

- Fixed the rendering of tables that contains IPs and agent overview [#5471](https://github.com/wazuh/wazuh-dashboard-plugins/pull/5471)
- Fixed the agents active coverage stat as NaN in Details panel of Agents section [#5490](https://github.com/wazuh/wazuh-dashboard-plugins/pull/5490)
- Fixed a broken documentation link to agent labels [#5687](https://github.com/wazuh/wazuh-dashboard-plugins/pull/5687)
- Fixed the PDF report filters applied to tables [#5714](https://github.com/wazuh/wazuh-dashboard-plugins/pull/5714)
- Fixed outdated year in the PDF report footer [#5766](https://github.com/wazuh/wazuh-dashboard-plugins/pull/5766)

### Removed

- Removed the agent name in the agent info ribbon [#5497](https://github.com/wazuh/wazuh-dashboard-plugins/pull/5497)

### Changed

- Changed method to perform redirection on agent table buttons [#5539](https://github.com/wazuh/wazuh-dashboard-plugins/pull/5539)
- Changed windows agent service name in the deploy agent wizard [#5538](https://github.com/wazuh/wazuh-dashboard-plugins/pull/5538)
- Changed the requests to get the agent labels for the managers [#5687](https://github.com/wazuh/wazuh-dashboard-plugins/pull/5687)

## Wazuh v4.5.0 - OpenSearch Dashboards 2.6.0 - Revision 01

### Added

- Support for Wazuh 4.5.0

## Wazuh v4.4.5 - OpenSearch Dashboards 2.6.0 - Revision 02

### Added

- Support for Wazuh 4.4.5

## Wazuh v4.4.4 - OpenSearch Dashboards 2.6.0 - Revision 01

### Added

- Support for Wazuh 4.4.4

### Changed

- Changed the title and added a warning in the step 3 of the deploy new agent section. [#5416](https://github.com/wazuh/wazuh-dashboard-plugins/pull/5416)

## Wazuh v4.4.3 - OpenSearch Dashboards 2.6.0 - Revision 01

### Added

- Support for Wazuh 4.4.3

### Fixed

- Fixed command to install the macOS agent on the agent wizard [#5481](https://github.com/wazuh/wazuh-dashboard-plugins/pull/5481) [#5484](https://github.com/wazuh/wazuh-dashboard-plugins/pull/5484)
- Fixed command to start the macOS agent on the agent wizard [#5470](https://github.com/wazuh/wazuh-dashboard-plugins/pull/5470)

## Wazuh v4.4.2 - OpenSearch Dashboards 2.6.0 - Revision 01

### Added

- Support for Wazuh 4.4.2

### Fixed

- Fixed a problem in the backend service to get the plugin configuration [#5428](https://github.com/wazuh/wazuh-dashboard-plugins/pull/5428) [#5432](https://github.com/wazuh/wazuh-dashboard-plugins/pull/5432)

## Wazuh v4.4.1 - OpenSearch Dashboards 2.6.0 - Revision 01

### Fixed

- Fixed the search in the agent inventory data tables [#5196](https://github.com/wazuh/wazuh-dashboard-plugins/pull/5196)
- Fixed `Top 5 users` table overflow in `FIM::Dashboard` [#5334](https://github.com/wazuh/wazuh-dashboard-plugins/pull/5334)
- Fixed a visual error in the 'About' section. [#5337](https://github.com/wazuh/wazuh-dashboard-plugins/pull/5337)
- Fixed the `Anomaly and malware detection` link. [#5329](https://github.com/wazuh/wazuh-dashboard-plugins/pull/5329)
- Fixed the problem that did not allow closing the time picker when the button was clicked again in `Agents` and `Management/Statistics`. [#5341](https://github.com/wazuh/wazuh-dashboard-plugins/pull/5341)

## Wazuh v4.4.0 - OpenSearch Dashboards 2.4.0 - Revision 06

### Added

- Added the option to sort by the agent's count in the group table. [#4323](https://github.com/wazuh/wazuh-dashboard-plugins/pull/4323)
- Added agent synchronization status in the agent module. [#3874](https://github.com/wazuh/wazuh-dashboard-plugins/pull/3874) [#5143](https://github.com/wazuh/wazuh-dashboard-plugins/pull/5143) [#5177](https://github.com/wazuh/wazuh-dashboard-plugins/pull/5177)
- Added the ability to set the agent name in the installation command. [#4739](https://github.com/wazuh/wazuh-dashboard-plugins/pull/4739)
- Added validation to the plugin's settings [#4503](https://github.com/wazuh/wazuh-dashboard-plugins/pull/4503) [#4785](https://github.com/wazuh/wazuh-dashboard-plugins/pull/4785)
- Added new settings to customize the header and footer on the PDF reports [#4505](https://github.com/wazuh/wazuh-dashboard-plugins/pull/4505) [#4798](https://github.com/wazuh/wazuh-dashboard-plugins/pull/4798) [#4805](https://github.com/wazuh/wazuh-dashboard-plugins/pull/4805)
- Added a new setting to enable or disable the customization [#4507](https://github.com/wazuh/wazuh-dashboard-plugins/pull/4507)
- Added the ability to upload an image for the `customization.logo.*` settings in `Settings/Configuration` [#4504](https://github.com/wazuh/wazuh-dashboard-plugins/pull/4504)
- Added macOS support to the 'Deploy new agent' section [#4867](https://github.com/wazuh/wazuh-dashboard-plugins/pull/4867)
- Added PowerPC architecture support for redhat7, in the 'Deploy new agent' section. [#4833](https://github.com/wazuh/wazuh-dashboard-plugins/pull/4833)
- Added a centralized service to handle the requests [#4831](https://github.com/wazuh/wazuh-dashboard-plugins/pull/4831)
- Added data-test-subj property to the create-policy component [#4873](https://github.com/wazuh/wazuh-dashboard-plugins/pull/4873)
- Added a link for additional steps to enroll agents on Alpine Linux in the 'Deploy new agent' section. [#4933](https://github.com/wazuh/wazuh-dashboard-plugins/pull/4933)
- Added extra steps message and new command for Windows XP and Windows Server 2008, added alpine agent with all its steps. [#4933](https://github.com/wazuh/wazuh-dashboard-plugins/pull/4933)
- Added file saving conditions in File Editor [#4970](https://github.com/wazuh/wazuh-dashboard-plugins/pull/4970)
- Added character validation to avoid invalid agent names in the 'Deploy new agent' section. [#5021](https://github.com/wazuh/wazuh-dashboard-plugins/pull/5021) [#5028](https://github.com/wazuh/wazuh-dashboard-plugins/pull/5028)
- Added default selected options in the 'Deploy new agent' section [#5063](https://github.com/wazuh/wazuh-dashboard-plugins/pull/5063)
- Added suggestions for cluster's node and protocol to use for agent enrollment in the 'Deploy new agent' section. [#4776](https://github.com/wazuh/wazuh-dashboard-plugins/pull/4776) [#4954](https://github.com/wazuh/wazuh-dashboard-plugins/pull/4954) [#5166](https://github.com/wazuh/wazuh-dashboard-plugins/pull/5166)
- Redesign the SCA table of the agent's dashboard [#4512](https://github.com/wazuh/wazuh-dashboard-plugins/pull/4512)

### Changed

- Changed the HTTP verb from `GET` to `POST` in the requests to log in to the Wazuh API [#4103](https://github.com/wazuh/wazuh-dashboard-plugins/pull/4103)
- Changed the endpoint that updates the plugin configuration to support updating multiple settings at once. [#4501](https://github.com/wazuh/wazuh-dashboard-plugins/pull/4501)
- Improved alerts summary performance [#4376](https://github.com/wazuh/wazuh-dashboard-plugins/pull/4376) [#5071](https://github.com/wazuh/wazuh-dashboard-plugins/pull/5071) [#5131](https://github.com/wazuh/wazuh-dashboard-plugins/pull/5131)
- Improved the setting's description for the plugin displayed in the UI and the configuration file. [#4501](https://github.com/wazuh/wazuh-dashboard-plugins/pull/4501)
- Improved `Agents Overview` performance [#4363](https://github.com/wazuh/wazuh-dashboard-plugins/pull/4363) [#5076](https://github.com/wazuh/wazuh-dashboard-plugins/pull/5076)
- Improved the message displayed when there is a versions mismatch between the Wazuh API and the Wazuh app [#4529](https://github.com/wazuh/wazuh-dashboard-plugins/pull/4529) [#4964](https://github.com/wazuh/wazuh-dashboard-plugins/pull/4964)
- Updated operating systems' information in the 'Deploy new agent' section. [#4851](https://github.com/wazuh/wazuh-dashboard-plugins/pull/4851)
- Updated and unified the fetching and rendering of the SCA checks results due to changes in the Wazuh API [#5031](https://github.com/wazuh/wazuh-dashboard-plugins/pull/5031)
- Updated the `Agent details` component to the changes in the Wazuh API response. [#3874](https://github.com/wazuh/wazuh-dashboard-plugins/pull/3874)
- Updated the `Last vulnerability scan` component to the changes in the Wazuh API response [#4975](https://github.com/wazuh/wazuh-dashboard-plugins/pull/4975)
- Updated the `winston` dependency to `3.5.1` [#4985](https://github.com/wazuh/wazuh-dashboard-plugins/pull/4985)
- Updated the `mocha` dependency to `10.1.0` [#5062](https://github.com/wazuh/wazuh-dashboard-plugins/pull/5062)
- Updated the `pdfmake` dependency to `0.2.7` [#5062](https://github.com/wazuh/wazuh-dashboard-plugins/pull/5062)
- The button to export the app logs is now disabled when there are no results, instead of showing an error toast [#4992](https://github.com/wazuh/wazuh-dashboard-plugins/pull/4992)
- Independently load each dashboard from the `Agents Overview` page [#4363](https://github.com/wazuh/wazuh-dashboard-plugins/pull/4363)

### Fixed

- Fixed nested fields filtering in dashboards tables and KPIs [#4425](https://github.com/wazuh/wazuh-dashboard-plugins/pull/4425)
- Fixed nested field rendering in security alerts table details [#4428](https://github.com/wazuh/wazuh-dashboard-plugins/pull/4428)
- Fixed a bug where the Wazuh logo was used instead of the custom one [#4539](https://github.com/wazuh/wazuh-dashboard-plugins/pull/4539)
- Fixed rendering problems of the `Agent Overview` section in low resolutions [#4516](https://github.com/wazuh/wazuh-dashboard-plugins/pull/4516)
- Fixed issue when logging out from Wazuh when SAML is enabled [#4595](https://github.com/wazuh/wazuh-dashboard-plugins/issues/4595)
- Fixed server errors with code 500 when the Wazuh API is not reachable / up. [#4710](https://github.com/wazuh/wazuh-dashboard-plugins/pull/4710) [#4728](https://github.com/wazuh/wazuh-dashboard-plugins/pull/4728) [#4971](https://github.com/wazuh/wazuh-dashboard-plugins/pull/4971)
- Fixed pagination to SCA table [#4653](https://github.com/wazuh/wazuh-dashboard-plugins/issues/4653) [#5010](https://github.com/wazuh/wazuh-dashboard-plugins/pull/5010)
- Fixed `WAZUH_PROTOCOL` suggestion in the 'Deploy new agent' section. [#4849](https://github.com/wazuh/wazuh-dashboard-plugins/pull/4849)
- Fixed agent deployment instructions for HP-UX and Solaris. [#4943](https://github.com/wazuh/wazuh-dashboard-plugins/pull/4943)
- Fixed a bug that caused the flyouts to close when clicking inside them [#4638](https://github.com/wazuh/wazuh-dashboard-plugins/pull/4638) [#5046](https://github.com/wazuh/wazuh-dashboard-plugins/pull/5046)
- Fixed the manager option in the 'Deploy new agent' section [#4981](https://github.com/wazuh/wazuh-dashboard-plugins/pull/4981)
- Fixed Inventory checks table filters by stats [#4999](https://github.com/wazuh/wazuh-dashboard-plugins/pull/4999) [#5031](https://github.com/wazuh/wazuh-dashboard-plugins/pull/5031)
- Fixed commands in the 'Deploy new agent' section (most of the commands are missing '-1') [#4962](https://github.com/wazuh/wazuh-dashboard-plugins/pull/4962)
- Fixed agent installation command for macOS in the 'Deploy new agent' section. [#4968](https://github.com/wazuh/wazuh-dashboard-plugins/pull/4968)
- Fixed agent evolution chart [#4942](https://github.com/wazuh/wazuh-dashboard-plugins/pull/4942)
- Fixed Solaris command [#5035](https://github.com/wazuh/wazuh-dashboard-plugins/pull/5035)
- Fixed commands: AIX, OpenSUSE, Alpine, Suse11, Fedora, HP, Oracle Linux 5, Amazon Linux 2, CentOS5. Changed the word 'or higher' in buttons to '+'. Fixed validations for HP, Solaris and Alpine. [#5045](https://github.com/wazuh/wazuh-dashboard-plugins/pull/5045)
- Fixed error in GitHub module PDF report. [#5069](https://github.com/wazuh/wazuh-dashboard-plugins/pull/5069)
- Fixed password input in 'Deploy new agent' section [#5098](https://github.com/wazuh/wazuh-dashboard-plugins/pull/5098)
- Fixed error when clicking on the selectors of agents in the group agents management [#5094](https://github.com/wazuh/wazuh-dashboard-plugins/pull/5094)
- Fixed menu content panel is displayed in the wrong place. [5092](https://github.com/wazuh/wazuh-dashboard-plugins/pull/5092)
- Fixed greyed and disabled menu section names [#5101](https://github.com/wazuh/wazuh-dashboard-plugins/pull/5101)
- Fixed misspelling in the NIST module [#5107](https://github.com/wazuh/wazuh-dashboard-plugins/pull/5107)
- Fixed Statistic cronjob bulk document insert [#5150](https://github.com/wazuh/wazuh-dashboard-plugins/pull/5150)
- Fixed the style of the buttons showing more event information in the event view table. [#5137](https://github.com/wazuh/wazuh-dashboard-plugins/pull/5137)
- Fixed Inventory module for Solaris agents [#5144](https://github.com/wazuh/wazuh-dashboard-plugins/pull/5144)
- Fixed the module information button in Office 365 and GitHub Panel tab to open the nav drawer. [#5167](https://github.com/wazuh/wazuh-dashboard-plugins/pull/5167)
- Fixed a UI crash due to `external_references` field could be missing in some vulnerability data [#5200](https://github.com/wazuh/wazuh-dashboard-plugins/pull/5200)
- Fixed Wazuh main menu not displayed when navigation menu is locked [#5273](https://github.com/wazuh/wazuh-dashboard-plugins/pull/5273)
- Fixed 'Deploy new agent' section which used wrong secure connection property [#5285](https://github.com/wazuh/wazuh-dashboard-plugins/pull/5285) [#5295](https://github.com/wazuh/wazuh-dashboard-plugins/pull/5295)
- Fixed events view when search bar language is `lucene` [#5286](https://github.com/wazuh/wazuh-dashboard-plugins/pull/5286)
- Disabled unmapped fields filter in `Security Events` alerts table [#4929](https://github.com/wazuh/wazuh-dashboard-plugins/pull/4929)
- Raspbian OS, Ubuntu, Amazon Linux and Amazon Linux 2 commands in the 'Deploy new agent' section now change when a different architecture is selected [#4876](https://github.com/wazuh/wazuh-dashboard-plugins/pull/4876) [#4880](https://github.com/wazuh/wazuh-dashboard-plugins/pull/4880)

### Removed

- Removed custom styles for Kibana 7.9.0 [#4491](https://github.com/wazuh/wazuh-dashboard-plugins/pull/4491)
- Removed the `angular-chart.js` dependency [#4985](https://github.com/wazuh/wazuh-dashboard-plugins/pull/4985)
- Removed the `pug-loader` dependency [#5062](https://github.com/wazuh/wazuh-dashboard-plugins/pull/5062) [#5089](https://github.com/wazuh/wazuh-dashboard-plugins/pull/5089)

## Wazuh v4.3.11 - OpenSearch Dashboards 1.2.0 - Revision 4312

### Added

- Support for Wazuh 4.3.11

## Wazuh v4.3.10 - OpenSearch Dashboards 1.2.0 - Revision 4311

### Fixed

- Fixed issue when logging out from Wazuh when SAML is enabled [#4815](https://github.com/wazuh/wazuh-dashboard-plugins/issues/4815)

## Wazuh v4.3.9 - OpenSearch Dashboards 1.2.0 - Revision 4310

### Added

- Support for Wazuh 4.3.9

## Wazuh v4.3.8 - OpenSearch Dashboards 1.2.0 - Revision 4309

### Added

- Support for Wazuh 4.3.8

## Wazuh v4.3.7 - OpenSearch Dashboards 1.2.0 - Revision 4308

### Fixed

- Wazuh.yml review: fixed link to web documentation, improved in-file documentation and fixed some grammatical errors. [#4378](https://github.com/wazuh/wazuh-dashboard-plugins/pull/4378) [#4399](https://github.com/wazuh/wazuh-dashboard-plugins/pull/4399)
- Fixed an error during the generation of a group's report, if the request to the Wazuh API fails [#4350](https://github.com/wazuh/wazuh-dashboard-plugins/pull/4350)
- Fixed a problem with the group's report, when the group has no agents [#4350](https://github.com/wazuh/wazuh-dashboard-plugins/pull/4350)
- Fixed path in logo customization section [#4352](https://github.com/wazuh/wazuh-dashboard-plugins/pull/4352)
- Fixed a TypeError in Firefox. Change the Get request that was made with a Kibana core.http.get(/api/check-wazuh) resource to the WzRequest.genericReq resource and it no longer fails, also add a test capture to public/plugin.ts that wraps the request and in case of failure, the error is detected when the browser does not work with the V8 engine. [#4362](https://github.com/wazuh/wazuh-dashboard-plugins/pull/4362)
- Fixed an error of an undefined username hash related to reporting when using Kibana with X-Pack and security was disabled [#4358](https://github.com/wazuh/wazuh-dashboard-plugins/pull/4358)
- Fixed persistence of the plugin registry file between updates [#4359](https://github.com/wazuh/wazuh-dashboard-plugins/pull/4359)
- Fixed searchbar error on SCA Inventory table [#4367](https://github.com/wazuh/wazuh-dashboard-plugins/pull/4367)
- Fixed a routes loop when reinstalling Wazuh indexer [#4373](https://github.com/wazuh/wazuh-dashboard-plugins/pull/4373)

### Removed

- Removed the use of `manager_host` field related to agent information of Wazuh API responses, which is obsolete [#4350](https://github.com/wazuh/wazuh-dashboard-plugins/pull/4350)

## Wazuh v4.3.6 - OpenSearch Dashboards 1.2.0 - Revision 4307

### Fixed

- Fixed the search bar component to properly distinguish conjuntion operators (AND, OR) [#4326](https://github.com/wazuh/wazuh-dashboard-plugins/pull/4326)
- Fixed documentation link titles to match the documentation sections to redirect to [#4301](https://github.com/wazuh/wazuh-dashboard-plugins/pull/4301)
- Fixed missing documentation references to the Agent's overview, Agent's Integrity monitoring, and Agent's Inventory data sections, when the agent has never connected. [#4301](https://github.com/wazuh/wazuh-dashboard-plugins/pull/4301)
- The references to the documentation site now links to the appropriate version [#4301](https://github.com/wazuh/wazuh-dashboard-plugins/pull/4301)
- Fixed missing documentation link in the Docker Listener module [#4301](https://github.com/wazuh/wazuh-dashboard-plugins/pull/4301)
- Fixed broken links to the documentation site [#4301](https://github.com/wazuh/wazuh-dashboard-plugins/pull/4301)
- Fix Rules, Decoders and CDB lists uploaders to show errors appropriately [#4307](https://github.com/wazuh/wazuh-dashboard-plugins/pull/4307)
- Sanitize report's inputs and usernames [#4330](https://github.com/wazuh/wazuh-dashboard-plugins/pull/4330)

## Wazuh v4.3.5 - OpenSearch Dashboards 1.2.0 - Revision 4306

### Added

- Added to the interface API messages in the Ruleset test module [#4244](https://github.com/wazuh/wazuh-dashboard-plugins/pull/4244)
- Added authorization prompt in Mitre > Intelligence [#4261](https://github.com/wazuh/wazuh-dashboard-plugins/pull/4261)
- Added a more descriptive message when there is an error related to the user permissions when getting the list of index patterns in a route resolver [#4280](https://github.com/wazuh/wazuh-dashboard-plugins/pull/4280)

### Changed

- Changed the reference from Manager to Wazuh server in the guide to deploy a new agent [#4239](https://github.com/wazuh/wazuh-dashboard-plugins/pull/4239)
- Removed the filtered tags because they were not supported by the API endpoint [#4267](https://github.com/wazuh/wazuh-dashboard-plugins/pull/4267)
- Changed styles in visualizations. [#4254](https://github.com/wazuh/wazuh-dashboard-plugins/pull/4254)

### Fixed

- Fixed type error when changing screen size in agents section [#4233](https://github.com/wazuh/wazuh-dashboard-plugins/pull/4233)
- Removed a logged error that appeared when the `statistics` tasks tried to create an index with the same name, causing the second task to fail on the creation of the index because it already exists [#4235](https://github.com/wazuh/wazuh-dashboard-plugins/pull/4235)
- Fixed a UI crash due to a query with syntax errors in `Modules/Security events` [#4237](https://github.com/wazuh/wazuh-dashboard-plugins/pull/4237)
- Fixed an error when generating a module report after changing the selected agent [#4240](https://github.com/wazuh/wazuh-dashboard-plugins/pull/4240)
- Fixed an unhandled error when a Wazuh API request failed in the dev tools [#4266](https://github.com/wazuh/wazuh-dashboard-plugins/pull/4266)
- Fixed an error related to `API not available` when saving the manager configuration and restarting the manager from `Management/Configuration/Edit configuration` on manager mode [#4264](https://github.com/wazuh/wazuh-dashboard-plugins/pull/4264)
- Fixed a UI problem that required scrolling to see the logs in Management/Logs and Settings/Logs [#4253](https://github.com/wazuh/wazuh-dashboard-plugins/pull/4253)

## Wazuh v4.3.4 - OpenSearch Dashboards 1.2.0 - Revision 4305

### Added

- Added the `pending` agent status to some sections that was missing
  [#4166](https://github.com/wazuh/wazuh-dashboard-plugins/pull/4166)
  [#4188](https://github.com/wazuh/wazuh-dashboard-plugins/pull/4188)

### Changed

- Replaced the visualization of `Status` panel in `Agents` [#4166](https://github.com/wazuh/wazuh-dashboard-plugins/pull/4166)
- Replaced the visualization of policy in `Modules/Security configuration assessment/Inventory` [#4166](https://github.com/wazuh/wazuh-dashboard-plugins/pull/4166)
- Consistency in the colors and labels used for the agent status [#4166](https://github.com/wazuh/wazuh-dashboard-plugins/pull/4166) [#4199](https://github.com/wazuh/wazuh-dashboard-plugins/issues/4199)
- Replaced how the full and partial scan dates are displayed in the `Details` panel of `Vulnerabilities/Inventory` [#4169](https://github.com/wazuh/wazuh-dashboard-plugins/pull/4169)

### Fixed

- Fixed that the platform visualizations didn't use some definitions related to the UI on Kibana 7.10.2 [#4166](https://github.com/wazuh/wazuh-dashboard-plugins/pull/4166)
- Fixed a toast message with a successful process appeared when removing an agent of a group in `Management/Groups` and the agent appears in the agent list after refreshing the table [#4167](https://github.com/wazuh/wazuh-dashboard-plugins/pull/4167)
- Fixed import of an empty rule or decoder file [#4176](https://github.com/wazuh/wazuh-dashboard-plugins/pull/4176)
- Fixed overwriting of rule and decoder imports [#4180](https://github.com/wazuh/wazuh-dashboard-plugins/pull/4180)

## Wazuh v4.3.3 - OpenSearch Dashboards 1.2.0 - Revision 4304

### Fixed

- Fixed Wazuh Dashboard troubleshooting url [#4151](https://github.com/wazuh/wazuh-dashboard-plugins/pull/4151)

## Wazuh v4.3.2 - OpenSearch Dashboards 1.2.0 - Revision 4303

### Added

- Support for Wazuh 4.3.2

## Wazuh v4.3.1 - OpenSearch Dashboards 1.2.0 - Revision 4302

### Added

- Added PowerShell version warning to Windows agent installation wizard [#4142](https://github.com/wazuh/wazuh-dashboard-plugins/pull/4142)
- A new workflow is added to perform backports to specific branches [#4149](https://github.com/wazuh/wazuh-dashboard-plugins/pull/4149)

### Fixed

- Fixed the falsy values are displayed as not defined and enhanced the output of `Ruleset Test` [#4141](https://github.com/wazuh/wazuh-dashboard-plugins/pull/4141)

## Wazuh v4.3.0 - OpenSearch Dashboards 1.2.0 - Revision 4301

### Added

- Support for OpenSearch Dashboards 1.2.0
- Added GitHub and Office365 modules [#3557](https://github.com/wazuh/wazuh-dashboard-plugins/pull/3557)
- Added a new `Panel` module tab for GitHub and Office365 modules
  [#3541](https://github.com/wazuh/wazuh-dashboard-plugins/pull/3541)
  [#3945](https://github.com/wazuh/wazuh-dashboard-plugins/pull/3945)
  [#3952](https://github.com/wazuh/wazuh-dashboard-plugins/pull/3952)
- Added ability to filter the results fo the `Network Ports` table in the `Inventory data` section [#3639](https://github.com/wazuh/wazuh-dashboard-plugins/pull/3639)
- Added new endpoint service to collect the frontend logs into a file [#3324](https://github.com/wazuh/wazuh-dashboard-plugins/pull/3324)
- Improved the frontend handle errors strategy: UI, Toasts, console log and log in file
  [#3327](https://github.com/wazuh/wazuh-dashboard-plugins/pull/3327)
  [#3321](https://github.com/wazuh/wazuh-dashboard-plugins/pull/3321)
  [#3367](https://github.com/wazuh/wazuh-dashboard-plugins/pull/3367)
  [#3373](https://github.com/wazuh/wazuh-dashboard-plugins/pull/3373)
  [#3374](https://github.com/wazuh/wazuh-dashboard-plugins/pull/3374)
  [#3390](https://github.com/wazuh/wazuh-dashboard-plugins/pull/3390)  
  [#3410](https://github.com/wazuh/wazuh-dashboard-plugins/pull/3410)
  [#3408](https://github.com/wazuh/wazuh-dashboard-plugins/pull/3408)
  [#3429](https://github.com/wazuh/wazuh-dashboard-plugins/pull/3429)
  [#3427](https://github.com/wazuh/wazuh-dashboard-plugins/pull/3427)
  [#3417](https://github.com/wazuh/wazuh-dashboard-plugins/pull/3417)
  [#3462](https://github.com/wazuh/wazuh-dashboard-plugins/pull/3462)
  [#3451](https://github.com/wazuh/wazuh-dashboard-plugins/pull/3451)
  [#3442](https://github.com/wazuh/wazuh-dashboard-plugins/pull/3442)
  [#3480](https://github.com/wazuh/wazuh-dashboard-plugins/pull/3480)
  [#3472](https://github.com/wazuh/wazuh-dashboard-plugins/pull/3472)
  [#3434](https://github.com/wazuh/wazuh-dashboard-plugins/pull/3434)
  [#3392](https://github.com/wazuh/wazuh-dashboard-plugins/pull/3392)
  [#3404](https://github.com/wazuh/wazuh-dashboard-plugins/pull/3404)
  [#3432](https://github.com/wazuh/wazuh-dashboard-plugins/pull/3432)
  [#3415](https://github.com/wazuh/wazuh-dashboard-plugins/pull/3415)
  [#3469](https://github.com/wazuh/wazuh-dashboard-plugins/pull/3469)
  [#3448](https://github.com/wazuh/wazuh-dashboard-plugins/pull/3448)
  [#3465](https://github.com/wazuh/wazuh-dashboard-plugins/pull/3465)
  [#3464](https://github.com/wazuh/wazuh-dashboard-plugins/pull/3464)
  [#3478](https://github.com/wazuh/wazuh-dashboard-plugins/pull/3478)
  [#4116](https://github.com/wazuh/wazuh-dashboard-plugins/pull/4116)
- Added Intelligence tab to Mitre Att&ck module [#3368](https://github.com/wazuh/wazuh-dashboard-plugins/pull/3368) [#3344](https://github.com/wazuh/wazuh-dashboard-plugins/pull/3344) [#3726](https://github.com/wazuh/wazuh-dashboard-plugins/pull/3726)
- Added sample data for office365 events [#3424](https://github.com/wazuh/wazuh-dashboard-plugins/pull/3424)
- Created a separate component to check for sample data [#3475](https://github.com/wazuh/wazuh-dashboard-plugins/pull/3475)
- Added a new hook for getting value suggestions [#3506](https://github.com/wazuh/wazuh-dashboard-plugins/pull/3506)
- Added dinamic simple filters and adding simple GitHub filters fields [3531](https://github.com/wazuh/wazuh-dashboard-plugins/pull/3531)
- Added configuration viewer for Module Office365 on Management > Configuration [#3524](https://github.com/wazuh/wazuh-dashboard-plugins/pull/3524)
- Added base Module Panel view with Office365 setup [#3518](https://github.com/wazuh/wazuh-dashboard-plugins/pull/3518)
- Added specifics and custom filters for Office365 search bar [#3533](https://github.com/wazuh/wazuh-dashboard-plugins/pull/3533)
- Adding Pagination and filter to drilldown tables at Office pannel [#3544](https://github.com/wazuh/wazuh-dashboard-plugins/pull/3544).
- Simple filters change between panel and drilldown panel [#3568](https://github.com/wazuh/wazuh-dashboard-plugins/pull/3568).
- Added new fields in Inventory table and Flyout Details [#3525](https://github.com/wazuh/wazuh-dashboard-plugins/pull/3525)
- Added columns selector in agents table [#3691](https://github.com/wazuh/wazuh-dashboard-plugins/pull/3691)
- Added a new workflow for create wazuh packages [#3742](https://github.com/wazuh/wazuh-dashboard-plugins/pull/3742)
- Run `template` and `fields` checks in the health check depends on the app configuration [#3783](https://github.com/wazuh/wazuh-dashboard-plugins/pull/3783)
- Added a toast message when there is an error creating a new group [#3804](https://github.com/wazuh/wazuh-dashboard-plugins/pull/3804)
- Added a step to start the agent to the deploy new Windowns agent guide [#3846](https://github.com/wazuh/wazuh-dashboard-plugins/pull/3846)
- Added agents windows events config tab [#3905](https://github.com/wazuh/wazuh-dashboard-plugins/pull/3905)
- Added 3 new panels to `Vulnerabilities/Inventory` [#3893](https://github.com/wazuh/wazuh-dashboard-plugins/pull/3893)
- Added new fields of `Vulnerabilities` to the details flyout [#3893](https://github.com/wazuh/wazuh-dashboard-plugins/pull/3893) [#3908](https://github.com/wazuh/wazuh-dashboard-plugins/pull/3908)
- Added missing fields used in visualizations to the known fiels related to alerts [#3924](https://github.com/wazuh/wazuh-dashboard-plugins/pull/3924)
- Added troubleshooting link to "index pattern was refreshed" toast [#3946](https://github.com/wazuh/wazuh-dashboard-plugins/pull/3946)
- Added more number options to the tables widget in Modules -> "Mitre" [#4041](https://github.com/wazuh/wazuh-dashboard-plugins/pull/4066)
- Management -> groups -> agent: Selectors appear when there are more than 3 options [#4126](https://github.com/wazuh/wazuh-dashboard-plugins/pull/4126)

### Changed

- Changed ossec to wazuh in sample-data [#3121](https://github.com/wazuh/wazuh-dashboard-plugins/pull/3121)
- Changed empty fields in FIM tables and `syscheck.value_name` in discovery now show an empty tag for visual clarity [#3279](https://github.com/wazuh/wazuh-dashboard-plugins/pull/3279)
- Adapted the Mitre tactics and techniques resources to use the API endpoints [#3346](https://github.com/wazuh/wazuh-dashboard-plugins/pull/3346)
- Moved the filterManager subscription to the hook useFilterManager [#3517](https://github.com/wazuh/wazuh-dashboard-plugins/pull/3517)
- Change filter from is to is one of in custom searchbar [#3529](https://github.com/wazuh/wazuh-dashboard-plugins/pull/3529)
- Refactored as module tabs and buttons are rendered [#3494](https://github.com/wazuh/wazuh-dashboard-plugins/pull/3494)
- Updated the deprecated and added new references authd [#3663](https://github.com/wazuh/wazuh-dashboard-plugins/pull/3663) [#3806](https://github.com/wazuh/wazuh-dashboard-plugins/pull/3806)
- Added time subscription to Discover component [#3549](https://github.com/wazuh/wazuh-dashboard-plugins/pull/3549)
- Refactored as module tabs and buttons are rendered [#3494](https://github.com/wazuh/wazuh-dashboard-plugins/pull/3494)
- Testing logs using the Ruletest Test don't display the rule information if not matching a rule. [#3446](https://github.com/wazuh/wazuh-dashboard-plugins/pull/3446)
- Changed format permissions in FIM inventory [#3649](https://github.com/wazuh/wazuh-dashboard-plugins/pull/3649)
- Changed of request for one that does not return data that is not necessary to optimize times. [#3686](https://github.com/wazuh/wazuh-dashboard-plugins/pull/3686) [#3728](https://github.com/wazuh/wazuh-dashboard-plugins/pull/3728)
- Rebranding. Replaced the brand logos, set module icons with brand colors [#3788](https://github.com/wazuh/wazuh-dashboard-plugins/pull/3788)
- Changed user for sample data management [#3795](https://github.com/wazuh/wazuh-dashboard-plugins/pull/3795)
- Changed agent install codeblock copy button and powershell terminal warning [#3792](https://github.com/wazuh/wazuh-dashboard-plugins/pull/3792)
- Refactored as the plugin platform name and references is managed [#3811](https://github.com/wazuh/wazuh-dashboard-plugins/pull/3811)
- Removed `Dashboard` tab for the `Vulnerabilities` modules [#3893](https://github.com/wazuh/wazuh-dashboard-plugins/pull/3893)
- Display all fields in the `Table` tab when expading an alert row in the alerts tables of flyouts and the `Modules/Security Events/Dashboard` table [#3908](https://github.com/wazuh/wazuh-dashboard-plugins/pull/3908)
- Refactored the table in `Vulnerabilities/Inventory` [#3196](https://github.com/wazuh/wazuh-dashboard-plugins/pull/3196)
- Changed Google Groups app icons [#3949](https://github.com/wazuh/wazuh-dashboard-plugins/pull/3949)
- Removed sorting for `Agents` or `Configuration checksum` column in the table of `Management/Groups` due to this is not supported by the API [#3857](https://github.com/wazuh/wazuh-dashboard-plugins/pull/3857)
- Changed messages in the agent installation guide [#4040](https://github.com/wazuh/wazuh-dashboard-plugins/pull/4040)
- Changed the default `wazuh.statistics.shards` setting from `2` to `1` [#4055](https://github.com/wazuh/wazuh-dashboard-plugins/pull/4055)
- Removed the migration tasks in the `.wazuh` and `.wazuh-version` indices [#4098](https://github.com/wazuh/wazuh-dashboard-plugins/pull/4098)
- Separated the actions of viewing and editing the `agent.conf` group file [#4114](https://github.com/wazuh/wazuh-dashboard-plugins/pull/4114)

### Fixed

- Fixed creation of log files [#3384](https://github.com/wazuh/wazuh-dashboard-plugins/pull/3384)
- Fixed double fetching alerts count when pinnin/unpinning the agent in Mitre Att&ck/Framework [#3484](https://github.com/wazuh/wazuh-dashboard-plugins/pull/3484)
- Query config refactor [#3490](https://github.com/wazuh/wazuh-dashboard-plugins/pull/3490)
- Fixed rules and decoders test flyout clickout event [#3412](https://github.com/wazuh/wazuh-dashboard-plugins/pull/3412)
- Notify when you are registering an agent without permissions [#3430](https://github.com/wazuh/wazuh-dashboard-plugins/pull/3430)
- Remove not used `redirectRule` query param when clicking the row table on CDB Lists/Decoders [#3438](https://github.com/wazuh/wazuh-dashboard-plugins/pull/3438)
- Fixed the code overflows over the line numbers in the API Console editor [#3439](https://github.com/wazuh/wazuh-dashboard-plugins/pull/3439)
- Don't open the main menu when changing the seleted API or index pattern [#3440](https://github.com/wazuh/wazuh-dashboard-plugins/pull/3440)
- Fix error message in conf managment [#3443](https://github.com/wazuh/wazuh-dashboard-plugins/pull/3443)
- Fix size api selector when name is too long [#3445](https://github.com/wazuh/wazuh-dashboard-plugins/pull/3445)
- Fixed error when edit a rule or decoder [#3456](https://github.com/wazuh/wazuh-dashboard-plugins/pull/3456)
- Fixed index pattern selector doesn't display the ignored index patterns [#3458](https://github.com/wazuh/wazuh-dashboard-plugins/pull/3458)
- Fixed error in /Management/Configuration when cluster is disabled [#3553](https://github.com/wazuh/wazuh-dashboard-plugins/pull/3553)
- Fix the pinned filters were removed when accessing to the `Panel` tab of a module [#3565](https://github.com/wazuh/wazuh-dashboard-plugins/pull/3565)
- Fixed multi-select component searcher handler [#3645](https://github.com/wazuh/wazuh-dashboard-plugins/pull/3645)
- Fixed order logs properly in Management/Logs [#3609](https://github.com/wazuh/wazuh-dashboard-plugins/pull/3609)
- Fixed the Wazuh API requests to `GET //` [#3661](https://github.com/wazuh/wazuh-dashboard-plugins/pull/3661)
- Fixed missing mitre tactics [#3675](https://github.com/wazuh/wazuh-dashboard-plugins/pull/3675)
- Fix CDB list view not working with IPv6 [#3488](https://github.com/wazuh/wazuh-dashboard-plugins/pull/3488)
- Fixed the bad requests using Console tool to `PUT /active-response` API endpoint [#3466](https://github.com/wazuh/wazuh-dashboard-plugins/pull/3466)
- Fixed group agent management table does not update on error [#3605](https://github.com/wazuh/wazuh-dashboard-plugins/pull/3605)
- Fixed not showing packages details in agent inventory for a freeBSD agent SO [#3651](https://github.com/wazuh/wazuh-dashboard-plugins/pull/3651)
- Fixed wazuh token deleted twice [#3652](https://github.com/wazuh/wazuh-dashboard-plugins/pull/3652)
- Fixed handler of error on dev-tools [#3687](https://github.com/wazuh/wazuh-dashboard-plugins/pull/3687)
- Fixed compatibility wazuh 4.3 - kibana 7.13.4 [#3685](https://github.com/wazuh/wazuh-dashboard-plugins/pull/3685)
- Fixed registry values without agent pinned in FIM>Events [#3689](https://github.com/wazuh/wazuh-dashboard-plugins/pull/3689)
- Fixed breadcrumbs style compatibility for Kibana 7.14.2 [#3688](https://github.com/wazuh/wazuh-dashboard-plugins/pull/3688)
- Fixed security alerts table when filters change [#3682](https://github.com/wazuh/wazuh-dashboard-plugins/pull/3682)
- Fixed error that shows we're using X-Pack when we have Basic [#3692](https://github.com/wazuh/wazuh-dashboard-plugins/pull/3692)
- Fixed blank screen in Kibana 7.10.2 [#3700](https://github.com/wazuh/wazuh-dashboard-plugins/pull/3700)
- Fixed related decoder link undefined parameters error [#3704](https://github.com/wazuh/wazuh-dashboard-plugins/pull/3704)
- Fixing Flyouts in Kibana 7.14.2 [#3708](https://github.com/wazuh/wazuh-dashboard-plugins/pull/3708)
- Fixing the bug of index patterns in health-check due to bad copy of a PR [#3707](https://github.com/wazuh/wazuh-dashboard-plugins/pull/3707)
- Fixed styles and behaviour of button filter in the flyout of `Inventory` section for `Integrity monitoring` and `Vulnerabilities` modules [#3733](https://github.com/wazuh/wazuh-dashboard-plugins/pull/3733)
- Fixed height of `Evolution` card in the `Agents` section when has no data for the selected time range [#3733](https://github.com/wazuh/wazuh-dashboard-plugins/pull/3733)
- Fix clearing the query filter doesn't update the data in Office 365 and GitHub Panel tab [#3722](https://github.com/wazuh/wazuh-dashboard-plugins/pull/3722)
- Fix wrong deamons in filter list [#3710](https://github.com/wazuh/wazuh-dashboard-plugins/pull/3710)
- Fixing bug when create filename with spaces and throws a bad error [#3724](https://github.com/wazuh/wazuh-dashboard-plugins/pull/3724)
- Fixing bug in security User flyout nonexistant unsubmitted changes warning [#3731](https://github.com/wazuh/wazuh-dashboard-plugins/pull/3731)
- Fixing redirect to new tab when click in a link [#3732](https://github.com/wazuh/wazuh-dashboard-plugins/pull/3732)
- Fixed missing settings in `Management/Configuration/Global configuration/Global/Main settings` [#3737](https://github.com/wazuh/wazuh-dashboard-plugins/pull/3737)
- Fixed `Maximum call stack size exceeded` error exporting key-value pairs of a CDB List [#3738](https://github.com/wazuh/wazuh-dashboard-plugins/pull/3738)
- Fixed regex lookahead and lookbehind for safari [#3741](https://github.com/wazuh/wazuh-dashboard-plugins/pull/3741)
- Fixed Vulnerabilities Inventory flyout details filters [#3744](https://github.com/wazuh/wazuh-dashboard-plugins/pull/3744)
- Removed api selector toggle from settings menu since it performed no useful function [#3604](https://github.com/wazuh/wazuh-dashboard-plugins/pull/3604)
- Fixed the requests get [#3661](https://github.com/wazuh/wazuh-dashboard-plugins/pull/3661)
- Fixed Dashboard PDF report error when switching pinned agent state [#3748](https://github.com/wazuh/wazuh-dashboard-plugins/pull/3748)
- Fixed the rendering of the command to deploy new Windows agent not working in some Kibana versions [#3753](https://github.com/wazuh/wazuh-dashboard-plugins/pull/3753)
- Fixed action buttons overlaying to the request text in Tools/API Console [#3772](https://github.com/wazuh/wazuh-dashboard-plugins/pull/3772)
- Fix `Rule ID` value in reporting tables related to top results [#3774](https://github.com/wazuh/wazuh-dashboard-plugins/issues/3774)
- Fixed github/office365 multi-select filters suggested values [#3787](https://github.com/wazuh/wazuh-dashboard-plugins/pull/3787)
- Fix updating the aggregation data of Panel section when changing the time filter [#3790](https://github.com/wazuh/wazuh-dashboard-plugins/pull/3790)
- Removed the button to remove an agent for a group in the agents' table when it is the default group [#3804](https://github.com/wazuh/wazuh-dashboard-plugins/pull/3804)
- Fixed internal user no longer needs permission to make x-pack detection request [#3831](https://github.com/wazuh/wazuh-dashboard-plugins/pull/3831)
- Fixed agents details card style [#3845](https://github.com/wazuh/wazuh-dashboard-plugins/pull/3845) [#3860](https://github.com/wazuh/wazuh-dashboard-plugins/pull/3860)
- Fixed search bar query sanitizing in PDF report [#3861](https://github.com/wazuh/wazuh-dashboard-plugins/pull/3861)
- Fixed routing redirection in events documents discover links [#3866](https://github.com/wazuh/wazuh-dashboard-plugins/pull/3866)
- Fixed health-check [#3868](https://github.com/wazuh/wazuh-dashboard-plugins/pull/3868)
- Fixed refreshing agents evolution visualization [#3894](https://github.com/wazuh/wazuh-dashboard-plugins/pull/3894)
- Fixed an error when generating PDF reports due to Wazuh API token expiration [#3881](https://github.com/wazuh/wazuh-dashboard-plugins/pull/3881)
- Fixed the table of Vulnerabilities/Inventory doesn't reload when changing the selected agent [#3901](https://github.com/wazuh/wazuh-dashboard-plugins/pull/3901)
- Fixed backslash breaking exported JSON result [#3909](https://github.com/wazuh/wazuh-dashboard-plugins/pull/3909)
- Fixed the Events view multiple "The index pattern was refreshed successfully" toast [#3937](https://github.com/wazuh/wazuh-dashboard-plugins/pull/3937)
- Fixed a rendering problem in the map visualizations [#3942](https://github.com/wazuh/wazuh-dashboard-plugins/pull/3942)
- Parse error when using `#` character not at the beginning of the line [#3877](https://github.com/wazuh/wazuh-dashboard-plugins/pull/3877)
- Fixed the `rule.mitre.id` cell enhancement that doesn't support values with sub techniques [#3944](https://github.com/wazuh/wazuh-dashboard-plugins/pull/3944)
- Fixed error not working the alerts displayed when changing the selected time in some flyouts [#3947](https://github.com/wazuh/wazuh-dashboard-plugins/pull/3947) [#4115](https://github.com/wazuh/wazuh-dashboard-plugins/pull/4115)
- Fixed the user can not logout when the Kibana server has a basepath configurated [#3957](https://github.com/wazuh/wazuh-dashboard-plugins/pull/3957)
- Fixed fatal cron-job error when Wazuh API is down [#3991](https://github.com/wazuh/wazuh-dashboard-plugins/pull/3991)
- Fixed circular re-directions when API errors are handled [#4079](https://github.com/wazuh/wazuh-dashboard-plugins/pull/4079)
- Fixed agent breadcrumb routing minor error [#4101](https://github.com/wazuh/wazuh-dashboard-plugins/pull/4101)
- Fixed selected text not visible in API Console [#4102](https://github.com/wazuh/wazuh-dashboard-plugins/pull/4102)
- Fixed the 'missing parameters' error on the Manager Logs [#4110](https://github.com/wazuh/wazuh-dashboard-plugins/pull/4110)
- Fixed undefined input reference when switching between rule set view and rule files view [#4125](https://github.com/wazuh/wazuh-dashboard-plugins/pull/4125)
- Fixed not found FIM file toast error #4124 [#4124](https://github.com/wazuh/wazuh-dashboard-plugins/pull/4124)
- Fixed "See full error" on error toast [#4119](https://github.com/wazuh/wazuh-dashboard-plugins/pull/4119)
- Fixed not being able to remove custom filters. [#4112](https://github.com/wazuh/wazuh-dashboard-plugins/pull/4112)
- Fixed spinner not showing when export button is clicked in management views [#4120](https://github.com/wazuh/wazuh-dashboard-plugins/pull/4120)
- Correction of field and value in the section: last registered agent [#4127](https://github.com/wazuh/wazuh-dashboard-plugins/pull/4127)
- Fixed the download agent installer command [#4132] (https://github.com/wazuh/wazuh-dashboard-plugins/pull/4132)

## Wazuh v4.2.6 - Kibana 7.10.2, 7.11.2, 7.12.1, 7.13.0, 7.13.1, 7.13.2, 7.13.3, 7.13.4, 7.14.0, 7.14.1, 7.14.2 - Revision 4207

### Added

- Support for Kibana 7.13.4
- Support for Kibana 7.14.2
- Hide the `telemetry` banner [#3709](https://github.com/wazuh/wazuh-dashboard-plugins/pull/3709)

### Fixed

- Fixed compatibility Wazuh 4.2 - Kibana 7.13.4 [#3653](https://github.com/wazuh/wazuh-dashboard-plugins/pull/3653)
- Fixed interative register windows agent screen error [#3654](https://github.com/wazuh/wazuh-dashboard-plugins/pull/3654)
- Fixed breadcrumbs style compatibility for Kibana 7.14.2 [#3668](https://github.com/wazuh/wazuh-dashboard-plugins/pull/3668)
- Fixed Wazuh token is not removed after logout in Kibana 7.13 [#3670](https://github.com/wazuh/wazuh-dashboard-plugins/pull/3670)
- Fixed Group Configuration and Management configuration error after trying to going back after you save [#3672](https://github.com/wazuh/wazuh-dashboard-plugins/pull/3672)
- Fixing EuiPanels in Overview Sections and disabled text in WzMenu [#3674](https://github.com/wazuh/wazuh-dashboard-plugins/pull/3674)
- Fixing double flyout clicking in a policy [#3676](https://github.com/wazuh/wazuh-dashboard-plugins/pull/3676)
- Fixed error conflict setting kibana settings from the health check [#3678](https://github.com/wazuh/wazuh-dashboard-plugins/pull/3678)
- Fixed compatibility to get the valid index patterns and refresh fields for Kibana 7.10.2-7.13.4 [3681](https://github.com/wazuh/wazuh-dashboard-plugins/pull/3681)
- Fixed wrong redirect after login [3701](https://github.com/wazuh/wazuh-dashboard-plugins/pull/3701)
- Fixed error getting the index pattern data when there is not `attributes.fields` in the saved object [3689](https://github.com/wazuh/wazuh-dashboard-plugins/pull/3698)

## Wazuh v4.2.4 - Kibana 7.10.2, 7.11.2, 7.12.1 - Revision 4205

### Added

- Support for Wazuh 4.2.4

### Fixed

- Fixed a bug where the user's auth token was not deprecated on logout [#3638](https://github.com/wazuh/wazuh-dashboard-plugins/pull/3638)

## Wazuh v4.2.3 - Kibana 7.10.2, 7.11.2, 7.12.1 - Revision 4204

### Added

- Support for Wazuh 4.2.3

## Wazuh v4.2.2 - Kibana 7.10.2 , 7.12.1 - Revision 4203

### Added

- Wazuh help links in the Kibana help menu [#3170](https://github.com/wazuh/wazuh-dashboard-plugins/pull/3170)
- Redirect to group details using the `group` query param in the URL [#3184](https://github.com/wazuh/wazuh-dashboard-plugins/pull/3184)
- Configuration to disable Wazuh App access from X-Pack/ODFE role [#3222](https://github.com/wazuh/wazuh-dashboard-plugins/pull/3222) [#3292](https://github.com/wazuh/wazuh-dashboard-plugins/pull/3292)
- Added confirmation message when closing a form [#3221](https://github.com/wazuh/wazuh-dashboard-plugins/pull/3221)
- Improvement to hide navbar Wazuh label. [#3240](https://github.com/wazuh/wazuh-dashboard-plugins/pull/3240)
- Add modal creating new rule/decoder [#3274](https://github.com/wazuh/wazuh-dashboard-plugins/pull/3274)
- New functionality to change app logos [#3503](https://github.com/wazuh/wazuh-dashboard-plugins/pull/3503)
- Added link to the upgrade guide when the Wazuh API version and the Wazuh App version mismatch [#3592](https://github.com/wazuh/wazuh-dashboard-plugins/pull/3592)

### Changed

- Removed module titles [#3160](https://github.com/wazuh/wazuh-dashboard-plugins/pull/3160)
- Changed default `wazuh.monitoring.creation` app setting from `d` to `w` [#3174](https://github.com/wazuh/wazuh-dashboard-plugins/pull/3174)
- Changed default `wazuh.monitoring.shards` app setting from `2` to `1` [#3174](https://github.com/wazuh/wazuh-dashboard-plugins/pull/3174)
- Removed Sha1 field from registry key detail [#3189](https://github.com/wazuh/wazuh-dashboard-plugins/pull/3189)
- Removed tooltip in last breadcrumb in header breadcrumb [3250](https://github.com/wazuh/wazuh-dashboard-plugins/pull/3250)
- Refactored the Health check component [#3197](https://github.com/wazuh/wazuh-dashboard-plugins/pull/3197)
- Added version in package downloaded name in agent deploy command [#3210](https://github.com/wazuh/wazuh-dashboard-plugins/issues/3210)
- Removed restriction to allow only current active agents from vulnerability inventory [#3243](https://github.com/wazuh/wazuh-dashboard-plugins/pull/3243)
- Move API selector and Index Pattern Selector to the header bar [#3175](https://github.com/wazuh/wazuh-dashboard-plugins/pull/3175)
- Health check actions notifications refactored and added debug mode [#3258](https://github.com/wazuh/wazuh-dashboard-plugins/pull/3258)
- Improved visualizations object configuration readability [#3355](https://github.com/wazuh/wazuh-dashboard-plugins/pull/3355)
- Changed the way kibana-vis hides the visualization while loading, this should prevent errors caused by having a 0 height visualization [#3349](https://github.com/wazuh/wazuh-dashboard-plugins/pull/3349)

### Fixed

- Fixed screen flickers in Cluster visualization [#3159](https://github.com/wazuh/wazuh-dashboard-plugins/pull/3159)
- Fixed the broken links when using `server.basePath` Kibana setting [#3161](https://github.com/wazuh/wazuh-dashboard-plugins/pull/3161)
- Fixed filter in reports [#3173](https://github.com/wazuh/wazuh-dashboard-plugins/pull/3173)
- Fixed typo error in Settings/Configuration [#3234](https://github.com/wazuh/wazuh-dashboard-plugins/pull/3234)
- Fixed fields overlap in the agent summary screen [#3217](https://github.com/wazuh/wazuh-dashboard-plugins/pull/3217)
- Fixed Ruleset Test, each request is made in a different session instead of all in the same session [#3257](https://github.com/wazuh/wazuh-dashboard-plugins/pull/3257)
- Fixed the `Visualize` button is not displaying when expanding a field in the Events sidebar [#3237](https://github.com/wazuh/wazuh-dashboard-plugins/pull/3237)
- Fix modules are missing in the agent menu [#3244](https://github.com/wazuh/wazuh-dashboard-plugins/pull/3244)
- Fix improving and removing WUI error logs [#3260](https://github.com/wazuh/wazuh-dashboard-plugins/pull/3260)
- Fix some errors of PDF reports [#3272](https://github.com/wazuh/wazuh-dashboard-plugins/pull/3272)
- Fix TypeError when selecting macOS agent deployment in a Safari Browser [#3289](https://github.com/wazuh/wazuh-dashboard-plugins/pull/3289)
- Fix error in how the SCA check's checks are displayed [#3297](https://github.com/wazuh/wazuh-dashboard-plugins/pull/3297)
- Fixed message of error when add sample data fails [#3241](https://github.com/wazuh/wazuh-dashboard-plugins/pull/3241)
- Fixed modules are missing in the agent menu [#3244](https://github.com/wazuh/wazuh-dashboard-plugins/pull/3244)
- Fixed Alerts Summary of modules for reports [#3303](https://github.com/wazuh/wazuh-dashboard-plugins/pull/3303)
- Fixed dark mode visualization background in pdf reports [#3315](https://github.com/wazuh/wazuh-dashboard-plugins/pull/3315)
- Adapt Kibana integrations to Kibana 7.11 and 7.12 [#3309](https://github.com/wazuh/wazuh-dashboard-plugins/pull/3309)
- Fixed error agent view does not render correctly [#3306](https://github.com/wazuh/wazuh-dashboard-plugins/pull/3306)
- Fixed miscalculation in table column width in PDF reports [#3326](https://github.com/wazuh/wazuh-dashboard-plugins/pull/3326)
- Normalized visData table property for 7.12 retro-compatibility [#3323](https://github.com/wazuh/wazuh-dashboard-plugins/pull/3323)
- Fixed error that caused the labels in certain visualizations to overlap [#3355](https://github.com/wazuh/wazuh-dashboard-plugins/pull/3355)
- Fixed export to csv button in dashboards tables [#3358](https://github.com/wazuh/wazuh-dashboard-plugins/pull/3358)
- Fixed Elastic UI breaking changes in 7.12 [#3345](https://github.com/wazuh/wazuh-dashboard-plugins/pull/3345)
- Fixed Wazuh main menu and breadcrumb render issues [#3347](https://github.com/wazuh/wazuh-dashboard-plugins/pull/3347)
- Fixed generation of huge logs from backend errors [#3397](https://github.com/wazuh/wazuh-dashboard-plugins/pull/3397)
- Fixed vulnerabilities flyout not showing alerts if the vulnerability had a field missing [#3593](https://github.com/wazuh/wazuh-dashboard-plugins/pull/3593)

## Wazuh v4.2.1 - Kibana 7.10.2 , 7.11.2 - Revision 4202

### Added

- Support for Wazuh 4.2.1

## Wazuh v4.2.0 - Kibana 7.10.2 , 7.11.2 - Revision 4201

### Added

- Added `Ruleset Test` section under Tools menu, and on Edit Rules/Decoders as a tool. [#1434](https://github.com/wazuh/wazuh-dashboard-plugins/pull/1434)
- Added page size options in Security events, explore agents table [#2925](https://github.com/wazuh/wazuh-dashboard-plugins/pull/2925)
- Added a reminder to restart cluster or manager after import a file in Rules, Decoders or CDB Lists [#3051](https://github.com/wazuh/wazuh-dashboard-plugins/pull/3051)
- Added Agent Stats section [#3056](https://github.com/wazuh/wazuh-dashboard-plugins/pull/3056)
- Added `logtest` PUT example on API Console [#3061](https://github.com/wazuh/wazuh-dashboard-plugins/pull/3061)
- Added vulnerabilities inventory that affect to an agent [#3069](https://github.com/wazuh/wazuh-dashboard-plugins/pull/3069)
- Added retry button to check api again in health check [#3109](https://github.com/wazuh/wazuh-dashboard-plugins/pull/3109)
- Added `wazuh-statistics` template and a new mapping for these indices [#3111](https://github.com/wazuh/wazuh-dashboard-plugins/pull/3111)
- Added link to documentation "Checking connection with Manager" in deploy new agent [#3126](https://github.com/wazuh/wazuh-dashboard-plugins/pull/3126)
- Fixed Agent Evolution graph showing agents from multiple APIs [#3256](https://github.com/wazuh/wazuh-dashboard-plugins/pull/3256)
- Added Disabled index pattern checks in Health Check [#3311](https://github.com/wazuh/wazuh-dashboard-plugins/pull/3311)

### Changed

- Moved Dev Tools inside of Tools menu as Api Console. [#1434](https://github.com/wazuh/wazuh-dashboard-plugins/pull/1434)
- Changed position of Top users on Integrity Monitoring Top 5 user. [#2892](https://github.com/wazuh/wazuh-dashboard-plugins/pull/2892)
- Changed user allow_run_as way of editing. [#3080](https://github.com/wazuh/wazuh-dashboard-plugins/pull/3080)
- Rename some ossec references to Wazuh [#3046](https://github.com/wazuh/wazuh-dashboard-plugins/pull/3046)

### Fixed

- Filter only authorized agents in Agents stats and Visualizations [#3088](https://github.com/wazuh/wazuh-dashboard-plugins/pull/3088)
- Fixed missing `pending` status suggestion for agents [#3095](https://github.com/wazuh/wazuh-dashboard-plugins/pull/3095)
- Index pattern setting not used for choosing from existing patterns [#3097](https://github.com/wazuh/wazuh-dashboard-plugins/pull/3097)
- Fixed space character missing on deployment command if UDP is configured [#3108](https://github.com/wazuh/wazuh-dashboard-plugins/pull/3108)
- Fixed statistics visualizations when a node is selected [#3110](https://github.com/wazuh/wazuh-dashboard-plugins/pull/3110)
- Fixed Flyout date filter also changes main date filter [#3114](https://github.com/wazuh/wazuh-dashboard-plugins/pull/3114)
- Fixed name for "TCP sessions" visualization and average metric is now a sum [#3118](https://github.com/wazuh/wazuh-dashboard-plugins/pull/3118)
- Filter only authorized agents in Events and Security Alerts table [#3120](https://github.com/wazuh/wazuh-dashboard-plugins/pull/3120)
- Fixed Last keep alive label is outside the panel [#3122](https://github.com/wazuh/wazuh-dashboard-plugins/pull/3122)
- Fixed app redirect to Settings section after the health check [#3128](https://github.com/wazuh/wazuh-dashboard-plugins/pull/3128)
- Fixed the plugin logo path in Kibana menu when use `server.basePath` setting [#3144](https://github.com/wazuh/wazuh-dashboard-plugins/pull/3144)
- Fixed deprecated endpoint for create agent groups [3152](https://github.com/wazuh/wazuh-dashboard-plugins/pull/3152)
- Fixed check for TCP protocol in deploy new agent [#3163](https://github.com/wazuh/wazuh-dashboard-plugins/pull/3163)
- Fixed RBAC issue with agent group permissions [#3181](https://github.com/wazuh/wazuh-dashboard-plugins/pull/3181)
- Fixed change index pattern from menu doesn't work [#3187](https://github.com/wazuh/wazuh-dashboard-plugins/pull/3187)
- Conflict with the creation of the index pattern when performing the Health Check [#3232](https://github.com/wazuh/wazuh-dashboard-plugins/pull/3232)
- Added Disabled index pattern checks in Health Check [#3311](https://github.com/wazuh/wazuh-dashboard-plugins/pull/3311)
- Fixed windows update section in Linux Inventory PDF [#3569](https://github.com/wazuh/wazuh-dashboard-plugins/pull/3569)
- Improving and removing unnecessary error logs [#3574](https://github.com/wazuh/wazuh-dashboard-plugins/pull/3574)

## Wazuh v4.1.5 - Kibana 7.10.0 , 7.10.2, 7.11.2 - Revision 4108

### Fixed

- Unable to change selected index pattern from the Wazuh menu [#3330](https://github.com/wazuh/wazuh-dashboard-plugins/pull/3330)

## Wazuh v4.1.5 - Kibana 7.10.0 , 7.10.2, 7.11.2 - Revision 4107

### Added

- Support for Kibana 7.11.2
- Added a warning message for the `Install and enroll the agent` step of `Deploy new agent` guide [#3238](https://github.com/wazuh/wazuh-dashboard-plugins/pull/3238)

### Fixed

- Conflict with the creation of the index pattern when performing the Health Check [#3223](https://github.com/wazuh/wazuh-dashboard-plugins/pull/3223)
- Fixing mac os agents add command [#3207](https://github.com/wazuh/wazuh-dashboard-plugins/pull/3207)

## Wazuh v4.1.5 - Kibana 7.10.0 , 7.10.2 - Revision 4106

- Adapt for Wazuh 4.1.5

## Wazuh v4.1.4 - Kibana 7.10.0 , 7.10.2 - Revision 4105

- Adapt for Wazuh 4.1.4

## Wazuh v4.1.3 - Kibana 7.10.0 , 7.10.2 - Revision 4104

### Added

- Creation of index pattern after the default one is changes in Settings [#2985](https://github.com/wazuh/wazuh-dashboard-plugins/pull/2985)
- Added node name of agent list and detail [#3039](https://github.com/wazuh/wazuh-dashboard-plugins/pull/3039)
- Added loading view while the user is logging to prevent permissions prompts [#3041](https://github.com/wazuh/wazuh-dashboard-plugins/pull/3041)
- Added custom message for each possible run_as setup [#3048](https://github.com/wazuh/wazuh-dashboard-plugins/pull/3048)

### Changed

- Change all dates labels to Kibana formatting time zone [#3047](https://github.com/wazuh/wazuh-dashboard-plugins/pull/3047)
- Improve toast message when selecting a default API [#3049](https://github.com/wazuh/wazuh-dashboard-plugins/pull/3049)
- Improve validation and prevention for caching bundles on the client-side [#3063](https://github.com/wazuh/wazuh-dashboard-plugins/pull/3063) [#3091](https://github.com/wazuh/wazuh-dashboard-plugins/pull/3091)

### Fixed

- Fixed unexpected behavior in Roles mapping [#3028](https://github.com/wazuh/wazuh-dashboard-plugins/pull/3028)
- Fixed rule filter is no applied when you click on a rule id in another module.[#3057](https://github.com/wazuh/wazuh-dashboard-plugins/pull/3057)
- Fixed bug changing master node configuration [#3062](https://github.com/wazuh/wazuh-dashboard-plugins/pull/3062)
- Fixed wrong variable declaration for macOS agents [#3066](https://github.com/wazuh/wazuh-dashboard-plugins/pull/3066)
- Fixed some errors in the Events table, action buttons style, and URLs disappeared [#3086](https://github.com/wazuh/wazuh-dashboard-plugins/pull/3086)
- Fixed Rollback of invalid rule configuration file [#3084](https://github.com/wazuh/wazuh-dashboard-plugins/pull/3084)

## Wazuh v4.1.2 - Kibana 7.10.0 , 7.10.2 - Revision 4103

- Add `run_as` setting to example host configuration in Add new API view [#3021](https://github.com/wazuh/wazuh-dashboard-plugins/pull/3021)
- Refactor of some prompts [#3015](https://github.com/wazuh/wazuh-dashboard-plugins/pull/3015)

### Fixed

- Fix SCA policy detail showing name and check results about another policy [#3007](https://github.com/wazuh/wazuh-dashboard-plugins/pull/3007)
- Fixed that alerts table is empty when switching pinned agents [#3008](https://github.com/wazuh/wazuh-dashboard-plugins/pull/3008)
- Creating a role mapping before the existing ones are loaded, the page bursts [#3013](https://github.com/wazuh/wazuh-dashboard-plugins/pull/3013)
- Fix pagination in SCA checks table when expand some row [#3018](https://github.com/wazuh/wazuh-dashboard-plugins/pull/3018)
- Fix manager is shown in suggestions in Agents section [#3025](https://github.com/wazuh/wazuh-dashboard-plugins/pull/3025)
- Fix disabled loading on inventory when request fail [#3026](https://github.com/wazuh/wazuh-dashboard-plugins/pull/3026)
- Fix restarting selected cluster instead of all of them [#3032](https://github.com/wazuh/wazuh-dashboard-plugins/pull/3032)
- Fix pinned agents don't trigger a new filtered query [#3035](https://github.com/wazuh/wazuh-dashboard-plugins/pull/3035)
- Overlay Wazuh menu when Kibana menu is opened or docked [#3038](https://github.com/wazuh/wazuh-dashboard-plugins/pull/3038)
- Fix visualizations in PDF Reports with Dark mode [#2983](https://github.com/wazuh/wazuh-dashboard-plugins/pull/2983)

## Wazuh v4.1.1 - Kibana 7.10.0 , 7.10.2 - Revision 4102

### Added

- Prompt to show the unsupported module for the selected agent [#2959](https://github.com/wazuh/wazuh-dashboard-plugins/pull/2959)
- Added a X-Frame-Options header to the backend responses [#2977](https://github.com/wazuh/wazuh-dashboard-plugins/pull/2977)

### Changed

- Added toast with refresh button when new fields are loaded [#2974](https://github.com/wazuh/wazuh-dashboard-plugins/pull/2974)
- Migrated manager and cluster files endpoints and their corresponding RBAC [#2984](https://github.com/wazuh/wazuh-dashboard-plugins/pull/2984)

### Fixed

- Fix login error when AWS Elasticsearch and ODFE is used [#2710](https://github.com/wazuh/wazuh-dashboard-plugins/issues/2710)
- An error message is displayed when changing a group's configuration although the user has the right permissions [#2955](https://github.com/wazuh/wazuh-dashboard-plugins/pull/2955)
- Fix Security events table is empty when switching the pinned agents [#2956](https://github.com/wazuh/wazuh-dashboard-plugins/pull/2956)
- Fix disabled switch visual edit button when json content is empty [#2957](https://github.com/wazuh/wazuh-dashboard-plugins/issues/2957)
- Fixed main and `More` menus for unsupported agents [#2959](https://github.com/wazuh/wazuh-dashboard-plugins/pull/2959)
- Fixed forcing a non numeric filter value in a number type field [#2961](https://github.com/wazuh/wazuh-dashboard-plugins/pull/2961)
- Fixed wrong number of alerts in Security Events [#2964](https://github.com/wazuh/wazuh-dashboard-plugins/pull/2964)
- Fixed search with strange characters of agent in Management groups [#2970](https://github.com/wazuh/wazuh-dashboard-plugins/pull/2970)
- Fix the statusCode error message [#2971](https://github.com/wazuh/wazuh-dashboard-plugins/pull/2971)
- Fix the SCA policy stats didn't refresh [#2973](https://github.com/wazuh/wazuh-dashboard-plugins/pull/2973)
- Fixed loading of AWS index fields even when no AWS alerts were found [#2974](https://github.com/wazuh/wazuh-dashboard-plugins/pull/2974)
- Fix some date fields format in FIM and SCA modules [#2975](https://github.com/wazuh/wazuh-dashboard-plugins/pull/2975)
- Fix a non-stop error in Manage agents when the user has no permissions [#2976](https://github.com/wazuh/wazuh-dashboard-plugins/pull/2976)
- Can't edit empty rules and decoders files that already exist in the manager [#2978](https://github.com/wazuh/wazuh-dashboard-plugins/pull/2978)
- Support for alerts index pattern with different ID and name [#2979](https://github.com/wazuh/wazuh-dashboard-plugins/pull/2979)
- Fix the unpin agent in the selection modal [#2980](https://github.com/wazuh/wazuh-dashboard-plugins/pull/2980)
- Fix properly logout of Wazuh API when logging out of the application (only for OpenDistro) [#2789](https://github.com/wazuh/wazuh-dashboard-plugins/issues/2789)
- Fixed missing `&&` from macOS agent deployment command [#2989](https://github.com/wazuh/wazuh-dashboard-plugins/issues/2989)
- Fix prompt permissions on Framework of Mitre and Inventory of Integrity monitoring. [#2967](https://github.com/wazuh/wazuh-dashboard-plugins/issues/2967)
- Fix properly logout of Wazuh API when logging out of the application support x-pack [#2789](https://github.com/wazuh/wazuh-dashboard-plugins/issues/2789)

## Wazuh v4.1.0 - Kibana 7.10.0 , 7.10.2 - Revision 4101

### Added

- Check the max buckets by default in healthcheck and increase them [#2901](https://github.com/wazuh/wazuh-dashboard-plugins/pull/2901)
- Added a prompt wraning in role mapping if run_as is false or he is not allowed to use it by API [#2876](https://github.com/wazuh/wazuh-dashboard-plugins/pull/2876)

### Changed

- Support new fields of Windows Registry at FIM inventory panel [#2679](https://github.com/wazuh/wazuh-dashboard-plugins/issues/2679)
- Added on FIM Inventory Windows Registry registry_key and registry_value items from syscheck [#2908](https://github.com/wazuh/wazuh-dashboard-plugins/issues/2908)
- Uncheck agents after an action in agents groups management [#2907](https://github.com/wazuh/wazuh-dashboard-plugins/pull/2907)
- Unsave rule files when edit or create a rule with invalid content [#2944](https://github.com/wazuh/wazuh-dashboard-plugins/pull/2944)
- Added vulnerabilities module for macos agents [#2969](https://github.com/wazuh/wazuh-dashboard-plugins/pull/2969)

### Fixed

- Fix server error Invalid token specified: Cannot read property 'replace' of undefined [#2899](https://github.com/wazuh/wazuh-dashboard-plugins/issues/2899)
- Fix show empty files rules and decoders: [#2923](https://github.com/wazuh/wazuh-dashboard-plugins/issues/2923)
- Fixed wrong hover texts in CDB lists actions [#2929](https://github.com/wazuh/wazuh-dashboard-plugins/pull/2929)
- Fixed access to forbidden agents information when exporting agents listt [2918](https://github.com/wazuh/wazuh-dashboard-plugins/pull/2918)
- Fix the decoder detail view is not displayed [#2888](https://github.com/wazuh/wazuh-dashboard-plugins/issues/2888)
- Fix the complex search using the Wazuh API query filter in search bars [#2930](https://github.com/wazuh/wazuh-dashboard-plugins/issues/2930)
- Fixed validation to check userPermissions are not ready yet [#2931](https://github.com/wazuh/wazuh-dashboard-plugins/issues/2931)
- Fixed clear visualizations manager list when switching tabs. Fixes PDF reports filters [#2932](https://github.com/wazuh/wazuh-dashboard-plugins/pull/2932)
- Fix Strange box shadow in Export popup panel in Managment > Groups [#2886](https://github.com/wazuh/wazuh-dashboard-plugins/issues/2886)
- Fixed wrong command on alert when data folder does not exist [#2938](https://github.com/wazuh/wazuh-dashboard-plugins/pull/2938)
- Fix agents table OS field sorting: Changes agents table field `os_name` to `os.name,os.version` to make it sortable. [#2939](https://github.com/wazuh/wazuh-dashboard-plugins/pull/2939)
- Fixed diff parsed datetime between agent detail and agents table [#2940](https://github.com/wazuh/wazuh-dashboard-plugins/pull/2940)
- Allow access to Agents section with agent:group action permission [#2933](https://github.com/wazuh/wazuh-dashboard-plugins/issues/2933)
- Fixed filters does not work on modals with search bar [#2935](https://github.com/wazuh/wazuh-dashboard-plugins/pull/2935)
- Fix wrong package name in deploy new agent [#2942](https://github.com/wazuh/wazuh-dashboard-plugins/issues/2942)
- Fixed number agents not show on pie onMouseEvent [#2890](https://github.com/wazuh/wazuh-dashboard-plugins/issues/2890)
- Fixed off Kibana Query Language in search bar of Controls/Inventory modules. [#2945](https://github.com/wazuh/wazuh-dashboard-plugins/pull/2945)
- Fixed number of agents do not show on the pie chart tooltip in agents preview [#2890](https://github.com/wazuh/wazuh-dashboard-plugins/issues/2890)

## Wazuh v4.0.4 - Kibana 7.10.0 , 7.10.2 - Revision 4017

### Added

- Adapt the app to the new Kibana platform [#2475](https://github.com/wazuh/wazuh-dashboard-plugins/issues/2475)
- Wazuh data directory moved from `optimize` to `data` Kibana directory [#2591](https://github.com/wazuh/wazuh-dashboard-plugins/issues/2591)
- Show the wui_rules belong to wazuh-wui API user [#2702](https://github.com/wazuh/wazuh-dashboard-plugins/issues/2702)

### Fixed

- Fixed Wazuh menu and agent menu for Solaris agents [#2773](https://github.com/wazuh/wazuh-dashboard-plugins/issues/2773) [#2725](https://github.com/wazuh/wazuh-dashboard-plugins/issues/2725)
- Fixed wrong shards and replicas for statistics indices and also fixed wrong prefix for monitoring indices [#2732](https://github.com/wazuh/wazuh-dashboard-plugins/issues/2732)
- Report's creation dates set to 1970-01-01T00:00:00.000Z [#2772](https://github.com/wazuh/wazuh-dashboard-plugins/issues/2772)
- Fixed bug for missing commands in ubuntu/debian and centos [#2786](https://github.com/wazuh/wazuh-dashboard-plugins/issues/2786)
- Fixed bug that show an hour before in /security-events/dashboard [#2785](https://github.com/wazuh/wazuh-dashboard-plugins/issues/2785)
- Fixed permissions to access agents [#2838](https://github.com/wazuh/wazuh-dashboard-plugins/issues/2838)
- Fix searching in groups [#2825](https://github.com/wazuh/wazuh-dashboard-plugins/issues/2825)
- Fix the pagination in SCA ckecks table [#2815](https://github.com/wazuh/wazuh-dashboard-plugins/issues/2815)
- Fix the SCA table with a wrong behaviour using the refresh button [#2854](https://github.com/wazuh/wazuh-dashboard-plugins/issues/2854)
- Fix sca permissions for agents views and dashboards [#2862](https://github.com/wazuh/wazuh-dashboard-plugins/issues/2862)
- Solaris should not show vulnerabilities module [#2829](https://github.com/wazuh/wazuh-dashboard-plugins/issues/2829)
- Fix the settings of statistics indices creation [#2858](https://github.com/wazuh/wazuh-dashboard-plugins/issues/2858)
- Update agents' info in Management Status after changing cluster node selected [#2828](https://github.com/wazuh/wazuh-dashboard-plugins/issues/2828)
- Fix error when applying filter in rules from events [#2877](https://github.com/wazuh/wazuh-dashboard-plugins/issues/2877)

### Changed

- Replaced `wazuh` Wazuh API user by `wazuh-wui` in the default configuration [#2852](https://github.com/wazuh/wazuh-dashboard-plugins/issues/2852)
- Add agent id to the reports name in Agent Inventory and Modules [#2817](https://github.com/wazuh/wazuh-dashboard-plugins/issues/2817)

### Adapt for Kibana 7.10.0

- Fixed filter pinned crash returning from agents [#2864](https://github.com/wazuh/wazuh-dashboard-plugins/issues/2864)
- Fixed style in sca and regulatory compliance tables and in wz menu [#2861](https://github.com/wazuh/wazuh-dashboard-plugins/issues/2861)
- Fix body-payload of Sample Alerts POST endpoint [#2857](https://github.com/wazuh/wazuh-dashboard-plugins/issues/2857)
- Fixed bug in the table on Agents->Table-> Actions->Config icon [#2853](https://github.com/wazuh/wazuh-dashboard-plugins/issues/2853)
- Fixed tooltip in the icon of view decoder file [#2850](https://github.com/wazuh/wazuh-dashboard-plugins/issues/2850)
- Fixed bug with agent filter when it is pinned [#2846](https://github.com/wazuh/wazuh-dashboard-plugins/issues/2846)
- Fix discovery navigation [#2845](https://github.com/wazuh/wazuh-dashboard-plugins/issues/2845)
- Search file editor gone [#2843](https://github.com/wazuh/wazuh-dashboard-plugins/issues/2843)
- Fix Agent Search Bar - Regex Query Interpreter [#2834](https://github.com/wazuh/wazuh-dashboard-plugins/issues/2834)
- Fixed accordion style breaking [#2833](https://github.com/wazuh/wazuh-dashboard-plugins/issues/2833)
- Fix metrics are not updated after a bad request in search input [#2830](https://github.com/wazuh/wazuh-dashboard-plugins/issues/2830)
- Fix mitre framework tab crash [#2821](https://github.com/wazuh/wazuh-dashboard-plugins/issues/2821)
- Changed ping request to default request. Added delay and while to che… [#2820](https://github.com/wazuh/wazuh-dashboard-plugins/issues/2820)
- Removed kibana alert for security [#2806](https://github.com/wazuh/wazuh-dashboard-plugins/issues/2806)

## Wazuh v4.0.4 - Kibana 7.10.0 , 7.10.2 - Revision 4016

### Added

- Modified agent registration adding groups and architecture [#2666](https://github.com/wazuh/wazuh-dashboard-plugins/issues/2666) [#2652](https://github.com/wazuh/wazuh-dashboard-plugins/issues/2652)
- Each user can only view their own reports [#2686](https://github.com/wazuh/wazuh-dashboard-plugins/issues/2686)

### Fixed

- Create index pattern even if there aren´t available indices [#2620](https://github.com/wazuh/wazuh-dashboard-plugins/issues/2620)
- Top bar overlayed over expanded visualizations [#2667](https://github.com/wazuh/wazuh-dashboard-plugins/issues/2667)
- Empty inventory data in Solaris agents [#2680](https://github.com/wazuh/wazuh-dashboard-plugins/pull/2680)
- Wrong parameters in the dev-tools autocomplete section [#2675](https://github.com/wazuh/wazuh-dashboard-plugins/issues/2675)
- Wrong permissions on edit CDB list [#2665](https://github.com/wazuh/wazuh-dashboard-plugins/pull/2665)
- fix(frontend): add the metafields when refreshing the index pattern [#2681](https://github.com/wazuh/wazuh-dashboard-plugins/pull/2681)
- Error toast is showing about Elasticsearch users for environments without security [#2713](https://github.com/wazuh/wazuh-dashboard-plugins/issues/2713)
- Error about Handler.error in Role Mapping fixed [#2702](https://github.com/wazuh/wazuh-dashboard-plugins/issues/2702)
- Fixed message in reserved users actions [#2702](https://github.com/wazuh/wazuh-dashboard-plugins/issues/2702)
- Error 500 on Export formatted CDB list [#2692](https://github.com/wazuh/wazuh-dashboard-plugins/pull/2692)
- Wui rules label should have only one tooltip [#2723](https://github.com/wazuh/wazuh-dashboard-plugins/issues/2723)
- Move upper the Wazuh item in the Kibana menu and default index pattern [#2867](https://github.com/wazuh/wazuh-dashboard-plugins/pull/2867)

## Wazuh v4.0.4 - Kibana v7.9.1, v7.9.3 - Revision 4015

### Added

- Support for Wazuh v4.0.4

## Wazuh v4.0.3 - Kibana v7.9.1, v7.9.2, v7.9.3 - Revision 4014

### Added

- Improved management of index-pattern fields [#2630](https://github.com/wazuh/wazuh-dashboard-plugins/issues/2630)

### Fixed

- fix(fronted): fixed the check of API and APP version in health check [#2655](https://github.com/wazuh/wazuh-dashboard-plugins/pull/2655)
- Replace user by username key in the monitoring logic [#2654](https://github.com/wazuh/wazuh-dashboard-plugins/pull/2654)
- Security alerts and reporting issues when using private tenants [#2639](https://github.com/wazuh/wazuh-dashboard-plugins/issues/2639)
- Manager restart in rule editor does not work with Wazuh cluster enabled [#2640](https://github.com/wazuh/wazuh-dashboard-plugins/issues/2640)
- fix(frontend): Empty inventory data in Solaris agents [#2680](https://github.com/wazuh/wazuh-dashboard-plugins/pull/2680)

## Wazuh v4.0.3 - Kibana v7.9.1, v7.9.2, v7.9.3 - Revision 4013

### Added

- Support for Wazuh v4.0.3.

## Wazuh v4.0.2 - Kibana v7.9.1, v7.9.3 - Revision 4012

### Added

- Sample data indices name should take index pattern in use [#2593](https://github.com/wazuh/wazuh-dashboard-plugins/issues/2593)
- Added start option to macos Agents [#2653](https://github.com/wazuh/wazuh-dashboard-plugins/pull/2653)

### Changed

- Statistics settings do not allow to configure primary shards and replicas [#2627](https://github.com/wazuh/wazuh-dashboard-plugins/issues/2627)

## Wazuh v4.0.2 - Kibana v7.9.1, v7.9.3 - Revision 4011

### Added

- Support for Wazuh v4.0.2.

### Fixed

- The index pattern title is overwritten with its id after refreshing its fields [#2577](https://github.com/wazuh/wazuh-dashboard-plugins/issues/2577)
- [RBAC] Issues detected when using RBAC [#2579](https://github.com/wazuh/wazuh-dashboard-plugins/issues/2579)

## Wazuh v4.0.1 - Kibana v7.9.1, v7.9.3 - Revision 4010

### Changed

- Alerts summary table for PDF reports on all modules [#2632](https://github.com/wazuh/wazuh-dashboard-plugins/issues/2632)
- [4.0-7.9] Run as with no wazuh-wui API user [#2576](https://github.com/wazuh/wazuh-dashboard-plugins/issues/2576)
- Deploy a new agent interface as default interface [#2564](https://github.com/wazuh/wazuh-dashboard-plugins/issues/2564)
- Problem in the visualization of new reserved resources of the Wazuh API [#2643](https://github.com/wazuh/wazuh-dashboard-plugins/issues/2643)

### Fixed

- Restore the tables in the agents' reports [#2628](https://github.com/wazuh/wazuh-dashboard-plugins/issues/2628)
- [RBAC] Issues detected when using RBAC [#2579](https://github.com/wazuh/wazuh-dashboard-plugins/issues/2579)
- Changes done via a worker's API are overwritten [#2626](https://github.com/wazuh/wazuh-dashboard-plugins/issues/2626)

### Fixed

- [BUGFIX] Default user field for current platform [#2633](https://github.com/wazuh/wazuh-dashboard-plugins/pull/2633)

## Wazuh v4.0.1 - Kibana v7.9.1, v7.9.3 - Revision 4009

### Changed

- Hide empty columns of the processes table of the MacOS agents [#2570](https://github.com/wazuh/wazuh-dashboard-plugins/pull/2570)
- Missing step in "Deploy a new agent" view [#2623](https://github.com/wazuh/wazuh-dashboard-plugins/issues/2623)
- Implement wazuh users' CRUD [#2598](https://github.com/wazuh/wazuh-dashboard-plugins/pull/2598)

### Fixed

- Inconsistent data in sample data alerts [#2618](https://github.com/wazuh/wazuh-dashboard-plugins/pull/2618)

## Wazuh v4.0.1 - Kibana v7.9.1, v7.9.3 - Revision 4008

### Fixed

- Icons not align to the right in Modules > Events [#2607](https://github.com/wazuh/wazuh-dashboard-plugins/pull/2607)
- Statistics visualizations do not show data [#2602](https://github.com/wazuh/wazuh-dashboard-plugins/pull/2602)
- Error on loading css files [#2599](https://github.com/wazuh/wazuh-dashboard-plugins/pull/2599)
- Fixed search filter in search bar in Module/SCA wasn't working [#2601](https://github.com/wazuh/wazuh-dashboard-plugins/pull/2601)

## Wazuh v4.0.0 - Kibana v7.9.1, v7.9.2, v7.9.3 - Revision 4007

### Fixed

- updated macOS package URL [#2596](https://github.com/wazuh/wazuh-dashboard-plugins/pull/2596)
- Revert "[4.0-7.9] [BUGFIX] Removed unnecessary function call" [#2597](https://github.com/wazuh/wazuh-dashboard-plugins/pull/2597)

## Wazuh v4.0.0 - Kibana v7.9.1, v7.9.2, v7.9.3 - Revision 4006

### Fixed

- Undefined field in event view [#2588](https://github.com/wazuh/wazuh-dashboard-plugins/issues/2588)
- Several calls to the same stats request (esAlerts) [#2586](https://github.com/wazuh/wazuh-dashboard-plugins/issues/2586)
- The filter options popup doesn't open on click once the filter is pinned [#2581](https://github.com/wazuh/wazuh-dashboard-plugins/issues/2581)
- The formatedFields are missing from the index-pattern of wazuh-alerts-\* [#2574](https://github.com/wazuh/wazuh-dashboard-plugins/issues/2574)

## Wazuh v4.0.0 - Kibana v7.9.3 - Revision 4005

### Added

- Support for Kibana v7.9.3

## Wazuh v4.0.0 - Kibana v7.9.1, v7.9.2 - Revision 4002

### Added

- Support for Wazuh v4.0.0.
- Support for Kibana v7.9.1 and 7.9.2.
- Support for Open Distro 1.10.1.
- Added a RBAC security layer integrated with Open Distro and X-Pack.
- Added remoted and analysisd statistics.
- Expand supported deployment variables.
- Added new configuration view settings for GCP integration.
- Added logic to change the `metafields` configuration of Kibana [#2524](https://github.com/wazuh/wazuh-dashboard-plugins/issues/2524)

### Changed

- Migrated the default index-pattern to `wazuh-alerts-*`.
- Removed the `known-fields` functionality.
- Security Events dashboard redesinged.
- Redesigned the app settings configuration with categories.
- Moved the wazuh-registry file to Kibana optimize folder.

### Fixed

- Format options in `wazuh-alerts` index-pattern are not overwritten now.
- Prevent blank page in detaill agent view.
- Navigable agents name in Events.
- Index pattern is not being refreshed.
- Reporting fails when agent is pinned and compliance controls are visited.
- Reload rule detail doesn't work properly with the related rules.
- Fix search bar filter in Manage agent of group [#2541](https://github.com/wazuh/wazuh-dashboard-plugins/pull/2541)

# Wazuh v3.13.6 - Kibana v7.9.2 - Revision 890

### Added

- Support for Wazuh v3.13.6

## Wazuh v3.13.5 - Kibana 7.9.2 - Revision 889

- Sanitize report's inputs and usernames [#4336](https://github.com/wazuh/wazuh-dashboard-plugins/pull/4336)

## Wazuh v3.13.2 - Kibana v7.9.1 - Revision 887

### Added

- Support for Wazuh v3.13.2

## Wazuh v3.13.2 - Kibana v7.8.0 - Revision 887

### Added

- Support for Wazuh v3.13.2

## Wazuh v3.13.1 - Kibana v7.9.1 - Revision 886

### Added

- Support for Kibana v7.9.1

## Wazuh v3.13.1 - Kibana v7.9.0 - Revision 885

### Added

- Support for Kibana v7.9.0

## Wazuh v3.13.1 - Kibana v7.8.1 - Revision 884

### Added

- Support for Kibana v7.8.1

## Wazuh v3.13.1 - Kibana v7.8.0 - Revision 883

### Added

- Support for Wazuh v3.13.1

## Wazuh v3.13.0 - Kibana v7.8.0 - Revision 881

### Added

- Support for Kibana v7.8.0

## Wazuh v3.13.0 - Kibana v7.7.0, v7.7.1 - Revision 880

### Added

- Support for Wazuh v3.13.0
- Support for Kibana v7.7.1
- Support for Open Distro 1.8
- New navigation experience with a global menu [#1965](https://github.com/wazuh/wazuh-dashboard-plugins/issues/1965)
- Added a Breadcrumb in Kibana top nav [#2161](https://github.com/wazuh/wazuh-dashboard-plugins/issues/2161)
- Added a new Agents Summary Screen [#1963](https://github.com/wazuh/wazuh-dashboard-plugins/issues/1963)
- Added a new feature to add sample data to dashboards [#2115](https://github.com/wazuh/wazuh-dashboard-plugins/issues/2115)
- Added MITRE integration [#1877](https://github.com/wazuh/wazuh-dashboard-plugins/issues/1877)
- Added Google Cloud Platform integration [#1873](https://github.com/wazuh/wazuh-dashboard-plugins/issues/1873)
- Added TSC integration [#2204](https://github.com/wazuh/wazuh-dashboard-plugins/pull/2204)
- Added a new Integrity monitoring state view for agent [#2153](https://github.com/wazuh/wazuh-dashboard-plugins/issues/2153)
- Added a new Integrity monitoring files detail view [#2156](https://github.com/wazuh/wazuh-dashboard-plugins/issues/2156)
- Added a new component to explore Compliance requirements [#2156](https://github.com/wazuh/wazuh-dashboard-plugins/issues/2261)

### Changed

- Code migration to React.js
- Global review of styles
- Unified Overview and Agent dashboards into new Modules [#2110](https://github.com/wazuh/wazuh-dashboard-plugins/issues/2110)
- Changed Vulnerabilities dashboard visualizations [#2262](https://github.com/wazuh/wazuh-dashboard-plugins/issues/2262)

### Fixed

- Open Distro tenants have been fixed and are functional now [#1890](https://github.com/wazuh/wazuh-dashboard-plugins/issues/1890).
- Improved navigation performance [#2200](https://github.com/wazuh/wazuh-dashboard-plugins/issues/2200).
- Avoid creating the wazuh-monitoring index pattern if it is disabled [#2100](https://github.com/wazuh/wazuh-dashboard-plugins/issues/2100)
- SCA checks without compliance field can't be expanded [#2264](https://github.com/wazuh/wazuh-dashboard-plugins/issues/2264)

## Wazuh v3.12.3 - Kibana v7.7.1 - Revision 876

### Added

- Support for Kibana v7.7.1

## Wazuh v3.12.3 - Kibana v7.7.0 - Revision 875

### Added

- Support for Kibana v7.7.0

## Wazuh v3.12.3 - Kibana v6.8.8, v7.6.1, v7.6.2 - Revision 874

### Added

- Support for Wazuh v3.12.3

## Wazuh v3.12.2 - Kibana v6.8.8, v7.6.1, v7.6.2 - Revision 873

### Added

- Support for Wazuh v3.12.2

## Wazuh v3.12.1 - Kibana v6.8.8, v7.6.1, v7.6.2 - Revision 872

### Added

- Support Wazuh 3.12.1
- Added new FIM settings on configuration on demand. [#2147](https://github.com/wazuh/wazuh-dashboard-plugins/issues/2147)

### Changed

- Updated agent's variable names in deployment guides. [#2169](https://github.com/wazuh/wazuh-dashboard-plugins/pull/2169)

### Fixed

- Pagination is now shown in table-type visualizations. [#2180](https://github.com/wazuh/wazuh-dashboard-plugins/issues/2180)

## Wazuh v3.12.0 - Kibana v6.8.8, v7.6.2 - Revision 871

### Added

- Support for Kibana v6.8.8 and v7.6.2

## Wazuh v3.12.0 - Kibana v6.8.7, v7.4.2, v7.6.1 - Revision 870

### Added

- Support for Wazuh v3.12.0
- Added a new setting to hide manager alerts from dashboards. [#2102](https://github.com/wazuh/wazuh-dashboard-plugins/pull/2102)
- Added a new setting to be able to change API from the top menu. [#2143](https://github.com/wazuh/wazuh-dashboard-plugins/issues/2143)
- Added a new setting to enable/disable the known fields health check [#2037](https://github.com/wazuh/wazuh-dashboard-plugins/pull/2037)
- Added suport for PCI 11.2.1 and 11.2.3 rules. [#2062](https://github.com/wazuh/wazuh-dashboard-plugins/pull/2062)

### Changed

- Restructuring of the optimize/wazuh directory. Now the Wazuh configuration file (wazuh.yml) is placed on /usr/share/kibana/optimize/wazuh/config. [#2116](https://github.com/wazuh/wazuh-dashboard-plugins/pull/2116)
- Improve performance of Dasboards reports generation. [1802344](https://github.com/wazuh/wazuh-dashboard-plugins/commit/18023447c6279d385df84d7f4a5663ed2167fdb5)

### Fixed

- Discover time range selector is now displayed on the Cluster section. [08901df](https://github.com/wazuh/wazuh-dashboard-plugins/commit/08901dfcbe509f17e4fab26877c8b7dae8a66bff)
- Added the win_auth_failure rule group to Authentication failure metrics. [#2099](https://github.com/wazuh/wazuh-dashboard-plugins/pull/2099)
- Negative values in Syscheck attributes now have their correct value in reports. [7c3e84e](https://github.com/wazuh/wazuh-dashboard-plugins/commit/7c3e84ec8f00760b4f650cfc00a885d868123f99)

## Wazuh v3.11.4 - Kibana v7.6.1 - Revision 858

### Added

- Support for Kibana v7.6.1

## Wazuh v3.11.4 - Kibana v6.8.6, v7.4.2, v7.6.0 - Revision 857

### Added

- Support for Wazuh v3.11.4

## Wazuh v3.11.3 - Kibana v7.6.0 - Revision 856

### Added

- Support for Kibana v7.6.0

## Wazuh v3.11.3 - Kibana v7.4.2 - Revision 855

### Added

- Support for Kibana v7.4.2

## Wazuh v3.11.3 - Kibana v7.5.2 - Revision 854

### Added

- Support for Wazuh v3.11.3

### Fixed

- Windows Updates table is now displayed in the Inventory Data report [#2028](https://github.com/wazuh/wazuh-dashboard-plugins/pull/2028)

## Wazuh v3.11.2 - Kibana v7.5.2 - Revision 853

### Added

- Support for Kibana v7.5.2

## Wazuh v3.11.2 - Kibana v6.8.6, v7.3.2, v7.5.1 - Revision 852

### Added

- Support for Wazuh v3.11.2

### Changed

- Increased list filesize limit for the CDB-list [#1993](https://github.com/wazuh/wazuh-dashboard-plugins/pull/1993)

### Fixed

- The xml validator now correctly handles the `--` string within comments [#1980](https://github.com/wazuh/wazuh-dashboard-plugins/pull/1980)
- The AWS map visualization wasn't been loaded until the user interacts with it [dd31bd7](https://github.com/wazuh/wazuh-dashboard-plugins/commit/dd31bd7a155354bc50fe0af22fca878607c8936a)

## Wazuh v3.11.1 - Kibana v6.8.6, v7.3.2, v7.5.1 - Revision 581

### Added

- Support for Wazuh v3.11.1.

## Wazuh v3.11.0 - Kibana v6.8.6, v7.3.2, v7.5.1 - Revision 580

### Added

- Support for Wazuh v3.11.0.
- Support for Kibana v7.5.1.
- The API credentials configuration has been moved from the .wazuh index to a wazuh.yml configuration file. Now the configuration of the API hosts is done from the file and not from the application. [#1465](https://github.com/wazuh/wazuh-dashboard-plugins/issues/1465) [#1771](https://github.com/wazuh/wazuh-dashboard-plugins/issues/1771).
- Upload ruleset files using a "drag and drop" component [#1770](https://github.com/wazuh/wazuh-dashboard-plugins/issues/1770)
- Add logs for the reporting module [#1622](https://github.com/wazuh/wazuh-dashboard-plugins/issues/1622).
- Extended the "Add new agent" guide [#1767](https://github.com/wazuh/wazuh-dashboard-plugins/issues/1767).
- Add new table for windows hotfixes [#1932](https://github.com/wazuh/wazuh-dashboard-plugins/pull/1932)

### Changed

- Removed Discover from top menu [#1699](https://github.com/wazuh/wazuh-dashboard-plugins/issues/1699).
- Hide index pattern selector in case that only one exists [#1799](https://github.com/wazuh/wazuh-dashboard-plugins/issues/1799).
- Remove visualizations legend [#1936](https://github.com/wazuh/wazuh-dashboard-plugins/pull/1936)
- Normalize the field whodata in the group reporting [#1921](https://github.com/wazuh/wazuh-dashboard-plugins/pull/1921)
- A message in the configuration view is ambiguous [#1870](https://github.com/wazuh/wazuh-dashboard-plugins/issues/1870)
- Refactor syscheck table [#1941](https://github.com/wazuh/wazuh-dashboard-plugins/pull/1941)

### Fixed

- Empty files now throws an error [#1806](https://github.com/wazuh/wazuh-dashboard-plugins/issues/1806).
- Arguments for wazuh api requests are now validated [#1815](https://github.com/wazuh/wazuh-dashboard-plugins/issues/1815).
- Fixed the way to check admin mode [#1838](https://github.com/wazuh/wazuh-dashboard-plugins/issues/1838).
- Fixed error exporting as CSV the files into a group [#1833](https://github.com/wazuh/wazuh-dashboard-plugins/issues/1833).
- Fixed XML validator false error for `<` [1882](https://github.com/wazuh/wazuh-dashboard-plugins/issues/1882)
- Fixed "New file" editor doesn't allow saving twice [#1896](https://github.com/wazuh/wazuh-dashboard-plugins/issues/1896)
- Fixed decoders files [#1929](https://github.com/wazuh/wazuh-dashboard-plugins/pull/1929)
- Fixed registration guide [#1926](https://github.com/wazuh/wazuh-dashboard-plugins/pull/1926)
- Fixed infinite load on Ciscat views [#1920](https://github.com/wazuh/wazuh-dashboard-plugins/pull/1920), [#1916](https://github.com/wazuh/wazuh-dashboard-plugins/pull/1916)
- Fixed missing fields in the Visualizations [#1913](https://github.com/wazuh/wazuh-dashboard-plugins/pull/1913)
- Fixed Amazon S3 status is wrong in configuration section [#1864](https://github.com/wazuh/wazuh-dashboard-plugins/issues/1864)
- Fixed hidden overflow in the fim configuration [#1887](https://github.com/wazuh/wazuh-dashboard-plugins/pull/1887)
- Fixed Logo source fail after adding server.basePath [#1871](https://github.com/wazuh/wazuh-dashboard-plugins/issues/1871)
- Fixed the documentation broken links [#1853](https://github.com/wazuh/wazuh-dashboard-plugins/pull/1853)

## Wazuh v3.10.2 - Kibana v7.5.1 - Revision 556

### Added

- Support for Kibana v7.5.1

## Wazuh v3.10.2 - Kibana v7.5.0 - Revision 555

### Added

- Support for Kibana v7.5.0

## Wazuh v3.10.2 - Kibana v7.4.2 - Revision 549

### Added

- Support for Kibana v7.4.2

## Wazuh v3.10.2 - Kibana v7.4.1 - Revision 548

### Added

- Support for Kibana v7.4.1

## Wazuh v3.10.2 - Kibana v7.4.0 - Revision 547

### Added

- Support for Kibana v7.4.0
- Support for Wazuh v3.10.2.

## Wazuh v3.10.2 - Kibana v7.3.2 - Revision 546

### Added

- Support for Wazuh v3.10.2.

## Wazuh v3.10.1 - Kibana v7.3.2 - Revision 545

### Added

- Support for Wazuh v3.10.1.

## Wazuh v3.10.0 - Kibana v7.3.2 - Revision 543

### Added

- Support for Wazuh v3.10.0.
- Added an interactive guide for registering agents, things are now easier for the user, guiding it through the steps needed ending in a _copy & paste_ snippet for deploying his agent [#1468](https://github.com/wazuh/wazuh-dashboard-plugins/issues/1468).
- Added new dashboards for the recently added regulatory compliance groups into the Wazuh core. They are HIPAA and NIST-800-53 [#1468](https://github.com/wazuh/wazuh-dashboard-plugins/issues/1448), [#1638](https://github.com/wazuh/wazuh-dashboard-plugins/issues/1638).
- Make the app work under a custom Kibana space [#1234](https://github.com/wazuh/wazuh-dashboard-plugins/issues/1234), [#1450](https://github.com/wazuh/wazuh-dashboard-plugins/issues/1450).
- Added the ability to manage the app as a native plugin when using Kibana spaces, now you can safely hide/show the app depending on the selected space [#1601](https://github.com/wazuh/wazuh-dashboard-plugins/issues/1601).
- Adapt the app the for Kibana dark mode [#1562](https://github.com/wazuh/wazuh-dashboard-plugins/issues/1562).
- Added an alerts summary in _Overview > FIM_ panel [#1527](https://github.com/wazuh/wazuh-dashboard-plugins/issues/1527).
- Export all the information of a Wazuh group and its related agents in a PDF document [#1341](https://github.com/wazuh/wazuh-dashboard-plugins/issues/1341).
- Export the configuration of a certain agent as a PDF document. Supports granularity for exporting just certain sections of the configuration [#1340](https://github.com/wazuh/wazuh-dashboard-plugins/issues/1340).

### Changed

- Reduced _Agents preview_ load time using the new API endpoint `/summary/agents` [#1687](https://github.com/wazuh/wazuh-dashboard-plugins/pull/1687).
- Replaced most of the _md-nav-bar_ Angular.js components with React components using EUI [#1705](https://github.com/wazuh/wazuh-dashboard-plugins/pull/1705).
- Replaced the requirements slider component with a new styled component [#1708](https://github.com/wazuh/wazuh-dashboard-plugins/pull/1708).
- Soft deprecated the _.wazuh-version_ internal index, now the app dumps its content if applicable to a registry file, then the app removes that index. Further versions will hard deprecate this index [#1467](https://github.com/wazuh/wazuh-dashboard-plugins/issues/1467).
- Visualizations now don't fetch the documents _source_, also, they now use _size: 0_ for fetching [#1663](https://github.com/wazuh/wazuh-dashboard-plugins/issues/1663).
- The app menu is now fixed on top of the view, it's not being hidden on every state change. Also, the Wazuh logo was placed in the top bar of Kibana UI [#1502](https://github.com/wazuh/wazuh-dashboard-plugins/issues/1502).
- Improved _getTimestamp_ method not returning a promise object because it's no longer needed [014bc3a](https://github.com/wazuh/wazuh-dashboard-plugins/commit/014b3aba0d2e9cda0c4d521f5f16faddc434a21e). Also improved main Discover listener for Wazuh not returning a promise object [bd82823](https://github.com/wazuh/wazuh-dashboard-plugins/commit/bd8282391a402b8c567b32739cf914a0135d74bc).
- Replaced _Requirements over time_ visualizations in both PCI DSS and GDPR dashboards [35c539](https://github.com/wazuh/wazuh-dashboard-plugins/commit/35c539eb328b3bded94aa7608f73f9cc51c235a6).
- Do not show a toaster when a visualization field was not known yet, instead, show it just in case the internal refreshing failed [19a2e7](https://github.com/wazuh/wazuh-dashboard-plugins/commit/19a2e71006b38f6a64d3d1eb8a20b02b415d7e07).
- Minor optimizations for server logging [eb8e000](https://github.com/wazuh/wazuh-dashboard-plugins/commit/eb8e00057dfea2dafef56319590ff832042c402d).

### Fixed

- Alerts search bar fixed for Kibana v7.3.1, queries were not being applied as expected [#1686](https://github.com/wazuh/wazuh-dashboard-plugins/issues/1686).
- Hide attributes field from non-Windows agents in the FIM table [#1710](https://github.com/wazuh/wazuh-dashboard-plugins/issues/1710).
- Fixed broken view in Management > Configuration > Amazon S3 > Buckets, some information was missing [#1675](https://github.com/wazuh/wazuh-dashboard-plugins/issues/1675).
- Keep user's filters when switching from Discover to panel [#1685](https://github.com/wazuh/wazuh-dashboard-plugins/issues/1685).
- Reduce load time and amount of data to be fetched in _Management > Cluster monitoring_ section avoiding possible timeouts [#1663](https://github.com/wazuh/wazuh-dashboard-plugins/issues/1663).
- Restored _Remove column_ feature in Discover tabs [#1702](https://github.com/wazuh/wazuh-dashboard-plugins/issues/1702).
- Apps using Kibana v7.3.1 had a bug once the user goes back from _Agent > FIM > Files_ to _Agent > FIM > dashboard_, filters disappear, now it's working properly [#1700](https://github.com/wazuh/wazuh-dashboard-plugins/issues/1700).
- Fixed visual bug in _Management > Cluster monitoring_ and a button position [1e3b748](https://github.com/wazuh/wazuh-dashboard-plugins/commit/1e3b748f11b43b2e7956b830269b6d046d74d12c).
- The app installation date was not being updated properly, now it's fixed [#1692](https://github.com/wazuh/wazuh-dashboard-plugins/issues/1692).
- Fixed _Network interfaces_ table in Inventory section, the table was not paginating [#1474](https://github.com/wazuh/wazuh-dashboard-plugins/issues/1474).
- Fixed APIs passwords are now obfuscated in server responses [adc3152](https://github.com/wazuh/wazuh-dashboard-plugins/pull/1782/commits/adc31525e26b25e4cb62d81cbae70a8430728af5).

## Wazuh v3.9.5 - Kibana v6.8.2 / Kibana v7.2.1 / Kibana v7.3.0 - Revision 531

### Added

- Support for Wazuh v3.9.5

## Wazuh v3.9.4 - Kibana v6.8.1 / Kibana v6.8.2 / Kibana v7.2.0 / Kibana v7.2.1 / Kibana v7.3.0 - Revision 528

### Added

- Support for Wazuh v3.9.4
- Allow filtering by clicking a column in rules/decoders tables [0e2ddd7](https://github.com/wazuh/wazuh-dashboard-plugins/pull/1615/commits/0e2ddd7b73f7f7975d02e97ed86ae8a0966472b4)
- Allow open file in rules table clicking on the file column [1af929d](https://github.com/wazuh/wazuh-dashboard-plugins/pull/1615/commits/1af929d62f450f93c6733868bcb4057e16b7e279)

### Changed

- Improved app performance [#1640](https://github.com/wazuh/wazuh-dashboard-plugins/pull/1640).
- Remove path filter from custom rules and decoders [895792e](https://github.com/wazuh/wazuh-dashboard-plugins/pull/1615/commits/895792e6e6d9401b3293d5e16352b9abef515096)
- Show path column in rules and decoders [6f49816](https://github.com/wazuh/wazuh-dashboard-plugins/pull/1615/commits/6f49816c71b5999d77bf9e3838443627c9be945d)
- Removed SCA overview dashboard [94ebbff](https://github.com/wazuh/wazuh-dashboard-plugins/pull/1615/commits/94ebbff231cbfb6d793130e0b9ea855baa755a1c)
- Disabled last custom column removal [f1ef7de](https://github.com/wazuh/wazuh-dashboard-plugins/pull/1615/commits/f1ef7de1a34bbe53a899596002e8153b95e7dc0e)
- Agents messages across sections unification [8fd7e36](https://github.com/wazuh/wazuh-dashboard-plugins/pull/1615/commits/8fd7e36286fa9dfd03a797499af6ffbaa90b00e1)

### Fixed

- Fix check storeded apis [d6115d6](https://github.com/wazuh/wazuh-dashboard-plugins/pull/1615/commits/d6115d6424c78f0cde2017b432a51b77186dd95a).
- Fix pci-dss console error [297080d](https://github.com/wazuh/wazuh-dashboard-plugins/pull/1615/commits/297080d36efaea8f99b0cafd4c48845dad20495a)
- Fix error in reportingTable [85b7266](https://github.com/wazuh/wazuh-dashboard-plugins/pull/1615/commits/85b72662cb4db44c443ed04f7c31fba57eefccaa)
- Fix filters budgets size [c7ac86a](https://github.com/wazuh/wazuh-dashboard-plugins/pull/1615/commits/c7ac86acb3d5afaf1cf348fab09a2b8c5778a491)
- Fix missing permalink virustotal visualization [1b57529](https://github.com/wazuh/wazuh-dashboard-plugins/pull/1615/commits/1b57529758fccdeb3ac0840e66a8aafbe4757a96)
- Improved wz-table performance [224bd6f](https://github.com/wazuh/wazuh-dashboard-plugins/pull/1615/commits/224bd6f31235c81ba01755c3c1e120c3f86beafd)
- Fix inconsistent data between visualizations and tables in Overview Security Events [b12c600](https://github.com/wazuh/wazuh-dashboard-plugins/pull/1615/commits/b12c600578d80d0715507dec4624a4ebc27ea573)
- Timezone applied in cluster status [a4f620d](https://github.com/wazuh/wazuh-dashboard-plugins/pull/1615/commits/a4f620d398f5834a6d2945af892a462425ca3bec)
- Fixed Overview Security Events report when wazuh.monitoring is disabled [1c26da0](https://github.com/wazuh/wazuh-dashboard-plugins/pull/1615/commits/1c26da05a0b6daf727e15c13b819111aa4e4e913)
- Fixes in APIs management [2143943](https://github.com/wazuh/wazuh-dashboard-plugins/pull/1615/commits/2143943a5049cbb59bb8d6702b5a56cbe0d27a2a)
- Prevent duplicated visualization toast errors [786faf3](https://github.com/wazuh/wazuh-dashboard-plugins/commit/786faf3e62d2cad13f512c0f873b36eca6e9787d)
- Fix not properly updated breadcrumb in ruleset section [9645903](https://github.com/wazuh/wazuh-dashboard-plugins/commit/96459031cd4edbe047970bf0d22d0c099771879f)
- Fix badly dimensioned table in Integrity Monitoring section [9645903](https://github.com/wazuh/wazuh-dashboard-plugins/commit/96459031cd4edbe047970bf0d22d0c099771879f)
- Fix implicit filters can be destroyed [9cf8578](https://github.com/wazuh/wazuh-dashboard-plugins/commit/9cf85786f504f5d67edddeea6cfbf2ab577e799b)
- Windows agent dashboard doesn't show failure logon access. [d38d088](https://github.com/wazuh/wazuh-dashboard-plugins/commit/d38d0881ac8e4294accde83d63108337b74cdd91)
- Number of agents is not properly updated. [f7cbbe5](https://github.com/wazuh/wazuh-dashboard-plugins/commit/f7cbbe54394db825827715c3ad4370ac74317108)
- Missing scrollbar on Firefox file viewer. [df4e8f9](https://github.com/wazuh/wazuh-dashboard-plugins/commit/df4e8f9305b35e9ee1473bed5f5d452dd3420567)
- Agent search filter by name, lost when refreshing. [71b5274](https://github.com/wazuh/wazuh-dashboard-plugins/commit/71b5274ccc332d8961a158587152f7badab28a95)
- Alerts of level 12 cannot be displayed in the Summary table. [ec0e888](https://github.com/wazuh/wazuh-dashboard-plugins/commit/ec0e8885d9f1306523afbc87de01a31f24e36309)
- Restored query from search bar in visualizations. [439128f](https://github.com/wazuh/wazuh-dashboard-plugins/commit/439128f0a1f65b649a9dcb81ab5804ca20f65763)
- Fix Kibana filters loop in Firefox. [82f0f32](https://github.com/wazuh/wazuh-dashboard-plugins/commit/82f0f32946d844ce96a28f0185f903e8e05c5589)

## Wazuh v3.9.3 - Kibana v6.8.1 / v7.1.1 / v7.2.0 - Revision 523

### Added

- Support for Wazuh v3.9.3
- Support for Kibana v7.2.0 [#1556](https://github.com/wazuh/wazuh-dashboard-plugins/pull/1556).

### Changed

- New design and several UI/UX changes [#1525](https://github.com/wazuh/wazuh-dashboard-plugins/pull/1525).
- Improved error checking + syscollector performance [94d0a83](https://github.com/wazuh/wazuh-dashboard-plugins/commit/94d0a83e43aa1d2d84ef6f87cbb76b9aefa085b3).
- Adapt Syscollector for MacOS agents [a4bf7ef](https://github.com/wazuh/wazuh-dashboard-plugins/commit/a4bf7efc693a99b7565b5afcaa372155f15a4db9).
- Show last scan for syscollector [73f2056](https://github.com/wazuh/wazuh-dashboard-plugins/commit/73f2056673bb289d472663397ba7097e49b7b93b).
- Extendend information for syscollector [#1585](https://github.com/wazuh/wazuh-dashboard-plugins/issues/1585).

### Fixed

- Corrected width for agent stats [a998955](https://github.com/wazuh/wazuh-dashboard-plugins/commit/a99895565a8854c55932ec94cffb08e1d0aa3da1).
- Fix height for the menu directive with Dynamic height [427d0f3](https://github.com/wazuh/wazuh-dashboard-plugins/commit/427d0f3e9fa6c34287aa9e8557da99a51e0db40f).
- Fix wazuh-db and clusterd check [cddcef6](https://github.com/wazuh/wazuh-dashboard-plugins/commit/cddcef630c5234dd6f6a495715743dfcfd4e4001).
- Fix AlertsStats when value is "0", it was showing "-" [07a3e10](https://github.com/wazuh/wazuh-dashboard-plugins/commit/07a3e10c7f1e626ba75a55452b6c295d11fd657d).
- Fix syscollector state value [f8d3d0e](https://github.com/wazuh/wazuh-dashboard-plugins/commit/f8d3d0eca44e67e26f79bc574495b1f4c8f751f2).
- Fix time offset for reporting table [2ef500b](https://github.com/wazuh/wazuh-dashboard-plugins/commit/2ef500bb112e68bd4811b8e87ce8581d7c04d20f).
- Fix call to obtain GDPR requirements for specific agent [ccda846](https://github.com/wazuh/wazuh-dashboard-plugins/commit/ccda8464b50be05bc5b3642f25f4972c8a7a2c03).
- Restore "rule.id" as a clickable field in visualizations [#1546](https://github.com/wazuh/wazuh-dashboard-plugins/pull/1546).
- Fix timepicker in cluster monitoring [f7533ce](https://github.com/wazuh/wazuh-dashboard-plugins/pull/1560/commits/f7533cecb6862abfb5c1d2173ec3e70ffc59804a).
- Fix several bugs [#1569](https://github.com/wazuh/wazuh-dashboard-plugins/pull/1569).
- Fully removed "rule.id" as URL field [#1584](https://github.com/wazuh/wazuh-dashboard-plugins/issues/1584).
- Fix filters for dashboards [#1583](https://github.com/wazuh/wazuh-dashboard-plugins/issues/1583).
- Fix missing dependency [#1591](https://github.com/wazuh/wazuh-dashboard-plugins/issues/1591).

## Wazuh v3.9.2 - Kibana v7.1.1 - Revision 510

### Added

- Support for Wazuh v3.9.2

### Changed

- Avoid showing more than one toaster for the same error message [7937003](https://github.com/wazuh/wazuh-dashboard-plugins/commit/793700382798033203091d160773363323e05bb9).
- Restored "Alerts evolution - Top 5 agents" in Overview > Security events [f9305c0](https://github.com/wazuh/wazuh-dashboard-plugins/commit/f9305c0c6acf4a31c41b1cc9684b87f79b27524f).

### Fixed

- Fix missing parameters in Dev Tools request [#1496](https://github.com/wazuh/wazuh-dashboard-plugins/pull/1496).
- Fix "Invalid Date" for Safari and Internet Explorer [#1505](https://github.com/wazuh/wazuh-dashboard-plugins/pull/1505).

## Wazuh v3.9.1 - Kibana v7.1.1 - Revision 509

### Added

- Support for Kibana v7.1.1
- Added overall metrics for Agents > Overview [#1479](https://github.com/wazuh/wazuh-dashboard-plugins/pull/1479).

### Fixed

- Fixed missing dependency for Discover [43f5dd5](https://github.com/wazuh/wazuh-dashboard-plugins/commit/43f5dd5f64065c618ba930b2a4087f0a9e706c0e).
- Fixed visualization for Agents > Overview [#1477](https://github.com/wazuh/wazuh-dashboard-plugins/pull/1477).
- Fixed SCA policy checks table [#1478](https://github.com/wazuh/wazuh-dashboard-plugins/pull/1478).

## Wazuh v3.9.1 - Kibana v7.1.0 - Revision 508

### Added

- Support for Kibana v7.1.0

## Wazuh v3.9.1 - Kibana v6.8.0 - Revision 444

### Added

- Support for Wazuh v3.9.1
- Support for Kibana v6.8.0

### Fixed

- Fixed background color for some parts of the Discover directive [2dfc763](https://github.com/wazuh/wazuh-dashboard-plugins/commit/2dfc763bfa1093fb419f118c2938f6b348562c69).
- Fixed cut values in non-resizable tables when the value is too large [cc4828f](https://github.com/wazuh/wazuh-dashboard-plugins/commit/cc4828fbf50d4dab3dd4bb430617c1f2b13dac6a).
- Fixed handled but not shown error messages from rule editor [0aa0e17](https://github.com/wazuh/wazuh-dashboard-plugins/commit/0aa0e17ac8678879e5066f8d83fd46f5d8edd86a).
- Minor typos corrected [fe11fb6](https://github.com/wazuh/wazuh-dashboard-plugins/commit/fe11fb67e752368aedc89ec844ddf729eb8ad761).
- Minor fixes in agents configuration [1bc2175](https://github.com/wazuh/wazuh-dashboard-plugins/commit/1bc217590438573e7267687655bb5939b5bb9fde).
- Fix Management > logs viewer scrolling [f458b2e](https://github.com/wazuh/wazuh-dashboard-plugins/commit/f458b2e3294796f9cf00482b4da27984646c6398).

### Changed

- Kibana version shown in settings is now read from our package.json [c103d3e](https://github.com/wazuh/wazuh-dashboard-plugins/commit/c103d3e782136106736c02039d28c4567b255aaa).
- Removed an old header from Settings [0197b8b](https://github.com/wazuh/wazuh-dashboard-plugins/commit/0197b8b1abc195f275c8cd9893df84cd5569527b).
- Improved index pattern validation fields, replaced "full_log" with "rule.id" as part of the minimum required fields [dce0595](https://github.com/wazuh/wazuh-dashboard-plugins/commit/dce059501cbd28f1294fd761da3e015e154747bc).
- Improve dynamic height for configuration editor [c318131](https://github.com/wazuh/wazuh-dashboard-plugins/commit/c318131dfb6b5f01752593f2aa972b98c0655610).
- Add timezone for all dates shown in the app [4b8736f](https://github.com/wazuh/wazuh-dashboard-plugins/commit/4b8736fb4e562c78505daaee042bcd798242c3f5).

## Wazuh v3.9.0 - Kibana v6.7.0 / v6.7.1 / v6.7.2 - Revision 441

### Added

- Support for Wazuh v3.9.0
- Support for Kibana v6.7.0 / v6.7.1 / v6.7.2
- Edit master and worker configuration ([#1215](https://github.com/wazuh/wazuh-dashboard-plugins/pull/1215)).
- Edit local rules, local decoders and CDB lists ([#1212](https://github.com/wazuh/wazuh-dashboard-plugins/pull/1212), [#1204](https://github.com/wazuh/wazuh-dashboard-plugins/pull/1204), [#1196](https://github.com/wazuh/wazuh-dashboard-plugins/pull/1196), [#1233](https://github.com/wazuh/wazuh-dashboard-plugins/pull/1233), [#1304](https://github.com/wazuh/wazuh-dashboard-plugins/pull/1304)).
- View no local rules/decoders XML files ([#1395](https://github.com/wazuh/wazuh-dashboard-plugins/pull/1395))
- Dev Tools additions
  - Added hotkey `[shift] + [enter]` for sending query ([#1170](https://github.com/wazuh/wazuh-dashboard-plugins/pull/1170)).
  - Added `Export JSON` button for the Dev Tools ([#1170](https://github.com/wazuh/wazuh-dashboard-plugins/pull/1170)).
- Added refresh button for agents preview table ([#1169](https://github.com/wazuh/wazuh-dashboard-plugins/pull/1169)).
- Added `configuration assessment` information in "Agent > Policy monitoring" ([#1227](https://github.com/wazuh/wazuh-dashboard-plugins/pull/1227)).
- Added agents `configuration assessment` configuration section in "Agent > Configuration" ([1257](https://github.com/wazuh/wazuh-dashboard-plugins/pull/1257))
- Restart master and worker nodes ([#1222](https://github.com/wazuh/wazuh-dashboard-plugins/pull/1222)).
- Restart agents ([#1229](https://github.com/wazuh/wazuh-dashboard-plugins/pull/1229)).
- Added support for more than one Wazuh monitoring pattern ([#1243](https://github.com/wazuh/wazuh-dashboard-plugins/pull/1243))
- Added customizable interval for Wazuh monitoring indices creation ([#1243](https://github.com/wazuh/wazuh-dashboard-plugins/pull/1243)).
- Expand visualizations ([#1246](https://github.com/wazuh/wazuh-dashboard-plugins/pull/1246)).
- Added a dynamic table columns selector ([#1246](https://github.com/wazuh/wazuh-dashboard-plugins/pull/1246)).
- Added resizable columns by dragging in tables ([d2bf8ee](https://github.com/wazuh/wazuh-dashboard-plugins/commit/d2bf8ee9681ca5d6028325e165854b49214e86a3))
- Added a cron job for fetching missing fields of all valid index patterns, also merging dynamic fields every time an index pattern is refreshed by the app ([#1276](https://github.com/wazuh/wazuh-dashboard-plugins/pull/1276)).
- Added auto-merging dynamic fields for Wazuh monitoring index patterns ([#1300](https://github.com/wazuh/wazuh-dashboard-plugins/pull/1300))
- New server module, it's a job queue so we can add delayed jobs to be run in background, this iteration only accepts delayed Wazuh API calls ([#1283](https://github.com/wazuh/wazuh-dashboard-plugins/pull/1283)).
- Added new way to view logs using a logs viewer ([#1292](https://github.com/wazuh/wazuh-dashboard-plugins/pull/1292))
- Added new directive for registering agents from the UI, including instructions on "how to" ([#1321](https://github.com/wazuh/wazuh-dashboard-plugins/pull/1321)).
- Added some Angular charts in Agents Preview and Agents SCA sections ([#1364](https://github.com/wazuh/wazuh-dashboard-plugins/pull/1364))
- Added Docker listener settings in configuration views ([#1365](https://github.com/wazuh/wazuh-dashboard-plugins/pull/1365))
- Added Docker dashboards for both Agents and Overview ([#1367](https://github.com/wazuh/wazuh-dashboard-plugins/pull/1367))
- Improved app logger with debug level ([#1373](https://github.com/wazuh/wazuh-dashboard-plugins/pull/1373))
- Introducing React components from the EUI framework

### Changed

- Escape XML special characters ([#1159](https://github.com/wazuh/wazuh-dashboard-plugins/pull/1159)).
- Changed empty results message for Wazuh tables ([#1165](https://github.com/wazuh/wazuh-dashboard-plugins/pull/1165)).
- Allowing the same query multiple times on the Dev Tools ([#1174](https://github.com/wazuh/wazuh-dashboard-plugins/pull/1174))
- Refactor JSON/XML viewer for configuration tab ([#1173](https://github.com/wazuh/wazuh-dashboard-plugins/pull/1173), [#1148](https://github.com/wazuh/wazuh-dashboard-plugins/pull/1148)).
- Using full height for all containers when possible ([#1224](https://github.com/wazuh/wazuh-dashboard-plugins/pull/1224)).
- Improved the way we are handling "back button" events ([#1207](https://github.com/wazuh/wazuh-dashboard-plugins/pull/1207)).
- Changed some visualizations for FIM, GDPR, PCI, Vulnerability and Security Events ([#1206](https://github.com/wazuh/wazuh-dashboard-plugins/pull/1206), [#1235](https://github.com/wazuh/wazuh-dashboard-plugins/pull/1235), [#1293](https://github.com/wazuh/wazuh-dashboard-plugins/pull/1293)).
- New design for agent header view ([#1186](https://github.com/wazuh/wazuh-dashboard-plugins/pull/1186)).
- Not fetching data the very first time the Dev Tools are opened ([#1185](https://github.com/wazuh/wazuh-dashboard-plugins/pull/1185)).
- Refresh all known fields for all valid index patterns if `kbn-vis` detects a broken index pattern ([ecd7c8f](https://github.com/wazuh/wazuh-dashboard-plugins/commit/ecd7c8f98c187a350f81261d13b0d45dcec6dc5d)).
- Truncate texts and display a tooltip when they don't fit in a table cell ([7b56a87](https://github.com/wazuh/wazuh-dashboard-plugins/commit/7b56a873f85dcba7e6838aeb2e40d9b4cf472576))
- Updated API autocomplete for Dev Tools ([#1218](https://github.com/wazuh/wazuh-dashboard-plugins/pull/1218))
- Updated switches design to adapt it to Kibana's design ([#1253](https://github.com/wazuh/wazuh-dashboard-plugins/pull/1253))
- Reduced the width of some table cells with little text, to give more space to the other columns ([#1263](https://github.com/wazuh/wazuh-dashboard-plugins/pull/1263)).
- Redesign for Management > Status daemons list ([#1284](https://github.com/wazuh/wazuh-dashboard-plugins/pull/1284)).
- Redesign for Management > Configuration, Agent > Configuration ([#1289](https://github.com/wazuh/wazuh-dashboard-plugins/pull/1289)).
- Replaced Management > Logs table with a log viewer component ([#1292](https://github.com/wazuh/wazuh-dashboard-plugins/pull/1292)).
- The agents list search bar now allows to switch between AND/OR operators ([#1291](https://github.com/wazuh/wazuh-dashboard-plugins/pull/1291)).
- Improve audit dashboards ([#1374](https://github.com/wazuh/wazuh-dashboard-plugins/pull/1374))
- Exclude agent "000" getting the last registered and the most active agents from the Wazuh API.([#1391](https://github.com/wazuh/wazuh-dashboard-plugins/pull/1391))
- Reviewed Osquery dashboards ([#1394](https://github.com/wazuh/wazuh-dashboard-plugins/pull/1394))
- Memory info is now a log ([#1400](https://github.com/wazuh/wazuh-dashboard-plugins/pull/1400))
- Error toasters time is now 30000ms, warning/info are still 6000ms ([#1420](https://github.com/wazuh/wazuh-dashboard-plugins/pull/1420))

### Fixed

- Properly handling long messages on notifier service, until now, they were using out of the card space, also we replaced some API messages with more meaningful messages ([#1168](https://github.com/wazuh/wazuh-dashboard-plugins/pull/1168)).
- Adapted Wazuh icon for multiple browsers where it was gone ([#1208](https://github.com/wazuh/wazuh-dashboard-plugins/pull/1208)).
- Do not fetch data from tables twice when resize window ([#1303](https://github.com/wazuh/wazuh-dashboard-plugins/pull/1303)).
- Agent syncrhonization status is updated as we browse the configuration section ([#1305](https://github.com/wazuh/wazuh-dashboard-plugins/pull/1305))
- Using the browser timezone for reporting documents ([#1311](https://github.com/wazuh/wazuh-dashboard-plugins/pull/1311)).
- Wrong behaviors in the routing system when the basePath was set ([#1342](https://github.com/wazuh/wazuh-dashboard-plugins/pull/1342))
- Do not show pagination for one-page tables ([196c5b7](https://github.com/wazuh/wazuh-dashboard-plugins/pull/1362/commits/196c5b717583032798da7791fa4f90ec06397f68))
- Being redirected to Overview once a Kibana restart is performed ([#1378](https://github.com/wazuh/wazuh-dashboard-plugins/pull/1378))
- Displaying the AWS services section of the aws-s3 wodle ([#1393](https://github.com/wazuh/wazuh-dashboard-plugins/pull/1393))
- Show email configuration on the configuration on demand ([#1401](https://github.com/wazuh/wazuh-dashboard-plugins/issues/1401))
- Show "Follow symbolic link" field in Integrity monitoring - Monitored configuration on demand ([0c9c9da](https://github.com/wazuh/wazuh-dashboard-plugins/pull/1414/commits/0c9c9da3b951548761cd203db5ee5baa39afe26c))

## Wazuh v3.8.2 - Kibana v6.6.0 / v6.6.1 / v6.6.2 / v6.7.0 - Revision 419

### Added

- Support for Kibana v6.6.0 / v6.6.1 / v6.6.2 / v6.7.0

### Fixed

- Fixed AWS dashboard, newer JavaScript browser engines break the view due to Angular.js ([6e882fc](https://github.com/wazuh/wazuh-dashboard-plugins/commit/6e882fc1d7efe6059e6140ff40b8a20d9c1fa51e)).
- Fixed AWS accounts visualization, using the right field now ([6e882fc](https://github.com/wazuh/wazuh-dashboard-plugins/commit/6e882fc1d7efe6059e6140ff40b8a20d9c1fa51e)).

## Wazuh v3.8.2 - Kibana v6.5.4 - Revision 418

### Added

- Support for Wazuh v3.8.2

### Changed

- Close configuration editor only if it was successfully updated ([bc77c35](https://github.com/wazuh/wazuh-dashboard-plugins/commit/bc77c35d8440a656d4704451ce857c9e1d36a438)).
- Replaced FIM Vega visualization with standard visualization ([554ee1c](https://github.com/wazuh/wazuh-dashboard-plugins/commit/554ee1c4c4d75c76d82272075acf8bb62e7f9e27)).

## Wazuh v3.8.1 - Kibana v6.5.4 - Revision 417

### Added

- Support for Wazuh v3.8.1

### Changed

- Moved monitored/ignored Windows registry entries to "FIM > Monitored" and "FIM > Ignored" to avoid user confusion ([#1176](https://github.com/wazuh/wazuh-dashboard-plugins/pull/1176)).
- Excluding managers from wazuh-monitoring indices ([#1177](https://github.com/wazuh/wazuh-dashboard-plugins/pull/1177)).
- Escape `&` before sending group configuration ([d3aa56f](https://github.com/wazuh/wazuh-dashboard-plugins/commit/d3aa56fa73478c60505e500db7d3a7df263081b5)).
- Improved `autoFormat` function before rendering group configuration ([f4f8144](https://github.com/wazuh/wazuh-dashboard-plugins/commit/f4f8144eef8b93038fc897a9f16356e71029b844)).
- Now the group configuration editor doesn't exit after sending data to the Wazuh API ([5c1a3ef](https://github.com/wazuh/wazuh-dashboard-plugins/commit/5c1a3ef9bd710a7befbed0709c4a7cf414f44f6b)).

### Fixed

- Fixed style for the error toaster for long URLs or long paths ([11b8084](https://github.com/wazuh/wazuh-dashboard-plugins/commit/11b8084c75bbc5da36587ff31d1bc80a55fe4dfe)).

## Wazuh v3.8.0 - Kibana v6.5.4 - Revision 416

### Added

- Added group management features such as:
  - Edit the group configuration ([#1096](https://github.com/wazuh/wazuh-dashboard-plugins/pull/1096)).
  - Add/remove groups to/from an agent ([#1096](https://github.com/wazuh/wazuh-dashboard-plugins/pull/1096)).
  - Add/remove agents to/from a group ([#1096](https://github.com/wazuh/wazuh-dashboard-plugins/pull/1096)).
  - Add/remove groups ([#1152](https://github.com/wazuh/wazuh-dashboard-plugins/pull/1152)).
- New directive for tables that don't need external data sources ([#1067](https://github.com/wazuh/wazuh-dashboard-plugins/pull/1067)).
- New search bar directive with interactive filters and suggestions ([#1058](https://github.com/wazuh/wazuh-dashboard-plugins/pull/1058)).
- New server route `/elastic/alerts` for fetching alerts using custom parameters([#1056](https://github.com/wazuh/wazuh-dashboard-plugins/pull/1056)).
- New table for an agent FIM monitored files, if the agent OS platform is Windows it will show two tables: files and registry ([#1032](https://github.com/wazuh/wazuh-dashboard-plugins/pull/1032)).
- Added description to each setting under Settings > Configuration ([#1048](https://github.com/wazuh/wazuh-dashboard-plugins/pull/1048)).
- Added a new setting to `config.yml` related to Wazuh monitoring and its index pattern ([#1095](https://github.com/wazuh/wazuh-dashboard-plugins/pull/1095)).
- Resizable columns by dragging in Dev-tools ([#1102](https://github.com/wazuh/wazuh-dashboard-plugins/pull/1102)).
- New feature to be able to edit config.yml file from the Settings > Configuration section view ([#1105](https://github.com/wazuh/wazuh-dashboard-plugins/pull/1105)).
- Added a new table (network addresses) for agent inventory tab ([#1111](https://github.com/wazuh/wazuh-dashboard-plugins/pull/1111)).
- Added `audit_key` (Who-data Audit keys) for configuration tab ([#1123](https://github.com/wazuh/wazuh-dashboard-plugins/pull/1123)).
- Added new known fields for Kibana index pattern ([#1150](https://github.com/wazuh/wazuh-dashboard-plugins/pull/1150)).

### Changed

- Changed Inventory tables. Now the app looks for the OS platform and it shows different tables depending on the OS platform. In addition the process state codes has been replaced to be more meaningful ([#1059](https://github.com/wazuh/wazuh-dashboard-plugins/pull/1059)).
- Tiny rework for the AWS tab including.
- "Report" button is hidden on Discover panel ([#1047](https://github.com/wazuh/wazuh-dashboard-plugins/pull/1047)).
- Visualizations, filters and Discover improved ([#1083](https://github.com/wazuh/wazuh-dashboard-plugins/pull/1083)).
- Removed `popularizeField` function until https://github.com/elastic/kibana/issues/22426 is solved in order to avoid `Unable to write index pattern!` error on Discover tab ([#1085](https://github.com/wazuh/wazuh-dashboard-plugins/pull/1085)).
- Improved Wazuh monitoring module ([#1094](https://github.com/wazuh/wazuh-dashboard-plugins/pull/1094)).
- Added "Registered date" and "Last keep alive" in agents table allowing you to sort by these fields ([#1102](https://github.com/wazuh/wazuh-dashboard-plugins/pull/1102)).
- Improved code quality in sections such as Ruleset > Rule and Decoder detail view simplify conditions ([#1102](https://github.com/wazuh/wazuh-dashboard-plugins/pull/1102)).
- Replaced reporting success message ([#1102](https://github.com/wazuh/wazuh-dashboard-plugins/pull/1102)).
- Reduced the default number of shards and the default number of replicas for the app indices ([#1113](https://github.com/wazuh/wazuh-dashboard-plugins/pull/1113)).
- Refreshing index pattern known fields on health check controller ([#1119](https://github.com/wazuh/wazuh-dashboard-plugins/pull/1119)).
- Less strict memory check ([786c764](https://github.com/wazuh/wazuh-dashboard-plugins/commit/786c7642cd88083f9a77c57ed204488ecf5b710a)).
- Checking message origin in error handler ([dfec368](https://github.com/wazuh/wazuh-dashboard-plugins/commit/dfec368d22a148b2e4437db92d71294900241961)).
- Dev tools is now showing the response as it is, like `curl` does ([#1137](https://github.com/wazuh/wazuh-dashboard-plugins/pull/1137)).
- Removed `unknown` as valid node name ([#1149](https://github.com/wazuh/wazuh-dashboard-plugins/pull/1149)).
- Removed `rule.id` direct filter from the rule set tables ([#1151](https://github.com/wazuh/wazuh-dashboard-plugins/pull/1151))

### Fixed

- Restored X-Pack security logic for the .wazuh index, now it's not bypassing the X-Pack roles ([#1081](https://github.com/wazuh/wazuh-dashboard-plugins/pull/1081))
- Avoid fetching twice the same data ([#1072](https://github.com/wazuh/wazuh-dashboard-plugins/pull/1072), [#1061](https://github.com/wazuh/wazuh-dashboard-plugins/pull/1061)).
- Wazuh logo adapted to low resolutions ([#1074](https://github.com/wazuh/wazuh-dashboard-plugins/pull/1074)).
- Hide Audit, OpenSCAP tabs for non-linux agents. Fixed empty Windows events under Configuration > Log collection section. OSQuery logo has been standardized ([#1072](https://github.com/wazuh/wazuh-dashboard-plugins/pull/1072), [#1076](https://github.com/wazuh/wazuh-dashboard-plugins/pull/1076)).
- Fix empty values on _Overview > Security events_ when Wazuh monitoring is disabled ([#1091](https://github.com/wazuh/wazuh-dashboard-plugins/pull/1091)).
- Fix overlapped play button in Dev-tools when the input box has a scrollbar ([#1102](https://github.com/wazuh/wazuh-dashboard-plugins/pull/1102)).
- Fix Dev-tools behavior when parse json invalid blocks ([#1102](https://github.com/wazuh/wazuh-dashboard-plugins/pull/1102)).
- Fixed Management > Monitoring tab frustration adding back buttons ([#1102](https://github.com/wazuh/wazuh-dashboard-plugins/pull/1102)).
- Fix template checking when using more than one pattern ([#1104](https://github.com/wazuh/wazuh-dashboard-plugins/pull/1104)).
- Fix infinite loop for Wazuh monitoring when the Wazuh API is not being able to give us all the agents ([5a26916](https://github.com/wazuh/wazuh-dashboard-plugins/commit/5a2691642b40a34783d2eafb6ee24ae78b9af21a)), ([85005a1](https://github.com/wazuh/wazuh-dashboard-plugins/commit/85005a184d4f1c3d339b7c895b5d2469f3b45171)).
- Fix rule details for `list` and `info` parameters ([#1149](https://github.com/wazuh/wazuh-dashboard-plugins/pull/1149)).

## Wazuh v3.7.1 / v3.7.2 - Kibana v6.5.1 / v6.5.2 / v6.5.3 / v6.5.4 - Revision 415

### Added

- Support for Elastic stack v6.5.2 / v6.5.3 / v6.5.4.
- Support for Wazuh v3.7.1 / v3.7.2.
- Dev Tools module now autocompletes API endpoints ([#1030](https://github.com/wazuh/wazuh-dashboard-plugins/pull/1030)).

### Changed

- Increased number of rows for syscollector tables ([#1033](https://github.com/wazuh/wazuh-dashboard-plugins/pull/1033)).
- Modularized JSON/XML viewers for the configuration section ([#982](https://github.com/wazuh/wazuh-dashboard-plugins/pull/982)).

### Fixed

- Added missing fields for syscollector network tables ([#1036](https://github.com/wazuh/wazuh-dashboard-plugins/pull/1036)).
- Using the right API path when downloading CSV for decoders list ([#1045](https://github.com/wazuh/wazuh-dashboard-plugins/pull/1045)).
- Including group field when downloading CSV for agents list ([#1044](https://github.com/wazuh/wazuh-dashboard-plugins/pull/1044)).
- Preserve active tab in configuration section when refreshing the page ([#1037](https://github.com/wazuh/wazuh-dashboard-plugins/pull/1037)).

## Wazuh v3.7.0 - Kibana v6.5.0 / v6.5.1 - Revision 414

### Added

- Support for Elastic Stack v6.5.0 / v6.5.1.
- Agent groups bar is now visible on the agent configuration section ([#1023](https://github.com/wazuh/wazuh-dashboard-plugins/pull/1023)).
- Added a new setting for the `config.yml` file for enable/disable administrator mode ([#1019](https://github.com/wazuh/wazuh-dashboard-plugins/pull/1019)).
  - This allows the user to perform PUT, POST, DELETE methods in our Dev Tools.

### Changed

- Refactored most front-end controllers ([#1023](https://github.com/wazuh/wazuh-dashboard-plugins/pull/1023)).

## Wazuh v3.7.0 - Kibana v6.4.2 / v6.4.3 - Revision 413

### Added

- Support for Wazuh v3.7.0.
- Support for Elastic Stack v6.4.2 / v6.4.3.
- Brand-new interface for _Configuration_ (on both _Management_ and _Agents_ tabs) ([#914](https://github.com/wazuh/wazuh-dashboard-plugins/pull/914)):
  - Now you can check current and real agent and manager configuration.
  - A new interface design, with more useful information and easy to understand descriptions.
  - New and more responsive JSON/XML viewers to show the configuration in raw mode.
- Brand-new extension - Osquery ([#938](https://github.com/wazuh/wazuh-dashboard-plugins/pull/938)):
  - A new extension, disabled by default.
  - Check alerts from Wazuh's Osquery integration.
  - Check your current Osquery wodle configuration.
  - More improvements will come for this extension in the future.
- New option for Wazuh app configuration file - _Ignore index patterns_ ([#947](https://github.com/wazuh/wazuh-dashboard-plugins/pull/947)):
  - Now the user can specify which index patterns can't be selected on the app using the new `ip.ignore` setting on the `config.yml` file.
  - The valid format is an array of strings which represents index patterns.
  - By default, this list is empty (all index patterns will be available if they use a compatible structure).
- Added a node selector for _Management > Status_ section when Wazuh cluster is enabled ([#976](https://github.com/wazuh/wazuh-dashboard-plugins/pull/976)).
- Added quick access to _Configuration_ or _Discover_ panels for an agent on the agents list ([#939](https://github.com/wazuh/wazuh-dashboard-plugins/pull/939)).
- Now you can click on an agent's ID on the _Discover_ panels to open its details page on the app ([#904](https://github.com/wazuh/wazuh-dashboard-plugins/pull/904)).
- Redesigned the _Overview > Amazon AWS_ tab, using more meaningful visualizations for a better overall view of your agents' status ([#903](https://github.com/wazuh/wazuh-dashboard-plugins/pull/903)).
- Redesigned the _Overview/Agents > Vulnerabilities_ tab, using more meaningful visualizations for a better overall view of your agents' status ([#954](https://github.com/wazuh/wazuh-dashboard-plugins/pull/954)).
- Now everytime the user enters the _Settings_ tab, the API connection will be automatically checked ([#971](https://github.com/wazuh/wazuh-dashboard-plugins/pull/971)).
- Added a node selector for _Management > Logs_ section when Wazuh cluster is enabled ([#980](https://github.com/wazuh/wazuh-dashboard-plugins/pull/980)).
- Added a group selector for _Agents_ section ([#995](https://github.com/wazuh/wazuh-dashboard-plugins/pull/995)).

### Changed

- Interface refactoring for the _Agents > Inventory data_ tab ([#924](https://github.com/wazuh/wazuh-dashboard-plugins/pull/924)):
  - Now the tab won't be available if your agent doesn't have Syscollector enabled, and each card will be enabled or disabled depending on the current Syscollector scans configuration.
  - This will prevent situations where the user couldn't check the inventory although there was actual scan data to show on some sections.
- Added support for new multigroups feature ([#911](https://github.com/wazuh/wazuh-dashboard-plugins/pull/911)):
  - Now the information bars on _Agents_ will show all the groups an agent belongs to.
- Now the result pane on the _Dev tools_ tab will show the error code coming from the Wazuh API ([#909](https://github.com/wazuh/wazuh-dashboard-plugins/pull/909)).
- Changed some visualizations titles for _Overview/Agents > OpenSCAP_ tab ([#925](https://github.com/wazuh/wazuh-dashboard-plugins/pull/925)).
- All backend routes have been renamed ([#932](https://github.com/wazuh/wazuh-dashboard-plugins/pull/932)).
- Several improvements for Elasticsearch tests ([#933](https://github.com/wazuh/wazuh-dashboard-plugins/pull/933)).
- Updated some strings and descriptions on the _Settings_ tab ([#934](https://github.com/wazuh/wazuh-dashboard-plugins/pull/934)).
- Changed the date format on _Settings > Logs_ to make it more human-readable ([#944](https://github.com/wazuh/wazuh-dashboard-plugins/pull/944)).
- Changed some labels to remove the "MD5 sum" expression, it will use "Checksum" instead ([#945](https://github.com/wazuh/wazuh-dashboard-plugins/pull/945)).
- Added word wrapping class to group name in _Management > Groups > Group detail_ tab ([#945](https://github.com/wazuh/wazuh-dashboard-plugins/pull/945)).
- The `wz-table` directive has been refactored ([#953](https://github.com/wazuh/wazuh-dashboard-plugins/pull/953)).
- The `wz-table` directive now checks if a request is aborted ([#979](https://github.com/wazuh/wazuh-dashboard-plugins/pull/979)).
- Several performance improvements ([#985](https://github.com/wazuh/wazuh-dashboard-plugins/pull/985), [#997](https://github.com/wazuh/wazuh-dashboard-plugins/pull/997), [#1000](https://github.com/wazuh/wazuh-dashboard-plugins/pull/1000)).

### Fixed

- Several known fields for _Whodata_ functionality have been fixed ([#901](https://github.com/wazuh/wazuh-dashboard-plugins/pull/901)).
- Fixed alignment bug with the _Add a filter +_ button on _Discover_ and _Agents_ tabs ([#912](https://github.com/wazuh/wazuh-dashboard-plugins/pull/912)).
- Fixed a bug where the `Add API` form on _Settings_ didn't appear when pressing the button after editing an existing API entry ([#944](https://github.com/wazuh/wazuh-dashboard-plugins/pull/944)).
- Fixed a bug on _Ruleset_ tab where the "Description" column was showing `0` if the rule doesn't have any description ([#948](https://github.com/wazuh/wazuh-dashboard-plugins/pull/948)).
- Fixed wrong alignment on related Rules/Decoders tables from _Management > Ruleset_ tab ([#971](https://github.com/wazuh/wazuh-dashboard-plugins/pull/971)).
- Fixed a bug where sometimes the error messages appeared duplicated ([#971](https://github.com/wazuh/wazuh-dashboard-plugins/pull/971)).

### Removed

- On the _Management > Monitoring_ tab, the `Cluster enabled but not running` message won't appear as an error anymore ([#971](https://github.com/wazuh/wazuh-dashboard-plugins/pull/971)).

## Wazuh v3.6.1 - Kibana v6.4.1 / v6.4.2 / v6.4.3 - Revision 412

### Added

- Support for Elastic Stack v6.4.1 / v6.4.2 / v6.4.3.

## Wazuh v3.6.1 - Kibana v6.4.0 - Revision 411

### Added

- Redesigned the _Overview > Integrity monitoring_ tab, using more meaningful visualizations for a better overall view of your agents' status ([#893](https://github.com/wazuh/wazuh-dashboard-plugins/pull/893)).
- Added a new table for the _Inventory_ tab: _Processes_ ([#895](https://github.com/wazuh/wazuh-dashboard-plugins/pull/895)).
- Improved error handling for tables. Now the table will show an error message if it wasn't able to fetch and load data ([#896](https://github.com/wazuh/wazuh-dashboard-plugins/pull/896)).

### Changed

- The app source code has been improved, following best practices and coding guidelines ([#892](https://github.com/wazuh/wazuh-dashboard-plugins/pull/892)).
- Included more app tests and prettifier for better code maintainability ([#883](https://github.com/wazuh/wazuh-dashboard-plugins/pull/883) & [#885](https://github.com/wazuh/wazuh-dashboard-plugins/pull/885)).

### Fixed

- Fixed minor visual errors on some _GDPR_, _PCI DSS_ and _Vulnerabilities_ visualizations ([#894](https://github.com/wazuh/wazuh-dashboard-plugins/pull/894)).

## Wazuh v3.6.1 - Kibana v6.4.0 - Revision 410

### Added

- The _Inventory_ tab has been redesigned ([#873](https://github.com/wazuh/wazuh-dashboard-plugins/pull/873)):
  - Added new network interfaces and port tables.
  - Improved design using metric information bars and intuitive status indicators.
- Added refresh functionality to the _Settings > Logs_ tab ([#852](https://github.com/wazuh/wazuh-dashboard-plugins/pull/852)):
  - Now everytime the user opens the tab, the logs will be reloaded.
  - A new button to force the update has been added on the top left corner of the logs table.
- Added `tags` and `recursion_level` configuration options to _Management/Agent > Configuration_ tabs ([#850](https://github.com/wazuh/wazuh-dashboard-plugins/pull/850)).
- The _Kuery_ search syntax has been added again to the app ([#851](https://github.com/wazuh/wazuh-dashboard-plugins/pull/851)).
- Added a first batch of [_Mocha_](https://mochajs.org/) tests and other quality of code improvements to the app ([#859](https://github.com/wazuh/wazuh-dashboard-plugins/pull/859)).
- Now you can open specific rule details (the _Management > Ruleset_ tab) when clicking on the `rule.id` value on the _Discover_ tab ([#862](https://github.com/wazuh/wazuh-dashboard-plugins/pull/862)).
- Now you can click on the rule ID value on the _Management > Ruleset_ tab to search for related alerts on the _Discover_ tab ([#863](https://github.com/wazuh/wazuh-dashboard-plugins/pull/863)).

### Changed

- The index pattern known fields have been updated up to 567 ([#872](https://github.com/wazuh/wazuh-dashboard-plugins/pull/872)).
- Now the _Inventory_ tab will always be available for all agents, and a descriptive message will appear if the agent doesn't have `syscollector` enabled ([#879](https://github.com/wazuh/wazuh-dashboard-plugins/pull/879)).

### Fixed

- Fixed a bug where the _Inventory_ tab was unavailable if the user reloads the page while on the _Agents > Configuration_ tab ([#845](https://github.com/wazuh/wazuh-dashboard-plugins/pull/845)).
- Fixed some _Overview > VirusTotal_ visualizations ([#846](https://github.com/wazuh/wazuh-dashboard-plugins/pull/846)).
- Fixed a bug where the _Settings > Extensions_ tab wasn't being properly hidden when there's no API entries inserted ([#847](https://github.com/wazuh/wazuh-dashboard-plugins/pull/847)).
- Fixed a bug where the _Current API_ indicator on the top navbar wasn't being properly updated when the user deletes all the API entries ([#848](https://github.com/wazuh/wazuh-dashboard-plugins/pull/848)).
- Fixed a bug where the _Agents coverage_ metric were not displaying a proper value when the manager has 0 registered agents ([#849](https://github.com/wazuh/wazuh-dashboard-plugins/pull/849)).
- Fixed a bug where the `wazuh-basic` user role was able to update API entries (it should be forbidden) ([#853](https://github.com/wazuh/wazuh-dashboard-plugins/pull/853)).
- Fixed a bug where the visualizations had scroll bars on the PDF reports ([#870](https://github.com/wazuh/wazuh-dashboard-plugins/pull/870)).
- Fixed a bug on the _Dev tools_ tab where the user couldn't execute the first request block if there was blank lines above it ([#871](https://github.com/wazuh/wazuh-dashboard-plugins/pull/871)).
- Fixed a bug on pinned filters when opening tabs where the implicit filter was the same, making them stuck and unremovable from other tabs ([#878](https://github.com/wazuh/wazuh-dashboard-plugins/pull/878)).

## Wazuh v3.6.1 - Kibana v6.4.0 - Revision 409

### Added

- Support for Wazuh v3.6.1.

### Fixed

- Fixed a bug on the _Dev tools_ tab ([b7c79f4](https://github.com/wazuh/wazuh-dashboard-plugins/commit/b7c79f48f06cb49b12883ec9e9337da23b49976b)).

## Wazuh v3.6.1 - Kibana v6.3.2 - Revision 408

### Added

- Support for Wazuh v3.6.1.

### Fixed

- Fixed a bug on the _Dev tools_ tab ([4ca9ed5](https://github.com/wazuh/wazuh-dashboard-plugins/commit/4ca9ed54f1b18e5d499d950e6ff0741946701988)).

## Wazuh v3.6.0 - Kibana v6.4.0 - Revision 407

### Added

- Support for Wazuh v3.6.0.

## Wazuh v3.6.0 - Kibana v6.3.2 - Revision 406

### Added

- Support for Wazuh v3.6.0.

## Wazuh v3.5.0 - Kibana v6.4.0 - Revision 405

### Added

- Support for Elastic Stack v6.4.0 ([#813](https://github.com/wazuh/wazuh-dashboard-plugins/pull/813)).

## Wazuh v3.5.0 - Kibana v6.3.2 - Revision 404

### Added

- Added new options to `config.yml` to change shards and replicas settings for `wazuh-monitoring` indices ([#809](https://github.com/wazuh/wazuh-dashboard-plugins/pull/809)).
- Added more error messages for `wazuhapp.log` in case of failure when performing some crucial functions ([#812](https://github.com/wazuh/wazuh-dashboard-plugins/pull/812)).
- Now it's possible to change replicas settings for existing `.wazuh`, `.wazuh-version` and `wazuh-monitoring` indices on the `config.yml` file ([#817](https://github.com/wazuh/wazuh-dashboard-plugins/pull/817)).

### Changed

- App frontend code refactored and restructured ([#802](https://github.com/wazuh/wazuh-dashboard-plugins/pull/802)).
- Now the _Overview > Security events_ tab won't show anything if the only visualization with data is _Agents status_ ([#811](https://github.com/wazuh/wazuh-dashboard-plugins/pull/811)).

### Fixed

- Fixed a bug where the RAM status message appreared twice the first time you opened the app ([#807](https://github.com/wazuh/wazuh-dashboard-plugins/pull/807)).
- Fixed the app UI to make the app usable on Internet Explorer 11 ([#808](https://github.com/wazuh/wazuh-dashboard-plugins/pull/808)).

## Wazuh v3.5.0 - Kibana v6.3.2 - Revision 403

### Added

- The welcome tabs on _Overview_ and _Agents_ have been updated with a new name and description for the existing sections ([#788](https://github.com/wazuh/wazuh-dashboard-plugins/pull/788)).
- Now the app tables will auto-resize depending on the screen height ([#792](https://github.com/wazuh/wazuh-dashboard-plugins/pull/792)).

### Changed

- Now all the app filters on several tables will present the values in alphabetical order ([#787](https://github.com/wazuh/wazuh-dashboard-plugins/pull/787)).

### Fixed

- Fixed a bug on _Decoders_ where clicking on the decoder wouldn't open the detail view if the `Parent decoders` filter was enabled ([#782](https://github.com/wazuh/wazuh-dashboard-plugins/pull/782)).
- Fixed a bug on _Dev tools_ when the first line on the editor pane was empty or had a comment ([#790](https://github.com/wazuh/wazuh-dashboard-plugins/pull/790)).
- Fixed a bug where the app was throwing multiple warning messages the first time you open it ([#791](https://github.com/wazuh/wazuh-dashboard-plugins/pull/791)).
- Fixed a bug where clicking on a different tab from _Overview_ right after inserting the API credentials for the first time would always redirect to _Overview_ ([#791](https://github.com/wazuh/wazuh-dashboard-plugins/pull/791)).
- Fixed a bug where the user could have a browser cookie with a reference to a non-existing API entry on Elasticsearch ([#794](https://github.com/wazuh/wazuh-dashboard-plugins/pull/794) & [#795](https://github.com/wazuh/wazuh-dashboard-plugins/pull/795)).

### Removed

- The cluster key has been removed from the API requests to `/manager/configuration` ([#796](https://github.com/wazuh/wazuh-dashboard-plugins/pull/796)).

## Wazuh v3.5.0 - Kibana v6.3.1/v6.3.2 - Revision 402

### Added

- Support for Wazuh v3.5.0.
- Added new fields for _Vulnerability detector_ alerts ([#752](https://github.com/wazuh/wazuh-dashboard-plugins/pull/752)).
- Added multi table search for `wz-table` directive. Added two new log levels for _Management > Logs_ section ([#753](https://github.com/wazuh/wazuh-dashboard-plugins/pull/753)).

## Wazuh v3.4.0 - Kibana v6.3.1/v6.3.2 - Revision 401

### Added

- Added a few new fields for Kibana due to the new Wazuh _who-data_ feature ([#763](https://github.com/wazuh/wazuh-dashboard-plugins/pull/763)).
- Added XML/JSON viewer for each card under _Management > Configuration_ ([#764](https://github.com/wazuh/wazuh-dashboard-plugins/pull/764)).

### Changed

- Improved error handling for Dev tools. Also removed some unused dependencies from the _Dev tools_ tab ([#760](https://github.com/wazuh/wazuh-dashboard-plugins/pull/760)).
- Unified origin for tab descriptions. Reviewed some grammar typos ([#765](https://github.com/wazuh/wazuh-dashboard-plugins/pull/765)).
- Refactored agents autocomplete component. Removed unused/deprecated modules ([#766](https://github.com/wazuh/wazuh-dashboard-plugins/pull/766)).
- Simplified route resolves section ([#768](https://github.com/wazuh/wazuh-dashboard-plugins/pull/768)).

### Fixed

- Fixed missing cluster node filter for the visualization shown when looking for specific node under _Management > Monitoring_ section ([#758](https://github.com/wazuh/wazuh-dashboard-plugins/pull/758)).
- Fixed missing dependency injection for `wzMisc` factory ([#768](https://github.com/wazuh/wazuh-dashboard-plugins/pull/768)).

### Removed

- Removed `angular-aria`, `angular-md5`, `ansicolors`, `js-yaml`, `querystring` and `lodash` dependencies since Kibana includes all of them. Removed some unused images ([#768](https://github.com/wazuh/wazuh-dashboard-plugins/pull/768)).

## Wazuh v3.4.0 - Kibana v6.3.1/v6.3.2 - Revision 400

### Added

- Support for Wazuh v3.4.0.
- Support for Elastic Stack v6.3.2.
- Support for Kuery as accepted query language ([#742](https://github.com/wazuh/wazuh-dashboard-plugins/pull/742)).
  - This feature is experimental.
- Added new _Who data_ fields from file integrity monitoring features ([#746](https://github.com/wazuh/wazuh-dashboard-plugins/pull/746)).
- Added tab in _Settings_ section where you can see the last logs from the Wazuh app server ([#723](https://github.com/wazuh/wazuh-dashboard-plugins/pull/723)).

### Changed

- Fully redesigned of the welcome screen along the different app sections ([#751](https://github.com/wazuh/wazuh-dashboard-plugins/pull/751)).
- Now any agent can go to the _Inventory_ tab regardless if it's enabled or not. The content will change properly according to the agent configuration ([#744](https://github.com/wazuh/wazuh-dashboard-plugins/pull/744)).
- Updated the `angular-material` dependency to `1.1.10` ([#743](https://github.com/wazuh/wazuh-dashboard-plugins/pull/743)).
- Any API entry is now removable regardless if it's the only one API entry ([#740](https://github.com/wazuh/wazuh-dashboard-plugins/pull/740)).
- Performance has been improved regarding to agents status, they are now being fetched using _distinct_ routes from the Wazuh API ([#738](https://github.com/wazuh/wazuh-dashboard-plugins/pull/738)).
- Improved the way we are parsing some Wazuh API errors regarding to version mismatching ([#735](https://github.com/wazuh/wazuh-dashboard-plugins/pull/735)).

### Fixed

- Fixed wrong filters being applied in _Ruleset > Rules_ and _Ruleset > Decoders_ sections when using Lucene like filters plus path filters ([#736](https://github.com/wazuh/wazuh-dashboard-plugins/pull/736)).
- Fixed the template checking from the healthcheck, now it allows to use custom index patterns ([#739](https://github.com/wazuh/wazuh-dashboard-plugins/pull/739)).
- Fixed infinite white screen from _Management > Monitoring_ when the Wazuh cluster is enabled but not running ([#741](https://github.com/wazuh/wazuh-dashboard-plugins/pull/741)).

## Wazuh v3.3.0/v3.3.1 - Kibana v6.3.1 - Revision 399

### Added

- Added a new Angular.js factory to store the Wazuh app configuration values. Also, this factory is being used by the pre-routes functions (resolves); this way we are sure about having the real configuration at any time. These pre-routes functions have been improved too ([#670](https://github.com/wazuh/wazuh-dashboard-plugins/pull/670)).
- Added extended information for reports from _Reporting_ feature ([#701](https://github.com/wazuh/wazuh-dashboard-plugins/pull/701)).

### Changed

- Tables have been improved. Now they are truncating long fields and adding a tooltip if needed ([#671](https://github.com/wazuh/wazuh-dashboard-plugins/pull/671)).
- Services have been improved ([#715](https://github.com/wazuh/wazuh-dashboard-plugins/pull/715)).
- CSV formatted files have been improved. Now they are showing a more human readable column names ([#717](https://github.com/wazuh/wazuh-dashboard-plugins/pull/717), [#726](https://github.com/wazuh/wazuh-dashboard-plugins/pull/726)).
- Added/Modified some visualization titles ([#728](https://github.com/wazuh/wazuh-dashboard-plugins/pull/728)).
- Improved Discover perfomance when in background mode ([#719](https://github.com/wazuh/wazuh-dashboard-plugins/pull/719)).
- Reports from the _Reporting_ feature have been fulyl redesigned ([#701](https://github.com/wazuh/wazuh-dashboard-plugins/pull/701)).

### Fixed

- Fixed the top menu API indicator when checking the API connection and the manager/cluster information had been changed ([#668](https://github.com/wazuh/wazuh-dashboard-plugins/pull/668)).
- Fixed our logger module which was not writting logs the very first time Kibana is started neither after a log rotation ([#667](https://github.com/wazuh/wazuh-dashboard-plugins/pull/667)).
- Fixed a regular expression in the server side when parsing URLs before registering a new Wazuh API ([#690](https://github.com/wazuh/wazuh-dashboard-plugins/pull/690)).
- Fixed filters from specific visualization regarding to _File integrity_ section ([#694](https://github.com/wazuh/wazuh-dashboard-plugins/pull/694)).
- Fixed filters parsing when generating a report because it was not parsing negated filters as expected ([#696](https://github.com/wazuh/wazuh-dashboard-plugins/pull/696)).
- Fixed visualization counter from _OSCAP_ tab ([#722](https://github.com/wazuh/wazuh-dashboard-plugins/pull/722)).

### Removed

- Temporary removed CSV download from agent inventory section due to Wazuh API bug ([#727](https://github.com/wazuh/wazuh-dashboard-plugins/pull/727)).

## Wazuh v3.3.0/v3.3.1 - Kibana v6.3.0 - Revision 398

### Added

- Improvements for latest app redesign ([#652](https://github.com/wazuh/wazuh-dashboard-plugins/pull/652)):
  - The _Welcome_ tabs have been simplified, following a more Elastic design.
  - Added again the `md-nav-bar` component with refined styles and limited to specific sections.
  - The _Settings > Welcome_ tab has been removed. You can use the nav bar to switch tabs.
  - Minor CSS adjustments and reordering.
- Small app UI improvements ([#634](https://github.com/wazuh/wazuh-dashboard-plugins/pull/634)):
  - Added link to _Agents Preview_ on the _Agents_ tab breadcrumbs.
  - Replaced the _Generate report_ button with a smaller one.
  - Redesigned _Management > Ruleset_ `md-chips` to look similar to Kibana filter pills.
  - Added agent information bar from _Agents > General_ to _Agents > Welcome_ too.
  - Refactored flex layout on _Welcome_ tabs to fix a height visual bug.
  - Removed duplicated loading rings on the _Agents_ tab.
- Improvements for app tables ([#627](https://github.com/wazuh/wazuh-dashboard-plugins/pull/627)):
  - Now the current page will be highlighted.
  - The gap has been fixed to the items per page value.
  - If there are no more pages for _Next_ or _Prev_ buttons, they will be hidden.
- Improvements for app health check ([#637](https://github.com/wazuh/wazuh-dashboard-plugins/pull/637)):
  - Improved design for the view.
  - The checks have been placed on a table, showing the current status of each one.
- Changes to our reporting feature ([#639](https://github.com/wazuh/wazuh-dashboard-plugins/pull/639)):
  - Now the generated reports will include tables for each section.
  - Added a parser for getting Elasticsearch data table responses.
  - The reporting feature is now a separated module, and the code has been refactored.
- Improvements for app tables pagination ([#646](https://github.com/wazuh/wazuh-dashboard-plugins/pull/646)).

### Changed

- Now the `pretty` parameter on the _Dev tools_ tab will be ignored to avoid `Unexpected error` messages ([#624](https://github.com/wazuh/wazuh-dashboard-plugins/pull/624)).
- The `pdfkit` dependency has been replaced by `pdfmake` ([#639](https://github.com/wazuh/wazuh-dashboard-plugins/pull/639)).
- Changed some Kibana tables for performance improvements on the reporting feature ([#644](https://github.com/wazuh/wazuh-dashboard-plugins/pull/644)).
- Changed the method to refresh the list of known fields on the index pattern ([#650](https://github.com/wazuh/wazuh-dashboard-plugins/pull/650)):
  - Now when restarting Kibana, the app will update the fieldset preserving the custom user fields.

### Fixed

- Fixed bug on _Agents CIS-CAT_ tab who wasn't loading the appropriate visualizations ([#626](https://github.com/wazuh/wazuh-dashboard-plugins/pull/626)).
- Fixed a bug where sometimes the index pattern could be `undefined` during the health check process, leading into a false error message when loading the app ([#640](https://github.com/wazuh/wazuh-dashboard-plugins/pull/640)).
- Fixed several bugs on the _Settings > API_ tab when removing, adding or editing new entries.

### Removed

- Removed the app login system ([#636](https://github.com/wazuh/wazuh-dashboard-plugins/pull/636)):
  - This feature was unstable, experimental and untested for a long time. We'll provide much better RBAC capabilities in the future.
- Removed the new Kuery language option on Discover app search bars.
  - This feature will be restored in the future, after more Elastic v6.3.0 adaptations.

## Wazuh v3.3.0/v3.3.1 - Kibana v6.3.0 - Revision 397

### Added

- Support for Elastic Stack v6.3.0 ([#579](https://github.com/wazuh/wazuh-dashboard-plugins/pull/579) & [#612](https://github.com/wazuh/wazuh-dashboard-plugins/pull/612) & [#615](https://github.com/wazuh/wazuh-dashboard-plugins/pull/615)).
- Brand-new Wazuh app redesign for the _Monitoring_ tab ([#581](https://github.com/wazuh/wazuh-dashboard-plugins/pull/581)):
  - Refactored and optimized UI for these tabs, using a breadcrumbs-based navigability.
  - Used the same guidelines from the previous redesign for _Overview_ and _Agents_ tabs.
- New tab for _Agents_ - _Inventory_ ([#582](https://github.com/wazuh/wazuh-dashboard-plugins/pull/582)):
  - Get information about the agent host, such as installed packages, motherboard, operating system, etc.
  - This tab will appear if the agent has the [`syscollector`](https://documentation.wazuh.com/current/user-manual/reference/ossec-conf/wodle-syscollector.html) wodle enabled.
- Brand-new extension - _CIS-CAT Alerts_ ([#601](https://github.com/wazuh/wazuh-dashboard-plugins/pull/601)):
  - A new extension, disabled by default.
  - Visualize alerts related to the CIS-CAT benchmarks on the _Overview_ and _Agents_ tabs.
  - Get information about the last performed scan and its score.
- Several improvements for the _Dev tools_ tab ([#583](https://github.com/wazuh/wazuh-dashboard-plugins/pull/583) & [#597](https://github.com/wazuh/wazuh-dashboard-plugins/pull/597)):
  - Now you can insert queries using inline parameters, just like in a web browser.
  - You can combine inline parameters with JSON-like parameters.
  - If you use the same parameter on both methods with different values, the inline parameter has precedence over the other one.
  - The tab icon has been changed for a more appropriate one.
  - The `Execute query` button is now always placed on the first line of the query block.
- Refactoring for all app tables ([#582](https://github.com/wazuh/wazuh-dashboard-plugins/pull/582)):
  - Replaced the old `wz-table` directive with a new one, along with a new data factory.
  - Now the tables are built with a pagination system.
  - Much easier method for building tables for the app.
  - Performance and stability improvements when fetching API data.
  - Now you can see the total amount of items and the elapsed time.

### Changed

- Moved some logic from the _Agents preview_ tab to the server, to avoid excessive client-side workload ([#586](https://github.com/wazuh/wazuh-dashboard-plugins/pull/586)).
- Changed the UI to use the same loading ring across all the app tabs ([#593](https://github.com/wazuh/wazuh-dashboard-plugins/pull/593) & [#599](https://github.com/wazuh/wazuh-dashboard-plugins/pull/599)).
- Changed the _No results_ message across all the tabs with visualizations ([#599](https://github.com/wazuh/wazuh-dashboard-plugins/pull/599)).

### Fixed

- Fixed a bug on the _Settings/Extensions_ tab where enabling/disabling some extensions could make other ones to be disabled ([#591](https://github.com/wazuh/wazuh-dashboard-plugins/pull/591)).

## Wazuh v3.3.0/v3.3.1 - Kibana v6.2.4 - Revision 396

### Added

- Support for Wazuh v3.3.1.
- Brand-new Wazuh app redesign for the _Settings_ tab ([#570](https://github.com/wazuh/wazuh-dashboard-plugins/pull/570)):
  - Refactored and optimized UI for these tabs, using a breadcrumbs-based navigability.
  - Used the same guidelines from the previous redesign for _Overview_ and _Agents_ tabs.
- Refactoring for _Overview_ and _Agents_ controllers ([#564](https://github.com/wazuh/wazuh-dashboard-plugins/pull/564)):
  - Reduced duplicated code by splitting it into separate files.
  - Code optimization for a better performance and maintainability.
  - Added new services to provide similar functionality between different app tabs.
- Added `data.vulnerability.package.condition` to the list of known fields ([#566](https://github.com/wazuh/wazuh-dashboard-plugins/pull/566)).

### Changed

- The `wazuh-logs` and `wazuh-monitoring` folders have been moved to the Kibana's `optimize` directory in order to avoid some error messages when using the `kibana-plugin list` command ([#563](https://github.com/wazuh/wazuh-dashboard-plugins/pull/563)).

### Fixed

- Fixed a bug on the _Settings_ tab where updating an API entry with wrong credentials would corrupt the existing one ([#558](https://github.com/wazuh/wazuh-dashboard-plugins/pull/558)).
- Fixed a bug on the _Settings_ tab where removing an API entry while its edit form is opened would hide the `Add API` button unless the user reloads the tab ([#558](https://github.com/wazuh/wazuh-dashboard-plugins/pull/558)).
- Fixed some Audit visualizations on the _Overview_ and _Agents_ tabs that weren't using the same search query to show the results ([#572](https://github.com/wazuh/wazuh-dashboard-plugins/pull/572)).
- Fixed undefined variable error on the `wz-menu` directive ([#575](https://github.com/wazuh/wazuh-dashboard-plugins/pull/575)).

## Wazuh v3.3.0 - Kibana v6.2.4 - Revision 395

### Fixed

- Fixed a bug on the _Agent Configuration_ tab where the sync status was always `NOT SYNCHRONIZED` ([#569](https://github.com/wazuh/wazuh-dashboard-plugins/pull/569)).

## Wazuh v3.3.0 - Kibana v6.2.4 - Revision 394

### Added

- Support for Wazuh v3.3.0.
- Updated some backend API calls to include the app version in the request header ([#560](https://github.com/wazuh/wazuh-dashboard-plugins/pull/560)).

## Wazuh v3.2.4 - Kibana v6.2.4 - Revision 393

### Added

- Brand-new Wazuh app redesign for _Overview_ and _Agents_ tabs ([#543](https://github.com/wazuh/wazuh-dashboard-plugins/pull/543)):
  - Updated UI for these tabs using breadcrumbs.
  - New _Welcome_ screen, presenting all the tabs to the user, with useful links to our documentation.
  - Overall design improved, adjusted font sizes and reduced HTML code.
  - This base will allow the app to increase its functionality in the future.
  - Removed the `md-nav-bar` component for a better user experience on small screens.
  - Improved app performance removing some CSS effects from some components, such as buttons.
- New filter for agent version on the _Agents Preview_ tab ([#537](https://github.com/wazuh/wazuh-dashboard-plugins/pull/537)).
- New filter for cluster node on the _Agents Preview_ tab ([#538](https://github.com/wazuh/wazuh-dashboard-plugins/pull/538)).

### Changed

- Now the report generation process will run in a parallel mode in the foreground ([#523](https://github.com/wazuh/wazuh-dashboard-plugins/pull/523)).
- Replaced the usage of `$rootScope` with two new factories, along with more controller improvements ([#525](https://github.com/wazuh/wazuh-dashboard-plugins/pull/525)).
- Now the _Extensions_ tab on _Settings_ won't edit the `.wazuh` index to modify the extensions configuration for all users ([#545](https://github.com/wazuh/wazuh-dashboard-plugins/pull/545)).
  - This allows each new user to always start with the base extensions configuration, and modify it to its needs storing the settings on a browser cookie.
- Now the GDPR requirements description on its tab won't be loaded if the Wazuh API version is not v3.2.3 or higher ([#546](https://github.com/wazuh/wazuh-dashboard-plugins/pull/546)).

### Fixed

- Fixed a bug where the app crashes when attempting to download huge amounts of data as CSV format ([#521](https://github.com/wazuh/wazuh-dashboard-plugins/pull/521)).
- Fixed a bug on the Timelion visualizations from _Management/Monitoring_ which were not properly filtering and showing the cluster nodes information ([#530](https://github.com/wazuh/wazuh-dashboard-plugins/pull/530)).
- Fixed several bugs on the loading process when switching between tabs with or without visualizations in the _Overview_ and _Agents_ tab ([#531](https://github.com/wazuh/wazuh-dashboard-plugins/pull/531) & [#533](https://github.com/wazuh/wazuh-dashboard-plugins/pull/533)).
- Fixed a bug on the `wazuh-monitoring` index feature when using multiple inserted APIs, along with several performance improvements ([#539](https://github.com/wazuh/wazuh-dashboard-plugins/pull/539)).
- Fixed a bug where the OS filter on the _Agents Preview_ tab would exclude the rest of filters instead of combining them ([#552](https://github.com/wazuh/wazuh-dashboard-plugins/pull/552)).
- Fixed a bug where the Extensions settings were restored every time the user opened the _Settings_ tab or pressed the _Set default manager_ button ([#555](https://github.com/wazuh/wazuh-dashboard-plugins/pull/555) & [#556](https://github.com/wazuh/wazuh-dashboard-plugins/pull/556)).

## Wazuh v3.2.3/v3.2.4 - Kibana v6.2.4 - Revision 392

### Added

- Support for Wazuh v3.2.4.
- New functionality - _Reporting_ ([#510](https://github.com/wazuh/wazuh-dashboard-plugins/pull/510)):
  - Generate PDF logs on the _Overview_ and _Agents_ tabs, with the new button next to _Panels_ and _Discover_.
  - The report will contain the current visualizations from the tab where you generated it.
  - List all your generated reports, download or deleted them at the new _Management/Reporting_ tab.
  - **Warning:** If you leave the tab while generating a report, the process will be aborted.
- Added warning/error messages about the total RAM on the server side ([#502](https://github.com/wazuh/wazuh-dashboard-plugins/pull/502)):
  - None of this messages will prevent the user from accessing the app, it's just a recommendation.
  - If your server has less than 2GB of RAM, you'll get an error message when opening the app.
  - If your server has between 2GB and 3GB of RAM, you'll get a warning message.
  - If your server has more than 3GB of RAM, you won't get any kind of message.
- Refactoring and added loading bar to _Manager Logs_ and _Groups_ tabs ([#505](https://github.com/wazuh/wazuh-dashboard-plugins/pull/505)).
- Added more Syscheck options to _Management/Agents_ configuration tabs ([#509](https://github.com/wazuh/wazuh-dashboard-plugins/pull/509)).

### Fixed

- Added more fields to the `known-fields.js` file to avoid warning messages on _Discover_ when using Filebeat for alerts forwarding ([#497](https://github.com/wazuh/wazuh-dashboard-plugins/pull/497)).
- Fixed a bug where clicking on the _Check connection_ button on the _Settings_ tab threw an error message although the API connected successfully ([#504](https://github.com/wazuh/wazuh-dashboard-plugins/pull/504)).
- Fixed a bug where the _Agents_ tab was not properly showing the total of agents due to the new Wazuh cluster implementation ([#517](https://github.com/wazuh/wazuh-dashboard-plugins/pull/517)).

## Wazuh v3.2.3 - Kibana v6.2.4 - Revision 391

### Added

- Support for Wazuh v3.2.3.
- Brand-new extension - _GDPR Alerts_ ([#453](https://github.com/wazuh/wazuh-dashboard-plugins/pull/453)):
  - A new extension, enabled by default.
  - Visualize alerts related to the GDPR compliance on the _Overview_ and _Agents_ tabs.
  - The _Ruleset_ tab has been updated to include GDPR filters on the _Rules_ subtab.
- Brand-new Management tab - _Monitoring_ ([#490](https://github.com/wazuh/wazuh-dashboard-plugins/pull/490)):
  - Visualize your Wazuh cluster, both master and clients.
    - Get the current cluster configuration.
    - Nodes listing, sorting, searching, etc.
  - Get a more in-depth cluster status thanks to the newly added [_Timelion_](https://www.elastic.co/guide/en/kibana/current/timelion.html) visualizations.
  - The Detail view gives you a summary of the node's healthcheck.
- Brand-new tab - _Dev tools_ ([#449](https://github.com/wazuh/wazuh-dashboard-plugins/pull/449)):
  - Find it on the top navbar, next to _Discover_.
  - Execute Wazuh API requests directly from the app.
  - This tab uses your currently selected API from _Settings_.
  - You can type different API requests on the input window, select one with the cursor, and click on the Play button to execute it.
  - You can also type comments on the input window.
- More improvements for the _Manager/Ruleset_ tab ([#446](https://github.com/wazuh/wazuh-dashboard-plugins/pull/446)):
  - A new colour palette for regex, order and rule description arguments.
  - Added return to List view on Ruleset button while on Detail view.
  - Fixed line height on all table headers.
  - Removed unused, old code from Ruleset controllers.
- Added option on `config.yml` to enable/disable the `wazuh-monitoring` index ([#441](https://github.com/wazuh/wazuh-dashboard-plugins/pull/441)):
  - Configure the frequency time to generate new indices.
  - The default frequency time has been increased to 1 hour.
  - When disabled, useful metrics will appear on _Overview/General_ replacing the _Agent status_ visualization.
- Added CSV exporting button to the app ([#431](https://github.com/wazuh/wazuh-dashboard-plugins/pull/431)):
  - Implemented new logic to fetch data from the Wazuh API and download it in CSV format.
  - Currently available for the _Ruleset_, _Logs_ and _Groups_ sections on the _Manager_ tab and also the _Agents_ tab.
- More refactoring to the app backend ([#439](https://github.com/wazuh/wazuh-dashboard-plugins/pull/439)):
  - Standardized error output from the server side.
  - Drastically reduced the error management logic on the client side.
  - Applied the _Facade_ pattern when importing/exporting modules.
  - Deleted unused/deprecated/useless methods both from server and client side.
  - Some optimizations to variable type usages.
- Refactoring to Kibana filters management ([#452](https://github.com/wazuh/wazuh-dashboard-plugins/pull/452) & [#459](https://github.com/wazuh/wazuh-dashboard-plugins/pull/459)):
  - Added new class to build queries from the base query.
  - The filter management is being done on controllers instead of the `discover` directive.
  - Now we are emitting specific events whenever we are fetching data or communicating to the `discover` directive.
  - The number of useless requests to fetch data has been reduced.
  - The synchronization actions are working as expected regardless the amount of data and/or the number of machine resources.
  - Fixed several bugs about filter usage and transition to different app tabs.
- Added confirmation message when the user deletes an API entry on _Settings/API_ ([#428](https://github.com/wazuh/wazuh-dashboard-plugins/pull/428)).
- Added support for filters on the _Manager/Logs_ tab when realtime is enabled ([#433](https://github.com/wazuh/wazuh-dashboard-plugins/pull/433)).
- Added more filter options to the Detail view on _Manager/Ruleset_ ([#434](https://github.com/wazuh/wazuh-dashboard-plugins/pull/434)).

### Changed

- Changed OSCAP visualization to avoid clipping issues with large agent names ([#429](https://github.com/wazuh/wazuh-dashboard-plugins/pull/429)).
- Now the related Rules or Decoders sections on _Manager/Ruleset_ will remain hidden if there isn't any data to show or while it's loading ([#434](https://github.com/wazuh/wazuh-dashboard-plugins/pull/434)).
- Added a 200ms delay when fetching iterable data from the Wazuh API ([#445](https://github.com/wazuh/wazuh-dashboard-plugins/pull/445) & [#450](https://github.com/wazuh/wazuh-dashboard-plugins/pull/450)).
- Fixed several bugs related to Wazuh API timeout/cancelled requests ([#445](https://github.com/wazuh/wazuh-dashboard-plugins/pull/445)).
- Added `ENOTFOUND`, `EHOSTUNREACH`, `EINVAL`, `EAI_AGAIN` options for API URL parameter checking ([#463](https://github.com/wazuh/wazuh-dashboard-plugins/pull/463)).
- Now the _Settings/Extensions_ subtab won't appear unless there's at least one API inserted ([#465](https://github.com/wazuh/wazuh-dashboard-plugins/pull/465)).
- Now the index pattern selector on _Settings/Pattern_ will also refresh the known fields when changing it ([#477](https://github.com/wazuh/wazuh-dashboard-plugins/pull/477)).
- Changed the _Manager_ tab into _Management_ ([#490](https://github.com/wazuh/wazuh-dashboard-plugins/pull/490)).

### Fixed

- Fixed a bug where toggling extensions after deleting an API entry could lead into an error message ([#465](https://github.com/wazuh/wazuh-dashboard-plugins/pull/465)).
- Fixed some performance bugs on the `dataHandler` service ([#442](https://github.com/wazuh/wazuh-dashboard-plugins/pull/442) & [#486](https://github.com/wazuh/wazuh-dashboard-plugins/pull/442)).
- Fixed a bug when loading the _Agents preview_ tab on Safari web browser ([#447](https://github.com/wazuh/wazuh-dashboard-plugins/pull/447)).
- Fixed a bug where a new extension (enabled by default) appears disabled when updating the app ([#456](https://github.com/wazuh/wazuh-dashboard-plugins/pull/456)).
- Fixed a bug where pressing the Enter key on the _Discover's_ tab search bar wasn't working properly ([#488](https://github.com/wazuh/wazuh-dashboard-plugins/pull/488)).

### Removed

- Removed the `rison` dependency from the `package.json` file ([#452](https://github.com/wazuh/wazuh-dashboard-plugins/pull/452)).
- Removed unused Elasticsearch request to avoid problems when there's no API inserted ([#460](https://github.com/wazuh/wazuh-dashboard-plugins/pull/460)).

## Wazuh v3.2.1/v3.2.2 - Kibana v6.2.4 - Revision 390

### Added

- Support for Wazuh v3.2.2.
- Refactoring on visualizations use and management ([#397](https://github.com/wazuh/wazuh-dashboard-plugins/pull/397)):
  - Visualizations are no longer stored on an index, they're built and loaded on demand when needed to render the interface.
  - Refactoring on the whole app source code to use the _import/export_ paradigm.
  - Removed old functions and variables from the old visualization management logic.
  - Removed cron task to clean remaining visualizations since it's no longer needed.
  - Some Kibana functions and modules have been overridden in order to make this refactoring work.
    - This change is not intrusive in any case.
- New redesign for the _Manager/Ruleset_ tab ([#420](https://github.com/wazuh/wazuh-dashboard-plugins/pull/420)):
  - Rules and decoders list now divided into two different sections: _List view_ and _Detail view_.
  - Removed old expandable tables to move the rule/decoder information into a new space.
  - Enable different filters on the detail view for a better search on the list view.
  - New table for related rules or decoders.
  - And finally, a bunch of minor design enhancements to the whole app.
- Added a copyright notice to the whole app source code ([#395](https://github.com/wazuh/wazuh-dashboard-plugins/pull/395)).
- Updated `.gitignore` with the _Node_ template ([#395](https://github.com/wazuh/wazuh-dashboard-plugins/pull/395)).
- Added new module to the `package.json` file, [`rison`](https://www.npmjs.com/package/rison) ([#404](https://github.com/wazuh/wazuh-dashboard-plugins/pull/404)).
- Added the `errorHandler` service to the blank screen scenario ([#413](https://github.com/wazuh/wazuh-dashboard-plugins/pull/413)):
  - Now the exact error message will be shown to the user, instead of raw JSON content.
- Added new option on the `config.yml` file to disable the new X-Pack RBAC capabilities to filter index-patterns ([#417](https://github.com/wazuh/wazuh-dashboard-plugins/pull/417)).

### Changed

- Small minor enhancements to the user interface ([#396](https://github.com/wazuh/wazuh-dashboard-plugins/pull/396)):
  - Reduced Wazuh app logo size.
  - Changed buttons text to not use all-capitalized letters.
  - Minor typos found in the HTML/CSS code have been fixed.
- Now the app log stores the package revision ([#417](https://github.com/wazuh/wazuh-dashboard-plugins/pull/417)).

### Fixed

- Fixed bug where the _Agents_ tab didn't preserve the filters after reloading the page ([#404](https://github.com/wazuh/wazuh-dashboard-plugins/pull/404)).
- Fixed a bug when using X-Pack that sometimes threw an error of false _"Not enough privileges"_ scenario ([#415](https://github.com/wazuh/wazuh-dashboard-plugins/pull/415)).
- Fixed a bug where the Kibana Discover auto-refresh functionality was still working when viewing the _Agent configuration_ tab ([#419](https://github.com/wazuh/wazuh-dashboard-plugins/pull/419)).

## Wazuh v3.2.1 - Kibana v6.2.4 - Revision 389

### Changed

- Changed severity and verbosity to some log messages ([#412](https://github.com/wazuh/wazuh-dashboard-plugins/pull/412)).

### Fixed

- Fixed a bug when using the X-Pack plugin without security capabilities enabled ([#403](https://github.com/wazuh/wazuh-dashboard-plugins/pull/403)).
- Fixed a bug when the app was trying to create `wazuh-monitoring` indices without checking the existence of the proper template ([#412](https://github.com/wazuh/wazuh-dashboard-plugins/pull/412)).

## Wazuh v3.2.1 - Kibana v6.2.4 - Revision 388

### Added

- Support for Elastic Stack v6.2.4.
- App server fully refactored ([#360](https://github.com/wazuh/wazuh-dashboard-plugins/pull/360)):
  - Added new classes, reduced the amount of code, removed unused functions, and several optimizations.
  - Now the app follows a more ES6 code style on multiple modules.
  - _Overview/Agents_ visualizations have been ordered into separated files and folders.
  - Now the app can use the default index defined on the `/ect/kibana/kibana.yml` file.
  - Better error handling for the visualizations directive.
  - Added a cron job to delete remaining visualizations on the `.kibana` index if so.
  - Also, we've added some changes when using the X-Pack plugin:
    - Better management of users and roles in order to use the app capabilities.
    - Prevents app loading if the currently logged user has no access to any index pattern.
- Added the `errorHandler` service to the `dataHandler` factory ([#340](https://github.com/wazuh/wazuh-dashboard-plugins/pull/340)).
- Added Syscollector section to _Manager/Agents Configuration_ tabs ([#359](https://github.com/wazuh/wazuh-dashboard-plugins/pull/359)).
- Added `cluster.name` field to the `wazuh-monitoring` index ([#377](https://github.com/wazuh/wazuh-dashboard-plugins/pull/377)).

### Changed

- Increased the query size when fetching the index pattern list ([#339](https://github.com/wazuh/wazuh-dashboard-plugins/pull/339)).
- Changed active colour for all app tables ([#347](https://github.com/wazuh/wazuh-dashboard-plugins/pull/347)).
- Changed validation regex to accept URLs with non-numeric format ([#353](https://github.com/wazuh/wazuh-dashboard-plugins/pull/353)).
- Changed visualization removal cron task to avoid excessive log messages when there weren't removed visualizations ([#361](https://github.com/wazuh/wazuh-dashboard-plugins/pull/361)).
- Changed filters comparison for a safer access ([#383](https://github.com/wazuh/wazuh-dashboard-plugins/pull/383)).
- Removed some `server.log` messages to avoid performance errors ([#384](https://github.com/wazuh/wazuh-dashboard-plugins/pull/384)).
- Changed the way of handling the index patterns list ([#360](https://github.com/wazuh/wazuh-dashboard-plugins/pull/360)).
- Rewritten some false error-level logs to just information-level ones ([#360](https://github.com/wazuh/wazuh-dashboard-plugins/pull/360)).
- Changed some files from JSON to CommonJS for performance improvements ([#360](https://github.com/wazuh/wazuh-dashboard-plugins/pull/360)).
- Replaced some code on the `kibana-discover` directive with a much cleaner statement to avoid issues on the _Agents_ tab ([#394](https://github.com/wazuh/wazuh-dashboard-plugins/pull/394)).

### Fixed

- Fixed a bug where several `agent.id` filters were created at the same time when navigating between _Agents_ and _Groups_ with different selected agents ([#342](https://github.com/wazuh/wazuh-dashboard-plugins/pull/342)).
- Fixed logic on the index-pattern selector which wasn't showing the currently selected pattern the very first time a user opened the app ([#345](https://github.com/wazuh/wazuh-dashboard-plugins/pull/345)).
- Fixed a bug on the `errorHandler` service who was preventing a proper output of some Elastic-related backend error messages ([#346](https://github.com/wazuh/wazuh-dashboard-plugins/pull/346)).
- Fixed panels flickering in the _Settings_ tab ([#348](https://github.com/wazuh/wazuh-dashboard-plugins/pull/348)).
- Fixed a bug in the shards and replicas settings when the user sets the value to zero (0) ([#358](https://github.com/wazuh/wazuh-dashboard-plugins/pull/358)).
- Fixed several bugs related to the upgrade process from Wazuh 2.x to the new refactored server ([#363](https://github.com/wazuh/wazuh-dashboard-plugins/pull/363)).
- Fixed a bug in _Discover/Agents VirusTotal_ tabs to avoid conflicts with the `agent.name` field ([#379](https://github.com/wazuh/wazuh-dashboard-plugins/pull/379)).
- Fixed a bug on the implicit filter in _Discover/Agents PCI_ tabs ([#393](https://github.com/wazuh/wazuh-dashboard-plugins/pull/393)).

### Removed

- Removed clear API password on `checkPattern` response ([#339](https://github.com/wazuh/wazuh-dashboard-plugins/pull/339)).
- Removed old dashboard visualizations to reduce loading times ([#360](https://github.com/wazuh/wazuh-dashboard-plugins/pull/360)).
- Removed some unused dependencies due to the server refactoring ([#360](https://github.com/wazuh/wazuh-dashboard-plugins/pull/360)).
- Removed completely `metricService` from the app ([#389](https://github.com/wazuh/wazuh-dashboard-plugins/pull/389)).

## Wazuh v3.2.1 - Kibana v6.2.2/v6.2.3 - Revision 387

### Added

- New logging system ([#307](https://github.com/wazuh/wazuh-dashboard-plugins/pull/307)):
  - New module implemented to write app logs.
  - Now a trace is stored every time the app is re/started.
  - Currently, the `initialize.js` and `monitoring.js` files work with this system.
  - Note: the logs will live under `/var/log/wazuh/wazuhapp.log` on Linux systems, on Windows systems they will live under `kibana/plugins/`. It rotates the log whenever it reaches 100MB.
- Better cookies handling ([#308](https://github.com/wazuh/wazuh-dashboard-plugins/pull/308)):
  - New field on the `.wazuh-version` index to store the last time the Kibana server was restarted.
  - This is used to check if the cookies have consistency with the current server status.
  - Now the app is clever and takes decisions depending on new consistency checks.
- New design for the _Agents/Configuration_ tab ([#310](https://github.com/wazuh/wazuh-dashboard-plugins/pull/310)):
  - The style is the same as the _Manager/Configuration_ tab.
  - Added two more sections: CIS-CAT and Commands ([#315](https://github.com/wazuh/wazuh-dashboard-plugins/pull/315)).
  - Added a new card that will appear when there's no group configuration at all ([#323](https://github.com/wazuh/wazuh-dashboard-plugins/pull/323)).
- Added _"group"_ column on the agents list in _Agents_ ([#312](https://github.com/wazuh/wazuh-dashboard-plugins/pull/312)):
  - If you click on the group, it will redirect the user to the specified group in _Manager/Groups_.
- New option for the `config.yml` file, `ip.selector` ([#313](https://github.com/wazuh/wazuh-dashboard-plugins/pull/313)):
  - Define if the app will show or not the index pattern selector on the top navbar.
  - This setting is set to `true` by default.
- More CSS cleanup and reordering ([#315](https://github.com/wazuh/wazuh-dashboard-plugins/pull/315)):
  - New `typography.less` file.
  - New `layout.less` file.
  - Removed `cleaned.less` file.
  - Reordering and cleaning of existing CSS files, including removal of unused classes, renaming, and more.
  - The _Settings_ tab has been refactored to correct some visual errors with some card components.
  - Small refactoring to some components from _Manager/Ruleset_ ([#323](https://github.com/wazuh/wazuh-dashboard-plugins/pull/323)).
- New design for the top navbar ([#326](https://github.com/wazuh/wazuh-dashboard-plugins/pull/326)):
  - Cleaned and refactored code
  - Revamped design, smaller and with minor details to follow the rest of Wazuh app guidelines.
- New design for the wz-chip component to follow the new Wazuh app guidelines ([#323](https://github.com/wazuh/wazuh-dashboard-plugins/pull/323)).
- Added more descriptive error messages when the user inserts bad credentials on the _Add new API_ form in the _Settings_ tab ([#331](https://github.com/wazuh/wazuh-dashboard-plugins/pull/331)).
- Added a new CSS class to truncate overflowing text on tables and metric ribbons ([#332](https://github.com/wazuh/wazuh-dashboard-plugins/pull/332)).
- Support for Elastic Stack v6.2.2/v6.2.3.

### Changed

- Improved the initialization system ([#317](https://github.com/wazuh/wazuh-dashboard-plugins/pull/317)):
  - Now the app will re-create the index-pattern if the user deletes the currently used by the Wazuh app.
  - The fieldset is now automatically refreshed if the app detects mismatches.
  - Now every index-pattern is dynamically formatted (for example, to enable the URLs in the _Vulnerabilities_ tab).
  - Some code refactoring for a better handling of possible use cases.
  - And the best thing, it's no longer needed to insert the sample alert!
- Improvements and changes to index-patterns ([#320](https://github.com/wazuh/wazuh-dashboard-plugins/pull/320) & [#333](https://github.com/wazuh/wazuh-dashboard-plugins/pull/333)):
  - Added a new route, `/get-list`, to fetch the index pattern list.
  - Removed and changed several functions for a proper management of index-patterns.
  - Improved the compatibility with user-created index-patterns, known to have unpredictable IDs.
  - Now the app properly redirects to `/blank-screen` if the length of the index patterns list is 0.
  - Ignored custom index patterns with auto-generated ID on the initialization process.
    - Now it uses the value set on the `config.yml` file.
  - If the index pattern is no longer available, the cookie will be overwritten.
- Improvements to the monitoring module ([#322](https://github.com/wazuh/wazuh-dashboard-plugins/pull/322)):
  - Minor refactoring to the whole module.
  - Now the `wazuh-monitoring` index pattern is regenerated if it's missing.
  - And the best thing, it's no longer needed to insert the monitoring template!
- Now the app health check system only checks if the API and app have the same `major.minor` version ([#311](https://github.com/wazuh/wazuh-dashboard-plugins/pull/311)):
  - Previously, the API and app had to be on the same `major.minor.patch` version.
- Adjusted space between title and value in some cards showing Manager or Agent configurations ([#315](https://github.com/wazuh/wazuh-dashboard-plugins/pull/315)).
- Changed red and green colours to more saturated ones, following Kibana style ([#315](https://github.com/wazuh/wazuh-dashboard-plugins/pull/315)).

### Fixed

- Fixed bug in Firefox browser who was not properly showing the tables with the scroll pagination functionality ([#314](https://github.com/wazuh/wazuh-dashboard-plugins/pull/314)).
- Fixed bug where visualizations weren't being destroyed due to ongoing renderization processes ([#316](https://github.com/wazuh/wazuh-dashboard-plugins/pull/316)).
- Fixed several UI bugs for a better consistency and usability ([#318](https://github.com/wazuh/wazuh-dashboard-plugins/pull/318)).
- Fixed an error where the initial index-pattern was not loaded properly the very first time you enter the app ([#328](https://github.com/wazuh/wazuh-dashboard-plugins/pull/328)).
- Fixed an error message that appeared whenever the app was not able to found the `wazuh-monitoring` index pattern ([#328](https://github.com/wazuh/wazuh-dashboard-plugins/pull/328)).

## Wazuh v3.2.1 - Kibana v6.2.2 - Revision 386

### Added

- New design for the _Manager/Groups_ tab ([#295](https://github.com/wazuh/wazuh-dashboard-plugins/pull/295)).
- New design for the _Manager/Configuration_ tab ([#297](https://github.com/wazuh/wazuh-dashboard-plugins/pull/297)).
- New design of agents statistics for the _Agents_ tab ([#299](https://github.com/wazuh/wazuh-dashboard-plugins/pull/299)).
- Added information ribbon into _Overview/Agent SCAP_ tabs ([#303](https://github.com/wazuh/wazuh-dashboard-plugins/pull/303)).
- Added information ribbon into _Overview/Agent VirusTotal_ tabs ([#306](https://github.com/wazuh/wazuh-dashboard-plugins/pull/306)).
- Added information ribbon into _Overview AWS_ tab ([#306](https://github.com/wazuh/wazuh-dashboard-plugins/pull/306)).

### Changed

- Refactoring of HTML and CSS code throughout the whole Wazuh app ([#294](https://github.com/wazuh/wazuh-dashboard-plugins/pull/294), [#302](https://github.com/wazuh/wazuh-dashboard-plugins/pull/302) & [#305](https://github.com/wazuh/wazuh-dashboard-plugins/pull/305)):
  - A big milestone for the project was finally achieved with this refactoring.
  - We've removed the Bootstrap dependency from the `package.json` file.
  - We've removed and merged many duplicated rules.
  - We've removed HTML and `angular-md` overriding rules. Now we have more own-made classes to avoid undesired results on the UI.
  - Also, this update brings tons of minor bugfixes related to weird HTML code.
- Wazuh app visualizations reviewed ([#301](https://github.com/wazuh/wazuh-dashboard-plugins/pull/301)):
  - The number of used buckets has been limited since most of the table visualizations were surpassing acceptable limits.
  - Some visualizations have been checked to see if they make complete sense on what they mean to show to the user.
- Modified some app components for better follow-up of Kibana guidelines ([#290](https://github.com/wazuh/wazuh-dashboard-plugins/pull/290) & [#297](https://github.com/wazuh/wazuh-dashboard-plugins/pull/297)).
  - Also, some elements were modified on the _Discover_ tab in order to correct some mismatches.

### Fixed

- Adjusted information ribbon in _Agents/General_ for large OS names ([#290](https://github.com/wazuh/wazuh-dashboard-plugins/pull/290) & [#294](https://github.com/wazuh/wazuh-dashboard-plugins/pull/294)).
- Fixed unsafe array access on the visualization directive when going directly into _Manager/Ruleset/Decoders_ ([#293](https://github.com/wazuh/wazuh-dashboard-plugins/pull/293)).
- Fixed a bug where navigating between agents in the _Agents_ tab was generating duplicated `agent.id` implicit filters ([#296](https://github.com/wazuh/wazuh-dashboard-plugins/pull/296)).
- Fixed a bug where navigating between different tabs from _Overview_ or _Agents_ while being on the _Discover_ sub-tab was causing data loss in metric watchers ([#298](https://github.com/wazuh/wazuh-dashboard-plugins/pull/298)).
- Fixed incorrect visualization of the rule level on _Manager/Ruleset/Rules_ when the rule level is zero (0) ([#298](https://github.com/wazuh/wazuh-dashboard-plugins/pull/298)).

### Removed

- Removed almost every `md-tooltip` component from the whole app ([#305](https://github.com/wazuh/wazuh-dashboard-plugins/pull/305)).
- Removed unused images from the `img` folder ([#305](https://github.com/wazuh/wazuh-dashboard-plugins/pull/305)).

## Wazuh v3.2.1 - Kibana v6.2.2 - Revision 385

### Added

- Support for Wazuh v3.2.1.
- Brand-new first redesign for the app user interface ([#278](https://github.com/wazuh/wazuh-dashboard-plugins/pull/278)):
  - This is the very first iteration of a _work-in-progress_ UX redesign for the Wazuh app.
  - The overall interface has been refreshed, removing some unnecessary colours and shadow effects.
  - The metric visualizations have been replaced by an information ribbon under the filter search bar, reducing the amount of space they occupied.
    - A new service was implemented for a proper handling of the metric visualizations watchers ([#280](https://github.com/wazuh/wazuh-dashboard-plugins/pull/280)).
  - The rest of the app visualizations now have a new, more detailed card design.
- New shards and replicas settings to the `config.yml` file ([#277](https://github.com/wazuh/wazuh-dashboard-plugins/pull/277)):
  - Now you can apply custom values to the shards and replicas for the `.wazuh` and `.wazuh-version` indices.
  - This feature only works before the installation process. If you modify these settings after installing the app, they won't be applied at all.

### Changed

- Now clicking again on the _Groups_ tab on _Manager_ will properly reload the tab and redirect to the beginning ([#274](https://github.com/wazuh/wazuh-dashboard-plugins/pull/274)).
- Now the visualizations only use the `vis-id` attribute for loading them ([#275](https://github.com/wazuh/wazuh-dashboard-plugins/pull/275)).
- The colours from the toast messages have been replaced to follow the Elastic 6 guidelines ([#286](https://github.com/wazuh/wazuh-dashboard-plugins/pull/286)).

### Fixed

- Fixed wrong data flow on _Agents/General_ when coming from and going to the _Groups_ tab ([#273](https://github.com/wazuh/wazuh-dashboard-plugins/pull/273)).
- Fixed sorting on tables, now they use the sorting functionality provided by the Wazuh API ([#274](https://github.com/wazuh/wazuh-dashboard-plugins/pull/274)).
- Fixed column width issues on some tables ([#274](https://github.com/wazuh/wazuh-dashboard-plugins/pull/274)).
- Fixed bug in the _Agent configuration_ JSON viewer who didn't properly show the full group configuration ([#276](https://github.com/wazuh/wazuh-dashboard-plugins/pull/276)).
- Fixed excessive loading time from some Audit visualizations ([#278](https://github.com/wazuh/wazuh-dashboard-plugins/pull/278)).
- Fixed Play/Pause button in timepicker's auto-refresh ([#281](https://github.com/wazuh/wazuh-dashboard-plugins/pull/281)).
- Fixed unusual scenario on visualization directive where sometimes there was duplicated implicit filters when doing a search ([#283](https://github.com/wazuh/wazuh-dashboard-plugins/pull/283)).
- Fixed some _Overview Audit_ visualizations who were not working properly ([#285](https://github.com/wazuh/wazuh-dashboard-plugins/pull/285)).

### Removed

- Deleted the `id` attribute from all the app visualizations ([#275](https://github.com/wazuh/wazuh-dashboard-plugins/pull/275)).

## Wazuh v3.2.0 - Kibana v6.2.2 - Revision 384

### Added

- New directives for the Wazuh app: `wz-table`, `wz-table-header` and `wz-search-bar` ([#263](https://github.com/wazuh/wazuh-dashboard-plugins/pull/263)):
  - Maintainable and reusable components for a better-structured app.
  - Several files have been changed, renamed and moved to new folders, following _best practices_.
  - The progress bar is now within its proper directive ([#266](https://github.com/wazuh/wazuh-dashboard-plugins/pull/266)).
  - Minor typos and refactoring changes to the new directives.
- Support for Elastic Stack v6.2.2.

### Changed

- App buttons have been refactored. Unified CSS and HTML for buttons, providing the same structure for them ([#269](https://github.com/wazuh/wazuh-dashboard-plugins/pull/269)).
- The API list on Settings now shows the latest inserted API at the beginning of the list ([#261](https://github.com/wazuh/wazuh-dashboard-plugins/pull/261)).
- The check for the currently applied pattern has been improved, providing clever handling of Elasticsearch errors ([#271](https://github.com/wazuh/wazuh-dashboard-plugins/pull/271)).
- Now on _Settings_, when the Add or Edit API form is active, if you press the other button, it will make the previous one disappear, getting a clearer interface ([#9df1e31](https://github.com/wazuh/wazuh-dashboard-plugins/commit/9df1e317903edf01c81eba068da6d20a8a1ea7c2)).

### Fixed

- Fixed visualizations directive to properly load the _Manager/Ruleset_ visualizations ([#262](https://github.com/wazuh/wazuh-dashboard-plugins/pull/262)).
- Fixed a bug where the classic extensions were not affected by the settings of the `config.yml` file ([#266](https://github.com/wazuh/wazuh-dashboard-plugins/pull/266)).
- Fixed minor CSS bugs from the conversion to directives to some components ([#266](https://github.com/wazuh/wazuh-dashboard-plugins/pull/266)).
- Fixed bug in the tables directive when accessing a member it doesn't exist ([#266](https://github.com/wazuh/wazuh-dashboard-plugins/pull/266)).
- Fixed browser console log error when clicking the Wazuh logo on the app ([#6647fbc](https://github.com/wazuh/wazuh-dashboard-plugins/commit/6647fbc051c2bf69df7df6e247b2b2f46963f194)).

### Removed

- Removed the `kbn-dis` directive from _Manager/Ruleset_ ([#262](https://github.com/wazuh/wazuh-dashboard-plugins/pull/262)).
- Removed the `filters.js` and `kibana_fields_file.json` files ([#263](https://github.com/wazuh/wazuh-dashboard-plugins/pull/263)).
- Removed the `implicitFilters` service ([#270](https://github.com/wazuh/wazuh-dashboard-plugins/pull/270)).
- Removed visualizations loading status trace from controllers and visualization directive ([#270](https://github.com/wazuh/wazuh-dashboard-plugins/pull/270)).

## Wazuh v3.2.0 - Kibana v6.2.1 - Revision 383

### Added

- Support for Wazuh 3.2.0.
- Compatibility with Kibana 6.1.0 to Kibana 6.2.1.
- New tab for vulnerability detector alerts.

### Changed

- The app now shows the index pattern selector only if the list length is greater than 1.
  - If it's exactly 1 shows the index pattern without a selector.
- Now the index pattern selector only shows the compatible ones.
  - It's no longer possible to select the `wazuh-monitoring` index pattern.
- Updated Bootstrap to 3.3.7.
- Improved filter propagation between Discover and the visualizations.
- Replaced the login route name from /login to /wlogin to avoid conflict with X-Pack own login route.

### Fixed

- Several CSS bugfixes for better compatibility with Kibana 6.2.1.
- Some variables changed for adapting new Wazuh API requests.
- Better error handling for some Elastic-related messages.
- Fixed browser console error from top-menu directive.
- Removed undesired md-divider from Manager/Logs.
- Adjusted the width of a column in Manager/Logs to avoid overflow issues with the text.
- Fixed a wrong situation with the visualizations when we refresh the Manager/Rules tab.

### Removed

- Removed the `travis.yml` file.

## Wazuh v3.1.0 - Kibana v6.1.3 - Revision 380

### Added

- Support for Wazuh 3.1.0.
- Compatibility with Kibana 6.1.3.
- New error handler for better app errors reporting.
- A new extension for Amazon Web Services alerts.
- A new extension for VirusTotal alerts.
- New agent configuration tab:
  - Visualize the current group configuration for the currently selected agent on the app.
  - Navigate through the different tabs to see which configuration is being used.
  - Check the synchronization status for the configuration.
  - View the current group of the agent and click on it to go to the Groups tab.
- New initial health check for checking some app components.
- New YAML config file:
  - Define the initial index pattern.
  - Define specific checks for the healthcheck.
  - Define the default extensions when adding new APIs.
- New index pattern selector dropdown on the top navbar.
  - The app will reload applying the new index pattern.
- Added new icons for some sections of the app.

### Changed

- New visualizations loader, with much better performance.
- Improved reindex process for the .wazuh index when upgrading from a 2.x-5.x version.
- Adding 365 days expiring time to the cookies.
- Change default behaviour for the config file. Now everything is commented with default values.
  - You need to edit the file, remove the comment mark and apply the desired value.
- Completely redesigned the manager configuration tab.
- Completely redesigned the groups tab.
- App tables have now unified CSS classes.

### Fixed

- Play real-time button has been fixed.
- Preventing duplicate APIs from feeding the wazuh-monitoring index.
- Fixing the check manager connection button.
- Fixing the extensions settings so they are preserved over time.
- Much more error handling messages in all the tabs.
- Fixed OS filters in agents list.
- Fixed autocomplete lists in the agents, rules and decoders list so they properly scroll.
- Many styles bugfixes for the different browsers.
- Reviewed and fixed some visualizations not showing accurate information.

### Removed

- Removed index pattern configuration from the `package.json` file.
- Removed unnecessary dependencies from the `package.json` file.

## Wazuh v3.0.0 - Kibana v6.1.0 - Revision 371

### Added

- You can configure the initial index-pattern used by the plugin in the initialPattern variable of the app's package.json.
- Auto `.wazuh` reindex from Wazuh 2.x - Kibana 5.x to Wazuh 3.x - Kibana 6.x.
  - The API credentials will be automatically migrated to the new installation.
- Dynamically changed the index-pattern used by going to the Settings -> Pattern tab.
  - Wazuh alerts compatibility auto detection.
- New loader for visualizations.
- Better performance: now the tabs use the same Discover tab, only changing the current filters.
- New Groups tab.
  - Now you can check your group configuration (search its agents and configuration files).
- The Logs tab has been improved.
  - You can sort by field and the view has been improved.
- Achieved a clearer interface with implicit filters per tab showed as unremovable chips.

### Changed

- Dynamically creating .kibana index if necessary.
- Better integration with Kibana Discover.
- Visualizations loaded at initialization time.
- New sync system to wait for Elasticsearch JS.
- Decoupling selected API and pattern from backend and moved to the client side.

## Wazuh v2.1.0 - Kibana v5.6.1 - Revision 345

### Added

- Loading icon while Wazuh loads the visualizations.
- Add/Delete/Restart agents.
- OS agent filter

### Changed

- Using genericReq when possible.

## Wazuh v2.0.1 - Kibana v5.5.1 - Revision 339

### Changed

- New index in Elasticsearch to save Wazuh set up configuration
- Short URL's is now supported
- A native base path from kibana.yml is now supported

### Fixed

- Search bar across panels now support parenthesis grouping
- Several CSS fixes for IE browser<|MERGE_RESOLUTION|>--- conflicted
+++ resolved
@@ -2,9 +2,6 @@
 
 All notable changes to the Wazuh app project will be documented in this file.
 
-<<<<<<< HEAD
-## Wazuh v4.6.0 - OpenSearch Dashboards 2.8.0 - Revision 03
-=======
 ## Wazuh v4.7.0 - OpenSearch Dashboards 2.8.0 - Revision 01
 
 ### Added
@@ -30,8 +27,8 @@
 
 - Removed views in JSON and XML formats from management settings. [#5747](https://github.com/wazuh/wazuh-dashboard-plugins/pull/5747)
 
-## Wazuh v4.6.0 - OpenSearch Dashboards 2.8.0 - Revision 02
->>>>>>> cbec6aaa
+## Wazuh v4.6.0 - OpenSearch Dashboards 2.8.0 - Revision 03
+
 
 ### Added
 
