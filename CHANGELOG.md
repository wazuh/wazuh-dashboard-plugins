--- conflicted
+++ resolved
@@ -7,11 +7,8 @@
 ### Fixed
 
 - Fixed path in logo customization section [#4352](https://github.com/wazuh/wazuh-kibana-app/pull/4352)
-<<<<<<< HEAD
 - Fixed a TypeError in Firefox [#4362](https://github.com/wazuh/wazuh-kibana-app/pull/4362)
-=======
 - Fixed an error of an undefined username hash related to reporting when using Kibana with X-Pack and security was disabled [#4358](https://github.com/wazuh/wazuh-kibana-app/pull/4358)
->>>>>>> ebd82085
 
 ## Wazuh v4.3.6 - Kibana 7.10.2, 7.16.x, 7.17.x - Revision 4307
 
