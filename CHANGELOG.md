--- conflicted
+++ resolved
@@ -6,11 +6,8 @@
 
 ### Fixed
 
-<<<<<<< HEAD
 - Fixed `Top 5 users` table overflow in `FIM::Dashboard` [#5334](https://github.com/wazuh/wazuh-kibana-app/pull/5334)
-=======
 - Fixed the `Anomaly and malware detection` link. [#5329](https://github.com/wazuh/wazuh-kibana-app/pull/5329)
->>>>>>> ed9e44e8
 
 ## Wazuh v4.4.0 - OpenSearch Dashboards 2.4.0 - Revision 06
 
