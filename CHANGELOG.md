# Change Log

All notable changes to the Wazuh app project will be documented in this file.

## Wazuh v3.7.0 - Kibana v6.4.2 / v6.4.3 - Revision 413

### Added

-   Support for Wazuh v3.7.0.
-   Support for Elastic Stack v6.4.2 / v6.4.3.
-   Brand-new interface for _Configuration_ (on both _Management_ and _Agents_ tabs) ([#914](https://github.com/wazuh/wazuh-kibana-app/pull/914)):
    -   Now you can check current and real agent and manager configuration.
    -   A new interface design, with more useful information and easy to understand descriptions.
    -   New and more responsive JSON/XML viewers to show the configuration in raw mode.
-   Brand-new extension - Osquery ([#938](https://github.com/wazuh/wazuh-kibana-app/pull/938)):
    -   A new extension, disabled by default.
    -   Check alerts from Wazuh's Osquery integration.
    -   Check your current Osquery wodle configuration.
    -   More improvements will come for this extension in the future.
-   New option for Wazuh app configuration file - _Ignore index patterns_ ([#947](https://github.com/wazuh/wazuh-kibana-app/pull/947)):
    -   Now the user can specify which index patterns can't be selected on the app using the new `ip.ignore` setting on the `config.yml` file.
    -   The valid format is an array of strings which represents index patterns.
    -   By default, this list is empty (all index patterns will be available if they use a compatible structure).
-   Added a node selector for _Management > Status_ section when Wazuh cluster is enabled ([#976](https://github.com/wazuh/wazuh-kibana-app/pull/976)).
-   Added quick access to _Configuration_ or _Discover_ panels for an agent on the agents list ([#939](https://github.com/wazuh/wazuh-kibana-app/pull/939)).
-   Now you can click on an agent's ID on the _Discover_ panels to open its details page on the app ([#904](https://github.com/wazuh/wazuh-kibana-app/pull/904)).
-   Redesigned the _Overview > Amazon AWS_ tab, using more meaningful visualizations for a better overall view of your agents' status ([#903](https://github.com/wazuh/wazuh-kibana-app/pull/903)).
-   Redesigned the _Overview/Agents > Vulnerabilities_ tab, using more meaningful visualizations for a better overall view of your agents' status ([#954](https://github.com/wazuh/wazuh-kibana-app/pull/954)).
-   Now everytime the user enters the _Settings_ tab, the API connection will be automatically checked ([#971](https://github.com/wazuh/wazuh-kibana-app/pull/971)).
<<<<<<< HEAD
-   Added a new Angular.js directive named `wz-config-viewer` for viewing JSON/XML content ([]()).
=======
-   Added a node selector for _Management > Logs_ section when Wazuh cluster is enabled ([#980](https://github.com/wazuh/wazuh-kibana-app/pull/980)).
-   Added a group selector for _Agents_ section ([#995](https://github.com/wazuh/wazuh-kibana-app/pull/995)).
>>>>>>> 15786850

### Changed

-   Interface refactoring for the _Agents > Inventory data_ tab ([#924](https://github.com/wazuh/wazuh-kibana-app/pull/924)):
    -   Now the tab won't be available if your agent doesn't have Syscollector enabled, and each card will be enabled or disabled depending on the current Syscollector scans configuration.
    -   This will prevent situations where the user couldn't check the inventory although there was actual scan data to show on some sections.
-   Added support for new multigroups feature ([#911](https://github.com/wazuh/wazuh-kibana-app/pull/911)):
    -   Now the information bars on _Agents_ will show all the groups an agent belongs to.
-   Now the result pane on the _Dev tools_ tab will show the error code coming from the Wazuh API ([#909](https://github.com/wazuh/wazuh-kibana-app/pull/909)).
-   Changed some visualizations titles for _Overview/Agents > OpenSCAP_ tab ([#925](https://github.com/wazuh/wazuh-kibana-app/pull/925)).
-   All backend routes have been renamed ([#932](https://github.com/wazuh/wazuh-kibana-app/pull/932)).
-   Several improvements for Elasticsearch tests ([#933](https://github.com/wazuh/wazuh-kibana-app/pull/933)).
-   Updated some strings and descriptions on the _Settings_ tab ([#934](https://github.com/wazuh/wazuh-kibana-app/pull/934)).
-   Changed the date format on _Settings > Logs_ to make it more human-readable ([#944](https://github.com/wazuh/wazuh-kibana-app/pull/944)).
-   Changed some labels to remove the "MD5 sum" expression, it will use "Checksum" instead ([#945](https://github.com/wazuh/wazuh-kibana-app/pull/945)).
-   Added word wrapping class to group name in _Management > Groups > Group detail_ tab ([#945](https://github.com/wazuh/wazuh-kibana-app/pull/945)).
-   The `wz-table` directive has been refactored ([#953](https://github.com/wazuh/wazuh-kibana-app/pull/953)).
-   The `wz-table` directive now checks if a request is aborted ([#979](https://github.com/wazuh/wazuh-kibana-app/pull/979)).
-   Several performance improvements ([#985](https://github.com/wazuh/wazuh-kibana-app/pull/985), [#997](https://github.com/wazuh/wazuh-kibana-app/pull/997), [#1000](https://github.com/wazuh/wazuh-kibana-app/pull/1000)).

### Fixed

-   Several known fields for _Whodata_ functionality have been fixed ([#901](https://github.com/wazuh/wazuh-kibana-app/pull/901)).
-   Fixed alignment bug with the _Add a filter +_ button on _Discover_ and _Agents_ tabs ([#912](https://github.com/wazuh/wazuh-kibana-app/pull/912)).
-   Fixed a bug where the `Add API` form on _Settings_ didn't appear when pressing the button after editing an existing API entry ([#944](https://github.com/wazuh/wazuh-kibana-app/pull/944)).
-   Fixed a bug on _Ruleset_ tab where the "Description" column was showing `0` if the rule doesn't have any description ([#948](https://github.com/wazuh/wazuh-kibana-app/pull/948)).
-   Fixed wrong alignment on related Rules/Decoders tables from _Management > Ruleset_ tab ([#971](https://github.com/wazuh/wazuh-kibana-app/pull/971)).
-   Fixed a bug where sometimes the error messages appeared duplicated ([#971](https://github.com/wazuh/wazuh-kibana-app/pull/971)).

### Removed

-   On the _Management > Monitoring_ tab, the `Cluster enabled but not running` message won't appear as an error anymore ([#971](https://github.com/wazuh/wazuh-kibana-app/pull/971)).

## Wazuh v3.6.1 - Kibana v6.4.1 / v6.4.2 / v6.4.3 - Revision 412

### Added

-   Support for Elastic Stack v6.4.1 / v6.4.2 / v6.4.3.

## Wazuh v3.6.1 - Kibana v6.4.0 - Revision 411

### Added

-   Redesigned the _Overview > Integrity monitoring_ tab, using more meaningful visualizations for a better overall view of your agents' status ([#893](https://github.com/wazuh/wazuh-kibana-app/pull/893)).
-   Added a new table for the _Inventory_ tab: _Processes_ ([#895](https://github.com/wazuh/wazuh-kibana-app/pull/895)).
-   Improved error handling for tables. Now the table will show an error message if it wasn't able to fetch and load data ([#896](https://github.com/wazuh/wazuh-kibana-app/pull/896)).

### Changed

-   The app source code has been improved, following best practices and coding guidelines ([#892](https://github.com/wazuh/wazuh-kibana-app/pull/892)).
-   Included more app tests and prettifier for better code maintainability ([#883](https://github.com/wazuh/wazuh-kibana-app/pull/883) & [#885](https://github.com/wazuh/wazuh-kibana-app/pull/885)).

### Fixed

-   Fixed minor visual errors on some _GDPR_, _PCI DSS_ and _Vulnerabilities_ visualizations ([#894](https://github.com/wazuh/wazuh-kibana-app/pull/894)).

## Wazuh v3.6.1 - Kibana v6.4.0 - Revision 410

### Added

-   The _Inventory_ tab has been redesigned ([#873](https://github.com/wazuh/wazuh-kibana-app/pull/873)):
    -   Added new network interfaces and port tables.
    -   Improved design using metric information bars and intuitive status indicators.
-   Added refresh functionality to the _Settings > Logs_ tab ([#852](https://github.com/wazuh/wazuh-kibana-app/pull/852)):
    -   Now everytime the user opens the tab, the logs will be reloaded.
    -   A new button to force the update has been added on the top left corner of the logs table.
-   Added `tags` and `recursion_level` configuration options to _Management/Agent > Configuration_ tabs ([#850](https://github.com/wazuh/wazuh-kibana-app/pull/850)).
-   The _Kuery_ search syntax has been added again to the app ([#851](https://github.com/wazuh/wazuh-kibana-app/pull/851)).
-   Added a first batch of [_Mocha_](https://mochajs.org/) tests and other quality of code improvements to the app ([#859](https://github.com/wazuh/wazuh-kibana-app/pull/859)).
-   Now you can open specific rule details (the _Management > Ruleset_ tab) when clicking on the `rule.id` value on the _Discover_ tab ([#862](https://github.com/wazuh/wazuh-kibana-app/pull/862)).
-   Now you can click on the rule ID value on the _Management > Ruleset_ tab to search for related alerts on the _Discover_ tab ([#863](https://github.com/wazuh/wazuh-kibana-app/pull/863)).

### Changed

-   The index pattern known fields have been updated up to 567 ([#872](https://github.com/wazuh/wazuh-kibana-app/pull/872)).
-   Now the _Inventory_ tab will always be available for all agents, and a descriptive message will appear if the agent doesn't have `syscollector` enabled ([#879](https://github.com/wazuh/wazuh-kibana-app/pull/879)).

### Fixed

-   Fixed a bug where the _Inventory_ tab was unavailable if the user reloads the page while on the _Agents > Configuration_ tab ([#845](https://github.com/wazuh/wazuh-kibana-app/pull/845)).
-   Fixed some _Overview > VirusTotal_ visualizations ([#846](https://github.com/wazuh/wazuh-kibana-app/pull/846)).
-   Fixed a bug where the _Settings > Extensions_ tab wasn't being properly hidden when there's no API entries inserted ([#847](https://github.com/wazuh/wazuh-kibana-app/pull/847)).
-   Fixed a bug where the _Current API_ indicator on the top navbar wasn't being properly updated when the user deletes all the API entries ([#848](https://github.com/wazuh/wazuh-kibana-app/pull/848)).
-   Fixed a bug where the _Agents coverage_ metric were not displaying a proper value when the manager has 0 registered agents ([#849](https://github.com/wazuh/wazuh-kibana-app/pull/849)).
-   Fixed a bug where the `wazuh-basic` user role was able to update API entries (it should be forbidden) ([#853](https://github.com/wazuh/wazuh-kibana-app/pull/853)).
-   Fixed a bug where the visualizations had scroll bars on the PDF reports ([#870](https://github.com/wazuh/wazuh-kibana-app/pull/870)).
-   Fixed a bug on the _Dev tools_ tab where the user couldn't execute the first request block if there was blank lines above it ([#871](https://github.com/wazuh/wazuh-kibana-app/pull/871)).
-   Fixed a bug on pinned filters when opening tabs where the implicit filter was the same, making them stuck and unremovable from other tabs ([#878](https://github.com/wazuh/wazuh-kibana-app/pull/878)).

## Wazuh v3.6.1 - Kibana v6.4.0 - Revision 409

### Added

-   Support for Wazuh v3.6.1.

### Fixed

-   Fixed a bug on the _Dev tools_ tab ([b7c79f4](https://github.com/wazuh/wazuh-kibana-app/commit/b7c79f48f06cb49b12883ec9e9337da23b49976b)).

## Wazuh v3.6.1 - Kibana v6.3.2 - Revision 408

### Added

-   Support for Wazuh v3.6.1.

### Fixed

-   Fixed a bug on the _Dev tools_ tab ([4ca9ed5](https://github.com/wazuh/wazuh-kibana-app/commit/4ca9ed54f1b18e5d499d950e6ff0741946701988)).

## Wazuh v3.6.0 - Kibana v6.4.0 - Revision 407

### Added

-   Support for Wazuh v3.6.0.

## Wazuh v3.6.0 - Kibana v6.3.2 - Revision 406

### Added

-   Support for Wazuh v3.6.0.

## Wazuh v3.5.0 - Kibana v6.4.0 - Revision 405

### Added

-   Support for Elastic Stack v6.4.0 ([#813](https://github.com/wazuh/wazuh-kibana-app/pull/813)).

## Wazuh v3.5.0 - Kibana v6.3.2 - Revision 404

### Added

-   Added new options to `config.yml` to change shards and replicas settings for `wazuh-monitoring` indices ([#809](https://github.com/wazuh/wazuh-kibana-app/pull/809)).
-   Added more error messages for `wazuhapp.log` in case of failure when performing some crucial functions ([#812](https://github.com/wazuh/wazuh-kibana-app/pull/812)).
-   Now it's possible to change replicas settings for existing `.wazuh`, `.wazuh-version` and `wazuh-monitoring` indices on the `config.yml` file ([#817](https://github.com/wazuh/wazuh-kibana-app/pull/817)).

### Changed

-   App frontend code refactored and restructured ([#802](https://github.com/wazuh/wazuh-kibana-app/pull/802)).
-   Now the _Overview > Security events_ tab won't show anything if the only visualization with data is _Agents status_ ([#811](https://github.com/wazuh/wazuh-kibana-app/pull/811)).

### Fixed

-   Fixed a bug where the RAM status message appreared twice the first time you opened the app ([#807](https://github.com/wazuh/wazuh-kibana-app/pull/807)).
-   Fixed the app UI to make the app usable on Internet Explorer 11 ([#808](https://github.com/wazuh/wazuh-kibana-app/pull/808)).

## Wazuh v3.5.0 - Kibana v6.3.2 - Revision 403

### Added

-   The welcome tabs on _Overview_ and _Agents_ have been updated with a new name and description for the existing sections ([#788](https://github.com/wazuh/wazuh-kibana-app/pull/788)).
-   Now the app tables will auto-resize depending on the screen height ([#792](https://github.com/wazuh/wazuh-kibana-app/pull/792)).

### Changed

-   Now all the app filters on several tables will present the values in alphabetical order ([#787](https://github.com/wazuh/wazuh-kibana-app/pull/787)).

### Fixed

-   Fixed a bug on _Decoders_ where clicking on the decoder wouldn't open the detail view if the `Parent decoders` filter was enabled ([#782](https://github.com/wazuh/wazuh-kibana-app/pull/782)).
-   Fixed a bug on _Dev tools_ when the first line on the editor pane was empty or had a comment ([#790](https://github.com/wazuh/wazuh-kibana-app/pull/790)).
-   Fixed a bug where the app was throwing multiple warning messages the first time you open it ([#791](https://github.com/wazuh/wazuh-kibana-app/pull/791)).
-   Fixed a bug where clicking on a different tab from _Overview_ right after inserting the API credentials for the first time would always redirect to _Overview_ ([#791](https://github.com/wazuh/wazuh-kibana-app/pull/791)).
-   Fixed a bug where the user could have a browser cookie with a reference to a non-existing API entry on Elasticsearch ([#794](https://github.com/wazuh/wazuh-kibana-app/pull/794) & [#795](https://github.com/wazuh/wazuh-kibana-app/pull/795)).

### Removed

-   The cluster key has been removed from the API requests to `/manager/configuration` ([#796](https://github.com/wazuh/wazuh-kibana-app/pull/796)).

## Wazuh v3.5.0 - Kibana v6.3.1/v6.3.2 - Revision 402

### Added

-   Support for Wazuh v3.5.0.
-   Added new fields for _Vulnerability detector_ alerts ([#752](https://github.com/wazuh/wazuh-kibana-app/pull/752)).
-   Added multi table search for `wz-table` directive. Added two new log levels for _Management > Logs_ section ([#753](https://github.com/wazuh/wazuh-kibana-app/pull/753)).

## Wazuh v3.4.0 - Kibana v6.3.1/v6.3.2 - Revision 401

### Added

-   Added a few new fields for Kibana due to the new Wazuh _who-data_ feature ([#763](https://github.com/wazuh/wazuh-kibana-app/pull/763)).
-   Added XML/JSON viewer for each card under _Management > Configuration_ ([#764](https://github.com/wazuh/wazuh-kibana-app/pull/764)).

### Changed

-   Improved error handling for Dev tools. Also removed some unused dependencies from the _Dev tools_ tab ([#760](https://github.com/wazuh/wazuh-kibana-app/pull/760)).
-   Unified origin for tab descriptions. Reviewed some grammar typos ([#765](https://github.com/wazuh/wazuh-kibana-app/pull/765)).
-   Refactored agents autocomplete component. Removed unused/deprecated modules ([#766](https://github.com/wazuh/wazuh-kibana-app/pull/766)).
-   Simplified route resolves section ([#768](https://github.com/wazuh/wazuh-kibana-app/pull/768)).

### Fixed

-   Fixed missing cluster node filter for the visualization shown when looking for specific node under _Management > Monitoring_ section ([#758](https://github.com/wazuh/wazuh-kibana-app/pull/758)).
-   Fixed missing dependency injection for `wzMisc` factory ([#768](https://github.com/wazuh/wazuh-kibana-app/pull/768)).

### Removed

-   Removed `angular-aria`, `angular-md5`, `ansicolors`, `js-yaml`, `querystring` and `lodash` dependencies since Kibana includes all of them. Removed some unused images ([#768](https://github.com/wazuh/wazuh-kibana-app/pull/768)).

## Wazuh v3.4.0 - Kibana v6.3.1/v6.3.2 - Revision 400

### Added

-   Support for Wazuh v3.4.0.
-   Support for Elastic Stack v6.3.2.
-   Support for Kuery as accepted query language ([#742](https://github.com/wazuh/wazuh-kibana-app/pull/742)).
    -   This feature is experimental.
-   Added new _Who data_ fields from file integrity monitoring features ([#746](https://github.com/wazuh/wazuh-kibana-app/pull/746)).
-   Added tab in _Settings_ section where you can see the last logs from the Wazuh app server ([#723](https://github.com/wazuh/wazuh-kibana-app/pull/723)).

### Changed

-   Fully redesigned of the welcome screen along the different app sections ([#751](https://github.com/wazuh/wazuh-kibana-app/pull/751)).
-   Now any agent can go to the _Inventory_ tab regardless if it's enabled or not. The content will change properly according to the agent configuration ([#744](https://github.com/wazuh/wazuh-kibana-app/pull/744)).
-   Updated the `angular-material` dependency to `1.1.10` ([#743](https://github.com/wazuh/wazuh-kibana-app/pull/743)).
-   Any API entry is now removable regardless if it's the only one API entry ([#740](https://github.com/wazuh/wazuh-kibana-app/pull/740)).
-   Performance has been improved regarding to agents status, they are now being fetched using _distinct_ routes from the Wazuh API ([#738](https://github.com/wazuh/wazuh-kibana-app/pull/738)).
-   Improved the way we are parsing some Wazuh API errors regarding to version mismatching ([#735](https://github.com/wazuh/wazuh-kibana-app/pull/735)).

### Fixed

-   Fixed wrong filters being applied in _Ruleset > Rules_ and _Ruleset > Decoders_ sections when using Lucene like filters plus path filters ([#736](https://github.com/wazuh/wazuh-kibana-app/pull/736)).
-   Fixed the template checking from the healthcheck, now it allows to use custom index patterns ([#739](https://github.com/wazuh/wazuh-kibana-app/pull/739)).
-   Fixed infinite white screen from _Management > Monitoring_ when the Wazuh cluster is enabled but not running ([#741](https://github.com/wazuh/wazuh-kibana-app/pull/741)).

## Wazuh v3.3.0/v3.3.1 - Kibana v6.3.1 - Revision 399

### Added

-   Added a new Angular.js factory to store the Wazuh app configuration values. Also, this factory is being used by the pre-routes functions (resolves); this way we are sure about having the real configuration at any time. These pre-routes functions have been improved too ([#670](https://github.com/wazuh/wazuh-kibana-app/pull/670)).
-   Added extended information for reports from _Reporting_ feature ([#701](https://github.com/wazuh/wazuh-kibana-app/pull/701)).

### Changed

-   Tables have been improved. Now they are truncating long fields and adding a tooltip if needed ([#671](https://github.com/wazuh/wazuh-kibana-app/pull/671)).
-   Services have been improved ([#715](https://github.com/wazuh/wazuh-kibana-app/pull/715)).
-   CSV formatted files have been improved. Now they are showing a more human readable column names ([#717](https://github.com/wazuh/wazuh-kibana-app/pull/717), [#726](https://github.com/wazuh/wazuh-kibana-app/pull/726)).
-   Added/Modified some visualization titles ([#728](https://github.com/wazuh/wazuh-kibana-app/pull/728)).
-   Improved Discover perfomance when in background mode ([#719](https://github.com/wazuh/wazuh-kibana-app/pull/719)).
-   Reports from the _Reporting_ feature have been fulyl redesigned ([#701](https://github.com/wazuh/wazuh-kibana-app/pull/701)).

### Fixed

-   Fixed the top menu API indicator when checking the API connection and the manager/cluster information had been changed ([#668](https://github.com/wazuh/wazuh-kibana-app/pull/668)).
-   Fixed our logger module which was not writting logs the very first time Kibana is started neither after a log rotation ([#667](https://github.com/wazuh/wazuh-kibana-app/pull/667)).
-   Fixed a regular expression in the server side when parsing URLs before registering a new Wazuh API ([#690](https://github.com/wazuh/wazuh-kibana-app/pull/690)).
-   Fixed filters from specific visualization regarding to _File integrity_ section ([#694](https://github.com/wazuh/wazuh-kibana-app/pull/694)).
-   Fixed filters parsing when generating a report because it was not parsing negated filters as expected ([#696](https://github.com/wazuh/wazuh-kibana-app/pull/696)).
-   Fixed visualization counter from _OSCAP_ tab ([#722](https://github.com/wazuh/wazuh-kibana-app/pull/722)).

### Removed

-   Temporary removed CSV download from agent inventory section due to Wazuh API bug ([#727](https://github.com/wazuh/wazuh-kibana-app/pull/727)).

## Wazuh v3.3.0/v3.3.1 - Kibana v6.3.0 - Revision 398

### Added

-   Improvements for latest app redesign ([#652](https://github.com/wazuh/wazuh-kibana-app/pull/652)):
    -   The _Welcome_ tabs have been simplified, following a more Elastic design.
    -   Added again the `md-nav-bar` component with refined styles and limited to specific sections.
    -   The _Settings > Welcome_ tab has been removed. You can use the nav bar to switch tabs.
    -   Minor CSS adjustments and reordering.
-   Small app UI improvements ([#634](https://github.com/wazuh/wazuh-kibana-app/pull/634)):
    -   Added link to _Agents Preview_ on the _Agents_ tab breadcrumbs.
    -   Replaced the _Generate report_ button with a smaller one.
    -   Redesigned _Management > Ruleset_ `md-chips` to look similar to Kibana filter pills.
    -   Added agent information bar from _Agents > General_ to _Agents > Welcome_ too.
    -   Refactored flex layout on _Welcome_ tabs to fix a height visual bug.
    -   Removed duplicated loading rings on the _Agents_ tab.
-   Improvements for app tables ([#627](https://github.com/wazuh/wazuh-kibana-app/pull/627)):
    -   Now the current page will be highlighted.
    -   The gap has been fixed to the items per page value.
    -   If there are no more pages for _Next_ or _Prev_ buttons, they will be hidden.
-   Improvements for app health check ([#637](https://github.com/wazuh/wazuh-kibana-app/pull/637)):
    -   Improved design for the view.
    -   The checks have been placed on a table, showing the current status of each one.
-   Changes to our reporting feature ([#639](https://github.com/wazuh/wazuh-kibana-app/pull/639)):
    -   Now the generated reports will include tables for each section.
    -   Added a parser for getting Elasticsearch data table responses.
    -   The reporting feature is now a separated module, and the code has been refactored.
-   Improvements for app tables pagination ([#646](https://github.com/wazuh/wazuh-kibana-app/pull/646)).

### Changed

-   Now the `pretty` parameter on the _Dev tools_ tab will be ignored to avoid `Unexpected error` messages ([#624](https://github.com/wazuh/wazuh-kibana-app/pull/624)).
-   The `pdfkit` dependency has been replaced by `pdfmake` ([#639](https://github.com/wazuh/wazuh-kibana-app/pull/639)).
-   Changed some Kibana tables for performance improvements on the reporting feature ([#644](https://github.com/wazuh/wazuh-kibana-app/pull/644)).
-   Changed the method to refresh the list of known fields on the index pattern ([#650](https://github.com/wazuh/wazuh-kibana-app/pull/650)):
    -   Now when restarting Kibana, the app will update the fieldset preserving the custom user fields.

### Fixed

-   Fixed bug on _Agents CIS-CAT_ tab who wasn't loading the appropriate visualizations ([#626](https://github.com/wazuh/wazuh-kibana-app/pull/626)).
-   Fixed a bug where sometimes the index pattern could be `undefined` during the health check process, leading into a false error message when loading the app ([#640](https://github.com/wazuh/wazuh-kibana-app/pull/640)).
-   Fixed several bugs on the _Settings > API_ tab when removing, adding or editing new entries.

### Removed

-   Removed the app login system ([#636](https://github.com/wazuh/wazuh-kibana-app/pull/636)):
    -   This feature was unstable, experimental and untested for a long time. We'll provide much better RBAC capabilities in the future.
-   Removed the new Kuery language option on Discover app search bars.
    -   This feature will be restored in the future, after more Elastic v6.3.0 adaptations.

## Wazuh v3.3.0/v3.3.1 - Kibana v6.3.0 - Revision 397

### Added

-   Support for Elastic Stack v6.3.0 ([#579](https://github.com/wazuh/wazuh-kibana-app/pull/579) & [#612](https://github.com/wazuh/wazuh-kibana-app/pull/612) & [#615](https://github.com/wazuh/wazuh-kibana-app/pull/615)).
-   Brand-new Wazuh app redesign for the _Monitoring_ tab ([#581](https://github.com/wazuh/wazuh-kibana-app/pull/581)):
    -   Refactored and optimized UI for these tabs, using a breadcrumbs-based navigability.
    -   Used the same guidelines from the previous redesign for _Overview_ and _Agents_ tabs.
-   New tab for _Agents_ - _Inventory_ ([#582](https://github.com/wazuh/wazuh-kibana-app/pull/582)):
    -   Get information about the agent host, such as installed packages, motherboard, operating system, etc.
    -   This tab will appear if the agent has the [`syscollector`](https://documentation.wazuh.com/current/user-manual/reference/ossec-conf/wodle-syscollector.html) wodle enabled.
-   Brand-new extension - _CIS-CAT Alerts_ ([#601](https://github.com/wazuh/wazuh-kibana-app/pull/601)):
    -   A new extension, disabled by default.
    -   Visualize alerts related to the CIS-CAT benchmarks on the _Overview_ and _Agents_ tabs.
    -   Get information about the last performed scan and its score.
-   Several improvements for the  _Dev tools_ tab ([#583](https://github.com/wazuh/wazuh-kibana-app/pull/583) & [#597](https://github.com/wazuh/wazuh-kibana-app/pull/597)):
    -   Now you can insert queries using inline parameters, just like in a web browser.
    -   You can combine inline parameters with JSON-like parameters.
    -   If you use the same parameter on both methods with different values, the inline parameter has precedence over the other one.
    -   The tab icon has been changed for a more appropriate one.
    -   The `Execute query` button is now always placed on the first line of the query block.
-   Refactoring for all app tables ([#582](https://github.com/wazuh/wazuh-kibana-app/pull/582)):
    -   Replaced the old `wz-table` directive with a new one, along with a new data factory.
    -   Now the tables are built with a pagination system.
    -   Much easier method for building tables for the app.
    -   Performance and stability improvements when fetching API data.
    -   Now you can see the total amount of items and the elapsed time.

### Changed

-   Moved some logic from the _Agents preview_ tab to the server, to avoid excessive client-side workload ([#586](https://github.com/wazuh/wazuh-kibana-app/pull/586)).
-   Changed the UI to use the same loading ring across all the app tabs ([#593](https://github.com/wazuh/wazuh-kibana-app/pull/593) & [#599](https://github.com/wazuh/wazuh-kibana-app/pull/599)).
-   Changed the _No results_ message across all the tabs with visualizations ([#599](https://github.com/wazuh/wazuh-kibana-app/pull/599)).

### Fixed

-   Fixed a bug on the _Settings/Extensions_ tab where enabling/disabling some extensions could make other ones to be disabled ([#591](https://github.com/wazuh/wazuh-kibana-app/pull/591)).

## Wazuh v3.3.0/v3.3.1 - Kibana v6.2.4 - Revision 396

### Added

-   Support for Wazuh v3.3.1.
-   Brand-new Wazuh app redesign for the _Settings_ tab ([#570](https://github.com/wazuh/wazuh-kibana-app/pull/570)):
    -   Refactored and optimized UI for these tabs, using a breadcrumbs-based navigability.
    -   Used the same guidelines from the previous redesign for _Overview_ and _Agents_ tabs.
-   Refactoring for _Overview_ and _Agents_ controllers ([#564](https://github.com/wazuh/wazuh-kibana-app/pull/564)):
    -   Reduced duplicated code by splitting it into separate files.
    -   Code optimization for a better performance and maintainability.
    -   Added new services to provide similar functionality between different app tabs.
-   Added `data.vulnerability.package.condition` to the list of known fields ([#566](https://github.com/wazuh/wazuh-kibana-app/pull/566)).

### Changed

-   The `wazuh-logs` and `wazuh-monitoring` folders have been moved to the Kibana's `optimize` directory in order to avoid some error messages when using the `kibana-plugin list` command ([#563](https://github.com/wazuh/wazuh-kibana-app/pull/563)).

### Fixed

-   Fixed a bug on the _Settings_ tab where updating an API entry with wrong credentials would corrupt the existing one ([#558](https://github.com/wazuh/wazuh-kibana-app/pull/558)).
-   Fixed a bug on the _Settings_ tab where removing an API entry while its edit form is opened would hide the `Add API` button unless the user reloads the tab ([#558](https://github.com/wazuh/wazuh-kibana-app/pull/558)).
-   Fixed some Audit visualizations on the _Overview_ and _Agents_ tabs that weren't using the same search query to show the results ([#572](https://github.com/wazuh/wazuh-kibana-app/pull/572)).
-   Fixed undefined variable error on the `wz-menu` directive ([#575](https://github.com/wazuh/wazuh-kibana-app/pull/575)).

## Wazuh v3.3.0 - Kibana v6.2.4 - Revision 395

### Fixed

-   Fixed a bug on the _Agent Configuration_ tab where the sync status was always `NOT SYNCHRONIZED` ([#569](https://github.com/wazuh/wazuh-kibana-app/pull/569)).

## Wazuh v3.3.0 - Kibana v6.2.4 - Revision 394

### Added

-   Support for Wazuh v3.3.0.
-   Updated some backend API calls to include the app version in the request header ([#560](https://github.com/wazuh/wazuh-kibana-app/pull/560)).

## Wazuh v3.2.4 - Kibana v6.2.4 - Revision 393

### Added

-   Brand-new Wazuh app redesign for _Overview_ and _Agents_ tabs ([#543](https://github.com/wazuh/wazuh-kibana-app/pull/543)):
    -   Updated UI for these tabs using breadcrumbs.
    -   New _Welcome_ screen, presenting all the tabs to the user, with useful links to our documentation.
    -   Overall design improved, adjusted font sizes and reduced HTML code.
    -   This base will allow the app to increase its functionality in the future.
    -   Removed the `md-nav-bar` component for a better user experience on small screens.
    -   Improved app performance removing some CSS effects from some components, such as buttons.
-   New filter for agent version on the _Agents Preview_ tab ([#537](https://github.com/wazuh/wazuh-kibana-app/pull/537)).
-   New filter for cluster node on the _Agents Preview_ tab ([#538](https://github.com/wazuh/wazuh-kibana-app/pull/538)).

### Changed

-   Now the report generation process will run in a parallel mode in the foreground ([#523](https://github.com/wazuh/wazuh-kibana-app/pull/523)).
-   Replaced the usage of `$rootScope` with two new factories, along with more controller improvements ([#525](https://github.com/wazuh/wazuh-kibana-app/pull/525)).
-   Now the _Extensions_ tab on _Settings_ won't edit the `.wazuh` index to modify the extensions configuration for all users ([#545](https://github.com/wazuh/wazuh-kibana-app/pull/545)).
    -   This allows each new user to always start with the base extensions configuration, and modify it to its needs storing the settings on a browser cookie.
-   Now the GDPR requirements description on its tab won't be loaded if the Wazuh API version is not v3.2.3 or higher ([#546](https://github.com/wazuh/wazuh-kibana-app/pull/546)).

### Fixed

-   Fixed a bug where the app crashes when attempting to download huge amounts of data as CSV format ([#521](https://github.com/wazuh/wazuh-kibana-app/pull/521)).
-   Fixed a bug on the Timelion visualizations from _Management/Monitoring_ which were not properly filtering and showing the cluster nodes information ([#530](https://github.com/wazuh/wazuh-kibana-app/pull/530)).
-   Fixed several bugs on the loading process when switching between tabs with or without visualizations in the _Overview_ and _Agents_ tab ([#531](https://github.com/wazuh/wazuh-kibana-app/pull/531) & [#533](https://github.com/wazuh/wazuh-kibana-app/pull/533)).
-   Fixed a bug on the `wazuh-monitoring` index feature when using multiple inserted APIs, along with several performance improvements ([#539](https://github.com/wazuh/wazuh-kibana-app/pull/539)).
-   Fixed a bug where the OS filter on the _Agents Preview_ tab would exclude the rest of filters instead of combining them ([#552](https://github.com/wazuh/wazuh-kibana-app/pull/552)).
-   Fixed a bug where the Extensions settings were restored every time the user opened the _Settings_ tab or pressed the _Set default manager_ button ([#555](https://github.com/wazuh/wazuh-kibana-app/pull/555) & [#556](https://github.com/wazuh/wazuh-kibana-app/pull/556)).

## Wazuh v3.2.3/v3.2.4 - Kibana v6.2.4 - Revision 392

### Added

-   Support for Wazuh v3.2.4.
-   New functionality - _Reporting_ ([#510](https://github.com/wazuh/wazuh-kibana-app/pull/510)):
    -   Generate PDF logs on the _Overview_ and _Agents_ tabs, with the new button next to _Panels_ and _Discover_.
    -   The report will contain the current visualizations from the tab where you generated it.
    -   List all your generated reports, download or deleted them at the new _Management/Reporting_ tab.
    -   **Warning:** If you leave the tab while generating a report, the process will be aborted.
-   Added warning/error messages about the total RAM on the server side ([#502](https://github.com/wazuh/wazuh-kibana-app/pull/502)):
    -   None of this messages will prevent the user from accessing the app, it's just a recommendation.
    -   If your server has less than 2GB of RAM, you'll get an error message when opening the app.
    -   If your server has between 2GB and 3GB of RAM, you'll get a warning message.
    -   If your server has more than 3GB of RAM, you won't get any kind of message.
-   Refactoring and added loading bar to _Manager Logs_ and _Groups_ tabs ([#505](https://github.com/wazuh/wazuh-kibana-app/pull/505)).
-   Added more Syscheck options to _Management/Agents_ configuration tabs ([#509](https://github.com/wazuh/wazuh-kibana-app/pull/509)).

### Fixed

-   Added more fields to the `known-fields.js` file to avoid warning messages on _Discover_ when using Filebeat for alerts forwarding ([#497](https://github.com/wazuh/wazuh-kibana-app/pull/497)).
-   Fixed a bug where clicking on the _Check connection_ button on the _Settings_ tab threw an error message although the API connected successfully ([#504](https://github.com/wazuh/wazuh-kibana-app/pull/504)).
-   Fixed a bug where the _Agents_ tab was not properly showing the total of agents due to the new Wazuh cluster implementation ([#517](https://github.com/wazuh/wazuh-kibana-app/pull/517)).

## Wazuh v3.2.3 - Kibana v6.2.4 - Revision 391

### Added

-   Support for Wazuh v3.2.3.
-   Brand-new extension - _GDPR Alerts_ ([#453](https://github.com/wazuh/wazuh-kibana-app/pull/453)):
    -   A new extension, enabled by default.
    -   Visualize alerts related to the GDPR compliance on the _Overview_ and _Agents_ tabs.
    -   The _Ruleset_ tab has been updated to include GDPR filters on the _Rules_ subtab.
-   Brand-new Management tab - _Monitoring_ ([#490](https://github.com/wazuh/wazuh-kibana-app/pull/490)):
    -   Visualize your Wazuh cluster, both master and clients.
        -   Get the current cluster configuration.
        -   Nodes listing, sorting, searching, etc.
    -   Get a more in-depth cluster status thanks to the newly added [_Timelion_](https://www.elastic.co/guide/en/kibana/current/timelion.html) visualizations.
    -   The Detail view gives you a summary of the node's healthcheck.
-   Brand-new tab - _Dev tools_ ([#449](https://github.com/wazuh/wazuh-kibana-app/pull/449)):
    -   Find it on the top navbar, next to _Discover_.
    -   Execute Wazuh API requests directly from the app.
    -   This tab uses your currently selected API from _Settings_.
    -   You can type different API requests on the input window, select one with the cursor, and click on the Play button to execute it.
    -   You can also type comments on the input window.
-   More improvements for the _Manager/Ruleset_ tab ([#446](https://github.com/wazuh/wazuh-kibana-app/pull/446)):
    -   A new colour palette for regex, order and rule description arguments.
    -   Added return to List view on Ruleset button while on Detail view.
    -   Fixed line height on all table headers.
    -   Removed unused, old code from Ruleset controllers.
-   Added option on `config.yml` to enable/disable the `wazuh-monitoring` index ([#441](https://github.com/wazuh/wazuh-kibana-app/pull/441)):
    -   Configure the frequency time to generate new indices.
    -   The default frequency time has been increased to 1 hour.
    -   When disabled, useful metrics will appear on _Overview/General_ replacing the _Agent status_ visualization.
-   Added CSV exporting button to the app ([#431](https://github.com/wazuh/wazuh-kibana-app/pull/431)):
    -   Implemented new logic to fetch data from the Wazuh API and download it in CSV format.
    -   Currently available for the _Ruleset_, _Logs_ and _Groups_ sections on the _Manager_ tab and also the _Agents_ tab.
-   More refactoring to the app backend ([#439](https://github.com/wazuh/wazuh-kibana-app/pull/439)):
    -   Standardized error output from the server side.
    -   Drastically reduced the error management logic on the client side.
    -   Applied the _Facade_ pattern when importing/exporting modules.
    -   Deleted unused/deprecated/useless methods both from server and client side.
    -   Some optimizations to variable type usages.
-   Refactoring to Kibana filters management ([#452](https://github.com/wazuh/wazuh-kibana-app/pull/452) & [#459](https://github.com/wazuh/wazuh-kibana-app/pull/459)):
    -   Added new class to build queries from the base query.
    -   The filter management is being done on controllers instead of the `discover` directive.
    -   Now we are emitting specific events whenever we are fetching data or communicating to the `discover` directive.
    -   The number of useless requests to fetch data has been reduced.
    -   The synchronization actions are working as expected regardless the amount of data and/or the number of machine resources.
    -   Fixed several bugs about filter usage and transition to different app tabs.
-   Added confirmation message when the user deletes an API entry on _Settings/API_ ([#428](https://github.com/wazuh/wazuh-kibana-app/pull/428)).
-   Added support for filters on the _Manager/Logs_ tab when realtime is enabled ([#433](https://github.com/wazuh/wazuh-kibana-app/pull/433)).
-   Added more filter options to the Detail view on _Manager/Ruleset_ ([#434](https://github.com/wazuh/wazuh-kibana-app/pull/434)).

### Changed

-   Changed OSCAP visualization to avoid clipping issues with large agent names ([#429](https://github.com/wazuh/wazuh-kibana-app/pull/429)).
-   Now the related Rules or Decoders sections on _Manager/Ruleset_ will remain hidden if there isn't any data to show or while it's loading ([#434](https://github.com/wazuh/wazuh-kibana-app/pull/434)).
-   Added a 200ms delay when fetching iterable data from the Wazuh API ([#445](https://github.com/wazuh/wazuh-kibana-app/pull/445) & [#450](https://github.com/wazuh/wazuh-kibana-app/pull/450)).
-   Fixed several bugs related to Wazuh API timeout/cancelled requests ([#445](https://github.com/wazuh/wazuh-kibana-app/pull/445)).
-   Added `ENOTFOUND`, `EHOSTUNREACH`, `EINVAL`, `EAI_AGAIN` options for API URL parameter checking ([#463](https://github.com/wazuh/wazuh-kibana-app/pull/463)).
-   Now the _Settings/Extensions_ subtab won't appear unless there's at least one API inserted ([#465](https://github.com/wazuh/wazuh-kibana-app/pull/465)).
-   Now the index pattern selector on _Settings/Pattern_ will also refresh the known fields when changing it ([#477](https://github.com/wazuh/wazuh-kibana-app/pull/477)).
-   Changed the _Manager_ tab into _Management_ ([#490](https://github.com/wazuh/wazuh-kibana-app/pull/490)).

### Fixed

-   Fixed a bug where toggling extensions after deleting an API entry could lead into an error message ([#465](https://github.com/wazuh/wazuh-kibana-app/pull/465)).
-   Fixed some performance bugs on the `dataHandler` service ([#442](https://github.com/wazuh/wazuh-kibana-app/pull/442) & [#486](https://github.com/wazuh/wazuh-kibana-app/pull/442)).
-   Fixed a bug when loading the _Agents preview_ tab on Safari web browser ([#447](https://github.com/wazuh/wazuh-kibana-app/pull/447)).
-   Fixed a bug where a new extension (enabled by default) appears disabled when updating the app ([#456](https://github.com/wazuh/wazuh-kibana-app/pull/456)).
-   Fixed a bug where pressing the Enter key on the _Discover's_ tab search bar wasn't working properly ([#488](https://github.com/wazuh/wazuh-kibana-app/pull/488)).

### Removed

-   Removed the `rison` dependency from the `package.json` file ([#452](https://github.com/wazuh/wazuh-kibana-app/pull/452)).
-   Removed unused Elasticsearch request to avoid problems when there's no API inserted ([#460](https://github.com/wazuh/wazuh-kibana-app/pull/460)).

## Wazuh v3.2.1/v3.2.2 - Kibana v6.2.4 - Revision 390

### Added

-   Support for Wazuh v3.2.2.
-   Refactoring on visualizations use and management ([#397](https://github.com/wazuh/wazuh-kibana-app/pull/397)):
    -   Visualizations are no longer stored on an index, they're built and loaded on demand when needed to render the interface.
    -   Refactoring on the whole app source code to use the _import/export_ paradigm.
    -   Removed old functions and variables from the old visualization management logic.
    -   Removed cron task to clean remaining visualizations since it's no longer needed.
    -   Some Kibana functions and modules have been overridden in order to make this refactoring work.
        -   This change is not intrusive in any case.
-   New redesign for the _Manager/Ruleset_ tab ([#420](https://github.com/wazuh/wazuh-kibana-app/pull/420)):
    -   Rules and decoders list now divided into two different sections: _List view_ and _Detail view_.
    -   Removed old expandable tables to move the rule/decoder information into a new space.
    -   Enable different filters on the detail view for a better search on the list view.
    -   New table for related rules or decoders.
    -   And finally, a bunch of minor design enhancements to the whole app.
-   Added a copyright notice to the whole app source code ([#395](https://github.com/wazuh/wazuh-kibana-app/pull/395)).
-   Updated `.gitignore` with the _Node_ template ([#395](https://github.com/wazuh/wazuh-kibana-app/pull/395)).
-   Added new module to the `package.json` file, [`rison`](https://www.npmjs.com/package/rison) ([#404](https://github.com/wazuh/wazuh-kibana-app/pull/404)).
-   Added the `errorHandler` service to the blank screen scenario ([#413](https://github.com/wazuh/wazuh-kibana-app/pull/413)):
    -   Now the exact error message will be shown to the user, instead of raw JSON content.
-   Added new option on the `config.yml` file to disable the new X-Pack RBAC capabilities to filter index-patterns ([#417](https://github.com/wazuh/wazuh-kibana-app/pull/417)).

### Changed

-   Small minor enhancements to the user interface ([#396](https://github.com/wazuh/wazuh-kibana-app/pull/396)):
    -   Reduced Wazuh app logo size.
    -   Changed buttons text to not use all-capitalized letters.
    -   Minor typos found in the HTML/CSS code have been fixed.
-   Now the app log stores the package revision ([#417](https://github.com/wazuh/wazuh-kibana-app/pull/417)).

### Fixed

-   Fixed bug where the _Agents_ tab didn't preserve the filters after reloading the page ([#404](https://github.com/wazuh/wazuh-kibana-app/pull/404)).
-   Fixed a bug when using X-Pack that sometimes threw an error of false _"Not enough privileges"_ scenario ([#415](https://github.com/wazuh/wazuh-kibana-app/pull/415)).
-   Fixed a bug where the Kibana Discover auto-refresh functionality was still working when viewing the _Agent configuration_ tab ([#419](https://github.com/wazuh/wazuh-kibana-app/pull/419)).

## Wazuh v3.2.1 - Kibana v6.2.4 - Revision 389

### Changed

-   Changed severity and verbosity to some log messages ([#412](https://github.com/wazuh/wazuh-kibana-app/pull/412)).

### Fixed

-   Fixed a bug when using the X-Pack plugin without security capabilities enabled ([#403](https://github.com/wazuh/wazuh-kibana-app/pull/403)).
-   Fixed a bug when the app was trying to create `wazuh-monitoring` indices without checking the existence of the proper template ([#412](https://github.com/wazuh/wazuh-kibana-app/pull/412)).

## Wazuh v3.2.1 - Kibana v6.2.4 - Revision 388

### Added

-   Support for Elastic Stack v6.2.4.
-   App server fully refactored ([#360](https://github.com/wazuh/wazuh-kibana-app/pull/360)):
    -   Added new classes, reduced the amount of code, removed unused functions, and several optimizations.
    -   Now the app follows a more ES6 code style on multiple modules.
    -   _Overview/Agents_ visualizations have been ordered into separated files and folders.
    -   Now the app can use the default index defined on the `/ect/kibana/kibana.yml` file.
    -   Better error handling for the visualizations directive.
    -   Added a cron job to delete remaining visualizations on the `.kibana` index if so.
    -   Also, we've added some changes when using the X-Pack plugin:
        -   Better management of users and roles in order to use the app capabilities.
        -   Prevents app loading if the currently logged user has no access to any index pattern.
-   Added the `errorHandler` service to the `dataHandler` factory ([#340](https://github.com/wazuh/wazuh-kibana-app/pull/340)).
-   Added Syscollector section to _Manager/Agents Configuration_ tabs ([#359](https://github.com/wazuh/wazuh-kibana-app/pull/359)).
-   Added `cluster.name` field to the `wazuh-monitoring` index ([#377](https://github.com/wazuh/wazuh-kibana-app/pull/377)).

### Changed

-   Increased the query size when fetching the index pattern list ([#339](https://github.com/wazuh/wazuh-kibana-app/pull/339)).
-   Changed active colour for all app tables ([#347](https://github.com/wazuh/wazuh-kibana-app/pull/347)).
-   Changed validation regex to accept URLs with non-numeric format ([#353](https://github.com/wazuh/wazuh-kibana-app/pull/353)).
-   Changed visualization removal cron task to avoid excessive log messages when there weren't removed visualizations ([#361](https://github.com/wazuh/wazuh-kibana-app/pull/361)).
-   Changed filters comparison for a safer access ([#383](https://github.com/wazuh/wazuh-kibana-app/pull/383)).
-   Removed some `server.log` messages to avoid performance errors ([#384](https://github.com/wazuh/wazuh-kibana-app/pull/384)).
-   Changed the way of handling the index patterns list ([#360](https://github.com/wazuh/wazuh-kibana-app/pull/360)).
-   Rewritten some false error-level logs to just information-level ones ([#360](https://github.com/wazuh/wazuh-kibana-app/pull/360)).
-   Changed some files from JSON to CommonJS for performance improvements ([#360](https://github.com/wazuh/wazuh-kibana-app/pull/360)).
-   Replaced some code on the `kibana-discover` directive with a much cleaner statement to avoid issues on the _Agents_ tab ([#394](https://github.com/wazuh/wazuh-kibana-app/pull/394)).

### Fixed

-   Fixed a bug where several `agent.id` filters were created at the same time when navigating between _Agents_ and _Groups_ with different selected agents ([#342](https://github.com/wazuh/wazuh-kibana-app/pull/342)).
-   Fixed logic on the index-pattern selector which wasn't showing the currently selected pattern the very first time a user opened the app ([#345](https://github.com/wazuh/wazuh-kibana-app/pull/345)).
-   Fixed a bug on the `errorHandler` service who was preventing a proper output of some Elastic-related backend error messages ([#346](https://github.com/wazuh/wazuh-kibana-app/pull/346)).
-   Fixed panels flickering in the _Settings_ tab ([#348](https://github.com/wazuh/wazuh-kibana-app/pull/348)).
-   Fixed a bug in the shards and replicas settings when the user sets the value to zero (0) ([#358](https://github.com/wazuh/wazuh-kibana-app/pull/358)).
-   Fixed several bugs related to the upgrade process from Wazuh 2.x to the new refactored server ([#363](https://github.com/wazuh/wazuh-kibana-app/pull/363)).
-   Fixed a bug in _Discover/Agents VirusTotal_ tabs to avoid conflicts with the `agent.name` field ([#379](https://github.com/wazuh/wazuh-kibana-app/pull/379)).
-   Fixed a bug on the implicit filter in _Discover/Agents PCI_ tabs ([#393](https://github.com/wazuh/wazuh-kibana-app/pull/393)).

### Removed

-   Removed clear API password on `checkPattern` response ([#339](https://github.com/wazuh/wazuh-kibana-app/pull/339)).
-   Removed old dashboard visualizations to reduce loading times ([#360](https://github.com/wazuh/wazuh-kibana-app/pull/360)).
-   Removed some unused dependencies due to the server refactoring ([#360](https://github.com/wazuh/wazuh-kibana-app/pull/360)).
-   Removed completely `metricService` from the app ([#389](https://github.com/wazuh/wazuh-kibana-app/pull/389)).

## Wazuh v3.2.1 - Kibana v6.2.2/v6.2.3 - Revision 387

### Added

-   New logging system ([#307](https://github.com/wazuh/wazuh-kibana-app/pull/307)):
    -   New module implemented to write app logs.
    -   Now a trace is stored every time the app is re/started.
    -   Currently, the `initialize.js` and `monitoring.js` files work with this system.
    -   Note: the logs will live under `/var/log/wazuh/wazuhapp.log` on Linux systems, on Windows systems they will live under `kibana/plugins/`. It rotates the log whenever it reaches 100MB.
-   Better cookies handling ([#308](https://github.com/wazuh/wazuh-kibana-app/pull/308)):
    -   New field on the `.wazuh-version` index to store the last time the Kibana server was restarted.
    -   This is used to check if the cookies have consistency with the current server status.
    -   Now the app is clever and takes decisions depending on new consistency checks.
-   New design for the _Agents/Configuration_ tab ([#310](https://github.com/wazuh/wazuh-kibana-app/pull/310)):
    -   The style is the same as the _Manager/Configuration_ tab.
    -   Added two more sections: CIS-CAT and Commands ([#315](https://github.com/wazuh/wazuh-kibana-app/pull/315)).
    -   Added a new card that will appear when there's no group configuration at all ([#323](https://github.com/wazuh/wazuh-kibana-app/pull/323)).
-   Added _"group"_ column on the agents list in _Agents_ ([#312](https://github.com/wazuh/wazuh-kibana-app/pull/312)):
    -   If you click on the group, it will redirect the user to the specified group in _Manager/Groups_.
-   New option for the `config.yml` file, `ip.selector` ([#313](https://github.com/wazuh/wazuh-kibana-app/pull/313)):
    -   Define if the app will show or not the index pattern selector on the top navbar.
    -   This setting is set to `true` by default.
-   More CSS cleanup and reordering ([#315](https://github.com/wazuh/wazuh-kibana-app/pull/315)):
    -   New `typography.less` file.
    -   New `layout.less` file.
    -   Removed `cleaned.less` file.
    -   Reordering and cleaning of existing CSS files, including removal of unused classes, renaming, and more.
    -   The _Settings_ tab has been refactored to correct some visual errors with some card components.
    -   Small refactoring to some components from _Manager/Ruleset_ ([#323](https://github.com/wazuh/wazuh-kibana-app/pull/323)).
-   New design for the top navbar ([#326](https://github.com/wazuh/wazuh-kibana-app/pull/326)):
    -   Cleaned and refactored code
    -   Revamped design, smaller and with minor details to follow the rest of Wazuh app guidelines.
-   New design for the wz-chip component to follow the new Wazuh app guidelines ([#323](https://github.com/wazuh/wazuh-kibana-app/pull/323)).
-   Added more descriptive error messages when the user inserts bad credentials on the _Add new API_ form in the _Settings_ tab ([#331](https://github.com/wazuh/wazuh-kibana-app/pull/331)).
-   Added a new CSS class to truncate overflowing text on tables and metric ribbons ([#332](https://github.com/wazuh/wazuh-kibana-app/pull/332)).
-   Support for Elastic Stack v6.2.2/v6.2.3.

### Changed

-   Improved the initialization system ([#317](https://github.com/wazuh/wazuh-kibana-app/pull/317)):
    -   Now the app will re-create the index-pattern if the user deletes the currently used by the Wazuh app.
    -   The fieldset is now automatically refreshed if the app detects mismatches.
    -   Now every index-pattern is dynamically formatted (for example, to enable the URLs in the _Vulnerabilities_ tab).
    -   Some code refactoring for a better handling of possible use cases.
    -   And the best thing, it's no longer needed to insert the sample alert!
-   Improvements and changes to index-patterns ([#320](https://github.com/wazuh/wazuh-kibana-app/pull/320) & [#333](https://github.com/wazuh/wazuh-kibana-app/pull/333)):
    -   Added a new route, `/get-list`, to fetch the index pattern list.
    -   Removed and changed several functions for a proper management of index-patterns.
    -   Improved the compatibility with user-created index-patterns, known to have unpredictable IDs.
    -   Now the app properly redirects to `/blank-screen` if the length of the index patterns list is 0.
    -   Ignored custom index patterns with auto-generated ID on the initialization process.
        -   Now it uses the value set on the `config.yml` file.
    -   If the index pattern is no longer available, the cookie will be overwritten.
-   Improvements to the monitoring module ([#322](https://github.com/wazuh/wazuh-kibana-app/pull/322)):
    -   Minor refactoring to the whole module.
    -   Now the `wazuh-monitoring` index pattern is regenerated if it's missing.
    -   And the best thing, it's no longer needed to insert the monitoring template!
-   Now the app health check system only checks if the API and app have the same `major.minor` version ([#311](https://github.com/wazuh/wazuh-kibana-app/pull/311)):
    -   Previously, the API and app had to be on the same `major.minor.patch` version.
-   Adjusted space between title and value in some cards showing Manager or Agent configurations ([#315](https://github.com/wazuh/wazuh-kibana-app/pull/315)).
-   Changed red and green colours to more saturated ones, following Kibana style ([#315](https://github.com/wazuh/wazuh-kibana-app/pull/315)).

### Fixed

-   Fixed bug in Firefox browser who was not properly showing the tables with the scroll pagination functionality ([#314](https://github.com/wazuh/wazuh-kibana-app/pull/314)).
-   Fixed bug where visualizations weren't being destroyed due to ongoing renderization processes ([#316](https://github.com/wazuh/wazuh-kibana-app/pull/316)).
-   Fixed several UI bugs for a better consistency and usability ([#318](https://github.com/wazuh/wazuh-kibana-app/pull/318)).
-   Fixed an error where the initial index-pattern was not loaded properly the very first time you enter the app ([#328](https://github.com/wazuh/wazuh-kibana-app/pull/328)).
-   Fixed an error message that appeared whenever the app was not able to found the `wazuh-monitoring` index pattern ([#328](https://github.com/wazuh/wazuh-kibana-app/pull/328)).

## Wazuh v3.2.1 - Kibana v6.2.2 - Revision 386

### Added

-   New design for the _Manager/Groups_ tab ([#295](https://github.com/wazuh/wazuh-kibana-app/pull/295)).
-   New design for the _Manager/Configuration_ tab ([#297](https://github.com/wazuh/wazuh-kibana-app/pull/297)).
-   New design of agents statistics for the _Agents_ tab ([#299](https://github.com/wazuh/wazuh-kibana-app/pull/299)).
-   Added information ribbon into _Overview/Agent SCAP_ tabs ([#303](https://github.com/wazuh/wazuh-kibana-app/pull/303)).
-   Added information ribbon into _Overview/Agent VirusTotal_ tabs ([#306](https://github.com/wazuh/wazuh-kibana-app/pull/306)).
-   Added information ribbon into _Overview AWS_ tab ([#306](https://github.com/wazuh/wazuh-kibana-app/pull/306)).

### Changed

-   Refactoring of HTML and CSS code throughout the whole Wazuh app ([#294](https://github.com/wazuh/wazuh-kibana-app/pull/294), [#302](https://github.com/wazuh/wazuh-kibana-app/pull/302) & [#305](https://github.com/wazuh/wazuh-kibana-app/pull/305)):
    -   A big milestone for the project was finally achieved with this refactoring.
    -   We've removed the Bootstrap dependency from the `package.json` file.
    -   We've removed and merged many duplicated rules.
    -   We've removed HTML and `angular-md` overriding rules. Now we have more own-made classes to avoid undesired results on the UI.
    -   Also, this update brings tons of minor bugfixes related to weird HTML code.
-   Wazuh app visualizations reviewed ([#301](https://github.com/wazuh/wazuh-kibana-app/pull/301)):
    -   The number of used buckets has been limited since most of the table visualizations were surpassing acceptable limits.
    -   Some visualizations have been checked to see if they make complete sense on what they mean to show to the user.
-   Modified some app components for better follow-up of Kibana guidelines ([#290](https://github.com/wazuh/wazuh-kibana-app/pull/290) & [#297](https://github.com/wazuh/wazuh-kibana-app/pull/297)).
    -   Also, some elements were modified on the _Discover_ tab in order to correct some mismatches.

### Fixed

-   Adjusted information ribbon in _Agents/General_ for large OS names ([#290](https://github.com/wazuh/wazuh-kibana-app/pull/290) & [#294](https://github.com/wazuh/wazuh-kibana-app/pull/294)).
-   Fixed unsafe array access on the visualization directive when going directly into _Manager/Ruleset/Decoders_ ([#293](https://github.com/wazuh/wazuh-kibana-app/pull/293)).
-   Fixed a bug where navigating between agents in the _Agents_ tab was generating duplicated `agent.id` implicit filters ([#296](https://github.com/wazuh/wazuh-kibana-app/pull/296)).
-   Fixed a bug where navigating between different tabs from _Overview_ or _Agents_ while being on the _Discover_ sub-tab was causing data loss in metric watchers ([#298](https://github.com/wazuh/wazuh-kibana-app/pull/298)).
-   Fixed incorrect visualization of the rule level on _Manager/Ruleset/Rules_ when the rule level is zero (0) ([#298](https://github.com/wazuh/wazuh-kibana-app/pull/298)).

### Removed

-   Removed almost every `md-tooltip` component from the whole app ([#305](https://github.com/wazuh/wazuh-kibana-app/pull/305)).
-   Removed unused images from the `img` folder ([#305](https://github.com/wazuh/wazuh-kibana-app/pull/305)).

## Wazuh v3.2.1 - Kibana v6.2.2 - Revision 385

### Added

-   Support for Wazuh v3.2.1.
-   Brand-new first redesign for the app user interface ([#278](https://github.com/wazuh/wazuh-kibana-app/pull/278)):
    -   This is the very first iteration of a _work-in-progress_ UX redesign for the Wazuh app.
    -   The overall interface has been refreshed, removing some unnecessary colours and shadow effects.
    -   The metric visualizations have been replaced by an information ribbon under the filter search bar, reducing the amount of space they occupied.
        -   A new service was implemented for a proper handling of the metric visualizations watchers ([#280](https://github.com/wazuh/wazuh-kibana-app/pull/280)).
    -   The rest of the app visualizations now have a new, more detailed card design.
-   New shards and replicas settings to the `config.yml` file ([#277](https://github.com/wazuh/wazuh-kibana-app/pull/277)):
    -   Now you can apply custom values to the shards and replicas for the `.wazuh` and `.wazuh-version` indices.
    -   This feature only works before the installation process. If you modify these settings after installing the app, they won't be applied at all.

### Changed

-   Now clicking again on the _Groups_ tab on _Manager_ will properly reload the tab and redirect to the beginning ([#274](https://github.com/wazuh/wazuh-kibana-app/pull/274)).
-   Now the visualizations only use the `vis-id` attribute for loading them ([#275](https://github.com/wazuh/wazuh-kibana-app/pull/275)).
-   The colours from the toast messages have been replaced to follow the Elastic 6 guidelines ([#286](https://github.com/wazuh/wazuh-kibana-app/pull/286)).

### Fixed

-   Fixed wrong data flow on _Agents/General_ when coming from and going to the _Groups_ tab ([#273](https://github.com/wazuh/wazuh-kibana-app/pull/273)).
-   Fixed sorting on tables, now they use the sorting functionality provided by the Wazuh API ([#274](https://github.com/wazuh/wazuh-kibana-app/pull/274)).
-   Fixed column width issues on some tables ([#274](https://github.com/wazuh/wazuh-kibana-app/pull/274)).
-   Fixed bug in the _Agent configuration_ JSON viewer who didn't properly show the full group configuration ([#276](https://github.com/wazuh/wazuh-kibana-app/pull/276)).
-   Fixed excessive loading time from some Audit visualizations ([#278](https://github.com/wazuh/wazuh-kibana-app/pull/278)).
-   Fixed Play/Pause button in timepicker's auto-refresh ([#281](https://github.com/wazuh/wazuh-kibana-app/pull/281)).
-   Fixed unusual scenario on visualization directive where sometimes there was duplicated implicit filters when doing a search ([#283](https://github.com/wazuh/wazuh-kibana-app/pull/283)).
-   Fixed some _Overview Audit_ visualizations who were not working properly ([#285](https://github.com/wazuh/wazuh-kibana-app/pull/285)).

### Removed

-   Deleted the `id` attribute from all the app visualizations ([#275](https://github.com/wazuh/wazuh-kibana-app/pull/275)).

## Wazuh v3.2.0 - Kibana v6.2.2 - Revision 384

### Added

-   New directives for the Wazuh app: `wz-table`, `wz-table-header` and `wz-search-bar` ([#263](https://github.com/wazuh/wazuh-kibana-app/pull/263)):
    -   Maintainable and reusable components for a better-structured app.
    -   Several files have been changed, renamed and moved to new folders, following _best practices_.
    -   The progress bar is now within its proper directive ([#266](https://github.com/wazuh/wazuh-kibana-app/pull/266)).
    -   Minor typos and refactoring changes to the new directives.
-   Support for Elastic Stack v6.2.2.

### Changed

-   App buttons have been refactored. Unified CSS and HTML for buttons, providing the same structure for them ([#269](https://github.com/wazuh/wazuh-kibana-app/pull/269)).
-   The API list on Settings now shows the latest inserted API at the beginning of the list ([#261](https://github.com/wazuh/wazuh-kibana-app/pull/261)).
-   The check for the currently applied pattern has been improved, providing clever handling of Elasticsearch errors ([#271](https://github.com/wazuh/wazuh-kibana-app/pull/271)).
-   Now on _Settings_, when the Add or Edit API form is active, if you press the other button, it will make the previous one disappear, getting a clearer interface ([#9df1e31](https://github.com/wazuh/wazuh-kibana-app/commit/9df1e317903edf01c81eba068da6d20a8a1ea7c2)).

### Fixed

-   Fixed visualizations directive to properly load the _Manager/Ruleset_ visualizations ([#262](https://github.com/wazuh/wazuh-kibana-app/pull/262)).
-   Fixed a bug where the classic extensions were not affected by the settings of the `config.yml` file ([#266](https://github.com/wazuh/wazuh-kibana-app/pull/266)).
-   Fixed minor CSS bugs from the conversion to directives to some components ([#266](https://github.com/wazuh/wazuh-kibana-app/pull/266)).
-   Fixed bug in the tables directive when accessing a member it doesn't exist ([#266](https://github.com/wazuh/wazuh-kibana-app/pull/266)).
-   Fixed browser console log error when clicking the Wazuh logo on the app ([#6647fbc](https://github.com/wazuh/wazuh-kibana-app/commit/6647fbc051c2bf69df7df6e247b2b2f46963f194)).

### Removed

-   Removed the `kbn-dis` directive from _Manager/Ruleset_ ([#262](https://github.com/wazuh/wazuh-kibana-app/pull/262)).
-   Removed the `filters.js` and `kibana_fields_file.json` files ([#263](https://github.com/wazuh/wazuh-kibana-app/pull/263)).
-   Removed the `implicitFilters` service ([#270](https://github.com/wazuh/wazuh-kibana-app/pull/270)).
-   Removed visualizations loading status trace from controllers and visualization directive ([#270](https://github.com/wazuh/wazuh-kibana-app/pull/270)).

## Wazuh v3.2.0 - Kibana v6.2.1 - Revision 383

### Added

-   Support for Wazuh 3.2.0.
-   Compatibility with Kibana 6.1.0 to Kibana 6.2.1.
-   New tab for vulnerability detector alerts.

### Changed

-   The app now shows the index pattern selector only if the list length is greater than 1.
    -   If it's exactly 1 shows the index pattern without a selector.
-   Now the index pattern selector only shows the compatible ones.
    -   It's no longer possible to select the `wazuh-monitoring` index pattern.
-   Updated Bootstrap to 3.3.7.
-   Improved filter propagation between Discover and the visualizations.
-   Replaced the login route name from /login to /wlogin to avoid conflict with X-Pack own login route.

### Fixed

-   Several CSS bugfixes for better compatibility with Kibana 6.2.1.
-   Some variables changed for adapting new Wazuh API requests.
-   Better error handling for some Elastic-related messages.
-   Fixed browser console error from top-menu directive.
-   Removed undesired md-divider from Manager/Logs.
-   Adjusted the width of a column in Manager/Logs to avoid overflow issues with the text.
-   Fixed a wrong situation with the visualizations when we refresh the Manager/Rules tab.

### Removed

-   Removed the `travis.yml` file.

## Wazuh v3.1.0 - Kibana v6.1.3 - Revision 380

### Added

-   Support for Wazuh 3.1.0.
-   Compatibility with Kibana 6.1.3.
-   New error handler for better app errors reporting.
-   A new extension for Amazon Web Services alerts.
-   A new extension for VirusTotal alerts.
-   New agent configuration tab:
    -   Visualize the current group configuration for the currently selected agent on the app.
    -   Navigate through the different tabs to see which configuration is being used.
    -   Check the synchronization status for the configuration.
    -   View the current group of the agent and click on it to go to the Groups tab.
-   New initial health check for checking some app components.
-   New YAML config file:
    -   Define the initial index pattern.
    -   Define specific checks for the healthcheck.
    -   Define the default extensions when adding new APIs.
-   New index pattern selector dropdown on the top navbar.
    -   The app will reload applying the new index pattern.
-   Added new icons for some sections of the app.

### Changed

-   New visualizations loader, with much better performance.
-   Improved reindex process for the .wazuh index when upgrading from a 2.x-5.x version.
-   Adding 365 days expiring time to the cookies.
-   Change default behaviour for the config file. Now everything is commented with default values.
    -   You need to edit the file, remove the comment mark and apply the desired value.
-   Completely redesigned the manager configuration tab.
-   Completely redesigned the groups tab.
-   App tables have now unified CSS classes.

### Fixed

-   Play real-time button has been fixed.
-   Preventing duplicate APIs from feeding the wazuh-monitoring index.
-   Fixing the check manager connection button.
-   Fixing the extensions settings so they are preserved over time.
-   Much more error handling messages in all the tabs.
-   Fixed OS filters in agents list.
-   Fixed autocomplete lists in the agents, rules and decoders list so they properly scroll.
-   Many styles bugfixes for the different browsers.
-   Reviewed and fixed some visualizations not showing accurate information.

### Removed

-   Removed index pattern configuration from the `package.json` file.
-   Removed unnecessary dependencies from the `package.json` file.

## Wazuh v3.0.0 - Kibana v6.1.0 - Revision 371

### Added

-   You can configure the initial index-pattern used by the plugin in the initialPattern variable of the app's package.json.
-   Auto `.wazuh` reindex from Wazuh 2.x - Kibana 5.x to Wazuh 3.x - Kibana 6.x.
    -   The API credentials will be automatically migrated to the new installation.
-   Dynamically changed the index-pattern used by going to the Settings -> Pattern tab.
    -   Wazuh alerts compatibility auto detection.
-   New loader for visualizations.
-   Better performance: now the tabs use the same Discover tab, only changing the current filters.
-   New Groups tab.
    -   Now you can check your group configuration (search its agents and configuration files).
-   The Logs tab has been improved.
    -   You can sort by field and the view has been improved.
-   Achieved a clearer interface with implicit filters per tab showed as unremovable chips.

### Changed

-   Dynamically creating .kibana index if necessary.
-   Better integration with Kibana Discover.
-   Visualizations loaded at initialization time.
-   New sync system to wait for Elasticsearch JS.
-   Decoupling selected API and pattern from backend and moved to the client side.

## Wazuh v2.1.0 - Kibana v5.6.1 - Revision 345

### Added

-   Loading icon while Wazuh loads the visualizations.
-   Add/Delete/Restart agents.
-   OS agent filter

### Changed

-   Using genericReq when possible.

## Wazuh v2.0.1 - Kibana v5.5.1 - Revision 339

### Changed

-   New index in Elasticsearch to save Wazuh set up configuration
-   Short URL's is now supported
-   A native base path from kibana.yml is now supported

### Fixed

-   Search bar across panels now support parenthesis grouping
-   Several CSS fixes for IE browser<|MERGE_RESOLUTION|>--- conflicted
+++ resolved
@@ -27,12 +27,8 @@
 -   Redesigned the _Overview > Amazon AWS_ tab, using more meaningful visualizations for a better overall view of your agents' status ([#903](https://github.com/wazuh/wazuh-kibana-app/pull/903)).
 -   Redesigned the _Overview/Agents > Vulnerabilities_ tab, using more meaningful visualizations for a better overall view of your agents' status ([#954](https://github.com/wazuh/wazuh-kibana-app/pull/954)).
 -   Now everytime the user enters the _Settings_ tab, the API connection will be automatically checked ([#971](https://github.com/wazuh/wazuh-kibana-app/pull/971)).
-<<<<<<< HEAD
--   Added a new Angular.js directive named `wz-config-viewer` for viewing JSON/XML content ([]()).
-=======
 -   Added a node selector for _Management > Logs_ section when Wazuh cluster is enabled ([#980](https://github.com/wazuh/wazuh-kibana-app/pull/980)).
 -   Added a group selector for _Agents_ section ([#995](https://github.com/wazuh/wazuh-kibana-app/pull/995)).
->>>>>>> 15786850
 
 ### Changed
 
