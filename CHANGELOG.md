--- conflicted
+++ resolved
@@ -10,12 +10,8 @@
 
 ### Changed
 
-<<<<<<< HEAD
-- Changed the word Manager to Wazuh server from the phrases that appeared in "Deploy a new agent". [#4239](https://github.com/wazuh/wazuh-kibana-app/pull/4239)
-- The two graphs, the lists and the select were centered. The font size was also corrected to the same used in the table. [#4254](https://github.com/wazuh/wazuh-kibana-app/pull/4254)
-=======
 - Changed the reference from Manager to Wazuh server in the guide to deploy a new agent [#4239](https://github.com/wazuh/wazuh-kibana-app/pull/4239)
->>>>>>> ad2c9c41
+- Changed styles in visualizations. [#4254](https://github.com/wazuh/wazuh-kibana-app/pull/4254)
 
 ### Fixed
 
