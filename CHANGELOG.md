--- conflicted
+++ resolved
@@ -2,15 +2,12 @@
 
 All notable changes to the Wazuh app project will be documented in this file.
 
-<<<<<<< HEAD
-=======
 ## Wazuh v4.13.0 - OpenSearch Dashboards 2.19.1 - Revision 00
 
 ### Added
 
 - Support for Wazuh 4.13.0
 
->>>>>>> 569b906f
 ## Wazuh v4.12.0 - OpenSearch Dashboards 2.19.1 - Revision 00
 
 ### Added
