--- conflicted
+++ resolved
@@ -2,24 +2,13 @@
 
 All notable changes to the Wazuh app project will be documented in this file.
 
-<<<<<<< HEAD
-## Wazuh v4.0.3 - Kibana v7.9.1, v7.9.2, v7.9.3, 7.10.0 , 7.10.1 - Revision 4101
+## Wazuh v4.1.0 - Kibana 7.10.0 , 7.10.2 - Revision 4101
 
 ### Changed
 
 - Support new fields of Windows Registry at FIM inventory panel [#2679](https://github.com/wazuh/wazuh-kibana-app/issues/2679)
 
-## Wazuh v4.0.3 - Kibana v7.9.1, v7.9.2, v7.9.3, 7.10.0 , 7.10.1 - Revision 4016
-
-### Fixed
-
-- Fixed Wazuh menu and agent menu for Solaris agents [#2773](https://github.com/wazuh/wazuh-kibana-app/issues/2773) [#2725](https://github.com/wazuh/wazuh-kibana-app/issues/2725)
-- Fixed wrong shards and replicas for statistics indices and also fixed wrong prefix for monitoring indices [#2732](https://github.com/wazuh/wazuh-kibana-app/issues/2732)
-
-## Wazuh v4.0.3 - Kibana v7.9.1, v7.9.2, v7.9.3 - Revision 4015
-=======
 ## Wazuh v4.0.4 - Kibana 7.10.0 , 7.10.2 - Revision 4016
->>>>>>> ee9c1cd2
 
 ### Added
 
