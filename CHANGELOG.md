# Change Log

All notable changes to the Wazuh app project will be documented in this file.

## Wazuh v4.5.0 - OpenSearch Dashboards 2.6.0 - Revision 4500

### Added

- Added rel="noopener noreferrer" in documentation links. [#5197](https://github.com/wazuh/wazuh-kibana-app/pull/5197) [#5274](https://github.com/wazuh/wazuh-kibana-app/pull/5274) [#5298](https://github.com/wazuh/wazuh-kibana-app/pull/5298) [#5409](https://github.com/wazuh/wazuh-kibana-app/pull/5409)
- Added `ignore` and `restrict` options to Syslog configuration. [#5203](https://github.com/wazuh/wazuh-kibana-app/pull/5203)
- Added the `extensions.github` and `extensions.office` settings to the default configuration file [#5376](https://github.com/wazuh/wazuh-kibana-app/pull/5376)
- Added new global error treatment (client-side) [#4163](https://github.com/wazuh/wazuh-kibana-app/pull/4163)
- Added a description to step 3 of the deploy a new agent section. [#5419](https://github.com/wazuh/wazuh-kibana-app/pull/5419)
- Added a title to the agent name input of the deploy a new agent section. [#5429](https://github.com/wazuh/wazuh-kibana-app/pull/5429)
- Added callout below the agent name entry of the deploy a new agent section. [#5429](https://github.com/wazuh/wazuh-kibana-app/pull/5429)
- Added new CLI to generate API data from specification file [#5519](https://github.com/wazuh/wazuh-kibana-app/pull/5519)

### Changed

- Changed of regular expression in RBAC. [#5201](https://github.com/wazuh/wazuh-kibana-app/pull/5201)
- Migrate the timeFilter, metaFields, maxBuckets health checks inside the pattern check. [#5384](https://github.com/wazuh/wazuh-kibana-app/pull/5384)
- Changed the title to step 3 of the deploy a new agent section. [#5419](https://github.com/wazuh/wazuh-kibana-app/pull/5419)
- Changed the title of step 3 of the deploy a new agent section. [#5429](https://github.com/wazuh/wazuh-kibana-app/pull/5429)
- Changed the description of step 3 of the deploy a new agent section. [#5429](https://github.com/wazuh/wazuh-kibana-app/pull/5429)
- Changed the placeholder of the agent name input of the deploy a new agent section. [#5429](https://github.com/wazuh/wazuh-kibana-app/pull/5429)
- Changed the query to search for an agent in `management/configuration`. [#5485](https://github.com/wazuh/wazuh-kibana-app/pull/5485)
- Changed the search bar in management/log to the one used in the rest of the app. [#5476](https://github.com/wazuh/wazuh-kibana-app/pull/5476)


### Fixed

- Fixed trailing hyphen character for OS value in the list of agents [#4828](https://github.com/wazuh/wazuh-kibana-app/pull/4828)
- Fixed an issue that caused incorrect visualization of IPv6 addresses ([#4909](https://github.com/wazuh/wazuh-kibana-app/pull/4909)).
- Fixed several typos in the code, by @jctello [#4911](https://github.com/wazuh/wazuh-kibana-app/pull/4911)
- Fixed the display of more than one protocol in the Global configuration section [#4917](https://github.com/wazuh/wazuh-kibana-app/pull/4917)
- Handling endpoint response was done when there is no data to show [#4918](https://github.com/wazuh/wazuh-kibana-app/pull/4918)
- Fixed references to Elasticsearch in Wazuh-stack plugin [4894](https://github.com/wazuh/wazuh-kibana-app/pull/4894)
- Fixed the 2 errors that appeared in console in Settings>Configuration section. [#5135](https://github.com/wazuh/wazuh-kibana-app/pull/5135)
- Fixed the GitHub and Office 365 module visibility configuration for each API host was not kept when changing/upgrading the plugin [#5376](https://github.com/wazuh/wazuh-kibana-app/pull/5376)
- Fixed the GitHub and Office 365 modules appear in the main menu when they were not configured [#5376](https://github.com/wazuh/wazuh-kibana-app/pull/5376)
- Fixed TypeError in FIM Inventory using new error handler [#5364](https://github.com/wazuh/wazuh-kibana-app/pull/5364)
- Fixed error when using invalid group configuration [#5423](https://github.com/wazuh/wazuh-kibana-app/pull/5423)
- Fixed repeated requests in inventory data and configurations of an agent. [#5460](https://github.com/wazuh/wazuh-kibana-app/pull/5460)
- Fixed repeated requests in the group table when adding a group or refreshing the table [#5465](https://github.com/wazuh/wazuh-kibana-app/pull/5465)
- Fixed an error in the request body suggestions of API Console [#5521](https://github.com/wazuh/wazuh-kibana-app/pull/5521)

### Removed

- Removed deprecated request and code in agent's view [#5451](https://github.com/wazuh/wazuh-kibana-app/pull/5451)
- Removed unnecessary dashboard queries caused by the deploy agent view. [#5453](https://github.com/wazuh/wazuh-kibana-app/pull/5453)
- Removed repeated and unnecessary requests in security section. [#5500](https://github.com/wazuh/wazuh-kibana-app/pull/5500)
<<<<<<< HEAD
- Removed scripts to generate API data from live Wazuh manager [#5519](https://github.com/wazuh/wazuh-kibana-app/pull/5519)
=======
- Removed pretty parameter from cron job requests. [#5532](https://github.com/wazuh/wazuh-kibana-app/pull/5532)
- Removed unnecessary requests in `Management/Status` section. [#5528](https://github.com/wazuh/wazuh-kibana-app/pull/5528)

### Removed

- Removed obsolete code that caused duplicate requests to the api in `Management`. [#5485](https://github.com/wazuh/wazuh-kibana-app/pull/5485)
>>>>>>> 13984520

## Wazuh v4.4.3 - OpenSearch Dashboards 2.6.0 - Revision 01

### Added

- Support for Wazuh 4.4.3

### Fixed

- Fixed command to install the macOS agent on the agent wizard [#5481](https://github.com/wazuh/wazuh-kibana-app/pull/5481) [#5484](https://github.com/wazuh/wazuh-kibana-app/pull/5484)
- Fixed command to start the macOS agent on the agent wizard [#5470](https://github.com/wazuh/wazuh-kibana-app/pull/5470)

## Wazuh v4.4.2 - OpenSearch Dashboards 2.6.0 - Revision 01

### Added

- Support for Wazuh 4.4.2

### Fixed

- Fixed a problem in the backend service to get the plugin configuration [#5428](https://github.com/wazuh/wazuh-kibana-app/pull/5428) [#5432](https://github.com/wazuh/wazuh-kibana-app/pull/5432)

## Wazuh v4.4.1 - OpenSearch Dashboards 2.6.0 - Revision 01

### Fixed

- Fixed the search in the agent inventory data tables [#5196](https://github.com/wazuh/wazuh-kibana-app/pull/5196)
- Fixed `Top 5 users` table overflow in `FIM::Dashboard` [#5334](https://github.com/wazuh/wazuh-kibana-app/pull/5334)
- Fixed a visual error in the 'About' section. [#5337](https://github.com/wazuh/wazuh-kibana-app/pull/5337)
- Fixed the `Anomaly and malware detection` link. [#5329](https://github.com/wazuh/wazuh-kibana-app/pull/5329)
- Fixed the problem that did not allow closing the time picker when the button was clicked again in `Agents` and `Management/Statistics`. [#5341](https://github.com/wazuh/wazuh-kibana-app/pull/5341)

## Wazuh v4.4.0 - OpenSearch Dashboards 2.4.0 - Revision 06

### Added

- Added the option to sort by the agent's count in the group table. [#4323](https://github.com/wazuh/wazuh-kibana-app/pull/4323)
- Added agent synchronization status in the agent module. [#3874](https://github.com/wazuh/wazuh-kibana-app/pull/3874) [#5143](https://github.com/wazuh/wazuh-kibana-app/pull/5143) [#5177](https://github.com/wazuh/wazuh-kibana-app/pull/5177)
- Added the ability to set the agent name in the installation command. [#4739](https://github.com/wazuh/wazuh-kibana-app/pull/4739)
- Added validation to the plugin's settings [#4503](https://github.com/wazuh/wazuh-kibana-app/pull/4503)[#4785](https://github.com/wazuh/wazuh-kibana-app/pull/4785)
- Added new settings to customize the header and footer on the PDF reports [#4505](https://github.com/wazuh/wazuh-kibana-app/pull/4505)[#4798](https://github.com/wazuh/wazuh-kibana-app/pull/4798)[#4805](https://github.com/wazuh/wazuh-kibana-app/pull/4805)
- Added a new setting to enable or disable the customization [#4507](https://github.com/wazuh/wazuh-kibana-app/pull/4507)
- Added the ability to upload an image for the `customization.logo.*` settings in `Settings/Configuration` [#4504](https://github.com/wazuh/wazuh-kibana-app/pull/4504)
- Added macOS support to the 'Deploy new agent' section [#4867](https://github.com/wazuh/wazuh-kibana-app/pull/4867)
- Added PowerPC architecture support for redhat7, in the 'Deploy new agent' section. [#4833](https://github.com/wazuh/wazuh-kibana-app/pull/4833)
- Added a centralized service to handle the requests [#4831](https://github.com/wazuh/wazuh-kibana-app/pull/4831)
- Added data-test-subj property to the create-policy component [#4873](https://github.com/wazuh/wazuh-kibana-app/pull/4873)
- Added a link for additional steps to enroll agents on Alpine Linux in the 'Deploy new agent' section. [#4933](https://github.com/wazuh/wazuh-kibana-app/pull/4933)
- Added extra steps message and new command for Windows XP and Windows Server 2008, added alpine agent with all its steps. [#4933](https://github.com/wazuh/wazuh-kibana-app/pull/4933)
- Added file saving conditions in File Editor [#4970](https://github.com/wazuh/wazuh-kibana-app/pull/4970)
- Added character validation to avoid invalid agent names in the 'Deploy new agent' section. [#5021](https://github.com/wazuh/wazuh-kibana-app/pull/5021) [#5028](https://github.com/wazuh/wazuh-kibana-app/pull/5028)
- Added default selected options in the 'Deploy new agent' section [#5063](https://github.com/wazuh/wazuh-kibana-app/pull/5063)
- Added suggestions for cluster's node and protocol to use for agent enrollment in the 'Deploy new agent' section. [#4776](https://github.com/wazuh/wazuh-kibana-app/pull/4776) [#4954](https://github.com/wazuh/wazuh-kibana-app/pull/4954) [#5166](https://github.com/wazuh/wazuh-kibana-app/pull/5166)
- Redesign the SCA table of the agent's dashboard [#4512](https://github.com/wazuh/wazuh-kibana-app/pull/4512)

### Changed

- Changed the HTTP verb from `GET` to `POST` in the requests to log in to the Wazuh API [#4103](https://github.com/wazuh/wazuh-kibana-app/pull/4103)
- Changed the endpoint that updates the plugin configuration to support updating multiple settings at once. [#4501](https://github.com/wazuh/wazuh-kibana-app/pull/4501)
- Improved alerts summary performance [#4376](https://github.com/wazuh/wazuh-kibana-app/pull/4376) [#5071](https://github.com/wazuh/wazuh-kibana-app/pull/5071) [#5131](https://github.com/wazuh/wazuh-kibana-app/pull/5131)
- Improved the setting's description for the plugin displayed in the UI and the configuration file. [#4501](https://github.com/wazuh/wazuh-kibana-app/pull/4501)
- Improved `Agents Overview` performance [#4363](https://github.com/wazuh/wazuh-kibana-app/pull/4363) [#5076](https://github.com/wazuh/wazuh-kibana-app/pull/5076)
- Improved the message displayed when there is a versions mismatch between the Wazuh API and the Wazuh app [#4529](https://github.com/wazuh/wazuh-kibana-app/pull/4529) [#4964](https://github.com/wazuh/wazuh-kibana-app/pull/4964)
- Updated operating systems' information in the 'Deploy new agent' section. [#4851](https://github.com/wazuh/wazuh-kibana-app/pull/4851)
- Updated and unified the fetching and rendering of the SCA checks results due to changes in the Wazuh API [#5031](https://github.com/wazuh/wazuh-kibana-app/pull/5031)
- Updated the `Agent details` component to the changes in the Wazuh API response. [#3874](https://github.com/wazuh/wazuh-kibana-app/pull/3874)
- Updated the `Last vulnerability scan` component to the changes in the Wazuh API response [#4975](https://github.com/wazuh/wazuh-kibana-app/pull/4975)
- Updated the `winston` dependency to `3.5.1` [#4985](https://github.com/wazuh/wazuh-kibana-app/pull/4985)
- Updated the `mocha` dependency to `10.1.0` [#5062](https://github.com/wazuh/wazuh-kibana-app/pull/5062)
- Updated the `pdfmake` dependency to `0.2.7` [#5062](https://github.com/wazuh/wazuh-kibana-app/pull/5062)
- The button to export the app logs is now disabled when there are no results, instead of showing an error toast [#4992](https://github.com/wazuh/wazuh-kibana-app/pull/4992)
- Independently load each dashboard from the `Agents Overview` page [#4363](https://github.com/wazuh/wazuh-kibana-app/pull/4363)

### Fixed

- Fixed nested fields filtering in dashboards tables and KPIs [#4425](https://github.com/wazuh/wazuh-kibana-app/pull/4425)
- Fixed nested field rendering in security alerts table details [#4428](https://github.com/wazuh/wazuh-kibana-app/pull/4428)
- Fixed a bug where the Wazuh logo was used instead of the custom one [#4539](https://github.com/wazuh/wazuh-kibana-app/pull/4539)
- Fixed rendering problems of the `Agent Overview` section in low resolutions [#4516](https://github.com/wazuh/wazuh-kibana-app/pull/4516)
- Fixed issue when logging out from Wazuh when SAML is enabled [#4595](https://github.com/wazuh/wazuh-kibana-app/issues/4595)
- Fixed server errors with code 500 when the Wazuh API is not reachable / up. [#4710](https://github.com/wazuh/wazuh-kibana-app/pull/4710) [#4728](https://github.com/wazuh/wazuh-kibana-app/pull/4728) [#4971](https://github.com/wazuh/wazuh-kibana-app/pull/4971)
- Fixed pagination to SCA table [#4653](https://github.com/wazuh/wazuh-kibana-app/issues/4653) [#5010](https://github.com/wazuh/wazuh-kibana-app/pull/5010)
- Fixed `WAZUH_PROTOCOL` suggestion in the 'Deploy new agent' section. [#4849](https://github.com/wazuh/wazuh-kibana-app/pull/4849)
- Fixed agent deployment instructions for HP-UX and Solaris. [#4943](https://github.com/wazuh/wazuh-kibana-app/pull/4943)
- Fixed a bug that caused the flyouts to close when clicking inside them [#4638](https://github.com/wazuh/wazuh-kibana-app/pull/4638) [#5046](https://github.com/wazuh/wazuh-kibana-app/pull/5046)
- Fixed the manager option in the 'Deploy new agent' section [#4981](https://github.com/wazuh/wazuh-kibana-app/pull/4981)
- Fixed Inventory checks table filters by stats [#4999](https://github.com/wazuh/wazuh-kibana-app/pull/4999) [#5031](https://github.com/wazuh/wazuh-kibana-app/pull/5031)
- Fixed commands in the 'Deploy new agent' section (most of the commands are missing '-1') [#4962](https://github.com/wazuh/wazuh-kibana-app/pull/4962)
- Fixed agent installation command for macOS in the 'Deploy new agent' section. [#4968](https://github.com/wazuh/wazuh-kibana-app/pull/4968)
- Fixed agent evolution chart [#4942](https://github.com/wazuh/wazuh-kibana-app/pull/4942)
- Fixed Solaris command [#5035](https://github.com/wazuh/wazuh-kibana-app/pull/5035)
- Fixed commands: AIX, OpenSUSE, Alpine, Suse11, Fedora, HP, Oracle Linux 5, Amazon Linux 2, CentOS5. Changed the word 'or higher' in buttons to '+'. Fixed validations for HP, Solaris and Alpine. [#5045](https://github.com/wazuh/wazuh-kibana-app/pull/5045)
- Fixed error in GitHub module PDF report. [#5069](https://github.com/wazuh/wazuh-kibana-app/pull/5069)
- Fixed password input in 'Deploy new agent' section [#5098](https://github.com/wazuh/wazuh-kibana-app/pull/5098)
- Fixed error when clicking on the selectors of agents in the group agents management [#5094](https://github.com/wazuh/wazuh-kibana-app/pull/5094)
- Fixed menu content panel is displayed in the wrong place. [5092](https://github.com/wazuh/wazuh-kibana-app/pull/5092)
- Fixed greyed and disabled menu section names [#5101](https://github.com/wazuh/wazuh-kibana-app/pull/5101)
- Fixed misspelling in the NIST module [#5107](https://github.com/wazuh/wazuh-kibana-app/pull/5107)
- Fixed Statistic cronjob bulk document insert [#5150](https://github.com/wazuh/wazuh-kibana-app/pull/5150)
- Fixed the style of the buttons showing more event information in the event view table. [#5137](https://github.com/wazuh/wazuh-kibana-app/pull/5137)
- Fixed Inventory module for Solaris agents [#5144](https://github.com/wazuh/wazuh-kibana-app/pull/5144)
- Fixed the module information button in Office 365 and GitHub Panel tab to open the nav drawer. [#5167](https://github.com/wazuh/wazuh-kibana-app/pull/5167)
- Fixed a UI crash due to `external_references` field could be missing in some vulnerability data [#5200](https://github.com/wazuh/wazuh-kibana-app/pull/5200)
- Fixed Wazuh main menu not displayed when navigation menu is locked [#5273](https://github.com/wazuh/wazuh-kibana-app/pull/5273)
- Fixed 'Deploy new agent' section which used wrong secure connection property [#5285](https://github.com/wazuh/wazuh-kibana-app/pull/5285) [#5295](https://github.com/wazuh/wazuh-kibana-app/pull/5295)
- Fixed events view when search bar language is `lucene` [#5286](https://github.com/wazuh/wazuh-kibana-app/pull/5286)
- Disabled unmapped fields filter in `Security Events` alerts table [#4929](https://github.com/wazuh/wazuh-kibana-app/pull/4929)
- Raspbian OS, Ubuntu, Amazon Linux and Amazon Linux 2 commands in the 'Deploy new agent' section now change when a different architecture is selected [#4876](https://github.com/wazuh/wazuh-kibana-app/pull/4876) [#4880](https://github.com/wazuh/wazuh-kibana-app/pull/4880)

### Removed

- Removed custom styles for Kibana 7.9.0 [#4491](https://github.com/wazuh/wazuh-kibana-app/pull/4491)
- Removed the `angular-chart.js` dependency [#4985](https://github.com/wazuh/wazuh-kibana-app/pull/4985)
- Removed the `pug-loader` dependency [#5062](https://github.com/wazuh/wazuh-kibana-app/pull/5062) [#5089](https://github.com/wazuh/wazuh-kibana-app/pull/5089)

## Wazuh v4.3.11 - OpenSearch Dashboards 1.2.0 - Revision 4312

### Added

- Support for Wazuh 4.3.11

## Wazuh v4.3.10 - OpenSearch Dashboards 1.2.0 - Revision 4311

### Fixed

- Fixed issue when logging out from Wazuh when SAML is enabled [#4815](https://github.com/wazuh/wazuh-kibana-app/issues/4815)

## Wazuh v4.3.9 - OpenSearch Dashboards 1.2.0 - Revision 4310

### Added

- Support for Wazuh 4.3.9

## Wazuh v4.3.8 - OpenSearch Dashboards 1.2.0 - Revision 4309

### Added

- Support for Wazuh 4.3.8

## Wazuh v4.3.7 - OpenSearch Dashboards 1.2.0 - Revision 4308

### Fixed

- Wazuh.yml review: fixed link to web documentation, improved in-file documentation and fixed some grammatical errors. [#4378](https://github.com/wazuh/wazuh-kibana-app/pull/4378) [#4399](https://github.com/wazuh/wazuh-kibana-app/pull/4399)
- Fixed an error during the generation of a group's report, if the request to the Wazuh API fails [#4350](https://github.com/wazuh/wazuh-kibana-app/pull/4350)
- Fixed a problem with the group's report, when the group has no agents [#4350](https://github.com/wazuh/wazuh-kibana-app/pull/4350)
- Fixed path in logo customization section [#4352](https://github.com/wazuh/wazuh-kibana-app/pull/4352)
- Fixed a TypeError in Firefox. Change the Get request that was made with a Kibana core.http.get(/api/check-wazuh) resource to the WzRequest.genericReq resource and it no longer fails, also add a test capture to public/plugin.ts that wraps the request and in case of failure, the error is detected when the browser does not work with the V8 engine. [#4362](https://github.com/wazuh/wazuh-kibana-app/pull/4362)
- Fixed an error of an undefined username hash related to reporting when using Kibana with X-Pack and security was disabled [#4358](https://github.com/wazuh/wazuh-kibana-app/pull/4358)
- Fixed persistence of the plugin registry file between updates [#4359](https://github.com/wazuh/wazuh-kibana-app/pull/4359)
- Fixed searchbar error on SCA Inventory table [#4367](https://github.com/wazuh/wazuh-kibana-app/pull/4367)
- Fixed a routes loop when reinstalling Wazuh indexer [#4373](https://github.com/wazuh/wazuh-kibana-app/pull/4373)

### Removed

- Removed the use of `manager_host` field related to agent information of Wazuh API responses, which is obsolete [#4350](https://github.com/wazuh/wazuh-kibana-app/pull/4350)

## Wazuh v4.3.6 - OpenSearch Dashboards 1.2.0 - Revision 4307

### Fixed

- Fixed the search bar component to properly distinguish conjuntion operators (AND, OR) [#4326](https://github.com/wazuh/wazuh-kibana-app/pull/4326)
- Fixed documentation link titles to match the documentation sections to redirect to [#4301](https://github.com/wazuh/wazuh-kibana-app/pull/4301)
- Fixed missing documentation references to the Agent's overview, Agent's Integrity monitoring, and Agent's Inventory data sections, when the agent has never connected. [#4301](https://github.com/wazuh/wazuh-kibana-app/pull/4301)
- The references to the documentation site now links to the appropriate version [#4301](https://github.com/wazuh/wazuh-kibana-app/pull/4301)
- Fixed missing documentation link in the Docker Listener module [#4301](https://github.com/wazuh/wazuh-kibana-app/pull/4301)
- Fixed broken links to the documentation site [#4301](https://github.com/wazuh/wazuh-kibana-app/pull/4301)
- Fix Rules, Decoders and CDB lists uploaders to show errors appropriately [#4307](https://github.com/wazuh/wazuh-kibana-app/pull/4307)
- Sanitize report's inputs and usernames [#4330](https://github.com/wazuh/wazuh-kibana-app/pull/4330)

## Wazuh v4.3.5 - OpenSearch Dashboards 1.2.0 - Revision 4306

### Added

- Added to the interface API messages in the Ruleset test module [#4244](https://github.com/wazuh/wazuh-kibana-app/pull/4244)
- Added authorization prompt in Mitre > Intelligence [#4261](https://github.com/wazuh/wazuh-kibana-app/pull/4261)
- Added a more descriptive message when there is an error related to the user permissions when getting the list of index patterns in a route resolver [#4280](https://github.com/wazuh/wazuh-kibana-app/pull/4280)

### Changed

- Changed the reference from Manager to Wazuh server in the guide to deploy a new agent [#4239](https://github.com/wazuh/wazuh-kibana-app/pull/4239)
- Removed the filtered tags because they were not supported by the API endpoint [#4267](https://github.com/wazuh/wazuh-kibana-app/pull/4267)
- Changed styles in visualizations. [#4254](https://github.com/wazuh/wazuh-kibana-app/pull/4254)

### Fixed

- Fixed type error when changing screen size in agents section [#4233](https://github.com/wazuh/wazuh-kibana-app/pull/4233)
- Removed a logged error that appeared when the `statistics` tasks tried to create an index with the same name, causing the second task to fail on the creation of the index because it already exists [#4235](https://github.com/wazuh/wazuh-kibana-app/pull/4235)
- Fixed a UI crash due to a query with syntax errors in `Modules/Security events` [#4237](https://github.com/wazuh/wazuh-kibana-app/pull/4237)
- Fixed an error when generating a module report after changing the selected agent [#4240](https://github.com/wazuh/wazuh-kibana-app/pull/4240)
- Fixed an unhandled error when a Wazuh API request failed in the dev tools [#4266](https://github.com/wazuh/wazuh-kibana-app/pull/4266)
- Fixed an error related to `API not available` when saving the manager configuration and restarting the manager from `Management/Configuration/Edit configuration` on manager mode [#4264](https://github.com/wazuh/wazuh-kibana-app/pull/4264)
- Fixed a UI problem that required scrolling to see the logs in Management/Logs and Settings/Logs [#4253](https://github.com/wazuh/wazuh-kibana-app/pull/4253)

## Wazuh v4.3.4 - OpenSearch Dashboards 1.2.0 - Revision 4305

### Added

- Added the `pending` agent status to some sections that was missing
  [#4166](https://github.com/wazuh/wazuh-kibana-app/pull/4166)
  [#4188](https://github.com/wazuh/wazuh-kibana-app/pull/4188)

### Changed

- Replaced the visualization of `Status` panel in `Agents` [#4166](https://github.com/wazuh/wazuh-kibana-app/pull/4166)
- Replaced the visualization of policy in `Modules/Security configuration assessment/Inventory` [#4166](https://github.com/wazuh/wazuh-kibana-app/pull/4166)
- Consistency in the colors and labels used for the agent status [#4166](https://github.com/wazuh/wazuh-kibana-app/pull/4166) [#4199](https://github.com/wazuh/wazuh-kibana-app/issues/4199)
- Replaced how the full and partial scan dates are displayed in the `Details` panel of `Vulnerabilities/Inventory` [#4169](https://github.com/wazuh/wazuh-kibana-app/pull/4169)

### Fixed

- Fixed that the platform visualizations didn't use some definitions related to the UI on Kibana 7.10.2 [#4166](https://github.com/wazuh/wazuh-kibana-app/pull/4166)
- Fixed a toast message with a successful process appeared when removing an agent of a group in `Management/Groups` and the agent appears in the agent list after refreshing the table [#4167](https://github.com/wazuh/wazuh-kibana-app/pull/4167)
- Fixed import of an empty rule or decoder file [#4176](https://github.com/wazuh/wazuh-kibana-app/pull/4176)
- Fixed overwriting of rule and decoder imports [#4180](https://github.com/wazuh/wazuh-kibana-app/pull/4180)

## Wazuh v4.3.3 - OpenSearch Dashboards 1.2.0 - Revision 4304

### Fixed

- Fixed Wazuh Dashboard troubleshooting url [#4151](https://github.com/wazuh/wazuh-kibana-app/pull/4151)

## Wazuh v4.3.2 - OpenSearch Dashboards 1.2.0 - Revision 4303

### Added

- Support for Wazuh 4.3.2

## Wazuh v4.3.1 - OpenSearch Dashboards 1.2.0 - Revision 4302

### Added

- Added PowerShell version warning to Windows agent installation wizard [#4142](https://github.com/wazuh/wazuh-kibana-app/pull/4142)
- A new workflow is added to perform backports to specific branches [#4149](https://github.com/wazuh/wazuh-kibana-app/pull/4149)

### Fixed

- Fixed the falsy values are displayed as not defined and enhanced the output of `Ruleset Test` [#4141](https://github.com/wazuh/wazuh-kibana-app/pull/4141)

## Wazuh v4.3.0 - OpenSearch Dashboards 1.2.0 - Revision 4301

### Added

- Support for OpenSearch Dashboards 1.2.0
- Added GitHub and Office365 modules [#3557](https://github.com/wazuh/wazuh-kibana-app/pull/3557)
- Added a new `Panel` module tab for GitHub and Office365 modules
  [#3541](https://github.com/wazuh/wazuh-kibana-app/pull/3541)
  [#3945](https://github.com/wazuh/wazuh-kibana-app/pull/3945)
  [#3952](https://github.com/wazuh/wazuh-kibana-app/pull/3952)
- Added ability to filter the results fo the `Network Ports` table in the `Inventory data` section [#3639](https://github.com/wazuh/wazuh-kibana-app/pull/3639)
- Added new endpoint service to collect the frontend logs into a file [#3324](https://github.com/wazuh/wazuh-kibana-app/pull/3324)
- Improved the frontend handle errors strategy: UI, Toasts, console log and log in file
  [#3327](https://github.com/wazuh/wazuh-kibana-app/pull/3327)
  [#3321](https://github.com/wazuh/wazuh-kibana-app/pull/3321)
  [#3367](https://github.com/wazuh/wazuh-kibana-app/pull/3367)
  [#3373](https://github.com/wazuh/wazuh-kibana-app/pull/3373)
  [#3374](https://github.com/wazuh/wazuh-kibana-app/pull/3374)
  [#3390](https://github.com/wazuh/wazuh-kibana-app/pull/3390)  
  [#3410](https://github.com/wazuh/wazuh-kibana-app/pull/3410)
  [#3408](https://github.com/wazuh/wazuh-kibana-app/pull/3408)
  [#3429](https://github.com/wazuh/wazuh-kibana-app/pull/3429)
  [#3427](https://github.com/wazuh/wazuh-kibana-app/pull/3427)
  [#3417](https://github.com/wazuh/wazuh-kibana-app/pull/3417)
  [#3462](https://github.com/wazuh/wazuh-kibana-app/pull/3462)
  [#3451](https://github.com/wazuh/wazuh-kibana-app/pull/3451)
  [#3442](https://github.com/wazuh/wazuh-kibana-app/pull/3442)
  [#3480](https://github.com/wazuh/wazuh-kibana-app/pull/3480)
  [#3472](https://github.com/wazuh/wazuh-kibana-app/pull/3472)
  [#3434](https://github.com/wazuh/wazuh-kibana-app/pull/3434)
  [#3392](https://github.com/wazuh/wazuh-kibana-app/pull/3392)
  [#3404](https://github.com/wazuh/wazuh-kibana-app/pull/3404)
  [#3432](https://github.com/wazuh/wazuh-kibana-app/pull/3432)
  [#3415](https://github.com/wazuh/wazuh-kibana-app/pull/3415)
  [#3469](https://github.com/wazuh/wazuh-kibana-app/pull/3469)
  [#3448](https://github.com/wazuh/wazuh-kibana-app/pull/3448)
  [#3465](https://github.com/wazuh/wazuh-kibana-app/pull/3465)
  [#3464](https://github.com/wazuh/wazuh-kibana-app/pull/3464)
  [#3478](https://github.com/wazuh/wazuh-kibana-app/pull/3478)
  [#4116](https://github.com/wazuh/wazuh-kibana-app/pull/4116)
- Added Intelligence tab to Mitre Att&ck module [#3368](https://github.com/wazuh/wazuh-kibana-app/pull/3368) [#3344](https://github.com/wazuh/wazuh-kibana-app/pull/3344) [#3726](https://github.com/wazuh/wazuh-kibana-app/pull/3726)
- Added sample data for office365 events [#3424](https://github.com/wazuh/wazuh-kibana-app/pull/3424)
- Created a separate component to check for sample data [#3475](https://github.com/wazuh/wazuh-kibana-app/pull/3475)
- Added a new hook for getting value suggestions [#3506](https://github.com/wazuh/wazuh-kibana-app/pull/3506)
- Added dinamic simple filters and adding simple GitHub filters fields [3531](https://github.com/wazuh/wazuh-kibana-app/pull/3531)
- Added configuration viewer for Module Office365 on Management > Configuration [#3524](https://github.com/wazuh/wazuh-kibana-app/pull/3524)
- Added base Module Panel view with Office365 setup [#3518](https://github.com/wazuh/wazuh-kibana-app/pull/3518)
- Added specifics and custom filters for Office365 search bar [#3533](https://github.com/wazuh/wazuh-kibana-app/pull/3533)
- Adding Pagination and filter to drilldown tables at Office pannel [#3544](https://github.com/wazuh/wazuh-kibana-app/pull/3544).
- Simple filters change between panel and drilldown panel [#3568](https://github.com/wazuh/wazuh-kibana-app/pull/3568).
- Added new fields in Inventory table and Flyout Details [#3525](https://github.com/wazuh/wazuh-kibana-app/pull/3525)
- Added columns selector in agents table [#3691](https://github.com/wazuh/wazuh-kibana-app/pull/3691)
- Added a new workflow for create wazuh packages [#3742](https://github.com/wazuh/wazuh-kibana-app/pull/3742)
- Run `template` and `fields` checks in the health check depends on the app configuration [#3783](https://github.com/wazuh/wazuh-kibana-app/pull/3783)
- Added a toast message when there is an error creating a new group [#3804](https://github.com/wazuh/wazuh-kibana-app/pull/3804)
- Added a step to start the agent to the deploy new Windowns agent guide [#3846](https://github.com/wazuh/wazuh-kibana-app/pull/3846)
- Added agents windows events config tab [#3905](https://github.com/wazuh/wazuh-kibana-app/pull/3905)
- Added 3 new panels to `Vulnerabilities/Inventory` [#3893](https://github.com/wazuh/wazuh-kibana-app/pull/3893)
- Added new fields of `Vulnerabilities` to the details flyout [#3893](https://github.com/wazuh/wazuh-kibana-app/pull/3893) [#3908](https://github.com/wazuh/wazuh-kibana-app/pull/3908)
- Added missing fields used in visualizations to the known fiels related to alerts [#3924](https://github.com/wazuh/wazuh-kibana-app/pull/3924)
- Added troubleshooting link to "index pattern was refreshed" toast [#3946](https://github.com/wazuh/wazuh-kibana-app/pull/3946)
- Added more number options to the tables widget in Modules -> "Mitre" [#4041](https://github.com/wazuh/wazuh-kibana-app/pull/4066)
- Management -> groups -> agent: Selectors appear when there are more than 3 options [#4126](https://github.com/wazuh/wazuh-kibana-app/pull/4126)

### Changed

- Changed ossec to wazuh in sample-data [#3121](https://github.com/wazuh/wazuh-kibana-app/pull/3121)
- Changed empty fields in FIM tables and `syscheck.value_name` in discovery now show an empty tag for visual clarity [#3279](https://github.com/wazuh/wazuh-kibana-app/pull/3279)
- Adapted the Mitre tactics and techniques resources to use the API endpoints [#3346](https://github.com/wazuh/wazuh-kibana-app/pull/3346)
- Moved the filterManager subscription to the hook useFilterManager [#3517](https://github.com/wazuh/wazuh-kibana-app/pull/3517)
- Change filter from is to is one of in custom searchbar [#3529](https://github.com/wazuh/wazuh-kibana-app/pull/3529)
- Refactored as module tabs and buttons are rendered [#3494](https://github.com/wazuh/wazuh-kibana-app/pull/3494)
- Updated the deprecated and added new references authd [#3663](https://github.com/wazuh/wazuh-kibana-app/pull/3663) [#3806](https://github.com/wazuh/wazuh-kibana-app/pull/3806)
- Added time subscription to Discover component [#3549](https://github.com/wazuh/wazuh-kibana-app/pull/3549)
- Refactored as module tabs and buttons are rendered [#3494](https://github.com/wazuh/wazuh-kibana-app/pull/3494)
- Testing logs using the Ruletest Test don't display the rule information if not matching a rule. [#3446](https://github.com/wazuh/wazuh-kibana-app/pull/3446)
- Changed format permissions in FIM inventory [#3649](https://github.com/wazuh/wazuh-kibana-app/pull/3649)
- Changed of request for one that does not return data that is not necessary to optimize times. [#3686](https://github.com/wazuh/wazuh-kibana-app/pull/3686) [#3728](https://github.com/wazuh/wazuh-kibana-app/pull/3728)
- Rebranding. Replaced the brand logos, set module icons with brand colors [#3788](https://github.com/wazuh/wazuh-kibana-app/pull/3788)
- Changed user for sample data management [#3795](https://github.com/wazuh/wazuh-kibana-app/pull/3795)
- Changed agent install codeblock copy button and powershell terminal warning [#3792](https://github.com/wazuh/wazuh-kibana-app/pull/3792)
- Refactored as the plugin platform name and references is managed [#3811](https://github.com/wazuh/wazuh-kibana-app/pull/3811)
- Removed `Dashboard` tab for the `Vulnerabilities` modules [#3893](https://github.com/wazuh/wazuh-kibana-app/pull/3893)
- Display all fields in the `Table` tab when expading an alert row in the alerts tables of flyouts and the `Modules/Security Events/Dashboard` table [#3908](https://github.com/wazuh/wazuh-kibana-app/pull/3908)
- Refactored the table in `Vulnerabilities/Inventory` [#3196](https://github.com/wazuh/wazuh-kibana-app/pull/3196)
- Changed Google Groups app icons [#3949](https://github.com/wazuh/wazuh-kibana-app/pull/3949)
- Removed sorting for `Agents` or `Configuration checksum` column in the table of `Management/Groups` due to this is not supported by the API [#3857](https://github.com/wazuh/wazuh-kibana-app/pull/3857)
- Changed messages in the agent installation guide [#4040](https://github.com/wazuh/wazuh-kibana-app/pull/4040)
- Changed the default `wazuh.statistics.shards` setting from `2` to `1` [#4055](https://github.com/wazuh/wazuh-kibana-app/pull/4055)
- Removed the migration tasks in the `.wazuh` and `.wazuh-version` indices [#4098](https://github.com/wazuh/wazuh-kibana-app/pull/4098)
- Separated the actions of viewing and editing the `agent.conf` group file [#4114](https://github.com/wazuh/wazuh-kibana-app/pull/4114)

### Fixed

- Fixed creation of log files [#3384](https://github.com/wazuh/wazuh-kibana-app/pull/3384)
- Fixed double fetching alerts count when pinnin/unpinning the agent in Mitre Att&ck/Framework [#3484](https://github.com/wazuh/wazuh-kibana-app/pull/3484)
- Query config refactor [#3490](https://github.com/wazuh/wazuh-kibana-app/pull/3490)
- Fixed rules and decoders test flyout clickout event [#3412](https://github.com/wazuh/wazuh-kibana-app/pull/3412)
- Notify when you are registering an agent without permissions [#3430](https://github.com/wazuh/wazuh-kibana-app/pull/3430)
- Remove not used `redirectRule` query param when clicking the row table on CDB Lists/Decoders [#3438](https://github.com/wazuh/wazuh-kibana-app/pull/3438)
- Fixed the code overflows over the line numbers in the API Console editor [#3439](https://github.com/wazuh/wazuh-kibana-app/pull/3439)
- Don't open the main menu when changing the seleted API or index pattern [#3440](https://github.com/wazuh/wazuh-kibana-app/pull/3440)
- Fix error message in conf managment [#3443](https://github.com/wazuh/wazuh-kibana-app/pull/3443)
- Fix size api selector when name is too long [#3445](https://github.com/wazuh/wazuh-kibana-app/pull/3445)
- Fixed error when edit a rule or decoder [#3456](https://github.com/wazuh/wazuh-kibana-app/pull/3456)
- Fixed index pattern selector doesn't display the ignored index patterns [#3458](https://github.com/wazuh/wazuh-kibana-app/pull/3458)
- Fixed error in /Management/Configuration when cluster is disabled [#3553](https://github.com/wazuh/wazuh-kibana-app/pull/3553)
- Fix the pinned filters were removed when accessing to the `Panel` tab of a module [#3565](https://github.com/wazuh/wazuh-kibana-app/pull/3565)
- Fixed multi-select component searcher handler [#3645](https://github.com/wazuh/wazuh-kibana-app/pull/3645)
- Fixed order logs properly in Management/Logs [#3609](https://github.com/wazuh/wazuh-kibana-app/pull/3609)
- Fixed the Wazuh API requests to `GET //` [#3661](https://github.com/wazuh/wazuh-kibana-app/pull/3661)
- Fixed missing mitre tactics [#3675](https://github.com/wazuh/wazuh-kibana-app/pull/3675)
- Fix CDB list view not working with IPv6 [#3488](https://github.com/wazuh/wazuh-kibana-app/pull/3488)
- Fixed the bad requests using Console tool to `PUT /active-response` API endpoint [#3466](https://github.com/wazuh/wazuh-kibana-app/pull/3466)
- Fixed group agent management table does not update on error [#3605](https://github.com/wazuh/wazuh-kibana-app/pull/3605)
- Fixed not showing packages details in agent inventory for a freeBSD agent SO [#3651](https://github.com/wazuh/wazuh-kibana-app/pull/3651)
- Fixed wazuh token deleted twice [#3652](https://github.com/wazuh/wazuh-kibana-app/pull/3652)
- Fixed handler of error on dev-tools [#3687](https://github.com/wazuh/wazuh-kibana-app/pull/3687)
- Fixed compatibility wazuh 4.3 - kibana 7.13.4 [#3685](https://github.com/wazuh/wazuh-kibana-app/pull/3685)
- Fixed registry values without agent pinned in FIM>Events [#3689](https://github.com/wazuh/wazuh-kibana-app/pull/3689)
- Fixed breadcrumbs style compatibility for Kibana 7.14.2 [#3688](https://github.com/wazuh/wazuh-kibana-app/pull/3688)
- Fixed security alerts table when filters change [#3682](https://github.com/wazuh/wazuh-kibana-app/pull/3682)
- Fixed error that shows we're using X-Pack when we have Basic [#3692](https://github.com/wazuh/wazuh-kibana-app/pull/3692)
- Fixed blank screen in Kibana 7.10.2 [#3700](https://github.com/wazuh/wazuh-kibana-app/pull/3700)
- Fixed related decoder link undefined parameters error [#3704](https://github.com/wazuh/wazuh-kibana-app/pull/3704)
- Fixing Flyouts in Kibana 7.14.2 [#3708](https://github.com/wazuh/wazuh-kibana-app/pull/3708)
- Fixing the bug of index patterns in health-check due to bad copy of a PR [#3707](https://github.com/wazuh/wazuh-kibana-app/pull/3707)
- Fixed styles and behaviour of button filter in the flyout of `Inventory` section for `Integrity monitoring` and `Vulnerabilities` modules [#3733](https://github.com/wazuh/wazuh-kibana-app/pull/3733)
- Fixed height of `Evolution` card in the `Agents` section when has no data for the selected time range [#3733](https://github.com/wazuh/wazuh-kibana-app/pull/3733)
- Fix clearing the query filter doesn't update the data in Office 365 and GitHub Panel tab [#3722](https://github.com/wazuh/wazuh-kibana-app/pull/3722)
- Fix wrong deamons in filter list [#3710](https://github.com/wazuh/wazuh-kibana-app/pull/3710)
- Fixing bug when create filename with spaces and throws a bad error [#3724](https://github.com/wazuh/wazuh-kibana-app/pull/3724)
- Fixing bug in security User flyout nonexistant unsubmitted changes warning [#3731](https://github.com/wazuh/wazuh-kibana-app/pull/3731)
- Fixing redirect to new tab when click in a link [#3732](https://github.com/wazuh/wazuh-kibana-app/pull/3732)
- Fixed missing settings in `Management/Configuration/Global configuration/Global/Main settings` [#3737](https://github.com/wazuh/wazuh-kibana-app/pull/3737)
- Fixed `Maximum call stack size exceeded` error exporting key-value pairs of a CDB List [#3738](https://github.com/wazuh/wazuh-kibana-app/pull/3738)
- Fixed regex lookahead and lookbehind for safari [#3741](https://github.com/wazuh/wazuh-kibana-app/pull/3741)
- Fixed Vulnerabilities Inventory flyout details filters [#3744](https://github.com/wazuh/wazuh-kibana-app/pull/3744)
- Removed api selector toggle from settings menu since it performed no useful function [#3604](https://github.com/wazuh/wazuh-kibana-app/pull/3604)
- Fixed the requests get [#3661](https://github.com/wazuh/wazuh-kibana-app/pull/3661)
- Fixed Dashboard PDF report error when switching pinned agent state [#3748](https://github.com/wazuh/wazuh-kibana-app/pull/3748)
- Fixed the rendering of the command to deploy new Windows agent not working in some Kibana versions [#3753](https://github.com/wazuh/wazuh-kibana-app/pull/3753)
- Fixed action buttons overlaying to the request text in Tools/API Console [#3772](https://github.com/wazuh/wazuh-kibana-app/pull/3772)
- Fix `Rule ID` value in reporting tables related to top results [#3774](https://github.com/wazuh/wazuh-kibana-app/issues/3774)
- Fixed github/office365 multi-select filters suggested values [#3787](https://github.com/wazuh/wazuh-kibana-app/pull/3787)
- Fix updating the aggregation data of Panel section when changing the time filter [#3790](https://github.com/wazuh/wazuh-kibana-app/pull/3790)
- Removed the button to remove an agent for a group in the agents' table when it is the default group [#3804](https://github.com/wazuh/wazuh-kibana-app/pull/3804)
- Fixed internal user no longer needs permission to make x-pack detection request [#3831](https://github.com/wazuh/wazuh-kibana-app/pull/3831)
- Fixed agents details card style [#3845](https://github.com/wazuh/wazuh-kibana-app/pull/3845) [#3860](https://github.com/wazuh/wazuh-kibana-app/pull/3860)
- Fixed search bar query sanitizing in PDF report [#3861](https://github.com/wazuh/wazuh-kibana-app/pull/3861)
- Fixed routing redirection in events documents discover links [#3866](https://github.com/wazuh/wazuh-kibana-app/pull/3866)
- Fixed health-check [#3868](https://github.com/wazuh/wazuh-kibana-app/pull/3868)
- Fixed refreshing agents evolution visualization [#3894](https://github.com/wazuh/wazuh-kibana-app/pull/3894)
- Fixed an error when generating PDF reports due to Wazuh API token expiration [#3881](https://github.com/wazuh/wazuh-kibana-app/pull/3881)
- Fixed the table of Vulnerabilities/Inventory doesn't reload when changing the selected agent [#3901](https://github.com/wazuh/wazuh-kibana-app/pull/3901)
- Fixed backslash breaking exported JSON result [#3909](https://github.com/wazuh/wazuh-kibana-app/pull/3909)
- Fixed the Events view multiple "The index pattern was refreshed successfully" toast [#3937](https://github.com/wazuh/wazuh-kibana-app/pull/3937)
- Fixed a rendering problem in the map visualizations [#3942](https://github.com/wazuh/wazuh-kibana-app/pull/3942)
- Parse error when using `#` character not at the beginning of the line [#3877](https://github.com/wazuh/wazuh-kibana-app/pull/3877)
- Fixed the `rule.mitre.id` cell enhancement that doesn't support values with sub techniques [#3944](https://github.com/wazuh/wazuh-kibana-app/pull/3944)
- Fixed error not working the alerts displayed when changing the selected time in some flyouts [#3947](https://github.com/wazuh/wazuh-kibana-app/pull/3947) [#4115](https://github.com/wazuh/wazuh-kibana-app/pull/4115)
- Fixed the user can not logout when the Kibana server has a basepath configurated [#3957](https://github.com/wazuh/wazuh-kibana-app/pull/3957)
- Fixed fatal cron-job error when Wazuh API is down [#3991](https://github.com/wazuh/wazuh-kibana-app/pull/3991)
- Fixed circular re-directions when API errors are handled [#4079](https://github.com/wazuh/wazuh-kibana-app/pull/4079)
- Fixed agent breadcrumb routing minor error [#4101](https://github.com/wazuh/wazuh-kibana-app/pull/4101)
- Fixed selected text not visible in API Console [#4102](https://github.com/wazuh/wazuh-kibana-app/pull/4102)
- Fixed the 'missing parameters' error on the Manager Logs [#4110](https://github.com/wazuh/wazuh-kibana-app/pull/4110)
- Fixed undefined input reference when switching between rule set view and rule files view [#4125](https://github.com/wazuh/wazuh-kibana-app/pull/4125)
- Fixed not found FIM file toast error #4124 [#4124](https://github.com/wazuh/wazuh-kibana-app/pull/4124)
- Fixed "See full error" on error toast [#4119](https://github.com/wazuh/wazuh-kibana-app/pull/4119)
- Fixed not being able to remove custom filters. [#4112](https://github.com/wazuh/wazuh-kibana-app/pull/4112)
- Fixed spinner not showing when export button is clicked in management views [#4120](https://github.com/wazuh/wazuh-kibana-app/pull/4120)
- Correction of field and value in the section: last registered agent [#4127](https://github.com/wazuh/wazuh-kibana-app/pull/4127)
- Fixed the download agent installer command [#4132] (https://github.com/wazuh/wazuh-kibana-app/pull/4132)

## Wazuh v4.2.6 - Kibana 7.10.2, 7.11.2, 7.12.1, 7.13.0, 7.13.1, 7.13.2, 7.13.3, 7.13.4, 7.14.0, 7.14.1, 7.14.2 - Revision 4207

### Added

- Support for Kibana 7.13.4
- Support for Kibana 7.14.2
- Hide the `telemetry` banner [#3709](https://github.com/wazuh/wazuh-kibana-app/pull/3709)

### Fixed

- Fixed compatibility Wazuh 4.2 - Kibana 7.13.4 [#3653](https://github.com/wazuh/wazuh-kibana-app/pull/3653)
- Fixed interative register windows agent screen error [#3654](https://github.com/wazuh/wazuh-kibana-app/pull/3654)
- Fixed breadcrumbs style compatibility for Kibana 7.14.2 [#3668](https://github.com/wazuh/wazuh-kibana-app/pull/3668)
- Fixed Wazuh token is not removed after logout in Kibana 7.13 [#3670](https://github.com/wazuh/wazuh-kibana-app/pull/3670)
- Fixed Group Configuration and Management configuration error after trying to going back after you save [#3672](https://github.com/wazuh/wazuh-kibana-app/pull/3672)
- Fixing EuiPanels in Overview Sections and disabled text in WzMenu [#3674](https://github.com/wazuh/wazuh-kibana-app/pull/3674)
- Fixing double flyout clicking in a policy [#3676](https://github.com/wazuh/wazuh-kibana-app/pull/3676)
- Fixed error conflict setting kibana settings from the health check [#3678](https://github.com/wazuh/wazuh-kibana-app/pull/3678)
- Fixed compatibility to get the valid index patterns and refresh fields for Kibana 7.10.2-7.13.4 [3681](https://github.com/wazuh/wazuh-kibana-app/pull/3681)
- Fixed wrong redirect after login [3701](https://github.com/wazuh/wazuh-kibana-app/pull/3701)
- Fixed error getting the index pattern data when there is not `attributes.fields` in the saved object [3689](https://github.com/wazuh/wazuh-kibana-app/pull/3698)

## Wazuh v4.2.4 - Kibana 7.10.2, 7.11.2, 7.12.1 - Revision 4205

### Added

- Support for Wazuh 4.2.4

### Fixed

- Fixed a bug where the user's auth token was not deprecated on logout [#3638](https://github.com/wazuh/wazuh-kibana-app/pull/3638)

## Wazuh v4.2.3 - Kibana 7.10.2, 7.11.2, 7.12.1 - Revision 4204

### Added

- Support for Wazuh 4.2.3

## Wazuh v4.2.2 - Kibana 7.10.2 , 7.12.1 - Revision 4203

### Added

- Wazuh help links in the Kibana help menu [#3170](https://github.com/wazuh/wazuh-kibana-app/pull/3170)
- Redirect to group details using the `group` query param in the URL [#3184](https://github.com/wazuh/wazuh-kibana-app/pull/3184)
- Configuration to disable Wazuh App access from X-Pack/ODFE role [#3222](https://github.com/wazuh/wazuh-kibana-app/pull/3222) [#3292](https://github.com/wazuh/wazuh-kibana-app/pull/3292)
- Added confirmation message when closing a form [#3221](https://github.com/wazuh/wazuh-kibana-app/pull/3221)
- Improvement to hide navbar Wazuh label. [#3240](https://github.com/wazuh/wazuh-kibana-app/pull/3240)
- Add modal creating new rule/decoder [#3274](https://github.com/wazuh/wazuh-kibana-app/pull/3274)
- New functionality to change app logos [#3503](https://github.com/wazuh/wazuh-kibana-app/pull/3503)
- Added link to the upgrade guide when the Wazuh API version and the Wazuh App version mismatch [#3592](https://github.com/wazuh/wazuh-kibana-app/pull/3592)

### Changed

- Removed module titles [#3160](https://github.com/wazuh/wazuh-kibana-app/pull/3160)
- Changed default `wazuh.monitoring.creation` app setting from `d` to `w` [#3174](https://github.com/wazuh/wazuh-kibana-app/pull/3174)
- Changed default `wazuh.monitoring.shards` app setting from `2` to `1` [#3174](https://github.com/wazuh/wazuh-kibana-app/pull/3174)
- Removed Sha1 field from registry key detail [#3189](https://github.com/wazuh/wazuh-kibana-app/pull/3189)
- Removed tooltip in last breadcrumb in header breadcrumb [3250](https://github.com/wazuh/wazuh-kibana-app/pull/3250)
- Refactored the Health check component [#3197](https://github.com/wazuh/wazuh-kibana-app/pull/3197)
- Added version in package downloaded name in agent deploy command [#3210](https://github.com/wazuh/wazuh-kibana-app/issues/3210)
- Removed restriction to allow only current active agents from vulnerability inventory [#3243](https://github.com/wazuh/wazuh-kibana-app/pull/3243)
- Move API selector and Index Pattern Selector to the header bar [#3175](https://github.com/wazuh/wazuh-kibana-app/pull/3175)
- Health check actions notifications refactored and added debug mode [#3258](https://github.com/wazuh/wazuh-kibana-app/pull/3258)
- Improved visualizations object configuration readability [#3355](https://github.com/wazuh/wazuh-kibana-app/pull/3355)
- Changed the way kibana-vis hides the visualization while loading, this should prevent errors caused by having a 0 height visualization [#3349](https://github.com/wazuh/wazuh-kibana-app/pull/3349)

### Fixed

- Fixed screen flickers in Cluster visualization [#3159](https://github.com/wazuh/wazuh-kibana-app/pull/3159)
- Fixed the broken links when using `server.basePath` Kibana setting [#3161](https://github.com/wazuh/wazuh-kibana-app/pull/3161)
- Fixed filter in reports [#3173](https://github.com/wazuh/wazuh-kibana-app/pull/3173)
- Fixed typo error in Settings/Configuration [#3234](https://github.com/wazuh/wazuh-kibana-app/pull/3234)
- Fixed fields overlap in the agent summary screen [#3217](https://github.com/wazuh/wazuh-kibana-app/pull/3217)
- Fixed Ruleset Test, each request is made in a different session instead of all in the same session [#3257](https://github.com/wazuh/wazuh-kibana-app/pull/3257)
- Fixed the `Visualize` button is not displaying when expanding a field in the Events sidebar [#3237](https://github.com/wazuh/wazuh-kibana-app/pull/3237)
- Fix modules are missing in the agent menu [#3244](https://github.com/wazuh/wazuh-kibana-app/pull/3244)
- Fix improving and removing WUI error logs [#3260](https://github.com/wazuh/wazuh-kibana-app/pull/3260)
- Fix some errors of PDF reports [#3272](https://github.com/wazuh/wazuh-kibana-app/pull/3272)
- Fix TypeError when selecting macOS agent deployment in a Safari Browser [#3289](https://github.com/wazuh/wazuh-kibana-app/pull/3289)
- Fix error in how the SCA check's checks are displayed [#3297](https://github.com/wazuh/wazuh-kibana-app/pull/3297)
- Fixed message of error when add sample data fails [#3241](https://github.com/wazuh/wazuh-kibana-app/pull/3241)
- Fixed modules are missing in the agent menu [#3244](https://github.com/wazuh/wazuh-kibana-app/pull/3244)
- Fixed Alerts Summary of modules for reports [#3303](https://github.com/wazuh/wazuh-kibana-app/pull/3303)
- Fixed dark mode visualization background in pdf reports [#3315](https://github.com/wazuh/wazuh-kibana-app/pull/3315)
- Adapt Kibana integrations to Kibana 7.11 and 7.12 [#3309](https://github.com/wazuh/wazuh-kibana-app/pull/3309)
- Fixed error agent view does not render correctly [#3306](https://github.com/wazuh/wazuh-kibana-app/pull/3306)
- Fixed miscalculation in table column width in PDF reports [#3326](https://github.com/wazuh/wazuh-kibana-app/pull/3326)
- Normalized visData table property for 7.12 retro-compatibility [#3323](https://github.com/wazuh/wazuh-kibana-app/pull/3323)
- Fixed error that caused the labels in certain visualizations to overlap [#3355](https://github.com/wazuh/wazuh-kibana-app/pull/3355)
- Fixed export to csv button in dashboards tables [#3358](https://github.com/wazuh/wazuh-kibana-app/pull/3358)
- Fixed Elastic UI breaking changes in 7.12 [#3345](https://github.com/wazuh/wazuh-kibana-app/pull/3345)
- Fixed Wazuh main menu and breadcrumb render issues [#3347](https://github.com/wazuh/wazuh-kibana-app/pull/3347)
- Fixed generation of huge logs from backend errors [#3397](https://github.com/wazuh/wazuh-kibana-app/pull/3397)
- Fixed vulnerabilities flyout not showing alerts if the vulnerability had a field missing [#3593](https://github.com/wazuh/wazuh-kibana-app/pull/3593)

## Wazuh v4.2.1 - Kibana 7.10.2 , 7.11.2 - Revision 4202

### Added

- Support for Wazuh 4.2.1

## Wazuh v4.2.0 - Kibana 7.10.2 , 7.11.2 - Revision 4201

### Added

- Added `Ruleset Test` section under Tools menu, and on Edit Rules/Decoders as a tool. [#1434](https://github.com/wazuh/wazuh-kibana-app/pull/1434)
- Added page size options in Security events, explore agents table [#2925](https://github.com/wazuh/wazuh-kibana-app/pull/2925)
- Added a reminder to restart cluster or manager after import a file in Rules, Decoders or CDB Lists [#3051](https://github.com/wazuh/wazuh-kibana-app/pull/3051)
- Added Agent Stats section [#3056](https://github.com/wazuh/wazuh-kibana-app/pull/3056)
- Added `logtest` PUT example on API Console [#3061](https://github.com/wazuh/wazuh-kibana-app/pull/3061)
- Added vulnerabilities inventory that affect to an agent [#3069](https://github.com/wazuh/wazuh-kibana-app/pull/3069)
- Added retry button to check api again in health check [#3109](https://github.com/wazuh/wazuh-kibana-app/pull/3109)
- Added `wazuh-statistics` template and a new mapping for these indices [#3111](https://github.com/wazuh/wazuh-kibana-app/pull/3111)
- Added link to documentation "Checking connection with Manager" in deploy new agent [#3126](https://github.com/wazuh/wazuh-kibana-app/pull/3126)
- Fixed Agent Evolution graph showing agents from multiple APIs [#3256](https://github.com/wazuh/wazuh-kibana-app/pull/3256)
- Added Disabled index pattern checks in Health Check [#3311](https://github.com/wazuh/wazuh-kibana-app/pull/3311)

### Changed

- Moved Dev Tools inside of Tools menu as Api Console. [#1434](https://github.com/wazuh/wazuh-kibana-app/pull/1434)
- Changed position of Top users on Integrity Monitoring Top 5 user. [#2892](https://github.com/wazuh/wazuh-kibana-app/pull/2892)
- Changed user allow_run_as way of editing. [#3080](https://github.com/wazuh/wazuh-kibana-app/pull/3080)
- Rename some ossec references to Wazuh [#3046](https://github.com/wazuh/wazuh-kibana-app/pull/3046)

### Fixed

- Filter only authorized agents in Agents stats and Visualizations [#3088](https://github.com/wazuh/wazuh-kibana-app/pull/3088)
- Fixed missing `pending` status suggestion for agents [#3095](https://github.com/wazuh/wazuh-kibana-app/pull/3095)
- Index pattern setting not used for choosing from existing patterns [#3097](https://github.com/wazuh/wazuh-kibana-app/pull/3097)
- Fixed space character missing on deployment command if UDP is configured [#3108](https://github.com/wazuh/wazuh-kibana-app/pull/3108)
- Fixed statistics visualizations when a node is selected [#3110](https://github.com/wazuh/wazuh-kibana-app/pull/3110)
- Fixed Flyout date filter also changes main date filter [#3114](https://github.com/wazuh/wazuh-kibana-app/pull/3114)
- Fixed name for "TCP sessions" visualization and average metric is now a sum [#3118](https://github.com/wazuh/wazuh-kibana-app/pull/3118)
- Filter only authorized agents in Events and Security Alerts table [#3120](https://github.com/wazuh/wazuh-kibana-app/pull/3120)
- Fixed Last keep alive label is outside the panel [#3122](https://github.com/wazuh/wazuh-kibana-app/pull/3122)
- Fixed app redirect to Settings section after the health check [#3128](https://github.com/wazuh/wazuh-kibana-app/pull/3128)
- Fixed the plugin logo path in Kibana menu when use `server.basePath` setting [#3144](https://github.com/wazuh/wazuh-kibana-app/pull/3144)
- Fixed deprecated endpoint for create agent groups [3152](https://github.com/wazuh/wazuh-kibana-app/pull/3152)
- Fixed check for TCP protocol in deploy new agent [#3163](https://github.com/wazuh/wazuh-kibana-app/pull/3163)
- Fixed RBAC issue with agent group permissions [#3181](https://github.com/wazuh/wazuh-kibana-app/pull/3181)
- Fixed change index pattern from menu doesn't work [#3187](https://github.com/wazuh/wazuh-kibana-app/pull/3187)
- Conflict with the creation of the index pattern when performing the Health Check [#3232](https://github.com/wazuh/wazuh-kibana-app/pull/3232)
- Added Disabled index pattern checks in Health Check [#3311](https://github.com/wazuh/wazuh-kibana-app/pull/3311)
- Fixed windows update section in Linux Inventory PDF [#3569](https://github.com/wazuh/wazuh-kibana-app/pull/3569)
- Improving and removing unnecessary error logs [#3574](https://github.com/wazuh/wazuh-kibana-app/pull/3574)

## Wazuh v4.1.5 - Kibana 7.10.0 , 7.10.2, 7.11.2 - Revision 4108

### Fixed

- Unable to change selected index pattern from the Wazuh menu [#3330](https://github.com/wazuh/wazuh-kibana-app/pull/3330)

## Wazuh v4.1.5 - Kibana 7.10.0 , 7.10.2, 7.11.2 - Revision 4107

### Added

- Support for Kibana 7.11.2
- Added a warning message for the `Install and enroll the agent` step of `Deploy new agent` guide [#3238](https://github.com/wazuh/wazuh-kibana-app/pull/3238)

### Fixed

- Conflict with the creation of the index pattern when performing the Health Check [#3223](https://github.com/wazuh/wazuh-kibana-app/pull/3223)
- Fixing mac os agents add command [#3207](https://github.com/wazuh/wazuh-kibana-app/pull/3207)

## Wazuh v4.1.5 - Kibana 7.10.0 , 7.10.2 - Revision 4106

- Adapt for Wazuh 4.1.5

## Wazuh v4.1.4 - Kibana 7.10.0 , 7.10.2 - Revision 4105

- Adapt for Wazuh 4.1.4

## Wazuh v4.1.3 - Kibana 7.10.0 , 7.10.2 - Revision 4104

### Added

- Creation of index pattern after the default one is changes in Settings [#2985](https://github.com/wazuh/wazuh-kibana-app/pull/2985)
- Added node name of agent list and detail [#3039](https://github.com/wazuh/wazuh-kibana-app/pull/3039)
- Added loading view while the user is logging to prevent permissions prompts [#3041](https://github.com/wazuh/wazuh-kibana-app/pull/3041)
- Added custom message for each possible run_as setup [#3048](https://github.com/wazuh/wazuh-kibana-app/pull/3048)

### Changed

- Change all dates labels to Kibana formatting time zone [#3047](https://github.com/wazuh/wazuh-kibana-app/pull/3047)
- Improve toast message when selecting a default API [#3049](https://github.com/wazuh/wazuh-kibana-app/pull/3049)
- Improve validation and prevention for caching bundles on the client-side [#3063](https://github.com/wazuh/wazuh-kibana-app/pull/3063) [#3091](https://github.com/wazuh/wazuh-kibana-app/pull/3091)

### Fixed

- Fixed unexpected behavior in Roles mapping [#3028](https://github.com/wazuh/wazuh-kibana-app/pull/3028)
- Fixed rule filter is no applied when you click on a rule id in another module.[#3057](https://github.com/wazuh/wazuh-kibana-app/pull/3057)
- Fixed bug changing master node configuration [#3062](https://github.com/wazuh/wazuh-kibana-app/pull/3062)
- Fixed wrong variable declaration for macOS agents [#3066](https://github.com/wazuh/wazuh-kibana-app/pull/3066)
- Fixed some errors in the Events table, action buttons style, and URLs disappeared [#3086](https://github.com/wazuh/wazuh-kibana-app/pull/3086)
- Fixed Rollback of invalid rule configuration file [#3084](https://github.com/wazuh/wazuh-kibana-app/pull/3084)

## Wazuh v4.1.2 - Kibana 7.10.0 , 7.10.2 - Revision 4103

- Add `run_as` setting to example host configuration in Add new API view [#3021](https://github.com/wazuh/wazuh-kibana-app/pull/3021)
- Refactor of some prompts [#3015](https://github.com/wazuh/wazuh-kibana-app/pull/3015)

### Fixed

- Fix SCA policy detail showing name and check results about another policy [#3007](https://github.com/wazuh/wazuh-kibana-app/pull/3007)
- Fixed that alerts table is empty when switching pinned agents [#3008](https://github.com/wazuh/wazuh-kibana-app/pull/3008)
- Creating a role mapping before the existing ones are loaded, the page bursts [#3013](https://github.com/wazuh/wazuh-kibana-app/pull/3013)
- Fix pagination in SCA checks table when expand some row [#3018](https://github.com/wazuh/wazuh-kibana-app/pull/3018)
- Fix manager is shown in suggestions in Agents section [#3025](https://github.com/wazuh/wazuh-kibana-app/pull/3025)
- Fix disabled loading on inventory when request fail [#3026](https://github.com/wazuh/wazuh-kibana-app/pull/3026)
- Fix restarting selected cluster instead of all of them [#3032](https://github.com/wazuh/wazuh-kibana-app/pull/3032)
- Fix pinned agents don't trigger a new filtered query [#3035](https://github.com/wazuh/wazuh-kibana-app/pull/3035)
- Overlay Wazuh menu when Kibana menu is opened or docked [#3038](https://github.com/wazuh/wazuh-kibana-app/pull/3038)
- Fix visualizations in PDF Reports with Dark mode [#2983](https://github.com/wazuh/wazuh-kibana-app/pull/2983)

## Wazuh v4.1.1 - Kibana 7.10.0 , 7.10.2 - Revision 4102

### Added

- Prompt to show the unsupported module for the selected agent [#2959](https://github.com/wazuh/wazuh-kibana-app/pull/2959)
- Added a X-Frame-Options header to the backend responses [#2977](https://github.com/wazuh/wazuh-kibana-app/pull/2977)

### Changed

- Added toast with refresh button when new fields are loaded [#2974](https://github.com/wazuh/wazuh-kibana-app/pull/2974)
- Migrated manager and cluster files endpoints and their corresponding RBAC [#2984](https://github.com/wazuh/wazuh-kibana-app/pull/2984)

### Fixed

- Fix login error when AWS Elasticsearch and ODFE is used [#2710](https://github.com/wazuh/wazuh-kibana-app/issues/2710)
- An error message is displayed when changing a group's configuration although the user has the right permissions [#2955](https://github.com/wazuh/wazuh-kibana-app/pull/2955)
- Fix Security events table is empty when switching the pinned agents [#2956](https://github.com/wazuh/wazuh-kibana-app/pull/2956)
- Fix disabled switch visual edit button when json content is empty [#2957](https://github.com/wazuh/wazuh-kibana-app/issues/2957)
- Fixed main and `More` menus for unsupported agents [#2959](https://github.com/wazuh/wazuh-kibana-app/pull/2959)
- Fixed forcing a non numeric filter value in a number type field [#2961](https://github.com/wazuh/wazuh-kibana-app/pull/2961)
- Fixed wrong number of alerts in Security Events [#2964](https://github.com/wazuh/wazuh-kibana-app/pull/2964)
- Fixed search with strange characters of agent in Management groups [#2970](https://github.com/wazuh/wazuh-kibana-app/pull/2970)
- Fix the statusCode error message [#2971](https://github.com/wazuh/wazuh-kibana-app/pull/2971)
- Fix the SCA policy stats didn't refresh [#2973](https://github.com/wazuh/wazuh-kibana-app/pull/2973)
- Fixed loading of AWS index fields even when no AWS alerts were found [#2974](https://github.com/wazuh/wazuh-kibana-app/pull/2974)
- Fix some date fields format in FIM and SCA modules [#2975](https://github.com/wazuh/wazuh-kibana-app/pull/2975)
- Fix a non-stop error in Manage agents when the user has no permissions [#2976](https://github.com/wazuh/wazuh-kibana-app/pull/2976)
- Can't edit empty rules and decoders files that already exist in the manager [#2978](https://github.com/wazuh/wazuh-kibana-app/pull/2978)
- Support for alerts index pattern with different ID and name [#2979](https://github.com/wazuh/wazuh-kibana-app/pull/2979)
- Fix the unpin agent in the selection modal [#2980](https://github.com/wazuh/wazuh-kibana-app/pull/2980)
- Fix properly logout of Wazuh API when logging out of the application (only for OpenDistro) [#2789](https://github.com/wazuh/wazuh-kibana-app/issues/2789)
- Fixed missing `&&` from macOS agent deployment command [#2989](https://github.com/wazuh/wazuh-kibana-app/issues/2989)
- Fix prompt permissions on Framework of Mitre and Inventory of Integrity monitoring. [#2967](https://github.com/wazuh/wazuh-kibana-app/issues/2967)
- Fix properly logout of Wazuh API when logging out of the application support x-pack [#2789](https://github.com/wazuh/wazuh-kibana-app/issues/2789)

## Wazuh v4.1.0 - Kibana 7.10.0 , 7.10.2 - Revision 4101

### Added

- Check the max buckets by default in healthcheck and increase them [#2901](https://github.com/wazuh/wazuh-kibana-app/pull/2901)
- Added a prompt wraning in role mapping if run_as is false or he is not allowed to use it by API [#2876](https://github.com/wazuh/wazuh-kibana-app/pull/2876)

### Changed

- Support new fields of Windows Registry at FIM inventory panel [#2679](https://github.com/wazuh/wazuh-kibana-app/issues/2679)
- Added on FIM Inventory Windows Registry registry_key and registry_value items from syscheck [#2908](https://github.com/wazuh/wazuh-kibana-app/issues/2908)
- Uncheck agents after an action in agents groups management [#2907](https://github.com/wazuh/wazuh-kibana-app/pull/2907)
- Unsave rule files when edit or create a rule with invalid content [#2944](https://github.com/wazuh/wazuh-kibana-app/pull/2944)
- Added vulnerabilities module for macos agents [#2969](https://github.com/wazuh/wazuh-kibana-app/pull/2969)

### Fixed

- Fix server error Invalid token specified: Cannot read property 'replace' of undefined [#2899](https://github.com/wazuh/wazuh-kibana-app/issues/2899)
- Fix show empty files rules and decoders: [#2923](https://github.com/wazuh/wazuh-kibana-app/issues/2923)
- Fixed wrong hover texts in CDB lists actions [#2929](https://github.com/wazuh/wazuh-kibana-app/pull/2929)
- Fixed access to forbidden agents information when exporting agents listt [2918](https://github.com/wazuh/wazuh-kibana-app/pull/2918)
- Fix the decoder detail view is not displayed [#2888](https://github.com/wazuh/wazuh-kibana-app/issues/2888)
- Fix the complex search using the Wazuh API query filter in search bars [#2930](https://github.com/wazuh/wazuh-kibana-app/issues/2930)
- Fixed validation to check userPermissions are not ready yet [#2931](https://github.com/wazuh/wazuh-kibana-app/issues/2931)
- Fixed clear visualizations manager list when switching tabs. Fixes PDF reports filters [#2932](https://github.com/wazuh/wazuh-kibana-app/pull/2932)
- Fix Strange box shadow in Export popup panel in Managment > Groups [#2886](https://github.com/wazuh/wazuh-kibana-app/issues/2886)
- Fixed wrong command on alert when data folder does not exist [#2938](https://github.com/wazuh/wazuh-kibana-app/pull/2938)
- Fix agents table OS field sorting: Changes agents table field `os_name` to `os.name,os.version` to make it sortable. [#2939](https://github.com/wazuh/wazuh-kibana-app/pull/2939)
- Fixed diff parsed datetime between agent detail and agents table [#2940](https://github.com/wazuh/wazuh-kibana-app/pull/2940)
- Allow access to Agents section with agent:group action permission [#2933](https://github.com/wazuh/wazuh-kibana-app/issues/2933)
- Fixed filters does not work on modals with search bar [#2935](https://github.com/wazuh/wazuh-kibana-app/pull/2935)
- Fix wrong package name in deploy new agent [#2942](https://github.com/wazuh/wazuh-kibana-app/issues/2942)
- Fixed number agents not show on pie onMouseEvent [#2890](https://github.com/wazuh/wazuh-kibana-app/issues/2890)
- Fixed off Kibana Query Language in search bar of Controls/Inventory modules. [#2945](https://github.com/wazuh/wazuh-kibana-app/pull/2945)
- Fixed number of agents do not show on the pie chart tooltip in agents preview [#2890](https://github.com/wazuh/wazuh-kibana-app/issues/2890)

## Wazuh v4.0.4 - Kibana 7.10.0 , 7.10.2 - Revision 4017

### Added

- Adapt the app to the new Kibana platform [#2475](https://github.com/wazuh/wazuh-kibana-app/issues/2475)
- Wazuh data directory moved from `optimize` to `data` Kibana directory [#2591](https://github.com/wazuh/wazuh-kibana-app/issues/2591)
- Show the wui_rules belong to wazuh-wui API user [#2702](https://github.com/wazuh/wazuh-kibana-app/issues/2702)

### Fixed

- Fixed Wazuh menu and agent menu for Solaris agents [#2773](https://github.com/wazuh/wazuh-kibana-app/issues/2773) [#2725](https://github.com/wazuh/wazuh-kibana-app/issues/2725)
- Fixed wrong shards and replicas for statistics indices and also fixed wrong prefix for monitoring indices [#2732](https://github.com/wazuh/wazuh-kibana-app/issues/2732)
- Report's creation dates set to 1970-01-01T00:00:00.000Z [#2772](https://github.com/wazuh/wazuh-kibana-app/issues/2772)
- Fixed bug for missing commands in ubuntu/debian and centos [#2786](https://github.com/wazuh/wazuh-kibana-app/issues/2786)
- Fixed bug that show an hour before in /security-events/dashboard [#2785](https://github.com/wazuh/wazuh-kibana-app/issues/2785)
- Fixed permissions to access agents [#2838](https://github.com/wazuh/wazuh-kibana-app/issues/2838)
- Fix searching in groups [#2825](https://github.com/wazuh/wazuh-kibana-app/issues/2825)
- Fix the pagination in SCA ckecks table [#2815](https://github.com/wazuh/wazuh-kibana-app/issues/2815)
- Fix the SCA table with a wrong behaviour using the refresh button [#2854](https://github.com/wazuh/wazuh-kibana-app/issues/2854)
- Fix sca permissions for agents views and dashboards [#2862](https://github.com/wazuh/wazuh-kibana-app/issues/2862)
- Solaris should not show vulnerabilities module [#2829](https://github.com/wazuh/wazuh-kibana-app/issues/2829)
- Fix the settings of statistics indices creation [#2858](https://github.com/wazuh/wazuh-kibana-app/issues/2858)
- Update agents' info in Management Status after changing cluster node selected [#2828](https://github.com/wazuh/wazuh-kibana-app/issues/2828)
- Fix error when applying filter in rules from events [#2877](https://github.com/wazuh/wazuh-kibana-app/issues/2877)

### Changed

- Replaced `wazuh` Wazuh API user by `wazuh-wui` in the default configuration [#2852](https://github.com/wazuh/wazuh-kibana-app/issues/2852)
- Add agent id to the reports name in Agent Inventory and Modules [#2817](https://github.com/wazuh/wazuh-kibana-app/issues/2817)

### Adapt for Kibana 7.10.0

- Fixed filter pinned crash returning from agents [#2864](https://github.com/wazuh/wazuh-kibana-app/issues/2864)
- Fixed style in sca and regulatory compliance tables and in wz menu [#2861](https://github.com/wazuh/wazuh-kibana-app/issues/2861)
- Fix body-payload of Sample Alerts POST endpoint [#2857](https://github.com/wazuh/wazuh-kibana-app/issues/2857)
- Fixed bug in the table on Agents->Table-> Actions->Config icon [#2853](https://github.com/wazuh/wazuh-kibana-app/issues/2853)
- Fixed tooltip in the icon of view decoder file [#2850](https://github.com/wazuh/wazuh-kibana-app/issues/2850)
- Fixed bug with agent filter when it is pinned [#2846](https://github.com/wazuh/wazuh-kibana-app/issues/2846)
- Fix discovery navigation [#2845](https://github.com/wazuh/wazuh-kibana-app/issues/2845)
- Search file editor gone [#2843](https://github.com/wazuh/wazuh-kibana-app/issues/2843)
- Fix Agent Search Bar - Regex Query Interpreter [#2834](https://github.com/wazuh/wazuh-kibana-app/issues/2834)
- Fixed accordion style breaking [#2833](https://github.com/wazuh/wazuh-kibana-app/issues/2833)
- Fix metrics are not updated after a bad request in search input [#2830](https://github.com/wazuh/wazuh-kibana-app/issues/2830)
- Fix mitre framework tab crash [#2821](https://github.com/wazuh/wazuh-kibana-app/issues/2821)
- Changed ping request to default request. Added delay and while to che… [#2820](https://github.com/wazuh/wazuh-kibana-app/issues/2820)
- Removed kibana alert for security [#2806](https://github.com/wazuh/wazuh-kibana-app/issues/2806)

## Wazuh v4.0.4 - Kibana 7.10.0 , 7.10.2 - Revision 4016

### Added

- Modified agent registration adding groups and architecture [#2666](https://github.com/wazuh/wazuh-kibana-app/issues/2666) [#2652](https://github.com/wazuh/wazuh-kibana-app/issues/2652)
- Each user can only view their own reports [#2686](https://github.com/wazuh/wazuh-kibana-app/issues/2686)

### Fixed

- Create index pattern even if there aren´t available indices [#2620](https://github.com/wazuh/wazuh-kibana-app/issues/2620)
- Top bar overlayed over expanded visualizations [#2667](https://github.com/wazuh/wazuh-kibana-app/issues/2667)
- Empty inventory data in Solaris agents [#2680](https://github.com/wazuh/wazuh-kibana-app/pull/2680)
- Wrong parameters in the dev-tools autocomplete section [#2675](https://github.com/wazuh/wazuh-kibana-app/issues/2675)
- Wrong permissions on edit CDB list [#2665](https://github.com/wazuh/wazuh-kibana-app/pull/2665)
- fix(frontend): add the metafields when refreshing the index pattern [#2681](https://github.com/wazuh/wazuh-kibana-app/pull/2681)
- Error toast is showing about Elasticsearch users for environments without security [#2713](https://github.com/wazuh/wazuh-kibana-app/issues/2713)
- Error about Handler.error in Role Mapping fixed [#2702](https://github.com/wazuh/wazuh-kibana-app/issues/2702)
- Fixed message in reserved users actions [#2702](https://github.com/wazuh/wazuh-kibana-app/issues/2702)
- Error 500 on Export formatted CDB list [#2692](https://github.com/wazuh/wazuh-kibana-app/pull/2692)
- Wui rules label should have only one tooltip [#2723](https://github.com/wazuh/wazuh-kibana-app/issues/2723)
- Move upper the Wazuh item in the Kibana menu and default index pattern [#2867](https://github.com/wazuh/wazuh-kibana-app/pull/2867)

## Wazuh v4.0.4 - Kibana v7.9.1, v7.9.3 - Revision 4015

### Added

- Support for Wazuh v4.0.4

## Wazuh v4.0.3 - Kibana v7.9.1, v7.9.2, v7.9.3 - Revision 4014

### Added

- Improved management of index-pattern fields [#2630](https://github.com/wazuh/wazuh-kibana-app/issues/2630)

### Fixed

- fix(fronted): fixed the check of API and APP version in health check [#2655](https://github.com/wazuh/wazuh-kibana-app/pull/2655)
- Replace user by username key in the monitoring logic [#2654](https://github.com/wazuh/wazuh-kibana-app/pull/2654)
- Security alerts and reporting issues when using private tenants [#2639](https://github.com/wazuh/wazuh-kibana-app/issues/2639)
- Manager restart in rule editor does not work with Wazuh cluster enabled [#2640](https://github.com/wazuh/wazuh-kibana-app/issues/2640)
- fix(frontend): Empty inventory data in Solaris agents [#2680](https://github.com/wazuh/wazuh-kibana-app/pull/2680)

## Wazuh v4.0.3 - Kibana v7.9.1, v7.9.2, v7.9.3 - Revision 4013

### Added

- Support for Wazuh v4.0.3.

## Wazuh v4.0.2 - Kibana v7.9.1, v7.9.3 - Revision 4012

### Added

- Sample data indices name should take index pattern in use [#2593](https://github.com/wazuh/wazuh-kibana-app/issues/2593)
- Added start option to macos Agents [#2653](https://github.com/wazuh/wazuh-kibana-app/pull/2653)

### Changed

- Statistics settings do not allow to configure primary shards and replicas [#2627](https://github.com/wazuh/wazuh-kibana-app/issues/2627)

## Wazuh v4.0.2 - Kibana v7.9.1, v7.9.3 - Revision 4011

### Added

- Support for Wazuh v4.0.2.

### Fixed

- The index pattern title is overwritten with its id after refreshing its fields [#2577](https://github.com/wazuh/wazuh-kibana-app/issues/2577)
- [RBAC] Issues detected when using RBAC [#2579](https://github.com/wazuh/wazuh-kibana-app/issues/2579)

## Wazuh v4.0.1 - Kibana v7.9.1, v7.9.3 - Revision 4010

### Changed

- Alerts summary table for PDF reports on all modules [#2632](https://github.com/wazuh/wazuh-kibana-app/issues/2632)
- [4.0-7.9] Run as with no wazuh-wui API user [#2576](https://github.com/wazuh/wazuh-kibana-app/issues/2576)
- Deploy a new agent interface as default interface [#2564](https://github.com/wazuh/wazuh-kibana-app/issues/2564)
- Problem in the visualization of new reserved resources of the Wazuh API [#2643](https://github.com/wazuh/wazuh-kibana-app/issues/2643)

### Fixed

- Restore the tables in the agents' reports [#2628](https://github.com/wazuh/wazuh-kibana-app/issues/2628)
- [RBAC] Issues detected when using RBAC [#2579](https://github.com/wazuh/wazuh-kibana-app/issues/2579)
- Changes done via a worker's API are overwritten [#2626](https://github.com/wazuh/wazuh-kibana-app/issues/2626)

### Fixed

- [BUGFIX] Default user field for current platform [#2633](https://github.com/wazuh/wazuh-kibana-app/pull/2633)

## Wazuh v4.0.1 - Kibana v7.9.1, v7.9.3 - Revision 4009

### Changed

- Hide empty columns of the processes table of the MacOS agents [#2570](https://github.com/wazuh/wazuh-kibana-app/pull/2570)
- Missing step in "Deploy a new agent" view [#2623](https://github.com/wazuh/wazuh-kibana-app/issues/2623)
- Implement wazuh users' CRUD [#2598](https://github.com/wazuh/wazuh-kibana-app/pull/2598)

### Fixed

- Inconsistent data in sample data alerts [#2618](https://github.com/wazuh/wazuh-kibana-app/pull/2618)

## Wazuh v4.0.1 - Kibana v7.9.1, v7.9.3 - Revision 4008

### Fixed

- Icons not align to the right in Modules > Events [#2607](https://github.com/wazuh/wazuh-kibana-app/pull/2607)
- Statistics visualizations do not show data [#2602](https://github.com/wazuh/wazuh-kibana-app/pull/2602)
- Error on loading css files [#2599](https://github.com/wazuh/wazuh-kibana-app/pull/2599)
- Fixed search filter in search bar in Module/SCA wasn't working [#2601](https://github.com/wazuh/wazuh-kibana-app/pull/2601)

## Wazuh v4.0.0 - Kibana v7.9.1, v7.9.2, v7.9.3 - Revision 4007

### Fixed

- updated macOS package URL [#2596](https://github.com/wazuh/wazuh-kibana-app/pull/2596)
- Revert "[4.0-7.9] [BUGFIX] Removed unnecessary function call" [#2597](https://github.com/wazuh/wazuh-kibana-app/pull/2597)

## Wazuh v4.0.0 - Kibana v7.9.1, v7.9.2, v7.9.3 - Revision 4006

### Fixed

- Undefined field in event view [#2588](https://github.com/wazuh/wazuh-kibana-app/issues/2588)
- Several calls to the same stats request (esAlerts) [#2586](https://github.com/wazuh/wazuh-kibana-app/issues/2586)
- The filter options popup doesn't open on click once the filter is pinned [#2581](https://github.com/wazuh/wazuh-kibana-app/issues/2581)
- The formatedFields are missing from the index-pattern of wazuh-alerts-\* [#2574](https://github.com/wazuh/wazuh-kibana-app/issues/2574)

## Wazuh v4.0.0 - Kibana v7.9.3 - Revision 4005

### Added

- Support for Kibana v7.9.3

## Wazuh v4.0.0 - Kibana v7.9.1, v7.9.2 - Revision 4002

### Added

- Support for Wazuh v4.0.0.
- Support for Kibana v7.9.1 and 7.9.2.
- Support for Open Distro 1.10.1.
- Added a RBAC security layer integrated with Open Distro and X-Pack.
- Added remoted and analysisd statistics.
- Expand supported deployment variables.
- Added new configuration view settings for GCP integration.
- Added logic to change the `metafields` configuration of Kibana [#2524](https://github.com/wazuh/wazuh-kibana-app/issues/2524)

### Changed

- Migrated the default index-pattern to `wazuh-alerts-*`.
- Removed the `known-fields` functionality.
- Security Events dashboard redesinged.
- Redesigned the app settings configuration with categories.
- Moved the wazuh-registry file to Kibana optimize folder.

### Fixed

- Format options in `wazuh-alerts` index-pattern are not overwritten now.
- Prevent blank page in detaill agent view.
- Navigable agents name in Events.
- Index pattern is not being refreshed.
- Reporting fails when agent is pinned and compliance controls are visited.
- Reload rule detail doesn't work properly with the related rules.
- Fix search bar filter in Manage agent of group [#2541](https://github.com/wazuh/wazuh-kibana-app/pull/2541)

# Wazuh v3.13.6 - Kibana v7.9.2 - Revision 890

### Added

- Support for Wazuh v3.13.6

## Wazuh v3.13.5 - Kibana 7.9.2 - Revision 889

- Sanitize report's inputs and usernames [#4336](https://github.com/wazuh/wazuh-kibana-app/pull/4336)

## Wazuh v3.13.2 - Kibana v7.9.1 - Revision 887

### Added

- Support for Wazuh v3.13.2

## Wazuh v3.13.2 - Kibana v7.8.0 - Revision 887

### Added

- Support for Wazuh v3.13.2

## Wazuh v3.13.1 - Kibana v7.9.1 - Revision 886

### Added

- Support for Kibana v7.9.1

## Wazuh v3.13.1 - Kibana v7.9.0 - Revision 885

### Added

- Support for Kibana v7.9.0

## Wazuh v3.13.1 - Kibana v7.8.1 - Revision 884

### Added

- Support for Kibana v7.8.1

## Wazuh v3.13.1 - Kibana v7.8.0 - Revision 883

### Added

- Support for Wazuh v3.13.1

## Wazuh v3.13.0 - Kibana v7.8.0 - Revision 881

### Added

- Support for Kibana v7.8.0

## Wazuh v3.13.0 - Kibana v7.7.0, v7.7.1 - Revision 880

### Added

- Support for Wazuh v3.13.0
- Support for Kibana v7.7.1
- Support for Open Distro 1.8
- New navigation experience with a global menu [#1965](https://github.com/wazuh/wazuh-kibana-app/issues/1965)
- Added a Breadcrumb in Kibana top nav [#2161](https://github.com/wazuh/wazuh-kibana-app/issues/2161)
- Added a new Agents Summary Screen [#1963](https://github.com/wazuh/wazuh-kibana-app/issues/1963)
- Added a new feature to add sample data to dashboards [#2115](https://github.com/wazuh/wazuh-kibana-app/issues/2115)
- Added MITRE integration [#1877](https://github.com/wazuh/wazuh-kibana-app/issues/1877)
- Added Google Cloud Platform integration [#1873](https://github.com/wazuh/wazuh-kibana-app/issues/1873)
- Added TSC integration [#2204](https://github.com/wazuh/wazuh-kibana-app/pull/2204)
- Added a new Integrity monitoring state view for agent [#2153](https://github.com/wazuh/wazuh-kibana-app/issues/2153)
- Added a new Integrity monitoring files detail view [#2156](https://github.com/wazuh/wazuh-kibana-app/issues/2156)
- Added a new component to explore Compliance requirements [#2156](https://github.com/wazuh/wazuh-kibana-app/issues/2261)

### Changed

- Code migration to React.js
- Global review of styles
- Unified Overview and Agent dashboards into new Modules [#2110](https://github.com/wazuh/wazuh-kibana-app/issues/2110)
- Changed Vulnerabilities dashboard visualizations [#2262](https://github.com/wazuh/wazuh-kibana-app/issues/2262)

### Fixed

- Open Distro tenants have been fixed and are functional now [#1890](https://github.com/wazuh/wazuh-kibana-app/issues/1890).
- Improved navigation performance [#2200](https://github.com/wazuh/wazuh-kibana-app/issues/2200).
- Avoid creating the wazuh-monitoring index pattern if it is disabled [#2100](https://github.com/wazuh/wazuh-kibana-app/issues/2100)
- SCA checks without compliance field can't be expanded [#2264](https://github.com/wazuh/wazuh-kibana-app/issues/2264)

## Wazuh v3.12.3 - Kibana v7.7.1 - Revision 876

### Added

- Support for Kibana v7.7.1

## Wazuh v3.12.3 - Kibana v7.7.0 - Revision 875

### Added

- Support for Kibana v7.7.0

## Wazuh v3.12.3 - Kibana v6.8.8, v7.6.1, v7.6.2 - Revision 874

### Added

- Support for Wazuh v3.12.3

## Wazuh v3.12.2 - Kibana v6.8.8, v7.6.1, v7.6.2 - Revision 873

### Added

- Support for Wazuh v3.12.2

## Wazuh v3.12.1 - Kibana v6.8.8, v7.6.1, v7.6.2 - Revision 872

### Added

- Support Wazuh 3.12.1
- Added new FIM settings on configuration on demand. [#2147](https://github.com/wazuh/wazuh-kibana-app/issues/2147)

### Changed

- Updated agent's variable names in deployment guides. [#2169](https://github.com/wazuh/wazuh-kibana-app/pull/2169)

### Fixed

- Pagination is now shown in table-type visualizations. [#2180](https://github.com/wazuh/wazuh-kibana-app/issues/2180)

## Wazuh v3.12.0 - Kibana v6.8.8, v7.6.2 - Revision 871

### Added

- Support for Kibana v6.8.8 and v7.6.2

## Wazuh v3.12.0 - Kibana v6.8.7, v7.4.2, v7.6.1 - Revision 870

### Added

- Support for Wazuh v3.12.0
- Added a new setting to hide manager alerts from dashboards. [#2102](https://github.com/wazuh/wazuh-kibana-app/pull/2102)
- Added a new setting to be able to change API from the top menu. [#2143](https://github.com/wazuh/wazuh-kibana-app/issues/2143)
- Added a new setting to enable/disable the known fields health check [#2037](https://github.com/wazuh/wazuh-kibana-app/pull/2037)
- Added suport for PCI 11.2.1 and 11.2.3 rules. [#2062](https://github.com/wazuh/wazuh-kibana-app/pull/2062)

### Changed

- Restructuring of the optimize/wazuh directory. Now the Wazuh configuration file (wazuh.yml) is placed on /usr/share/kibana/optimize/wazuh/config. [#2116](https://github.com/wazuh/wazuh-kibana-app/pull/2116)
- Improve performance of Dasboards reports generation. [1802344](https://github.com/wazuh/wazuh-kibana-app/commit/18023447c6279d385df84d7f4a5663ed2167fdb5)

### Fixed

- Discover time range selector is now displayed on the Cluster section. [08901df](https://github.com/wazuh/wazuh-kibana-app/commit/08901dfcbe509f17e4fab26877c8b7dae8a66bff)
- Added the win_auth_failure rule group to Authentication failure metrics. [#2099](https://github.com/wazuh/wazuh-kibana-app/pull/2099)
- Negative values in Syscheck attributes now have their correct value in reports. [7c3e84e](https://github.com/wazuh/wazuh-kibana-app/commit/7c3e84ec8f00760b4f650cfc00a885d868123f99)

## Wazuh v3.11.4 - Kibana v7.6.1 - Revision 858

### Added

- Support for Kibana v7.6.1

## Wazuh v3.11.4 - Kibana v6.8.6, v7.4.2, v7.6.0 - Revision 857

### Added

- Support for Wazuh v3.11.4

## Wazuh v3.11.3 - Kibana v7.6.0 - Revision 856

### Added

- Support for Kibana v7.6.0

## Wazuh v3.11.3 - Kibana v7.4.2 - Revision 855

### Added

- Support for Kibana v7.4.2

## Wazuh v3.11.3 - Kibana v7.5.2 - Revision 854

### Added

- Support for Wazuh v3.11.3

### Fixed

- Windows Updates table is now displayed in the Inventory Data report [#2028](https://github.com/wazuh/wazuh-kibana-app/pull/2028)

## Wazuh v3.11.2 - Kibana v7.5.2 - Revision 853

### Added

- Support for Kibana v7.5.2

## Wazuh v3.11.2 - Kibana v6.8.6, v7.3.2, v7.5.1 - Revision 852

### Added

- Support for Wazuh v3.11.2

### Changed

- Increased list filesize limit for the CDB-list [#1993](https://github.com/wazuh/wazuh-kibana-app/pull/1993)

### Fixed

- The xml validator now correctly handles the `--` string within comments [#1980](https://github.com/wazuh/wazuh-kibana-app/pull/1980)
- The AWS map visualization wasn't been loaded until the user interacts with it [dd31bd7](https://github.com/wazuh/wazuh-kibana-app/commit/dd31bd7a155354bc50fe0af22fca878607c8936a)

## Wazuh v3.11.1 - Kibana v6.8.6, v7.3.2, v7.5.1 - Revision 581

### Added

- Support for Wazuh v3.11.1.

## Wazuh v3.11.0 - Kibana v6.8.6, v7.3.2, v7.5.1 - Revision 580

### Added

- Support for Wazuh v3.11.0.
- Support for Kibana v7.5.1.
- The API credentials configuration has been moved from the .wazuh index to a wazuh.yml configuration file. Now the configuration of the API hosts is done from the file and not from the application. [#1465](https://github.com/wazuh/wazuh-kibana-app/issues/1465) [#1771](https://github.com/wazuh/wazuh-kibana-app/issues/1771).
- Upload ruleset files using a "drag and drop" component [#1770](https://github.com/wazuh/wazuh-kibana-app/issues/1770)
- Add logs for the reporting module [#1622](https://github.com/wazuh/wazuh-kibana-app/issues/1622).
- Extended the "Add new agent" guide [#1767](https://github.com/wazuh/wazuh-kibana-app/issues/1767).
- Add new table for windows hotfixes [#1932](https://github.com/wazuh/wazuh-kibana-app/pull/1932)

### Changed

- Removed Discover from top menu [#1699](https://github.com/wazuh/wazuh-kibana-app/issues/1699).
- Hide index pattern selector in case that only one exists [#1799](https://github.com/wazuh/wazuh-kibana-app/issues/1799).
- Remove visualizations legend [#1936](https://github.com/wazuh/wazuh-kibana-app/pull/1936)
- Normalize the field whodata in the group reporting [#1921](https://github.com/wazuh/wazuh-kibana-app/pull/1921)
- A message in the configuration view is ambiguous [#1870](https://github.com/wazuh/wazuh-kibana-app/issues/1870)
- Refactor syscheck table [#1941](https://github.com/wazuh/wazuh-kibana-app/pull/1941)

### Fixed

- Empty files now throws an error [#1806](https://github.com/wazuh/wazuh-kibana-app/issues/1806).
- Arguments for wazuh api requests are now validated [#1815](https://github.com/wazuh/wazuh-kibana-app/issues/1815).
- Fixed the way to check admin mode [#1838](https://github.com/wazuh/wazuh-kibana-app/issues/1838).
- Fixed error exporting as CSV the files into a group [#1833](https://github.com/wazuh/wazuh-kibana-app/issues/1833).
- Fixed XML validator false error for `<` [1882](https://github.com/wazuh/wazuh-kibana-app/issues/1882)
- Fixed "New file" editor doesn't allow saving twice [#1896](https://github.com/wazuh/wazuh-kibana-app/issues/1896)
- Fixed decoders files [#1929](https://github.com/wazuh/wazuh-kibana-app/pull/1929)
- Fixed registration guide [#1926](https://github.com/wazuh/wazuh-kibana-app/pull/1926)
- Fixed infinite load on Ciscat views [#1920](https://github.com/wazuh/wazuh-kibana-app/pull/1920), [#1916](https://github.com/wazuh/wazuh-kibana-app/pull/1916)
- Fixed missing fields in the Visualizations [#1913](https://github.com/wazuh/wazuh-kibana-app/pull/1913)
- Fixed Amazon S3 status is wrong in configuration section [#1864](https://github.com/wazuh/wazuh-kibana-app/issues/1864)
- Fixed hidden overflow in the fim configuration [#1887](https://github.com/wazuh/wazuh-kibana-app/pull/1887)
- Fixed Logo source fail after adding server.basePath [#1871](https://github.com/wazuh/wazuh-kibana-app/issues/1871)
- Fixed the documentation broken links [#1853](https://github.com/wazuh/wazuh-kibana-app/pull/1853)

## Wazuh v3.10.2 - Kibana v7.5.1 - Revision 556

### Added

- Support for Kibana v7.5.1

## Wazuh v3.10.2 - Kibana v7.5.0 - Revision 555

### Added

- Support for Kibana v7.5.0

## Wazuh v3.10.2 - Kibana v7.4.2 - Revision 549

### Added

- Support for Kibana v7.4.2

## Wazuh v3.10.2 - Kibana v7.4.1 - Revision 548

### Added

- Support for Kibana v7.4.1

## Wazuh v3.10.2 - Kibana v7.4.0 - Revision 547

### Added

- Support for Kibana v7.4.0
- Support for Wazuh v3.10.2.

## Wazuh v3.10.2 - Kibana v7.3.2 - Revision 546

### Added

- Support for Wazuh v3.10.2.

## Wazuh v3.10.1 - Kibana v7.3.2 - Revision 545

### Added

- Support for Wazuh v3.10.1.

## Wazuh v3.10.0 - Kibana v7.3.2 - Revision 543

### Added

- Support for Wazuh v3.10.0.
- Added an interactive guide for registering agents, things are now easier for the user, guiding it through the steps needed ending in a _copy & paste_ snippet for deploying his agent [#1468](https://github.com/wazuh/wazuh-kibana-app/issues/1468).
- Added new dashboards for the recently added regulatory compliance groups into the Wazuh core. They are HIPAA and NIST-800-53 [#1468](https://github.com/wazuh/wazuh-kibana-app/issues/1448), [#1638](https://github.com/wazuh/wazuh-kibana-app/issues/1638).
- Make the app work under a custom Kibana space [#1234](https://github.com/wazuh/wazuh-kibana-app/issues/1234), [#1450](https://github.com/wazuh/wazuh-kibana-app/issues/1450).
- Added the ability to manage the app as a native plugin when using Kibana spaces, now you can safely hide/show the app depending on the selected space [#1601](https://github.com/wazuh/wazuh-kibana-app/issues/1601).
- Adapt the app the for Kibana dark mode [#1562](https://github.com/wazuh/wazuh-kibana-app/issues/1562).
- Added an alerts summary in _Overview > FIM_ panel [#1527](https://github.com/wazuh/wazuh-kibana-app/issues/1527).
- Export all the information of a Wazuh group and its related agents in a PDF document [#1341](https://github.com/wazuh/wazuh-kibana-app/issues/1341).
- Export the configuration of a certain agent as a PDF document. Supports granularity for exporting just certain sections of the configuration [#1340](https://github.com/wazuh/wazuh-kibana-app/issues/1340).

### Changed

- Reduced _Agents preview_ load time using the new API endpoint `/summary/agents` [#1687](https://github.com/wazuh/wazuh-kibana-app/pull/1687).
- Replaced most of the _md-nav-bar_ Angular.js components with React components using EUI [#1705](https://github.com/wazuh/wazuh-kibana-app/pull/1705).
- Replaced the requirements slider component with a new styled component [#1708](https://github.com/wazuh/wazuh-kibana-app/pull/1708).
- Soft deprecated the _.wazuh-version_ internal index, now the app dumps its content if applicable to a registry file, then the app removes that index. Further versions will hard deprecate this index [#1467](https://github.com/wazuh/wazuh-kibana-app/issues/1467).
- Visualizations now don't fetch the documents _source_, also, they now use _size: 0_ for fetching [#1663](https://github.com/wazuh/wazuh-kibana-app/issues/1663).
- The app menu is now fixed on top of the view, it's not being hidden on every state change. Also, the Wazuh logo was placed in the top bar of Kibana UI [#1502](https://github.com/wazuh/wazuh-kibana-app/issues/1502).
- Improved _getTimestamp_ method not returning a promise object because it's no longer needed [014bc3a](https://github.com/wazuh/wazuh-kibana-app/commit/014b3aba0d2e9cda0c4d521f5f16faddc434a21e). Also improved main Discover listener for Wazuh not returning a promise object [bd82823](https://github.com/wazuh/wazuh-kibana-app/commit/bd8282391a402b8c567b32739cf914a0135d74bc).
- Replaced _Requirements over time_ visualizations in both PCI DSS and GDPR dashboards [35c539](https://github.com/wazuh/wazuh-kibana-app/commit/35c539eb328b3bded94aa7608f73f9cc51c235a6).
- Do not show a toaster when a visualization field was not known yet, instead, show it just in case the internal refreshing failed [19a2e7](https://github.com/wazuh/wazuh-kibana-app/commit/19a2e71006b38f6a64d3d1eb8a20b02b415d7e07).
- Minor optimizations for server logging [eb8e000](https://github.com/wazuh/wazuh-kibana-app/commit/eb8e00057dfea2dafef56319590ff832042c402d).

### Fixed

- Alerts search bar fixed for Kibana v7.3.1, queries were not being applied as expected [#1686](https://github.com/wazuh/wazuh-kibana-app/issues/1686).
- Hide attributes field from non-Windows agents in the FIM table [#1710](https://github.com/wazuh/wazuh-kibana-app/issues/1710).
- Fixed broken view in Management > Configuration > Amazon S3 > Buckets, some information was missing [#1675](https://github.com/wazuh/wazuh-kibana-app/issues/1675).
- Keep user's filters when switching from Discover to panel [#1685](https://github.com/wazuh/wazuh-kibana-app/issues/1685).
- Reduce load time and amount of data to be fetched in _Management > Cluster monitoring_ section avoiding possible timeouts [#1663](https://github.com/wazuh/wazuh-kibana-app/issues/1663).
- Restored _Remove column_ feature in Discover tabs [#1702](https://github.com/wazuh/wazuh-kibana-app/issues/1702).
- Apps using Kibana v7.3.1 had a bug once the user goes back from _Agent > FIM > Files_ to _Agent > FIM > dashboard_, filters disappear, now it's working properly [#1700](https://github.com/wazuh/wazuh-kibana-app/issues/1700).
- Fixed visual bug in _Management > Cluster monitoring_ and a button position [1e3b748](https://github.com/wazuh/wazuh-kibana-app/commit/1e3b748f11b43b2e7956b830269b6d046d74d12c).
- The app installation date was not being updated properly, now it's fixed [#1692](https://github.com/wazuh/wazuh-kibana-app/issues/1692).
- Fixed _Network interfaces_ table in Inventory section, the table was not paginating [#1474](https://github.com/wazuh/wazuh-kibana-app/issues/1474).
- Fixed APIs passwords are now obfuscated in server responses [adc3152](https://github.com/wazuh/wazuh-kibana-app/pull/1782/commits/adc31525e26b25e4cb62d81cbae70a8430728af5).

## Wazuh v3.9.5 - Kibana v6.8.2 / Kibana v7.2.1 / Kibana v7.3.0 - Revision 531

### Added

- Support for Wazuh v3.9.5

## Wazuh v3.9.4 - Kibana v6.8.1 / Kibana v6.8.2 / Kibana v7.2.0 / Kibana v7.2.1 / Kibana v7.3.0 - Revision 528

### Added

- Support for Wazuh v3.9.4
- Allow filtering by clicking a column in rules/decoders tables [0e2ddd7](https://github.com/wazuh/wazuh-kibana-app/pull/1615/commits/0e2ddd7b73f7f7975d02e97ed86ae8a0966472b4)
- Allow open file in rules table clicking on the file column [1af929d](https://github.com/wazuh/wazuh-kibana-app/pull/1615/commits/1af929d62f450f93c6733868bcb4057e16b7e279)

### Changed

- Improved app performance [#1640](https://github.com/wazuh/wazuh-kibana-app/pull/1640).
- Remove path filter from custom rules and decoders [895792e](https://github.com/wazuh/wazuh-kibana-app/pull/1615/commits/895792e6e6d9401b3293d5e16352b9abef515096)
- Show path column in rules and decoders [6f49816](https://github.com/wazuh/wazuh-kibana-app/pull/1615/commits/6f49816c71b5999d77bf9e3838443627c9be945d)
- Removed SCA overview dashboard [94ebbff](https://github.com/wazuh/wazuh-kibana-app/pull/1615/commits/94ebbff231cbfb6d793130e0b9ea855baa755a1c)
- Disabled last custom column removal [f1ef7de](https://github.com/wazuh/wazuh-kibana-app/pull/1615/commits/f1ef7de1a34bbe53a899596002e8153b95e7dc0e)
- Agents messages across sections unification [8fd7e36](https://github.com/wazuh/wazuh-kibana-app/pull/1615/commits/8fd7e36286fa9dfd03a797499af6ffbaa90b00e1)

### Fixed

- Fix check storeded apis [d6115d6](https://github.com/wazuh/wazuh-kibana-app/pull/1615/commits/d6115d6424c78f0cde2017b432a51b77186dd95a).
- Fix pci-dss console error [297080d](https://github.com/wazuh/wazuh-kibana-app/pull/1615/commits/297080d36efaea8f99b0cafd4c48845dad20495a)
- Fix error in reportingTable [85b7266](https://github.com/wazuh/wazuh-kibana-app/pull/1615/commits/85b72662cb4db44c443ed04f7c31fba57eefccaa)
- Fix filters budgets size [c7ac86a](https://github.com/wazuh/wazuh-kibana-app/pull/1615/commits/c7ac86acb3d5afaf1cf348fab09a2b8c5778a491)
- Fix missing permalink virustotal visualization [1b57529](https://github.com/wazuh/wazuh-kibana-app/pull/1615/commits/1b57529758fccdeb3ac0840e66a8aafbe4757a96)
- Improved wz-table performance [224bd6f](https://github.com/wazuh/wazuh-kibana-app/pull/1615/commits/224bd6f31235c81ba01755c3c1e120c3f86beafd)
- Fix inconsistent data between visualizations and tables in Overview Security Events [b12c600](https://github.com/wazuh/wazuh-kibana-app/pull/1615/commits/b12c600578d80d0715507dec4624a4ebc27ea573)
- Timezone applied in cluster status [a4f620d](https://github.com/wazuh/wazuh-kibana-app/pull/1615/commits/a4f620d398f5834a6d2945af892a462425ca3bec)
- Fixed Overview Security Events report when wazuh.monitoring is disabled [1c26da0](https://github.com/wazuh/wazuh-kibana-app/pull/1615/commits/1c26da05a0b6daf727e15c13b819111aa4e4e913)
- Fixes in APIs management [2143943](https://github.com/wazuh/wazuh-kibana-app/pull/1615/commits/2143943a5049cbb59bb8d6702b5a56cbe0d27a2a)
- Prevent duplicated visualization toast errors [786faf3](https://github.com/wazuh/wazuh-kibana-app/commit/786faf3e62d2cad13f512c0f873b36eca6e9787d)
- Fix not properly updated breadcrumb in ruleset section [9645903](https://github.com/wazuh/wazuh-kibana-app/commit/96459031cd4edbe047970bf0d22d0c099771879f)
- Fix badly dimensioned table in Integrity Monitoring section [9645903](https://github.com/wazuh/wazuh-kibana-app/commit/96459031cd4edbe047970bf0d22d0c099771879f)
- Fix implicit filters can be destroyed [9cf8578](https://github.com/wazuh/wazuh-kibana-app/commit/9cf85786f504f5d67edddeea6cfbf2ab577e799b)
- Windows agent dashboard doesn't show failure logon access. [d38d088](https://github.com/wazuh/wazuh-kibana-app/commit/d38d0881ac8e4294accde83d63108337b74cdd91)
- Number of agents is not properly updated. [f7cbbe5](https://github.com/wazuh/wazuh-kibana-app/commit/f7cbbe54394db825827715c3ad4370ac74317108)
- Missing scrollbar on Firefox file viewer. [df4e8f9](https://github.com/wazuh/wazuh-kibana-app/commit/df4e8f9305b35e9ee1473bed5f5d452dd3420567)
- Agent search filter by name, lost when refreshing. [71b5274](https://github.com/wazuh/wazuh-kibana-app/commit/71b5274ccc332d8961a158587152f7badab28a95)
- Alerts of level 12 cannot be displayed in the Summary table. [ec0e888](https://github.com/wazuh/wazuh-kibana-app/commit/ec0e8885d9f1306523afbc87de01a31f24e36309)
- Restored query from search bar in visualizations. [439128f](https://github.com/wazuh/wazuh-kibana-app/commit/439128f0a1f65b649a9dcb81ab5804ca20f65763)
- Fix Kibana filters loop in Firefox. [82f0f32](https://github.com/wazuh/wazuh-kibana-app/commit/82f0f32946d844ce96a28f0185f903e8e05c5589)

## Wazuh v3.9.3 - Kibana v6.8.1 / v7.1.1 / v7.2.0 - Revision 523

### Added

- Support for Wazuh v3.9.3
- Support for Kibana v7.2.0 [#1556](https://github.com/wazuh/wazuh-kibana-app/pull/1556).

### Changed

- New design and several UI/UX changes [#1525](https://github.com/wazuh/wazuh-kibana-app/pull/1525).
- Improved error checking + syscollector performance [94d0a83](https://github.com/wazuh/wazuh-kibana-app/commit/94d0a83e43aa1d2d84ef6f87cbb76b9aefa085b3).
- Adapt Syscollector for MacOS agents [a4bf7ef](https://github.com/wazuh/wazuh-kibana-app/commit/a4bf7efc693a99b7565b5afcaa372155f15a4db9).
- Show last scan for syscollector [73f2056](https://github.com/wazuh/wazuh-kibana-app/commit/73f2056673bb289d472663397ba7097e49b7b93b).
- Extendend information for syscollector [#1585](https://github.com/wazuh/wazuh-kibana-app/issues/1585).

### Fixed

- Corrected width for agent stats [a998955](https://github.com/wazuh/wazuh-kibana-app/commit/a99895565a8854c55932ec94cffb08e1d0aa3da1).
- Fix height for the menu directive with Dynamic height [427d0f3](https://github.com/wazuh/wazuh-kibana-app/commit/427d0f3e9fa6c34287aa9e8557da99a51e0db40f).
- Fix wazuh-db and clusterd check [cddcef6](https://github.com/wazuh/wazuh-kibana-app/commit/cddcef630c5234dd6f6a495715743dfcfd4e4001).
- Fix AlertsStats when value is "0", it was showing "-" [07a3e10](https://github.com/wazuh/wazuh-kibana-app/commit/07a3e10c7f1e626ba75a55452b6c295d11fd657d).
- Fix syscollector state value [f8d3d0e](https://github.com/wazuh/wazuh-kibana-app/commit/f8d3d0eca44e67e26f79bc574495b1f4c8f751f2).
- Fix time offset for reporting table [2ef500b](https://github.com/wazuh/wazuh-kibana-app/commit/2ef500bb112e68bd4811b8e87ce8581d7c04d20f).
- Fix call to obtain GDPR requirements for specific agent [ccda846](https://github.com/wazuh/wazuh-kibana-app/commit/ccda8464b50be05bc5b3642f25f4972c8a7a2c03).
- Restore "rule.id" as a clickable field in visualizations [#1546](https://github.com/wazuh/wazuh-kibana-app/pull/1546).
- Fix timepicker in cluster monitoring [f7533ce](https://github.com/wazuh/wazuh-kibana-app/pull/1560/commits/f7533cecb6862abfb5c1d2173ec3e70ffc59804a).
- Fix several bugs [#1569](https://github.com/wazuh/wazuh-kibana-app/pull/1569).
- Fully removed "rule.id" as URL field [#1584](https://github.com/wazuh/wazuh-kibana-app/issues/1584).
- Fix filters for dashboards [#1583](https://github.com/wazuh/wazuh-kibana-app/issues/1583).
- Fix missing dependency [#1591](https://github.com/wazuh/wazuh-kibana-app/issues/1591).

## Wazuh v3.9.2 - Kibana v7.1.1 - Revision 510

### Added

- Support for Wazuh v3.9.2

### Changed

- Avoid showing more than one toaster for the same error message [7937003](https://github.com/wazuh/wazuh-kibana-app/commit/793700382798033203091d160773363323e05bb9).
- Restored "Alerts evolution - Top 5 agents" in Overview > Security events [f9305c0](https://github.com/wazuh/wazuh-kibana-app/commit/f9305c0c6acf4a31c41b1cc9684b87f79b27524f).

### Fixed

- Fix missing parameters in Dev Tools request [#1496](https://github.com/wazuh/wazuh-kibana-app/pull/1496).
- Fix "Invalid Date" for Safari and Internet Explorer [#1505](https://github.com/wazuh/wazuh-kibana-app/pull/1505).

## Wazuh v3.9.1 - Kibana v7.1.1 - Revision 509

### Added

- Support for Kibana v7.1.1
- Added overall metrics for Agents > Overview [#1479](https://github.com/wazuh/wazuh-kibana-app/pull/1479).

### Fixed

- Fixed missing dependency for Discover [43f5dd5](https://github.com/wazuh/wazuh-kibana-app/commit/43f5dd5f64065c618ba930b2a4087f0a9e706c0e).
- Fixed visualization for Agents > Overview [#1477](https://github.com/wazuh/wazuh-kibana-app/pull/1477).
- Fixed SCA policy checks table [#1478](https://github.com/wazuh/wazuh-kibana-app/pull/1478).

## Wazuh v3.9.1 - Kibana v7.1.0 - Revision 508

### Added

- Support for Kibana v7.1.0

## Wazuh v3.9.1 - Kibana v6.8.0 - Revision 444

### Added

- Support for Wazuh v3.9.1
- Support for Kibana v6.8.0

### Fixed

- Fixed background color for some parts of the Discover directive [2dfc763](https://github.com/wazuh/wazuh-kibana-app/commit/2dfc763bfa1093fb419f118c2938f6b348562c69).
- Fixed cut values in non-resizable tables when the value is too large [cc4828f](https://github.com/wazuh/wazuh-kibana-app/commit/cc4828fbf50d4dab3dd4bb430617c1f2b13dac6a).
- Fixed handled but not shown error messages from rule editor [0aa0e17](https://github.com/wazuh/wazuh-kibana-app/commit/0aa0e17ac8678879e5066f8d83fd46f5d8edd86a).
- Minor typos corrected [fe11fb6](https://github.com/wazuh/wazuh-kibana-app/commit/fe11fb67e752368aedc89ec844ddf729eb8ad761).
- Minor fixes in agents configuration [1bc2175](https://github.com/wazuh/wazuh-kibana-app/commit/1bc217590438573e7267687655bb5939b5bb9fde).
- Fix Management > logs viewer scrolling [f458b2e](https://github.com/wazuh/wazuh-kibana-app/commit/f458b2e3294796f9cf00482b4da27984646c6398).

### Changed

- Kibana version shown in settings is now read from our package.json [c103d3e](https://github.com/wazuh/wazuh-kibana-app/commit/c103d3e782136106736c02039d28c4567b255aaa).
- Removed an old header from Settings [0197b8b](https://github.com/wazuh/wazuh-kibana-app/commit/0197b8b1abc195f275c8cd9893df84cd5569527b).
- Improved index pattern validation fields, replaced "full_log" with "rule.id" as part of the minimum required fields [dce0595](https://github.com/wazuh/wazuh-kibana-app/commit/dce059501cbd28f1294fd761da3e015e154747bc).
- Improve dynamic height for configuration editor [c318131](https://github.com/wazuh/wazuh-kibana-app/commit/c318131dfb6b5f01752593f2aa972b98c0655610).
- Add timezone for all dates shown in the app [4b8736f](https://github.com/wazuh/wazuh-kibana-app/commit/4b8736fb4e562c78505daaee042bcd798242c3f5).

## Wazuh v3.9.0 - Kibana v6.7.0 / v6.7.1 / v6.7.2 - Revision 441

### Added

- Support for Wazuh v3.9.0
- Support for Kibana v6.7.0 / v6.7.1 / v6.7.2
- Edit master and worker configuration ([#1215](https://github.com/wazuh/wazuh-kibana-app/pull/1215)).
- Edit local rules, local decoders and CDB lists ([#1212](https://github.com/wazuh/wazuh-kibana-app/pull/1212), [#1204](https://github.com/wazuh/wazuh-kibana-app/pull/1204), [#1196](https://github.com/wazuh/wazuh-kibana-app/pull/1196), [#1233](https://github.com/wazuh/wazuh-kibana-app/pull/1233), [#1304](https://github.com/wazuh/wazuh-kibana-app/pull/1304)).
- View no local rules/decoders XML files ([#1395](https://github.com/wazuh/wazuh-kibana-app/pull/1395))
- Dev Tools additions
  - Added hotkey `[shift] + [enter]` for sending query ([#1170](https://github.com/wazuh/wazuh-kibana-app/pull/1170)).
  - Added `Export JSON` button for the Dev Tools ([#1170](https://github.com/wazuh/wazuh-kibana-app/pull/1170)).
- Added refresh button for agents preview table ([#1169](https://github.com/wazuh/wazuh-kibana-app/pull/1169)).
- Added `configuration assessment` information in "Agent > Policy monitoring" ([#1227](https://github.com/wazuh/wazuh-kibana-app/pull/1227)).
- Added agents `configuration assessment` configuration section in "Agent > Configuration" ([1257](https://github.com/wazuh/wazuh-kibana-app/pull/1257))
- Restart master and worker nodes ([#1222](https://github.com/wazuh/wazuh-kibana-app/pull/1222)).
- Restart agents ([#1229](https://github.com/wazuh/wazuh-kibana-app/pull/1229)).
- Added support for more than one Wazuh monitoring pattern ([#1243](https://github.com/wazuh/wazuh-kibana-app/pull/1243))
- Added customizable interval for Wazuh monitoring indices creation ([#1243](https://github.com/wazuh/wazuh-kibana-app/pull/1243)).
- Expand visualizations ([#1246](https://github.com/wazuh/wazuh-kibana-app/pull/1246)).
- Added a dynamic table columns selector ([#1246](https://github.com/wazuh/wazuh-kibana-app/pull/1246)).
- Added resizable columns by dragging in tables ([d2bf8ee](https://github.com/wazuh/wazuh-kibana-app/commit/d2bf8ee9681ca5d6028325e165854b49214e86a3))
- Added a cron job for fetching missing fields of all valid index patterns, also merging dynamic fields every time an index pattern is refreshed by the app ([#1276](https://github.com/wazuh/wazuh-kibana-app/pull/1276)).
- Added auto-merging dynamic fields for Wazuh monitoring index patterns ([#1300](https://github.com/wazuh/wazuh-kibana-app/pull/1300))
- New server module, it's a job queue so we can add delayed jobs to be run in background, this iteration only accepts delayed Wazuh API calls ([#1283](https://github.com/wazuh/wazuh-kibana-app/pull/1283)).
- Added new way to view logs using a logs viewer ([#1292](https://github.com/wazuh/wazuh-kibana-app/pull/1292))
- Added new directive for registering agents from the UI, including instructions on "how to" ([#1321](https://github.com/wazuh/wazuh-kibana-app/pull/1321)).
- Added some Angular charts in Agents Preview and Agents SCA sections ([#1364](https://github.com/wazuh/wazuh-kibana-app/pull/1364))
- Added Docker listener settings in configuration views ([#1365](https://github.com/wazuh/wazuh-kibana-app/pull/1365))
- Added Docker dashboards for both Agents and Overview ([#1367](https://github.com/wazuh/wazuh-kibana-app/pull/1367))
- Improved app logger with debug level ([#1373](https://github.com/wazuh/wazuh-kibana-app/pull/1373))
- Introducing React components from the EUI framework

### Changed

- Escape XML special characters ([#1159](https://github.com/wazuh/wazuh-kibana-app/pull/1159)).
- Changed empty results message for Wazuh tables ([#1165](https://github.com/wazuh/wazuh-kibana-app/pull/1165)).
- Allowing the same query multiple times on the Dev Tools ([#1174](https://github.com/wazuh/wazuh-kibana-app/pull/1174))
- Refactor JSON/XML viewer for configuration tab ([#1173](https://github.com/wazuh/wazuh-kibana-app/pull/1173), [#1148](https://github.com/wazuh/wazuh-kibana-app/pull/1148)).
- Using full height for all containers when possible ([#1224](https://github.com/wazuh/wazuh-kibana-app/pull/1224)).
- Improved the way we are handling "back button" events ([#1207](https://github.com/wazuh/wazuh-kibana-app/pull/1207)).
- Changed some visualizations for FIM, GDPR, PCI, Vulnerability and Security Events ([#1206](https://github.com/wazuh/wazuh-kibana-app/pull/1206), [#1235](https://github.com/wazuh/wazuh-kibana-app/pull/1235), [#1293](https://github.com/wazuh/wazuh-kibana-app/pull/1293)).
- New design for agent header view ([#1186](https://github.com/wazuh/wazuh-kibana-app/pull/1186)).
- Not fetching data the very first time the Dev Tools are opened ([#1185](https://github.com/wazuh/wazuh-kibana-app/pull/1185)).
- Refresh all known fields for all valid index patterns if `kbn-vis` detects a broken index pattern ([ecd7c8f](https://github.com/wazuh/wazuh-kibana-app/commit/ecd7c8f98c187a350f81261d13b0d45dcec6dc5d)).
- Truncate texts and display a tooltip when they don't fit in a table cell ([7b56a87](https://github.com/wazuh/wazuh-kibana-app/commit/7b56a873f85dcba7e6838aeb2e40d9b4cf472576))
- Updated API autocomplete for Dev Tools ([#1218](https://github.com/wazuh/wazuh-kibana-app/pull/1218))
- Updated switches design to adapt it to Kibana's design ([#1253](https://github.com/wazuh/wazuh-kibana-app/pull/1253))
- Reduced the width of some table cells with little text, to give more space to the other columns ([#1263](https://github.com/wazuh/wazuh-kibana-app/pull/1263)).
- Redesign for Management > Status daemons list ([#1284](https://github.com/wazuh/wazuh-kibana-app/pull/1284)).
- Redesign for Management > Configuration, Agent > Configuration ([#1289](https://github.com/wazuh/wazuh-kibana-app/pull/1289)).
- Replaced Management > Logs table with a log viewer component ([#1292](https://github.com/wazuh/wazuh-kibana-app/pull/1292)).
- The agents list search bar now allows to switch between AND/OR operators ([#1291](https://github.com/wazuh/wazuh-kibana-app/pull/1291)).
- Improve audit dashboards ([#1374](https://github.com/wazuh/wazuh-kibana-app/pull/1374))
- Exclude agent "000" getting the last registered and the most active agents from the Wazuh API.([#1391](https://github.com/wazuh/wazuh-kibana-app/pull/1391))
- Reviewed Osquery dashboards ([#1394](https://github.com/wazuh/wazuh-kibana-app/pull/1394))
- Memory info is now a log ([#1400](https://github.com/wazuh/wazuh-kibana-app/pull/1400))
- Error toasters time is now 30000ms, warning/info are still 6000ms ([#1420](https://github.com/wazuh/wazuh-kibana-app/pull/1420))

### Fixed

- Properly handling long messages on notifier service, until now, they were using out of the card space, also we replaced some API messages with more meaningful messages ([#1168](https://github.com/wazuh/wazuh-kibana-app/pull/1168)).
- Adapted Wazuh icon for multiple browsers where it was gone ([#1208](https://github.com/wazuh/wazuh-kibana-app/pull/1208)).
- Do not fetch data from tables twice when resize window ([#1303](https://github.com/wazuh/wazuh-kibana-app/pull/1303)).
- Agent syncrhonization status is updated as we browse the configuration section ([#1305](https://github.com/wazuh/wazuh-kibana-app/pull/1305))
- Using the browser timezone for reporting documents ([#1311](https://github.com/wazuh/wazuh-kibana-app/pull/1311)).
- Wrong behaviors in the routing system when the basePath was set ([#1342](https://github.com/wazuh/wazuh-kibana-app/pull/1342))
- Do not show pagination for one-page tables ([196c5b7](https://github.com/wazuh/wazuh-kibana-app/pull/1362/commits/196c5b717583032798da7791fa4f90ec06397f68))
- Being redirected to Overview once a Kibana restart is performed ([#1378](https://github.com/wazuh/wazuh-kibana-app/pull/1378))
- Displaying the AWS services section of the aws-s3 wodle ([#1393](https://github.com/wazuh/wazuh-kibana-app/pull/1393))
- Show email configuration on the configuration on demand ([#1401](https://github.com/wazuh/wazuh-kibana-app/issues/1401))
- Show "Follow symbolic link" field in Integrity monitoring - Monitored configuration on demand ([0c9c9da](https://github.com/wazuh/wazuh-kibana-app/pull/1414/commits/0c9c9da3b951548761cd203db5ee5baa39afe26c))

## Wazuh v3.8.2 - Kibana v6.6.0 / v6.6.1 / v6.6.2 / v6.7.0 - Revision 419

### Added

- Support for Kibana v6.6.0 / v6.6.1 / v6.6.2 / v6.7.0

### Fixed

- Fixed AWS dashboard, newer JavaScript browser engines break the view due to Angular.js ([6e882fc](https://github.com/wazuh/wazuh-kibana-app/commit/6e882fc1d7efe6059e6140ff40b8a20d9c1fa51e)).
- Fixed AWS accounts visualization, using the right field now ([6e882fc](https://github.com/wazuh/wazuh-kibana-app/commit/6e882fc1d7efe6059e6140ff40b8a20d9c1fa51e)).

## Wazuh v3.8.2 - Kibana v6.5.4 - Revision 418

### Added

- Support for Wazuh v3.8.2

### Changed

- Close configuration editor only if it was successfully updated ([bc77c35](https://github.com/wazuh/wazuh-kibana-app/commit/bc77c35d8440a656d4704451ce857c9e1d36a438)).
- Replaced FIM Vega visualization with standard visualization ([554ee1c](https://github.com/wazuh/wazuh-kibana-app/commit/554ee1c4c4d75c76d82272075acf8bb62e7f9e27)).

## Wazuh v3.8.1 - Kibana v6.5.4 - Revision 417

### Added

- Support for Wazuh v3.8.1

### Changed

- Moved monitored/ignored Windows registry entries to "FIM > Monitored" and "FIM > Ignored" to avoid user confusion ([#1176](https://github.com/wazuh/wazuh-kibana-app/pull/1176)).
- Excluding managers from wazuh-monitoring indices ([#1177](https://github.com/wazuh/wazuh-kibana-app/pull/1177)).
- Escape `&` before sending group configuration ([d3aa56f](https://github.com/wazuh/wazuh-kibana-app/commit/d3aa56fa73478c60505e500db7d3a7df263081b5)).
- Improved `autoFormat` function before rendering group configuration ([f4f8144](https://github.com/wazuh/wazuh-kibana-app/commit/f4f8144eef8b93038fc897a9f16356e71029b844)).
- Now the group configuration editor doesn't exit after sending data to the Wazuh API ([5c1a3ef](https://github.com/wazuh/wazuh-kibana-app/commit/5c1a3ef9bd710a7befbed0709c4a7cf414f44f6b)).

### Fixed

- Fixed style for the error toaster for long URLs or long paths ([11b8084](https://github.com/wazuh/wazuh-kibana-app/commit/11b8084c75bbc5da36587ff31d1bc80a55fe4dfe)).

## Wazuh v3.8.0 - Kibana v6.5.4 - Revision 416

### Added

- Added group management features such as:
  - Edit the group configuration ([#1096](https://github.com/wazuh/wazuh-kibana-app/pull/1096)).
  - Add/remove groups to/from an agent ([#1096](https://github.com/wazuh/wazuh-kibana-app/pull/1096)).
  - Add/remove agents to/from a group ([#1096](https://github.com/wazuh/wazuh-kibana-app/pull/1096)).
  - Add/remove groups ([#1152](https://github.com/wazuh/wazuh-kibana-app/pull/1152)).
- New directive for tables that don't need external data sources ([#1067](https://github.com/wazuh/wazuh-kibana-app/pull/1067)).
- New search bar directive with interactive filters and suggestions ([#1058](https://github.com/wazuh/wazuh-kibana-app/pull/1058)).
- New server route `/elastic/alerts` for fetching alerts using custom parameters([#1056](https://github.com/wazuh/wazuh-kibana-app/pull/1056)).
- New table for an agent FIM monitored files, if the agent OS platform is Windows it will show two tables: files and registry ([#1032](https://github.com/wazuh/wazuh-kibana-app/pull/1032)).
- Added description to each setting under Settings > Configuration ([#1048](https://github.com/wazuh/wazuh-kibana-app/pull/1048)).
- Added a new setting to `config.yml` related to Wazuh monitoring and its index pattern ([#1095](https://github.com/wazuh/wazuh-kibana-app/pull/1095)).
- Resizable columns by dragging in Dev-tools ([#1102](https://github.com/wazuh/wazuh-kibana-app/pull/1102)).
- New feature to be able to edit config.yml file from the Settings > Configuration section view ([#1105](https://github.com/wazuh/wazuh-kibana-app/pull/1105)).
- Added a new table (network addresses) for agent inventory tab ([#1111](https://github.com/wazuh/wazuh-kibana-app/pull/1111)).
- Added `audit_key` (Who-data Audit keys) for configuration tab ([#1123](https://github.com/wazuh/wazuh-kibana-app/pull/1123)).
- Added new known fields for Kibana index pattern ([#1150](https://github.com/wazuh/wazuh-kibana-app/pull/1150)).

### Changed

- Changed Inventory tables. Now the app looks for the OS platform and it shows different tables depending on the OS platform. In addition the process state codes has been replaced to be more meaningful ([#1059](https://github.com/wazuh/wazuh-kibana-app/pull/1059)).
- Tiny rework for the AWS tab including.
- "Report" button is hidden on Discover panel ([#1047](https://github.com/wazuh/wazuh-kibana-app/pull/1047)).
- Visualizations, filters and Discover improved ([#1083](https://github.com/wazuh/wazuh-kibana-app/pull/1083)).
- Removed `popularizeField` function until https://github.com/elastic/kibana/issues/22426 is solved in order to avoid `Unable to write index pattern!` error on Discover tab ([#1085](https://github.com/wazuh/wazuh-kibana-app/pull/1085)).
- Improved Wazuh monitoring module ([#1094](https://github.com/wazuh/wazuh-kibana-app/pull/1094)).
- Added "Registered date" and "Last keep alive" in agents table allowing you to sort by these fields ([#1102](https://github.com/wazuh/wazuh-kibana-app/pull/1102)).
- Improved code quality in sections such as Ruleset > Rule and Decoder detail view simplify conditions ([#1102](https://github.com/wazuh/wazuh-kibana-app/pull/1102)).
- Replaced reporting success message ([#1102](https://github.com/wazuh/wazuh-kibana-app/pull/1102)).
- Reduced the default number of shards and the default number of replicas for the app indices ([#1113](https://github.com/wazuh/wazuh-kibana-app/pull/1113)).
- Refreshing index pattern known fields on health check controller ([#1119](https://github.com/wazuh/wazuh-kibana-app/pull/1119)).
- Less strict memory check ([786c764](https://github.com/wazuh/wazuh-kibana-app/commit/786c7642cd88083f9a77c57ed204488ecf5b710a)).
- Checking message origin in error handler ([dfec368](https://github.com/wazuh/wazuh-kibana-app/commit/dfec368d22a148b2e4437db92d71294900241961)).
- Dev tools is now showing the response as it is, like `curl` does ([#1137](https://github.com/wazuh/wazuh-kibana-app/pull/1137)).
- Removed `unknown` as valid node name ([#1149](https://github.com/wazuh/wazuh-kibana-app/pull/1149)).
- Removed `rule.id` direct filter from the rule set tables ([#1151](https://github.com/wazuh/wazuh-kibana-app/pull/1151))

### Fixed

- Restored X-Pack security logic for the .wazuh index, now it's not bypassing the X-Pack roles ([#1081](https://github.com/wazuh/wazuh-kibana-app/pull/1081))
- Avoid fetching twice the same data ([#1072](https://github.com/wazuh/wazuh-kibana-app/pull/1072), [#1061](https://github.com/wazuh/wazuh-kibana-app/pull/1061)).
- Wazuh logo adapted to low resolutions ([#1074](https://github.com/wazuh/wazuh-kibana-app/pull/1074)).
- Hide Audit, OpenSCAP tabs for non-linux agents. Fixed empty Windows events under Configuration > Log collection section. OSQuery logo has been standardized ([#1072](https://github.com/wazuh/wazuh-kibana-app/pull/1072), [#1076](https://github.com/wazuh/wazuh-kibana-app/pull/1076)).
- Fix empty values on _Overview > Security events_ when Wazuh monitoring is disabled ([#1091](https://github.com/wazuh/wazuh-kibana-app/pull/1091)).
- Fix overlapped play button in Dev-tools when the input box has a scrollbar ([#1102](https://github.com/wazuh/wazuh-kibana-app/pull/1102)).
- Fix Dev-tools behavior when parse json invalid blocks ([#1102](https://github.com/wazuh/wazuh-kibana-app/pull/1102)).
- Fixed Management > Monitoring tab frustration adding back buttons ([#1102](https://github.com/wazuh/wazuh-kibana-app/pull/1102)).
- Fix template checking when using more than one pattern ([#1104](https://github.com/wazuh/wazuh-kibana-app/pull/1104)).
- Fix infinite loop for Wazuh monitoring when the Wazuh API is not being able to give us all the agents ([5a26916](https://github.com/wazuh/wazuh-kibana-app/commit/5a2691642b40a34783d2eafb6ee24ae78b9af21a)), ([85005a1](https://github.com/wazuh/wazuh-kibana-app/commit/85005a184d4f1c3d339b7c895b5d2469f3b45171)).
- Fix rule details for `list` and `info` parameters ([#1149](https://github.com/wazuh/wazuh-kibana-app/pull/1149)).

## Wazuh v3.7.1 / v3.7.2 - Kibana v6.5.1 / v6.5.2 / v6.5.3 / v6.5.4 - Revision 415

### Added

- Support for Elastic stack v6.5.2 / v6.5.3 / v6.5.4.
- Support for Wazuh v3.7.1 / v3.7.2.
- Dev Tools module now autocompletes API endpoints ([#1030](https://github.com/wazuh/wazuh-kibana-app/pull/1030)).

### Changed

- Increased number of rows for syscollector tables ([#1033](https://github.com/wazuh/wazuh-kibana-app/pull/1033)).
- Modularized JSON/XML viewers for the configuration section ([#982](https://github.com/wazuh/wazuh-kibana-app/pull/982)).

### Fixed

- Added missing fields for syscollector network tables ([#1036](https://github.com/wazuh/wazuh-kibana-app/pull/1036)).
- Using the right API path when downloading CSV for decoders list ([#1045](https://github.com/wazuh/wazuh-kibana-app/pull/1045)).
- Including group field when downloading CSV for agents list ([#1044](https://github.com/wazuh/wazuh-kibana-app/pull/1044)).
- Preserve active tab in configuration section when refreshing the page ([#1037](https://github.com/wazuh/wazuh-kibana-app/pull/1037)).

## Wazuh v3.7.0 - Kibana v6.5.0 / v6.5.1 - Revision 414

### Added

- Support for Elastic Stack v6.5.0 / v6.5.1.
- Agent groups bar is now visible on the agent configuration section ([#1023](https://github.com/wazuh/wazuh-kibana-app/pull/1023)).
- Added a new setting for the `config.yml` file for enable/disable administrator mode ([#1019](https://github.com/wazuh/wazuh-kibana-app/pull/1019)).
  - This allows the user to perform PUT, POST, DELETE methods in our Dev Tools.

### Changed

- Refactored most front-end controllers ([#1023](https://github.com/wazuh/wazuh-kibana-app/pull/1023)).

## Wazuh v3.7.0 - Kibana v6.4.2 / v6.4.3 - Revision 413

### Added

- Support for Wazuh v3.7.0.
- Support for Elastic Stack v6.4.2 / v6.4.3.
- Brand-new interface for _Configuration_ (on both _Management_ and _Agents_ tabs) ([#914](https://github.com/wazuh/wazuh-kibana-app/pull/914)):
  - Now you can check current and real agent and manager configuration.
  - A new interface design, with more useful information and easy to understand descriptions.
  - New and more responsive JSON/XML viewers to show the configuration in raw mode.
- Brand-new extension - Osquery ([#938](https://github.com/wazuh/wazuh-kibana-app/pull/938)):
  - A new extension, disabled by default.
  - Check alerts from Wazuh's Osquery integration.
  - Check your current Osquery wodle configuration.
  - More improvements will come for this extension in the future.
- New option for Wazuh app configuration file - _Ignore index patterns_ ([#947](https://github.com/wazuh/wazuh-kibana-app/pull/947)):
  - Now the user can specify which index patterns can't be selected on the app using the new `ip.ignore` setting on the `config.yml` file.
  - The valid format is an array of strings which represents index patterns.
  - By default, this list is empty (all index patterns will be available if they use a compatible structure).
- Added a node selector for _Management > Status_ section when Wazuh cluster is enabled ([#976](https://github.com/wazuh/wazuh-kibana-app/pull/976)).
- Added quick access to _Configuration_ or _Discover_ panels for an agent on the agents list ([#939](https://github.com/wazuh/wazuh-kibana-app/pull/939)).
- Now you can click on an agent's ID on the _Discover_ panels to open its details page on the app ([#904](https://github.com/wazuh/wazuh-kibana-app/pull/904)).
- Redesigned the _Overview > Amazon AWS_ tab, using more meaningful visualizations for a better overall view of your agents' status ([#903](https://github.com/wazuh/wazuh-kibana-app/pull/903)).
- Redesigned the _Overview/Agents > Vulnerabilities_ tab, using more meaningful visualizations for a better overall view of your agents' status ([#954](https://github.com/wazuh/wazuh-kibana-app/pull/954)).
- Now everytime the user enters the _Settings_ tab, the API connection will be automatically checked ([#971](https://github.com/wazuh/wazuh-kibana-app/pull/971)).
- Added a node selector for _Management > Logs_ section when Wazuh cluster is enabled ([#980](https://github.com/wazuh/wazuh-kibana-app/pull/980)).
- Added a group selector for _Agents_ section ([#995](https://github.com/wazuh/wazuh-kibana-app/pull/995)).

### Changed

- Interface refactoring for the _Agents > Inventory data_ tab ([#924](https://github.com/wazuh/wazuh-kibana-app/pull/924)):
  - Now the tab won't be available if your agent doesn't have Syscollector enabled, and each card will be enabled or disabled depending on the current Syscollector scans configuration.
  - This will prevent situations where the user couldn't check the inventory although there was actual scan data to show on some sections.
- Added support for new multigroups feature ([#911](https://github.com/wazuh/wazuh-kibana-app/pull/911)):
  - Now the information bars on _Agents_ will show all the groups an agent belongs to.
- Now the result pane on the _Dev tools_ tab will show the error code coming from the Wazuh API ([#909](https://github.com/wazuh/wazuh-kibana-app/pull/909)).
- Changed some visualizations titles for _Overview/Agents > OpenSCAP_ tab ([#925](https://github.com/wazuh/wazuh-kibana-app/pull/925)).
- All backend routes have been renamed ([#932](https://github.com/wazuh/wazuh-kibana-app/pull/932)).
- Several improvements for Elasticsearch tests ([#933](https://github.com/wazuh/wazuh-kibana-app/pull/933)).
- Updated some strings and descriptions on the _Settings_ tab ([#934](https://github.com/wazuh/wazuh-kibana-app/pull/934)).
- Changed the date format on _Settings > Logs_ to make it more human-readable ([#944](https://github.com/wazuh/wazuh-kibana-app/pull/944)).
- Changed some labels to remove the "MD5 sum" expression, it will use "Checksum" instead ([#945](https://github.com/wazuh/wazuh-kibana-app/pull/945)).
- Added word wrapping class to group name in _Management > Groups > Group detail_ tab ([#945](https://github.com/wazuh/wazuh-kibana-app/pull/945)).
- The `wz-table` directive has been refactored ([#953](https://github.com/wazuh/wazuh-kibana-app/pull/953)).
- The `wz-table` directive now checks if a request is aborted ([#979](https://github.com/wazuh/wazuh-kibana-app/pull/979)).
- Several performance improvements ([#985](https://github.com/wazuh/wazuh-kibana-app/pull/985), [#997](https://github.com/wazuh/wazuh-kibana-app/pull/997), [#1000](https://github.com/wazuh/wazuh-kibana-app/pull/1000)).

### Fixed

- Several known fields for _Whodata_ functionality have been fixed ([#901](https://github.com/wazuh/wazuh-kibana-app/pull/901)).
- Fixed alignment bug with the _Add a filter +_ button on _Discover_ and _Agents_ tabs ([#912](https://github.com/wazuh/wazuh-kibana-app/pull/912)).
- Fixed a bug where the `Add API` form on _Settings_ didn't appear when pressing the button after editing an existing API entry ([#944](https://github.com/wazuh/wazuh-kibana-app/pull/944)).
- Fixed a bug on _Ruleset_ tab where the "Description" column was showing `0` if the rule doesn't have any description ([#948](https://github.com/wazuh/wazuh-kibana-app/pull/948)).
- Fixed wrong alignment on related Rules/Decoders tables from _Management > Ruleset_ tab ([#971](https://github.com/wazuh/wazuh-kibana-app/pull/971)).
- Fixed a bug where sometimes the error messages appeared duplicated ([#971](https://github.com/wazuh/wazuh-kibana-app/pull/971)).

### Removed

- On the _Management > Monitoring_ tab, the `Cluster enabled but not running` message won't appear as an error anymore ([#971](https://github.com/wazuh/wazuh-kibana-app/pull/971)).

## Wazuh v3.6.1 - Kibana v6.4.1 / v6.4.2 / v6.4.3 - Revision 412

### Added

- Support for Elastic Stack v6.4.1 / v6.4.2 / v6.4.3.

## Wazuh v3.6.1 - Kibana v6.4.0 - Revision 411

### Added

- Redesigned the _Overview > Integrity monitoring_ tab, using more meaningful visualizations for a better overall view of your agents' status ([#893](https://github.com/wazuh/wazuh-kibana-app/pull/893)).
- Added a new table for the _Inventory_ tab: _Processes_ ([#895](https://github.com/wazuh/wazuh-kibana-app/pull/895)).
- Improved error handling for tables. Now the table will show an error message if it wasn't able to fetch and load data ([#896](https://github.com/wazuh/wazuh-kibana-app/pull/896)).

### Changed

- The app source code has been improved, following best practices and coding guidelines ([#892](https://github.com/wazuh/wazuh-kibana-app/pull/892)).
- Included more app tests and prettifier for better code maintainability ([#883](https://github.com/wazuh/wazuh-kibana-app/pull/883) & [#885](https://github.com/wazuh/wazuh-kibana-app/pull/885)).

### Fixed

- Fixed minor visual errors on some _GDPR_, _PCI DSS_ and _Vulnerabilities_ visualizations ([#894](https://github.com/wazuh/wazuh-kibana-app/pull/894)).

## Wazuh v3.6.1 - Kibana v6.4.0 - Revision 410

### Added

- The _Inventory_ tab has been redesigned ([#873](https://github.com/wazuh/wazuh-kibana-app/pull/873)):
  - Added new network interfaces and port tables.
  - Improved design using metric information bars and intuitive status indicators.
- Added refresh functionality to the _Settings > Logs_ tab ([#852](https://github.com/wazuh/wazuh-kibana-app/pull/852)):
  - Now everytime the user opens the tab, the logs will be reloaded.
  - A new button to force the update has been added on the top left corner of the logs table.
- Added `tags` and `recursion_level` configuration options to _Management/Agent > Configuration_ tabs ([#850](https://github.com/wazuh/wazuh-kibana-app/pull/850)).
- The _Kuery_ search syntax has been added again to the app ([#851](https://github.com/wazuh/wazuh-kibana-app/pull/851)).
- Added a first batch of [_Mocha_](https://mochajs.org/) tests and other quality of code improvements to the app ([#859](https://github.com/wazuh/wazuh-kibana-app/pull/859)).
- Now you can open specific rule details (the _Management > Ruleset_ tab) when clicking on the `rule.id` value on the _Discover_ tab ([#862](https://github.com/wazuh/wazuh-kibana-app/pull/862)).
- Now you can click on the rule ID value on the _Management > Ruleset_ tab to search for related alerts on the _Discover_ tab ([#863](https://github.com/wazuh/wazuh-kibana-app/pull/863)).

### Changed

- The index pattern known fields have been updated up to 567 ([#872](https://github.com/wazuh/wazuh-kibana-app/pull/872)).
- Now the _Inventory_ tab will always be available for all agents, and a descriptive message will appear if the agent doesn't have `syscollector` enabled ([#879](https://github.com/wazuh/wazuh-kibana-app/pull/879)).

### Fixed

- Fixed a bug where the _Inventory_ tab was unavailable if the user reloads the page while on the _Agents > Configuration_ tab ([#845](https://github.com/wazuh/wazuh-kibana-app/pull/845)).
- Fixed some _Overview > VirusTotal_ visualizations ([#846](https://github.com/wazuh/wazuh-kibana-app/pull/846)).
- Fixed a bug where the _Settings > Extensions_ tab wasn't being properly hidden when there's no API entries inserted ([#847](https://github.com/wazuh/wazuh-kibana-app/pull/847)).
- Fixed a bug where the _Current API_ indicator on the top navbar wasn't being properly updated when the user deletes all the API entries ([#848](https://github.com/wazuh/wazuh-kibana-app/pull/848)).
- Fixed a bug where the _Agents coverage_ metric were not displaying a proper value when the manager has 0 registered agents ([#849](https://github.com/wazuh/wazuh-kibana-app/pull/849)).
- Fixed a bug where the `wazuh-basic` user role was able to update API entries (it should be forbidden) ([#853](https://github.com/wazuh/wazuh-kibana-app/pull/853)).
- Fixed a bug where the visualizations had scroll bars on the PDF reports ([#870](https://github.com/wazuh/wazuh-kibana-app/pull/870)).
- Fixed a bug on the _Dev tools_ tab where the user couldn't execute the first request block if there was blank lines above it ([#871](https://github.com/wazuh/wazuh-kibana-app/pull/871)).
- Fixed a bug on pinned filters when opening tabs where the implicit filter was the same, making them stuck and unremovable from other tabs ([#878](https://github.com/wazuh/wazuh-kibana-app/pull/878)).

## Wazuh v3.6.1 - Kibana v6.4.0 - Revision 409

### Added

- Support for Wazuh v3.6.1.

### Fixed

- Fixed a bug on the _Dev tools_ tab ([b7c79f4](https://github.com/wazuh/wazuh-kibana-app/commit/b7c79f48f06cb49b12883ec9e9337da23b49976b)).

## Wazuh v3.6.1 - Kibana v6.3.2 - Revision 408

### Added

- Support for Wazuh v3.6.1.

### Fixed

- Fixed a bug on the _Dev tools_ tab ([4ca9ed5](https://github.com/wazuh/wazuh-kibana-app/commit/4ca9ed54f1b18e5d499d950e6ff0741946701988)).

## Wazuh v3.6.0 - Kibana v6.4.0 - Revision 407

### Added

- Support for Wazuh v3.6.0.

## Wazuh v3.6.0 - Kibana v6.3.2 - Revision 406

### Added

- Support for Wazuh v3.6.0.

## Wazuh v3.5.0 - Kibana v6.4.0 - Revision 405

### Added

- Support for Elastic Stack v6.4.0 ([#813](https://github.com/wazuh/wazuh-kibana-app/pull/813)).

## Wazuh v3.5.0 - Kibana v6.3.2 - Revision 404

### Added

- Added new options to `config.yml` to change shards and replicas settings for `wazuh-monitoring` indices ([#809](https://github.com/wazuh/wazuh-kibana-app/pull/809)).
- Added more error messages for `wazuhapp.log` in case of failure when performing some crucial functions ([#812](https://github.com/wazuh/wazuh-kibana-app/pull/812)).
- Now it's possible to change replicas settings for existing `.wazuh`, `.wazuh-version` and `wazuh-monitoring` indices on the `config.yml` file ([#817](https://github.com/wazuh/wazuh-kibana-app/pull/817)).

### Changed

- App frontend code refactored and restructured ([#802](https://github.com/wazuh/wazuh-kibana-app/pull/802)).
- Now the _Overview > Security events_ tab won't show anything if the only visualization with data is _Agents status_ ([#811](https://github.com/wazuh/wazuh-kibana-app/pull/811)).

### Fixed

- Fixed a bug where the RAM status message appreared twice the first time you opened the app ([#807](https://github.com/wazuh/wazuh-kibana-app/pull/807)).
- Fixed the app UI to make the app usable on Internet Explorer 11 ([#808](https://github.com/wazuh/wazuh-kibana-app/pull/808)).

## Wazuh v3.5.0 - Kibana v6.3.2 - Revision 403

### Added

- The welcome tabs on _Overview_ and _Agents_ have been updated with a new name and description for the existing sections ([#788](https://github.com/wazuh/wazuh-kibana-app/pull/788)).
- Now the app tables will auto-resize depending on the screen height ([#792](https://github.com/wazuh/wazuh-kibana-app/pull/792)).

### Changed

- Now all the app filters on several tables will present the values in alphabetical order ([#787](https://github.com/wazuh/wazuh-kibana-app/pull/787)).

### Fixed

- Fixed a bug on _Decoders_ where clicking on the decoder wouldn't open the detail view if the `Parent decoders` filter was enabled ([#782](https://github.com/wazuh/wazuh-kibana-app/pull/782)).
- Fixed a bug on _Dev tools_ when the first line on the editor pane was empty or had a comment ([#790](https://github.com/wazuh/wazuh-kibana-app/pull/790)).
- Fixed a bug where the app was throwing multiple warning messages the first time you open it ([#791](https://github.com/wazuh/wazuh-kibana-app/pull/791)).
- Fixed a bug where clicking on a different tab from _Overview_ right after inserting the API credentials for the first time would always redirect to _Overview_ ([#791](https://github.com/wazuh/wazuh-kibana-app/pull/791)).
- Fixed a bug where the user could have a browser cookie with a reference to a non-existing API entry on Elasticsearch ([#794](https://github.com/wazuh/wazuh-kibana-app/pull/794) & [#795](https://github.com/wazuh/wazuh-kibana-app/pull/795)).

### Removed

- The cluster key has been removed from the API requests to `/manager/configuration` ([#796](https://github.com/wazuh/wazuh-kibana-app/pull/796)).

## Wazuh v3.5.0 - Kibana v6.3.1/v6.3.2 - Revision 402

### Added

- Support for Wazuh v3.5.0.
- Added new fields for _Vulnerability detector_ alerts ([#752](https://github.com/wazuh/wazuh-kibana-app/pull/752)).
- Added multi table search for `wz-table` directive. Added two new log levels for _Management > Logs_ section ([#753](https://github.com/wazuh/wazuh-kibana-app/pull/753)).

## Wazuh v3.4.0 - Kibana v6.3.1/v6.3.2 - Revision 401

### Added

- Added a few new fields for Kibana due to the new Wazuh _who-data_ feature ([#763](https://github.com/wazuh/wazuh-kibana-app/pull/763)).
- Added XML/JSON viewer for each card under _Management > Configuration_ ([#764](https://github.com/wazuh/wazuh-kibana-app/pull/764)).

### Changed

- Improved error handling for Dev tools. Also removed some unused dependencies from the _Dev tools_ tab ([#760](https://github.com/wazuh/wazuh-kibana-app/pull/760)).
- Unified origin for tab descriptions. Reviewed some grammar typos ([#765](https://github.com/wazuh/wazuh-kibana-app/pull/765)).
- Refactored agents autocomplete component. Removed unused/deprecated modules ([#766](https://github.com/wazuh/wazuh-kibana-app/pull/766)).
- Simplified route resolves section ([#768](https://github.com/wazuh/wazuh-kibana-app/pull/768)).

### Fixed

- Fixed missing cluster node filter for the visualization shown when looking for specific node under _Management > Monitoring_ section ([#758](https://github.com/wazuh/wazuh-kibana-app/pull/758)).
- Fixed missing dependency injection for `wzMisc` factory ([#768](https://github.com/wazuh/wazuh-kibana-app/pull/768)).

### Removed

- Removed `angular-aria`, `angular-md5`, `ansicolors`, `js-yaml`, `querystring` and `lodash` dependencies since Kibana includes all of them. Removed some unused images ([#768](https://github.com/wazuh/wazuh-kibana-app/pull/768)).

## Wazuh v3.4.0 - Kibana v6.3.1/v6.3.2 - Revision 400

### Added

- Support for Wazuh v3.4.0.
- Support for Elastic Stack v6.3.2.
- Support for Kuery as accepted query language ([#742](https://github.com/wazuh/wazuh-kibana-app/pull/742)).
  - This feature is experimental.
- Added new _Who data_ fields from file integrity monitoring features ([#746](https://github.com/wazuh/wazuh-kibana-app/pull/746)).
- Added tab in _Settings_ section where you can see the last logs from the Wazuh app server ([#723](https://github.com/wazuh/wazuh-kibana-app/pull/723)).

### Changed

- Fully redesigned of the welcome screen along the different app sections ([#751](https://github.com/wazuh/wazuh-kibana-app/pull/751)).
- Now any agent can go to the _Inventory_ tab regardless if it's enabled or not. The content will change properly according to the agent configuration ([#744](https://github.com/wazuh/wazuh-kibana-app/pull/744)).
- Updated the `angular-material` dependency to `1.1.10` ([#743](https://github.com/wazuh/wazuh-kibana-app/pull/743)).
- Any API entry is now removable regardless if it's the only one API entry ([#740](https://github.com/wazuh/wazuh-kibana-app/pull/740)).
- Performance has been improved regarding to agents status, they are now being fetched using _distinct_ routes from the Wazuh API ([#738](https://github.com/wazuh/wazuh-kibana-app/pull/738)).
- Improved the way we are parsing some Wazuh API errors regarding to version mismatching ([#735](https://github.com/wazuh/wazuh-kibana-app/pull/735)).

### Fixed

- Fixed wrong filters being applied in _Ruleset > Rules_ and _Ruleset > Decoders_ sections when using Lucene like filters plus path filters ([#736](https://github.com/wazuh/wazuh-kibana-app/pull/736)).
- Fixed the template checking from the healthcheck, now it allows to use custom index patterns ([#739](https://github.com/wazuh/wazuh-kibana-app/pull/739)).
- Fixed infinite white screen from _Management > Monitoring_ when the Wazuh cluster is enabled but not running ([#741](https://github.com/wazuh/wazuh-kibana-app/pull/741)).

## Wazuh v3.3.0/v3.3.1 - Kibana v6.3.1 - Revision 399

### Added

- Added a new Angular.js factory to store the Wazuh app configuration values. Also, this factory is being used by the pre-routes functions (resolves); this way we are sure about having the real configuration at any time. These pre-routes functions have been improved too ([#670](https://github.com/wazuh/wazuh-kibana-app/pull/670)).
- Added extended information for reports from _Reporting_ feature ([#701](https://github.com/wazuh/wazuh-kibana-app/pull/701)).

### Changed

- Tables have been improved. Now they are truncating long fields and adding a tooltip if needed ([#671](https://github.com/wazuh/wazuh-kibana-app/pull/671)).
- Services have been improved ([#715](https://github.com/wazuh/wazuh-kibana-app/pull/715)).
- CSV formatted files have been improved. Now they are showing a more human readable column names ([#717](https://github.com/wazuh/wazuh-kibana-app/pull/717), [#726](https://github.com/wazuh/wazuh-kibana-app/pull/726)).
- Added/Modified some visualization titles ([#728](https://github.com/wazuh/wazuh-kibana-app/pull/728)).
- Improved Discover perfomance when in background mode ([#719](https://github.com/wazuh/wazuh-kibana-app/pull/719)).
- Reports from the _Reporting_ feature have been fulyl redesigned ([#701](https://github.com/wazuh/wazuh-kibana-app/pull/701)).

### Fixed

- Fixed the top menu API indicator when checking the API connection and the manager/cluster information had been changed ([#668](https://github.com/wazuh/wazuh-kibana-app/pull/668)).
- Fixed our logger module which was not writting logs the very first time Kibana is started neither after a log rotation ([#667](https://github.com/wazuh/wazuh-kibana-app/pull/667)).
- Fixed a regular expression in the server side when parsing URLs before registering a new Wazuh API ([#690](https://github.com/wazuh/wazuh-kibana-app/pull/690)).
- Fixed filters from specific visualization regarding to _File integrity_ section ([#694](https://github.com/wazuh/wazuh-kibana-app/pull/694)).
- Fixed filters parsing when generating a report because it was not parsing negated filters as expected ([#696](https://github.com/wazuh/wazuh-kibana-app/pull/696)).
- Fixed visualization counter from _OSCAP_ tab ([#722](https://github.com/wazuh/wazuh-kibana-app/pull/722)).

### Removed

- Temporary removed CSV download from agent inventory section due to Wazuh API bug ([#727](https://github.com/wazuh/wazuh-kibana-app/pull/727)).

## Wazuh v3.3.0/v3.3.1 - Kibana v6.3.0 - Revision 398

### Added

- Improvements for latest app redesign ([#652](https://github.com/wazuh/wazuh-kibana-app/pull/652)):
  - The _Welcome_ tabs have been simplified, following a more Elastic design.
  - Added again the `md-nav-bar` component with refined styles and limited to specific sections.
  - The _Settings > Welcome_ tab has been removed. You can use the nav bar to switch tabs.
  - Minor CSS adjustments and reordering.
- Small app UI improvements ([#634](https://github.com/wazuh/wazuh-kibana-app/pull/634)):
  - Added link to _Agents Preview_ on the _Agents_ tab breadcrumbs.
  - Replaced the _Generate report_ button with a smaller one.
  - Redesigned _Management > Ruleset_ `md-chips` to look similar to Kibana filter pills.
  - Added agent information bar from _Agents > General_ to _Agents > Welcome_ too.
  - Refactored flex layout on _Welcome_ tabs to fix a height visual bug.
  - Removed duplicated loading rings on the _Agents_ tab.
- Improvements for app tables ([#627](https://github.com/wazuh/wazuh-kibana-app/pull/627)):
  - Now the current page will be highlighted.
  - The gap has been fixed to the items per page value.
  - If there are no more pages for _Next_ or _Prev_ buttons, they will be hidden.
- Improvements for app health check ([#637](https://github.com/wazuh/wazuh-kibana-app/pull/637)):
  - Improved design for the view.
  - The checks have been placed on a table, showing the current status of each one.
- Changes to our reporting feature ([#639](https://github.com/wazuh/wazuh-kibana-app/pull/639)):
  - Now the generated reports will include tables for each section.
  - Added a parser for getting Elasticsearch data table responses.
  - The reporting feature is now a separated module, and the code has been refactored.
- Improvements for app tables pagination ([#646](https://github.com/wazuh/wazuh-kibana-app/pull/646)).

### Changed

- Now the `pretty` parameter on the _Dev tools_ tab will be ignored to avoid `Unexpected error` messages ([#624](https://github.com/wazuh/wazuh-kibana-app/pull/624)).
- The `pdfkit` dependency has been replaced by `pdfmake` ([#639](https://github.com/wazuh/wazuh-kibana-app/pull/639)).
- Changed some Kibana tables for performance improvements on the reporting feature ([#644](https://github.com/wazuh/wazuh-kibana-app/pull/644)).
- Changed the method to refresh the list of known fields on the index pattern ([#650](https://github.com/wazuh/wazuh-kibana-app/pull/650)):
  - Now when restarting Kibana, the app will update the fieldset preserving the custom user fields.

### Fixed

- Fixed bug on _Agents CIS-CAT_ tab who wasn't loading the appropriate visualizations ([#626](https://github.com/wazuh/wazuh-kibana-app/pull/626)).
- Fixed a bug where sometimes the index pattern could be `undefined` during the health check process, leading into a false error message when loading the app ([#640](https://github.com/wazuh/wazuh-kibana-app/pull/640)).
- Fixed several bugs on the _Settings > API_ tab when removing, adding or editing new entries.

### Removed

- Removed the app login system ([#636](https://github.com/wazuh/wazuh-kibana-app/pull/636)):
  - This feature was unstable, experimental and untested for a long time. We'll provide much better RBAC capabilities in the future.
- Removed the new Kuery language option on Discover app search bars.
  - This feature will be restored in the future, after more Elastic v6.3.0 adaptations.

## Wazuh v3.3.0/v3.3.1 - Kibana v6.3.0 - Revision 397

### Added

- Support for Elastic Stack v6.3.0 ([#579](https://github.com/wazuh/wazuh-kibana-app/pull/579) & [#612](https://github.com/wazuh/wazuh-kibana-app/pull/612) & [#615](https://github.com/wazuh/wazuh-kibana-app/pull/615)).
- Brand-new Wazuh app redesign for the _Monitoring_ tab ([#581](https://github.com/wazuh/wazuh-kibana-app/pull/581)):
  - Refactored and optimized UI for these tabs, using a breadcrumbs-based navigability.
  - Used the same guidelines from the previous redesign for _Overview_ and _Agents_ tabs.
- New tab for _Agents_ - _Inventory_ ([#582](https://github.com/wazuh/wazuh-kibana-app/pull/582)):
  - Get information about the agent host, such as installed packages, motherboard, operating system, etc.
  - This tab will appear if the agent has the [`syscollector`](https://documentation.wazuh.com/current/user-manual/reference/ossec-conf/wodle-syscollector.html) wodle enabled.
- Brand-new extension - _CIS-CAT Alerts_ ([#601](https://github.com/wazuh/wazuh-kibana-app/pull/601)):
  - A new extension, disabled by default.
  - Visualize alerts related to the CIS-CAT benchmarks on the _Overview_ and _Agents_ tabs.
  - Get information about the last performed scan and its score.
- Several improvements for the _Dev tools_ tab ([#583](https://github.com/wazuh/wazuh-kibana-app/pull/583) & [#597](https://github.com/wazuh/wazuh-kibana-app/pull/597)):
  - Now you can insert queries using inline parameters, just like in a web browser.
  - You can combine inline parameters with JSON-like parameters.
  - If you use the same parameter on both methods with different values, the inline parameter has precedence over the other one.
  - The tab icon has been changed for a more appropriate one.
  - The `Execute query` button is now always placed on the first line of the query block.
- Refactoring for all app tables ([#582](https://github.com/wazuh/wazuh-kibana-app/pull/582)):
  - Replaced the old `wz-table` directive with a new one, along with a new data factory.
  - Now the tables are built with a pagination system.
  - Much easier method for building tables for the app.
  - Performance and stability improvements when fetching API data.
  - Now you can see the total amount of items and the elapsed time.

### Changed

- Moved some logic from the _Agents preview_ tab to the server, to avoid excessive client-side workload ([#586](https://github.com/wazuh/wazuh-kibana-app/pull/586)).
- Changed the UI to use the same loading ring across all the app tabs ([#593](https://github.com/wazuh/wazuh-kibana-app/pull/593) & [#599](https://github.com/wazuh/wazuh-kibana-app/pull/599)).
- Changed the _No results_ message across all the tabs with visualizations ([#599](https://github.com/wazuh/wazuh-kibana-app/pull/599)).

### Fixed

- Fixed a bug on the _Settings/Extensions_ tab where enabling/disabling some extensions could make other ones to be disabled ([#591](https://github.com/wazuh/wazuh-kibana-app/pull/591)).

## Wazuh v3.3.0/v3.3.1 - Kibana v6.2.4 - Revision 396

### Added

- Support for Wazuh v3.3.1.
- Brand-new Wazuh app redesign for the _Settings_ tab ([#570](https://github.com/wazuh/wazuh-kibana-app/pull/570)):
  - Refactored and optimized UI for these tabs, using a breadcrumbs-based navigability.
  - Used the same guidelines from the previous redesign for _Overview_ and _Agents_ tabs.
- Refactoring for _Overview_ and _Agents_ controllers ([#564](https://github.com/wazuh/wazuh-kibana-app/pull/564)):
  - Reduced duplicated code by splitting it into separate files.
  - Code optimization for a better performance and maintainability.
  - Added new services to provide similar functionality between different app tabs.
- Added `data.vulnerability.package.condition` to the list of known fields ([#566](https://github.com/wazuh/wazuh-kibana-app/pull/566)).

### Changed

- The `wazuh-logs` and `wazuh-monitoring` folders have been moved to the Kibana's `optimize` directory in order to avoid some error messages when using the `kibana-plugin list` command ([#563](https://github.com/wazuh/wazuh-kibana-app/pull/563)).

### Fixed

- Fixed a bug on the _Settings_ tab where updating an API entry with wrong credentials would corrupt the existing one ([#558](https://github.com/wazuh/wazuh-kibana-app/pull/558)).
- Fixed a bug on the _Settings_ tab where removing an API entry while its edit form is opened would hide the `Add API` button unless the user reloads the tab ([#558](https://github.com/wazuh/wazuh-kibana-app/pull/558)).
- Fixed some Audit visualizations on the _Overview_ and _Agents_ tabs that weren't using the same search query to show the results ([#572](https://github.com/wazuh/wazuh-kibana-app/pull/572)).
- Fixed undefined variable error on the `wz-menu` directive ([#575](https://github.com/wazuh/wazuh-kibana-app/pull/575)).

## Wazuh v3.3.0 - Kibana v6.2.4 - Revision 395

### Fixed

- Fixed a bug on the _Agent Configuration_ tab where the sync status was always `NOT SYNCHRONIZED` ([#569](https://github.com/wazuh/wazuh-kibana-app/pull/569)).

## Wazuh v3.3.0 - Kibana v6.2.4 - Revision 394

### Added

- Support for Wazuh v3.3.0.
- Updated some backend API calls to include the app version in the request header ([#560](https://github.com/wazuh/wazuh-kibana-app/pull/560)).

## Wazuh v3.2.4 - Kibana v6.2.4 - Revision 393

### Added

- Brand-new Wazuh app redesign for _Overview_ and _Agents_ tabs ([#543](https://github.com/wazuh/wazuh-kibana-app/pull/543)):
  - Updated UI for these tabs using breadcrumbs.
  - New _Welcome_ screen, presenting all the tabs to the user, with useful links to our documentation.
  - Overall design improved, adjusted font sizes and reduced HTML code.
  - This base will allow the app to increase its functionality in the future.
  - Removed the `md-nav-bar` component for a better user experience on small screens.
  - Improved app performance removing some CSS effects from some components, such as buttons.
- New filter for agent version on the _Agents Preview_ tab ([#537](https://github.com/wazuh/wazuh-kibana-app/pull/537)).
- New filter for cluster node on the _Agents Preview_ tab ([#538](https://github.com/wazuh/wazuh-kibana-app/pull/538)).

### Changed

- Now the report generation process will run in a parallel mode in the foreground ([#523](https://github.com/wazuh/wazuh-kibana-app/pull/523)).
- Replaced the usage of `$rootScope` with two new factories, along with more controller improvements ([#525](https://github.com/wazuh/wazuh-kibana-app/pull/525)).
- Now the _Extensions_ tab on _Settings_ won't edit the `.wazuh` index to modify the extensions configuration for all users ([#545](https://github.com/wazuh/wazuh-kibana-app/pull/545)).
  - This allows each new user to always start with the base extensions configuration, and modify it to its needs storing the settings on a browser cookie.
- Now the GDPR requirements description on its tab won't be loaded if the Wazuh API version is not v3.2.3 or higher ([#546](https://github.com/wazuh/wazuh-kibana-app/pull/546)).

### Fixed

- Fixed a bug where the app crashes when attempting to download huge amounts of data as CSV format ([#521](https://github.com/wazuh/wazuh-kibana-app/pull/521)).
- Fixed a bug on the Timelion visualizations from _Management/Monitoring_ which were not properly filtering and showing the cluster nodes information ([#530](https://github.com/wazuh/wazuh-kibana-app/pull/530)).
- Fixed several bugs on the loading process when switching between tabs with or without visualizations in the _Overview_ and _Agents_ tab ([#531](https://github.com/wazuh/wazuh-kibana-app/pull/531) & [#533](https://github.com/wazuh/wazuh-kibana-app/pull/533)).
- Fixed a bug on the `wazuh-monitoring` index feature when using multiple inserted APIs, along with several performance improvements ([#539](https://github.com/wazuh/wazuh-kibana-app/pull/539)).
- Fixed a bug where the OS filter on the _Agents Preview_ tab would exclude the rest of filters instead of combining them ([#552](https://github.com/wazuh/wazuh-kibana-app/pull/552)).
- Fixed a bug where the Extensions settings were restored every time the user opened the _Settings_ tab or pressed the _Set default manager_ button ([#555](https://github.com/wazuh/wazuh-kibana-app/pull/555) & [#556](https://github.com/wazuh/wazuh-kibana-app/pull/556)).

## Wazuh v3.2.3/v3.2.4 - Kibana v6.2.4 - Revision 392

### Added

- Support for Wazuh v3.2.4.
- New functionality - _Reporting_ ([#510](https://github.com/wazuh/wazuh-kibana-app/pull/510)):
  - Generate PDF logs on the _Overview_ and _Agents_ tabs, with the new button next to _Panels_ and _Discover_.
  - The report will contain the current visualizations from the tab where you generated it.
  - List all your generated reports, download or deleted them at the new _Management/Reporting_ tab.
  - **Warning:** If you leave the tab while generating a report, the process will be aborted.
- Added warning/error messages about the total RAM on the server side ([#502](https://github.com/wazuh/wazuh-kibana-app/pull/502)):
  - None of this messages will prevent the user from accessing the app, it's just a recommendation.
  - If your server has less than 2GB of RAM, you'll get an error message when opening the app.
  - If your server has between 2GB and 3GB of RAM, you'll get a warning message.
  - If your server has more than 3GB of RAM, you won't get any kind of message.
- Refactoring and added loading bar to _Manager Logs_ and _Groups_ tabs ([#505](https://github.com/wazuh/wazuh-kibana-app/pull/505)).
- Added more Syscheck options to _Management/Agents_ configuration tabs ([#509](https://github.com/wazuh/wazuh-kibana-app/pull/509)).

### Fixed

- Added more fields to the `known-fields.js` file to avoid warning messages on _Discover_ when using Filebeat for alerts forwarding ([#497](https://github.com/wazuh/wazuh-kibana-app/pull/497)).
- Fixed a bug where clicking on the _Check connection_ button on the _Settings_ tab threw an error message although the API connected successfully ([#504](https://github.com/wazuh/wazuh-kibana-app/pull/504)).
- Fixed a bug where the _Agents_ tab was not properly showing the total of agents due to the new Wazuh cluster implementation ([#517](https://github.com/wazuh/wazuh-kibana-app/pull/517)).

## Wazuh v3.2.3 - Kibana v6.2.4 - Revision 391

### Added

- Support for Wazuh v3.2.3.
- Brand-new extension - _GDPR Alerts_ ([#453](https://github.com/wazuh/wazuh-kibana-app/pull/453)):
  - A new extension, enabled by default.
  - Visualize alerts related to the GDPR compliance on the _Overview_ and _Agents_ tabs.
  - The _Ruleset_ tab has been updated to include GDPR filters on the _Rules_ subtab.
- Brand-new Management tab - _Monitoring_ ([#490](https://github.com/wazuh/wazuh-kibana-app/pull/490)):
  - Visualize your Wazuh cluster, both master and clients.
    - Get the current cluster configuration.
    - Nodes listing, sorting, searching, etc.
  - Get a more in-depth cluster status thanks to the newly added [_Timelion_](https://www.elastic.co/guide/en/kibana/current/timelion.html) visualizations.
  - The Detail view gives you a summary of the node's healthcheck.
- Brand-new tab - _Dev tools_ ([#449](https://github.com/wazuh/wazuh-kibana-app/pull/449)):
  - Find it on the top navbar, next to _Discover_.
  - Execute Wazuh API requests directly from the app.
  - This tab uses your currently selected API from _Settings_.
  - You can type different API requests on the input window, select one with the cursor, and click on the Play button to execute it.
  - You can also type comments on the input window.
- More improvements for the _Manager/Ruleset_ tab ([#446](https://github.com/wazuh/wazuh-kibana-app/pull/446)):
  - A new colour palette for regex, order and rule description arguments.
  - Added return to List view on Ruleset button while on Detail view.
  - Fixed line height on all table headers.
  - Removed unused, old code from Ruleset controllers.
- Added option on `config.yml` to enable/disable the `wazuh-monitoring` index ([#441](https://github.com/wazuh/wazuh-kibana-app/pull/441)):
  - Configure the frequency time to generate new indices.
  - The default frequency time has been increased to 1 hour.
  - When disabled, useful metrics will appear on _Overview/General_ replacing the _Agent status_ visualization.
- Added CSV exporting button to the app ([#431](https://github.com/wazuh/wazuh-kibana-app/pull/431)):
  - Implemented new logic to fetch data from the Wazuh API and download it in CSV format.
  - Currently available for the _Ruleset_, _Logs_ and _Groups_ sections on the _Manager_ tab and also the _Agents_ tab.
- More refactoring to the app backend ([#439](https://github.com/wazuh/wazuh-kibana-app/pull/439)):
  - Standardized error output from the server side.
  - Drastically reduced the error management logic on the client side.
  - Applied the _Facade_ pattern when importing/exporting modules.
  - Deleted unused/deprecated/useless methods both from server and client side.
  - Some optimizations to variable type usages.
- Refactoring to Kibana filters management ([#452](https://github.com/wazuh/wazuh-kibana-app/pull/452) & [#459](https://github.com/wazuh/wazuh-kibana-app/pull/459)):
  - Added new class to build queries from the base query.
  - The filter management is being done on controllers instead of the `discover` directive.
  - Now we are emitting specific events whenever we are fetching data or communicating to the `discover` directive.
  - The number of useless requests to fetch data has been reduced.
  - The synchronization actions are working as expected regardless the amount of data and/or the number of machine resources.
  - Fixed several bugs about filter usage and transition to different app tabs.
- Added confirmation message when the user deletes an API entry on _Settings/API_ ([#428](https://github.com/wazuh/wazuh-kibana-app/pull/428)).
- Added support for filters on the _Manager/Logs_ tab when realtime is enabled ([#433](https://github.com/wazuh/wazuh-kibana-app/pull/433)).
- Added more filter options to the Detail view on _Manager/Ruleset_ ([#434](https://github.com/wazuh/wazuh-kibana-app/pull/434)).

### Changed

- Changed OSCAP visualization to avoid clipping issues with large agent names ([#429](https://github.com/wazuh/wazuh-kibana-app/pull/429)).
- Now the related Rules or Decoders sections on _Manager/Ruleset_ will remain hidden if there isn't any data to show or while it's loading ([#434](https://github.com/wazuh/wazuh-kibana-app/pull/434)).
- Added a 200ms delay when fetching iterable data from the Wazuh API ([#445](https://github.com/wazuh/wazuh-kibana-app/pull/445) & [#450](https://github.com/wazuh/wazuh-kibana-app/pull/450)).
- Fixed several bugs related to Wazuh API timeout/cancelled requests ([#445](https://github.com/wazuh/wazuh-kibana-app/pull/445)).
- Added `ENOTFOUND`, `EHOSTUNREACH`, `EINVAL`, `EAI_AGAIN` options for API URL parameter checking ([#463](https://github.com/wazuh/wazuh-kibana-app/pull/463)).
- Now the _Settings/Extensions_ subtab won't appear unless there's at least one API inserted ([#465](https://github.com/wazuh/wazuh-kibana-app/pull/465)).
- Now the index pattern selector on _Settings/Pattern_ will also refresh the known fields when changing it ([#477](https://github.com/wazuh/wazuh-kibana-app/pull/477)).
- Changed the _Manager_ tab into _Management_ ([#490](https://github.com/wazuh/wazuh-kibana-app/pull/490)).

### Fixed

- Fixed a bug where toggling extensions after deleting an API entry could lead into an error message ([#465](https://github.com/wazuh/wazuh-kibana-app/pull/465)).
- Fixed some performance bugs on the `dataHandler` service ([#442](https://github.com/wazuh/wazuh-kibana-app/pull/442) & [#486](https://github.com/wazuh/wazuh-kibana-app/pull/442)).
- Fixed a bug when loading the _Agents preview_ tab on Safari web browser ([#447](https://github.com/wazuh/wazuh-kibana-app/pull/447)).
- Fixed a bug where a new extension (enabled by default) appears disabled when updating the app ([#456](https://github.com/wazuh/wazuh-kibana-app/pull/456)).
- Fixed a bug where pressing the Enter key on the _Discover's_ tab search bar wasn't working properly ([#488](https://github.com/wazuh/wazuh-kibana-app/pull/488)).

### Removed

- Removed the `rison` dependency from the `package.json` file ([#452](https://github.com/wazuh/wazuh-kibana-app/pull/452)).
- Removed unused Elasticsearch request to avoid problems when there's no API inserted ([#460](https://github.com/wazuh/wazuh-kibana-app/pull/460)).

## Wazuh v3.2.1/v3.2.2 - Kibana v6.2.4 - Revision 390

### Added

- Support for Wazuh v3.2.2.
- Refactoring on visualizations use and management ([#397](https://github.com/wazuh/wazuh-kibana-app/pull/397)):
  - Visualizations are no longer stored on an index, they're built and loaded on demand when needed to render the interface.
  - Refactoring on the whole app source code to use the _import/export_ paradigm.
  - Removed old functions and variables from the old visualization management logic.
  - Removed cron task to clean remaining visualizations since it's no longer needed.
  - Some Kibana functions and modules have been overridden in order to make this refactoring work.
    - This change is not intrusive in any case.
- New redesign for the _Manager/Ruleset_ tab ([#420](https://github.com/wazuh/wazuh-kibana-app/pull/420)):
  - Rules and decoders list now divided into two different sections: _List view_ and _Detail view_.
  - Removed old expandable tables to move the rule/decoder information into a new space.
  - Enable different filters on the detail view for a better search on the list view.
  - New table for related rules or decoders.
  - And finally, a bunch of minor design enhancements to the whole app.
- Added a copyright notice to the whole app source code ([#395](https://github.com/wazuh/wazuh-kibana-app/pull/395)).
- Updated `.gitignore` with the _Node_ template ([#395](https://github.com/wazuh/wazuh-kibana-app/pull/395)).
- Added new module to the `package.json` file, [`rison`](https://www.npmjs.com/package/rison) ([#404](https://github.com/wazuh/wazuh-kibana-app/pull/404)).
- Added the `errorHandler` service to the blank screen scenario ([#413](https://github.com/wazuh/wazuh-kibana-app/pull/413)):
  - Now the exact error message will be shown to the user, instead of raw JSON content.
- Added new option on the `config.yml` file to disable the new X-Pack RBAC capabilities to filter index-patterns ([#417](https://github.com/wazuh/wazuh-kibana-app/pull/417)).

### Changed

- Small minor enhancements to the user interface ([#396](https://github.com/wazuh/wazuh-kibana-app/pull/396)):
  - Reduced Wazuh app logo size.
  - Changed buttons text to not use all-capitalized letters.
  - Minor typos found in the HTML/CSS code have been fixed.
- Now the app log stores the package revision ([#417](https://github.com/wazuh/wazuh-kibana-app/pull/417)).

### Fixed

- Fixed bug where the _Agents_ tab didn't preserve the filters after reloading the page ([#404](https://github.com/wazuh/wazuh-kibana-app/pull/404)).
- Fixed a bug when using X-Pack that sometimes threw an error of false _"Not enough privileges"_ scenario ([#415](https://github.com/wazuh/wazuh-kibana-app/pull/415)).
- Fixed a bug where the Kibana Discover auto-refresh functionality was still working when viewing the _Agent configuration_ tab ([#419](https://github.com/wazuh/wazuh-kibana-app/pull/419)).

## Wazuh v3.2.1 - Kibana v6.2.4 - Revision 389

### Changed

- Changed severity and verbosity to some log messages ([#412](https://github.com/wazuh/wazuh-kibana-app/pull/412)).

### Fixed

- Fixed a bug when using the X-Pack plugin without security capabilities enabled ([#403](https://github.com/wazuh/wazuh-kibana-app/pull/403)).
- Fixed a bug when the app was trying to create `wazuh-monitoring` indices without checking the existence of the proper template ([#412](https://github.com/wazuh/wazuh-kibana-app/pull/412)).

## Wazuh v3.2.1 - Kibana v6.2.4 - Revision 388

### Added

- Support for Elastic Stack v6.2.4.
- App server fully refactored ([#360](https://github.com/wazuh/wazuh-kibana-app/pull/360)):
  - Added new classes, reduced the amount of code, removed unused functions, and several optimizations.
  - Now the app follows a more ES6 code style on multiple modules.
  - _Overview/Agents_ visualizations have been ordered into separated files and folders.
  - Now the app can use the default index defined on the `/ect/kibana/kibana.yml` file.
  - Better error handling for the visualizations directive.
  - Added a cron job to delete remaining visualizations on the `.kibana` index if so.
  - Also, we've added some changes when using the X-Pack plugin:
    - Better management of users and roles in order to use the app capabilities.
    - Prevents app loading if the currently logged user has no access to any index pattern.
- Added the `errorHandler` service to the `dataHandler` factory ([#340](https://github.com/wazuh/wazuh-kibana-app/pull/340)).
- Added Syscollector section to _Manager/Agents Configuration_ tabs ([#359](https://github.com/wazuh/wazuh-kibana-app/pull/359)).
- Added `cluster.name` field to the `wazuh-monitoring` index ([#377](https://github.com/wazuh/wazuh-kibana-app/pull/377)).

### Changed

- Increased the query size when fetching the index pattern list ([#339](https://github.com/wazuh/wazuh-kibana-app/pull/339)).
- Changed active colour for all app tables ([#347](https://github.com/wazuh/wazuh-kibana-app/pull/347)).
- Changed validation regex to accept URLs with non-numeric format ([#353](https://github.com/wazuh/wazuh-kibana-app/pull/353)).
- Changed visualization removal cron task to avoid excessive log messages when there weren't removed visualizations ([#361](https://github.com/wazuh/wazuh-kibana-app/pull/361)).
- Changed filters comparison for a safer access ([#383](https://github.com/wazuh/wazuh-kibana-app/pull/383)).
- Removed some `server.log` messages to avoid performance errors ([#384](https://github.com/wazuh/wazuh-kibana-app/pull/384)).
- Changed the way of handling the index patterns list ([#360](https://github.com/wazuh/wazuh-kibana-app/pull/360)).
- Rewritten some false error-level logs to just information-level ones ([#360](https://github.com/wazuh/wazuh-kibana-app/pull/360)).
- Changed some files from JSON to CommonJS for performance improvements ([#360](https://github.com/wazuh/wazuh-kibana-app/pull/360)).
- Replaced some code on the `kibana-discover` directive with a much cleaner statement to avoid issues on the _Agents_ tab ([#394](https://github.com/wazuh/wazuh-kibana-app/pull/394)).

### Fixed

- Fixed a bug where several `agent.id` filters were created at the same time when navigating between _Agents_ and _Groups_ with different selected agents ([#342](https://github.com/wazuh/wazuh-kibana-app/pull/342)).
- Fixed logic on the index-pattern selector which wasn't showing the currently selected pattern the very first time a user opened the app ([#345](https://github.com/wazuh/wazuh-kibana-app/pull/345)).
- Fixed a bug on the `errorHandler` service who was preventing a proper output of some Elastic-related backend error messages ([#346](https://github.com/wazuh/wazuh-kibana-app/pull/346)).
- Fixed panels flickering in the _Settings_ tab ([#348](https://github.com/wazuh/wazuh-kibana-app/pull/348)).
- Fixed a bug in the shards and replicas settings when the user sets the value to zero (0) ([#358](https://github.com/wazuh/wazuh-kibana-app/pull/358)).
- Fixed several bugs related to the upgrade process from Wazuh 2.x to the new refactored server ([#363](https://github.com/wazuh/wazuh-kibana-app/pull/363)).
- Fixed a bug in _Discover/Agents VirusTotal_ tabs to avoid conflicts with the `agent.name` field ([#379](https://github.com/wazuh/wazuh-kibana-app/pull/379)).
- Fixed a bug on the implicit filter in _Discover/Agents PCI_ tabs ([#393](https://github.com/wazuh/wazuh-kibana-app/pull/393)).

### Removed

- Removed clear API password on `checkPattern` response ([#339](https://github.com/wazuh/wazuh-kibana-app/pull/339)).
- Removed old dashboard visualizations to reduce loading times ([#360](https://github.com/wazuh/wazuh-kibana-app/pull/360)).
- Removed some unused dependencies due to the server refactoring ([#360](https://github.com/wazuh/wazuh-kibana-app/pull/360)).
- Removed completely `metricService` from the app ([#389](https://github.com/wazuh/wazuh-kibana-app/pull/389)).

## Wazuh v3.2.1 - Kibana v6.2.2/v6.2.3 - Revision 387

### Added

- New logging system ([#307](https://github.com/wazuh/wazuh-kibana-app/pull/307)):
  - New module implemented to write app logs.
  - Now a trace is stored every time the app is re/started.
  - Currently, the `initialize.js` and `monitoring.js` files work with this system.
  - Note: the logs will live under `/var/log/wazuh/wazuhapp.log` on Linux systems, on Windows systems they will live under `kibana/plugins/`. It rotates the log whenever it reaches 100MB.
- Better cookies handling ([#308](https://github.com/wazuh/wazuh-kibana-app/pull/308)):
  - New field on the `.wazuh-version` index to store the last time the Kibana server was restarted.
  - This is used to check if the cookies have consistency with the current server status.
  - Now the app is clever and takes decisions depending on new consistency checks.
- New design for the _Agents/Configuration_ tab ([#310](https://github.com/wazuh/wazuh-kibana-app/pull/310)):
  - The style is the same as the _Manager/Configuration_ tab.
  - Added two more sections: CIS-CAT and Commands ([#315](https://github.com/wazuh/wazuh-kibana-app/pull/315)).
  - Added a new card that will appear when there's no group configuration at all ([#323](https://github.com/wazuh/wazuh-kibana-app/pull/323)).
- Added _"group"_ column on the agents list in _Agents_ ([#312](https://github.com/wazuh/wazuh-kibana-app/pull/312)):
  - If you click on the group, it will redirect the user to the specified group in _Manager/Groups_.
- New option for the `config.yml` file, `ip.selector` ([#313](https://github.com/wazuh/wazuh-kibana-app/pull/313)):
  - Define if the app will show or not the index pattern selector on the top navbar.
  - This setting is set to `true` by default.
- More CSS cleanup and reordering ([#315](https://github.com/wazuh/wazuh-kibana-app/pull/315)):
  - New `typography.less` file.
  - New `layout.less` file.
  - Removed `cleaned.less` file.
  - Reordering and cleaning of existing CSS files, including removal of unused classes, renaming, and more.
  - The _Settings_ tab has been refactored to correct some visual errors with some card components.
  - Small refactoring to some components from _Manager/Ruleset_ ([#323](https://github.com/wazuh/wazuh-kibana-app/pull/323)).
- New design for the top navbar ([#326](https://github.com/wazuh/wazuh-kibana-app/pull/326)):
  - Cleaned and refactored code
  - Revamped design, smaller and with minor details to follow the rest of Wazuh app guidelines.
- New design for the wz-chip component to follow the new Wazuh app guidelines ([#323](https://github.com/wazuh/wazuh-kibana-app/pull/323)).
- Added more descriptive error messages when the user inserts bad credentials on the _Add new API_ form in the _Settings_ tab ([#331](https://github.com/wazuh/wazuh-kibana-app/pull/331)).
- Added a new CSS class to truncate overflowing text on tables and metric ribbons ([#332](https://github.com/wazuh/wazuh-kibana-app/pull/332)).
- Support for Elastic Stack v6.2.2/v6.2.3.

### Changed

- Improved the initialization system ([#317](https://github.com/wazuh/wazuh-kibana-app/pull/317)):
  - Now the app will re-create the index-pattern if the user deletes the currently used by the Wazuh app.
  - The fieldset is now automatically refreshed if the app detects mismatches.
  - Now every index-pattern is dynamically formatted (for example, to enable the URLs in the _Vulnerabilities_ tab).
  - Some code refactoring for a better handling of possible use cases.
  - And the best thing, it's no longer needed to insert the sample alert!
- Improvements and changes to index-patterns ([#320](https://github.com/wazuh/wazuh-kibana-app/pull/320) & [#333](https://github.com/wazuh/wazuh-kibana-app/pull/333)):
  - Added a new route, `/get-list`, to fetch the index pattern list.
  - Removed and changed several functions for a proper management of index-patterns.
  - Improved the compatibility with user-created index-patterns, known to have unpredictable IDs.
  - Now the app properly redirects to `/blank-screen` if the length of the index patterns list is 0.
  - Ignored custom index patterns with auto-generated ID on the initialization process.
    - Now it uses the value set on the `config.yml` file.
  - If the index pattern is no longer available, the cookie will be overwritten.
- Improvements to the monitoring module ([#322](https://github.com/wazuh/wazuh-kibana-app/pull/322)):
  - Minor refactoring to the whole module.
  - Now the `wazuh-monitoring` index pattern is regenerated if it's missing.
  - And the best thing, it's no longer needed to insert the monitoring template!
- Now the app health check system only checks if the API and app have the same `major.minor` version ([#311](https://github.com/wazuh/wazuh-kibana-app/pull/311)):
  - Previously, the API and app had to be on the same `major.minor.patch` version.
- Adjusted space between title and value in some cards showing Manager or Agent configurations ([#315](https://github.com/wazuh/wazuh-kibana-app/pull/315)).
- Changed red and green colours to more saturated ones, following Kibana style ([#315](https://github.com/wazuh/wazuh-kibana-app/pull/315)).

### Fixed

- Fixed bug in Firefox browser who was not properly showing the tables with the scroll pagination functionality ([#314](https://github.com/wazuh/wazuh-kibana-app/pull/314)).
- Fixed bug where visualizations weren't being destroyed due to ongoing renderization processes ([#316](https://github.com/wazuh/wazuh-kibana-app/pull/316)).
- Fixed several UI bugs for a better consistency and usability ([#318](https://github.com/wazuh/wazuh-kibana-app/pull/318)).
- Fixed an error where the initial index-pattern was not loaded properly the very first time you enter the app ([#328](https://github.com/wazuh/wazuh-kibana-app/pull/328)).
- Fixed an error message that appeared whenever the app was not able to found the `wazuh-monitoring` index pattern ([#328](https://github.com/wazuh/wazuh-kibana-app/pull/328)).

## Wazuh v3.2.1 - Kibana v6.2.2 - Revision 386

### Added

- New design for the _Manager/Groups_ tab ([#295](https://github.com/wazuh/wazuh-kibana-app/pull/295)).
- New design for the _Manager/Configuration_ tab ([#297](https://github.com/wazuh/wazuh-kibana-app/pull/297)).
- New design of agents statistics for the _Agents_ tab ([#299](https://github.com/wazuh/wazuh-kibana-app/pull/299)).
- Added information ribbon into _Overview/Agent SCAP_ tabs ([#303](https://github.com/wazuh/wazuh-kibana-app/pull/303)).
- Added information ribbon into _Overview/Agent VirusTotal_ tabs ([#306](https://github.com/wazuh/wazuh-kibana-app/pull/306)).
- Added information ribbon into _Overview AWS_ tab ([#306](https://github.com/wazuh/wazuh-kibana-app/pull/306)).

### Changed

- Refactoring of HTML and CSS code throughout the whole Wazuh app ([#294](https://github.com/wazuh/wazuh-kibana-app/pull/294), [#302](https://github.com/wazuh/wazuh-kibana-app/pull/302) & [#305](https://github.com/wazuh/wazuh-kibana-app/pull/305)):
  - A big milestone for the project was finally achieved with this refactoring.
  - We've removed the Bootstrap dependency from the `package.json` file.
  - We've removed and merged many duplicated rules.
  - We've removed HTML and `angular-md` overriding rules. Now we have more own-made classes to avoid undesired results on the UI.
  - Also, this update brings tons of minor bugfixes related to weird HTML code.
- Wazuh app visualizations reviewed ([#301](https://github.com/wazuh/wazuh-kibana-app/pull/301)):
  - The number of used buckets has been limited since most of the table visualizations were surpassing acceptable limits.
  - Some visualizations have been checked to see if they make complete sense on what they mean to show to the user.
- Modified some app components for better follow-up of Kibana guidelines ([#290](https://github.com/wazuh/wazuh-kibana-app/pull/290) & [#297](https://github.com/wazuh/wazuh-kibana-app/pull/297)).
  - Also, some elements were modified on the _Discover_ tab in order to correct some mismatches.

### Fixed

- Adjusted information ribbon in _Agents/General_ for large OS names ([#290](https://github.com/wazuh/wazuh-kibana-app/pull/290) & [#294](https://github.com/wazuh/wazuh-kibana-app/pull/294)).
- Fixed unsafe array access on the visualization directive when going directly into _Manager/Ruleset/Decoders_ ([#293](https://github.com/wazuh/wazuh-kibana-app/pull/293)).
- Fixed a bug where navigating between agents in the _Agents_ tab was generating duplicated `agent.id` implicit filters ([#296](https://github.com/wazuh/wazuh-kibana-app/pull/296)).
- Fixed a bug where navigating between different tabs from _Overview_ or _Agents_ while being on the _Discover_ sub-tab was causing data loss in metric watchers ([#298](https://github.com/wazuh/wazuh-kibana-app/pull/298)).
- Fixed incorrect visualization of the rule level on _Manager/Ruleset/Rules_ when the rule level is zero (0) ([#298](https://github.com/wazuh/wazuh-kibana-app/pull/298)).

### Removed

- Removed almost every `md-tooltip` component from the whole app ([#305](https://github.com/wazuh/wazuh-kibana-app/pull/305)).
- Removed unused images from the `img` folder ([#305](https://github.com/wazuh/wazuh-kibana-app/pull/305)).

## Wazuh v3.2.1 - Kibana v6.2.2 - Revision 385

### Added

- Support for Wazuh v3.2.1.
- Brand-new first redesign for the app user interface ([#278](https://github.com/wazuh/wazuh-kibana-app/pull/278)):
  - This is the very first iteration of a _work-in-progress_ UX redesign for the Wazuh app.
  - The overall interface has been refreshed, removing some unnecessary colours and shadow effects.
  - The metric visualizations have been replaced by an information ribbon under the filter search bar, reducing the amount of space they occupied.
    - A new service was implemented for a proper handling of the metric visualizations watchers ([#280](https://github.com/wazuh/wazuh-kibana-app/pull/280)).
  - The rest of the app visualizations now have a new, more detailed card design.
- New shards and replicas settings to the `config.yml` file ([#277](https://github.com/wazuh/wazuh-kibana-app/pull/277)):
  - Now you can apply custom values to the shards and replicas for the `.wazuh` and `.wazuh-version` indices.
  - This feature only works before the installation process. If you modify these settings after installing the app, they won't be applied at all.

### Changed

- Now clicking again on the _Groups_ tab on _Manager_ will properly reload the tab and redirect to the beginning ([#274](https://github.com/wazuh/wazuh-kibana-app/pull/274)).
- Now the visualizations only use the `vis-id` attribute for loading them ([#275](https://github.com/wazuh/wazuh-kibana-app/pull/275)).
- The colours from the toast messages have been replaced to follow the Elastic 6 guidelines ([#286](https://github.com/wazuh/wazuh-kibana-app/pull/286)).

### Fixed

- Fixed wrong data flow on _Agents/General_ when coming from and going to the _Groups_ tab ([#273](https://github.com/wazuh/wazuh-kibana-app/pull/273)).
- Fixed sorting on tables, now they use the sorting functionality provided by the Wazuh API ([#274](https://github.com/wazuh/wazuh-kibana-app/pull/274)).
- Fixed column width issues on some tables ([#274](https://github.com/wazuh/wazuh-kibana-app/pull/274)).
- Fixed bug in the _Agent configuration_ JSON viewer who didn't properly show the full group configuration ([#276](https://github.com/wazuh/wazuh-kibana-app/pull/276)).
- Fixed excessive loading time from some Audit visualizations ([#278](https://github.com/wazuh/wazuh-kibana-app/pull/278)).
- Fixed Play/Pause button in timepicker's auto-refresh ([#281](https://github.com/wazuh/wazuh-kibana-app/pull/281)).
- Fixed unusual scenario on visualization directive where sometimes there was duplicated implicit filters when doing a search ([#283](https://github.com/wazuh/wazuh-kibana-app/pull/283)).
- Fixed some _Overview Audit_ visualizations who were not working properly ([#285](https://github.com/wazuh/wazuh-kibana-app/pull/285)).

### Removed

- Deleted the `id` attribute from all the app visualizations ([#275](https://github.com/wazuh/wazuh-kibana-app/pull/275)).

## Wazuh v3.2.0 - Kibana v6.2.2 - Revision 384

### Added

- New directives for the Wazuh app: `wz-table`, `wz-table-header` and `wz-search-bar` ([#263](https://github.com/wazuh/wazuh-kibana-app/pull/263)):
  - Maintainable and reusable components for a better-structured app.
  - Several files have been changed, renamed and moved to new folders, following _best practices_.
  - The progress bar is now within its proper directive ([#266](https://github.com/wazuh/wazuh-kibana-app/pull/266)).
  - Minor typos and refactoring changes to the new directives.
- Support for Elastic Stack v6.2.2.

### Changed

- App buttons have been refactored. Unified CSS and HTML for buttons, providing the same structure for them ([#269](https://github.com/wazuh/wazuh-kibana-app/pull/269)).
- The API list on Settings now shows the latest inserted API at the beginning of the list ([#261](https://github.com/wazuh/wazuh-kibana-app/pull/261)).
- The check for the currently applied pattern has been improved, providing clever handling of Elasticsearch errors ([#271](https://github.com/wazuh/wazuh-kibana-app/pull/271)).
- Now on _Settings_, when the Add or Edit API form is active, if you press the other button, it will make the previous one disappear, getting a clearer interface ([#9df1e31](https://github.com/wazuh/wazuh-kibana-app/commit/9df1e317903edf01c81eba068da6d20a8a1ea7c2)).

### Fixed

- Fixed visualizations directive to properly load the _Manager/Ruleset_ visualizations ([#262](https://github.com/wazuh/wazuh-kibana-app/pull/262)).
- Fixed a bug where the classic extensions were not affected by the settings of the `config.yml` file ([#266](https://github.com/wazuh/wazuh-kibana-app/pull/266)).
- Fixed minor CSS bugs from the conversion to directives to some components ([#266](https://github.com/wazuh/wazuh-kibana-app/pull/266)).
- Fixed bug in the tables directive when accessing a member it doesn't exist ([#266](https://github.com/wazuh/wazuh-kibana-app/pull/266)).
- Fixed browser console log error when clicking the Wazuh logo on the app ([#6647fbc](https://github.com/wazuh/wazuh-kibana-app/commit/6647fbc051c2bf69df7df6e247b2b2f46963f194)).

### Removed

- Removed the `kbn-dis` directive from _Manager/Ruleset_ ([#262](https://github.com/wazuh/wazuh-kibana-app/pull/262)).
- Removed the `filters.js` and `kibana_fields_file.json` files ([#263](https://github.com/wazuh/wazuh-kibana-app/pull/263)).
- Removed the `implicitFilters` service ([#270](https://github.com/wazuh/wazuh-kibana-app/pull/270)).
- Removed visualizations loading status trace from controllers and visualization directive ([#270](https://github.com/wazuh/wazuh-kibana-app/pull/270)).

## Wazuh v3.2.0 - Kibana v6.2.1 - Revision 383

### Added

- Support for Wazuh 3.2.0.
- Compatibility with Kibana 6.1.0 to Kibana 6.2.1.
- New tab for vulnerability detector alerts.

### Changed

- The app now shows the index pattern selector only if the list length is greater than 1.
  - If it's exactly 1 shows the index pattern without a selector.
- Now the index pattern selector only shows the compatible ones.
  - It's no longer possible to select the `wazuh-monitoring` index pattern.
- Updated Bootstrap to 3.3.7.
- Improved filter propagation between Discover and the visualizations.
- Replaced the login route name from /login to /wlogin to avoid conflict with X-Pack own login route.

### Fixed

- Several CSS bugfixes for better compatibility with Kibana 6.2.1.
- Some variables changed for adapting new Wazuh API requests.
- Better error handling for some Elastic-related messages.
- Fixed browser console error from top-menu directive.
- Removed undesired md-divider from Manager/Logs.
- Adjusted the width of a column in Manager/Logs to avoid overflow issues with the text.
- Fixed a wrong situation with the visualizations when we refresh the Manager/Rules tab.

### Removed

- Removed the `travis.yml` file.

## Wazuh v3.1.0 - Kibana v6.1.3 - Revision 380

### Added

- Support for Wazuh 3.1.0.
- Compatibility with Kibana 6.1.3.
- New error handler for better app errors reporting.
- A new extension for Amazon Web Services alerts.
- A new extension for VirusTotal alerts.
- New agent configuration tab:
  - Visualize the current group configuration for the currently selected agent on the app.
  - Navigate through the different tabs to see which configuration is being used.
  - Check the synchronization status for the configuration.
  - View the current group of the agent and click on it to go to the Groups tab.
- New initial health check for checking some app components.
- New YAML config file:
  - Define the initial index pattern.
  - Define specific checks for the healthcheck.
  - Define the default extensions when adding new APIs.
- New index pattern selector dropdown on the top navbar.
  - The app will reload applying the new index pattern.
- Added new icons for some sections of the app.

### Changed

- New visualizations loader, with much better performance.
- Improved reindex process for the .wazuh index when upgrading from a 2.x-5.x version.
- Adding 365 days expiring time to the cookies.
- Change default behaviour for the config file. Now everything is commented with default values.
  - You need to edit the file, remove the comment mark and apply the desired value.
- Completely redesigned the manager configuration tab.
- Completely redesigned the groups tab.
- App tables have now unified CSS classes.

### Fixed

- Play real-time button has been fixed.
- Preventing duplicate APIs from feeding the wazuh-monitoring index.
- Fixing the check manager connection button.
- Fixing the extensions settings so they are preserved over time.
- Much more error handling messages in all the tabs.
- Fixed OS filters in agents list.
- Fixed autocomplete lists in the agents, rules and decoders list so they properly scroll.
- Many styles bugfixes for the different browsers.
- Reviewed and fixed some visualizations not showing accurate information.

### Removed

- Removed index pattern configuration from the `package.json` file.
- Removed unnecessary dependencies from the `package.json` file.

## Wazuh v3.0.0 - Kibana v6.1.0 - Revision 371

### Added

- You can configure the initial index-pattern used by the plugin in the initialPattern variable of the app's package.json.
- Auto `.wazuh` reindex from Wazuh 2.x - Kibana 5.x to Wazuh 3.x - Kibana 6.x.
  - The API credentials will be automatically migrated to the new installation.
- Dynamically changed the index-pattern used by going to the Settings -> Pattern tab.
  - Wazuh alerts compatibility auto detection.
- New loader for visualizations.
- Better performance: now the tabs use the same Discover tab, only changing the current filters.
- New Groups tab.
  - Now you can check your group configuration (search its agents and configuration files).
- The Logs tab has been improved.
  - You can sort by field and the view has been improved.
- Achieved a clearer interface with implicit filters per tab showed as unremovable chips.

### Changed

- Dynamically creating .kibana index if necessary.
- Better integration with Kibana Discover.
- Visualizations loaded at initialization time.
- New sync system to wait for Elasticsearch JS.
- Decoupling selected API and pattern from backend and moved to the client side.

## Wazuh v2.1.0 - Kibana v5.6.1 - Revision 345

### Added

- Loading icon while Wazuh loads the visualizations.
- Add/Delete/Restart agents.
- OS agent filter

### Changed

- Using genericReq when possible.

## Wazuh v2.0.1 - Kibana v5.5.1 - Revision 339

### Changed

- New index in Elasticsearch to save Wazuh set up configuration
- Short URL's is now supported
- A native base path from kibana.yml is now supported

### Fixed

- Search bar across panels now support parenthesis grouping
- Several CSS fixes for IE browser<|MERGE_RESOLUTION|>--- conflicted
+++ resolved
@@ -2,7 +2,7 @@
 
 All notable changes to the Wazuh app project will be documented in this file.
 
-## Wazuh v4.5.0 - OpenSearch Dashboards 2.6.0 - Revision 4500
+## Wazuh v4.5.0 - OpenSearch Dashboards 2.6.0 - Revision 01
 
 ### Added
 
@@ -49,16 +49,10 @@
 - Removed deprecated request and code in agent's view [#5451](https://github.com/wazuh/wazuh-kibana-app/pull/5451)
 - Removed unnecessary dashboard queries caused by the deploy agent view. [#5453](https://github.com/wazuh/wazuh-kibana-app/pull/5453)
 - Removed repeated and unnecessary requests in security section. [#5500](https://github.com/wazuh/wazuh-kibana-app/pull/5500)
-<<<<<<< HEAD
 - Removed scripts to generate API data from live Wazuh manager [#5519](https://github.com/wazuh/wazuh-kibana-app/pull/5519)
-=======
 - Removed pretty parameter from cron job requests. [#5532](https://github.com/wazuh/wazuh-kibana-app/pull/5532)
 - Removed unnecessary requests in `Management/Status` section. [#5528](https://github.com/wazuh/wazuh-kibana-app/pull/5528)
-
-### Removed
-
 - Removed obsolete code that caused duplicate requests to the api in `Management`. [#5485](https://github.com/wazuh/wazuh-kibana-app/pull/5485)
->>>>>>> 13984520
 
 ## Wazuh v4.4.3 - OpenSearch Dashboards 2.6.0 - Revision 01
 
