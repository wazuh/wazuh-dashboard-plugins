--- conflicted
+++ resolved
@@ -2,7 +2,6 @@
 
 All notable changes to the Wazuh app project will be documented in this file.
 
-<<<<<<< HEAD
 ## Wazuh v4.9.1 - OpenSearch Dashboards 2.13.0 - Revision 00
 
 ### Added
@@ -16,10 +15,7 @@
 - Fixed rendering an active response as disabled when is active [#6901](https://github.com/wazuh/wazuh-dashboard-plugins/pull/6901)
 - Fixed an error on Dev Tools when using payload properties as arrays [#6908](https://github.com/wazuh/wazuh-dashboard-plugins/pull/6908)
 
-## Wazuh v4.9.0 - OpenSearch Dashboards 2.13.0 - Revision 03
-=======
 ## Wazuh v4.9.0 - OpenSearch Dashboards 2.13.0 - Revision 05
->>>>>>> fe4994d5
 
 ### Added
 
