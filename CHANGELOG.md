# Change Log

All notable changes to the Wazuh app project will be documented in this file.

<<<<<<< HEAD
## Wazuh v3.7.0 - Kibana v6.4.3 - Revision 413

### Added

-   Support for Wazuh v3.7.0.
-   Support for Elastic Stack v6.4.3.
-   Brand-new interface for _Configuration_ (on both _Management_ and _Agents_ tabs) ([#914](https://github.com/wazuh/wazuh-kibana-app/pull/914)):
    -   Now you can check current and real agent and manager configuration.
    -   A new interface design, with more useful information and easy to understand descriptions.
    -   New and more responsive JSON/XML viewers to show the configuration in raw mode.
-   Brand-new extension - Osquery ([#938](https://github.com/wazuh/wazuh-kibana-app/pull/938)):
    -   A new extension, disabled by default.
    -   Check alerts from Wazuh's Osquery integration.
    -   Check your current Osquery wodle configuration.
    -   More improvements will come for this extension in the future.
-   New option for Wazuh app configuration file - _Ignore index patterns_ ([#947](https://github.com/wazuh/wazuh-kibana-app/pull/947)):
    -   Now the user can specify which index patterns can't be selected on the app using the new `ip.ignore` setting on the `config.yml` file.
    -   The valid format is an array of strings which represents index patterns.
    -   By default, this list is empty (all index patterns will be available if they use a compatible structure).
-   Added a node selector for _Management > Status_ section when Wazuh cluster is enabled ([#976](https://github.com/wazuh/wazuh-kibana-app/pull/976)).
-   Added quick access to _Configuration_ or _Discover_ panels for an agent on the agents list ([#939](https://github.com/wazuh/wazuh-kibana-app/pull/939)).
-   Now you can click on an agent's ID on the _Discover_ panels to open its details page on the app ([#904](https://github.com/wazuh/wazuh-kibana-app/pull/904)).
-   Redesigned the _Overview > Amazon AWS_ tab, using more meaningful visualizations for a better overall view of your agents' status ([#903](https://github.com/wazuh/wazuh-kibana-app/pull/903)).
-   Redesigned the _Overview/Agents > Vulnerabilities_ tab, using more meaningful visualizations for a better overall view of your agents' status ([#954](https://github.com/wazuh/wazuh-kibana-app/pull/954)).
-   Now everytime the user enters the _Settings_ tab, the API connection will be automatically checked ([#971](https://github.com/wazuh/wazuh-kibana-app/pull/971)).
-   Added a node selector for _Management > Logs_ section when Wazuh cluster is enabled ([#980](https://github.com/wazuh/wazuh-kibana-app/pull/980)).
-   Added a group selector for _Agents_ section ([#995](https://github.com/wazuh/wazuh-kibana-app/pull/995)).

### Changed

-   Interface refactoring for the _Agents > Inventory data_ tab ([#924](https://github.com/wazuh/wazuh-kibana-app/pull/924)):
    -   Now the tab won't be available if your agent doesn't have Syscollector enabled, and each card will be enabled or disabled depending on the current Syscollector scans configuration.
    -   This will prevent situations where the user couldn't check the inventory although there was actual scan data to show on some sections.
-   Added support for new multigroups feature ([#911](https://github.com/wazuh/wazuh-kibana-app/pull/911)):
    -   Now the information bars on _Agents_ will show all the groups an agent belongs to.
-   Now the result pane on the _Dev tools_ tab will show the error code coming from the Wazuh API ([#909](https://github.com/wazuh/wazuh-kibana-app/pull/909)).
-   Changed some visualizations titles for _Overview/Agents > OpenSCAP_ tab ([#925](https://github.com/wazuh/wazuh-kibana-app/pull/925)).
-   All backend routes have been renamed ([#932](https://github.com/wazuh/wazuh-kibana-app/pull/932)).
-   Several improvements for Elasticsearch tests ([#933](https://github.com/wazuh/wazuh-kibana-app/pull/933)).
-   Updated some strings and descriptions on the _Settings_ tab ([#934](https://github.com/wazuh/wazuh-kibana-app/pull/934)).
-   Changed the date format on _Settings > Logs_ to make it more human-readable ([#944](https://github.com/wazuh/wazuh-kibana-app/pull/944)).
-   Changed some labels to remove the "MD5 sum" expression, it will use "Checksum" instead ([#945](https://github.com/wazuh/wazuh-kibana-app/pull/945)).
-   Added word wrapping class to group name in _Management > Groups > Group detail_ tab ([#945](https://github.com/wazuh/wazuh-kibana-app/pull/945)).
-   The `wz-table` directive has been refactored ([#953](https://github.com/wazuh/wazuh-kibana-app/pull/953)).
-   The `wz-table` directive now checks if a request is aborted ([#979](https://github.com/wazuh/wazuh-kibana-app/pull/979)).
-   Several performance improvements ([#985](https://github.com/wazuh/wazuh-kibana-app/pull/985), [#997](https://github.com/wazuh/wazuh-kibana-app/pull/997), [#1000](https://github.com/wazuh/wazuh-kibana-app/pull/1000)).

### Fixed

-   Several known fields for _Whodata_ functionality have been fixed ([#901](https://github.com/wazuh/wazuh-kibana-app/pull/901)).
-   Fixed alignment bug with the _Add a filter +_ button on _Discover_ and _Agents_ tabs ([#912](https://github.com/wazuh/wazuh-kibana-app/pull/912)).
-   Fixed a bug where the `Add API` form on _Settings_ didn't appear when pressing the button after editing an existing API entry ([#944](https://github.com/wazuh/wazuh-kibana-app/pull/944)).
-   Fixed a bug on _Ruleset_ tab where the "Description" column was showing `0` if the rule doesn't have any description ([#948](https://github.com/wazuh/wazuh-kibana-app/pull/948)).
-   Fixed wrong alignment on related Rules/Decoders tables from _Management > Ruleset_ tab ([#971](https://github.com/wazuh/wazuh-kibana-app/pull/971)).
-   Fixed a bug where sometimes the error messages appeared duplicated ([#971](https://github.com/wazuh/wazuh-kibana-app/pull/971)).

### Removed

-   On the _Management > Monitoring_ tab, the `Cluster enabled but not running` message won't appear as an error anymore ([#971](https://github.com/wazuh/wazuh-kibana-app/pull/971)).

=======
>>>>>>> d8bff345
## Wazuh v3.6.1 - Kibana v6.4.1 / v6.4.2 / v6.4.3 - Revision 412

### Added

-   Support for Elastic Stack v6.4.1 / v6.4.2 / v6.4.3.

## Wazuh v3.6.1 - Kibana v6.4.0 - Revision 411

### Added

-   Redesigned the _Overview > Integrity monitoring_ tab, using more meaningful visualizations for a better overall view of your agents' status ([#893](https://github.com/wazuh/wazuh-kibana-app/pull/893)).
-   Added a new table for the _Inventory_ tab: _Processes_ ([#895](https://github.com/wazuh/wazuh-kibana-app/pull/895)).
-   Improved error handling for tables. Now the table will show an error message if it wasn't able to fetch and load data ([#896](https://github.com/wazuh/wazuh-kibana-app/pull/896)).

### Changed

-   The app source code has been improved, following best practices and coding guidelines ([#892](https://github.com/wazuh/wazuh-kibana-app/pull/892)).
-   Included more app tests and prettifier for better code maintainability ([#883](https://github.com/wazuh/wazuh-kibana-app/pull/883) & [#885](https://github.com/wazuh/wazuh-kibana-app/pull/885)).

### Fixed

-   Fixed minor visual errors on some _GDPR_, _PCI DSS_ and _Vulnerabilities_ visualizations ([#894](https://github.com/wazuh/wazuh-kibana-app/pull/894)).

## Wazuh v3.6.1 - Kibana v6.4.0 - Revision 410

### Added

-   The _Inventory_ tab has been redesigned ([#873](https://github.com/wazuh/wazuh-kibana-app/pull/873)):
    -   Added new network interfaces and port tables.
    -   Improved design using metric information bars and intuitive status indicators.
-   Added refresh functionality to the _Settings > Logs_ tab ([#852](https://github.com/wazuh/wazuh-kibana-app/pull/852)):
    -   Now everytime the user opens the tab, the logs will be reloaded.
    -   A new button to force the update has been added on the top left corner of the logs table.
-   Added `tags` and `recursion_level` configuration options to _Management/Agent > Configuration_ tabs ([#850](https://github.com/wazuh/wazuh-kibana-app/pull/850)).
-   The _Kuery_ search syntax has been added again to the app ([#851](https://github.com/wazuh/wazuh-kibana-app/pull/851)).
-   Added a first batch of [_Mocha_](https://mochajs.org/) tests and other quality of code improvements to the app ([#859](https://github.com/wazuh/wazuh-kibana-app/pull/859)).
-   Now you can open specific rule details (the _Management > Ruleset_ tab) when clicking on the `rule.id` value on the _Discover_ tab ([#862](https://github.com/wazuh/wazuh-kibana-app/pull/862)).
-   Now you can click on the rule ID value on the _Management > Ruleset_ tab to search for related alerts on the _Discover_ tab ([#863](https://github.com/wazuh/wazuh-kibana-app/pull/863)).

### Changed

-   The index pattern known fields have been updated up to 567 ([#872](https://github.com/wazuh/wazuh-kibana-app/pull/872)).
-   Now the _Inventory_ tab will always be available for all agents, and a descriptive message will appear if the agent doesn't have `syscollector` enabled ([#879](https://github.com/wazuh/wazuh-kibana-app/pull/879)).

### Fixed

-   Fixed a bug where the _Inventory_ tab was unavailable if the user reloads the page while on the _Agents > Configuration_ tab ([#845](https://github.com/wazuh/wazuh-kibana-app/pull/845)).
-   Fixed some _Overview > VirusTotal_ visualizations ([#846](https://github.com/wazuh/wazuh-kibana-app/pull/846)).
-   Fixed a bug where the _Settings > Extensions_ tab wasn't being properly hidden when there's no API entries inserted ([#847](https://github.com/wazuh/wazuh-kibana-app/pull/847)).
-   Fixed a bug where the _Current API_ indicator on the top navbar wasn't being properly updated when the user deletes all the API entries ([#848](https://github.com/wazuh/wazuh-kibana-app/pull/848)).
-   Fixed a bug where the _Agents coverage_ metric were not displaying a proper value when the manager has 0 registered agents ([#849](https://github.com/wazuh/wazuh-kibana-app/pull/849)).
-   Fixed a bug where the `wazuh-basic` user role was able to update API entries (it should be forbidden) ([#853](https://github.com/wazuh/wazuh-kibana-app/pull/853)).
-   Fixed a bug where the visualizations had scroll bars on the PDF reports ([#870](https://github.com/wazuh/wazuh-kibana-app/pull/870)).
-   Fixed a bug on the _Dev tools_ tab where the user couldn't execute the first request block if there was blank lines above it ([#871](https://github.com/wazuh/wazuh-kibana-app/pull/871)).
-   Fixed a bug on pinned filters when opening tabs where the implicit filter was the same, making them stuck and unremovable from other tabs ([#878](https://github.com/wazuh/wazuh-kibana-app/pull/878)).

## Wazuh v3.6.1 - Kibana v6.4.0 - Revision 409

### Added

-   Support for Wazuh v3.6.1.

### Fixed

-   Fixed a bug on the _Dev tools_ tab ([b7c79f4](https://github.com/wazuh/wazuh-kibana-app/commit/b7c79f48f06cb49b12883ec9e9337da23b49976b)).

## Wazuh v3.6.1 - Kibana v6.3.2 - Revision 408

### Added

-   Support for Wazuh v3.6.1.

### Fixed

-   Fixed a bug on the _Dev tools_ tab ([4ca9ed5](https://github.com/wazuh/wazuh-kibana-app/commit/4ca9ed54f1b18e5d499d950e6ff0741946701988)).

## Wazuh v3.6.0 - Kibana v6.4.0 - Revision 407

### Added

-   Support for Wazuh v3.6.0.

## Wazuh v3.6.0 - Kibana v6.3.2 - Revision 406

### Added

-   Support for Wazuh v3.6.0.

## Wazuh v3.5.0 - Kibana v6.4.0 - Revision 405

### Added

-   Support for Elastic Stack v6.4.0 ([#813](https://github.com/wazuh/wazuh-kibana-app/pull/813)).

## Wazuh v3.5.0 - Kibana v6.3.2 - Revision 404

### Added

-   Added new options to `config.yml` to change shards and replicas settings for `wazuh-monitoring` indices ([#809](https://github.com/wazuh/wazuh-kibana-app/pull/809)).
-   Added more error messages for `wazuhapp.log` in case of failure when performing some crucial functions ([#812](https://github.com/wazuh/wazuh-kibana-app/pull/812)).
-   Now it's possible to change replicas settings for existing `.wazuh`, `.wazuh-version` and `wazuh-monitoring` indices on the `config.yml` file ([#817](https://github.com/wazuh/wazuh-kibana-app/pull/817)).

### Changed

-   App frontend code refactored and restructured ([#802](https://github.com/wazuh/wazuh-kibana-app/pull/802)).
-   Now the _Overview > Security events_ tab won't show anything if the only visualization with data is _Agents status_ ([#811](https://github.com/wazuh/wazuh-kibana-app/pull/811)).

### Fixed

-   Fixed a bug where the RAM status message appreared twice the first time you opened the app ([#807](https://github.com/wazuh/wazuh-kibana-app/pull/807)).
-   Fixed the app UI to make the app usable on Internet Explorer 11 ([#808](https://github.com/wazuh/wazuh-kibana-app/pull/808)).

## Wazuh v3.5.0 - Kibana v6.3.2 - Revision 403

### Added

-   The welcome tabs on _Overview_ and _Agents_ have been updated with a new name and description for the existing sections ([#788](https://github.com/wazuh/wazuh-kibana-app/pull/788)).
-   Now the app tables will auto-resize depending on the screen height ([#792](https://github.com/wazuh/wazuh-kibana-app/pull/792)).

### Changed

-   Now all the app filters on several tables will present the values in alphabetical order ([#787](https://github.com/wazuh/wazuh-kibana-app/pull/787)).

### Fixed

-   Fixed a bug on _Decoders_ where clicking on the decoder wouldn't open the detail view if the `Parent decoders` filter was enabled ([#782](https://github.com/wazuh/wazuh-kibana-app/pull/782)).
-   Fixed a bug on _Dev tools_ when the first line on the editor pane was empty or had a comment ([#790](https://github.com/wazuh/wazuh-kibana-app/pull/790)).
-   Fixed a bug where the app was throwing multiple warning messages the first time you open it ([#791](https://github.com/wazuh/wazuh-kibana-app/pull/791)).
-   Fixed a bug where clicking on a different tab from _Overview_ right after inserting the API credentials for the first time would always redirect to _Overview_ ([#791](https://github.com/wazuh/wazuh-kibana-app/pull/791)).
-   Fixed a bug where the user could have a browser cookie with a reference to a non-existing API entry on Elasticsearch ([#794](https://github.com/wazuh/wazuh-kibana-app/pull/794) & [#795](https://github.com/wazuh/wazuh-kibana-app/pull/795)).

### Removed

-   The cluster key has been removed from the API requests to `/manager/configuration` ([#796](https://github.com/wazuh/wazuh-kibana-app/pull/796)).

## Wazuh v3.5.0 - Kibana v6.3.1/v6.3.2 - Revision 402

### Added

-   Support for Wazuh v3.5.0.
-   Added new fields for _Vulnerability detector_ alerts ([#752](https://github.com/wazuh/wazuh-kibana-app/pull/752)).
-   Added multi table search for `wz-table` directive. Added two new log levels for _Management > Logs_ section ([#753](https://github.com/wazuh/wazuh-kibana-app/pull/753)).

## Wazuh v3.4.0 - Kibana v6.3.1/v6.3.2 - Revision 401

### Added

-   Added a few new fields for Kibana due to the new Wazuh _who-data_ feature ([#763](https://github.com/wazuh/wazuh-kibana-app/pull/763)).
-   Added XML/JSON viewer for each card under _Management > Configuration_ ([#764](https://github.com/wazuh/wazuh-kibana-app/pull/764)).

### Changed

-   Improved error handling for Dev tools. Also removed some unused dependencies from the _Dev tools_ tab ([#760](https://github.com/wazuh/wazuh-kibana-app/pull/760)).
-   Unified origin for tab descriptions. Reviewed some grammar typos ([#765](https://github.com/wazuh/wazuh-kibana-app/pull/765)).
-   Refactored agents autocomplete component. Removed unused/deprecated modules ([#766](https://github.com/wazuh/wazuh-kibana-app/pull/766)).
-   Simplified route resolves section ([#768](https://github.com/wazuh/wazuh-kibana-app/pull/768)).

### Fixed

-   Fixed missing cluster node filter for the visualization shown when looking for specific node under _Management > Monitoring_ section ([#758](https://github.com/wazuh/wazuh-kibana-app/pull/758)).
-   Fixed missing dependency injection for `wzMisc` factory ([#768](https://github.com/wazuh/wazuh-kibana-app/pull/768)).

### Removed

-   Removed `angular-aria`, `angular-md5`, `ansicolors`, `js-yaml`, `querystring` and `lodash` dependencies since Kibana includes all of them. Removed some unused images ([#768](https://github.com/wazuh/wazuh-kibana-app/pull/768)).

## Wazuh v3.4.0 - Kibana v6.3.1/v6.3.2 - Revision 400

### Added

-   Support for Wazuh v3.4.0.
-   Support for Elastic Stack v6.3.2.
-   Support for Kuery as accepted query language ([#742](https://github.com/wazuh/wazuh-kibana-app/pull/742)).
    -   This feature is experimental.
-   Added new _Who data_ fields from file integrity monitoring features ([#746](https://github.com/wazuh/wazuh-kibana-app/pull/746)).
-   Added tab in _Settings_ section where you can see the last logs from the Wazuh app server ([#723](https://github.com/wazuh/wazuh-kibana-app/pull/723)).

### Changed

-   Fully redesigned of the welcome screen along the different app sections ([#751](https://github.com/wazuh/wazuh-kibana-app/pull/751)).
-   Now any agent can go to the _Inventory_ tab regardless if it's enabled or not. The content will change properly according to the agent configuration ([#744](https://github.com/wazuh/wazuh-kibana-app/pull/744)).
-   Updated the `angular-material` dependency to `1.1.10` ([#743](https://github.com/wazuh/wazuh-kibana-app/pull/743)).
-   Any API entry is now removable regardless if it's the only one API entry ([#740](https://github.com/wazuh/wazuh-kibana-app/pull/740)).
-   Performance has been improved regarding to agents status, they are now being fetched using _distinct_ routes from the Wazuh API ([#738](https://github.com/wazuh/wazuh-kibana-app/pull/738)).
-   Improved the way we are parsing some Wazuh API errors regarding to version mismatching ([#735](https://github.com/wazuh/wazuh-kibana-app/pull/735)).

### Fixed

-   Fixed wrong filters being applied in _Ruleset > Rules_ and _Ruleset > Decoders_ sections when using Lucene like filters plus path filters ([#736](https://github.com/wazuh/wazuh-kibana-app/pull/736)).
-   Fixed the template checking from the healthcheck, now it allows to use custom index patterns ([#739](https://github.com/wazuh/wazuh-kibana-app/pull/739)).
-   Fixed infinite white screen from _Management > Monitoring_ when the Wazuh cluster is enabled but not running ([#741](https://github.com/wazuh/wazuh-kibana-app/pull/741)).

## Wazuh v3.3.0/v3.3.1 - Kibana v6.3.1 - Revision 399

### Added

-   Added a new Angular.js factory to store the Wazuh app configuration values. Also, this factory is being used by the pre-routes functions (resolves); this way we are sure about having the real configuration at any time. These pre-routes functions have been improved too ([#670](https://github.com/wazuh/wazuh-kibana-app/pull/670)).
-   Added extended information for reports from _Reporting_ feature ([#701](https://github.com/wazuh/wazuh-kibana-app/pull/701)).

### Changed

-   Tables have been improved. Now they are truncating long fields and adding a tooltip if needed ([#671](https://github.com/wazuh/wazuh-kibana-app/pull/671)).
-   Services have been improved ([#715](https://github.com/wazuh/wazuh-kibana-app/pull/715)).
-   CSV formatted files have been improved. Now they are showing a more human readable column names ([#717](https://github.com/wazuh/wazuh-kibana-app/pull/717), [#726](https://github.com/wazuh/wazuh-kibana-app/pull/726)).
-   Added/Modified some visualization titles ([#728](https://github.com/wazuh/wazuh-kibana-app/pull/728)).
-   Improved Discover perfomance when in background mode ([#719](https://github.com/wazuh/wazuh-kibana-app/pull/719)).
-   Reports from the _Reporting_ feature have been fulyl redesigned ([#701](https://github.com/wazuh/wazuh-kibana-app/pull/701)).

### Fixed

-   Fixed the top menu API indicator when checking the API connection and the manager/cluster information had been changed ([#668](https://github.com/wazuh/wazuh-kibana-app/pull/668)).
-   Fixed our logger module which was not writting logs the very first time Kibana is started neither after a log rotation ([#667](https://github.com/wazuh/wazuh-kibana-app/pull/667)).
-   Fixed a regular expression in the server side when parsing URLs before registering a new Wazuh API ([#690](https://github.com/wazuh/wazuh-kibana-app/pull/690)).
-   Fixed filters from specific visualization regarding to _File integrity_ section ([#694](https://github.com/wazuh/wazuh-kibana-app/pull/694)).
-   Fixed filters parsing when generating a report because it was not parsing negated filters as expected ([#696](https://github.com/wazuh/wazuh-kibana-app/pull/696)).
-   Fixed visualization counter from _OSCAP_ tab ([#722](https://github.com/wazuh/wazuh-kibana-app/pull/722)).

### Removed

-   Temporary removed CSV download from agent inventory section due to Wazuh API bug ([#727](https://github.com/wazuh/wazuh-kibana-app/pull/727)).

## Wazuh v3.3.0/v3.3.1 - Kibana v6.3.0 - Revision 398

### Added

-   Improvements for latest app redesign ([#652](https://github.com/wazuh/wazuh-kibana-app/pull/652)):
    -   The _Welcome_ tabs have been simplified, following a more Elastic design.
    -   Added again the `md-nav-bar` component with refined styles and limited to specific sections.
    -   The _Settings > Welcome_ tab has been removed. You can use the nav bar to switch tabs.
    -   Minor CSS adjustments and reordering.
-   Small app UI improvements ([#634](https://github.com/wazuh/wazuh-kibana-app/pull/634)):
    -   Added link to _Agents Preview_ on the _Agents_ tab breadcrumbs.
    -   Replaced the _Generate report_ button with a smaller one.
    -   Redesigned _Management > Ruleset_ `md-chips` to look similar to Kibana filter pills.
    -   Added agent information bar from _Agents > General_ to _Agents > Welcome_ too.
    -   Refactored flex layout on _Welcome_ tabs to fix a height visual bug.
    -   Removed duplicated loading rings on the _Agents_ tab.
-   Improvements for app tables ([#627](https://github.com/wazuh/wazuh-kibana-app/pull/627)):
    -   Now the current page will be highlighted.
    -   The gap has been fixed to the items per page value.
    -   If there are no more pages for _Next_ or _Prev_ buttons, they will be hidden.
-   Improvements for app health check ([#637](https://github.com/wazuh/wazuh-kibana-app/pull/637)):
    -   Improved design for the view.
    -   The checks have been placed on a table, showing the current status of each one.
-   Changes to our reporting feature ([#639](https://github.com/wazuh/wazuh-kibana-app/pull/639)):
    -   Now the generated reports will include tables for each section.
    -   Added a parser for getting Elasticsearch data table responses.
    -   The reporting feature is now a separated module, and the code has been refactored.
-   Improvements for app tables pagination ([#646](https://github.com/wazuh/wazuh-kibana-app/pull/646)).

### Changed

-   Now the `pretty` parameter on the _Dev tools_ tab will be ignored to avoid `Unexpected error` messages ([#624](https://github.com/wazuh/wazuh-kibana-app/pull/624)).
-   The `pdfkit` dependency has been replaced by `pdfmake` ([#639](https://github.com/wazuh/wazuh-kibana-app/pull/639)).
-   Changed some Kibana tables for performance improvements on the reporting feature ([#644](https://github.com/wazuh/wazuh-kibana-app/pull/644)).
-   Changed the method to refresh the list of known fields on the index pattern ([#650](https://github.com/wazuh/wazuh-kibana-app/pull/650)):
    -   Now when restarting Kibana, the app will update the fieldset preserving the custom user fields.

### Fixed

-   Fixed bug on _Agents CIS-CAT_ tab who wasn't loading the appropriate visualizations ([#626](https://github.com/wazuh/wazuh-kibana-app/pull/626)).
-   Fixed a bug where sometimes the index pattern could be `undefined` during the health check process, leading into a false error message when loading the app ([#640](https://github.com/wazuh/wazuh-kibana-app/pull/640)).
-   Fixed several bugs on the _Settings > API_ tab when removing, adding or editing new entries.

### Removed

-   Removed the app login system ([#636](https://github.com/wazuh/wazuh-kibana-app/pull/636)):
    -   This feature was unstable, experimental and untested for a long time. We'll provide much better RBAC capabilities in the future.
-   Removed the new Kuery language option on Discover app search bars.
    -   This feature will be restored in the future, after more Elastic v6.3.0 adaptations.

## Wazuh v3.3.0/v3.3.1 - Kibana v6.3.0 - Revision 397

### Added

-   Support for Elastic Stack v6.3.0 ([#579](https://github.com/wazuh/wazuh-kibana-app/pull/579) & [#612](https://github.com/wazuh/wazuh-kibana-app/pull/612) & [#615](https://github.com/wazuh/wazuh-kibana-app/pull/615)).
-   Brand-new Wazuh app redesign for the _Monitoring_ tab ([#581](https://github.com/wazuh/wazuh-kibana-app/pull/581)):
    -   Refactored and optimized UI for these tabs, using a breadcrumbs-based navigability.
    -   Used the same guidelines from the previous redesign for _Overview_ and _Agents_ tabs.
-   New tab for _Agents_ - _Inventory_ ([#582](https://github.com/wazuh/wazuh-kibana-app/pull/582)):
    -   Get information about the agent host, such as installed packages, motherboard, operating system, etc.
    -   This tab will appear if the agent has the [`syscollector`](https://documentation.wazuh.com/current/user-manual/reference/ossec-conf/wodle-syscollector.html) wodle enabled.
-   Brand-new extension - _CIS-CAT Alerts_ ([#601](https://github.com/wazuh/wazuh-kibana-app/pull/601)):
    -   A new extension, disabled by default.
    -   Visualize alerts related to the CIS-CAT benchmarks on the _Overview_ and _Agents_ tabs.
    -   Get information about the last performed scan and its score.
-   Several improvements for the  _Dev tools_ tab ([#583](https://github.com/wazuh/wazuh-kibana-app/pull/583) & [#597](https://github.com/wazuh/wazuh-kibana-app/pull/597)):
    -   Now you can insert queries using inline parameters, just like in a web browser.
    -   You can combine inline parameters with JSON-like parameters.
    -   If you use the same parameter on both methods with different values, the inline parameter has precedence over the other one.
    -   The tab icon has been changed for a more appropriate one.
    -   The `Execute query` button is now always placed on the first line of the query block.
-   Refactoring for all app tables ([#582](https://github.com/wazuh/wazuh-kibana-app/pull/582)):
    -   Replaced the old `wz-table` directive with a new one, along with a new data factory.
    -   Now the tables are built with a pagination system.
    -   Much easier method for building tables for the app.
    -   Performance and stability improvements when fetching API data.
    -   Now you can see the total amount of items and the elapsed time.

### Changed

-   Moved some logic from the _Agents preview_ tab to the server, to avoid excessive client-side workload ([#586](https://github.com/wazuh/wazuh-kibana-app/pull/586)).
-   Changed the UI to use the same loading ring across all the app tabs ([#593](https://github.com/wazuh/wazuh-kibana-app/pull/593) & [#599](https://github.com/wazuh/wazuh-kibana-app/pull/599)).
-   Changed the _No results_ message across all the tabs with visualizations ([#599](https://github.com/wazuh/wazuh-kibana-app/pull/599)).

### Fixed

-   Fixed a bug on the _Settings/Extensions_ tab where enabling/disabling some extensions could make other ones to be disabled ([#591](https://github.com/wazuh/wazuh-kibana-app/pull/591)).

## Wazuh v3.3.0/v3.3.1 - Kibana v6.2.4 - Revision 396

### Added

-   Support for Wazuh v3.3.1.
-   Brand-new Wazuh app redesign for the _Settings_ tab ([#570](https://github.com/wazuh/wazuh-kibana-app/pull/570)):
    -   Refactored and optimized UI for these tabs, using a breadcrumbs-based navigability.
    -   Used the same guidelines from the previous redesign for _Overview_ and _Agents_ tabs.
-   Refactoring for _Overview_ and _Agents_ controllers ([#564](https://github.com/wazuh/wazuh-kibana-app/pull/564)):
    -   Reduced duplicated code by splitting it into separate files.
    -   Code optimization for a better performance and maintainability.
    -   Added new services to provide similar functionality between different app tabs.
-   Added `data.vulnerability.package.condition` to the list of known fields ([#566](https://github.com/wazuh/wazuh-kibana-app/pull/566)).

### Changed

-   The `wazuh-logs` and `wazuh-monitoring` folders have been moved to the Kibana's `optimize` directory in order to avoid some error messages when using the `kibana-plugin list` command ([#563](https://github.com/wazuh/wazuh-kibana-app/pull/563)).

### Fixed

-   Fixed a bug on the _Settings_ tab where updating an API entry with wrong credentials would corrupt the existing one ([#558](https://github.com/wazuh/wazuh-kibana-app/pull/558)).
-   Fixed a bug on the _Settings_ tab where removing an API entry while its edit form is opened would hide the `Add API` button unless the user reloads the tab ([#558](https://github.com/wazuh/wazuh-kibana-app/pull/558)).
-   Fixed some Audit visualizations on the _Overview_ and _Agents_ tabs that weren't using the same search query to show the results ([#572](https://github.com/wazuh/wazuh-kibana-app/pull/572)).
-   Fixed undefined variable error on the `wz-menu` directive ([#575](https://github.com/wazuh/wazuh-kibana-app/pull/575)).

## Wazuh v3.3.0 - Kibana v6.2.4 - Revision 395

### Fixed

-   Fixed a bug on the _Agent Configuration_ tab where the sync status was always `NOT SYNCHRONIZED` ([#569](https://github.com/wazuh/wazuh-kibana-app/pull/569)).

## Wazuh v3.3.0 - Kibana v6.2.4 - Revision 394

### Added

-   Support for Wazuh v3.3.0.
-   Updated some backend API calls to include the app version in the request header ([#560](https://github.com/wazuh/wazuh-kibana-app/pull/560)).

## Wazuh v3.2.4 - Kibana v6.2.4 - Revision 393

### Added

-   Brand-new Wazuh app redesign for _Overview_ and _Agents_ tabs ([#543](https://github.com/wazuh/wazuh-kibana-app/pull/543)):
    -   Updated UI for these tabs using breadcrumbs.
    -   New _Welcome_ screen, presenting all the tabs to the user, with useful links to our documentation.
    -   Overall design improved, adjusted font sizes and reduced HTML code.
    -   This base will allow the app to increase its functionality in the future.
    -   Removed the `md-nav-bar` component for a better user experience on small screens.
    -   Improved app performance removing some CSS effects from some components, such as buttons.
-   New filter for agent version on the _Agents Preview_ tab ([#537](https://github.com/wazuh/wazuh-kibana-app/pull/537)).
-   New filter for cluster node on the _Agents Preview_ tab ([#538](https://github.com/wazuh/wazuh-kibana-app/pull/538)).

### Changed

-   Now the report generation process will run in a parallel mode in the foreground ([#523](https://github.com/wazuh/wazuh-kibana-app/pull/523)).
-   Replaced the usage of `$rootScope` with two new factories, along with more controller improvements ([#525](https://github.com/wazuh/wazuh-kibana-app/pull/525)).
-   Now the _Extensions_ tab on _Settings_ won't edit the `.wazuh` index to modify the extensions configuration for all users ([#545](https://github.com/wazuh/wazuh-kibana-app/pull/545)).
    -   This allows each new user to always start with the base extensions configuration, and modify it to its needs storing the settings on a browser cookie.
-   Now the GDPR requirements description on its tab won't be loaded if the Wazuh API version is not v3.2.3 or higher ([#546](https://github.com/wazuh/wazuh-kibana-app/pull/546)).

### Fixed

-   Fixed a bug where the app crashes when attempting to download huge amounts of data as CSV format ([#521](https://github.com/wazuh/wazuh-kibana-app/pull/521)).
-   Fixed a bug on the Timelion visualizations from _Management/Monitoring_ which were not properly filtering and showing the cluster nodes information ([#530](https://github.com/wazuh/wazuh-kibana-app/pull/530)).
-   Fixed several bugs on the loading process when switching between tabs with or without visualizations in the _Overview_ and _Agents_ tab ([#531](https://github.com/wazuh/wazuh-kibana-app/pull/531) & [#533](https://github.com/wazuh/wazuh-kibana-app/pull/533)).
-   Fixed a bug on the `wazuh-monitoring` index feature when using multiple inserted APIs, along with several performance improvements ([#539](https://github.com/wazuh/wazuh-kibana-app/pull/539)).
-   Fixed a bug where the OS filter on the _Agents Preview_ tab would exclude the rest of filters instead of combining them ([#552](https://github.com/wazuh/wazuh-kibana-app/pull/552)).
-   Fixed a bug where the Extensions settings were restored every time the user opened the _Settings_ tab or pressed the _Set default manager_ button ([#555](https://github.com/wazuh/wazuh-kibana-app/pull/555) & [#556](https://github.com/wazuh/wazuh-kibana-app/pull/556)).

## Wazuh v3.2.3/v3.2.4 - Kibana v6.2.4 - Revision 392

### Added

-   Support for Wazuh v3.2.4.
-   New functionality - _Reporting_ ([#510](https://github.com/wazuh/wazuh-kibana-app/pull/510)):
    -   Generate PDF logs on the _Overview_ and _Agents_ tabs, with the new button next to _Panels_ and _Discover_.
    -   The report will contain the current visualizations from the tab where you generated it.
    -   List all your generated reports, download or deleted them at the new _Management/Reporting_ tab.
    -   **Warning:** If you leave the tab while generating a report, the process will be aborted.
-   Added warning/error messages about the total RAM on the server side ([#502](https://github.com/wazuh/wazuh-kibana-app/pull/502)):
    -   None of this messages will prevent the user from accessing the app, it's just a recommendation.
    -   If your server has less than 2GB of RAM, you'll get an error message when opening the app.
    -   If your server has between 2GB and 3GB of RAM, you'll get a warning message.
    -   If your server has more than 3GB of RAM, you won't get any kind of message.
-   Refactoring and added loading bar to _Manager Logs_ and _Groups_ tabs ([#505](https://github.com/wazuh/wazuh-kibana-app/pull/505)).
-   Added more Syscheck options to _Management/Agents_ configuration tabs ([#509](https://github.com/wazuh/wazuh-kibana-app/pull/509)).

### Fixed

-   Added more fields to the `known-fields.js` file to avoid warning messages on _Discover_ when using Filebeat for alerts forwarding ([#497](https://github.com/wazuh/wazuh-kibana-app/pull/497)).
-   Fixed a bug where clicking on the _Check connection_ button on the _Settings_ tab threw an error message although the API connected successfully ([#504](https://github.com/wazuh/wazuh-kibana-app/pull/504)).
-   Fixed a bug where the _Agents_ tab was not properly showing the total of agents due to the new Wazuh cluster implementation ([#517](https://github.com/wazuh/wazuh-kibana-app/pull/517)).

## Wazuh v3.2.3 - Kibana v6.2.4 - Revision 391

### Added

-   Support for Wazuh v3.2.3.
-   Brand-new extension - _GDPR Alerts_ ([#453](https://github.com/wazuh/wazuh-kibana-app/pull/453)):
    -   A new extension, enabled by default.
    -   Visualize alerts related to the GDPR compliance on the _Overview_ and _Agents_ tabs.
    -   The _Ruleset_ tab has been updated to include GDPR filters on the _Rules_ subtab.
-   Brand-new Management tab - _Monitoring_ ([#490](https://github.com/wazuh/wazuh-kibana-app/pull/490)):
    -   Visualize your Wazuh cluster, both master and clients.
        -   Get the current cluster configuration.
        -   Nodes listing, sorting, searching, etc.
    -   Get a more in-depth cluster status thanks to the newly added [_Timelion_](https://www.elastic.co/guide/en/kibana/current/timelion.html) visualizations.
    -   The Detail view gives you a summary of the node's healthcheck.
-   Brand-new tab - _Dev tools_ ([#449](https://github.com/wazuh/wazuh-kibana-app/pull/449)):
    -   Find it on the top navbar, next to _Discover_.
    -   Execute Wazuh API requests directly from the app.
    -   This tab uses your currently selected API from _Settings_.
    -   You can type different API requests on the input window, select one with the cursor, and click on the Play button to execute it.
    -   You can also type comments on the input window.
-   More improvements for the _Manager/Ruleset_ tab ([#446](https://github.com/wazuh/wazuh-kibana-app/pull/446)):
    -   A new colour palette for regex, order and rule description arguments.
    -   Added return to List view on Ruleset button while on Detail view.
    -   Fixed line height on all table headers.
    -   Removed unused, old code from Ruleset controllers.
-   Added option on `config.yml` to enable/disable the `wazuh-monitoring` index ([#441](https://github.com/wazuh/wazuh-kibana-app/pull/441)):
    -   Configure the frequency time to generate new indices.
    -   The default frequency time has been increased to 1 hour.
    -   When disabled, useful metrics will appear on _Overview/General_ replacing the _Agent status_ visualization.
-   Added CSV exporting button to the app ([#431](https://github.com/wazuh/wazuh-kibana-app/pull/431)):
    -   Implemented new logic to fetch data from the Wazuh API and download it in CSV format.
    -   Currently available for the _Ruleset_, _Logs_ and _Groups_ sections on the _Manager_ tab and also the _Agents_ tab.
-   More refactoring to the app backend ([#439](https://github.com/wazuh/wazuh-kibana-app/pull/439)):
    -   Standardized error output from the server side.
    -   Drastically reduced the error management logic on the client side.
    -   Applied the _Facade_ pattern when importing/exporting modules.
    -   Deleted unused/deprecated/useless methods both from server and client side.
    -   Some optimizations to variable type usages.
-   Refactoring to Kibana filters management ([#452](https://github.com/wazuh/wazuh-kibana-app/pull/452) & [#459](https://github.com/wazuh/wazuh-kibana-app/pull/459)):
    -   Added new class to build queries from the base query.
    -   The filter management is being done on controllers instead of the `discover` directive.
    -   Now we are emitting specific events whenever we are fetching data or communicating to the `discover` directive.
    -   The number of useless requests to fetch data has been reduced.
    -   The synchronization actions are working as expected regardless the amount of data and/or the number of machine resources.
    -   Fixed several bugs about filter usage and transition to different app tabs.
-   Added confirmation message when the user deletes an API entry on _Settings/API_ ([#428](https://github.com/wazuh/wazuh-kibana-app/pull/428)).
-   Added support for filters on the _Manager/Logs_ tab when realtime is enabled ([#433](https://github.com/wazuh/wazuh-kibana-app/pull/433)).
-   Added more filter options to the Detail view on _Manager/Ruleset_ ([#434](https://github.com/wazuh/wazuh-kibana-app/pull/434)).

### Changed

-   Changed OSCAP visualization to avoid clipping issues with large agent names ([#429](https://github.com/wazuh/wazuh-kibana-app/pull/429)).
-   Now the related Rules or Decoders sections on _Manager/Ruleset_ will remain hidden if there isn't any data to show or while it's loading ([#434](https://github.com/wazuh/wazuh-kibana-app/pull/434)).
-   Added a 200ms delay when fetching iterable data from the Wazuh API ([#445](https://github.com/wazuh/wazuh-kibana-app/pull/445) & [#450](https://github.com/wazuh/wazuh-kibana-app/pull/450)).
-   Fixed several bugs related to Wazuh API timeout/cancelled requests ([#445](https://github.com/wazuh/wazuh-kibana-app/pull/445)).
-   Added `ENOTFOUND`, `EHOSTUNREACH`, `EINVAL`, `EAI_AGAIN` options for API URL parameter checking ([#463](https://github.com/wazuh/wazuh-kibana-app/pull/463)).
-   Now the _Settings/Extensions_ subtab won't appear unless there's at least one API inserted ([#465](https://github.com/wazuh/wazuh-kibana-app/pull/465)).
-   Now the index pattern selector on _Settings/Pattern_ will also refresh the known fields when changing it ([#477](https://github.com/wazuh/wazuh-kibana-app/pull/477)).
-   Changed the _Manager_ tab into _Management_ ([#490](https://github.com/wazuh/wazuh-kibana-app/pull/490)).

### Fixed

-   Fixed a bug where toggling extensions after deleting an API entry could lead into an error message ([#465](https://github.com/wazuh/wazuh-kibana-app/pull/465)).
-   Fixed some performance bugs on the `dataHandler` service ([#442](https://github.com/wazuh/wazuh-kibana-app/pull/442) & [#486](https://github.com/wazuh/wazuh-kibana-app/pull/442)).
-   Fixed a bug when loading the _Agents preview_ tab on Safari web browser ([#447](https://github.com/wazuh/wazuh-kibana-app/pull/447)).
-   Fixed a bug where a new extension (enabled by default) appears disabled when updating the app ([#456](https://github.com/wazuh/wazuh-kibana-app/pull/456)).
-   Fixed a bug where pressing the Enter key on the _Discover's_ tab search bar wasn't working properly ([#488](https://github.com/wazuh/wazuh-kibana-app/pull/488)).

### Removed

-   Removed the `rison` dependency from the `package.json` file ([#452](https://github.com/wazuh/wazuh-kibana-app/pull/452)).
-   Removed unused Elasticsearch request to avoid problems when there's no API inserted ([#460](https://github.com/wazuh/wazuh-kibana-app/pull/460)).

## Wazuh v3.2.1/v3.2.2 - Kibana v6.2.4 - Revision 390

### Added

-   Support for Wazuh v3.2.2.
-   Refactoring on visualizations use and management ([#397](https://github.com/wazuh/wazuh-kibana-app/pull/397)):
    -   Visualizations are no longer stored on an index, they're built and loaded on demand when needed to render the interface.
    -   Refactoring on the whole app source code to use the _import/export_ paradigm.
    -   Removed old functions and variables from the old visualization management logic.
    -   Removed cron task to clean remaining visualizations since it's no longer needed.
    -   Some Kibana functions and modules have been overridden in order to make this refactoring work.
        -   This change is not intrusive in any case.
-   New redesign for the _Manager/Ruleset_ tab ([#420](https://github.com/wazuh/wazuh-kibana-app/pull/420)):
    -   Rules and decoders list now divided into two different sections: _List view_ and _Detail view_.
    -   Removed old expandable tables to move the rule/decoder information into a new space.
    -   Enable different filters on the detail view for a better search on the list view.
    -   New table for related rules or decoders.
    -   And finally, a bunch of minor design enhancements to the whole app.
-   Added a copyright notice to the whole app source code ([#395](https://github.com/wazuh/wazuh-kibana-app/pull/395)).
-   Updated `.gitignore` with the _Node_ template ([#395](https://github.com/wazuh/wazuh-kibana-app/pull/395)).
-   Added new module to the `package.json` file, [`rison`](https://www.npmjs.com/package/rison) ([#404](https://github.com/wazuh/wazuh-kibana-app/pull/404)).
-   Added the `errorHandler` service to the blank screen scenario ([#413](https://github.com/wazuh/wazuh-kibana-app/pull/413)):
    -   Now the exact error message will be shown to the user, instead of raw JSON content.
-   Added new option on the `config.yml` file to disable the new X-Pack RBAC capabilities to filter index-patterns ([#417](https://github.com/wazuh/wazuh-kibana-app/pull/417)).

### Changed

-   Small minor enhancements to the user interface ([#396](https://github.com/wazuh/wazuh-kibana-app/pull/396)):
    -   Reduced Wazuh app logo size.
    -   Changed buttons text to not use all-capitalized letters.
    -   Minor typos found in the HTML/CSS code have been fixed.
-   Now the app log stores the package revision ([#417](https://github.com/wazuh/wazuh-kibana-app/pull/417)).

### Fixed

-   Fixed bug where the _Agents_ tab didn't preserve the filters after reloading the page ([#404](https://github.com/wazuh/wazuh-kibana-app/pull/404)).
-   Fixed a bug when using X-Pack that sometimes threw an error of false _"Not enough privileges"_ scenario ([#415](https://github.com/wazuh/wazuh-kibana-app/pull/415)).
-   Fixed a bug where the Kibana Discover auto-refresh functionality was still working when viewing the _Agent configuration_ tab ([#419](https://github.com/wazuh/wazuh-kibana-app/pull/419)).

## Wazuh v3.2.1 - Kibana v6.2.4 - Revision 389

### Changed

-   Changed severity and verbosity to some log messages ([#412](https://github.com/wazuh/wazuh-kibana-app/pull/412)).

### Fixed

-   Fixed a bug when using the X-Pack plugin without security capabilities enabled ([#403](https://github.com/wazuh/wazuh-kibana-app/pull/403)).
-   Fixed a bug when the app was trying to create `wazuh-monitoring` indices without checking the existence of the proper template ([#412](https://github.com/wazuh/wazuh-kibana-app/pull/412)).

## Wazuh v3.2.1 - Kibana v6.2.4 - Revision 388

### Added

-   Support for Elastic Stack v6.2.4.
-   App server fully refactored ([#360](https://github.com/wazuh/wazuh-kibana-app/pull/360)):
    -   Added new classes, reduced the amount of code, removed unused functions, and several optimizations.
    -   Now the app follows a more ES6 code style on multiple modules.
    -   _Overview/Agents_ visualizations have been ordered into separated files and folders.
    -   Now the app can use the default index defined on the `/ect/kibana/kibana.yml` file.
    -   Better error handling for the visualizations directive.
    -   Added a cron job to delete remaining visualizations on the `.kibana` index if so.
    -   Also, we've added some changes when using the X-Pack plugin:
        -   Better management of users and roles in order to use the app capabilities.
        -   Prevents app loading if the currently logged user has no access to any index pattern.
-   Added the `errorHandler` service to the `dataHandler` factory ([#340](https://github.com/wazuh/wazuh-kibana-app/pull/340)).
-   Added Syscollector section to _Manager/Agents Configuration_ tabs ([#359](https://github.com/wazuh/wazuh-kibana-app/pull/359)).
-   Added `cluster.name` field to the `wazuh-monitoring` index ([#377](https://github.com/wazuh/wazuh-kibana-app/pull/377)).

### Changed

-   Increased the query size when fetching the index pattern list ([#339](https://github.com/wazuh/wazuh-kibana-app/pull/339)).
-   Changed active colour for all app tables ([#347](https://github.com/wazuh/wazuh-kibana-app/pull/347)).
-   Changed validation regex to accept URLs with non-numeric format ([#353](https://github.com/wazuh/wazuh-kibana-app/pull/353)).
-   Changed visualization removal cron task to avoid excessive log messages when there weren't removed visualizations ([#361](https://github.com/wazuh/wazuh-kibana-app/pull/361)).
-   Changed filters comparison for a safer access ([#383](https://github.com/wazuh/wazuh-kibana-app/pull/383)).
-   Removed some `server.log` messages to avoid performance errors ([#384](https://github.com/wazuh/wazuh-kibana-app/pull/384)).
-   Changed the way of handling the index patterns list ([#360](https://github.com/wazuh/wazuh-kibana-app/pull/360)).
-   Rewritten some false error-level logs to just information-level ones ([#360](https://github.com/wazuh/wazuh-kibana-app/pull/360)).
-   Changed some files from JSON to CommonJS for performance improvements ([#360](https://github.com/wazuh/wazuh-kibana-app/pull/360)).
-   Replaced some code on the `kibana-discover` directive with a much cleaner statement to avoid issues on the _Agents_ tab ([#394](https://github.com/wazuh/wazuh-kibana-app/pull/394)).

### Fixed

-   Fixed a bug where several `agent.id` filters were created at the same time when navigating between _Agents_ and _Groups_ with different selected agents ([#342](https://github.com/wazuh/wazuh-kibana-app/pull/342)).
-   Fixed logic on the index-pattern selector which wasn't showing the currently selected pattern the very first time a user opened the app ([#345](https://github.com/wazuh/wazuh-kibana-app/pull/345)).
-   Fixed a bug on the `errorHandler` service who was preventing a proper output of some Elastic-related backend error messages ([#346](https://github.com/wazuh/wazuh-kibana-app/pull/346)).
-   Fixed panels flickering in the _Settings_ tab ([#348](https://github.com/wazuh/wazuh-kibana-app/pull/348)).
-   Fixed a bug in the shards and replicas settings when the user sets the value to zero (0) ([#358](https://github.com/wazuh/wazuh-kibana-app/pull/358)).
-   Fixed several bugs related to the upgrade process from Wazuh 2.x to the new refactored server ([#363](https://github.com/wazuh/wazuh-kibana-app/pull/363)).
-   Fixed a bug in _Discover/Agents VirusTotal_ tabs to avoid conflicts with the `agent.name` field ([#379](https://github.com/wazuh/wazuh-kibana-app/pull/379)).
-   Fixed a bug on the implicit filter in _Discover/Agents PCI_ tabs ([#393](https://github.com/wazuh/wazuh-kibana-app/pull/393)).

### Removed

-   Removed clear API password on `checkPattern` response ([#339](https://github.com/wazuh/wazuh-kibana-app/pull/339)).
-   Removed old dashboard visualizations to reduce loading times ([#360](https://github.com/wazuh/wazuh-kibana-app/pull/360)).
-   Removed some unused dependencies due to the server refactoring ([#360](https://github.com/wazuh/wazuh-kibana-app/pull/360)).
-   Removed completely `metricService` from the app ([#389](https://github.com/wazuh/wazuh-kibana-app/pull/389)).

## Wazuh v3.2.1 - Kibana v6.2.2/v6.2.3 - Revision 387

### Added

-   New logging system ([#307](https://github.com/wazuh/wazuh-kibana-app/pull/307)):
    -   New module implemented to write app logs.
    -   Now a trace is stored every time the app is re/started.
    -   Currently, the `initialize.js` and `monitoring.js` files work with this system.
    -   Note: the logs will live under `/var/log/wazuh/wazuhapp.log` on Linux systems, on Windows systems they will live under `kibana/plugins/`. It rotates the log whenever it reaches 100MB.
-   Better cookies handling ([#308](https://github.com/wazuh/wazuh-kibana-app/pull/308)):
    -   New field on the `.wazuh-version` index to store the last time the Kibana server was restarted.
    -   This is used to check if the cookies have consistency with the current server status.
    -   Now the app is clever and takes decisions depending on new consistency checks.
-   New design for the _Agents/Configuration_ tab ([#310](https://github.com/wazuh/wazuh-kibana-app/pull/310)):
    -   The style is the same as the _Manager/Configuration_ tab.
    -   Added two more sections: CIS-CAT and Commands ([#315](https://github.com/wazuh/wazuh-kibana-app/pull/315)).
    -   Added a new card that will appear when there's no group configuration at all ([#323](https://github.com/wazuh/wazuh-kibana-app/pull/323)).
-   Added _"group"_ column on the agents list in _Agents_ ([#312](https://github.com/wazuh/wazuh-kibana-app/pull/312)):
    -   If you click on the group, it will redirect the user to the specified group in _Manager/Groups_.
-   New option for the `config.yml` file, `ip.selector` ([#313](https://github.com/wazuh/wazuh-kibana-app/pull/313)):
    -   Define if the app will show or not the index pattern selector on the top navbar.
    -   This setting is set to `true` by default.
-   More CSS cleanup and reordering ([#315](https://github.com/wazuh/wazuh-kibana-app/pull/315)):
    -   New `typography.less` file.
    -   New `layout.less` file.
    -   Removed `cleaned.less` file.
    -   Reordering and cleaning of existing CSS files, including removal of unused classes, renaming, and more.
    -   The _Settings_ tab has been refactored to correct some visual errors with some card components.
    -   Small refactoring to some components from _Manager/Ruleset_ ([#323](https://github.com/wazuh/wazuh-kibana-app/pull/323)).
-   New design for the top navbar ([#326](https://github.com/wazuh/wazuh-kibana-app/pull/326)):
    -   Cleaned and refactored code
    -   Revamped design, smaller and with minor details to follow the rest of Wazuh app guidelines.
-   New design for the wz-chip component to follow the new Wazuh app guidelines ([#323](https://github.com/wazuh/wazuh-kibana-app/pull/323)).
-   Added more descriptive error messages when the user inserts bad credentials on the _Add new API_ form in the _Settings_ tab ([#331](https://github.com/wazuh/wazuh-kibana-app/pull/331)).
-   Added a new CSS class to truncate overflowing text on tables and metric ribbons ([#332](https://github.com/wazuh/wazuh-kibana-app/pull/332)).
-   Support for Elastic Stack v6.2.2/v6.2.3.

### Changed

-   Improved the initialization system ([#317](https://github.com/wazuh/wazuh-kibana-app/pull/317)):
    -   Now the app will re-create the index-pattern if the user deletes the currently used by the Wazuh app.
    -   The fieldset is now automatically refreshed if the app detects mismatches.
    -   Now every index-pattern is dynamically formatted (for example, to enable the URLs in the _Vulnerabilities_ tab).
    -   Some code refactoring for a better handling of possible use cases.
    -   And the best thing, it's no longer needed to insert the sample alert!
-   Improvements and changes to index-patterns ([#320](https://github.com/wazuh/wazuh-kibana-app/pull/320) & [#333](https://github.com/wazuh/wazuh-kibana-app/pull/333)):
    -   Added a new route, `/get-list`, to fetch the index pattern list.
    -   Removed and changed several functions for a proper management of index-patterns.
    -   Improved the compatibility with user-created index-patterns, known to have unpredictable IDs.
    -   Now the app properly redirects to `/blank-screen` if the length of the index patterns list is 0.
    -   Ignored custom index patterns with auto-generated ID on the initialization process.
        -   Now it uses the value set on the `config.yml` file.
    -   If the index pattern is no longer available, the cookie will be overwritten.
-   Improvements to the monitoring module ([#322](https://github.com/wazuh/wazuh-kibana-app/pull/322)):
    -   Minor refactoring to the whole module.
    -   Now the `wazuh-monitoring` index pattern is regenerated if it's missing.
    -   And the best thing, it's no longer needed to insert the monitoring template!
-   Now the app health check system only checks if the API and app have the same `major.minor` version ([#311](https://github.com/wazuh/wazuh-kibana-app/pull/311)):
    -   Previously, the API and app had to be on the same `major.minor.patch` version.
-   Adjusted space between title and value in some cards showing Manager or Agent configurations ([#315](https://github.com/wazuh/wazuh-kibana-app/pull/315)).
-   Changed red and green colours to more saturated ones, following Kibana style ([#315](https://github.com/wazuh/wazuh-kibana-app/pull/315)).

### Fixed

-   Fixed bug in Firefox browser who was not properly showing the tables with the scroll pagination functionality ([#314](https://github.com/wazuh/wazuh-kibana-app/pull/314)).
-   Fixed bug where visualizations weren't being destroyed due to ongoing renderization processes ([#316](https://github.com/wazuh/wazuh-kibana-app/pull/316)).
-   Fixed several UI bugs for a better consistency and usability ([#318](https://github.com/wazuh/wazuh-kibana-app/pull/318)).
-   Fixed an error where the initial index-pattern was not loaded properly the very first time you enter the app ([#328](https://github.com/wazuh/wazuh-kibana-app/pull/328)).
-   Fixed an error message that appeared whenever the app was not able to found the `wazuh-monitoring` index pattern ([#328](https://github.com/wazuh/wazuh-kibana-app/pull/328)).

## Wazuh v3.2.1 - Kibana v6.2.2 - Revision 386

### Added

-   New design for the _Manager/Groups_ tab ([#295](https://github.com/wazuh/wazuh-kibana-app/pull/295)).
-   New design for the _Manager/Configuration_ tab ([#297](https://github.com/wazuh/wazuh-kibana-app/pull/297)).
-   New design of agents statistics for the _Agents_ tab ([#299](https://github.com/wazuh/wazuh-kibana-app/pull/299)).
-   Added information ribbon into _Overview/Agent SCAP_ tabs ([#303](https://github.com/wazuh/wazuh-kibana-app/pull/303)).
-   Added information ribbon into _Overview/Agent VirusTotal_ tabs ([#306](https://github.com/wazuh/wazuh-kibana-app/pull/306)).
-   Added information ribbon into _Overview AWS_ tab ([#306](https://github.com/wazuh/wazuh-kibana-app/pull/306)).

### Changed

-   Refactoring of HTML and CSS code throughout the whole Wazuh app ([#294](https://github.com/wazuh/wazuh-kibana-app/pull/294), [#302](https://github.com/wazuh/wazuh-kibana-app/pull/302) & [#305](https://github.com/wazuh/wazuh-kibana-app/pull/305)):
    -   A big milestone for the project was finally achieved with this refactoring.
    -   We've removed the Bootstrap dependency from the `package.json` file.
    -   We've removed and merged many duplicated rules.
    -   We've removed HTML and `angular-md` overriding rules. Now we have more own-made classes to avoid undesired results on the UI.
    -   Also, this update brings tons of minor bugfixes related to weird HTML code.
-   Wazuh app visualizations reviewed ([#301](https://github.com/wazuh/wazuh-kibana-app/pull/301)):
    -   The number of used buckets has been limited since most of the table visualizations were surpassing acceptable limits.
    -   Some visualizations have been checked to see if they make complete sense on what they mean to show to the user.
-   Modified some app components for better follow-up of Kibana guidelines ([#290](https://github.com/wazuh/wazuh-kibana-app/pull/290) & [#297](https://github.com/wazuh/wazuh-kibana-app/pull/297)).
    -   Also, some elements were modified on the _Discover_ tab in order to correct some mismatches.

### Fixed

-   Adjusted information ribbon in _Agents/General_ for large OS names ([#290](https://github.com/wazuh/wazuh-kibana-app/pull/290) & [#294](https://github.com/wazuh/wazuh-kibana-app/pull/294)).
-   Fixed unsafe array access on the visualization directive when going directly into _Manager/Ruleset/Decoders_ ([#293](https://github.com/wazuh/wazuh-kibana-app/pull/293)).
-   Fixed a bug where navigating between agents in the _Agents_ tab was generating duplicated `agent.id` implicit filters ([#296](https://github.com/wazuh/wazuh-kibana-app/pull/296)).
-   Fixed a bug where navigating between different tabs from _Overview_ or _Agents_ while being on the _Discover_ sub-tab was causing data loss in metric watchers ([#298](https://github.com/wazuh/wazuh-kibana-app/pull/298)).
-   Fixed incorrect visualization of the rule level on _Manager/Ruleset/Rules_ when the rule level is zero (0) ([#298](https://github.com/wazuh/wazuh-kibana-app/pull/298)).

### Removed

-   Removed almost every `md-tooltip` component from the whole app ([#305](https://github.com/wazuh/wazuh-kibana-app/pull/305)).
-   Removed unused images from the `img` folder ([#305](https://github.com/wazuh/wazuh-kibana-app/pull/305)).

## Wazuh v3.2.1 - Kibana v6.2.2 - Revision 385

### Added

-   Support for Wazuh v3.2.1.
-   Brand-new first redesign for the app user interface ([#278](https://github.com/wazuh/wazuh-kibana-app/pull/278)):
    -   This is the very first iteration of a _work-in-progress_ UX redesign for the Wazuh app.
    -   The overall interface has been refreshed, removing some unnecessary colours and shadow effects.
    -   The metric visualizations have been replaced by an information ribbon under the filter search bar, reducing the amount of space they occupied.
        -   A new service was implemented for a proper handling of the metric visualizations watchers ([#280](https://github.com/wazuh/wazuh-kibana-app/pull/280)).
    -   The rest of the app visualizations now have a new, more detailed card design.
-   New shards and replicas settings to the `config.yml` file ([#277](https://github.com/wazuh/wazuh-kibana-app/pull/277)):
    -   Now you can apply custom values to the shards and replicas for the `.wazuh` and `.wazuh-version` indices.
    -   This feature only works before the installation process. If you modify these settings after installing the app, they won't be applied at all.

### Changed

-   Now clicking again on the _Groups_ tab on _Manager_ will properly reload the tab and redirect to the beginning ([#274](https://github.com/wazuh/wazuh-kibana-app/pull/274)).
-   Now the visualizations only use the `vis-id` attribute for loading them ([#275](https://github.com/wazuh/wazuh-kibana-app/pull/275)).
-   The colours from the toast messages have been replaced to follow the Elastic 6 guidelines ([#286](https://github.com/wazuh/wazuh-kibana-app/pull/286)).

### Fixed

-   Fixed wrong data flow on _Agents/General_ when coming from and going to the _Groups_ tab ([#273](https://github.com/wazuh/wazuh-kibana-app/pull/273)).
-   Fixed sorting on tables, now they use the sorting functionality provided by the Wazuh API ([#274](https://github.com/wazuh/wazuh-kibana-app/pull/274)).
-   Fixed column width issues on some tables ([#274](https://github.com/wazuh/wazuh-kibana-app/pull/274)).
-   Fixed bug in the _Agent configuration_ JSON viewer who didn't properly show the full group configuration ([#276](https://github.com/wazuh/wazuh-kibana-app/pull/276)).
-   Fixed excessive loading time from some Audit visualizations ([#278](https://github.com/wazuh/wazuh-kibana-app/pull/278)).
-   Fixed Play/Pause button in timepicker's auto-refresh ([#281](https://github.com/wazuh/wazuh-kibana-app/pull/281)).
-   Fixed unusual scenario on visualization directive where sometimes there was duplicated implicit filters when doing a search ([#283](https://github.com/wazuh/wazuh-kibana-app/pull/283)).
-   Fixed some _Overview Audit_ visualizations who were not working properly ([#285](https://github.com/wazuh/wazuh-kibana-app/pull/285)).

### Removed

-   Deleted the `id` attribute from all the app visualizations ([#275](https://github.com/wazuh/wazuh-kibana-app/pull/275)).

## Wazuh v3.2.0 - Kibana v6.2.2 - Revision 384

### Added

-   New directives for the Wazuh app: `wz-table`, `wz-table-header` and `wz-search-bar` ([#263](https://github.com/wazuh/wazuh-kibana-app/pull/263)):
    -   Maintainable and reusable components for a better-structured app.
    -   Several files have been changed, renamed and moved to new folders, following _best practices_.
    -   The progress bar is now within its proper directive ([#266](https://github.com/wazuh/wazuh-kibana-app/pull/266)).
    -   Minor typos and refactoring changes to the new directives.
-   Support for Elastic Stack v6.2.2.

### Changed

-   App buttons have been refactored. Unified CSS and HTML for buttons, providing the same structure for them ([#269](https://github.com/wazuh/wazuh-kibana-app/pull/269)).
-   The API list on Settings now shows the latest inserted API at the beginning of the list ([#261](https://github.com/wazuh/wazuh-kibana-app/pull/261)).
-   The check for the currently applied pattern has been improved, providing clever handling of Elasticsearch errors ([#271](https://github.com/wazuh/wazuh-kibana-app/pull/271)).
-   Now on _Settings_, when the Add or Edit API form is active, if you press the other button, it will make the previous one disappear, getting a clearer interface ([#9df1e31](https://github.com/wazuh/wazuh-kibana-app/commit/9df1e317903edf01c81eba068da6d20a8a1ea7c2)).

### Fixed

-   Fixed visualizations directive to properly load the _Manager/Ruleset_ visualizations ([#262](https://github.com/wazuh/wazuh-kibana-app/pull/262)).
-   Fixed a bug where the classic extensions were not affected by the settings of the `config.yml` file ([#266](https://github.com/wazuh/wazuh-kibana-app/pull/266)).
-   Fixed minor CSS bugs from the conversion to directives to some components ([#266](https://github.com/wazuh/wazuh-kibana-app/pull/266)).
-   Fixed bug in the tables directive when accessing a member it doesn't exist ([#266](https://github.com/wazuh/wazuh-kibana-app/pull/266)).
-   Fixed browser console log error when clicking the Wazuh logo on the app ([#6647fbc](https://github.com/wazuh/wazuh-kibana-app/commit/6647fbc051c2bf69df7df6e247b2b2f46963f194)).

### Removed

-   Removed the `kbn-dis` directive from _Manager/Ruleset_ ([#262](https://github.com/wazuh/wazuh-kibana-app/pull/262)).
-   Removed the `filters.js` and `kibana_fields_file.json` files ([#263](https://github.com/wazuh/wazuh-kibana-app/pull/263)).
-   Removed the `implicitFilters` service ([#270](https://github.com/wazuh/wazuh-kibana-app/pull/270)).
-   Removed visualizations loading status trace from controllers and visualization directive ([#270](https://github.com/wazuh/wazuh-kibana-app/pull/270)).

## Wazuh v3.2.0 - Kibana v6.2.1 - Revision 383

### Added

-   Support for Wazuh 3.2.0.
-   Compatibility with Kibana 6.1.0 to Kibana 6.2.1.
-   New tab for vulnerability detector alerts.

### Changed

-   The app now shows the index pattern selector only if the list length is greater than 1.
    -   If it's exactly 1 shows the index pattern without a selector.
-   Now the index pattern selector only shows the compatible ones.
    -   It's no longer possible to select the `wazuh-monitoring` index pattern.
-   Updated Bootstrap to 3.3.7.
-   Improved filter propagation between Discover and the visualizations.
-   Replaced the login route name from /login to /wlogin to avoid conflict with X-Pack own login route.

### Fixed

-   Several CSS bugfixes for better compatibility with Kibana 6.2.1.
-   Some variables changed for adapting new Wazuh API requests.
-   Better error handling for some Elastic-related messages.
-   Fixed browser console error from top-menu directive.
-   Removed undesired md-divider from Manager/Logs.
-   Adjusted the width of a column in Manager/Logs to avoid overflow issues with the text.
-   Fixed a wrong situation with the visualizations when we refresh the Manager/Rules tab.

### Removed

-   Removed the `travis.yml` file.

## Wazuh v3.1.0 - Kibana v6.1.3 - Revision 380

### Added

-   Support for Wazuh 3.1.0.
-   Compatibility with Kibana 6.1.3.
-   New error handler for better app errors reporting.
-   A new extension for Amazon Web Services alerts.
-   A new extension for VirusTotal alerts.
-   New agent configuration tab:
    -   Visualize the current group configuration for the currently selected agent on the app.
    -   Navigate through the different tabs to see which configuration is being used.
    -   Check the synchronization status for the configuration.
    -   View the current group of the agent and click on it to go to the Groups tab.
-   New initial health check for checking some app components.
-   New YAML config file:
    -   Define the initial index pattern.
    -   Define specific checks for the healthcheck.
    -   Define the default extensions when adding new APIs.
-   New index pattern selector dropdown on the top navbar.
    -   The app will reload applying the new index pattern.
-   Added new icons for some sections of the app.

### Changed

-   New visualizations loader, with much better performance.
-   Improved reindex process for the .wazuh index when upgrading from a 2.x-5.x version.
-   Adding 365 days expiring time to the cookies.
-   Change default behaviour for the config file. Now everything is commented with default values.
    -   You need to edit the file, remove the comment mark and apply the desired value.
-   Completely redesigned the manager configuration tab.
-   Completely redesigned the groups tab.
-   App tables have now unified CSS classes.

### Fixed

-   Play real-time button has been fixed.
-   Preventing duplicate APIs from feeding the wazuh-monitoring index.
-   Fixing the check manager connection button.
-   Fixing the extensions settings so they are preserved over time.
-   Much more error handling messages in all the tabs.
-   Fixed OS filters in agents list.
-   Fixed autocomplete lists in the agents, rules and decoders list so they properly scroll.
-   Many styles bugfixes for the different browsers.
-   Reviewed and fixed some visualizations not showing accurate information.

### Removed

-   Removed index pattern configuration from the `package.json` file.
-   Removed unnecessary dependencies from the `package.json` file.

## Wazuh v3.0.0 - Kibana v6.1.0 - Revision 371

### Added

-   You can configure the initial index-pattern used by the plugin in the initialPattern variable of the app's package.json.
-   Auto `.wazuh` reindex from Wazuh 2.x - Kibana 5.x to Wazuh 3.x - Kibana 6.x.
    -   The API credentials will be automatically migrated to the new installation.
-   Dynamically changed the index-pattern used by going to the Settings -> Pattern tab.
    -   Wazuh alerts compatibility auto detection.
-   New loader for visualizations.
-   Better performance: now the tabs use the same Discover tab, only changing the current filters.
-   New Groups tab.
    -   Now you can check your group configuration (search its agents and configuration files).
-   The Logs tab has been improved.
    -   You can sort by field and the view has been improved.
-   Achieved a clearer interface with implicit filters per tab showed as unremovable chips.

### Changed

-   Dynamically creating .kibana index if necessary.
-   Better integration with Kibana Discover.
-   Visualizations loaded at initialization time.
-   New sync system to wait for Elasticsearch JS.
-   Decoupling selected API and pattern from backend and moved to the client side.

## Wazuh v2.1.0 - Kibana v5.6.1 - Revision 345

### Added

-   Loading icon while Wazuh loads the visualizations.
-   Add/Delete/Restart agents.
-   OS agent filter

### Changed

-   Using genericReq when possible.

## Wazuh v2.0.1 - Kibana v5.5.1 - Revision 339

### Changed

-   New index in Elasticsearch to save Wazuh set up configuration
-   Short URL's is now supported
-   A native base path from kibana.yml is now supported

### Fixed

-   Search bar across panels now support parenthesis grouping
-   Several CSS fixes for IE browser<|MERGE_RESOLUTION|>--- conflicted
+++ resolved
@@ -2,13 +2,12 @@
 
 All notable changes to the Wazuh app project will be documented in this file.
 
-<<<<<<< HEAD
-## Wazuh v3.7.0 - Kibana v6.4.3 - Revision 413
+## Wazuh v3.7.0 - Kibana v6.4.2 / v6.4.3 - Revision 413
 
 ### Added
 
 -   Support for Wazuh v3.7.0.
--   Support for Elastic Stack v6.4.3.
+-   Support for Elastic Stack v6.4.2 / v6.4.3.
 -   Brand-new interface for _Configuration_ (on both _Management_ and _Agents_ tabs) ([#914](https://github.com/wazuh/wazuh-kibana-app/pull/914)):
     -   Now you can check current and real agent and manager configuration.
     -   A new interface design, with more useful information and easy to understand descriptions.
@@ -63,8 +62,6 @@
 
 -   On the _Management > Monitoring_ tab, the `Cluster enabled but not running` message won't appear as an error anymore ([#971](https://github.com/wazuh/wazuh-kibana-app/pull/971)).
 
-=======
->>>>>>> d8bff345
 ## Wazuh v3.6.1 - Kibana v6.4.1 / v6.4.2 / v6.4.3 - Revision 412
 
 ### Added
