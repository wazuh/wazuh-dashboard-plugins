<<<<<<< HEAD
export default config => {
=======
/*
 * Wazuh app - Module for getting URL path
 * Copyright (C) 2018 Wazuh, Inc.
 *
 * This program is free software; you can redistribute it and/or modify
 * it under the terms of the GNU General Public License as published by
 * the Free Software Foundation; either version 2 of the License, or
 * (at your option) any later version.
 *
 * Find more information about this on the LICENSE file.
 */

module.exports = config => {
>>>>>>> 1c733de0
    let path = config.url;
    let protocol;
    if (config.url.startsWith("https://")) {
        protocol = "https://";
    } else if (config.url.startsWith("http://")) {
        protocol = "http://";
    }

    if (path.lastIndexOf("/") > protocol.length) {
        path = path.substr(0, path.substr(protocol.length).indexOf("/") + protocol.length) +
            ":" + config.port +
            path.substr(path.substr(protocol.length).indexOf("/") + protocol.length);
    } else {
        path = `${config.url}:${config.port}`;
    }
    return path;
};<|MERGE_RESOLUTION|>--- conflicted
+++ resolved
@@ -1,6 +1,3 @@
-<<<<<<< HEAD
-export default config => {
-=======
 /*
  * Wazuh app - Module for getting URL path
  * Copyright (C) 2018 Wazuh, Inc.
@@ -12,9 +9,7 @@
  *
  * Find more information about this on the LICENSE file.
  */
-
-module.exports = config => {
->>>>>>> 1c733de0
+export default config => {
     let path = config.url;
     let protocol;
     if (config.url.startsWith("https://")) {
