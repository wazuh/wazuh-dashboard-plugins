/*
 * Wazuh app - Wazuh CSV column keys
 * Copyright (C) 2015-2019 Wazuh, Inc.
 *
 * This program is free software; you can redistribute it and/or modify
 * it under the terms of the GNU General Public License as published by
 * the Free Software Foundation; either version 2 of the License, or
 * (at your option) any later version.
 *
 * Find more information about this on the LICENSE file.
 */
export const KeyEquivalenece = {
  id: 'ID',
  timestamp: 'Timestamp',
  url: 'URL',
  version: 'Version',
  'os.name': 'OS name',
  'os.version': 'OS version',
  status: 'Status',
  group: 'Group',
  ip: 'IP',
  description: 'Description',
  tag: 'Tag',
  level: 'Level',
  conf_sum: 'Group checksum',
  merged_sum: 'Configuration checksum',
  hash: 'Checksum',
  filename: 'File',
  file: 'File',
  gdpr: 'GDPR',
  pci: 'PCI',
  cis: 'CIS',
  event: 'Event',
  groups: 'Groups',
  name: 'Name',
  count: 'Count',
  'details.program_name': 'Program name',
  'details.order': 'Order',
  vendor: 'Vendor',
  type: 'Type',
  architecture: 'Architecture',
  node_name: 'Node',
  dateAdd: 'Registration date',
  manager_host: 'Manager',
  manager: 'Manager',
  lastKeepAlive: 'Last keep alive',
  os: 'OS',
  path: 'Path',
  details: 'Details',
  position: 'Position',
  configSum: 'Group checksum',
  mergedSum: 'Configuration checksum',
  key: 'Key',
  scan_id: 'Scan ID',
  format: 'Format',
  scan_time: 'Scan date',
  state: 'State',
  mac: 'MAC',
  gateway: 'Gateway',
  dhcp: 'DHCP',
  iface: 'Interface',
  broadcast: 'Broadcast',
  proto: 'Protocol',
  address: 'Address',
  protocol: 'Protocol',
  netmask: 'Netmask',
  'local.ip': 'Local IP',
  'remote.ip': 'Remote IP',
  'local.port': 'Local port',
  'remote.port': 'Remote port',
  euser: 'Effective user',
  nice: 'Priority',
  size: 'Size',
  uname: 'User',
  gname: 'Group',
  perm: 'Permissions',
  inode: 'Inode',
  uid: 'User ID',
  gid: 'Group ID',
  mtime: 'Last modified',
  priority: 'Priority',
  cmd: 'CMD',
  nlwp: 'NLWP',
  process: 'Process',
  md5: 'MD5',
  sha1: 'SHA1',
  sha256: 'SHA256',
  title: 'Title',
  remediation: 'Remediation',
  references: 'References',
<<<<<<< HEAD
  result: 'Result'
=======
  result: 'Result',
  directory: 'Path(s)',
  rationale: 'Rationale'
>>>>>>> 93a3455f
};<|MERGE_RESOLUTION|>--- conflicted
+++ resolved
@@ -88,11 +88,7 @@
   title: 'Title',
   remediation: 'Remediation',
   references: 'References',
-<<<<<<< HEAD
-  result: 'Result'
-=======
   result: 'Result',
   directory: 'Path(s)',
   rationale: 'Rationale'
->>>>>>> 93a3455f
 };