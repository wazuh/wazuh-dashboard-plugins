/*
 * Wazuh app - Wazuh Constants file
 * Copyright (C) 2015-2020 Wazuh, Inc.
 *
 * This program is free software; you can redistribute it and/or modify
 * it under the terms of the GNU General Public License as published by
 * the Free Software Foundation; either version 2 of the License, or
 * (at your option) any later version.
 *
 * Find more information about this on the LICENSE file.
 */

// Index patterns
export const WAZUH_ALERTS_PREFIX = "wazuh-alerts-";
export const WAZUH_ALERTS_PATTERN = "wazuh-alerts-*";
export const WAZUH_MONITORING_PREFIX = "wazuh-monitoring-";
export const WAZUH_MONITORING_PATTERN = "wazuh-monitoring-*";

// Permissions
export const WAZUH_ROLE_ADMINISTRATOR_ID = 1;
export const WAZUH_ROLE_ADMINISTRATOR_NAME = 'administrator';

// Sample data
export const WAZUH_SAMPLE_ALERT_PREFIX = "wazuh-alerts-4.x-";
export const WAZUH_SAMPLE_ALERTS_INDEX_SHARDS = 1;
export const WAZUH_SAMPLE_ALERTS_INDEX_REPLICAS = 0;

// Security
export const WAZUH_SECURITY_PLUGIN_XPACK_SECURITY = 'X-Pack Security';
export const WAZUH_SECURITY_PLUGIN_OPEN_DISTRO_FOR_ELASTICSEARCH = 'Open Distro for Elasticsearch';

export const WAZUH_SECURITY_PLUGINS = [
  WAZUH_SECURITY_PLUGIN_XPACK_SECURITY,
  WAZUH_SECURITY_PLUGIN_OPEN_DISTRO_FOR_ELASTICSEARCH
];

// Default time filter set by the app
export const WAZUH_TIME_FILTER_DEFAULT = {
  from: "now-24h",
  to: 'now'
};

<<<<<<< HEAD
// Default number of shards and remplicas for indices
export const WAZUH_INDEX_SHARDS = 2;
export const WAZUH_INDEX_REPLICAS = 0;

=======
>>>>>>> a7f76176
// Reserved ids for Users/Role mapping
export const WAZUH_API_RESERVED_ID_LOWER_THAN = 100;<|MERGE_RESOLUTION|>--- conflicted
+++ resolved
@@ -40,12 +40,9 @@
   to: 'now'
 };
 
-<<<<<<< HEAD
 // Default number of shards and remplicas for indices
 export const WAZUH_INDEX_SHARDS = 2;
 export const WAZUH_INDEX_REPLICAS = 0;
 
-=======
->>>>>>> a7f76176
 // Reserved ids for Users/Role mapping
 export const WAZUH_API_RESERVED_ID_LOWER_THAN = 100;