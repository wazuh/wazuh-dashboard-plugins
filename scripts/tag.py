import json
import logging
import os
import subprocess

# ==================== CONFIGURATION ==================== #
# Fill the variables below with the desired values
#
# Values to modify:
#  - version        - sent to the package.json
#  - revision       - sent to the package.json
#  - stage          - sent to the package.json
#  - tag_suffix     - used by the tag generation
#  - supported_versions & kbn_versions ONLY IF NEEDED (e.g. new Kibana version)
# ======================================================= #

# Wazuh version: major.minor.patch
version = '4.5.0'
# App's revision number (previous rev + 1)
revision = '01'
# One of 'pre-alpha', 'alpha', 'beta', 'release-candidate', 'stable'
<<<<<<< HEAD
stage = 'pre-alpha'
=======
stage = 'alpha'
>>>>>>> 26662537
# Tag suffix. Usually set to stage + stage iteration.
tag_suffix = '-alpha1'

# ================================================ #
# Constants and global variables                   #
# ================================================ #
LOG_FILE = 'output.log'
TAGS_FILE = 'tags.log'
# Global variable. Will be set later
branch = None
minor = ".".join(version.split('.')[:2])

# Supported versions of Kibana
kbn_versions = [
    [f'7.16.{x}' for x in range(0, 4)],
    [f'7.17.{x}' for x in range(0, 10)]
]

# Platforms versions
supported_versions = {
    'OpenDistro': {
        'branch': f'{minor}-7.10',
        'versions': ['7.10.2']
    },
    'Kibana': {
        'branch': f'{minor}-7.16',
        # Flatten 2D list kbn_versions using lists comprehension
        'versions': [item for sublist in kbn_versions for item in sublist]
    },
    'Wazuh Dashboard': {
        'branch': f'{minor}',
        'versions': ['2.6.0']
    }
}

# ================================================ #
# Functions                                        #
# ================================================ #

def require_confirmation():
    """Ask for confirmation before running the script."""
    print('WARNING! This script will commit and push the tags to the remote '
        + 'repository, deleting any unpushed changes.')
    confirmation = input('Do you want to continue? [y/N] ')

    if confirmation.lower() != 'y':
        logging.info('Aborting...')
        exit(0)


def get_git_revision_short_hash() -> str:
    return subprocess.check_output(['git', 'rev-parse', '--short', branch]).decode('ascii').strip()


def update_package_json(v: str) -> tuple:
    """Update package.json with the new version and revision."""
    logging.info(f'Updating package.json')
    data, success = {}, True

    # Read JSON and update keys.
    with open('package.json', 'r') as f:
        data, success = json.load(f), False

        # Update file
        data['commit'] = get_git_revision_short_hash()
        data['version'] = version
        data['revision'] = revision
        data['stage'] = stage
        data['pluginPlatform']['version'] = v

    with open('package.json', 'w') as f:
        json.dump(data, f, indent=2)

    os.system('node scripts/generate-build-version')

    return data, success


def setup():
    """Sync the repo."""
    logging.info(
        f'Switching to branch "{branch}" and removing outdated tags...')
    os.system(f'git checkout {branch}')
    os.system('git fetch --prune --prune-tags')


def main(platform: str, versions: list):
    """Main function."""
    for v in versions:
        # if stage == 'stable':
        #     pass    # skipped as we have been asked to
        #     tag = f'v{version}-{v}'
        # else:
        tag = f'v{version}-{v}{tag_suffix}'
        logging.info(f'Generating tag "{tag}"')
        update_package_json(v)
        os.system(f'git commit -am "Bump {tag}"')
        os.system(
            f'git tag -a {tag} -m "Wazuh {version} for {platform} {v}"')
        logging.info(f'Pushing tag "{tag}" to remote.')
        os.system(f'git push origin {tag}')
        # Undo latest commit
        os.system(f'git reset --hard origin/{branch}')

    # Save created tags to file
    os.system(f'git tag | grep -P -i "^v{version}-.*-{tag_suffix}" > {TAGS_FILE}')

# ================================================ #
# Main program                                     #
# ================================================ #

if __name__ == '__main__':
    logging.basicConfig(
        filename=LOG_FILE,
        level=logging.INFO,
        format='%(asctime)s %(message)s'
    )
    logging.info(
        f'Wazuh version is "{version}". App revision is "{revision}". Stage is "{stage}"')
    require_confirmation()

    for platform_name, platform_data in supported_versions.items():
        branch, versions = platform_data['branch'], platform_data['versions']
        setup()
        main(platform_name, versions)


    print(f'\nCOMPLETED. \nCheck {LOG_FILE} for more details.')
    print(f'Tags are stored in {TAGS_FILE}')<|MERGE_RESOLUTION|>--- conflicted
+++ resolved
@@ -15,15 +15,11 @@
 # ======================================================= #
 
 # Wazuh version: major.minor.patch
-version = '4.5.0'
+version = '4.6.0'
 # App's revision number (previous rev + 1)
 revision = '01'
 # One of 'pre-alpha', 'alpha', 'beta', 'release-candidate', 'stable'
-<<<<<<< HEAD
-stage = 'pre-alpha'
-=======
 stage = 'alpha'
->>>>>>> 26662537
 # Tag suffix. Usually set to stage + stage iteration.
 tag_suffix = '-alpha1'
 
