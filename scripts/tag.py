--- conflicted
+++ resolved
@@ -15,19 +15,11 @@
 # ======================================================= #
 
 # Wazuh version: major.minor.patch
-<<<<<<< HEAD
 version = '4.5.0'
 # App's revision number (previous rev + 1)
 revision = '00'
 # One of 'pre-alpha', 'alpha', 'beta', 'release-candidate', 'stable'
 stage = 'pre-alpha'
-
-=======
-version = '4.4.1'
-# App's revision number (previous rev + 1)
-revision = '00'
-# One of 'pre-alpha', 'alpha', 'beta', 'release-candidate', 'stable'
-stage = 'release-candidate'
 # Tag suffix. Usually set to stage + stage iteration.
 tag_suffix = 'rc1'
 
@@ -36,7 +28,6 @@
 # ================================================ #
 LOG_FILE = 'output.log'
 TAGS_FILE = 'tags.log'
->>>>>>> 4a12d199
 # Global variable. Will be set later
 branch = None
 minor = ".".join(version.split('.')[:2])
