--- conflicted
+++ resolved
@@ -14,15 +14,9 @@
 # Wazuh version: major.minor.patch
 version = '4.4.0'
 # App's revision number (previous rev + 1)
-<<<<<<< HEAD
-revision = '04'
-# One of 'pre-alpha', 'alpha', 'beta', 'release-candidate', 'stable'
-stage = 'rc2'
-=======
 revision = '00'
 # One of 'pre-alpha', 'alpha', 'beta', 'release-candidate', 'stable'
 stage = 'pre-alpha'
->>>>>>> e5a4fca1
 
 # Global variable. Will be set later
 branch = None
