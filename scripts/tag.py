--- conflicted
+++ resolved
@@ -12,17 +12,11 @@
 # ======================================================= #
 
 # Wazuh version: major.minor.patch
-version = '4.4.0'
+version = '4.5.0'
 # App's revision number (previous rev + 1)
-<<<<<<< HEAD
 revision = '00'
 # One of 'pre-alpha', 'alpha', 'beta', 'release-candidate', 'stable'
 stage = 'pre-alpha'
-=======
-revision = '06'
-# One of 'pre-alpha', 'alpha', 'beta', 'release-candidate', 'stable'
-stage = 'stable'
->>>>>>> 8b350242
 
 # Global variable. Will be set later
 branch = None
