import json
import logging
import os
import subprocess

# ==================== CONFIGURATION ==================== #
# Fill the variables below with the desired values
#
# Values to modify:
#  - version        - sent to the package.json
#  - revision       - sent to the package.json
#  - stage          - sent to the package.json
#  - tag_suffix     - used by the tag generation
#  - supported_versions & kbn_versions ONLY IF NEEDED (e.g. new Kibana version)
# ======================================================= #

# Wazuh version: major.minor.patch
version = '4.4.4'
# App's revision number (previous rev + 1)
revision = '01'
# One of 'pre-alpha', 'alpha', 'beta', 'release-candidate', 'stable'
stage = 'stable'
# Tag suffix. Usually set to stage + stage iteration.
tag_suffix = '-rc2'

# ================================================ #
# Constants and global variables                   #
# ================================================ #
LOG_FILE = 'output.log'
TAGS_FILE = 'tags.log'
# Global variable. Will be set later
branch = None
minor = ".".join(version.split('.')[:2])

# Supported versions of Kibana
kbn_versions = [
    [f'7.16.{x}' for x in range(0, 4)],
    [f'7.17.{x}' for x in range(0, 10)]
]

# Platforms versions
supported_versions = {
    'OpenDistro': {
        'branch': f'{minor}-7.10',
        'versions': ['7.10.2']
    },
    'Kibana': {
        'branch': f'{minor}-7.16',
        # Flatten 2D list kbn_versions using lists comprehension
        'versions': [item for sublist in kbn_versions for item in sublist]
    },
    'Wazuh Dashboard': {
<<<<<<< HEAD
        'branch': f'{minor}-2.4-wzd',
=======
        'branch': f'{minor}',
>>>>>>> 4.4-7.10
        'versions': ['2.6.0']
    }
}

# ================================================ #
# Functions                                        #
# ================================================ #

def require_confirmation():
    """Ask for confirmation before running the script."""
    print('WARNING! This script will commit and push the tags to the remote '
        + 'repository, deleting any unpushed changes.')
    confirmation = input('Do you want to continue? [y/N] ')

    if confirmation.lower() != 'y':
        logging.info('Aborting...')
        exit(0)


def get_git_revision_short_hash() -> str:
    return subprocess.check_output(['git', 'rev-parse', '--short', branch]).decode('ascii').strip()


def update_package_json(v: str) -> tuple:
    """Update package.json with the new version and revision."""
    logging.info(f'Updating package.json')
    data, success = {}, True

    # Read JSON and update keys.
    with open('package.json', 'r') as f:
        data, success = json.load(f), False

        # Update file
        data['commit'] = get_git_revision_short_hash()
        data['version'] = version
        data['revision'] = revision
        data['stage'] = stage
        data['pluginPlatform']['version'] = v

    with open('package.json', 'w') as f:
        json.dump(data, f, indent=2)

    os.system('node scripts/generate-build-version')

    return data, success


def setup():
    """Sync the repo."""
    logging.info(
        f'Switching to branch "{branch}" and removing outdated tags...')
    os.system(f'git checkout {branch}')
    os.system('git fetch --prune --prune-tags')


def main(platform: str, versions: list):
    """Main function."""
    for v in versions:
        # if stage == 'stable':
        #     pass    # skipped as we have been asked to
        #     tag = f'v{version}-{v}'
        # else:
        tag = f'v{version}-{v}{tag_suffix}'
        logging.info(f'Generating tag "{tag}"')
        update_package_json(v)
        os.system(f'git commit -am "Bump {tag}"')
        os.system(
            f'git tag -a {tag} -m "Wazuh {version} for {platform} {v}"')
        logging.info(f'Pushing tag "{tag}" to remote.')
        os.system(f'git push origin {tag}')
        # Undo latest commit
        os.system(f'git reset --hard origin/{branch}')

    # Save created tags to file
    os.system(f'git tag | grep -P -i "^v{version}-.*-{tag_suffix}" > {TAGS_FILE}')

# ================================================ #
# Main program                                     #
# ================================================ #

if __name__ == '__main__':
    logging.basicConfig(
        filename=LOG_FILE,
        level=logging.INFO,
        format='%(asctime)s %(message)s'
    )
    logging.info(
        f'Wazuh version is "{version}". App revision is "{revision}". Stage is "{stage}"')
    require_confirmation()

    for platform_name, platform_data in supported_versions.items():
        branch, versions = platform_data['branch'], platform_data['versions']
        setup()
        main(platform_name, versions)


    print(f'\nCOMPLETED. \nCheck {LOG_FILE} for more details.')
    print(f'Tags are stored in {TAGS_FILE}')<|MERGE_RESOLUTION|>--- conflicted
+++ resolved
@@ -50,11 +50,7 @@
         'versions': [item for sublist in kbn_versions for item in sublist]
     },
     'Wazuh Dashboard': {
-<<<<<<< HEAD
-        'branch': f'{minor}-2.4-wzd',
-=======
         'branch': f'{minor}',
->>>>>>> 4.4-7.10
         'versions': ['2.6.0']
     }
 }
