import json
import logging
import os
import subprocess

# ==================== CONFIGURATION ==================== #
# Fill the variables below with the desired values
#
# Values to modify:
#  - version        - sent to the package.json
#  - revision       - sent to the package.json
#  - stage          - sent to the package.json
#  - tag_suffix     - used by the tag generation
#  - supported_versions & kbn_versions ONLY IF NEEDED (e.g. new Kibana version)
# ======================================================= #

# Wazuh version: major.minor.patch
<<<<<<< HEAD
version = '4.5.0'
=======
version = '4.4.5'
>>>>>>> 870e09bb
# App's revision number (previous rev + 1)
revision = '02'
# One of 'pre-alpha', 'alpha', 'beta', 'release-candidate', 'stable'
<<<<<<< HEAD
stage = 'alpha'
# Tag suffix. Usually set to stage + stage iteration.
tag_suffix = '-alpha1'
=======
stage = 'stable'
# Tag suffix. Usually set to stage + stage iteration. E.g. '-rc1'
tag_suffix = '-rc2'
>>>>>>> 870e09bb

# ================================================ #
# Constants and global variables                   #
# ================================================ #
LOG_FILE = 'output.log'
TAGS_FILE = 'tags.log'
# Global variable. Will be set later
branch = None
minor = version

# Supported versions of Kibana
kbn_versions = [
    [f'7.16.{x}' for x in range(0, 4)],
    [f'7.17.{x}' for x in range(0, 10)]
]

# Platforms versions
supported_versions = {
    'OpenDistro': {
        'branch': f'{minor}-7.10',
        'versions': ['7.10.2']
    },
    'Kibana': {
        'branch': f'{minor}-7.16',
        # Flatten 2D list kbn_versions using lists comprehension
        'versions': [item for sublist in kbn_versions for item in sublist]
    },
    'Wazuh Dashboard': {
        'branch': f'{minor}',
        'versions': ['2.6.0']
    }
}

# ================================================ #
# Functions                                        #
# ================================================ #

def require_confirmation():
    """Ask for confirmation before running the script."""
    print('WARNING! This script will commit and push the tags to the remote '
        + 'repository, deleting any unpushed changes.')
    confirmation = input('Do you want to continue? [y/N] ')

    if confirmation.lower() != 'y':
        logging.info('Aborting...')
        exit(0)


def get_git_revision_short_hash() -> str:
    return subprocess.check_output(['git', 'rev-parse', '--short', branch]).decode('ascii').strip()


def update_package_json(v: str) -> tuple:
    """Update package.json with the new version and revision."""
    logging.info(f'Updating package.json')
    data, success = {}, True

    # Read JSON and update keys.
    with open('package.json', 'r') as f:
        data, success = json.load(f), False

        # Update file
        data['commit'] = get_git_revision_short_hash()
        data['version'] = version
        data['revision'] = revision
        data['stage'] = stage
        data['pluginPlatform']['version'] = v

    with open('package.json', 'w') as f:
        json.dump(data, f, indent=2)

    os.system('node scripts/generate-build-version')

    return data, success


def setup():
    """Sync the repo."""
    logging.info(
        f'Switching to branch "{branch}" and removing outdated tags...')
    os.system(f'git checkout {branch}')
    os.system('git fetch --prune --prune-tags')


def main(platform: str, versions: list):
    """Main function."""
    for v in versions:
        # if stage == 'stable':
        #     pass    # skipped as we have been asked to
        #     tag = f'v{version}-{v}'
        # else:
        tag = f'v{version}-{v}{tag_suffix}'
        logging.info(f'Generating tag "{tag}"')
        update_package_json(v)
        os.system(f'git commit -am "Bump {tag}"')
        os.system(
            f'git tag -a {tag} -m "Wazuh {version} for {platform} {v}"')
        logging.info(f'Pushing tag "{tag}" to remote.')
        os.system(f'git push origin {tag}')
        # Undo latest commit
        os.system(f'git reset --hard origin/{branch}')

    # Save created tags to file
    os.system(f'git tag | grep -P -i "^v{version}-.*-{tag_suffix}" > {TAGS_FILE}')

# ================================================ #
# Main program                                     #
# ================================================ #

if __name__ == '__main__':
    logging.basicConfig(
        filename=LOG_FILE,
        level=logging.INFO,
        format='%(asctime)s %(message)s'
    )
    logging.info(
        f'Wazuh version is "{version}". App revision is "{revision}". Stage is "{stage}"')
    require_confirmation()

    for platform_name, platform_data in supported_versions.items():
        branch, versions = platform_data['branch'], platform_data['versions']
        setup()
        main(platform_name, versions)


    print(f'\nCOMPLETED. \nCheck {LOG_FILE} for more details.')
    print(f'Tags are stored in {TAGS_FILE}')<|MERGE_RESOLUTION|>--- conflicted
+++ resolved
@@ -15,23 +15,13 @@
 # ======================================================= #
 
 # Wazuh version: major.minor.patch
-<<<<<<< HEAD
 version = '4.5.0'
-=======
-version = '4.4.5'
->>>>>>> 870e09bb
 # App's revision number (previous rev + 1)
 revision = '02'
 # One of 'pre-alpha', 'alpha', 'beta', 'release-candidate', 'stable'
-<<<<<<< HEAD
 stage = 'alpha'
 # Tag suffix. Usually set to stage + stage iteration.
 tag_suffix = '-alpha1'
-=======
-stage = 'stable'
-# Tag suffix. Usually set to stage + stage iteration. E.g. '-rc1'
-tag_suffix = '-rc2'
->>>>>>> 870e09bb
 
 # ================================================ #
 # Constants and global variables                   #
