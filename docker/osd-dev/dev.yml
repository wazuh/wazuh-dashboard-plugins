--- conflicted
+++ resolved
@@ -228,13 +228,9 @@
     entrypoint: ['tail', '-f', '/dev/null']
     volumes:
       - osd_cache:/home/node/.cache
-<<<<<<< HEAD
-      - '${SRC}:/home/node/kbn/plugins/wazuh'
-=======
       - '${SRC}/main:/home/node/kbn/plugins/wazuh'
       - '${SRC}/wazuh-core:/home/node/kbn/plugins/wazuh-core'
       - '${SRC}/wazuh-check-updates:/home/node/kbn/plugins/wazuh-check-updates'
->>>>>>> 8d2f1c11
       - wd_certs:/home/node/kbn/certs/
       - ${WAZUH_DASHBOARD_CONF}:/home/node/kbn/config/opensearch_dashboards.yml
       - ./config/${OSD_MAJOR}/osd/wazuh.yml:/home/node/kbn/data/wazuh/config/wazuh.yml
