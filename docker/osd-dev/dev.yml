# x-logging: &logging
#   logging:
#     driver: loki
#     options:
#       loki-url: 'http://host.docker.internal:3100/loki/api/v1/push'

services:
  exporter:
    image: quay.io/prometheuscommunity/elasticsearch-exporter:latest

    # <<: *logging

    hostname: exporter-osd-${OS_VERSION}
    profiles:
      - 'server'
      - 'saml'
      - 'standard'
      - 'dashboard-src'
      - 'server-local' # server profile to use the local packages with agents deb and rpm
      - 'server-local-rpm' # server profile to use the local packages with agent rpm
      - 'server-local-deb' # server profile to use the local packages with agent deb
      - 'server-local-without' # server profile to use the local packages without agent
    networks:
      - os-dev
      - mon
    command:
      - '--es.uri=https://admin:${PASSWORD}@os1:9200'
      - '--es.ssl-skip-verify'
      - '--es.all'

  imposter:
    image: outofcoffee/imposter:${IMPOSTER_VERSION}

    # <<: *logging
    hostname: imposter-osd-${OS_VERSION}
    networks:
      - os-dev
      - mon
    environment:
      - JAVA_OPTS="-Xmx512m -Xss512k -Dfile.encoding=UTF-8 -XX:MaxRAM=800m -XX:MaxRAMPercentage=95 -XX:MinRAMPercentage=60A"
      - MALLOC_ARENA_MAX=1
    volumes:
      - ../imposter:/opt/imposter/config

  generator:
    image: cfssl/cfssl

    # <<: *logging
    profiles:
      - 'server'
      - 'saml'
      - 'standard'
      - 'dashboard-src'
      - 'server-local' # server profile to use the local packages with agents deb and rpm
      - 'server-local-rpm' # server profile to use the local packages with agent rpm
      - 'server-local-deb' # server profile to use the local packages with agent deb
      - 'server-local-without' # server profile to use the local packages without agent
    volumes:
      - wi_certs:/certs/wi
      - wd_certs:/certs/wd
      - wm_certs:/certs/wm
      - idp_certs:/certs/idp
      - ./config/${OSD_MAJOR}/certs:/conf
      - os_logs:/logs
      - os_data:/data
    # Included to avoid docker from creating duplicated networks
    networks:
      - os-dev
    entrypoint: /bin/bash
    command: >
      -c '
        export certs=/tmp/certs
        mkdir $$certs
        cd $$certs

        echo "Generating CA"
        cfssl gencert -initca /conf/ca.json | cfssljson -bare ca

        echo "Generating servers certificates"
        for i in os1 osd imposter; do
          echo "Generating cert for $$i"
          cat /conf/host.json | \
          sed "s/HOST/$$i/g" | \
          cfssl gencert \
            -ca $$certs/ca.pem \
            -ca-key $$certs/ca-key.pem \
            -config /conf/cfssl.json \
            -profile=server - | \
          cfssljson -bare $$i
          openssl pkcs8 -topk8 -inform pem -in $$i-key.pem -outform pem -nocrypt -out $$i.key
        done

        echo "Generating clients certificates"
          for i in admin filebeat saml wazuh.manager.local; do
            echo "Generating cert for $$i"
          cat /conf/host.json | \
          sed "s/HOST/$$i/g" | \
          cfssl gencert \
            -ca $$certs/ca.pem \
            -ca-key $$certs/ca-key.pem \
            -config /conf/cfssl.json \
            -profile=client - | \
          cfssljson -bare $$i
          openssl pkcs8 -topk8 -inform pem -in $$i-key.pem -outform pem -nocrypt -out $$i.key
        done

          echo "Setting up permissions"

          rm /certs/wi/* /certs/wd/* /certs/wm/*

          mv $$certs/os1* /certs/wi
          mv $$certs/admin* /certs/wi
          mv /certs/wi/admin.key /certs/wi/admin-key.pem
          cp $$certs/*ca* /certs/wi

          mv $$certs/osd* /certs/wd
          cp $$certs/*ca* /certs/wd

          mv $$certs/saml* /certs/idp
          mv /certs/idp/saml.key /certs/idp/saml-key.pem
          cp $$certs/*ca* /certs/idp

          mv $$certs/*.* /certs/wm

          chmod 640 /certs/wi/* /certs/wd/* /certs/wm/*
          chown -R 1000:1000 /certs/*
          ls -alR /certs/

          chown 1000:1000 /data /logs
          chmod 775 /data /logs
          sleep 300
      '
    healthcheck:
      test: ['CMD-SHELL', '[ -r /certs/wi/os1.pem ]']
      interval: 2s
      timeout: 5s
      retries: 10

  os1:
    depends_on:
      idpsetup:
        condition: service_completed_successfully
        required: false
    image: opensearchproject/opensearch:${OS_VERSION}

    # <<: *logging
    profiles:
      - 'server'
      - 'saml'
      - 'standard'
      - 'dashboard-src'
      - 'server-local' # server profile to use the local packages with agents deb and rpm
      - 'server-local-rpm' # server profile to use the local packages with agent rpm
      - 'server-local-deb' # server profile to use the local packages with agent deb
      - 'server-local-without' # server profile to use the local packages without agent
    environment:
      - cluster.name=os-dev-cluster
      - node.name=os1
      - discovery.seed_hosts=os1
      - cluster.initial_master_nodes=os1
      - bootstrap.memory_lock=true # along with the memlock settings below, disables swapping
      - 'OPENSEARCH_JAVA_OPTS=-Xms512m -Xmx512m' # minimum and maximum Java heap size, recommend setting both to 50% of system RAM
      - OPENSEARCH_PATH_CONF=/usr/share/opensearch/config/
    ulimits:
      memlock:
        soft: -1
        hard: -1
      nofile:
        soft: 65536 # maximum number of open files for the OpenSearch user, set to at least 65536 on modern systems
        hard: 65536
    volumes:
      - wi_certs:/usr/share/opensearch/config/certs/
      - ./config/${OSD_MAJOR}/os/opensearch.yml:/usr/share/opensearch/config/opensearch.yml
      - ./config/${OSD_MAJOR}/os/internal_users.yml:${SEC_CONFIG_PATH}/internal_users.yml
      - ${SEC_CONFIG_FILE}:${SEC_CONFIG_PATH}/config.yml
      - ./config/${OSD_MAJOR}/os/roles_mapping.yml:${SEC_CONFIG_PATH}/roles_mapping.yml
      - ./config/${OSD_MAJOR}/os/roles.yml:${SEC_CONFIG_PATH}/roles.yml

      - os_logs:/var/log/os1
      - os_data:/var/lib/os1
    ports:
      - 9200:9200
      - 9300:9300
    networks:
      - os-dev
      - mon
    healthcheck:
      test:
        [
          'CMD-SHELL',
          "curl -v --cacert config/certs/ca.pem https://os1:9200 2>&1 | grep -q '401'",
        ]
      interval: 1s
      timeout: 5s
      retries: 120

  # Uncomment to run indexer from package. Ensure the other os1 service that run a OS image is commented
  # os1:
  #   depends_on:
  #     idpsetup:
  #       condition: service_completed_successfully
  #       required: false
  #     generator:
  #       condition: service_healthy
  #   build:
  #     context: ./indexer
  #   image: wazuh-indexer-pkg:${IMAGE_TAG}
  #   # <<: *logging
  #   profiles:
  #     - 'server'
  #     - 'saml'
  #     - 'standard'
  #     - 'dashboard-src'
  #     - 'server-local' # server profile to use the local packages with agents deb and rpm
  #     - 'server-local-rpm' # server profile to use the local packages with agent rpm
  #     - 'server-local-deb' # server profile to use the local packages with agent deb
  #     - 'server-local-without' # server profile to use the local packages without agent
  #   environment:
  #     - OPENSEARCH_PATH_CONF=/etc/wazuh-indexer
  #   ulimits:
  #     memlock:
  #       soft: -1
  #       hard: -1
  #     nofile:
  #       soft: 65536 # maximum number of open files for the OpenSearch user, set to at least 65536 on modern systems
  #       hard: 65536
  #   volumes:
  #     - wi_certs:/etc/wazuh-indexer/certs/
  #     - ./config/${OSD_MAJOR}/os/opensearch.yml:/etc/wazuh-indexer/opensearch.yml
  #     - os_logs:/var/log/os1
  #     - os_data:/var/lib/os1
  #   ports:
  #     - 9200:9200
  #     - 9300:9300
  #   networks:
  #     - os-dev
  #     - mon
  #   entrypoint: ['bash', '/entrypoint.sh']
  #   healthcheck:
  #     test: [
  #         'CMD-SHELL',
  #         "curl -v --cacert /etc/wazuh-indexer/certs/ca.pem https://os1:9200 2>&1 | grep -q '401'",
  #       ]
  #     interval: 1s
  #     timeout: 5s
  #     retries: 120

  filebeat:
    depends_on:
      os1:
        condition: service_healthy
    image: elastic/filebeat:7.10.2
    profiles:
      - 'saml'
      - 'standard'
      - 'dashboard-src'
      - 'server-local' # server profile to use the local packages with agents deb and rpm
      - 'server-local-rpm' # server profile to use the local packages with agent rpm
      - 'server-local-deb' # server profile to use the local packages with agent deb
      - 'server-local-without' # server profile to use the local packages without agent
    hostname: filebeat
    user: '0:0'
    networks:
      - os-dev
      - mon

    # <<: *logging
    # restart: always
    entrypoint:
      - '/bin/bash'
    command: >
      -c '
        mkdir -p /etc/filebeat
        echo admin | filebeat keystore add username --stdin --force
        echo ${PASSWORD}| filebeat keystore add password --stdin --force
        curl -so /etc/filebeat/wazuh-template.json https://raw.githubusercontent.com/wazuh/wazuh/v4.7.2/extensions/elasticsearch/7.x/wazuh-template.json
        curl -s https://packages.wazuh.com/4.x/filebeat/wazuh-filebeat-0.3.tar.gz | tar -xvz -C /usr/share/filebeat/module
        # copy filebeat to preserve correct permissions without
        # affecting host filesystem
        cp /tmp/filebeat.yml /usr/share/filebeat/filebeat.yml
        chown root.root /usr/share/filebeat/filebeat.yml
        chmod go-w /usr/share/filebeat/filebeat.yml
        filebeat setup -e
        filebeat
      '
    volumes:
      - wm_certs:/etc/ssl/elastic
      - ./config/${OSD_MAJOR}/filebeat/filebeat.yml:/tmp/filebeat.yml

  osd:
    depends_on:
      os1:
        condition: service_healthy
    image: quay.io/wazuh/osd-dev:${OSD_VERSION}
    profiles:
      - 'server'
      - 'saml'
      - 'standard'
      - 'server-local' # server profile to use the local packages with agents deb and rpm
      - 'server-local-rpm' # server profile to use the local packages with agent rpm
      - 'server-local-deb' # server profile to use the local packages with agent deb
      - 'server-local-without' # server profile to use the local packages without agent
    hostname: osd
    networks:
      - os-dev
      - devel
      - mon
    user: '1000:1000'

    # <<: *logging
    ports:
      - ${OSD_PORT}:5601
    tty: true
    environment:
      - 'LOGS=/proc/1/fd/1'
    entrypoint: ['tail', '-f', '/dev/null']
    volumes:
      - osd_cache:/home/node/.cache
<<<<<<< HEAD
      - '${SRC}/main:/home/node/kbn/plugins/main'
      - '${SRC}/wazuh-core:/home/node/kbn/plugins/wazuh-core'
      - '${SRC}/wazuh-check-updates:/home/node/kbn/plugins/wazuh-check-updates'
      # - '${SRC_DASHBOARD_PLUGINS_ROOT}/wazuh-dashboard-reporting:/home/node/kbn/plugins/wazuh-dashboards-reporting'
      # - '${SRC_DASHBOARD_PLUGINS_ROOT}/wazuh-dashboard-ml-commons:/home/node/kbn/plugins/wazuh-dashboard-ml-commons'
      # - '${SRC_DASHBOARD_PLUGINS_ROOT}/wazuh-dashboard-security-analytics:/home/node/kbn/plugins/wazuh-dashboard-security-analytics'
      # - '${SRC_DASHBOARD_PLUGINS_ROOT}/wazuh-security-dashboards-plugin:/home/node/kbn/plugins/wazuh-security-dashboards-plugin'
=======
      - '${REPO_MAIN}:/home/node/kbn/plugins/main'
      - '${REPO_WAZUH_CORE}:/home/node/kbn/plugins/wazuh-core'
      - '${REPO_WAZUH_CHECK_UPDATES}:/home/node/kbn/plugins/wazuh-check-updates'
>>>>>>> 9ebc992d
      - wd_certs:/home/node/kbn/certs/
      - ${WAZUH_DASHBOARD_CONF}:/home/node/kbn/config/opensearch_dashboards.yml
      - ./config/${OSD_MAJOR}/osd/wazuh.yml:/home/node/kbn/data/wazuh/config/wazuh.yml

  dashboard-src-installer:
    image: node:${NODE_VERSION}
    profiles:
      - 'dashboard-src'
    container_name: dashboard-src-installer-${NODE_VERSION}
    user: '1000:1000'
    working_dir: /home/node/kbn
    entrypoint: /bin/bash
    command: >
      -c '
        marker_osd_bootstrap="/home/node/kbn/.NO_COMMIT_MARKER_OSD_BOOTSTRAP_WAS_DONE"
        root_app_dir="/home/node/kbn"
        if [ -f "$$marker_osd_bootstrap" ]; then
          echo "File $$marker_osd_bootstrap was found. Skip setup.";
          exit 0;
        fi
        echo "Initializating setup"
        cd $$root_app_dir
        yarn osd clean && yarn osd bootstrap && touch $$marker_osd_bootstrap
        echo "Setup was finished"
      '

  idpsec:
    image: quay.io/keycloak/keycloak:19.0.1
    depends_on:
      generator:
        condition: service_healthy
    profiles:
      - 'saml'
    volumes:
      - wi_certs:/certs/wi
      - wd_certs:/certs/wd
      - wm_certs:/certs/wm
      - idp_certs:/certs/idp
    # Included to avoid docker from creating duplicated networks
    networks:
      - os-dev
    entrypoint: /bin/bash
    command: >
      -c '
        # trust store
        for i in /certs/idp/ca.pem /certs/wd/osd.pem /certs/wi/os1.pem
        do
          keytool -import -alias $$(basename $$i .pem) -file $$i -keystore /certs/idp/truststore.jks -storepass SecretPassword -trustcacerts -noprompt
        done
        sleep 300
      '
    healthcheck:
      test: ['CMD-SHELL', '[ -r /certs/idp/truststore.jks ]']
      interval: 2s
      timeout: 5s
      retries: 10

  idp:
    image: quay.io/keycloak/keycloak:19.0.1
    depends_on:
      idpsec:
        condition: service_healthy
    profiles:
      - 'saml'
    hostname: idp
    # <<: *logging
    networks:
      - os-dev
      - mon
    ports:
      - '8080:8080'
    environment:
      - KEYCLOAK_ADMIN=admin
      - KEYCLOAK_ADMIN_PASSWORD=admin
      - KC_SPI_TRUSTSTORE_FILE_PASSWORD=SecretPassword
      - KC_SPI_TRUSTSTORE_FILE_FILE=/certs/truststore.jks
    volumes:
      - keycloak-data:/var/lib/keycloak/data
      - idp_certs:/certs
    command: start-dev
    healthcheck:
      test: curl -f http://localhost:8080/realms/master || exit 1
      interval: 10s
      timeout: 5s
      retries: 6

  idpsetup:
    image: badouralix/curl-jq
    depends_on:
      idp:
        condition: service_healthy
    profiles:
      - 'saml'
    hostname: idpsetup

    # <<: *logging
    networks:
      - os-dev
      - mon
    volumes:
      - wi_certs:/certs/wi
      - ./config/enable_saml.sh:/enable_saml.sh
    entrypoint: /bin/sh
    command: >
      -c '
        apk add bash
        bash /enable_saml.sh
        exit 0
      '
  wazuh.manager:
    depends_on:
      os1:
        condition: service_healthy
    image: wazuh/wazuh-manager:${WAZUH_STACK}
    profiles:
      - 'server'
    hostname: wazuh.manager
    # <<: *logging
    networks:
      - os-dev
      - mon
    environment:
      - INDEXER_URL=https://os1:9200
      - INDEXER_USERNAME=admin
      - INDEXER_PASSWORD=admin
      - FILEBEAT_SSL_VERIFICATION_MODE=full
      - SSL_CERTIFICATE_AUTHORITIES=/etc/ssl/wazuh/ca.pem
      - SSL_CERTIFICATE=/etc/ssl/wazuh/filebeat.pem
      - SSL_KEY=/etc/ssl/wazuh/filebeat.key
      - API_USERNAME=wazuh-wui
      - API_PASSWORD=MyS3cr37P450r.*-
    volumes:
      - wm_certs:/etc/ssl/wazuh
    ports:
      - '514:514'
      - '1514:1514'
      - '1515:1515'
      - '1516:1516'
      - '55000:55000'

  wazuh.manager.local:
    platform: linux/amd64 # if you want to try packages for other architectures change this value to linux/arm64 or linux/arm/v7
    depends_on:
      os1:
        condition: service_healthy
    image: wazuh-manager-pkg:${IMAGE_TAG:-latest}
    build:
      context: ./manager
    profiles:
      - 'dashboard-src'
      - 'server-local' # server profile to use the local packages with agents deb and rpm
      - 'server-local-rpm' # server profile to use the local packages with agent rpm
      - 'server-local-deb' # server profile to use the local packages with agent deb
      - 'server-local-without' # server profile to use the local packages without agent
    hostname: wazuh.manager.local
    # <<: *logging
    networks:
      - os-dev
      - mon
    volumes:
      - wm_certs:/etc/server_certs
    ports:
      - '514:514'
      - '1514:1514'
      - '1515:1515'
      - '1516:1516'
      - '55000:55000'

  wazuh.agent.deb.local:
    platform: linux/amd64 # if you want to try packages for other architectures change this value to linux/arm64 or linux/arm/v7
    image: ubuntu:24.04
    profiles:
      - 'server-local' # server profile to use the local packages with agents deb and rpm
      - 'server-local-deb' # server profile to use the local packages with agent deb
    hostname: wazuh.agent.deb.local
    networks:
      - os-dev
      - mon
    volumes:
      - ./agents:/packages-agents
    command:
      - /bin/bash
      - -c
      - |
        # Update and install dependencies
        apt update -y
        apt install -y lsb-release adduser

        # Install Wazuh agent
        WAZUH_MANAGER='wazuh.manager.local' WAZUH_AGENT_GROUP='default' dpkg -i /packages-agents/wazuh-agent*.deb

        # Start Wazuh agent
        /etc/init.d/wazuh-agent start
        tail -f /var/ossec/logs/ossec.log

  wazuh.agent.rpm.local:
    platform: linux/amd64 # if you want to try packages for other architectures change this value to linux/arm64 or linux/arm/v7
    image: centos:8
    profiles:
      - 'server-local' # server profile to use the local packages with agents deb and rpm
      - 'server-local-rpm' # server profile to use the local packages with agent rpm
    hostname: wazuh.agent.rpm.local
    networks:
      - os-dev
      - mon
    volumes:
      - ./agents:/packages-agents
    command:
      - /bin/bash
      - -c
      - |
        # Update CentOS 8
        sed -i 's/mirrorlist/#mirrorlist/g' /etc/yum.repos.d/CentOS-*
        sed -i 's|#baseurl=http://mirror.centos.org|baseurl=http://vault.centos.org|g' /etc/yum.repos.d/CentOS-*
        yum clean all
        yum makecache
        yum upgrade -y

        # Install wazuh-agent
        WAZUH_MANAGER='wazuh.manager.local' WAZUH_AGENT_GROUP='default' yum localinstall -y /packages-agents/wazuh-agent*.rpm

        # Start wazuh-agent
        /var/ossec/bin/wazuh-control start
        tail -f /var/ossec/logs/ossec.log

networks:
  os-dev:
    name: os-dev-${OS_VERSION}
    driver: bridge
  mon:
    external: true
  devel:
    external: true

volumes:
  osd_cache:
  certs:
  os_logs:
  os_data:
  wi_certs:
  wd_certs:
  wm_certs:
  idp_certs:
  keycloak-data:<|MERGE_RESOLUTION|>--- conflicted
+++ resolved
@@ -316,19 +316,9 @@
     entrypoint: ['tail', '-f', '/dev/null']
     volumes:
       - osd_cache:/home/node/.cache
-<<<<<<< HEAD
-      - '${SRC}/main:/home/node/kbn/plugins/main'
-      - '${SRC}/wazuh-core:/home/node/kbn/plugins/wazuh-core'
-      - '${SRC}/wazuh-check-updates:/home/node/kbn/plugins/wazuh-check-updates'
-      # - '${SRC_DASHBOARD_PLUGINS_ROOT}/wazuh-dashboard-reporting:/home/node/kbn/plugins/wazuh-dashboards-reporting'
-      # - '${SRC_DASHBOARD_PLUGINS_ROOT}/wazuh-dashboard-ml-commons:/home/node/kbn/plugins/wazuh-dashboard-ml-commons'
-      # - '${SRC_DASHBOARD_PLUGINS_ROOT}/wazuh-dashboard-security-analytics:/home/node/kbn/plugins/wazuh-dashboard-security-analytics'
-      # - '${SRC_DASHBOARD_PLUGINS_ROOT}/wazuh-security-dashboards-plugin:/home/node/kbn/plugins/wazuh-security-dashboards-plugin'
-=======
       - '${REPO_MAIN}:/home/node/kbn/plugins/main'
       - '${REPO_WAZUH_CORE}:/home/node/kbn/plugins/wazuh-core'
       - '${REPO_WAZUH_CHECK_UPDATES}:/home/node/kbn/plugins/wazuh-check-updates'
->>>>>>> 9ebc992d
       - wd_certs:/home/node/kbn/certs/
       - ${WAZUH_DASHBOARD_CONF}:/home/node/kbn/config/opensearch_dashboards.yml
       - ./config/${OSD_MAJOR}/osd/wazuh.yml:/home/node/kbn/data/wazuh/config/wazuh.yml
