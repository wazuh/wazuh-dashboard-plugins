--- conflicted
+++ resolved
@@ -1,13 +1,8 @@
 {
   "data": {
     "title": "Wazuh API REST",
-<<<<<<< HEAD
     "api_version": "4.8.0",
     "revision": 1,
-=======
-    "api_version": "4.7.1",
-    "revision": "00",
->>>>>>> a5f14b21
     "license_name": "GPL 2.0",
     "license_url": "https://github.com/wazuh/wazuh/blob/4.5/LICENSE",
     "hostname": "imposter",
