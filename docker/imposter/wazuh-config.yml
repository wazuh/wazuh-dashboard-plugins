--- conflicted
+++ resolved
@@ -142,13 +142,9 @@
   # Summarize agents status
   - method: GET
     path: /agents/summary/status
-<<<<<<< HEAD
     response:
       statusCode: 200
       staticFile: agents/summary_status.json
-=======
-
->>>>>>> 4841223a
   # ===================================================== #
   #   CISCAT
   # ===================================================== #
