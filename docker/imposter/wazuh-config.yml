--- conflicted
+++ resolved
@@ -293,11 +293,7 @@
       raw: true
     response:
       statusCode: 200
-<<<<<<< HEAD
       staticFile: decoders/get_decoder_raw.txt
-=======
-      staticFile: decoders/get_decoders_raw.txt
->>>>>>> a1fc4909
 
   # Update decoders file
   - method: PUT
