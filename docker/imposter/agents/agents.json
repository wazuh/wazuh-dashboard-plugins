{
  "data": {
    "affected_items": [
      {
        "os": {
          "arch": "x86_64",
          "major": "2",
          "name": "Amazon Linux",
          "platform": "amzn",
          "uname": "Linux |wazuh-manager-master-0 |4.14.114-105.126.amzn2.x86_64 |#1 SMP Tue May 7 02:26:40 UTC 2019 |x86_64",
          "version": "2"
        },
        "group": [
          "default",
          "test",
          "test2",
          "test3",
          "test4",
          "test5",
          "test6",
          "test7",
          "test8",
          "test9",
          "test10"
        ],
        "ip": "FE80:0034:0223:A000:0002:B3FF:0000:8329",
        "id": "000",
        "registerIP": "FE80:0034:0223:A000:0002:B3FF:0000:8329",
        "dateAdd": "2022-08-25T16:17:46Z",
        "name": "wazuh-manager-master-0",
        "status": "active",
        "manager": "wazuh-manager-master-0",
        "node_name": "master",
        "lastKeepAlive": "9999-12-31T23:59:59Z",
        "version": "Wazuh v4.4.0",
        "group_config_status": "synced",
        "status_code": 0
<<<<<<< HEAD
      },
      {
        "os": {
          "arch": "x86_64",
          "major": "2",
          "name": "Amazon Linux",
          "platform": "amzn",
          "uname": "Linux |wazuh-manager-master-0 |4.14.114-105.126.amzn2.x86_64 |#1 SMP Tue May 7 02:26:40 UTC 2019 |x86_64",
          "version": "2"
        },
        "group": ["default", "test", "test2", "test3", "test4", "test5"],
        "ip": "FE80:1234:2223:A000:2202:B3FF:FE1E:8329",
        "id": "001",
        "registerIP": "FE80:1234:2223:A000:2202:B3FF:FE1E:8329",
        "dateAdd": "2022-08-25T16:17:46Z",
        "name": "wazuh-manager-master-0",
        "status": "active",
        "manager": "wazuh-manager-master-0",
        "node_name": "master",
        "lastKeepAlive": "9999-12-31T23:59:59Z",
        "version": "Wazuh v4.4.0",
        "group_config_status": "not synced",
        "status_code": 0
=======
>>>>>>> b5cec2dd
      },
      {
        "os": {
          "arch": "x86_64",
          "major": "2",
          "name": "Amazon Linux",
          "platform": "amzn",
          "uname": "Linux |wazuh-manager-master-0 |4.14.114-105.126.amzn2.x86_64 |#1 SMP Tue May 7 02:26:40 UTC 2019 |x86_64",
          "version": "2"
        },
<<<<<<< HEAD
        "group": ["default", "test", "test2"],
=======
        "group": [
          "default",
          "test",
          "test2",
          "test3",
          "test4",
          "test5"
        ],
        "ip": "FE80:1234:2223:A000:2202:B3FF:FE1E:8329",
        "id": "001",
        "registerIP": "FE80:1234:2223:A000:2202:B3FF:FE1E:8329",
        "dateAdd": "2022-08-25T16:17:46Z",
        "name": "wazuh-manager-master-0",
        "status": "active",
        "manager": "wazuh-manager-master-0",
        "node_name": "master",
        "lastKeepAlive": "9999-12-31T23:59:59Z",
        "version": "Wazuh v4.4.0",
        "group_config_status": "not synced",
        "status_code": 0
      },
      {
        "os": {
          "arch": "x86_64",
          "major": "2",
          "name": "Amazon Linux",
          "platform": "amzn",
          "uname": "Linux |wazuh-manager-master-0 |4.14.114-105.126.amzn2.x86_64 |#1 SMP Tue May 7 02:26:40 UTC 2019 |x86_64",
          "version": "2"
        },
        "group": [
          "default",
          "test",
          "test2"
        ],
>>>>>>> b5cec2dd
        "ip": "127.0.0.1",
        "id": "002",
        "registerIP": "127.0.0.1",
        "dateAdd": "2022-08-25T16:17:46Z",
        "name": "wazuh-manager-master-0",
        "status": "active",
        "manager": "wazuh-manager-master-0",
        "node_name": "master",
        "lastKeepAlive": "9999-12-31T23:59:59Z",
        "version": "Wazuh v4.5.0",
        "group_config_status": "synced",
        "status_code": 0
      },
      {
        "os": {
          "build": "19045",
          "major": "10",
          "minor": "0",
          "name": "Microsoft Windows 10 Home Single Language",
          "platform": "windows",
          "uname": "Microsoft Windows 10 Home Single Language",
          "version": "10.0.19045"
        },
        "disconnection_time": "2023-03-14T04:37:42Z",
        "manager": "test.com",
        "status": "disconnected",
        "name": "disconnected-agent",
        "dateAdd": "1970-01-01T00:00:00Z",
        "group": [
          "default",
          "test"
        ],
        "lastKeepAlive": "2023-03-14T04:20:51Z",
        "node_name": "node01",
        "registerIP": "any",
        "id": "003",
        "version": "Wazuh v4.3.10",
        "ip": "111.111.1.111",
        "mergedSum": "e669d89eba52f6897060fc65a45300ac",
        "configSum": "97fccbb67e250b7c80aadc8d0dc59abe",
        "group_config_status": "not synced",
        "status_code": 1
      },
      {
        "status": "never_connected",
        "name": "never_connected_agent",
        "dateAdd": "2023-03-14T09:44:11Z",
        "node_name": "unknown",
        "registerIP": "any",
        "id": "004",
        "ip": "any",
        "group_config_status": "not synced",
        "status_code": 4
      },
      {
        "os": {
          "arch": "x86_64",
          "major": "2",
          "name": "macOS High Sierra",
          "platform": "darwin",
          "uname": "macOS High Sierra |wazuh-manager-master-0 |4.14.114-105.126.amzn2.x86_64 |#1 SMP Tue May 7 02:26:40 UTC 2019 |x86_64",
          "version": "2"
        },
        "ip": "127.0.0.1",
        "id": "005",
        "group": [
          "default"
        ],
        "registerIP": "127.0.0.1",
        "dateAdd": "2022-08-25T16:17:46Z",
        "name": "macOS High Sierra agent",
        "status": "disconnected",
        "manager": "wazuh-manager-master-0",
        "node_name": "master",
        "lastKeepAlive": "9999-12-31T23:59:59Z",
        "version": "Wazuh v4.5.0",
        "group_config_status": "synced",
        "status_code": 2
      },
      {
        "os": {
          "name": "Ubuntu",
          "platform": "ubuntu",
          "uname": "Linux |f288f4c59dbc |5.19.0-35-generic |#36~22.04.1-Ubuntu SMP PREEMPT_DYNAMIC Fri Feb 17 15:17:25 UTC 2 |x86_64",
          "version": "18.04.6 LTS"
        },
        "group_config_status": "not synced",
        "status_code": 0,
        "ip": "172.19.0.27",
        "status": "pending",
        "name": "Pending agent",
        "group": [
          "default"
        ],
        "node_name": "master-node",
        "version": "Wazuh v4.4.0",
        "lastKeepAlive": "2023-03-16T15:15:05+00:00",
        "id": "006",
        "dateAdd": "2023-03-16T15:14:47+00:00"
      },
      {
        "status": "never_connected",
        "name": "never_connected_agent-2",
        "dateAdd": "2023-03-14T09:44:11Z",
        "node_name": "unknown",
        "registerIP": "any",
        "id": "007",
        "ip": "any",
        "group_config_status": "not synced",
        "status_code": 5
      },
      {
        "status": "never_connected",
        "name": "never_connected_agent-3",
        "dateAdd": "2023-03-14T09:44:11Z",
        "node_name": "unknown",
        "registerIP": "any",
        "id": "008",
        "ip": "any",
        "group_config_status": "not synced",
        "status_code": 1
      },
      {
        "status": "never_connected",
        "name": "never_connected_agent-4",
        "dateAdd": "2023-03-14T09:44:11Z",
        "node_name": "unknown",
        "registerIP": "any",
        "id": "009",
        "ip": "any",
        "group_config_status": "not synced",
        "status_code": 2
      },
      {
        "os": {
          "build": "19045",
          "major": "10",
          "minor": "0",
          "name": "Microsoft Windows 10 Home Single Language",
          "platform": "windows",
          "uname": "Microsoft Windows 10 Home Single Language",
          "version": "10.0.19045"
        },
        "disconnection_time": "2023-03-14T04:37:42Z",
        "manager": "test.com",
        "status": "disconnected",
        "name": "disconnected-agent-2",
        "dateAdd": "1970-01-01T00:00:00Z",
        "group": [
          "default",
          "test"
        ],
        "lastKeepAlive": "2023-03-14T04:20:51Z",
        "node_name": "node01",
        "registerIP": "any",
        "id": "010",
        "version": "Wazuh v4.3.10",
        "ip": "111.111.1.111",
        "mergedSum": "e669d89eba52f6897060fc65a45300ac",
        "configSum": "97fccbb67e250b7c80aadc8d0dc59abe",
        "group_config_status": "not synced"
      }
    ],
    "total_affected_items": 5,
    "total_failed_items": 0,
    "failed_items": []
  },
  "message": "All selected agents information was returned",
  "error": 0
}<|MERGE_RESOLUTION|>--- conflicted
+++ resolved
@@ -35,7 +35,6 @@
         "version": "Wazuh v4.4.0",
         "group_config_status": "synced",
         "status_code": 0
-<<<<<<< HEAD
       },
       {
         "os": {
@@ -46,34 +45,6 @@
           "uname": "Linux |wazuh-manager-master-0 |4.14.114-105.126.amzn2.x86_64 |#1 SMP Tue May 7 02:26:40 UTC 2019 |x86_64",
           "version": "2"
         },
-        "group": ["default", "test", "test2", "test3", "test4", "test5"],
-        "ip": "FE80:1234:2223:A000:2202:B3FF:FE1E:8329",
-        "id": "001",
-        "registerIP": "FE80:1234:2223:A000:2202:B3FF:FE1E:8329",
-        "dateAdd": "2022-08-25T16:17:46Z",
-        "name": "wazuh-manager-master-0",
-        "status": "active",
-        "manager": "wazuh-manager-master-0",
-        "node_name": "master",
-        "lastKeepAlive": "9999-12-31T23:59:59Z",
-        "version": "Wazuh v4.4.0",
-        "group_config_status": "not synced",
-        "status_code": 0
-=======
->>>>>>> b5cec2dd
-      },
-      {
-        "os": {
-          "arch": "x86_64",
-          "major": "2",
-          "name": "Amazon Linux",
-          "platform": "amzn",
-          "uname": "Linux |wazuh-manager-master-0 |4.14.114-105.126.amzn2.x86_64 |#1 SMP Tue May 7 02:26:40 UTC 2019 |x86_64",
-          "version": "2"
-        },
-<<<<<<< HEAD
-        "group": ["default", "test", "test2"],
-=======
         "group": [
           "default",
           "test",
@@ -109,7 +80,6 @@
           "test",
           "test2"
         ],
->>>>>>> b5cec2dd
         "ip": "127.0.0.1",
         "id": "002",
         "registerIP": "127.0.0.1",
