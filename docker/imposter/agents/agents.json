{
  "data": {
    "affected_items": [
      {
        "os": {
          "arch": "x86_64",
          "major": "2",
          "name": "Amazon Linux",
          "platform": "amzn",
          "uname": "Linux |wazuh-manager-master-0 |4.14.114-105.126.amzn2.x86_64 |#1 SMP Tue May 7 02:26:40 UTC 2019 |x86_64",
          "version": "2"
        },
        "group": [
          "default",
          "test",
          "test2",
          "test3",
          "test4",
          "test5",
          "test6",
          "test7",
          "test8",
          "test9",
          "test10"
        ],
        "ip": "FE80:0034:0223:A000:0002:B3FF:0000:8329",
        "id": "000",
        "registerIP": "FE80:0034:0223:A000:0002:B3FF:0000:8329",
        "dateAdd": "2022-08-25T16:17:46Z",
        "name": "wazuh-manager-master-0",
        "status": "active",
        "manager": "wazuh-manager-master-0",
        "node_name": "master",
        "lastKeepAlive": "9999-12-31T23:59:59Z",
        "version": "Wazuh v4.4.0",
<<<<<<< HEAD
        "group_config_status": "synced",
        "status_code": 0
=======
        "group_config_status": "synced"
>>>>>>> 06f6eb4a
      },
      {
        "os": {
          "arch": "x86_64",
          "major": "2",
          "name": "Amazon Linux",
          "platform": "amzn",
          "uname": "Linux |wazuh-manager-master-0 |4.14.114-105.126.amzn2.x86_64 |#1 SMP Tue May 7 02:26:40 UTC 2019 |x86_64",
          "version": "2"
        },
<<<<<<< HEAD
        "group": ["default", "test", "test2", "test3", "test4", "test5"],
=======
        "group": [
          "default",
          "test",
          "test2",
          "test3",
          "test4",
          "test5"
        ],
>>>>>>> 06f6eb4a
        "ip": "FE80:1234:2223:A000:2202:B3FF:FE1E:8329",
        "id": "001",
        "registerIP": "FE80:1234:2223:A000:2202:B3FF:FE1E:8329",
        "dateAdd": "2022-08-25T16:17:46Z",
        "name": "wazuh-manager-master-0",
        "status": "active",
        "manager": "wazuh-manager-master-0",
        "node_name": "master",
        "lastKeepAlive": "9999-12-31T23:59:59Z",
        "version": "Wazuh v4.4.0",
<<<<<<< HEAD
        "group_config_status": "not synced",
        "status_code": 0
=======
        "group_config_status": "not synced"
>>>>>>> 06f6eb4a
      },
      {
        "os": {
          "arch": "x86_64",
          "major": "2",
          "name": "Amazon Linux",
          "platform": "amzn",
          "uname": "Linux |wazuh-manager-master-0 |4.14.114-105.126.amzn2.x86_64 |#1 SMP Tue May 7 02:26:40 UTC 2019 |x86_64",
          "version": "2"
        },
<<<<<<< HEAD
        "group": ["default", "test", "test2"],
=======
        "group": [
          "default",
          "test",
          "test2"
        ],
>>>>>>> 06f6eb4a
        "ip": "127.0.0.1",
        "id": "002",
        "registerIP": "127.0.0.1",
        "dateAdd": "2022-08-25T16:17:46Z",
        "name": "wazuh-manager-master-0",
        "status": "active",
        "manager": "wazuh-manager-master-0",
        "node_name": "master",
        "lastKeepAlive": "9999-12-31T23:59:59Z",
<<<<<<< HEAD
        "version": "Wazuh v4.5.0",
        "group_config_status": "synced",
        "status_code": 0
=======
        "version": "Wazuh v4.4.0",
        "group_config_status": "synced"
>>>>>>> 06f6eb4a
      },
      {
        "os": {
          "build": "19045",
          "major": "10",
          "minor": "0",
          "name": "Microsoft Windows 10 Home Single Language",
          "platform": "windows",
          "uname": "Microsoft Windows 10 Home Single Language",
          "version": "10.0.19045"
        },
        "disconnection_time": "2023-03-14T04:37:42Z",
        "manager": "test.com",
        "status": "disconnected",
        "name": "disconnected-agent",
        "dateAdd": "1970-01-01T00:00:00Z",
        "group": [
          "default",
          "test"
        ],
        "lastKeepAlive": "2023-03-14T04:20:51Z",
        "node_name": "node01",
        "registerIP": "any",
        "id": "003",
        "version": "Wazuh v4.3.10",
        "ip": "111.111.1.111",
        "mergedSum": "e669d89eba52f6897060fc65a45300ac",
        "configSum": "97fccbb67e250b7c80aadc8d0dc59abe",
        "group_config_status": "not synced",
        "status_code": 1
      },
      {
        "status": "never_connected",
        "name": "never_connected_agent",
        "dateAdd": "2023-03-14T09:44:11Z",
        "node_name": "unknown",
        "registerIP": "any",
        "id": "004",
        "ip": "any",
        "group_config_status": "not synced",
        "status_code": 4
      },
      {
        "os": {
          "arch": "x86_64",
          "major": "2",
          "name": "macOS High Sierra",
          "platform": "darwin",
          "uname": "macOS High Sierra |wazuh-manager-master-0 |4.14.114-105.126.amzn2.x86_64 |#1 SMP Tue May 7 02:26:40 UTC 2019 |x86_64",
          "version": "2"
        },
        "ip": "127.0.0.1",
        "id": "005",
        "group": [
          "default"
        ],
        "registerIP": "127.0.0.1",
        "dateAdd": "2022-08-25T16:17:46Z",
        "name": "macOS High Sierra agent",
        "status": "disconnected",
        "manager": "wazuh-manager-master-0",
        "node_name": "master",
        "lastKeepAlive": "9999-12-31T23:59:59Z",
        "version": "Wazuh v4.5.0",
        "group_config_status": "synced",
        "status_code": 2
      },
      {
        "os": {
          "name": "Ubuntu",
          "platform": "ubuntu",
          "uname": "Linux |f288f4c59dbc |5.19.0-35-generic |#36~22.04.1-Ubuntu SMP PREEMPT_DYNAMIC Fri Feb 17 15:17:25 UTC 2 |x86_64",
          "version": "18.04.6 LTS"
        },
        "group_config_status": "not synced",
        "status_code": 0,
        "ip": "172.19.0.27",
        "status": "pending",
        "name": "Pending agent",
        "group": [
          "default"
        ],
        "node_name": "master-node",
        "version": "Wazuh v4.4.0",
        "lastKeepAlive": "2023-03-16T15:15:05+00:00",
        "id": "006",
        "dateAdd": "2023-03-16T15:14:47+00:00"
      },
      {
        "status": "never_connected",
        "name": "never_connected_agent-2",
        "dateAdd": "2023-03-14T09:44:11Z",
        "node_name": "unknown",
        "registerIP": "any",
        "id": "007",
        "ip": "any",
        "group_config_status": "not synced",
        "status_code": 5
      },
      {
        "status": "never_connected",
        "name": "never_connected_agent-3",
        "dateAdd": "2023-03-14T09:44:11Z",
        "node_name": "unknown",
        "registerIP": "any",
        "id": "008",
        "ip": "any",
        "group_config_status": "not synced",
        "status_code": 1
      },
      {
        "status": "never_connected",
        "name": "never_connected_agent-4",
        "dateAdd": "2023-03-14T09:44:11Z",
        "node_name": "unknown",
        "registerIP": "any",
        "id": "009",
        "ip": "any",
        "group_config_status": "not synced",
        "status_code": 2
      },
      {
        "os": {
          "build": "19045",
          "major": "10",
          "minor": "0",
          "name": "Microsoft Windows 10 Home Single Language",
          "platform": "windows",
          "uname": "Microsoft Windows 10 Home Single Language",
          "version": "10.0.19045"
        },
        "disconnection_time": "2023-03-14T04:37:42Z",
        "manager": "test.com",
        "status": "disconnected",
        "name": "disconnected-agent-2",
        "dateAdd": "1970-01-01T00:00:00Z",
        "group": [
          "default",
          "test"
        ],
        "lastKeepAlive": "2023-03-14T04:20:51Z",
        "node_name": "node01",
        "registerIP": "any",
        "id": "010",
        "version": "Wazuh v4.3.10",
        "ip": "111.111.1.111",
        "mergedSum": "e669d89eba52f6897060fc65a45300ac",
        "configSum": "97fccbb67e250b7c80aadc8d0dc59abe",
        "group_config_status": "not synced"
      }
    ],
    "total_affected_items": 5,
    "total_failed_items": 0,
    "failed_items": []
  },
  "message": "All selected agents information was returned",
  "error": 0
}<|MERGE_RESOLUTION|>--- conflicted
+++ resolved
@@ -33,12 +33,8 @@
         "node_name": "master",
         "lastKeepAlive": "9999-12-31T23:59:59Z",
         "version": "Wazuh v4.4.0",
-<<<<<<< HEAD
         "group_config_status": "synced",
         "status_code": 0
-=======
-        "group_config_status": "synced"
->>>>>>> 06f6eb4a
       },
       {
         "os": {
@@ -49,9 +45,6 @@
           "uname": "Linux |wazuh-manager-master-0 |4.14.114-105.126.amzn2.x86_64 |#1 SMP Tue May 7 02:26:40 UTC 2019 |x86_64",
           "version": "2"
         },
-<<<<<<< HEAD
-        "group": ["default", "test", "test2", "test3", "test4", "test5"],
-=======
         "group": [
           "default",
           "test",
@@ -60,7 +53,6 @@
           "test4",
           "test5"
         ],
->>>>>>> 06f6eb4a
         "ip": "FE80:1234:2223:A000:2202:B3FF:FE1E:8329",
         "id": "001",
         "registerIP": "FE80:1234:2223:A000:2202:B3FF:FE1E:8329",
@@ -71,12 +63,8 @@
         "node_name": "master",
         "lastKeepAlive": "9999-12-31T23:59:59Z",
         "version": "Wazuh v4.4.0",
-<<<<<<< HEAD
         "group_config_status": "not synced",
         "status_code": 0
-=======
-        "group_config_status": "not synced"
->>>>>>> 06f6eb4a
       },
       {
         "os": {
@@ -87,15 +75,11 @@
           "uname": "Linux |wazuh-manager-master-0 |4.14.114-105.126.amzn2.x86_64 |#1 SMP Tue May 7 02:26:40 UTC 2019 |x86_64",
           "version": "2"
         },
-<<<<<<< HEAD
-        "group": ["default", "test", "test2"],
-=======
         "group": [
           "default",
           "test",
           "test2"
         ],
->>>>>>> 06f6eb4a
         "ip": "127.0.0.1",
         "id": "002",
         "registerIP": "127.0.0.1",
@@ -105,14 +89,9 @@
         "manager": "wazuh-manager-master-0",
         "node_name": "master",
         "lastKeepAlive": "9999-12-31T23:59:59Z",
-<<<<<<< HEAD
         "version": "Wazuh v4.5.0",
         "group_config_status": "synced",
         "status_code": 0
-=======
-        "version": "Wazuh v4.4.0",
-        "group_config_status": "synced"
->>>>>>> 06f6eb4a
       },
       {
         "os": {
