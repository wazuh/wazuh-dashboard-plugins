--- conflicted
+++ resolved
@@ -11,11 +11,7 @@
           "uname": "Linux |ip-10-0-1-106 |4.9.0-9-amd64 |#1 SMP Debian 4.9.168-1+deb9u2 (2019-05-13) |x86_64",
           "version": "9"
         },
-<<<<<<< HEAD
-        "ip": "10.0.1.106",
-=======
         "ip": "FE80:0034:0223:A000:0002:B3FF:0000:8329",
->>>>>>> e8211763
         "configSum": "6f4293818ef64291ca53727fb9ab8958",
         "mergedSum": "7976a83d1aebcca09bc14459b5518ed5",
         "id": "001",
@@ -26,18 +22,9 @@
         "status": "active",
         "manager": "wazuh-manager-master-0",
         "node_name": "master",
-<<<<<<< HEAD
         "group": ["default", "debian"],
         "lastKeepAlive": "2022-09-12T08:48:40Z",
-        "version": "Wazuh v4.5.0"
-=======
-        "group": [
-          "default",
-          "debian"
-        ],
-        "lastKeepAlive": "2022-09-12T08:48:40Z",
-        "version": "Wazuh v4.3.7"
->>>>>>> e8211763
+        "version": "Wazuh v4.6.0"
       }
     ],
     "total_affected_items": 1,
