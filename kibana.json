{
  "id": "wazuh",
<<<<<<< HEAD
  "version": "4.4.0-06",
=======
  "version": "4.4.1-01",
>>>>>>> 9a7c69ba
  "kibanaVersion": "kibana",
  "configPath": [
    "wazuh"
  ],
  "requiredPlugins": [
    "navigation",
    "data",
    "discover",
    "inspector",
    "visualizations",
    "kibanaLegacy",
    "uiActions",
    "charts",
    "savedObjects",
    "kibanaReact",
    "kibanaUtils",
    "securityOss"
  ],
  "optionalPlugins": [
    "security",
    "opendistroSecurityKibana",
    "searchguard",
    "spaces",
    "telemetry"
  ],
  "server": true,
  "ui": true
}<|MERGE_RESOLUTION|>--- conflicted
+++ resolved
@@ -1,10 +1,6 @@
 {
   "id": "wazuh",
-<<<<<<< HEAD
-  "version": "4.4.0-06",
-=======
   "version": "4.4.1-01",
->>>>>>> 9a7c69ba
   "kibanaVersion": "kibana",
   "configPath": [
     "wazuh"
