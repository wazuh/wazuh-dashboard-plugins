--- conflicted
+++ resolved
@@ -1,9 +1,5 @@
 {
   "id": "wazuh",
-<<<<<<< HEAD
-
-=======
->>>>>>> e840db1a
   "version": "4.2.5-4206-1",
   "kibanaVersion": "kibana",
   "configPath": [
