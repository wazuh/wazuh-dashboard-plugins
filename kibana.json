--- conflicted
+++ resolved
@@ -1,10 +1,6 @@
 {
   "id": "wazuh",
-<<<<<<< HEAD
-  "version": "4.5.0-4500",
-=======
-  "version": "4.4.0-4400",
->>>>>>> acd47e3c
+  "version": "4.5.0-00",
   "kibanaVersion": "kibana",
   "configPath": [
     "wazuh"
