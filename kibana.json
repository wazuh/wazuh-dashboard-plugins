{
  "id": "wazuh",
<<<<<<< HEAD
  "version": "4.4.1-01",
=======
  "version": "4.4.2-01",
>>>>>>> 94f76244
  "kibanaVersion": "kibana",
  "configPath": [
    "wazuh"
  ],
  "requiredPlugins": [
    "navigation",
    "data",
    "discover",
    "inspector",
    "visualizations",
    "kibanaLegacy",
    "uiActions",
    "charts",
    "savedObjects",
    "kibanaReact",
    "kibanaUtils",
    "securityOss"
  ],
  "optionalPlugins": [
    "security",
    "opendistroSecurityKibana",
    "searchguard",
    "spaces",
    "telemetry"
  ],
  "server": true,
  "ui": true
}<|MERGE_RESOLUTION|>--- conflicted
+++ resolved
@@ -1,10 +1,6 @@
 {
   "id": "wazuh",
-<<<<<<< HEAD
-  "version": "4.4.1-01",
-=======
   "version": "4.4.2-01",
->>>>>>> 94f76244
   "kibanaVersion": "kibana",
   "configPath": [
     "wazuh"
