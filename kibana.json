--- conflicted
+++ resolved
@@ -1,10 +1,6 @@
 {
   "id": "wazuh",
-<<<<<<< HEAD
   "version": "4.1.0",
-=======
-  "version": "4.0.4",
->>>>>>> 5b62b89d
   "kibanaVersion": "kibana",
   "configPath": ["wazuh"],
   "requiredPlugins": [
