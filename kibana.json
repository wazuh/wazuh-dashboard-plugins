{
  "id": "wazuh",
<<<<<<< HEAD
  "version": "4.5.0-00",
=======
  "version": "4.5.0-01",
>>>>>>> b34e85cc
  "kibanaVersion": "kibana",
  "configPath": [
    "wazuh"
  ],
  "requiredPlugins": [
    "navigation",
    "data",
    "discover",
    "inspector",
    "visualizations",
    "kibanaLegacy",
    "uiActions",
    "charts",
    "savedObjects",
    "kibanaReact",
    "kibanaUtils"
  ],
  "optionalPlugins": [
    "security",
    "opendistroSecurityKibana",
    "searchguard",
    "spaces",
    "telemetry"
  ],
  "server": true,
  "ui": true,
  "owner": {
    "name": "Wazuh, Inc"
  }
}<|MERGE_RESOLUTION|>--- conflicted
+++ resolved
@@ -1,10 +1,6 @@
 {
   "id": "wazuh",
-<<<<<<< HEAD
-  "version": "4.5.0-00",
-=======
-  "version": "4.5.0-01",
->>>>>>> b34e85cc
+  "version": "4.6.0-01",
   "kibanaVersion": "kibana",
   "configPath": [
     "wazuh"
