{
  "id": "wazuh",
<<<<<<< HEAD
  "version": "4.3.0-4301",
=======
  "version": "4.2.5-4206-1",
>>>>>>> e840db1a
  "kibanaVersion": "kibana",
  "configPath": [
    "wazuh"
  ],
  "requiredPlugins": [
    "navigation",
    "data",
    "discover",
    "inspector",
    "visualizations",
    "kibanaLegacy",
    "uiActions",
    "charts",
    "savedObjects",
    "kibanaReact",
    "kibanaUtils",
    "securityOss",
    "telemetry"
  ],
  "optionalPlugins": [
    "security",
    "opendistroSecurityKibana",
    "searchguard",
    "spaces"
  ],
  "server": true,
  "ui": true
}<|MERGE_RESOLUTION|>--- conflicted
+++ resolved
@@ -1,10 +1,6 @@
 {
   "id": "wazuh",
-<<<<<<< HEAD
   "version": "4.3.0-4301",
-=======
-  "version": "4.2.5-4206-1",
->>>>>>> e840db1a
   "kibanaVersion": "kibana",
   "configPath": [
     "wazuh"
