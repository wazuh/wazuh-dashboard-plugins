--- conflicted
+++ resolved
@@ -1,10 +1,6 @@
 {
   "id": "wazuh",
-<<<<<<< HEAD
-  "version": "4.3.6-4307",
-=======
-  "version": "4.3.7-4308",
->>>>>>> 63e6b703
+  "version": "4.4.0-4400",
   "kibanaVersion": "kibana",
   "configPath": [
     "wazuh"
