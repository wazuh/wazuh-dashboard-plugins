{
  "id": "wazuh",
<<<<<<< HEAD
  "version": "4.5.3-01",
=======
  "version": "4.5.2-02",
>>>>>>> dda92369
  "kibanaVersion": "kibana",
  "configPath": ["wazuh"],
  "requiredPlugins": [
    "navigation",
    "data",
    "discover",
    "inspector",
    "visualizations",
    "kibanaLegacy",
    "uiActions",
    "charts",
    "savedObjects",
    "kibanaReact",
    "kibanaUtils",
    "securityOss"
  ],
  "optionalPlugins": [
    "security",
    "opendistroSecurityKibana",
    "searchguard",
    "spaces",
    "telemetry"
  ],
  "server": true,
  "ui": true
}<|MERGE_RESOLUTION|>--- conflicted
+++ resolved
@@ -1,10 +1,6 @@
 {
   "id": "wazuh",
-<<<<<<< HEAD
   "version": "4.5.3-01",
-=======
-  "version": "4.5.2-02",
->>>>>>> dda92369
   "kibanaVersion": "kibana",
   "configPath": ["wazuh"],
   "requiredPlugins": [
