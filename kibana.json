{
  "id": "wazuh",
<<<<<<< HEAD
  "version": "4.1.5-4107",
=======
  "version": "4.2.0-4201-10",
>>>>>>> 76ba745b
  "kibanaVersion": "kibana",
  "configPath": [
    "wazuh"
  ],
  "requiredPlugins": [
    "navigation",
    "data",
    "discover",
    "inspector",
    "visualizations",
    "kibanaLegacy",
    "uiActions",
    "charts",
    "savedObjects",
    "kibanaReact",
    "kibanaUtils",
    "securityOss"
  ],
  "optionalPlugins": [
    "security",
    "opendistroSecurityKibana",
    "searchguard",
    "spaces"
  ],
  "server": true,
  "ui": true
}<|MERGE_RESOLUTION|>--- conflicted
+++ resolved
@@ -1,10 +1,6 @@
 {
   "id": "wazuh",
-<<<<<<< HEAD
-  "version": "4.1.5-4107",
-=======
   "version": "4.2.0-4201-10",
->>>>>>> 76ba745b
   "kibanaVersion": "kibana",
   "configPath": [
     "wazuh"
