{
  "id": "wazuh",
<<<<<<< HEAD
  "version": "4.2.0-4201",
=======
  "version": "4.1.3-4104",
>>>>>>> 2ec6ea84
  "kibanaVersion": "kibana",
  "configPath": [
    "wazuh"
  ],
  "requiredPlugins": [
    "navigation",
    "data",
    "discover",
    "inspector",
    "visualizations",
    "kibanaLegacy",
    "uiActions",
    "charts",
    "savedObjects",
    "kibanaReact",
    "kibanaUtils",
    "securityOss"
  ],
  "optionalPlugins": [
    "security",
    "opendistroSecurityKibana",
    "searchguard",
    "spaces"
  ],
  "server": true,
  "ui": true
}<|MERGE_RESOLUTION|>--- conflicted
+++ resolved
@@ -1,10 +1,6 @@
 {
   "id": "wazuh",
-<<<<<<< HEAD
   "version": "4.2.0-4201",
-=======
-  "version": "4.1.3-4104",
->>>>>>> 2ec6ea84
   "kibanaVersion": "kibana",
   "configPath": [
     "wazuh"
