--- conflicted
+++ resolved
@@ -1,10 +1,6 @@
 {
   "id": "wazuh",
-<<<<<<< HEAD
-  "version": "4.5.0-00",
-=======
-  "version": "4.5.0-01",
->>>>>>> 9f8d3bfd
+  "version": "4.6.0-01",
   "kibanaVersion": "kibana",
   "configPath": [
     "wazuh"
