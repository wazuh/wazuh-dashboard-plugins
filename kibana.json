--- conflicted
+++ resolved
@@ -1,10 +1,6 @@
 {
   "id": "wazuh",
-<<<<<<< HEAD
-  "version": "4.1.5-4107",
-=======
   "version": "4.3.0-4301",
->>>>>>> 3e96b3ed
   "kibanaVersion": "kibana",
   "configPath": [
     "wazuh"
