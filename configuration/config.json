--- conflicted
+++ resolved
@@ -3,10 +3,6 @@
         "requests": {
             "timeout" : 5000
         },
-<<<<<<< HEAD
-        "version": "v2.1"
-=======
         "version": "v3.0"
->>>>>>> d6e7424c
     }
 }