--- conflicted
+++ resolved
@@ -52,10 +52,6 @@
       };
 
       new WazuhPlugin().setup(coreSetup, pluginsSetup, legacySetup);
-<<<<<<< HEAD
-      // eslint-disable-line no-unused-vars
-=======
->>>>>>> e754f1da
     }
   });
 }