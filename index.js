--- conflicted
+++ resolved
@@ -1,6 +1,6 @@
 /*
  * Wazuh app - Module for Kibana plugin definition
- * Copyright (C) 2015-2020 Wazuh, Inc.
+ * Copyright (C) 2015-2019 Wazuh, Inc.
  *
  * This program is free software; you can redistribute it and/or modify
  * it under the terms of the GNU General Public License as published by
@@ -14,11 +14,11 @@
 import { initApp } from './init';
 import { resolve } from 'path';
 
-export default function (kibana) {
-  return new kibana.Plugin({
-    require: ['kibana', 'elasticsearch'],
+export default kibana =>
+  new kibana.Plugin({
     id: 'wazuh',
     name: 'wazuh',
+    require: ['kibana', 'elasticsearch'],
     uiExports: {
       app: {
         id: 'wazuh',
@@ -37,55 +37,7 @@
         });
       }
     },
-<<<<<<< HEAD
     init(server, options) {
       return initApp(server, options);
-=======
-
-    config(Joi) {
-      return Joi.object({
-        enabled: Joi.boolean().default(true),
-      }).default();
-    },
-
-    init(server, options) { // eslint-disable-line no-unused-vars
-      const xpackMainPlugin = server.plugins.xpack_main;
-      if (xpackMainPlugin) {
-        const featureId = 'wazuh';
-
-        xpackMainPlugin.registerFeature({
-          id: featureId,
-          name: 'Wazuh',
-          navLinkId: featureId,
-          icon: '/plugins/wazuh/img/icon.svg',
-          app: [featureId, 'kibana', 'elasticsearch'],
-          catalogue: [],
-          privileges: {
-            all: {
-              app: [featureId],
-              api: [],
-              savedObject: {
-                all: ['wazuh-alerts-3.x-*', 'wazuh-monitoring-3.x-*'],
-                read: ['wazuh-alerts-3.x-*', 'wazuh-monitoring-3.x-*'],
-              },
-              ui: ['save', 'show'],
-            },
-            read: {
-              app: [featureId],
-              api: [],
-              savedObject: {
-                all: [],
-                read: ['wazuh-alerts-3.x-*', 'wazuh-monitoring-3.x-*'],
-              },
-              ui: ['show'],
-            },
-          },
-        });
-      }
-
-      // Add server routes and initialize the plugin here
-      initApp(server, options);
->>>>>>> 0d12dd71
     }
-  });
-}+  });