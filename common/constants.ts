--- conflicted
+++ resolved
@@ -150,13 +150,6 @@
 
 // Wazuh data path - logs
 export const WAZUH_DATA_LOGS_DIRECTORY_PATH = path.join(WAZUH_DATA_ABSOLUTE_PATH, 'logs');
-<<<<<<< HEAD
-export const WAZUH_DATA_LOGS_PLAIN_FILENAME = path.join(WAZUH_DATA_LOGS_DIRECTORY_PATH, 'wazuhapp-plain.log');
-export const WAZUH_DATA_LOGS_RAW_FILENAME = path.join(WAZUH_DATA_LOGS_DIRECTORY_PATH, 'wazuhapp.log');
-
-// Wazuh data path - UI logs
-export const WAZUH_UI_LOGS_PLAIN_FILENAME = path.join(WAZUH_DATA_LOGS_DIRECTORY_PATH, 'wazuh-ui-plain.log');
-=======
 export const WAZUH_DATA_LOGS_PLAIN_FILENAME = path.join(
   WAZUH_DATA_LOGS_DIRECTORY_PATH,
   'wazuhapp-plain.log'
@@ -171,7 +164,6 @@
   WAZUH_DATA_LOGS_DIRECTORY_PATH,
   'wazuh-ui-plain.log'
 );
->>>>>>> fa6ec972
 export const WAZUH_UI_LOGS_RAW_FILENAME = path.join(WAZUH_DATA_LOGS_DIRECTORY_PATH, 'wazuh-ui.log');
 
 // Wazuh data path - downloads
@@ -274,17 +266,10 @@
 export const HEALTH_CHECK_REDIRECTION_TIME = 300; //ms
 
 // Kibana settings
-<<<<<<< HEAD
-// Default timeTilter set by the app
-export const WAZUH_KIBANA_SETTING_TIME_FILTER = {
-  from: "now-24h",
-  to: 'now'
-=======
 // Default timeFilter set by the app
 export const WAZUH_KIBANA_SETTING_TIME_FILTER = {
   from: 'now-24h',
   to: 'now',
->>>>>>> fa6ec972
 };
 export const KIBANA_SETTING_NAME_TIME_FILTER = 'timepicker:timeDefaults';
 
@@ -296,10 +281,6 @@
 export const WAZUH_KIBANA_SETTING_METAFIELDS = ['_source', '_index'];
 export const KIBANA_SETTING_NAME_METAFIELDS = 'metaFields';
 
-<<<<<<< HEAD
-
-=======
->>>>>>> fa6ec972
 // Logger
 export const UI_LOGGER_LEVELS = {
   WARNING: 'WARNING',
