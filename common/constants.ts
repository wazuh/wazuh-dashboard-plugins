--- conflicted
+++ resolved
@@ -387,42 +387,6 @@
 };
 
 export type TPluginSetting = {
-<<<<<<< HEAD
-	// Define the text displayed in the UI.
-	title: string
-	// Description.
-	description: string
-	// Category.
-	category: SettingCategory
-	// Type.
-	type: EpluginSettingType
-	// Default value.
-	defaultValue: any
-	// Default value if it is not set. It has preference over `default`.
-	defaultValueIfNotSet?: any
-	// Configurable from the configuration file.
-	isConfigurableFromFile: boolean
-	// Configurable from the UI (Settings/Configuration).
-	isConfigurableFromUI: boolean
-	// Modify the setting requires running the plugin health check (frontend).
-	requiresRunningHealthCheck?: boolean
-	// Modify the setting requires reloading the browser tab (frontend).
-	requiresReloadingBrowserTab?: boolean
-	// Modify the setting requires restarting the plugin platform to take effect.
-	requiresRestartingPluginPlatform?: boolean
-	// Define options related to the `type`.
-	options?: TPluginSettingOptionsNumber | TPluginSettingOptionsEditor | TPluginSettingOptionsSelect | TPluginSettingOptionsSwitch
-	// Transform the input value. The result is saved in the form global state of Settings/Configuration
-	uiFormTransformChangedInputValue?: (value: any) => any
-	// Transform the configuration value or default as initial value for the input in Settings/Configuration
-	uiFormTransformConfigurationValueToInputValue?: (value: any) => any
-	// Transform the input value changed in the form of Settings/Configuration and returned in the `changed` property of the hook useForm
-	uiFormTransformInputValueToConfigurationValue?: (value: any) => any
-	// Validate the value in the form of Settings/Configuration. It returns a string if there is some validation error. 
-	validate?: (value: any) => string | undefined
-	// Validate function creator to validate the setting in the backend. It uses `schema` of the `@kbn/config-schema` package.
-	validateBackend?: (schema: any) => (value: unknown) => string | undefined
-=======
   // Define the text displayed in the UI.
   title: string
   // Description.
@@ -453,7 +417,10 @@
   uiFormTransformConfigurationValueToInputValue?: (value: any) => any
   // Transform the input value changed in the form of Settings/Configuration and returned in the `changed` property of the hook useForm
   uiFormTransformInputValueToConfigurationValue?: (value: any) => any
->>>>>>> a9358612
+  // Validate the value in the form of Settings/Configuration. It returns a string if there is some validation error. 
+	validate?: (value: any) => string | undefined
+	// Validate function creator to validate the setting in the backend. It uses `schema` of the `@kbn/config-schema` package.
+	validateBackend?: (schema: any) => (value: unknown) => string | undefined
 };
 
 export type TPluginSettingWithKey = TPluginSetting & { key: TPluginSettingKey };
@@ -464,7 +431,6 @@
   renderOrder?: number
 };
 
-
 export const PLUGIN_SETTINGS_CATEGORIES: { [category: number]: TPluginSettingCategory } = {
   [SettingCategory.HEALTH_CHECK]: {
     title: 'Health check',
@@ -503,1069 +469,6 @@
   }
 };
 
-<<<<<<< HEAD
-export const PLUGIN_SETTINGS: {[key: string]: TPluginSetting} = {
-	"alerts.sample.prefix": {
-		title: "Sample alerts prefix",
-		description: "Define the index name prefix of sample alerts. It must match the template used by the index pattern to avoid unknown fields in dashboards.",
-		category: SettingCategory.GENERAL,
-		type: EpluginSettingType.text,
-		defaultValue: WAZUH_SAMPLE_ALERT_PREFIX,
-		isConfigurableFromFile: true,
-		isConfigurableFromUI: true,
-		requiresRunningHealthCheck: true,
-		validate: composeValidate(validateStringNoEmpty, validateStringNoSpaces),
-		validateBackend: function(schema){
-			return schema.string({validate: this.validate});
-		},
-	},
-	"checks.api": {
-		title: "API connection",
-		description: "Enable or disable the API health check when opening the app.",
-		category: SettingCategory.HEALTH_CHECK,
-		type: EpluginSettingType.switch,
-		defaultValue: true,
-		isConfigurableFromFile: true,
-		isConfigurableFromUI: true,
-		options: {
-			switch: {
-				values: {
-					disabled: {label: 'false', value: false},
-					enabled: {label: 'true', value: true},
-				}
-			}
-		},
-		uiFormTransformChangedInputValue: function(value: boolean | string): boolean{
-			return Boolean(value);
-		},
-		validate: validateBooleanIs,
-		validateBackend: function(schema){
-			return schema.boolean();
-		},
-	},
-	"checks.fields": {
-		title: "Known fields",
-		description: "Enable or disable the known fields health check when opening the app.",
-		category: SettingCategory.HEALTH_CHECK,
-		type: EpluginSettingType.switch,
-		defaultValue: true,
-		isConfigurableFromFile: true,
-		isConfigurableFromUI: true,
-		options: {
-			switch: {
-				values: {
-					disabled: {label: 'false', value: false},
-					enabled: {label: 'true', value: true},
-				}
-			}
-		},
-		uiFormTransformChangedInputValue: function(value: boolean | string): boolean{
-			return Boolean(value);
-		},
-		validate: validateBooleanIs,
-		validateBackend: function(schema){
-			return schema.boolean();
-		},
-	},
-	"checks.maxBuckets": {
-		title: "Set max buckets to 200000",
-		description: "Change the default value of the plugin platform max buckets configuration.",
-		category: SettingCategory.HEALTH_CHECK,
-		type: EpluginSettingType.switch,
-		defaultValue: true,
-		isConfigurableFromFile: true,
-		isConfigurableFromUI: true,
-		options: {
-			switch: {
-				values: {
-					disabled: {label: 'false', value: false},
-					enabled: {label: 'true', value: true},
-				}
-			},
-		},
-		uiFormTransformChangedInputValue: function(value: boolean | string): boolean{
-			return Boolean(value);
-		},
-		validate: validateBooleanIs,
-		validateBackend: function(schema){
-			return schema.boolean();
-		},
-	},
-	"checks.metaFields": {
-		title: "Remove meta fields",
-		description: "Change the default value of the plugin platform metaField configuration.",
-		category: SettingCategory.HEALTH_CHECK,
-		type: EpluginSettingType.switch,
-		defaultValue: true,
-		isConfigurableFromFile: true,
-		isConfigurableFromUI: true,
-		options: {
-			switch: {
-				values: {
-					disabled: {label: 'false', value: false},
-					enabled: {label: 'true', value: true},
-				}
-			}
-		},
-		uiFormTransformChangedInputValue: function(value: boolean | string): boolean{
-			return Boolean(value);
-		},
-		validate: validateBooleanIs,
-		validateBackend: function(schema){
-			return schema.boolean();
-		},
-	},
-	"checks.pattern": {
-		title: "Index pattern",
-		description: "Enable or disable the index pattern health check when opening the app.",
-		category: SettingCategory.HEALTH_CHECK,
-		type: EpluginSettingType.switch,
-		defaultValue: true,
-		isConfigurableFromFile: true,
-		isConfigurableFromUI: true,
-		options: {
-			switch: {
-				values: {
-					disabled: {label: 'false', value: false},
-					enabled: {label: 'true', value: true},
-				}
-			}
-		},
-		uiFormTransformChangedInputValue: function(value: boolean | string): boolean{
-			return Boolean(value);
-		},
-		validate: validateBooleanIs,
-		validateBackend: function(schema){
-			return schema.boolean();
-		},
-	},
-	"checks.setup": {
-		title: "API version",
-		description: "Enable or disable the setup health check when opening the app.",
-		category: SettingCategory.HEALTH_CHECK,
-		type: EpluginSettingType.switch,
-		defaultValue: true,
-		isConfigurableFromFile: true,
-		isConfigurableFromUI: true,
-		options: {
-			switch: {
-				values: {
-					disabled: {label: 'false', value: false},
-					enabled: {label: 'true', value: true},
-				}
-			}
-		},
-		uiFormTransformChangedInputValue: function(value: boolean | string): boolean{
-			return Boolean(value);
-		},
-		validate: validateBooleanIs,
-		validateBackend: function(schema){
-			return schema.boolean();
-		},
-	},
-	"checks.template": {
-		title: "Index template",
-		description: "Enable or disable the template health check when opening the app.",
-		category: SettingCategory.HEALTH_CHECK,
-		type: EpluginSettingType.switch,
-		defaultValue: true,
-		isConfigurableFromFile: true,
-		isConfigurableFromUI: true,
-		options: {
-			switch: {
-				values: {
-					disabled: {label: 'false', value: false},
-					enabled: {label: 'true', value: true},
-				}
-			}
-		},
-		uiFormTransformChangedInputValue: function(value: boolean | string): boolean{
-			return Boolean(value);
-		},
-		validate: validateBooleanIs,
-		validateBackend: function(schema){
-			return schema.boolean();
-		},
-	},
-	"checks.timeFilter": {
-		title: "Set time filter to 24h",
-		description: "Change the default value of the plugin platform timeFilter configuration.",
-		category: SettingCategory.HEALTH_CHECK,
-		type: EpluginSettingType.switch,
-		defaultValue: true,
-		isConfigurableFromFile: true,
-		isConfigurableFromUI: true,
-		options: {
-			switch: {
-				values: {
-					disabled: {label: 'false', value: false},
-					enabled: {label: 'true', value: true},
-				}
-			}
-		},
-		uiFormTransformChangedInputValue: function(value: boolean | string): boolean{
-			return Boolean(value);
-		},
-		validate: validateBooleanIs,
-		validateBackend: function(schema){
-			return schema.boolean();
-		},
-	},
-	"cron.prefix": {
-		title: "Cron prefix",
-		description: "Define the index prefix of predefined jobs.",
-		category: SettingCategory.GENERAL,
-		type: EpluginSettingType.text,
-		defaultValue: WAZUH_STATISTICS_DEFAULT_PREFIX,
-		isConfigurableFromFile: true,
-		isConfigurableFromUI: true,
-		validate: composeValidate(validateStringNoEmpty, validateStringNoSpaces),
-		validateBackend: function(schema){
-			return schema.string({validate: this.validate});
-		},
-	},
-	"cron.statistics.apis": {
-		title: "Includes APIs",
-		description: "Enter the ID of the hosts you want to save data from, leave this empty to run the task on every host.",
-		category: SettingCategory.STATISTICS,
-		type: EpluginSettingType.editor,
-		defaultValue: [],
-		isConfigurableFromFile: true,
-		isConfigurableFromUI: true,
-		options: {
-			editor: {
-				language: 'json'
-			}
-		},
-		uiFormTransformConfigurationValueToInputValue: function(value : any): any{
-			return JSON.stringify(value);
-		},
-		uiFormTransformInputValueToConfigurationValue: function(value: string): any{
-			try{
-				return JSON.parse(value);
-			}catch(error){
-				return value;
-			};
-		},
-		validate: validateJSONArrayOfStrings,
-		validateBackend: function(schema){
-			return schema.arrayOf(schema.string({validate: composeValidate(validateStringNoEmpty, validateStringNoSpaces)}));
-		},
-	},
-	"cron.statistics.index.creation": {
-		title: "Index creation",
-		description: "Define the interval in which a new index will be created.",
-		category: SettingCategory.STATISTICS,
-		type: EpluginSettingType.select,
-		options: {
-			select: [
-				{
-					text: "Hourly",
-					value: "h"
-				},
-				{
-					text: "Daily",
-					value: "d"
-				},
-				{
-					text: "Weekly",
-					value: "w"
-				},
-				{
-					text: "Monthly",
-					value: "m"
-				}
-			]
-		},
-		defaultValue: WAZUH_STATISTICS_DEFAULT_CREATION,
-		isConfigurableFromFile: true,
-		isConfigurableFromUI: true,
-		requiresRunningHealthCheck: true,
-		validate: function (value){
-			return validateLiteral(this.options.select.map(({value}) => value))(value)
-		},
-		validateBackend: function(schema){
-			return schema.oneOf(this.options.select.map(({value}) => schema.literal(value)));
-		},
-	},
-	"cron.statistics.index.name": {
-		title: "Index name",
-		description: "Define the name of the index in which the documents will be saved.",
-		category: SettingCategory.STATISTICS,
-		type: EpluginSettingType.text,
-		defaultValue: WAZUH_STATISTICS_DEFAULT_NAME,
-		isConfigurableFromFile: true,
-		isConfigurableFromUI: true,
-		requiresRunningHealthCheck: true,
-		validate: composeValidate(validateStringNoEmpty, validateStringNoSpaces),
-		validateBackend: function(schema){
-			return schema.string({validate: this.validate});
-		},
-	},
-	"cron.statistics.index.replicas": {
-		title: "Index replicas",
-		description: "Define the number of replicas to use for the statistics indices.",
-		category: SettingCategory.STATISTICS,
-		type: EpluginSettingType.number,
-		defaultValue: WAZUH_STATISTICS_DEFAULT_INDICES_REPLICAS,
-		isConfigurableFromFile: true,
-		isConfigurableFromUI: true,
-		requiresRunningHealthCheck: true,
-		options: {
-			number: {
-				min: 0
-			}
-		},
-		validate: function(value){
-			return validateNumber(this.options.number)(value)
-		},
-		validateBackend: function(schema){
-			return schema.number({validate: this.validate.bind(this)});
-		},
-	},
-	"cron.statistics.index.shards": {
-		title: "Index shards",
-		description: "Define the number of shards to use for the statistics indices.",
-		category: SettingCategory.STATISTICS,
-		type: EpluginSettingType.number,
-		defaultValue: WAZUH_STATISTICS_DEFAULT_INDICES_SHARDS,
-		isConfigurableFromFile: true,
-		isConfigurableFromUI: true,
-		requiresRunningHealthCheck: true,
-		options: {
-			number: {
-				min: 1
-			}
-		},
-		validate: function(value){
-			return validateNumber(this.options.number)(value)
-		},
-		validateBackend: function(schema){
-			return schema.number({validate: this.validate.bind(this)});
-		},
-	},
-	"cron.statistics.interval": {
-		title: "Interval",
-		description: "Define the frequency of task execution using cron schedule expressions.",
-		category: SettingCategory.STATISTICS,
-		type: EpluginSettingType.text,
-		defaultValue: WAZUH_STATISTICS_DEFAULT_CRON_FREQ,
-		isConfigurableFromFile: true,
-		isConfigurableFromUI: true,
-		requiresRestartingPluginPlatform: true,
-		validate: function(value: string){
-			return validateNodeCronInterval(value) ? undefined : "Interval is not valid."
-		},
-		validateBackend: function(schema){
-			return schema.string({validate: this.validate});
-		},
-	},
-	"cron.statistics.status": {
-		title: "Status",
-		description: "Enable or disable the statistics tasks.",
-		category: SettingCategory.STATISTICS,
-		type: EpluginSettingType.switch,
-		defaultValue: WAZUH_STATISTICS_DEFAULT_STATUS,
-		isConfigurableFromFile: true,
-		isConfigurableFromUI: true,
-		options: {
-			switch: {
-				values: {
-					disabled: {label: 'false', value: false},
-					enabled: {label: 'true', value: true},
-				}
-			}
-		},
-		uiFormTransformChangedInputValue: function(value: boolean | string): boolean{
-			return Boolean(value);
-		},
-		validate: validateBooleanIs,
-		validateBackend: function(schema){
-			return schema.boolean();
-		},
-	},
-	"customization.logo.app": {
-		title: "Logo App",
-		description: `Customize the logo displayed in the plugin menu.`,
-		category: SettingCategory.CUSTOMIZATION,
-		type: EpluginSettingType.text,
-		defaultValue: "",
-		isConfigurableFromFile: true,
-		isConfigurableFromUI: true,
-	},
-	"customization.logo.healthcheck": {
-		title: "Logo Health Check",
-		description: `Customize the logo displayed in the plugin health check.`,
-		category: SettingCategory.CUSTOMIZATION,
-		type: EpluginSettingType.text,
-		defaultValue: "",
-		isConfigurableFromFile: true,
-		isConfigurableFromUI: true,
-	},
-	"customization.logo.reports": {
-		title: "Logo Reports",
-		description: `Customize the logo displayed in the PDF reports.`,
-		category: SettingCategory.CUSTOMIZATION,
-		type: EpluginSettingType.text,
-		defaultValue: "",
-    	defaultValueIfNotSet: REPORTS_LOGO_IMAGE_ASSETS_RELATIVE_PATH,
-		isConfigurableFromFile: true,
-		isConfigurableFromUI: true,
-	},
-	"customization.logo.sidebar": {
-		title: "Logo Sidebar",
-		description: `Customize the logo of the category that belongs the plugin.`,
-		category: SettingCategory.CUSTOMIZATION,
-		type: EpluginSettingType.text,
-		defaultValue: "",
-		isConfigurableFromFile: true,
-		isConfigurableFromUI: true,
-		requiresReloadingBrowserTab: true,
-	},
-	"disabled_roles": {
-		title: "Disables roles",
-		description: "Disabled the plugin visibility for users with the roles.",
-		category: SettingCategory.SECURITY,
-		type: EpluginSettingType.editor,
-		defaultValue: [],
-		isConfigurableFromFile: true,
-		isConfigurableFromUI: true,
-		options: {
-			editor: {
-				language: 'json'
-			}
-		},
-		uiFormTransformConfigurationValueToInputValue: function(value : any): any{
-			return JSON.stringify(value);
-		},
-		uiFormTransformInputValueToConfigurationValue: function(value: string): any{
-			try{
-				return JSON.parse(value);
-			}catch(error){
-				return value;
-			};
-		},
-		validate: validateJSONArrayOfStrings,
-		validateBackend: function(schema){
-			return schema.arrayOf(schema.string({validate: composeValidate(validateStringNoEmpty, validateStringNoSpaces)}));
-		},
-	},
-	"enrollment.dns": {
-		title: "Enrollment DNS",
-		description: "Specifies the Wazuh registration server, used for the agent enrollment.",
-		category: SettingCategory.GENERAL,
-		type: EpluginSettingType.text,
-		defaultValue: "",
-		isConfigurableFromFile: true,
-		isConfigurableFromUI: true,
-		validate: validateStringNoSpaces,
-		validateBackend: function(schema){
-			return schema.string({validate: this.validate});
-		},
-	},
-	"enrollment.password": {
-		title: "Enrollment Password",
-		description: "Specifies the password used to authenticate during the agent enrollment.",
-		category: SettingCategory.GENERAL,
-		type: EpluginSettingType.text,
-		defaultValue: "",
-		isConfigurableFromFile: true,
-		isConfigurableFromUI: false,
-		validate: validateStringNoEmpty,
-		validateBackend: function(schema){
-			return schema.string({validate: this.validate});
-		},
-	},
-	"extensions.audit": {
-		title: "System auditing",
-		description: "Enable or disable the Audit tab on Overview and Agents.",
-		category: SettingCategory.EXTENSIONS,
-		type: EpluginSettingType.switch,
-		defaultValue: true,
-		isConfigurableFromFile: true,
-		isConfigurableFromUI: false,
-		options: {
-			switch: {
-				values: {
-					disabled: {label: 'false', value: false},
-					enabled: {label: 'true', value: true},
-				}
-			}
-		},
-		uiFormTransformChangedInputValue: function(value: boolean | string): boolean{
-			return Boolean(value);
-		},
-		validate: validateBooleanIs,
-		validateBackend: function(schema){
-			return schema.boolean();
-		},
-	},
-	"extensions.aws": {
-		title: "Amazon AWS",
-		description: "Enable or disable the Amazon (AWS) tab on Overview.",
-		category: SettingCategory.EXTENSIONS,
-		type: EpluginSettingType.switch,
-		defaultValue: false,
-		isConfigurableFromFile: true,
-		isConfigurableFromUI: false,
-		options: {
-			switch: {
-				values: {
-					disabled: {label: 'false', value: false},
-					enabled: {label: 'true', value: true},
-				}
-			}
-		},
-		uiFormTransformChangedInputValue: function(value: boolean | string): boolean{
-			return Boolean(value);
-		},
-		validate: validateBooleanIs,
-		validateBackend: function(schema){
-			return schema.boolean();
-		},
-	},
-	"extensions.ciscat": {
-		title: "CIS-CAT",
-		description: "Enable or disable the CIS-CAT tab on Overview and Agents.",
-		category: SettingCategory.EXTENSIONS,
-		type: EpluginSettingType.switch,
-		defaultValue: false,
-		isConfigurableFromFile: true,
-		isConfigurableFromUI: false,
-		options: {
-			switch: {
-				values: {
-					disabled: {label: 'false', value: false},
-					enabled: {label: 'true', value: true},
-				}
-			}
-		},
-		uiFormTransformChangedInputValue: function(value: boolean | string): boolean{
-			return Boolean(value);
-		},
-		validate: validateBooleanIs,
-		validateBackend: function(schema){
-			return schema.boolean();
-		},
-	},
-	"extensions.docker": {
-		title: "Docker Listener",
-		description: "Enable or disable the Docker listener tab on Overview and Agents.",
-		category: SettingCategory.EXTENSIONS,
-		type: EpluginSettingType.switch,
-		defaultValue: false,
-		isConfigurableFromFile: true,
-		isConfigurableFromUI: false,
-		options: {
-			switch: {
-				values: {
-					disabled: {label: 'false', value: false},
-					enabled: {label: 'true', value: true},
-				}
-			}
-		},
-		uiFormTransformChangedInputValue: function(value: boolean | string): boolean{
-			return Boolean(value);
-		},
-		validate: validateBooleanIs,
-		validateBackend: function(schema){
-			return schema.boolean();
-		},
-	},
-	"extensions.gcp": {
-		title: "Google Cloud platform",
-		description: "Enable or disable the Google Cloud Platform tab on Overview.",
-		category: SettingCategory.EXTENSIONS,
-		type: EpluginSettingType.switch,
-		defaultValue: false,
-		isConfigurableFromFile: true,
-		isConfigurableFromUI: false,
-		options: {
-			switch: {
-				values: {
-					disabled: {label: 'false', value: false},
-					enabled: {label: 'true', value: true},
-				}
-			}
-		},
-		uiFormTransformChangedInputValue: function(value: boolean | string): boolean{
-			return Boolean(value);
-		},
-		validate: validateBooleanIs,
-		validateBackend: function(schema){
-			return schema.boolean();
-		},
-	},
-	"extensions.gdpr": {
-		title: "GDPR",
-		description: "Enable or disable the GDPR tab on Overview and Agents.",
-		category: SettingCategory.EXTENSIONS,
-		type: EpluginSettingType.switch,
-		defaultValue: true,
-		isConfigurableFromFile: true,
-		isConfigurableFromUI: false,
-		options: {
-			switch: {
-				values: {
-					disabled: {label: 'false', value: false},
-					enabled: {label: 'true', value: true},
-				}
-			}
-		},
-		uiFormTransformChangedInputValue: function(value: boolean | string): boolean{
-			return Boolean(value);
-		},
-		validate: validateBooleanIs,
-		validateBackend: function(schema){
-			return schema.boolean();
-		},
-	},
-	"extensions.hipaa": {
-		title: "Hipaa",
-		description: "Enable or disable the HIPAA tab on Overview and Agents.",
-		category: SettingCategory.EXTENSIONS,
-		type: EpluginSettingType.switch,
-		defaultValue: true,
-		isConfigurableFromFile: true,
-		isConfigurableFromUI: false,
-		options: {
-			switch: {
-				values: {
-					disabled: {label: 'false', value: false},
-					enabled: {label: 'true', value: true},
-				}
-			}
-		},
-		uiFormTransformChangedInputValue: function(value: boolean | string): boolean{
-			return Boolean(value);
-		},
-		validate: validateBooleanIs,
-		validateBackend: function(schema){
-			return schema.boolean();
-		},
-	},
-	"extensions.nist": {
-		title: "NIST",
-		description: "Enable or disable the NIST 800-53 tab on Overview and Agents.",
-		category: SettingCategory.EXTENSIONS,
-		type: EpluginSettingType.switch,
-		defaultValue: true,
-		isConfigurableFromFile: true,
-		isConfigurableFromUI: false,
-		options: {
-			switch: {
-				values: {
-					disabled: {label: 'false', value: false},
-					enabled: {label: 'true', value: true},
-				}
-			}
-		},
-		uiFormTransformChangedInputValue: function(value: boolean | string): boolean{
-			return Boolean(value);
-		},
-		validate: validateBooleanIs,
-		validateBackend: function(schema){
-			return schema.boolean();
-		},
-	},
-	"extensions.oscap": {
-		title: "OSCAP",
-		description: "Enable or disable the Open SCAP tab on Overview and Agents.",
-		category: SettingCategory.EXTENSIONS,
-		type: EpluginSettingType.switch,
-		defaultValue: false,
-		isConfigurableFromFile: true,
-		isConfigurableFromUI: false,
-		options: {
-			switch: {
-				values: {
-					disabled: {label: 'false', value: false},
-					enabled: {label: 'true', value: true},
-				}
-			}
-		},
-		uiFormTransformChangedInputValue: function(value: boolean | string): boolean{
-			return Boolean(value);
-		},
-		validate: validateBooleanIs,
-		validateBackend: function(schema){
-			return schema.boolean();
-		},
-	},
-	"extensions.osquery": {
-		title: "Osquery",
-		description: "Enable or disable the Osquery tab on Overview and Agents.",
-		category: SettingCategory.EXTENSIONS,
-		type: EpluginSettingType.switch,
-		defaultValue: false,
-		isConfigurableFromFile: true,
-		isConfigurableFromUI: false,
-		options: {
-			switch: {
-				values: {
-					disabled: {label: 'false', value: false},
-					enabled: {label: 'true', value: true},
-				}
-			}
-		},
-		uiFormTransformChangedInputValue: function(value: boolean | string): boolean{
-			return Boolean(value);
-		},
-		validate: validateBooleanIs,
-		validateBackend: function(schema){
-			return schema.boolean();
-		},
-	},
-	"extensions.pci": {
-		title: "PCI DSS",
-		description: "Enable or disable the PCI DSS tab on Overview and Agents.",
-		category: SettingCategory.EXTENSIONS,
-		type: EpluginSettingType.switch,
-		defaultValue: true,
-		isConfigurableFromFile: true,
-		isConfigurableFromUI: false,
-		options: {
-			switch: {
-				values: {
-					disabled: {label: 'false', value: false},
-					enabled: {label: 'true', value: true},
-				}
-			}
-		},
-		uiFormTransformChangedInputValue: function(value: boolean | string): boolean{
-			return Boolean(value);
-		},
-		validate: validateBooleanIs,
-		validateBackend: function(schema){
-			return schema.boolean();
-		},
-	},
-	"extensions.tsc": {
-		title: "TSC",
-		description: "Enable or disable the TSC tab on Overview and Agents.",
-		category: SettingCategory.EXTENSIONS,
-		type: EpluginSettingType.switch,
-		defaultValue: true,
-		isConfigurableFromFile: true,
-		isConfigurableFromUI: false,
-		options: {
-			switch: {
-				values: {
-					disabled: {label: 'false', value: false},
-					enabled: {label: 'true', value: true},
-				}
-			}
-		},
-		uiFormTransformChangedInputValue: function(value: boolean | string): boolean{
-			return Boolean(value);
-		},
-		validate: validateBooleanIs,
-		validateBackend: function(schema){
-			return schema.boolean();
-		},
-	},
-	"extensions.virustotal": {
-		title: "Virustotal",
-		description: "Enable or disable the VirusTotal tab on Overview and Agents.",
-		category: SettingCategory.EXTENSIONS,
-		type: EpluginSettingType.switch,
-		defaultValue: false,
-		isConfigurableFromFile: true,
-		isConfigurableFromUI: false,
-		options: {
-			switch: {
-				values: {
-					disabled: {label: 'false', value: false},
-					enabled: {label: 'true', value: true},
-				}
-			}
-		},
-		uiFormTransformChangedInputValue: function(value: boolean | string): boolean{
-			return Boolean(value);
-		},
-		validate: validateBooleanIs,
-		validateBackend: function(schema){
-			return schema.boolean();
-		},
-	},
-	"hideManagerAlerts": {
-		title: "Hide manager alerts",
-		description: "Hide the alerts of the manager in every dashboard.",
-		category: SettingCategory.GENERAL,
-		type: EpluginSettingType.switch,
-		defaultValue: false,
-		isConfigurableFromFile: true,
-		isConfigurableFromUI: true,
-		requiresReloadingBrowserTab: true,
-		options: {
-			switch: {
-				values: {
-					disabled: {label: 'false', value: false},
-					enabled: {label: 'true', value: true},
-				}
-			}
-		},
-		uiFormTransformChangedInputValue: function(value: boolean | string): boolean{
-			return Boolean(value);
-		},
-		validate: validateBooleanIs,
-		validateBackend: function(schema){
-			return schema.boolean();
-		},
-	},
-	"ip.ignore": {
-		title: "Index pattern ignore",
-		description: "Disable certain index pattern names from being available in index pattern selector.",
-		category: SettingCategory.GENERAL,
-		type: EpluginSettingType.editor,
-		defaultValue: [],
-		isConfigurableFromFile: true,
-		isConfigurableFromUI: true,
-		options: {
-			editor: {
-				language: 'json'
-			}
-		},
-		uiFormTransformConfigurationValueToInputValue: function(value : any): any{
-			return JSON.stringify(value);
-		},
-		uiFormTransformInputValueToConfigurationValue: function(value: string): any{
-			try{
-				return JSON.parse(value);
-			}catch(error){
-				return value;
-			};
-		},
-		validate: validateJSONArrayOfStrings,
-		validateBackend: function(schema){
-			return schema.arrayOf(schema.string({validate: composeValidate(validateStringNoEmpty, validateStringNoSpaces)}));
-		}
-	},
-	"ip.selector": {
-		title: "IP selector",
-		description: "Define if the user is allowed to change the selected index pattern directly from the top menu bar.",
-		category: SettingCategory.GENERAL,
-		type: EpluginSettingType.switch,
-		defaultValue: true,
-		isConfigurableFromFile: true,
-		isConfigurableFromUI: false,
-		options: {
-			switch: {
-				values: {
-					disabled: {label: 'false', value: false},
-					enabled: {label: 'true', value: true},
-				}
-			}
-		},
-		uiFormTransformChangedInputValue: function(value: boolean | string): boolean{
-			return Boolean(value);
-		},
-		validate: validateBooleanIs,
-		validateBackend: function(schema){
-			return schema.boolean();
-		},
-	},
-	"logs.level": {
-		title: "Log level",
-		description: "Logging level of the App.",
-		category: SettingCategory.GENERAL,
-		type: EpluginSettingType.select,
-		options: {
-			select: [
-				{
-					text: "Info",
-					value: "info"
-				},
-				{
-					text: "Debug",
-					value: "debug"
-				}
-			]
-		},
-		defaultValue: "info",
-		isConfigurableFromFile: true,
-		isConfigurableFromUI: true,
-		requiresRestartingPluginPlatform: true,
-		validate: function (value){
-			return validateLiteral(this.options.select.map(({value}) => value))(value)
-		},
-		validateBackend: function(schema){
-			return schema.oneOf(this.options.select.map(({value}) => schema.literal(value)));
-		},
-	},
-	"pattern": {
-		title: "Index pattern",
-		description: "Default index pattern to use on the app. If there's no valid index pattern, the app will automatically create one with the name indicated in this option.",
-		category: SettingCategory.GENERAL,
-		type: EpluginSettingType.text,
-		defaultValue: WAZUH_ALERTS_PATTERN,
-		isConfigurableFromFile: true,
-		isConfigurableFromUI: true,
-		requiresRunningHealthCheck: true,
-		validate: composeValidate(validateStringNoEmpty, validateStringNoSpaces),
-		validateBackend: function(schema){
-			return schema.string({validate: this.validate});
-		},
-	},
-	"timeout": {
-		title: "Request timeout",
-		description: "Maximum time, in milliseconds, the app will wait for an API response when making requests to it. It will be ignored if the value is set under 1500 milliseconds.",
-		category: SettingCategory.GENERAL,
-		type: EpluginSettingType.number,
-		defaultValue: 20000,
-		isConfigurableFromFile: true,
-		isConfigurableFromUI: true,
-		options: {
-			number: {
-				min: 1500
-			}
-		},
-		validate: function(value){
-			return validateNumber(this.options.number)(value);
-		},
-		validateBackend: function(schema){
-			return schema.number({validate: this.validate.bind(this)});
-		},
-	},
-	"wazuh.monitoring.creation": {
-		title: "Index creation",
-		description: "Define the interval in which a new wazuh-monitoring index will be created.",
-		category: SettingCategory.MONITORING,
-		type: EpluginSettingType.select,
-		options: {
-			select: [
-				{
-					text: "Hourly",
-					value: "h"
-				},
-				{
-					text: "Daily",
-					value: "d"
-				},
-				{
-					text: "Weekly",
-					value: "w"
-				},
-				{
-					text: "Monthly",
-					value: "m"
-				}
-			]
-		},
-		defaultValue: WAZUH_MONITORING_DEFAULT_CREATION,
-		isConfigurableFromFile: true,
-		isConfigurableFromUI: true,
-		requiresRunningHealthCheck: true,
-		validate: function (value){
-			return validateLiteral(this.options.select.map(({value}) => value))(value)
-		},
-		validateBackend: function(schema){
-			return schema.oneOf(this.options.select.map(({value}) => schema.literal(value)));
-		},
-	},
-	"wazuh.monitoring.enabled": {
-		title: "Status",
-		description: "Enable or disable the wazuh-monitoring index creation and/or visualization.",
-		category: SettingCategory.MONITORING,
-		type: EpluginSettingType.switch,
-		defaultValue: WAZUH_MONITORING_DEFAULT_ENABLED,
-		isConfigurableFromFile: true,
-		isConfigurableFromUI: true,
-		requiresRestartingPluginPlatform: true,
-		options: {
-			switch: {
-				values: {
-					disabled: {label: 'false', value: false},
-					enabled: {label: 'true', value: true},
-				}
-			}
-		},
-		uiFormTransformChangedInputValue: function(value: boolean | string): boolean{
-			return Boolean(value);
-		},
-		validate: validateBooleanIs,
-		validateBackend: function(schema){
-			return schema.boolean();
-		},
-	},
-	"wazuh.monitoring.frequency": {
-		title: "Frequency",
-		description: "Frequency, in seconds, of API requests to get the state of the agents and create a new document in the wazuh-monitoring index with this data.",
-		category: SettingCategory.MONITORING,
-		type: EpluginSettingType.number,
-		defaultValue: WAZUH_MONITORING_DEFAULT_FREQUENCY,
-		isConfigurableFromFile: true,
-		isConfigurableFromUI: true,
-		requiresRestartingPluginPlatform: true,
-		options: {
-			number: {
-				min: 60
-			}
-		},
-		validate: function(value){
-			return validateNumber(this.options.number)(value);
-		},
-		validateBackend: function(schema){
-			return schema.number({validate: this.validate.bind(this)});
-		},
-	},
-	"wazuh.monitoring.pattern": {
-		title: "Index pattern",
-		description: "Default index pattern to use for Wazuh monitoring.",
-		category: SettingCategory.MONITORING,
-		type: EpluginSettingType.text,
-		defaultValue: WAZUH_MONITORING_PATTERN,
-		isConfigurableFromFile: true,
-		isConfigurableFromUI: true,
-		requiresRunningHealthCheck: true,
-		validate: composeValidate(validateStringNoEmpty, validateStringNoSpaces),
-		validateBackend: function(schema){
-			return schema.string({minLength: 1, validate: this.validate});
-		},
-	},
-	"wazuh.monitoring.replicas": {
-		title: "Index replicas",
-		description: "Define the number of replicas to use for the wazuh-monitoring-* indices.",
-		category: SettingCategory.MONITORING,
-		type: EpluginSettingType.text,
-		defaultValue: WAZUH_MONITORING_DEFAULT_INDICES_REPLICAS,
-		isConfigurableFromFile: true,
-		isConfigurableFromUI: true,
-		requiresRunningHealthCheck: true,
-		options: {
-			number: {
-				min: 0
-			}
-		},
-		validate: function(value){
-			return validateNumber(this.options.number)(value);
-		},
-		validateBackend: function(schema){
-			return schema.number({validate: this.validate.bind(this)});
-		},
-	},
-	"wazuh.monitoring.shards": {
-		title: "Index shards",
-		description: "Define the number of shards to use for the wazuh-monitoring-* indices.",
-		category: SettingCategory.MONITORING,
-		type: EpluginSettingType.number,
-		defaultValue: WAZUH_MONITORING_DEFAULT_INDICES_SHARDS,
-		isConfigurableFromFile: true,
-		isConfigurableFromUI: true,
-		requiresRunningHealthCheck: true,
-		options: {
-			number: {
-				min: 1
-			}
-		},
-		validate: function(value){
-			return validateNumber(this.options.number)(value);
-		},
-		validateBackend: function(schema){
-			return schema.number({validate: this.validate.bind(this)});
-		},
-	}
-=======
 export const PLUGIN_SETTINGS: { [key: string]: TPluginSetting } = {
   "alerts.sample.prefix": {
     title: "Sample alerts prefix",
@@ -1576,6 +479,10 @@
     isConfigurableFromFile: true,
     isConfigurableFromUI: true,
     requiresRunningHealthCheck: true,
+    validate: composeValidate(validateStringNoEmpty, validateStringNoSpaces),
+		validateBackend: function(schema){
+			return schema.string({validate: this.validate});
+		},
   },
   "checks.api": {
     title: "API connection",
@@ -1596,6 +503,10 @@
     uiFormTransformChangedInputValue: function (value: boolean | string): boolean {
       return Boolean(value);
     },
+    validate: validateBooleanIs,
+		validateBackend: function(schema){
+			return schema.boolean();
+		},
   },
   "checks.fields": {
     title: "Known fields",
@@ -1616,6 +527,10 @@
     uiFormTransformChangedInputValue: function (value: boolean | string): boolean {
       return Boolean(value);
     },
+    validate: validateBooleanIs,
+		validateBackend: function(schema){
+			return schema.boolean();
+		},
   },
   "checks.maxBuckets": {
     title: "Set max buckets to 200000",
@@ -1636,6 +551,10 @@
     uiFormTransformChangedInputValue: function (value: boolean | string): boolean {
       return Boolean(value);
     },
+    validate: validateBooleanIs,
+		validateBackend: function(schema){
+			return schema.boolean();
+		},
   },
   "checks.metaFields": {
     title: "Remove meta fields",
@@ -1656,6 +575,10 @@
     uiFormTransformChangedInputValue: function (value: boolean | string): boolean {
       return Boolean(value);
     },
+    validate: validateBooleanIs,
+		validateBackend: function(schema){
+			return schema.boolean();
+		},
   },
   "checks.pattern": {
     title: "Index pattern",
@@ -1676,6 +599,10 @@
     uiFormTransformChangedInputValue: function (value: boolean | string): boolean {
       return Boolean(value);
     },
+    validate: validateBooleanIs,
+		validateBackend: function(schema){
+			return schema.boolean();
+		},
   },
   "checks.setup": {
     title: "API version",
@@ -1696,6 +623,10 @@
     uiFormTransformChangedInputValue: function (value: boolean | string): boolean {
       return Boolean(value);
     },
+    validate: validateBooleanIs,
+		validateBackend: function(schema){
+			return schema.boolean();
+		},
   },
   "checks.template": {
     title: "Index template",
@@ -1716,6 +647,10 @@
     uiFormTransformChangedInputValue: function (value: boolean | string): boolean {
       return Boolean(value);
     },
+    validate: validateBooleanIs,
+		validateBackend: function(schema){
+			return schema.boolean();
+		},
   },
   "checks.timeFilter": {
     title: "Set time filter to 24h",
@@ -1736,6 +671,10 @@
     uiFormTransformChangedInputValue: function (value: boolean | string): boolean {
       return Boolean(value);
     },
+    validate: validateBooleanIs,
+		validateBackend: function(schema){
+			return schema.boolean();
+		},
   },
   "cron.prefix": {
     title: "Cron prefix",
@@ -1745,6 +684,10 @@
     defaultValue: WAZUH_STATISTICS_DEFAULT_PREFIX,
     isConfigurableFromFile: true,
     isConfigurableFromUI: true,
+    validate: composeValidate(validateStringNoEmpty, validateStringNoSpaces),
+		validateBackend: function(schema){
+			return schema.string({validate: this.validate});
+		},
   },
   "cron.statistics.apis": {
     title: "Includes APIs",
@@ -1769,6 +712,10 @@
         return value;
       };
     },
+    validate: validateJSONArrayOfStrings,
+		validateBackend: function(schema){
+			return schema.arrayOf(schema.string({validate: composeValidate(validateStringNoEmpty, validateStringNoSpaces)}));
+		},
   },
   "cron.statistics.index.creation": {
     title: "Index creation",
@@ -1799,6 +746,12 @@
     isConfigurableFromFile: true,
     isConfigurableFromUI: true,
     requiresRunningHealthCheck: true,
+    validate: function (value){
+			return validateLiteral(this.options.select.map(({value}) => value))(value)
+		},
+		validateBackend: function(schema){
+			return schema.oneOf(this.options.select.map(({value}) => schema.literal(value)));
+		},
   },
   "cron.statistics.index.name": {
     title: "Index name",
@@ -1809,6 +762,10 @@
     isConfigurableFromFile: true,
     isConfigurableFromUI: true,
     requiresRunningHealthCheck: true,
+    validate: composeValidate(validateStringNoEmpty, validateStringNoSpaces),
+		validateBackend: function(schema){
+			return schema.string({validate: this.validate});
+		},
   },
   "cron.statistics.index.replicas": {
     title: "Index replicas",
@@ -1830,6 +787,12 @@
     uiFormTransformInputValueToConfigurationValue: function(value: string): number {
       return Number(value);
     },
+    validate: function(value){
+			return validateNumber(this.options.number)(value)
+		},
+		validateBackend: function(schema){
+			return schema.number({validate: this.validate.bind(this)});
+		},
   },
   "cron.statistics.index.shards": {
     title: "Index shards",
@@ -1851,6 +814,12 @@
     uiFormTransformInputValueToConfigurationValue: function(value: string): number {
       return Number(value);
     },
+    validate: function(value){
+			return validateNumber(this.options.number)(value)
+		},
+		validateBackend: function(schema){
+			return schema.number({validate: this.validate.bind(this)});
+		},
   },
   "cron.statistics.interval": {
     title: "Interval",
@@ -1861,6 +830,12 @@
     isConfigurableFromFile: true,
     isConfigurableFromUI: true,
     requiresRestartingPluginPlatform: true,
+    validate: function(value: string){
+			return validateNodeCronInterval(value) ? undefined : "Interval is not valid."
+		},
+		validateBackend: function(schema){
+			return schema.string({validate: this.validate});
+		},
   },
   "cron.statistics.status": {
     title: "Status",
@@ -1881,6 +856,10 @@
     uiFormTransformChangedInputValue: function (value: boolean | string): boolean {
       return Boolean(value);
     },
+    validate: validateBooleanIs,
+		validateBackend: function(schema){
+			return schema.boolean();
+		},
   },
   "customization.logo.app": {
     title: "App main logo",
@@ -1943,6 +922,10 @@
         return value;
       };
     },
+    validate: validateJSONArrayOfStrings,
+		validateBackend: function(schema){
+			return schema.arrayOf(schema.string({validate: composeValidate(validateStringNoEmpty, validateStringNoSpaces)}));
+		},
   },
   "enrollment.dns": {
     title: "Enrollment DNS",
@@ -1952,6 +935,10 @@
     defaultValue: "",
     isConfigurableFromFile: true,
     isConfigurableFromUI: true,
+    validate: validateStringNoSpaces,
+		validateBackend: function(schema){
+			return schema.string({validate: this.validate});
+		},
   },
   "enrollment.password": {
     title: "Enrollment password",
@@ -1961,6 +948,10 @@
     defaultValue: "",
     isConfigurableFromFile: true,
     isConfigurableFromUI: false,
+    validate: validateStringNoEmpty,
+		validateBackend: function(schema){
+			return schema.string({validate: this.validate});
+		},
   },
   "extensions.audit": {
     title: "System auditing",
@@ -1981,6 +972,10 @@
     uiFormTransformChangedInputValue: function (value: boolean | string): boolean {
       return Boolean(value);
     },
+    validate: validateBooleanIs,
+		validateBackend: function(schema){
+			return schema.boolean();
+		},
   },
   "extensions.aws": {
     title: "Amazon AWS",
@@ -2001,6 +996,10 @@
     uiFormTransformChangedInputValue: function (value: boolean | string): boolean {
       return Boolean(value);
     },
+    validate: validateBooleanIs,
+		validateBackend: function(schema){
+			return schema.boolean();
+		},
   },
   "extensions.ciscat": {
     title: "CIS-CAT",
@@ -2021,6 +1020,10 @@
     uiFormTransformChangedInputValue: function (value: boolean | string): boolean {
       return Boolean(value);
     },
+    validate: validateBooleanIs,
+		validateBackend: function(schema){
+			return schema.boolean();
+		},
   },
   "extensions.docker": {
     title: "Docker listener",
@@ -2041,6 +1044,10 @@
     uiFormTransformChangedInputValue: function (value: boolean | string): boolean {
       return Boolean(value);
     },
+    validate: validateBooleanIs,
+		validateBackend: function(schema){
+			return schema.boolean();
+		},
   },
   "extensions.gcp": {
     title: "Google Cloud platform",
@@ -2061,6 +1068,10 @@
     uiFormTransformChangedInputValue: function (value: boolean | string): boolean {
       return Boolean(value);
     },
+    validate: validateBooleanIs,
+		validateBackend: function(schema){
+			return schema.boolean();
+		},
   },
   "extensions.gdpr": {
     title: "GDPR",
@@ -2081,6 +1092,10 @@
     uiFormTransformChangedInputValue: function (value: boolean | string): boolean {
       return Boolean(value);
     },
+    validate: validateBooleanIs,
+		validateBackend: function(schema){
+			return schema.boolean();
+		},
   },
   "extensions.hipaa": {
     title: "Hipaa",
@@ -2101,6 +1116,10 @@
     uiFormTransformChangedInputValue: function (value: boolean | string): boolean {
       return Boolean(value);
     },
+    validate: validateBooleanIs,
+		validateBackend: function(schema){
+			return schema.boolean();
+		},
   },
   "extensions.nist": {
     title: "NIST",
@@ -2121,6 +1140,10 @@
     uiFormTransformChangedInputValue: function (value: boolean | string): boolean {
       return Boolean(value);
     },
+    validate: validateBooleanIs,
+		validateBackend: function(schema){
+			return schema.boolean();
+		},
   },
   "extensions.oscap": {
     title: "OSCAP",
@@ -2141,6 +1164,10 @@
     uiFormTransformChangedInputValue: function (value: boolean | string): boolean {
       return Boolean(value);
     },
+    validate: validateBooleanIs,
+		validateBackend: function(schema){
+			return schema.boolean();
+		},
   },
   "extensions.osquery": {
     title: "Osquery",
@@ -2161,6 +1188,10 @@
     uiFormTransformChangedInputValue: function (value: boolean | string): boolean {
       return Boolean(value);
     },
+    validate: validateBooleanIs,
+		validateBackend: function(schema){
+			return schema.boolean();
+		},
   },
   "extensions.pci": {
     title: "PCI DSS",
@@ -2181,6 +1212,10 @@
     uiFormTransformChangedInputValue: function (value: boolean | string): boolean {
       return Boolean(value);
     },
+    validate: validateBooleanIs,
+		validateBackend: function(schema){
+			return schema.boolean();
+		},
   },
   "extensions.tsc": {
     title: "TSC",
@@ -2201,6 +1236,10 @@
     uiFormTransformChangedInputValue: function (value: boolean | string): boolean {
       return Boolean(value);
     },
+    validate: validateBooleanIs,
+		validateBackend: function(schema){
+			return schema.boolean();
+		},
   },
   "extensions.virustotal": {
     title: "Virustotal",
@@ -2221,6 +1260,10 @@
     uiFormTransformChangedInputValue: function (value: boolean | string): boolean {
       return Boolean(value);
     },
+    validate: validateBooleanIs,
+		validateBackend: function(schema){
+			return schema.boolean();
+		},
   },
   "hideManagerAlerts": {
     title: "Hide manager alerts",
@@ -2242,6 +1285,10 @@
     uiFormTransformChangedInputValue: function (value: boolean | string): boolean {
       return Boolean(value);
     },
+    validate: validateBooleanIs,
+		validateBackend: function(schema){
+			return schema.boolean();
+		},
   },
   "ip.ignore": {
     title: "Index pattern ignore",
@@ -2266,6 +1313,10 @@
         return value;
       };
     },
+    validate: validateJSONArrayOfStrings,
+		validateBackend: function(schema){
+			return schema.arrayOf(schema.string({validate: composeValidate(validateStringNoEmpty, validateStringNoSpaces)}));
+		},
   },
   "ip.selector": {
     title: "IP selector",
@@ -2286,6 +1337,10 @@
     uiFormTransformChangedInputValue: function (value: boolean | string): boolean {
       return Boolean(value);
     },
+    validate: validateBooleanIs,
+		validateBackend: function(schema){
+			return schema.boolean();
+		},
   },
   "logs.level": {
     title: "Log level",
@@ -2308,6 +1363,12 @@
     isConfigurableFromFile: true,
     isConfigurableFromUI: true,
     requiresRestartingPluginPlatform: true,
+    validate: function (value){
+			return validateLiteral(this.options.select.map(({value}) => value))(value)
+		},
+		validateBackend: function(schema){
+			return schema.oneOf(this.options.select.map(({value}) => schema.literal(value)));
+		},
   },
   "pattern": {
     title: "Index pattern",
@@ -2318,6 +1379,10 @@
     isConfigurableFromFile: true,
     isConfigurableFromUI: true,
     requiresRunningHealthCheck: true,
+    validate: composeValidate(validateStringNoEmpty, validateStringNoSpaces),
+		validateBackend: function(schema){
+			return schema.string({validate: this.validate});
+		},
   },
   "timeout": {
     title: "Request timeout",
@@ -2338,6 +1403,12 @@
     uiFormTransformInputValueToConfigurationValue: function(value: string): number {
       return Number(value);
     },
+    validate: function(value){
+			return validateNumber(this.options.number)(value);
+		},
+		validateBackend: function(schema){
+			return schema.number({validate: this.validate.bind(this)});
+		},
   },
   "wazuh.monitoring.creation": {
     title: "Index creation",
@@ -2368,6 +1439,12 @@
     isConfigurableFromFile: true,
     isConfigurableFromUI: true,
     requiresRunningHealthCheck: true,
+    validate: function (value){
+			return validateLiteral(this.options.select.map(({value}) => value))(value)
+		},
+		validateBackend: function(schema){
+			return schema.oneOf(this.options.select.map(({value}) => schema.literal(value)));
+		},
   },
   "wazuh.monitoring.enabled": {
     title: "Status",
@@ -2389,6 +1466,10 @@
     uiFormTransformChangedInputValue: function (value: boolean | string): boolean {
       return Boolean(value);
     },
+    validate: validateBooleanIs,
+		validateBackend: function(schema){
+			return schema.boolean();
+		},
   },
   "wazuh.monitoring.frequency": {
     title: "Frequency",
@@ -2410,6 +1491,12 @@
     uiFormTransformInputValueToConfigurationValue: function(value: string): number {
       return Number(value);
     },
+    validate: function(value){
+			return validateNumber(this.options.number)(value);
+		},
+		validateBackend: function(schema){
+			return schema.number({validate: this.validate.bind(this)});
+		},
   },
   "wazuh.monitoring.pattern": {
     title: "Index pattern",
@@ -2420,6 +1507,10 @@
     isConfigurableFromFile: true,
     isConfigurableFromUI: true,
     requiresRunningHealthCheck: true,
+    validate: composeValidate(validateStringNoEmpty, validateStringNoSpaces),
+		validateBackend: function(schema){
+			return schema.string({minLength: 1, validate: this.validate});
+		},
   },
   "wazuh.monitoring.replicas": {
     title: "Index replicas",
@@ -2441,6 +1532,12 @@
     uiFormTransformInputValueToConfigurationValue: function(value: string): number {
       return Number(value);
     },
+    validate: function(value){
+			return validateNumber(this.options.number)(value);
+		},
+		validateBackend: function(schema){
+			return schema.number({validate: this.validate.bind(this)});
+		},
   },
   "wazuh.monitoring.shards": {
     title: "Index shards",
@@ -2462,8 +1559,13 @@
     uiFormTransformInputValueToConfigurationValue: function(value: string): number {
       return Number(value);
     },
+    validate: function(value){
+			return validateNumber(this.options.number)(value);
+		},
+		validateBackend: function(schema){
+			return schema.number({validate: this.validate.bind(this)});
+		},
   }
->>>>>>> a9358612
 };
 
 export type TPluginSettingKey = keyof typeof PLUGIN_SETTINGS;