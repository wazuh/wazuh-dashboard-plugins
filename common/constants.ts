--- conflicted
+++ resolved
@@ -400,15 +400,11 @@
 	requireReload?: boolean
 	requireRestart?: boolean
 	options?: TpluginSettingOptionsChoices | TpluginSettingOptionsNumber | TpluginSettingOptionsEditor | TpluginSettingOptionsSwitch
-<<<<<<< HEAD
-	transformUIInputValue?: (value: boolean | string) => boolean
-	validate?: (value: any) => string | undefined
-	validateBackend?: (schema: any) => any
-=======
 	toUIInput?: (value: any) => any
 	transformUIInputValue?: (value: any) => any
 	toUIOutput?: (value: any) => any
->>>>>>> cf15ef8f
+	validate?: (value: any) => string | undefined
+	validateBackend?: (schema: any) => any
 };
 
 export type TPluginSettingWithKey = TpluginSetting & { key: string };
@@ -682,11 +678,6 @@
 				language: 'json'
 			}
 		},
-<<<<<<< HEAD
-		validate: validateJSONArrayOfStrings,
-		validateBackend: function(schema){
-			return schema.string(this.validate);
-=======
 		toUIInput: function(value : any): any{
 			return JSON.stringify(value);
 		},
@@ -696,8 +687,11 @@
 			}catch(error){
 				return value;
 			};
->>>>>>> cf15ef8f
-		},
+		},
+		validate: validateJSONArrayOfStrings,
+		validateBackend: function(schema){
+			return schema.string(this.validate);
+		}
 	},
 	"cron.statistics.index.creation": {
 		title: "Index creation",
@@ -880,11 +874,6 @@
 				language: 'json'
 			}
 		},
-<<<<<<< HEAD
-		validate: validateJSONArrayOfStrings,
-		validateBackend: function(schema){
-			return schema.string({validate: this.validate});
-=======
 		toUIInput: function(value : any): any{
 			return JSON.stringify(value);
 		},
@@ -894,8 +883,11 @@
 			}catch(error){
 				return value;
 			};
->>>>>>> cf15ef8f
-		},
+		},
+		validate: validateJSONArrayOfStrings,
+		validateBackend: function(schema){
+			return schema.string({validate: this.validate});
+		}
 	},
 	"enrollment.dns": {
 		title: "Enrollment DNS",
@@ -1297,12 +1289,6 @@
 				language: 'json'
 			}
 		},
-<<<<<<< HEAD
-		validate: validateJSONArrayOfStrings,
-		validateBackend: function(schema){
-			return schema.string({validate: this.validate})
-		}
-=======
 		toUIInput: function(value : any): any{
 			return JSON.stringify(value);
 		},
@@ -1313,7 +1299,10 @@
 				return value;
 			};
 		},
->>>>>>> cf15ef8f
+		validate: validateJSONArrayOfStrings,
+		validateBackend: function(schema){
+			return schema.string({validate: this.validate})
+		}
 	},
 	"ip.selector": {
 		title: "IP selector",
