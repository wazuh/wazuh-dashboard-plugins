/*
 * Wazuh app - Wazuh Constants file
 * Copyright (C) 2015-2022 Wazuh, Inc.
 *
 * This program is free software; you can redistribute it and/or modify
 * it under the terms of the GNU General Public License as published by
 * the Free Software Foundation; either version 2 of the License, or
 * (at your option) any later version.
 *
 * Find more information about this on the LICENSE file.
 */
import path from 'path';
import { version } from '../package.json';
import { validate as validateNodeCronInterval } from 'node-cron';
import { SettingsValidator } from '../common/services/settings-validator';

// Plugin
export const PLUGIN_VERSION = version;
export const PLUGIN_VERSION_SHORT = version.split('.').splice(0, 2).join('.');

// Index patterns - Wazuh alerts
export const WAZUH_INDEX_TYPE_ALERTS = 'alerts';
export const WAZUH_ALERTS_PREFIX = 'wazuh-alerts-';
export const WAZUH_ALERTS_PATTERN = 'wazuh-alerts-*';

// Job - Wazuh monitoring
export const WAZUH_INDEX_TYPE_MONITORING = "monitoring";
export const WAZUH_MONITORING_PREFIX = "wazuh-monitoring-";
export const WAZUH_MONITORING_PATTERN = "wazuh-monitoring-*";
export const WAZUH_MONITORING_TEMPLATE_NAME = "wazuh-agent";
export const WAZUH_MONITORING_DEFAULT_INDICES_SHARDS = 1;
export const WAZUH_MONITORING_DEFAULT_INDICES_REPLICAS = 0;
export const WAZUH_MONITORING_DEFAULT_CREATION = 'w';
export const WAZUH_MONITORING_DEFAULT_ENABLED = true;
export const WAZUH_MONITORING_DEFAULT_FREQUENCY = 900;
export const WAZUH_MONITORING_DEFAULT_CRON_FREQ = '0 * * * * *';

// Job - Wazuh statistics
export const WAZUH_INDEX_TYPE_STATISTICS = "statistics";
export const WAZUH_STATISTICS_DEFAULT_PREFIX = "wazuh";
export const WAZUH_STATISTICS_DEFAULT_NAME = "statistics";
export const WAZUH_STATISTICS_PATTERN = `${WAZUH_STATISTICS_DEFAULT_PREFIX}-${WAZUH_STATISTICS_DEFAULT_NAME}-*`;
export const WAZUH_STATISTICS_TEMPLATE_NAME = `${WAZUH_STATISTICS_DEFAULT_PREFIX}-${WAZUH_STATISTICS_DEFAULT_NAME}`;
export const WAZUH_STATISTICS_DEFAULT_INDICES_SHARDS = 1;
export const WAZUH_STATISTICS_DEFAULT_INDICES_REPLICAS = 0;
export const WAZUH_STATISTICS_DEFAULT_CREATION = 'w';
export const WAZUH_STATISTICS_DEFAULT_STATUS = true;
export const WAZUH_STATISTICS_DEFAULT_FREQUENCY = 900;
export const WAZUH_STATISTICS_DEFAULT_CRON_FREQ = '0 */5 * * * *';

// Job - Wazuh initialize
export const WAZUH_PLUGIN_PLATFORM_TEMPLATE_NAME = 'wazuh-kibana';

// Permissions
export const WAZUH_ROLE_ADMINISTRATOR_ID = 1;
export const WAZUH_ROLE_ADMINISTRATOR_NAME = 'administrator';

// Sample data
export const WAZUH_SAMPLE_ALERT_PREFIX = 'wazuh-alerts-4.x-';
export const WAZUH_SAMPLE_ALERTS_INDEX_SHARDS = 1;
export const WAZUH_SAMPLE_ALERTS_INDEX_REPLICAS = 0;
export const WAZUH_SAMPLE_ALERTS_CATEGORY_SECURITY = 'security';
export const WAZUH_SAMPLE_ALERTS_CATEGORY_AUDITING_POLICY_MONITORING = 'auditing-policy-monitoring';
export const WAZUH_SAMPLE_ALERTS_CATEGORY_THREAT_DETECTION = 'threat-detection';
export const WAZUH_SAMPLE_ALERTS_DEFAULT_NUMBER_ALERTS = 3000;
export const WAZUH_SAMPLE_ALERTS_CATEGORIES_TYPE_ALERTS = {
  [WAZUH_SAMPLE_ALERTS_CATEGORY_SECURITY]: [
    { syscheck: true },
    { aws: true },
    { office: true },
    { gcp: true },
    { authentication: true },
    { ssh: true },
    { apache: true, alerts: 2000 },
    { web: true },
    { windows: { service_control_manager: true }, alerts: 1000 },
    { github: true }
  ],
  [WAZUH_SAMPLE_ALERTS_CATEGORY_AUDITING_POLICY_MONITORING]: [
    { rootcheck: true },
    { audit: true },
    { openscap: true },
    { ciscat: true },
  ],
  [WAZUH_SAMPLE_ALERTS_CATEGORY_THREAT_DETECTION]: [
    { vulnerabilities: true },
    { virustotal: true },
    { osquery: true },
    { docker: true },
    { mitre: true },
  ],
};

// Security
export const WAZUH_SECURITY_PLUGIN_XPACK_SECURITY = 'X-Pack Security';
export const WAZUH_SECURITY_PLUGIN_OPEN_DISTRO_FOR_ELASTICSEARCH = 'Open Distro for Elasticsearch';

export const WAZUH_SECURITY_PLUGINS = [
  WAZUH_SECURITY_PLUGIN_XPACK_SECURITY,
  WAZUH_SECURITY_PLUGIN_OPEN_DISTRO_FOR_ELASTICSEARCH,
];

// App configuration
export const WAZUH_CONFIGURATION_CACHE_TIME = 10000; // time in ms;

// Reserved ids for Users/Role mapping
export const WAZUH_API_RESERVED_ID_LOWER_THAN = 100;

// Wazuh data path
const WAZUH_DATA_PLUGIN_PLATFORM_BASE_PATH = 'data';
export const WAZUH_DATA_PLUGIN_PLATFORM_BASE_ABSOLUTE_PATH = path.join(
  __dirname,
  '../../../',
  WAZUH_DATA_PLUGIN_PLATFORM_BASE_PATH
);
export const WAZUH_DATA_ABSOLUTE_PATH = path.join(WAZUH_DATA_PLUGIN_PLATFORM_BASE_ABSOLUTE_PATH, 'wazuh');

// Wazuh data path - config
export const WAZUH_DATA_CONFIG_DIRECTORY_PATH = path.join(WAZUH_DATA_ABSOLUTE_PATH, 'config');
export const WAZUH_DATA_CONFIG_APP_PATH = path.join(WAZUH_DATA_CONFIG_DIRECTORY_PATH, 'wazuh.yml');
export const WAZUH_DATA_CONFIG_REGISTRY_PATH = path.join(
  WAZUH_DATA_CONFIG_DIRECTORY_PATH,
  'wazuh-registry.json'
);

// Wazuh data path - logs
export const MAX_MB_LOG_FILES = 100;
export const WAZUH_DATA_LOGS_DIRECTORY_PATH = path.join(WAZUH_DATA_ABSOLUTE_PATH, 'logs');
export const WAZUH_DATA_LOGS_PLAIN_FILENAME = 'wazuhapp-plain.log';
export const WAZUH_DATA_LOGS_PLAIN_PATH = path.join(
  WAZUH_DATA_LOGS_DIRECTORY_PATH,
  WAZUH_DATA_LOGS_PLAIN_FILENAME
);
export const WAZUH_DATA_LOGS_RAW_FILENAME = 'wazuhapp.log';
export const WAZUH_DATA_LOGS_RAW_PATH = path.join(
  WAZUH_DATA_LOGS_DIRECTORY_PATH,
  WAZUH_DATA_LOGS_RAW_FILENAME
);

// Wazuh data path - UI logs
export const WAZUH_UI_LOGS_PLAIN_FILENAME = 'wazuh-ui-plain.log';
export const WAZUH_UI_LOGS_RAW_FILENAME = 'wazuh-ui.log';
export const WAZUH_UI_LOGS_PLAIN_PATH = path.join(
  WAZUH_DATA_LOGS_DIRECTORY_PATH,
  WAZUH_UI_LOGS_PLAIN_FILENAME
);
export const WAZUH_UI_LOGS_RAW_PATH = path.join(WAZUH_DATA_LOGS_DIRECTORY_PATH, WAZUH_UI_LOGS_RAW_FILENAME);

// Wazuh data path - downloads
export const WAZUH_DATA_DOWNLOADS_DIRECTORY_PATH = path.join(WAZUH_DATA_ABSOLUTE_PATH, 'downloads');
export const WAZUH_DATA_DOWNLOADS_REPORTS_DIRECTORY_PATH = path.join(
  WAZUH_DATA_DOWNLOADS_DIRECTORY_PATH,
  'reports'
);

// Queue
export const WAZUH_QUEUE_CRON_FREQ = '*/15 * * * * *'; // Every 15 seconds

// Wazuh errors
export const WAZUH_ERROR_DAEMONS_NOT_READY = 'ERROR3099';

// Agents
export enum WAZUH_AGENTS_OS_TYPE {
  WINDOWS = 'windows',
  LINUX = 'linux',
  SUNOS = 'sunos',
  DARWIN = 'darwin',
  OTHERS = '',
}

export enum WAZUH_MODULES_ID {
  SECURITY_EVENTS = 'general',
  INTEGRITY_MONITORING = 'fim',
  AMAZON_WEB_SERVICES = 'aws',
  OFFICE_365 = 'office',
  GOOGLE_CLOUD_PLATFORM = 'gcp',
  POLICY_MONITORING = 'pm',
  SECURITY_CONFIGURATION_ASSESSMENT = 'sca',
  AUDITING = 'audit',
  OPEN_SCAP = 'oscap',
  VULNERABILITIES = 'vuls',
  OSQUERY = 'osquery',
  DOCKER = 'docker',
  MITRE_ATTACK = 'mitre',
  PCI_DSS = 'pci',
  HIPAA = 'hipaa',
  NIST_800_53 = 'nist',
  TSC = 'tsc',
  CIS_CAT = 'ciscat',
  VIRUSTOTAL = 'virustotal',
  GDPR = 'gdpr',
  GITHUB = 'github'
};

export enum WAZUH_MENU_MANAGEMENT_SECTIONS_ID {
  MANAGEMENT = 'management',
  ADMINISTRATION = 'administration',
  RULESET = 'ruleset',
  RULES = 'rules',
  DECODERS = 'decoders',
  CDB_LISTS = 'lists',
  GROUPS = 'groups',
  CONFIGURATION = 'configuration',
  STATUS_AND_REPORTS = 'statusReports',
  STATUS = 'status',
  CLUSTER = 'monitoring',
  LOGS = 'logs',
  REPORTING = 'reporting',
  STATISTICS = 'statistics',
};

export enum WAZUH_MENU_TOOLS_SECTIONS_ID {
  API_CONSOLE = 'devTools',
  RULESET_TEST = 'logtest',
};

export enum WAZUH_MENU_SECURITY_SECTIONS_ID {
  USERS = 'users',
  ROLES = 'roles',
  POLICIES = 'policies',
  ROLES_MAPPING = 'roleMapping',
};

export enum WAZUH_MENU_SETTINGS_SECTIONS_ID {
  SETTINGS = 'settings',
  API_CONFIGURATION = 'api',
  MODULES = 'modules',
  SAMPLE_DATA = 'sample_data',
  CONFIGURATION = 'configuration',
  LOGS = 'logs',
  MISCELLANEOUS = 'miscellaneous',
  ABOUT = 'about',
};

export const AUTHORIZED_AGENTS = 'authorized-agents';

// Wazuh links
export const WAZUH_LINK_GITHUB = 'https://github.com/wazuh';
export const WAZUH_LINK_GOOGLE_GROUPS = 'https://groups.google.com/forum/#!forum/wazuh';
export const WAZUH_LINK_SLACK = 'https://wazuh.com/community/join-us-on-slack';

export const HEALTH_CHECK = 'health-check';

// Health check
export const HEALTH_CHECK_REDIRECTION_TIME = 300; //ms

// Plugin platform settings
// Default timeFilter set by the app
export const WAZUH_PLUGIN_PLATFORM_SETTING_TIME_FILTER = {
  from: 'now-24h',
  to: 'now',
};
export const PLUGIN_PLATFORM_SETTING_NAME_TIME_FILTER = 'timepicker:timeDefaults';

// Default maxBuckets set by the app
export const WAZUH_PLUGIN_PLATFORM_SETTING_MAX_BUCKETS = 200000;
export const PLUGIN_PLATFORM_SETTING_NAME_MAX_BUCKETS = 'timelion:max_buckets';

// Default metaFields set by the app
export const WAZUH_PLUGIN_PLATFORM_SETTING_METAFIELDS = ['_source', '_index'];
export const PLUGIN_PLATFORM_SETTING_NAME_METAFIELDS = 'metaFields';

// Logger
export const UI_LOGGER_LEVELS = {
  WARNING: 'WARNING',
  INFO: 'INFO',
  ERROR: 'ERROR',
};

export const UI_TOAST_COLOR = {
  SUCCESS: 'success',
  WARNING: 'warning',
  DANGER: 'danger',
};

// Assets
export const ASSETS_BASE_URL_PREFIX = '/plugins/wazuh/assets/';
export const ASSETS_PUBLIC_URL = '/plugins/wazuh/public/assets/';

// Reports
export const REPORTS_LOGO_IMAGE_ASSETS_RELATIVE_PATH = 'images/logo_reports.png';
export const REPORTS_PRIMARY_COLOR = '#256BD1';
export const REPORTS_PAGE_FOOTER_TEXT = 'Copyright © 2022 Wazuh, Inc.';
export const REPORTS_PAGE_HEADER_TEXT = 'info@wazuh.com\nhttps://wazuh.com';

// Plugin platform
export const PLUGIN_PLATFORM_NAME = 'Kibana';
export const PLUGIN_PLATFORM_BASE_INSTALLATION_PATH = '/usr/share/kibana/data/wazuh/';
export const PLUGIN_PLATFORM_INSTALLATION_USER = 'kibana';
export const PLUGIN_PLATFORM_INSTALLATION_USER_GROUP = 'kibana';
export const PLUGIN_PLATFORM_WAZUH_DOCUMENTATION_URL_PATH_UPGRADE_PLATFORM = 'upgrade-guide';
export const PLUGIN_PLATFORM_WAZUH_DOCUMENTATION_URL_PATH_TROUBLESHOOTING = 'user-manual/elasticsearch/troubleshooting.html';
export const PLUGIN_PLATFORM_WAZUH_DOCUMENTATION_URL_PATH_APP_CONFIGURATION = 'user-manual/wazuh-dashboard/config-file.html';
export const PLUGIN_PLATFORM_URL_GUIDE = 'https://www.elastic.co/guide/en/elasticsearch/reference/current/index.html';
export const PLUGIN_PLATFORM_URL_GUIDE_TITLE = 'Elastic guide';
export const PLUGIN_PLATFORM_REQUEST_HEADERS = {
  'kbn-xsrf': 'kibana'
};

// Plugin app
export const PLUGIN_APP_NAME = 'Wazuh App';

// UI
export const API_NAME_AGENT_STATUS = {
  ACTIVE: 'active',
  DISCONNECTED: 'disconnected',
  PENDING: 'pending',
  NEVER_CONNECTED: 'never_connected',
} as const;

export const UI_COLOR_AGENT_STATUS = {
  [API_NAME_AGENT_STATUS.ACTIVE]: '#007871',
  [API_NAME_AGENT_STATUS.DISCONNECTED]: '#BD271E',
  [API_NAME_AGENT_STATUS.PENDING]: '#FEC514',
  [API_NAME_AGENT_STATUS.NEVER_CONNECTED]: '#646A77',
  default: '#000000'
} as const;

export const UI_LABEL_NAME_AGENT_STATUS = {
  [API_NAME_AGENT_STATUS.ACTIVE]: 'Active',
  [API_NAME_AGENT_STATUS.DISCONNECTED]: 'Disconnected',
  [API_NAME_AGENT_STATUS.PENDING]: 'Pending',
  [API_NAME_AGENT_STATUS.NEVER_CONNECTED]: 'Never connected',
  default: 'Unknown'
} as const;

export const UI_ORDER_AGENT_STATUS = [
  API_NAME_AGENT_STATUS.ACTIVE,
  API_NAME_AGENT_STATUS.DISCONNECTED,
  API_NAME_AGENT_STATUS.PENDING,
  API_NAME_AGENT_STATUS.NEVER_CONNECTED
]

export const AGENT_SYNCED_STATUS = {
  SYNCED: 'synced',
  NOT_SYNCED: 'not synced',
}

// Documentation
export const DOCUMENTATION_WEB_BASE_URL = "https://documentation.wazuh.com";

// Default Elasticsearch user name context
export const ELASTIC_NAME = 'elastic';


// Customization
export const CUSTOMIZATION_ENDPOINT_PAYLOAD_UPLOAD_CUSTOM_FILE_MAXIMUM_BYTES = 1048576;


// Plugin settings
export enum SettingCategory {
  GENERAL,
  HEALTH_CHECK,
  EXTENSIONS,
  MONITORING,
  STATISTICS,
  SECURITY,
  CUSTOMIZATION,
};

type TPluginSettingOptionsTextArea = {
  maxRows?: number
  minRows?: number
  maxLength?: number
};

type TPluginSettingOptionsSelect = {
  select: { text: string, value: any }[]
};

type TPluginSettingOptionsEditor = {
	editor: {
		language: string
	}
};

type TPluginSettingOptionsFile = {
	file: {
		type: 'image'
		extensions?: string[]
		size?: {
			maxBytes?: number
			minBytes?: number
		}
		recommended?: {
			dimensions?: {
				width: number,
				height: number,
				unit: string
			}
		}
		store?: {
			relativePathFileSystem: string
			filename: string
			resolveStaticURL: (filename: string) => string
		}
	}
};

type TPluginSettingOptionsNumber = {
  number: {
    min?: number
    max?: number
    integer?: boolean
  }
};

type TPluginSettingOptionsSwitch = {
  switch: {
    values: {
      disabled: { label?: string, value: any },
      enabled: { label?: string, value: any },
    }
  }
};

export enum EpluginSettingType {
  text = 'text',
  textarea = 'textarea',
  switch = 'switch',
  number = 'number',
  editor = 'editor',
  select = 'select',
  filepicker = 'filepicker'
};

export type TPluginSetting = {
  // Define the text displayed in the UI.
  title: string
  // Description.
  description: string
  // Category.
  category: SettingCategory
  // Type.
  type: EpluginSettingType
  // Default value.
  defaultValue: any
  // Default value if it is not set. It has preference over `default`.
  defaultValueIfNotSet?: any
  // Configurable from the configuration file.
  isConfigurableFromFile: boolean
  // Configurable from the UI (Settings/Configuration).
  isConfigurableFromUI: boolean
  // Modify the setting requires running the plugin health check (frontend).
  requiresRunningHealthCheck?: boolean
  // Modify the setting requires reloading the browser tab (frontend).
  requiresReloadingBrowserTab?: boolean
  // Modify the setting requires restarting the plugin platform to take effect.
  requiresRestartingPluginPlatform?: boolean
  // Define options related to the `type`.
  options?:
  TPluginSettingOptionsEditor |
  TPluginSettingOptionsFile |
  TPluginSettingOptionsNumber |
  TPluginSettingOptionsSelect |
  TPluginSettingOptionsSwitch |
  TPluginSettingOptionsTextArea
  // Transform the input value. The result is saved in the form global state of Settings/Configuration
  uiFormTransformChangedInputValue?: (value: any) => any
  // Transform the configuration value or default as initial value for the input in Settings/Configuration
  uiFormTransformConfigurationValueToInputValue?: (value: any) => any
  // Transform the input value changed in the form of Settings/Configuration and returned in the `changed` property of the hook useForm
  uiFormTransformInputValueToConfigurationValue?: (value: any) => any
  // Validate the value in the form of Settings/Configuration. It returns a string if there is some validation error.
	validate?: (value: any) => string | undefined
	// Validate function creator to validate the setting in the backend. It uses `schema` of the `@kbn/config-schema` package.
	validateBackend?: (schema: any) => (value: unknown) => string | undefined
};

export type TPluginSettingWithKey = TPluginSetting & { key: TPluginSettingKey };
export type TPluginSettingCategory = {
  title: string
  description?: string
  documentationLink?: string
  renderOrder?: number
};

export const PLUGIN_SETTINGS_CATEGORIES: { [category: number]: TPluginSettingCategory } = {
  [SettingCategory.HEALTH_CHECK]: {
    title: 'Health check',
    description: "Checks will be executed by the app's Healthcheck.",
    renderOrder: SettingCategory.HEALTH_CHECK,
  },
  [SettingCategory.GENERAL]: {
    title: 'General',
    description: "Basic app settings related to alerts index pattern, hide the manager alerts in the dashboards, logs level and more.",
    renderOrder: SettingCategory.GENERAL,
  },
  [SettingCategory.EXTENSIONS]: {
    title: 'Initial display state of the modules of the new API host entries.',
    description: "Extensions.",
  },
  [SettingCategory.SECURITY]: {
    title: 'Security',
    description: "Application security options such as unauthorized roles.",
    renderOrder: SettingCategory.SECURITY,
  },
  [SettingCategory.MONITORING]: {
    title: 'Task:Monitoring',
    description: "Options related to the agent status monitoring job and its storage in indexes.",
    renderOrder: SettingCategory.MONITORING,
  },
  [SettingCategory.STATISTICS]: {
    title: 'Task:Statistics',
    description: "Options related to the daemons manager monitoring job and their storage in indexes..",
    renderOrder: SettingCategory.STATISTICS,
  },
  [SettingCategory.CUSTOMIZATION]: {
    title: 'Custom branding',
    description: "If you want to use custom branding elements such as logos, you can do so by editing the settings below.",
    documentationLink: 'user-manual/wazuh-dashboard/white-labeling.html',
    renderOrder: SettingCategory.CUSTOMIZATION,
  }
};

export const PLUGIN_SETTINGS: { [key: string]: TPluginSetting } = {
  "alerts.sample.prefix": {
    title: "Sample alerts prefix",
    description: "Define the index name prefix of sample alerts. It must match the template used by the index pattern to avoid unknown fields in dashboards.",
    category: SettingCategory.GENERAL,
    type: EpluginSettingType.text,
    defaultValue: WAZUH_SAMPLE_ALERT_PREFIX,
    isConfigurableFromFile: true,
    isConfigurableFromUI: true,
    requiresRunningHealthCheck: true,
    // Validation: https://github.com/elastic/elasticsearch/blob/v7.10.2/docs/reference/indices/create-index.asciidoc
    validate: SettingsValidator.compose(
      SettingsValidator.isNotEmptyString,
      SettingsValidator.hasNoSpaces,
      SettingsValidator.noStartsWithString('-', '_', '+', '.'),
      SettingsValidator.hasNotInvalidCharacters('\\', '/', '?', '"', '<', '>', '|', ',', '#', '*')
    ),
		validateBackend: function(schema){
			return schema.string({validate: this.validate});
		},
  },
  "checks.api": {
    title: "API connection",
    description: "Enable or disable the API health check when opening the app.",
    category: SettingCategory.HEALTH_CHECK,
    type: EpluginSettingType.switch,
    defaultValue: true,
    isConfigurableFromFile: true,
    isConfigurableFromUI: true,
    options: {
      switch: {
        values: {
          disabled: { label: 'false', value: false },
          enabled: { label: 'true', value: true },
        }
      }
    },
    uiFormTransformChangedInputValue: function (value: boolean | string): boolean {
      return Boolean(value);
    },
    validate: SettingsValidator.isBoolean,
		validateBackend: function(schema){
			return schema.boolean();
		},
  },
  "checks.fields": {
    title: "Known fields",
    description: "Enable or disable the known fields health check when opening the app.",
    category: SettingCategory.HEALTH_CHECK,
    type: EpluginSettingType.switch,
    defaultValue: true,
    isConfigurableFromFile: true,
    isConfigurableFromUI: true,
    options: {
      switch: {
        values: {
          disabled: { label: 'false', value: false },
          enabled: { label: 'true', value: true },
        }
      }
    },
    uiFormTransformChangedInputValue: function (value: boolean | string): boolean {
      return Boolean(value);
    },
    validate: SettingsValidator.isBoolean,
		validateBackend: function(schema){
			return schema.boolean();
		},
  },
  "checks.maxBuckets": {
    title: "Set max buckets to 200000",
    description: "Change the default value of the plugin platform max buckets configuration.",
    category: SettingCategory.HEALTH_CHECK,
    type: EpluginSettingType.switch,
    defaultValue: true,
    isConfigurableFromFile: true,
    isConfigurableFromUI: true,
    options: {
      switch: {
        values: {
          disabled: { label: 'false', value: false },
          enabled: { label: 'true', value: true },
        }
      },
    },
    uiFormTransformChangedInputValue: function (value: boolean | string): boolean {
      return Boolean(value);
    },
    validate: SettingsValidator.isBoolean,
		validateBackend: function(schema){
			return schema.boolean();
		},
  },
  "checks.metaFields": {
    title: "Remove meta fields",
    description: "Change the default value of the plugin platform metaField configuration.",
    category: SettingCategory.HEALTH_CHECK,
    type: EpluginSettingType.switch,
    defaultValue: true,
    isConfigurableFromFile: true,
    isConfigurableFromUI: true,
    options: {
      switch: {
        values: {
          disabled: { label: 'false', value: false },
          enabled: { label: 'true', value: true },
        }
      }
    },
    uiFormTransformChangedInputValue: function (value: boolean | string): boolean {
      return Boolean(value);
    },
    validate: SettingsValidator.isBoolean,
		validateBackend: function(schema){
			return schema.boolean();
		},
  },
  "checks.pattern": {
    title: "Index pattern",
    description: "Enable or disable the index pattern health check when opening the app.",
    category: SettingCategory.HEALTH_CHECK,
    type: EpluginSettingType.switch,
    defaultValue: true,
    isConfigurableFromFile: true,
    isConfigurableFromUI: true,
    options: {
      switch: {
        values: {
          disabled: { label: 'false', value: false },
          enabled: { label: 'true', value: true },
        }
      }
    },
    uiFormTransformChangedInputValue: function (value: boolean | string): boolean {
      return Boolean(value);
    },
    validate: SettingsValidator.isBoolean,
		validateBackend: function(schema){
			return schema.boolean();
		},
  },
  "checks.setup": {
    title: "API version",
    description: "Enable or disable the setup health check when opening the app.",
    category: SettingCategory.HEALTH_CHECK,
    type: EpluginSettingType.switch,
    defaultValue: true,
    isConfigurableFromFile: true,
    isConfigurableFromUI: true,
    options: {
      switch: {
        values: {
          disabled: { label: 'false', value: false },
          enabled: { label: 'true', value: true },
        }
      }
    },
    uiFormTransformChangedInputValue: function (value: boolean | string): boolean {
      return Boolean(value);
    },
    validate: SettingsValidator.isBoolean,
		validateBackend: function(schema){
			return schema.boolean();
		},
  },
  "checks.template": {
    title: "Index template",
    description: "Enable or disable the template health check when opening the app.",
    category: SettingCategory.HEALTH_CHECK,
    type: EpluginSettingType.switch,
    defaultValue: true,
    isConfigurableFromFile: true,
    isConfigurableFromUI: true,
    options: {
      switch: {
        values: {
          disabled: { label: 'false', value: false },
          enabled: { label: 'true', value: true },
        }
      }
    },
    uiFormTransformChangedInputValue: function (value: boolean | string): boolean {
      return Boolean(value);
    },
    validate: SettingsValidator.isBoolean,
		validateBackend: function(schema){
			return schema.boolean();
		},
  },
  "checks.timeFilter": {
    title: "Set time filter to 24h",
    description: "Change the default value of the plugin platform timeFilter configuration.",
    category: SettingCategory.HEALTH_CHECK,
    type: EpluginSettingType.switch,
    defaultValue: true,
    isConfigurableFromFile: true,
    isConfigurableFromUI: true,
    options: {
      switch: {
        values: {
          disabled: { label: 'false', value: false },
          enabled: { label: 'true', value: true },
        }
      }
    },
    uiFormTransformChangedInputValue: function (value: boolean | string): boolean {
      return Boolean(value);
    },
    validate: SettingsValidator.isBoolean,
		validateBackend: function(schema){
			return schema.boolean();
		},
  },
  "cron.prefix": {
    title: "Cron prefix",
    description: "Define the index prefix of predefined jobs.",
    category: SettingCategory.GENERAL,
    type: EpluginSettingType.text,
    defaultValue: WAZUH_STATISTICS_DEFAULT_PREFIX,
    isConfigurableFromFile: true,
    isConfigurableFromUI: true,
    // Validation: https://github.com/elastic/elasticsearch/blob/v7.10.2/docs/reference/indices/create-index.asciidoc
    validate: SettingsValidator.compose(
      SettingsValidator.isNotEmptyString,
      SettingsValidator.hasNoSpaces,
      SettingsValidator.noStartsWithString('-', '_', '+', '.'),
      SettingsValidator.hasNotInvalidCharacters('\\', '/', '?', '"', '<', '>', '|', ',', '#', '*')
    ),
		validateBackend: function(schema){
			return schema.string({validate: this.validate});
		},
  },
  "cron.statistics.apis": {
    title: "Includes APIs",
    description: "Enter the ID of the hosts you want to save data from, leave this empty to run the task on every host.",
    category: SettingCategory.STATISTICS,
    type: EpluginSettingType.editor,
    defaultValue: [],
    isConfigurableFromFile: true,
    isConfigurableFromUI: true,
    options: {
      editor: {
        language: 'json'
      }
    },
    uiFormTransformConfigurationValueToInputValue: function (value: any): any {
      return JSON.stringify(value);
    },
    uiFormTransformInputValueToConfigurationValue: function (value: string): any {
      try {
        return JSON.parse(value);
      } catch (error) {
        return value;
      };
    },
    validate: SettingsValidator.json(SettingsValidator.compose(
      SettingsValidator.array(SettingsValidator.compose(
        SettingsValidator.isString,
        SettingsValidator.isNotEmptyString,
        SettingsValidator.hasNoSpaces,
      )),
    )),
		validateBackend: function(schema){
			return schema.arrayOf(schema.string({validate: SettingsValidator.compose(
        SettingsValidator.isNotEmptyString,
        SettingsValidator.hasNoSpaces,
      )}));
		},
  },
  "cron.statistics.index.creation": {
    title: "Index creation",
    description: "Define the interval in which a new index will be created.",
    category: SettingCategory.STATISTICS,
    type: EpluginSettingType.select,
    options: {
      select: [
        {
          text: "Hourly",
          value: "h"
        },
        {
          text: "Daily",
          value: "d"
        },
        {
          text: "Weekly",
          value: "w"
        },
        {
          text: "Monthly",
          value: "m"
        }
      ]
    },
    defaultValue: WAZUH_STATISTICS_DEFAULT_CREATION,
    isConfigurableFromFile: true,
    isConfigurableFromUI: true,
    requiresRunningHealthCheck: true,
    validate: function (value){
			return SettingsValidator.literal(this.options.select.map(({value}) => value))(value)
		},
		validateBackend: function(schema){
			return schema.oneOf(this.options.select.map(({value}) => schema.literal(value)));
		},
  },
  "cron.statistics.index.name": {
    title: "Index name",
    description: "Define the name of the index in which the documents will be saved.",
    category: SettingCategory.STATISTICS,
    type: EpluginSettingType.text,
    defaultValue: WAZUH_STATISTICS_DEFAULT_NAME,
    isConfigurableFromFile: true,
    isConfigurableFromUI: true,
    requiresRunningHealthCheck: true,
    // Validation: https://github.com/elastic/elasticsearch/blob/v7.10.2/docs/reference/indices/create-index.asciidoc
    validate: SettingsValidator.compose(
      SettingsValidator.isNotEmptyString,
      SettingsValidator.hasNoSpaces,
      SettingsValidator.noStartsWithString('-', '_', '+', '.'),
      SettingsValidator.hasNotInvalidCharacters('\\', '/', '?', '"', '<', '>', '|', ',', '#', '*')
    ),
		validateBackend: function(schema){
			return schema.string({validate: this.validate});
		},
  },
  "cron.statistics.index.replicas": {
    title: "Index replicas",
    description: "Define the number of replicas to use for the statistics indices.",
    category: SettingCategory.STATISTICS,
    type: EpluginSettingType.number,
    defaultValue: WAZUH_STATISTICS_DEFAULT_INDICES_REPLICAS,
    isConfigurableFromFile: true,
    isConfigurableFromUI: true,
    requiresRunningHealthCheck: true,
    options: {
      number: {
        min: 0,
        integer: true
      }
    },
    uiFormTransformConfigurationValueToInputValue: function(value: number): string {
      return String(value);
    },
    uiFormTransformInputValueToConfigurationValue: function(value: string): number {
      return Number(value);
    },
    validate: function(value){
			return SettingsValidator.number(this.options.number)(value)
		},
		validateBackend: function(schema){
			return schema.number({validate: this.validate.bind(this)});
		},
  },
  "cron.statistics.index.shards": {
    title: "Index shards",
    description: "Define the number of shards to use for the statistics indices.",
    category: SettingCategory.STATISTICS,
    type: EpluginSettingType.number,
    defaultValue: WAZUH_STATISTICS_DEFAULT_INDICES_SHARDS,
    isConfigurableFromFile: true,
    isConfigurableFromUI: true,
    requiresRunningHealthCheck: true,
    options: {
      number: {
        min: 1,
        integer: true
      }
    },
    uiFormTransformConfigurationValueToInputValue: function(value: number){
      return String(value)
    },
    uiFormTransformInputValueToConfigurationValue: function(value: string): number {
      return Number(value);
    },
    validate: function(value){
			return SettingsValidator.number(this.options.number)(value)
		},
		validateBackend: function(schema){
			return schema.number({validate: this.validate.bind(this)});
		},
  },
  "cron.statistics.interval": {
    title: "Interval",
    description: "Define the frequency of task execution using cron schedule expressions.",
    category: SettingCategory.STATISTICS,
    type: EpluginSettingType.text,
    defaultValue: WAZUH_STATISTICS_DEFAULT_CRON_FREQ,
    isConfigurableFromFile: true,
    isConfigurableFromUI: true,
    requiresRestartingPluginPlatform: true,
    validate: function(value: string){
			return validateNodeCronInterval(value) ? undefined : "Interval is not valid."
		},
		validateBackend: function(schema){
			return schema.string({validate: this.validate});
		},
  },
  "cron.statistics.status": {
    title: "Status",
    description: "Enable or disable the statistics tasks.",
    category: SettingCategory.STATISTICS,
    type: EpluginSettingType.switch,
    defaultValue: WAZUH_STATISTICS_DEFAULT_STATUS,
    isConfigurableFromFile: true,
    isConfigurableFromUI: true,
    options: {
      switch: {
        values: {
          disabled: { label: 'false', value: false },
          enabled: { label: 'true', value: true },
        }
      }
    },
    uiFormTransformChangedInputValue: function (value: boolean | string): boolean {
      return Boolean(value);
    },
    validate: SettingsValidator.isBoolean,
		validateBackend: function(schema){
			return schema.boolean();
		},
  },
  "customization.enabled": {
		title: "Status",
		description: "Enable or disable the customization.",
		category: SettingCategory.CUSTOMIZATION,
		type: EpluginSettingType.switch,
		defaultValue: true,
		isConfigurableFromFile: true,
		isConfigurableFromUI: true,
    requiresReloadingBrowserTab: true,
		options: {
			switch: {
				values: {
					disabled: {label: 'false', value: false},
					enabled: {label: 'true', value: true},
				}
			}
		},
		uiFormTransformChangedInputValue: function(value: boolean | string): boolean{
			return Boolean(value);
		},
		validate: SettingsValidator.isBoolean,
		validateBackend: function(schema){
			return schema.boolean();
		},
	},
  "customization.logo.app": {
    title: "App main logo",
    description: `This logo is used in the app main menu, at the top left corner.`,
    category: SettingCategory.CUSTOMIZATION,
    type: EpluginSettingType.filepicker,
    defaultValue: "",
    isConfigurableFromFile: true,
    isConfigurableFromUI: true,
    options: {
			file: {
				type: 'image',
				extensions: ['.jpeg', '.jpg', '.png', '.svg'],
				size: {
					maxBytes: CUSTOMIZATION_ENDPOINT_PAYLOAD_UPLOAD_CUSTOM_FILE_MAXIMUM_BYTES,
				},
				recommended: {
					dimensions: {
						width: 300,
						height: 70,
						unit: 'px'
					}
				},
				store: {
					relativePathFileSystem: 'public/assets/custom/images',
					filename: 'customization.logo.app',
					resolveStaticURL: (filename: string) => `custom/images/${filename}?v=${Date.now()}`
          // ?v=${Date.now()} is used to force the browser to reload the image when a new file is uploaded
				}
			}
		},
		validate: function(value){
			return SettingsValidator.compose(
				SettingsValidator.filePickerFileSize({...this.options.file.size, meaningfulUnit: true}),
				SettingsValidator.filePickerSupportedExtensions(this.options.file.extensions)
			)(value)
		},
  },
  "customization.logo.healthcheck": {
    title: "Healthcheck logo",
    description: `This logo is displayed during the Healthcheck routine of the app.`,
    category: SettingCategory.CUSTOMIZATION,
    type: EpluginSettingType.filepicker,
    defaultValue: "",
    isConfigurableFromFile: true,
    isConfigurableFromUI: true,
    options: {
			file: {
				type: 'image',
				extensions: ['.jpeg', '.jpg', '.png', '.svg'],
				size: {
					maxBytes: CUSTOMIZATION_ENDPOINT_PAYLOAD_UPLOAD_CUSTOM_FILE_MAXIMUM_BYTES,
				},
				recommended: {
					dimensions: {
						width: 300,
						height: 70,
						unit: 'px'
					}
				},
				store: {
					relativePathFileSystem: 'public/assets/custom/images',
					filename: 'customization.logo.healthcheck',
					resolveStaticURL: (filename: string) => `custom/images/${filename}?v=${Date.now()}`
          // ?v=${Date.now()} is used to force the browser to reload the image when a new file is uploaded
				}
			}
		},
		validate: function(value){
			return SettingsValidator.compose(
				SettingsValidator.filePickerFileSize({...this.options.file.size, meaningfulUnit: true}),
				SettingsValidator.filePickerSupportedExtensions(this.options.file.extensions)
			)(value)
		},
  },
  "customization.logo.reports": {
    title: "PDF reports logo",
    description: `This logo is used in the PDF reports generated by the app. It's placed at the top left corner of every page of the PDF.`,
    category: SettingCategory.CUSTOMIZATION,
    type: EpluginSettingType.filepicker,
    defaultValue: "",
    defaultValueIfNotSet: REPORTS_LOGO_IMAGE_ASSETS_RELATIVE_PATH,
    isConfigurableFromFile: true,
    isConfigurableFromUI: true,
    options: {
			file: {
				type: 'image',
				extensions: ['.jpeg', '.jpg', '.png'],
				size: {
					maxBytes: CUSTOMIZATION_ENDPOINT_PAYLOAD_UPLOAD_CUSTOM_FILE_MAXIMUM_BYTES,
				},
				recommended: {
					dimensions: {
						width: 190,
						height: 40,
						unit: 'px'
					}
				},
				store: {
					relativePathFileSystem: 'public/assets/custom/images',
					filename: 'customization.logo.reports',
					resolveStaticURL: (filename: string) => `custom/images/${filename}`
				}
			}
		},
		validate: function(value){
			return SettingsValidator.compose(
				SettingsValidator.filePickerFileSize({...this.options.file.size, meaningfulUnit: true}),
				SettingsValidator.filePickerSupportedExtensions(this.options.file.extensions)
			)(value)
		},
  },
  "customization.logo.sidebar": {
    title: "Navigation drawer logo",
    description: `This is the logo for the app to display in the platform's navigation drawer, this is, the main sidebar collapsible menu.`,
    category: SettingCategory.CUSTOMIZATION,
    type: EpluginSettingType.filepicker,
    defaultValue: "",
    isConfigurableFromFile: true,
    isConfigurableFromUI: true,
    requiresReloadingBrowserTab: true,
    options: {
			file: {
				type: 'image',
				extensions: ['.jpeg', '.jpg', '.png', '.svg'],
				size: {
					maxBytes: CUSTOMIZATION_ENDPOINT_PAYLOAD_UPLOAD_CUSTOM_FILE_MAXIMUM_BYTES,
				},
				recommended: {
					dimensions: {
						width: 80,
						height: 80,
						unit: 'px'
					}
				},
				store: {
					relativePathFileSystem: 'public/assets/custom/images',
					filename: 'customization.logo.sidebar',
					resolveStaticURL: (filename: string) => `custom/images/${filename}?v=${Date.now()}`
          // ?v=${Date.now()} is used to force the browser to reload the image when a new file is uploaded
				}
			}
		},
		validate: function(value){
			return SettingsValidator.compose(
				SettingsValidator.filePickerFileSize({...this.options.file.size, meaningfulUnit: true}),
				SettingsValidator.filePickerSupportedExtensions(this.options.file.extensions)
			)(value)
		},
  },
  "customization.reports.footer": {
		title: "Reports footer",
		description: "Set the footer of the reports.",
		category: SettingCategory.CUSTOMIZATION,
		type: EpluginSettingType.textarea,
		defaultValue: "",
    defaultValueIfNotSet: REPORTS_PAGE_FOOTER_TEXT,
		isConfigurableFromFile: true,
		isConfigurableFromUI: true,
    options: { maxRows: 2, maxLength: 50 },
    validate: function (value) {
      return SettingsValidator.multipleLinesString({
        maxRows: this.options?.maxRows,
        maxLength: this.options?.maxLength
      })(value)
    },
    validateBackend: function (schema) {
      return schema.string({ validate: this.validate.bind(this) });
    },
  },
  "customization.reports.header": {
    title: "Reports header",
    description: "Set the header of the reports.",
    category: SettingCategory.CUSTOMIZATION,
    type: EpluginSettingType.textarea,
    defaultValue: "",
    defaultValueIfNotSet: REPORTS_PAGE_HEADER_TEXT,
    isConfigurableFromFile: true,
    isConfigurableFromUI: true,
    options: { maxRows: 3, maxLength: 40 },
    validate: function (value) {
      return SettingsValidator.multipleLinesString({
        maxRows: this.options?.maxRows,
        maxLength: this.options?.maxLength
      })(value)
    },
		validateBackend: function(schema){
			return schema.string({validate: this.validate.bind(this)});
		},
	},
  "disabled_roles": {
    title: "Disable roles",
    description: "Disabled the plugin visibility for users with the roles.",
    category: SettingCategory.SECURITY,
    type: EpluginSettingType.editor,
    defaultValue: [],
    isConfigurableFromFile: true,
    isConfigurableFromUI: true,
    options: {
      editor: {
        language: 'json'
      }
    },
    uiFormTransformConfigurationValueToInputValue: function (value: any): any {
      return JSON.stringify(value);
    },
    uiFormTransformInputValueToConfigurationValue: function (value: string): any {
      try {
        return JSON.parse(value);
      } catch (error) {
        return value;
      };
    },
    validate: SettingsValidator.json(SettingsValidator.compose(
      SettingsValidator.array(SettingsValidator.compose(
        SettingsValidator.isString,
        SettingsValidator.isNotEmptyString,
        SettingsValidator.hasNoSpaces,
      )),
    )),
		validateBackend: function(schema){
			return schema.arrayOf(schema.string({validate: SettingsValidator.compose(
        SettingsValidator.isNotEmptyString,
        SettingsValidator.hasNoSpaces,
      )}));
		},
  },
  "enrollment.dns": {
    title: "Enrollment DNS",
    description: "Specifies the Wazuh registration server, used for the agent enrollment.",
    category: SettingCategory.GENERAL,
    type: EpluginSettingType.text,
    defaultValue: "",
    isConfigurableFromFile: true,
    isConfigurableFromUI: true,
    validate: SettingsValidator.hasNoSpaces,
		validateBackend: function(schema){
			return schema.string({validate: this.validate});
		},
  },
  "enrollment.password": {
    title: "Enrollment password",
    description: "Specifies the password used to authenticate during the agent enrollment.",
    category: SettingCategory.GENERAL,
    type: EpluginSettingType.text,
    defaultValue: "",
    isConfigurableFromFile: true,
    isConfigurableFromUI: false,
    validate: SettingsValidator.isNotEmptyString,
		validateBackend: function(schema){
			return schema.string({validate: this.validate});
		},
  },
  "extensions.audit": {
    title: "System auditing",
    description: "Enable or disable the Audit tab on Overview and Agents.",
    category: SettingCategory.EXTENSIONS,
    type: EpluginSettingType.switch,
    defaultValue: true,
    isConfigurableFromFile: true,
    isConfigurableFromUI: false,
    options: {
      switch: {
        values: {
          disabled: { label: 'false', value: false },
          enabled: { label: 'true', value: true },
        }
      }
    },
    uiFormTransformChangedInputValue: function (value: boolean | string): boolean {
      return Boolean(value);
    },
    validate: SettingsValidator.isBoolean,
		validateBackend: function(schema){
			return schema.boolean();
		},
  },
  "extensions.aws": {
    title: "Amazon AWS",
    description: "Enable or disable the Amazon (AWS) tab on Overview.",
    category: SettingCategory.EXTENSIONS,
    type: EpluginSettingType.switch,
    defaultValue: false,
    isConfigurableFromFile: true,
    isConfigurableFromUI: false,
    options: {
      switch: {
        values: {
          disabled: { label: 'false', value: false },
          enabled: { label: 'true', value: true },
        }
      }
    },
    uiFormTransformChangedInputValue: function (value: boolean | string): boolean {
      return Boolean(value);
    },
    validate: SettingsValidator.isBoolean,
		validateBackend: function(schema){
			return schema.boolean();
		},
  },
  "extensions.ciscat": {
    title: "CIS-CAT",
    description: "Enable or disable the CIS-CAT tab on Overview and Agents.",
    category: SettingCategory.EXTENSIONS,
    type: EpluginSettingType.switch,
    defaultValue: false,
    isConfigurableFromFile: true,
    isConfigurableFromUI: false,
    options: {
      switch: {
        values: {
          disabled: { label: 'false', value: false },
          enabled: { label: 'true', value: true },
        }
      }
    },
    uiFormTransformChangedInputValue: function (value: boolean | string): boolean {
      return Boolean(value);
    },
    validate: SettingsValidator.isBoolean,
		validateBackend: function(schema){
			return schema.boolean();
		},
  },
  "extensions.docker": {
    title: "Docker listener",
    description: "Enable or disable the Docker listener tab on Overview and Agents.",
    category: SettingCategory.EXTENSIONS,
    type: EpluginSettingType.switch,
    defaultValue: false,
    isConfigurableFromFile: true,
    isConfigurableFromUI: false,
    options: {
      switch: {
        values: {
          disabled: { label: 'false', value: false },
          enabled: { label: 'true', value: true },
        }
      }
    },
    uiFormTransformChangedInputValue: function (value: boolean | string): boolean {
      return Boolean(value);
    },
    validate: SettingsValidator.isBoolean,
		validateBackend: function(schema){
			return schema.boolean();
		},
  },
  "extensions.gcp": {
    title: "Google Cloud platform",
    description: "Enable or disable the Google Cloud Platform tab on Overview.",
    category: SettingCategory.EXTENSIONS,
    type: EpluginSettingType.switch,
    defaultValue: false,
    isConfigurableFromFile: true,
    isConfigurableFromUI: false,
    options: {
      switch: {
        values: {
          disabled: { label: 'false', value: false },
          enabled: { label: 'true', value: true },
        }
      }
    },
    uiFormTransformChangedInputValue: function (value: boolean | string): boolean {
      return Boolean(value);
    },
    validate: SettingsValidator.isBoolean,
		validateBackend: function(schema){
			return schema.boolean();
		},
  },
  "extensions.gdpr": {
    title: "GDPR",
    description: "Enable or disable the GDPR tab on Overview and Agents.",
    category: SettingCategory.EXTENSIONS,
    type: EpluginSettingType.switch,
    defaultValue: true,
    isConfigurableFromFile: true,
    isConfigurableFromUI: false,
    options: {
      switch: {
        values: {
          disabled: { label: 'false', value: false },
          enabled: { label: 'true', value: true },
        }
      }
    },
    uiFormTransformChangedInputValue: function (value: boolean | string): boolean {
      return Boolean(value);
    },
    validate: SettingsValidator.isBoolean,
		validateBackend: function(schema){
			return schema.boolean();
		},
  },
  "extensions.hipaa": {
    title: "Hipaa",
    description: "Enable or disable the HIPAA tab on Overview and Agents.",
    category: SettingCategory.EXTENSIONS,
    type: EpluginSettingType.switch,
    defaultValue: true,
    isConfigurableFromFile: true,
    isConfigurableFromUI: false,
    options: {
      switch: {
        values: {
          disabled: { label: 'false', value: false },
          enabled: { label: 'true', value: true },
        }
      }
    },
    uiFormTransformChangedInputValue: function (value: boolean | string): boolean {
      return Boolean(value);
    },
    validate: SettingsValidator.isBoolean,
		validateBackend: function(schema){
			return schema.boolean();
		},
  },
  "extensions.nist": {
    title: "NIST",
    description: "Enable or disable the NIST 800-53 tab on Overview and Agents.",
    category: SettingCategory.EXTENSIONS,
    type: EpluginSettingType.switch,
    defaultValue: true,
    isConfigurableFromFile: true,
    isConfigurableFromUI: false,
    options: {
      switch: {
        values: {
          disabled: { label: 'false', value: false },
          enabled: { label: 'true', value: true },
        }
      }
    },
    uiFormTransformChangedInputValue: function (value: boolean | string): boolean {
      return Boolean(value);
    },
    validate: SettingsValidator.isBoolean,
		validateBackend: function(schema){
			return schema.boolean();
		},
  },
  "extensions.oscap": {
    title: "OSCAP",
    description: "Enable or disable the Open SCAP tab on Overview and Agents.",
    category: SettingCategory.EXTENSIONS,
    type: EpluginSettingType.switch,
    defaultValue: false,
    isConfigurableFromFile: true,
    isConfigurableFromUI: false,
    options: {
      switch: {
        values: {
          disabled: { label: 'false', value: false },
          enabled: { label: 'true', value: true },
        }
      }
    },
    uiFormTransformChangedInputValue: function (value: boolean | string): boolean {
      return Boolean(value);
    },
    validate: SettingsValidator.isBoolean,
		validateBackend: function(schema){
			return schema.boolean();
		},
  },
  "extensions.osquery": {
    title: "Osquery",
    description: "Enable or disable the Osquery tab on Overview and Agents.",
    category: SettingCategory.EXTENSIONS,
    type: EpluginSettingType.switch,
    defaultValue: false,
    isConfigurableFromFile: true,
    isConfigurableFromUI: false,
    options: {
      switch: {
        values: {
          disabled: { label: 'false', value: false },
          enabled: { label: 'true', value: true },
        }
      }
    },
    uiFormTransformChangedInputValue: function (value: boolean | string): boolean {
      return Boolean(value);
    },
    validate: SettingsValidator.isBoolean,
		validateBackend: function(schema){
			return schema.boolean();
		},
  },
  "extensions.pci": {
    title: "PCI DSS",
    description: "Enable or disable the PCI DSS tab on Overview and Agents.",
    category: SettingCategory.EXTENSIONS,
    type: EpluginSettingType.switch,
    defaultValue: true,
    isConfigurableFromFile: true,
    isConfigurableFromUI: false,
    options: {
      switch: {
        values: {
          disabled: { label: 'false', value: false },
          enabled: { label: 'true', value: true },
        }
      }
    },
    uiFormTransformChangedInputValue: function (value: boolean | string): boolean {
      return Boolean(value);
    },
    validate: SettingsValidator.isBoolean,
		validateBackend: function(schema){
			return schema.boolean();
		},
  },
  "extensions.tsc": {
    title: "TSC",
    description: "Enable or disable the TSC tab on Overview and Agents.",
    category: SettingCategory.EXTENSIONS,
    type: EpluginSettingType.switch,
    defaultValue: true,
    isConfigurableFromFile: true,
    isConfigurableFromUI: false,
    options: {
      switch: {
        values: {
          disabled: { label: 'false', value: false },
          enabled: { label: 'true', value: true },
        }
      }
    },
    uiFormTransformChangedInputValue: function (value: boolean | string): boolean {
      return Boolean(value);
    },
    validate: SettingsValidator.isBoolean,
		validateBackend: function(schema){
			return schema.boolean();
		},
  },
  "extensions.virustotal": {
    title: "Virustotal",
    description: "Enable or disable the VirusTotal tab on Overview and Agents.",
    category: SettingCategory.EXTENSIONS,
    type: EpluginSettingType.switch,
    defaultValue: false,
    isConfigurableFromFile: true,
    isConfigurableFromUI: false,
    options: {
      switch: {
        values: {
          disabled: { label: 'false', value: false },
          enabled: { label: 'true', value: true },
        }
      }
    },
    uiFormTransformChangedInputValue: function (value: boolean | string): boolean {
      return Boolean(value);
    },
    validate: SettingsValidator.isBoolean,
		validateBackend: function(schema){
			return schema.boolean();
		},
  },
  "hideManagerAlerts": {
    title: "Hide manager alerts",
    description: "Hide the alerts of the manager in every dashboard.",
    category: SettingCategory.GENERAL,
    type: EpluginSettingType.switch,
    defaultValue: false,
    isConfigurableFromFile: true,
    isConfigurableFromUI: true,
    requiresReloadingBrowserTab: true,
    options: {
      switch: {
        values: {
          disabled: { label: 'false', value: false },
          enabled: { label: 'true', value: true },
        }
      }
    },
    uiFormTransformChangedInputValue: function (value: boolean | string): boolean {
      return Boolean(value);
    },
    validate: SettingsValidator.isBoolean,
		validateBackend: function(schema){
			return schema.boolean();
		},
  },
  "ip.ignore": {
    title: "Index pattern ignore",
    description: "Disable certain index pattern names from being available in index pattern selector.",
    category: SettingCategory.GENERAL,
    type: EpluginSettingType.editor,
    defaultValue: [],
    isConfigurableFromFile: true,
    isConfigurableFromUI: true,
    options: {
      editor: {
        language: 'json'
      }
    },
    uiFormTransformConfigurationValueToInputValue: function (value: any): any {
      return JSON.stringify(value);
    },
    uiFormTransformInputValueToConfigurationValue: function (value: string): any {
      try {
        return JSON.parse(value);
      } catch (error) {
        return value;
      };
    },
    // Validation: https://github.com/elastic/elasticsearch/blob/v7.10.2/docs/reference/indices/create-index.asciidoc
    validate: SettingsValidator.json(SettingsValidator.compose(
      SettingsValidator.array(SettingsValidator.compose(
        SettingsValidator.isString,
        SettingsValidator.isNotEmptyString,
        SettingsValidator.hasNoSpaces,
        SettingsValidator.noLiteralString('.', '..'),
        SettingsValidator.noStartsWithString('-', '_', '+', '.'),
        SettingsValidator.hasNotInvalidCharacters('\\', '/', '?', '"', '<', '>', '|', ',', '#')
      )),
    )),
		validateBackend: function(schema){
			return schema.arrayOf(schema.string({validate: SettingsValidator.compose(
        SettingsValidator.isNotEmptyString,
        SettingsValidator.hasNoSpaces,
        SettingsValidator.noLiteralString('.', '..'),
        SettingsValidator.noStartsWithString('-', '_', '+', '.'),
        SettingsValidator.hasNotInvalidCharacters('\\', '/', '?', '"', '<', '>', '|', ',', '#')
      )}));
		},
  },
  "ip.selector": {
    title: "IP selector",
    description: "Define if the user is allowed to change the selected index pattern directly from the top menu bar.",
    category: SettingCategory.GENERAL,
    type: EpluginSettingType.switch,
    defaultValue: true,
    isConfigurableFromFile: true,
    isConfigurableFromUI: false,
    options: {
      switch: {
        values: {
          disabled: { label: 'false', value: false },
          enabled: { label: 'true', value: true },
        }
      }
    },
    uiFormTransformChangedInputValue: function (value: boolean | string): boolean {
      return Boolean(value);
    },
    validate: SettingsValidator.isBoolean,
		validateBackend: function(schema){
			return schema.boolean();
		},
  },
  "logs.level": {
    title: "Log level",
    description: "Logging level of the App.",
    category: SettingCategory.GENERAL,
    type: EpluginSettingType.select,
    options: {
      select: [
        {
          text: "Info",
          value: "info"
        },
        {
          text: "Debug",
          value: "debug"
        }
      ]
    },
    defaultValue: "info",
    isConfigurableFromFile: true,
    isConfigurableFromUI: true,
    requiresRestartingPluginPlatform: true,
    validate: function (value){
			return SettingsValidator.literal(this.options.select.map(({value}) => value))(value)
		},
		validateBackend: function(schema){
			return schema.oneOf(this.options.select.map(({value}) => schema.literal(value)));
		},
  },
  "pattern": {
    title: "Index pattern",
    description: "Default index pattern to use on the app. If there's no valid index pattern, the app will automatically create one with the name indicated in this option.",
    category: SettingCategory.GENERAL,
    type: EpluginSettingType.text,
    defaultValue: WAZUH_ALERTS_PATTERN,
    isConfigurableFromFile: true,
    isConfigurableFromUI: true,
    requiresRunningHealthCheck: true,
    // Validation: https://github.com/elastic/elasticsearch/blob/v7.10.2/docs/reference/indices/create-index.asciidoc
    validate: SettingsValidator.compose(
      SettingsValidator.isNotEmptyString,
      SettingsValidator.hasNoSpaces,
      SettingsValidator.noLiteralString('.', '..'),
      SettingsValidator.noStartsWithString('-', '_', '+', '.'),
      SettingsValidator.hasNotInvalidCharacters('\\', '/', '?', '"', '<', '>', '|', ',', '#')
    ),
		validateBackend: function(schema){
			return schema.string({validate: this.validate});
		},
  },
  "timeout": {
    title: "Request timeout",
    description: "Maximum time, in milliseconds, the app will wait for an API response when making requests to it. It will be ignored if the value is set under 1500 milliseconds.",
    category: SettingCategory.GENERAL,
    type: EpluginSettingType.number,
    defaultValue: 20000,
    isConfigurableFromFile: true,
    isConfigurableFromUI: true,
    options: {
      number: {
        min: 1500,
        integer: true
      }
    },
    uiFormTransformConfigurationValueToInputValue: function(value: number){
      return String(value)
    },
    uiFormTransformInputValueToConfigurationValue: function(value: string): number {
      return Number(value);
    },
    validate: function(value){
			return SettingsValidator.number(this.options.number)(value);
		},
		validateBackend: function(schema){
			return schema.number({validate: this.validate.bind(this)});
		},
  },
  "wazuh.monitoring.creation": {
    title: "Index creation",
    description: "Define the interval in which a new wazuh-monitoring index will be created.",
    category: SettingCategory.MONITORING,
    type: EpluginSettingType.select,
    options: {
      select: [
        {
          text: "Hourly",
          value: "h"
        },
        {
          text: "Daily",
          value: "d"
        },
        {
          text: "Weekly",
          value: "w"
        },
        {
          text: "Monthly",
          value: "m"
        }
      ]
    },
    defaultValue: WAZUH_MONITORING_DEFAULT_CREATION,
    isConfigurableFromFile: true,
    isConfigurableFromUI: true,
    requiresRunningHealthCheck: true,
    validate: function (value){
			return SettingsValidator.literal(this.options.select.map(({value}) => value))(value)
		},
		validateBackend: function(schema){
			return schema.oneOf(this.options.select.map(({value}) => schema.literal(value)));
		},
  },
  "wazuh.monitoring.enabled": {
    title: "Status",
    description: "Enable or disable the wazuh-monitoring index creation and/or visualization.",
    category: SettingCategory.MONITORING,
    type: EpluginSettingType.switch,
    defaultValue: WAZUH_MONITORING_DEFAULT_ENABLED,
    isConfigurableFromFile: true,
    isConfigurableFromUI: true,
    requiresRestartingPluginPlatform: true,
    options: {
      switch: {
        values: {
          disabled: { label: 'false', value: false },
          enabled: { label: 'true', value: true },
        }
      }
    },
    uiFormTransformChangedInputValue: function (value: boolean | string): boolean {
      return Boolean(value);
    },
    validate: SettingsValidator.isBoolean,
		validateBackend: function(schema){
			return schema.boolean();
		},
  },
  "wazuh.monitoring.frequency": {
    title: "Frequency",
    description: "Frequency, in seconds, of API requests to get the state of the agents and create a new document in the wazuh-monitoring index with this data.",
    category: SettingCategory.MONITORING,
    type: EpluginSettingType.number,
    defaultValue: WAZUH_MONITORING_DEFAULT_FREQUENCY,
    isConfigurableFromFile: true,
    isConfigurableFromUI: true,
    requiresRestartingPluginPlatform: true,
    options: {
      number: {
        min: 60,
        integer: true
      }
    },
    uiFormTransformConfigurationValueToInputValue: function(value: number){
      return String(value)
    },
    uiFormTransformInputValueToConfigurationValue: function(value: string): number {
      return Number(value);
    },
    validate: function(value){
			return SettingsValidator.number(this.options.number)(value);
		},
		validateBackend: function(schema){
			return schema.number({validate: this.validate.bind(this)});
		},
  },
  "wazuh.monitoring.pattern": {
    title: "Index pattern",
    description: "Default index pattern to use for Wazuh monitoring.",
    category: SettingCategory.MONITORING,
    type: EpluginSettingType.text,
    defaultValue: WAZUH_MONITORING_PATTERN,
    isConfigurableFromFile: true,
    isConfigurableFromUI: true,
    requiresRunningHealthCheck: true,
    validate: SettingsValidator.compose(
      SettingsValidator.isNotEmptyString,
      SettingsValidator.hasNoSpaces,
      SettingsValidator.noLiteralString('.', '..'),
      SettingsValidator.noStartsWithString('-', '_', '+', '.'),
      SettingsValidator.hasNotInvalidCharacters('\\', '/', '?', '"', '<', '>', '|', ',', '#')
    ),
		validateBackend: function(schema){
			return schema.string({minLength: 1, validate: this.validate});
		},
  },
  "wazuh.monitoring.replicas": {
    title: "Index replicas",
    description: "Define the number of replicas to use for the wazuh-monitoring-* indices.",
    category: SettingCategory.MONITORING,
    type: EpluginSettingType.number,
    defaultValue: WAZUH_MONITORING_DEFAULT_INDICES_REPLICAS,
    isConfigurableFromFile: true,
    isConfigurableFromUI: true,
    requiresRunningHealthCheck: true,
    options: {
      number: {
        min: 0,
        integer: true
      }
    },
    uiFormTransformConfigurationValueToInputValue: function(value: number){
      return String(value)
    },
    uiFormTransformInputValueToConfigurationValue: function(value: string): number {
      return Number(value);
    },
    validate: function(value){
			return SettingsValidator.number(this.options.number)(value);
		},
		validateBackend: function(schema){
			return schema.number({validate: this.validate.bind(this)});
		},
  },
  "wazuh.monitoring.shards": {
    title: "Index shards",
    description: "Define the number of shards to use for the wazuh-monitoring-* indices.",
    category: SettingCategory.MONITORING,
    type: EpluginSettingType.number,
    defaultValue: WAZUH_MONITORING_DEFAULT_INDICES_SHARDS,
    isConfigurableFromFile: true,
    isConfigurableFromUI: true,
    requiresRunningHealthCheck: true,
    options: {
      number: {
        min: 1,
        integer: true
      }
    },
    uiFormTransformConfigurationValueToInputValue: function(value: number){
      return String(value)
    },
    uiFormTransformInputValueToConfigurationValue: function(value: string): number {
      return Number(value);
    },
    validate: function(value){
			return SettingsValidator.number(this.options.number)(value);
		},
		validateBackend: function(schema){
			return schema.number({validate: this.validate.bind(this)});
		},
  }
};

export type TPluginSettingKey = keyof typeof PLUGIN_SETTINGS;

export enum HTTP_STATUS_CODES {
  CONTINUE = 100,
  SWITCHING_PROTOCOLS = 101,
  PROCESSING = 102,
  OK = 200,
  CREATED = 201,
  ACCEPTED = 202,
  NON_AUTHORITATIVE_INFORMATION = 203,
  NO_CONTENT = 204,
  RESET_CONTENT = 205,
  PARTIAL_CONTENT = 206,
  MULTI_STATUS = 207,
  MULTIPLE_CHOICES = 300,
  MOVED_PERMANENTLY = 301,
  MOVED_TEMPORARILY = 302,
  SEE_OTHER = 303,
  NOT_MODIFIED = 304,
  USE_PROXY = 305,
  TEMPORARY_REDIRECT = 307,
  PERMANENT_REDIRECT = 308,
  BAD_REQUEST = 400,
  UNAUTHORIZED = 401,
  PAYMENT_REQUIRED = 402,
  FORBIDDEN = 403,
  NOT_FOUND = 404,
  METHOD_NOT_ALLOWED = 405,
  NOT_ACCEPTABLE = 406,
  PROXY_AUTHENTICATION_REQUIRED = 407,
  REQUEST_TIMEOUT = 408,
  CONFLICT = 409,
  GONE = 410,
  LENGTH_REQUIRED = 411,
  PRECONDITION_FAILED = 412,
  REQUEST_TOO_LONG = 413,
  REQUEST_URI_TOO_LONG = 414,
  UNSUPPORTED_MEDIA_TYPE = 415,
  REQUESTED_RANGE_NOT_SATISFIABLE = 416,
  EXPECTATION_FAILED = 417,
  IM_A_TEAPOT = 418,
  INSUFFICIENT_SPACE_ON_RESOURCE = 419,
  METHOD_FAILURE = 420,
  MISDIRECTED_REQUEST = 421,
  UNPROCESSABLE_ENTITY = 422,
  LOCKED = 423,
  FAILED_DEPENDENCY = 424,
  PRECONDITION_REQUIRED = 428,
  TOO_MANY_REQUESTS = 429,
  REQUEST_HEADER_FIELDS_TOO_LARGE = 431,
  UNAVAILABLE_FOR_LEGAL_REASONS = 451,
  INTERNAL_SERVER_ERROR = 500,
  NOT_IMPLEMENTED = 501,
  BAD_GATEWAY = 502,
  SERVICE_UNAVAILABLE = 503,
  GATEWAY_TIMEOUT = 504,
  HTTP_VERSION_NOT_SUPPORTED = 505,
  INSUFFICIENT_STORAGE = 507,
  NETWORK_AUTHENTICATION_REQUIRED = 511
<<<<<<< HEAD
=======
}

// Module Security configuration assessment
export const MODULE_SCA_CHECK_RESULT_LABEL = {
  passed: 'Passed',
  failed: 'Failed',
  'not applicable': 'Not applicable'
>>>>>>> ad396f24
}<|MERGE_RESOLUTION|>--- conflicted
+++ resolved
@@ -1918,8 +1918,6 @@
   HTTP_VERSION_NOT_SUPPORTED = 505,
   INSUFFICIENT_STORAGE = 507,
   NETWORK_AUTHENTICATION_REQUIRED = 511
-<<<<<<< HEAD
-=======
 }
 
 // Module Security configuration assessment
@@ -1927,5 +1925,4 @@
   passed: 'Passed',
   failed: 'Failed',
   'not applicable': 'Not applicable'
->>>>>>> ad396f24
 }