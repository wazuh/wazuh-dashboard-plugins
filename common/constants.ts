--- conflicted
+++ resolved
@@ -400,20 +400,16 @@
   API_NAME_AGENT_STATUS.ACTIVE,
   API_NAME_AGENT_STATUS.DISCONNECTED,
   API_NAME_AGENT_STATUS.PENDING,
-  API_NAME_AGENT_STATUS.NEVER_CONNECTED  
-<<<<<<< HEAD
+  API_NAME_AGENT_STATUS.NEVER_CONNECTED
 ]
 
 export const AGENT_SYNCED_STATUS = {
   SYNCED: 'synced',
   NOT_SYNCED: 'not synced',
 }
-=======
-];
 
 // Documentation
 export const DOCUMENTATION_WEB_BASE_URL = "https://documentation.wazuh.com";
 
 // Default Elasticsearch user name context
-export const ELASTIC_NAME = 'elastic';
->>>>>>> 1f8fa896
+export const ELASTIC_NAME = 'elastic';