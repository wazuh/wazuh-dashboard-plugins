--- conflicted
+++ resolved
@@ -12,11 +12,7 @@
 import path from 'path';
 import { version } from '../package.json';
 import { validate as validateNodeCronInterval } from 'node-cron';
-<<<<<<< HEAD
-import { composeValidate, validateBooleanIs, validateFilePickerFileSize, validateFilePickerSupportedExtensions, validateLiteral, validateNumber, validateStringNoInvalidCharacters, validateStringNoEmpty, validateStringNoLiteral, validateStringNoSpaces, validateStringNoStartWith, validateJSON, validateObjectArray, validateStringIs } from './services/settings-validate';
-=======
 import { SettingsValidator } from '../common/services/settings-validator';
->>>>>>> e5a28eab
 
 // Plugin
 export const PLUGIN_VERSION = version;
@@ -952,9 +948,9 @@
 			}
 		},
 		validate: function(value){
-			return composeValidate(
-				validateFilePickerFileSize({...this.options.file.size, meaningfulUnit: true}),
-				validateFilePickerSupportedExtensions(this.options.file.extensions)
+			return SettingsValidator.compose(
+				SettingsValidator.filePickerFileSize({...this.options.file.size, meaningfulUnit: true}),
+				SettingsValidator.filePickerSupportedExtensions(this.options.file.extensions)
 			)(value)
 		},
   },
@@ -988,9 +984,9 @@
 			}
 		},
 		validate: function(value){
-			return composeValidate(
-				validateFilePickerFileSize({...this.options.file.size, meaningfulUnit: true}),
-				validateFilePickerSupportedExtensions(this.options.file.extensions)
+			return SettingsValidator.compose(
+				SettingsValidator.filePickerFileSize({...this.options.file.size, meaningfulUnit: true}),
+				SettingsValidator.filePickerSupportedExtensions(this.options.file.extensions)
 			)(value)
 		},
   },
@@ -1025,9 +1021,9 @@
 			}
 		},
 		validate: function(value){
-			return composeValidate(
-				validateFilePickerFileSize({...this.options.file.size, meaningfulUnit: true}),
-				validateFilePickerSupportedExtensions(this.options.file.extensions)
+			return SettingsValidator.compose(
+				SettingsValidator.filePickerFileSize({...this.options.file.size, meaningfulUnit: true}),
+				SettingsValidator.filePickerSupportedExtensions(this.options.file.extensions)
 			)(value)
 		},
   },
@@ -1062,9 +1058,9 @@
 			}
 		},
 		validate: function(value){
-			return composeValidate(
-				validateFilePickerFileSize({...this.options.file.size, meaningfulUnit: true}),
-				validateFilePickerSupportedExtensions(this.options.file.extensions)
+			return SettingsValidator.compose(
+				SettingsValidator.filePickerFileSize({...this.options.file.size, meaningfulUnit: true}),
+				SettingsValidator.filePickerSupportedExtensions(this.options.file.extensions)
 			)(value)
 		},
   },
@@ -1497,7 +1493,7 @@
         SettingsValidator.isString,
         SettingsValidator.isNotEmptyString,
         SettingsValidator.hasNoSpaces,
-        SettingsValidator.noLiteralString('.', '..'),        
+        SettingsValidator.noLiteralString('.', '..'),
         SettingsValidator.noStartsWithString('-', '_', '+', '.'),
         SettingsValidator.hasNotInvalidCharacters('\\', '/', '?', '"', '<', '>', '|', ',', '#')
       )),
