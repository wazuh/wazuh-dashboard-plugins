--- conflicted
+++ resolved
@@ -418,17 +418,10 @@
 	requireHealthCheck?: boolean
 	requireReload?: boolean
 	requireRestart?: boolean
-<<<<<<< HEAD
 	options?: TpluginSettingOptionsChoices  | TpluginSettingOptionsEditor  | TpluginSettingOptionsFile | TpluginSettingOptionsNumber | TpluginSettingOptionsSwitch
-	toUIInput?: (value: any) => any
-	transformUIInputValue?: (value: any) => any
-	toUIOutput?: (value: any) => any
-=======
-	options?: TpluginSettingOptionsChoices | TpluginSettingOptionsNumber | TpluginSettingOptionsEditor | TpluginSettingOptionsSwitch
 	uiFormTransformChangedInputValue?: (value: any) => any
 	uiFormTransformInputValueToConfigurationValue?: (value: any) => any
 	uiFormTransformConfigurationValueToInputValue?: (value: any) => any
->>>>>>> 01099105
 	validate?: (value: any) => string | undefined
 	validateBackend?: (schema: any) => any
 };
