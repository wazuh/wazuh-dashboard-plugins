/*
 * Wazuh app - Wazuh Constants file
 * Copyright (C) 2015-2022 Wazuh, Inc.
 *
 * This program is free software; you can redistribute it and/or modify
 * it under the terms of the GNU General Public License as published by
 * the Free Software Foundation; either version 2 of the License, or
 * (at your option) any later version.
 *
 * Find more information about this on the LICENSE file.
 */
import path from 'path';
import { version } from '../package.json';
import { validate as validateNodeCronInterval } from 'node-cron';
import { composeValidate, validateBooleanIs, validateJSONArrayOfStrings, validateLiteral, validateNumber, validateStringNoEmpty, validateStringNoSpaces } from './services/settings-validate';

// Plugin
export const PLUGIN_VERSION = version;
export const PLUGIN_VERSION_SHORT = version.split('.').splice(0,2).join('.');

// Index patterns - Wazuh alerts
export const WAZUH_INDEX_TYPE_ALERTS = 'alerts';
export const WAZUH_ALERTS_PREFIX = 'wazuh-alerts-';
export const WAZUH_ALERTS_PATTERN = 'wazuh-alerts-*';

// Job - Wazuh monitoring
export const WAZUH_INDEX_TYPE_MONITORING = "monitoring";
export const WAZUH_MONITORING_PREFIX = "wazuh-monitoring-";
export const WAZUH_MONITORING_PATTERN = "wazuh-monitoring-*";
export const WAZUH_MONITORING_TEMPLATE_NAME = "wazuh-agent";
export const WAZUH_MONITORING_DEFAULT_INDICES_SHARDS = 1;
export const WAZUH_MONITORING_DEFAULT_INDICES_REPLICAS = 0;
export const WAZUH_MONITORING_DEFAULT_CREATION = 'w';
export const WAZUH_MONITORING_DEFAULT_ENABLED = true;
export const WAZUH_MONITORING_DEFAULT_FREQUENCY = 900;
export const WAZUH_MONITORING_DEFAULT_CRON_FREQ = '0 * * * * *';

// Job - Wazuh statistics
export const WAZUH_INDEX_TYPE_STATISTICS = "statistics";
export const WAZUH_STATISTICS_DEFAULT_PREFIX = "wazuh";
export const WAZUH_STATISTICS_DEFAULT_NAME = "statistics";
export const WAZUH_STATISTICS_PATTERN = `${WAZUH_STATISTICS_DEFAULT_PREFIX}-${WAZUH_STATISTICS_DEFAULT_NAME}-*`;
export const WAZUH_STATISTICS_TEMPLATE_NAME = `${WAZUH_STATISTICS_DEFAULT_PREFIX}-${WAZUH_STATISTICS_DEFAULT_NAME}`;
export const WAZUH_STATISTICS_DEFAULT_INDICES_SHARDS = 1;
export const WAZUH_STATISTICS_DEFAULT_INDICES_REPLICAS = 0;
export const WAZUH_STATISTICS_DEFAULT_CREATION = 'w';
export const WAZUH_STATISTICS_DEFAULT_STATUS = true;
export const WAZUH_STATISTICS_DEFAULT_FREQUENCY = 900;
export const WAZUH_STATISTICS_DEFAULT_CRON_FREQ = '0 */5 * * * *';

// Job - Wazuh initialize
export const WAZUH_PLUGIN_PLATFORM_TEMPLATE_NAME = 'wazuh-kibana';

// Permissions
export const WAZUH_ROLE_ADMINISTRATOR_ID = 1;
export const WAZUH_ROLE_ADMINISTRATOR_NAME = 'administrator';

// Sample data
export const WAZUH_SAMPLE_ALERT_PREFIX = 'wazuh-alerts-4.x-';
export const WAZUH_SAMPLE_ALERTS_INDEX_SHARDS = 1;
export const WAZUH_SAMPLE_ALERTS_INDEX_REPLICAS = 0;
export const WAZUH_SAMPLE_ALERTS_CATEGORY_SECURITY = 'security';
export const WAZUH_SAMPLE_ALERTS_CATEGORY_AUDITING_POLICY_MONITORING = 'auditing-policy-monitoring';
export const WAZUH_SAMPLE_ALERTS_CATEGORY_THREAT_DETECTION = 'threat-detection';
export const WAZUH_SAMPLE_ALERTS_DEFAULT_NUMBER_ALERTS = 3000;
export const WAZUH_SAMPLE_ALERTS_CATEGORIES_TYPE_ALERTS = {
  [WAZUH_SAMPLE_ALERTS_CATEGORY_SECURITY]: [
    { syscheck: true },
    { aws: true },
    { office: true },
    { gcp: true },
    { authentication: true },
    { ssh: true },
    { apache: true, alerts: 2000 },
    { web: true },
    { windows: { service_control_manager: true }, alerts: 1000 },
    { github: true }
  ],
  [WAZUH_SAMPLE_ALERTS_CATEGORY_AUDITING_POLICY_MONITORING]: [
    { rootcheck: true },
    { audit: true },
    { openscap: true },
    { ciscat: true },
  ],
  [WAZUH_SAMPLE_ALERTS_CATEGORY_THREAT_DETECTION]: [
    { vulnerabilities: true },
    { virustotal: true },
    { osquery: true },
    { docker: true },
    { mitre: true },
  ],
};

// Security
export const WAZUH_SECURITY_PLUGIN_XPACK_SECURITY = 'X-Pack Security';
export const WAZUH_SECURITY_PLUGIN_OPEN_DISTRO_FOR_ELASTICSEARCH = 'Open Distro for Elasticsearch';

export const WAZUH_SECURITY_PLUGINS = [
  WAZUH_SECURITY_PLUGIN_XPACK_SECURITY,
  WAZUH_SECURITY_PLUGIN_OPEN_DISTRO_FOR_ELASTICSEARCH,
];

// App configuration
export const WAZUH_CONFIGURATION_CACHE_TIME = 10000; // time in ms;

// Reserved ids for Users/Role mapping
export const WAZUH_API_RESERVED_ID_LOWER_THAN = 100;

// Wazuh data path
const WAZUH_DATA_PLUGIN_PLATFORM_BASE_PATH = 'data';
export const WAZUH_DATA_PLUGIN_PLATFORM_BASE_ABSOLUTE_PATH = path.join(
  __dirname,
  '../../../',
  WAZUH_DATA_PLUGIN_PLATFORM_BASE_PATH
);
export const WAZUH_DATA_ABSOLUTE_PATH = path.join(WAZUH_DATA_PLUGIN_PLATFORM_BASE_ABSOLUTE_PATH, 'wazuh');

// Wazuh data path - config
export const WAZUH_DATA_CONFIG_DIRECTORY_PATH = path.join(WAZUH_DATA_ABSOLUTE_PATH, 'config');
export const WAZUH_DATA_CONFIG_APP_PATH = path.join(WAZUH_DATA_CONFIG_DIRECTORY_PATH, 'wazuh.yml');
export const WAZUH_DATA_CONFIG_REGISTRY_PATH = path.join(
  WAZUH_DATA_CONFIG_DIRECTORY_PATH,
  'wazuh-registry.json'
);

// Wazuh data path - logs
export const MAX_MB_LOG_FILES = 100;
export const WAZUH_DATA_LOGS_DIRECTORY_PATH = path.join(WAZUH_DATA_ABSOLUTE_PATH, 'logs');
export const WAZUH_DATA_LOGS_PLAIN_FILENAME = 'wazuhapp-plain.log';
export const WAZUH_DATA_LOGS_PLAIN_PATH = path.join(
  WAZUH_DATA_LOGS_DIRECTORY_PATH,
  WAZUH_DATA_LOGS_PLAIN_FILENAME
);
export const WAZUH_DATA_LOGS_RAW_FILENAME = 'wazuhapp.log';
export const WAZUH_DATA_LOGS_RAW_PATH = path.join(
  WAZUH_DATA_LOGS_DIRECTORY_PATH,
  WAZUH_DATA_LOGS_RAW_FILENAME
);

// Wazuh data path - UI logs
export const WAZUH_UI_LOGS_PLAIN_FILENAME = 'wazuh-ui-plain.log';
export const WAZUH_UI_LOGS_RAW_FILENAME = 'wazuh-ui.log';
export const WAZUH_UI_LOGS_PLAIN_PATH = path.join(
  WAZUH_DATA_LOGS_DIRECTORY_PATH,
  WAZUH_UI_LOGS_PLAIN_FILENAME
);
export const WAZUH_UI_LOGS_RAW_PATH = path.join(WAZUH_DATA_LOGS_DIRECTORY_PATH, WAZUH_UI_LOGS_RAW_FILENAME);

// Wazuh data path - downloads
export const WAZUH_DATA_DOWNLOADS_DIRECTORY_PATH = path.join(WAZUH_DATA_ABSOLUTE_PATH, 'downloads');
export const WAZUH_DATA_DOWNLOADS_REPORTS_DIRECTORY_PATH = path.join(
  WAZUH_DATA_DOWNLOADS_DIRECTORY_PATH,
  'reports'
);

// Queue
export const WAZUH_QUEUE_CRON_FREQ = '*/15 * * * * *'; // Every 15 seconds

// Wazuh errors
export const WAZUH_ERROR_DAEMONS_NOT_READY = 'ERROR3099';

// Agents
export enum WAZUH_AGENTS_OS_TYPE {
  WINDOWS = 'windows',
  LINUX = 'linux',
  SUNOS = 'sunos',
  DARWIN = 'darwin',
  OTHERS = '',
}

export enum WAZUH_MODULES_ID {
  SECURITY_EVENTS = 'general',
  INTEGRITY_MONITORING = 'fim',
  AMAZON_WEB_SERVICES = 'aws',
  OFFICE_365 = 'office',
  GOOGLE_CLOUD_PLATFORM = 'gcp',
  POLICY_MONITORING = 'pm',
  SECURITY_CONFIGURATION_ASSESSMENT = 'sca',
  AUDITING = 'audit',
  OPEN_SCAP = 'oscap',
  VULNERABILITIES = 'vuls',
  OSQUERY = 'osquery',
  DOCKER = 'docker',
  MITRE_ATTACK = 'mitre',
  PCI_DSS = 'pci',
  HIPAA = 'hipaa',
  NIST_800_53 = 'nist',
  TSC = 'tsc',
  CIS_CAT = 'ciscat',
  VIRUSTOTAL = 'virustotal',
  GDPR = 'gdpr',
  GITHUB = 'github'
};

export enum WAZUH_MENU_MANAGEMENT_SECTIONS_ID {
  MANAGEMENT = 'management',
  ADMINISTRATION = 'administration',
  RULESET = 'ruleset',
  RULES = 'rules',
  DECODERS = 'decoders',
  CDB_LISTS = 'lists',
  GROUPS = 'groups',
  CONFIGURATION = 'configuration',
  STATUS_AND_REPORTS = 'statusReports',
  STATUS = 'status',
  CLUSTER = 'monitoring',
  LOGS = 'logs',
  REPORTING = 'reporting',
  STATISTICS = 'statistics',
};

export enum WAZUH_MENU_TOOLS_SECTIONS_ID {
  API_CONSOLE = 'devTools',
  RULESET_TEST = 'logtest',
};

export enum WAZUH_MENU_SECURITY_SECTIONS_ID {
  USERS = 'users',
  ROLES = 'roles',
  POLICIES = 'policies',
  ROLES_MAPPING = 'roleMapping',
};

export enum WAZUH_MENU_SETTINGS_SECTIONS_ID {
  SETTINGS = 'settings',
  API_CONFIGURATION = 'api',
  MODULES = 'modules',
  SAMPLE_DATA = 'sample_data',
  CONFIGURATION = 'configuration',
  LOGS = 'logs',
  MISCELLANEOUS = 'miscellaneous',
  ABOUT = 'about',
};

export const AUTHORIZED_AGENTS = 'authorized-agents';

// Wazuh links
export const WAZUH_LINK_GITHUB = 'https://github.com/wazuh';
export const WAZUH_LINK_GOOGLE_GROUPS = 'https://groups.google.com/forum/#!forum/wazuh';
export const WAZUH_LINK_SLACK = 'https://wazuh.com/community/join-us-on-slack';

export const HEALTH_CHECK = 'health-check';

// Health check
export const HEALTH_CHECK_REDIRECTION_TIME = 300; //ms

// Plugin platform settings
// Default timeFilter set by the app
export const WAZUH_PLUGIN_PLATFORM_SETTING_TIME_FILTER = {
  from: 'now-24h',
  to: 'now',
};
export const PLUGIN_PLATFORM_SETTING_NAME_TIME_FILTER = 'timepicker:timeDefaults';

// Default maxBuckets set by the app
export const WAZUH_PLUGIN_PLATFORM_SETTING_MAX_BUCKETS = 200000;
export const PLUGIN_PLATFORM_SETTING_NAME_MAX_BUCKETS = 'timelion:max_buckets';

// Default metaFields set by the app
export const WAZUH_PLUGIN_PLATFORM_SETTING_METAFIELDS = ['_source', '_index'];
export const PLUGIN_PLATFORM_SETTING_NAME_METAFIELDS = 'metaFields';

// Logger
export const UI_LOGGER_LEVELS = {
  WARNING: 'WARNING',
  INFO: 'INFO',
  ERROR: 'ERROR',
};

export const UI_TOAST_COLOR = {
  SUCCESS: 'success',
  WARNING: 'warning',
  DANGER: 'danger',
};

// Assets
export const ASSETS_BASE_URL_PREFIX = '/plugins/wazuh/assets/';
export const ASSETS_PUBLIC_URL = '/plugins/wazuh/public/assets/';

// Reports
export const REPORTS_LOGO_IMAGE_ASSETS_RELATIVE_PATH = 'images/logo_reports.png';
export const REPORTS_PRIMARY_COLOR = '#256BD1';
export const REPORTS_PAGE_FOOTER_TEXT = 'Copyright © 2022 Wazuh, Inc.';
export const REPORTS_PAGE_HEADER_TEXT = 'info@wazuh.com\nhttps://wazuh.com';

// Plugin platform
export const PLUGIN_PLATFORM_NAME = 'Kibana';
export const PLUGIN_PLATFORM_BASE_INSTALLATION_PATH = '/usr/share/kibana/data/wazuh/';
export const PLUGIN_PLATFORM_INSTALLATION_USER = 'kibana';
export const PLUGIN_PLATFORM_INSTALLATION_USER_GROUP = 'kibana';
export const PLUGIN_PLATFORM_WAZUH_DOCUMENTATION_URL_PATH_UPGRADE_PLATFORM = 'upgrade-guide';
export const PLUGIN_PLATFORM_WAZUH_DOCUMENTATION_URL_PATH_TROUBLESHOOTING = 'user-manual/elasticsearch/troubleshooting.html';
export const PLUGIN_PLATFORM_WAZUH_DOCUMENTATION_URL_PATH_APP_CONFIGURATION = 'user-manual/wazuh-dashboard/config-file.html';
export const PLUGIN_PLATFORM_URL_GUIDE = 'https://www.elastic.co/guide/en/elasticsearch/reference/current/index.html';
export const PLUGIN_PLATFORM_URL_GUIDE_TITLE = 'Elastic guide';
export const PLUGIN_PLATFORM_REQUEST_HEADERS = {
  'kbn-xsrf': 'kibana'
};

// UI
export const API_NAME_AGENT_STATUS = {
  ACTIVE: 'active',
  DISCONNECTED: 'disconnected',
  PENDING: 'pending',
  NEVER_CONNECTED: 'never_connected',
} as const;

export const UI_COLOR_AGENT_STATUS = {
  [API_NAME_AGENT_STATUS.ACTIVE]: '#007871',
  [API_NAME_AGENT_STATUS.DISCONNECTED]: '#BD271E',
  [API_NAME_AGENT_STATUS.PENDING]: '#FEC514',
  [API_NAME_AGENT_STATUS.NEVER_CONNECTED]: '#646A77',
  default: '#000000'
} as const;

export const UI_LABEL_NAME_AGENT_STATUS = {
  [API_NAME_AGENT_STATUS.ACTIVE]: 'Active',
  [API_NAME_AGENT_STATUS.DISCONNECTED]: 'Disconnected',
  [API_NAME_AGENT_STATUS.PENDING]: 'Pending',
  [API_NAME_AGENT_STATUS.NEVER_CONNECTED]: 'Never connected',
  default: 'Unknown'
} as const;

export const UI_ORDER_AGENT_STATUS = [
  API_NAME_AGENT_STATUS.ACTIVE,
  API_NAME_AGENT_STATUS.DISCONNECTED,
  API_NAME_AGENT_STATUS.PENDING,
  API_NAME_AGENT_STATUS.NEVER_CONNECTED
]

export const AGENT_SYNCED_STATUS = {
  SYNCED: 'synced',
  NOT_SYNCED: 'not synced',
}

// Documentation
export const DOCUMENTATION_WEB_BASE_URL = "https://documentation.wazuh.com";

// Default Elasticsearch user name context
export const ELASTIC_NAME = 'elastic';


// Plugin settings
export enum SettingCategory{
  HEALTH_CHECK,
  GENERAL,
  EXTENSIONS,
  MONITORING,
  STATISTICS,
  SECURITY,
  CUSTOMIZATION,
};

type TpluginSettingOptionsChoices = {
	choices: {text: string, value: any}[]
};

type TpluginSettingOptionsNumber = {
	number: {
		min?: number
		max?: number
	}
};

type TpluginSettingOptionsEditor = {
	editor: {
		language: string
	}
};

type TpluginSettingOptionsSwitch = {
	switch: {
		values: {
			disabled: {label?: string, value: any},
			enabled: {label?: string, value: any},
		}
	}
};


export enum EpluginSettingType{
	text = 'text',
	textarea = 'textarea',
	switch = 'switch',
	number = 'number',
	editor = 'editor',
	select = 'select',
};

export type TpluginSetting = {
<<<<<<< HEAD
	title: string
	description: string
	category: SettingCategory
	type: EpluginSettingType
	default: any
	defaultHidden?: any
	configurableFile: boolean,
	configurableUI: boolean
	requireHealthCheck?: boolean
	requireReload?: boolean
	requireRestart?: boolean
	options?: TpluginSettingOptionsChoices | TpluginSettingOptionsNumber | TpluginSettingOptionsEditor | TpluginSettingOptionsSwitch
	uiFormTransformChangedInputValue?: (value: any) => any
	uiFormTransformInputValueToConfigurationValue?: (value: any) => any
	uiFormTransformConfigurationValueToInputValue?: (value: any) => any
	validate?: (value: any) => string | undefined
	validateBackend?: (schema: any) => any
=======
	title: string // Define the text displayed in the UI.
	description: string // Description.
	category: SettingCategory // Category.
	type: EpluginSettingType // Type.
	default: any // Default value.
	defaultHidden?: any // Default value if it is not set. It has preference over `default`
	configurableFile: boolean, // Configurable from the configuration file
	configurableUI: boolean // Configurable from the UI (Settings/Configuration)
	requireHealthCheck?: boolean // Modify the setting requires running the plugin health check (frontend)
	requireReload?: boolean // Modify the setting requires reloading the browser tab (frontend)
	requireRestart?: boolean // Modify the setting requires restarting the plugin platform to take effect
	options?: TpluginSettingOptionsChoices | TpluginSettingOptionsNumber | TpluginSettingOptionsEditor | TpluginSettingOptionsSwitch // Define options related to the `type`
	uiFormTransformChangedInputValue?: (value: any) => any // Transform the input value. The result is saved in the form global state of Settings/Configuration
	uiFormTransformInputValueToConfigurationValue?: (value: any) => any // Transform the configuration value or default as initial value for the input in Settings/Configuration
	uiFormTransformConfigurationValueToInputValue?: (value: any) => any // Transform the input value changed in the form of Settings/Configuration and returned in the `changed` property of the hook useForm
>>>>>>> b4ef2cd9
};

export type TPluginSettingWithKey = TpluginSetting & { key: string };

type TpluginSettings = {
	[key: string]: TpluginSetting
};

export const PLUGIN_SETTINGS_CATEGORIES = {
  [SettingCategory.HEALTH_CHECK]: {
    title: 'Health check',
    description: "Define which checks will be executed by the App's HealthCheck. Allowed values are: true, false"
  },
  [SettingCategory.GENERAL]: {
    title: 'General',
    description: "General settings."
  },
  [SettingCategory.EXTENSIONS]: {
    title: 'Extensions',
    description: "Extensions."
  },
  [SettingCategory.SECURITY]: {
    title: 'Security',
    description: "Security."
  },
  [SettingCategory.MONITORING]: {
    title: 'Task:Monitoring',
    description: "Monitoring."
  },
  [SettingCategory.STATISTICS]: {
    title: 'Task:Statistics',
    description: "Statistics."
  },
  [SettingCategory.CUSTOMIZATION]: {
    title: 'Customization',
    description: "Customization."
  }
};


export const PLUGIN_SETTINGS: TpluginSettings = {
	"alerts.sample.prefix": {
		title: "Sample alerts prefix",
		description: "Define the index name prefix of sample alerts. It must match the template used by the index pattern to avoid unknown fields in dashboards.",
		category: SettingCategory.GENERAL,
		type: EpluginSettingType.text,
		default: WAZUH_SAMPLE_ALERT_PREFIX,
		configurableFile: true,
		configurableUI: true,
		requireHealthCheck: true,
		validate: composeValidate(validateStringNoEmpty, validateStringNoSpaces),
		validateBackend: function(schema){
			return schema.string({validate: this.validate});
		},
	},
	"checks.api": {
		title: "API connection",
		description: "Enable or disable the API health check when opening the app.",
		category: SettingCategory.HEALTH_CHECK,
		type: EpluginSettingType.switch,
		default: true,
		configurableFile: true,
		configurableUI: true,
		options: {
			switch: {
				values: {
					disabled: {label: 'false', value: false},
					enabled: {label: 'true', value: true},
				}
			}
		},
		uiFormTransformChangedInputValue: function(value: boolean | string): boolean{
			return Boolean(value);
		},
		validate: validateBooleanIs,
		validateBackend: function(schema){
			return schema.boolean();
		},
	},
	"checks.fields": {
		title: "Known fields",
		description: "Enable or disable the known fields health check when opening the app.",
		category: SettingCategory.HEALTH_CHECK,
		type: EpluginSettingType.switch,
		default: true,
		configurableFile: true,
		configurableUI: true,
		options: {
			switch: {
				values: {
					disabled: {label: 'false', value: false},
					enabled: {label: 'true', value: true},
				}
			}
		},
		uiFormTransformChangedInputValue: function(value: boolean | string): boolean{
			return Boolean(value);
		},
		validate: validateBooleanIs,
		validateBackend: function(schema){
			return schema.boolean();
		},
	},
	"checks.maxBuckets": {
		title: "Set max buckets to 200000",
		description: "Change the default value of the plugin platform max buckets configuration.",
		category: SettingCategory.HEALTH_CHECK,
		type: EpluginSettingType.switch,
		default: true,
		configurableFile: true,
		configurableUI: true,
		options: {
			switch: {
				values: {
					disabled: {label: 'false', value: false},
					enabled: {label: 'true', value: true},
				}
			},
		},
		uiFormTransformChangedInputValue: function(value: boolean | string): boolean{
			return Boolean(value);
		},
		validate: validateBooleanIs,
		validateBackend: function(schema){
			return schema.boolean();
		},
	},
	"checks.metaFields": {
		title: "Remove meta fields",
		description: "Change the default value of the plugin platform metaField configuration.",
		category: SettingCategory.HEALTH_CHECK,
		type: EpluginSettingType.switch,
		default: true,
		configurableFile: true,
		configurableUI: true,
		options: {
			switch: {
				values: {
					disabled: {label: 'false', value: false},
					enabled: {label: 'true', value: true},
				}
			}
		},
		uiFormTransformChangedInputValue: function(value: boolean | string): boolean{
			return Boolean(value);
		},
		validate: validateBooleanIs,
		validateBackend: function(schema){
			return schema.boolean();
		},
	},
	"checks.pattern": {
		title: "Index pattern",
		description: "Enable or disable the index pattern health check when opening the app.",
		category: SettingCategory.HEALTH_CHECK,
		type: EpluginSettingType.switch,
		default: true,
		configurableFile: true,
		configurableUI: true,
		options: {
			switch: {
				values: {
					disabled: {label: 'false', value: false},
					enabled: {label: 'true', value: true},
				}
			}
		},
		uiFormTransformChangedInputValue: function(value: boolean | string): boolean{
			return Boolean(value);
		},
		validate: validateBooleanIs,
		validateBackend: function(schema){
			return schema.boolean();
		},
	},
	"checks.setup": {
		title: "API version",
		description: "Enable or disable the setup health check when opening the app.",
		category: SettingCategory.HEALTH_CHECK,
		type: EpluginSettingType.switch,
		default: true,
		configurableFile: true,
		configurableUI: true,
		options: {
			switch: {
				values: {
					disabled: {label: 'false', value: false},
					enabled: {label: 'true', value: true},
				}
			}
		},
		uiFormTransformChangedInputValue: function(value: boolean | string): boolean{
			return Boolean(value);
		},
		validate: validateBooleanIs,
		validateBackend: function(schema){
			return schema.boolean();
		},
	},
	"checks.template": {
		title: "Index template",
		description: "Enable or disable the template health check when opening the app.",
		category: SettingCategory.HEALTH_CHECK,
		type: EpluginSettingType.switch,
		default: true,
		configurableFile: true,
		configurableUI: true,
		options: {
			switch: {
				values: {
					disabled: {label: 'false', value: false},
					enabled: {label: 'true', value: true},
				}
			}
		},
		uiFormTransformChangedInputValue: function(value: boolean | string): boolean{
			return Boolean(value);
		},
		validate: validateBooleanIs,
		validateBackend: function(schema){
			return schema.boolean();
		},
	},
	"checks.timeFilter": {
		title: "Set time filter to 24h",
		description: "Change the default value of the plugin platform timeFilter configuration.",
		category: SettingCategory.HEALTH_CHECK,
		type: EpluginSettingType.switch,
		default: true,
		configurableFile: true,
		configurableUI: true,
		options: {
			switch: {
				values: {
					disabled: {label: 'false', value: false},
					enabled: {label: 'true', value: true},
				}
			}
		},
		uiFormTransformChangedInputValue: function(value: boolean | string): boolean{
			return Boolean(value);
		},
		validate: validateBooleanIs,
		validateBackend: function(schema){
			return schema.boolean();
		},
	},
	"cron.prefix": {
		title: "Cron prefix",
		description: "Define the index prefix of predefined jobs.",
		category: SettingCategory.GENERAL,
		type: EpluginSettingType.text,
		default: WAZUH_STATISTICS_DEFAULT_PREFIX,
		configurableFile: true,
		configurableUI: true,
		validate: composeValidate(validateStringNoEmpty, validateStringNoSpaces),
		validateBackend: function(schema){
			return schema.string({validate: this.validate});
		},
	},
	"cron.statistics.apis": {
		title: "Includes APIs",
		description: "Enter the ID of the hosts you want to save data from, leave this empty to run the task on every host.",
		category: SettingCategory.STATISTICS,
		type: EpluginSettingType.editor,
		default: [],
		configurableFile: true,
		configurableUI: true,
		options: {
			editor: {
				language: 'json'
			}
		},
		uiFormTransformConfigurationValueToInputValue: function(value : any): any{
			return JSON.stringify(value);
		},
		uiFormTransformInputValueToConfigurationValue: function(value: string): any{
			try{
				return JSON.parse(value);
			}catch(error){
				return value;
			};
		},
		validate: validateJSONArrayOfStrings,
		validateBackend: function(schema){
			return schema.string({validate: this.validate});
		},
	},
	"cron.statistics.index.creation": {
		title: "Index creation",
		description: "Define the interval in which a new index will be created.",
		category: SettingCategory.STATISTICS,
		type: EpluginSettingType.select,
		options: {
			choices: [
				{
					text: "Hourly",
					value: "h"
				},
				{
					text: "Daily",
					value: "d"
				},
				{
					text: "Weekly",
					value: "w"
				},
				{
					text: "Monthly",
					value: "m"
				}
			]
		},
		default: WAZUH_STATISTICS_DEFAULT_CREATION,
		configurableFile: true,
		configurableUI: true,
		requireHealthCheck: true,
		validate: function (value){
			return validateLiteral(this.options.choices.map(({value}) => value))(value)
		},
		validateBackend: function(schema){
			return schema.oneOf(this.options.choices.map(({value}) => schema.literal(value)));
		},
	},
	"cron.statistics.index.name": {
		title: "Index name",
		description: "Define the name of the index in which the documents will be saved.",
		category: SettingCategory.STATISTICS,
		type: EpluginSettingType.text,
		default: WAZUH_STATISTICS_DEFAULT_NAME,
		configurableFile: true,
		configurableUI: true,
		requireHealthCheck: true,
		validate: composeValidate(validateStringNoEmpty, validateStringNoSpaces),
		validateBackend: function(schema){
			return schema.string({minLength: 1, validate: this.validate});
		},
	},
	"cron.statistics.index.replicas": {
		title: "Index replicas",
		description: "Define the number of replicas to use for the statistics indices.",
		category: SettingCategory.STATISTICS,
		type: EpluginSettingType.number,
		default: WAZUH_STATISTICS_DEFAULT_INDICES_REPLICAS,
		configurableFile: true,
		configurableUI: true,
		requireHealthCheck: true,
		options: {
			number: {
				min: 0
			}
		},
		validate: function(value){
			return validateNumber(this.options.number)(value)
		},
		validateBackend: function(schema){
			return schema.number({validate: this.validate});
		},
	},
	"cron.statistics.index.shards": {
		title: "Index shards",
		description: "Define the number of shards to use for the statistics indices.",
		category: SettingCategory.STATISTICS,
		type: EpluginSettingType.number,
		default: WAZUH_STATISTICS_DEFAULT_INDICES_SHARDS,
		configurableFile: true,
		configurableUI: true,
		requireHealthCheck: true,
		options: {
			number: {
				min: 1
			}
		},
		validate: function(value){
			return validateNumber(this.options.number)(value)
		},
		validateBackend: function(schema){
			return schema.number({validate: this.validate});
		},
	},
	"cron.statistics.interval": {
		title: "Interval",
		description: "Define the frequency of task execution using cron schedule expressions.",
		category: SettingCategory.STATISTICS,
		type: EpluginSettingType.text,
		default: WAZUH_STATISTICS_DEFAULT_CRON_FREQ,
		configurableFile: true,
		configurableUI: true,
		requireRestart: true,
		validate: function(value: string){
			return validateNodeCronInterval(value) ? undefined : "Interval is not valid."
		},
		validateBackend: function(schema){
			return schema.string({validate: this.validate});
		},
	},
	"cron.statistics.status": {
		title: "Status",
		description: "Enable or disable the statistics tasks.",
		category: SettingCategory.STATISTICS,
		type: EpluginSettingType.switch,
		default: WAZUH_STATISTICS_DEFAULT_STATUS,
		configurableFile: true,
		configurableUI: true,
		options: {
			switch: {
				values: {
					disabled: {label: 'false', value: false},
					enabled: {label: 'true', value: true},
				}
			}
		},
		uiFormTransformChangedInputValue: function(value: boolean | string): boolean{
			return Boolean(value);
		},
		validate: validateBooleanIs,
		validateBackend: function(schema){
			return schema.boolean();
		},
	},
	"customization.logo.app": {
		title: "Logo App",
		description: `Customize the logo displayed in the plugin menu.`,
		category: SettingCategory.CUSTOMIZATION,
		type: EpluginSettingType.text,
		default: "",
		configurableFile: true,
		configurableUI: true,
	},
	"customization.logo.healthcheck": {
		title: "Logo Health Check",
		description: `Customize the logo displayed in the plugin health check.`,
		category: SettingCategory.CUSTOMIZATION,
		type: EpluginSettingType.text,
		default: "",
		configurableFile: true,
		configurableUI: true,
	},
	"customization.logo.reports": {
		title: "Logo Reports",
		description: `Customize the logo displayed in the PDF reports.`,
		category: SettingCategory.CUSTOMIZATION,
		type: EpluginSettingType.text,
		default: "",
    	defaultHidden: REPORTS_LOGO_IMAGE_ASSETS_RELATIVE_PATH,
		configurableFile: true,
		configurableUI: true,
	},
	"customization.logo.sidebar": {
		title: "Logo Sidebar",
		description: `Customize the logo of the category that belongs the plugin.`,
		category: SettingCategory.CUSTOMIZATION,
		type: EpluginSettingType.text,
		default: "",
		configurableFile: true,
		configurableUI: true,
		requireReload: true,
	},
	"disabled_roles": {
		title: "Disables roles",
		description: "Disabled the plugin visibility for users with the roles.",
		category: SettingCategory.SECURITY,
		type: EpluginSettingType.editor,
		default: [],
		configurableFile: true,
		configurableUI: true,
		options: {
			editor: {
				language: 'json'
			}
		},
		uiFormTransformConfigurationValueToInputValue: function(value : any): any{
			return JSON.stringify(value);
		},
		uiFormTransformInputValueToConfigurationValue: function(value: string): any{
			try{
				return JSON.parse(value);
			}catch(error){
				return value;
			};
		},
		validate: validateJSONArrayOfStrings,
		validateBackend: function(schema){
			return schema.arrayOf(schema.string({minLength: 1}));
		},
	},
	"enrollment.dns": {
		title: "Enrollment DNS",
		description: "Specifies the Wazuh registration server, used for the agent enrollment.",
		category: SettingCategory.GENERAL,
		type: EpluginSettingType.text,
		default: "",
		configurableFile: true,
		configurableUI: true,
		validate: validateStringNoSpaces,
		validateBackend: function(schema){
			return schema.string({validate: this.validate});
		},
	},
	"enrollment.password": {
		title: "Enrollment Password",
		description: "Specifies the password used to authenticate during the agent enrollment.",
		category: SettingCategory.GENERAL,
		type: EpluginSettingType.text,
		default: "",
		configurableFile: true,
		configurableUI: false,
		validate: validateStringNoEmpty,
		validateBackend: function(schema){
			return schema.string({validate: this.validate});
		},
	},
	"extensions.audit": {
		title: "System auditing",
		description: "Enable or disable the Audit tab on Overview and Agents.",
		category: SettingCategory.EXTENSIONS,
		type: EpluginSettingType.switch,
		default: true,
		configurableFile: true,
		configurableUI: false,
		options: {
			switch: {
				values: {
					disabled: {label: 'false', value: false},
					enabled: {label: 'true', value: true},
				}
			}
		},
		uiFormTransformChangedInputValue: function(value: boolean | string): boolean{
			return Boolean(value);
		},
		validate: validateBooleanIs,
		validateBackend: function(schema){
			return schema.boolean();
		},
	},
	"extensions.aws": {
		title: "Amazon AWS",
		description: "Enable or disable the Amazon (AWS) tab on Overview.",
		category: SettingCategory.EXTENSIONS,
		type: EpluginSettingType.switch,
		default: false,
		configurableFile: true,
		configurableUI: false,
		options: {
			switch: {
				values: {
					disabled: {label: 'false', value: false},
					enabled: {label: 'true', value: true},
				}
			}
		},
		uiFormTransformChangedInputValue: function(value: boolean | string): boolean{
			return Boolean(value);
		},
		validate: validateBooleanIs,
		validateBackend: function(schema){
			return schema.boolean();
		},
	},
	"extensions.ciscat": {
		title: "CIS-CAT",
		description: "Enable or disable the CIS-CAT tab on Overview and Agents.",
		category: SettingCategory.EXTENSIONS,
		type: EpluginSettingType.switch,
		default: false,
		configurableFile: true,
		configurableUI: false,
		options: {
			switch: {
				values: {
					disabled: {label: 'false', value: false},
					enabled: {label: 'true', value: true},
				}
			}
		},
		uiFormTransformChangedInputValue: function(value: boolean | string): boolean{
			return Boolean(value);
		},
		validate: validateBooleanIs,
		validateBackend: function(schema){
			return schema.boolean();
		},
	},
	"extensions.docker": {
		title: "Docker Listener",
		description: "Enable or disable the Docker listener tab on Overview and Agents.",
		category: SettingCategory.EXTENSIONS,
		type: EpluginSettingType.switch,
		default: false,
		configurableFile: true,
		configurableUI: false,
		options: {
			switch: {
				values: {
					disabled: {label: 'false', value: false},
					enabled: {label: 'true', value: true},
				}
			}
		},
		uiFormTransformChangedInputValue: function(value: boolean | string): boolean{
			return Boolean(value);
		},
		validate: validateBooleanIs,
		validateBackend: function(schema){
			return schema.boolean();
		},
	},
	"extensions.gcp": {
		title: "Google Cloud platform",
		description: "Enable or disable the Google Cloud Platform tab on Overview.",
		category: SettingCategory.EXTENSIONS,
		type: EpluginSettingType.switch,
		default: false,
		configurableFile: true,
		configurableUI: false,
		options: {
			switch: {
				values: {
					disabled: {label: 'false', value: false},
					enabled: {label: 'true', value: true},
				}
			}
		},
		uiFormTransformChangedInputValue: function(value: boolean | string): boolean{
			return Boolean(value);
		},
		validate: validateBooleanIs,
		validateBackend: function(schema){
			return schema.boolean();
		},
	},
	"extensions.gdpr": {
		title: "GDPR",
		description: "Enable or disable the GDPR tab on Overview and Agents.",
		category: SettingCategory.EXTENSIONS,
		type: EpluginSettingType.switch,
		default: true,
		configurableFile: true,
		configurableUI: false,
		options: {
			switch: {
				values: {
					disabled: {label: 'false', value: false},
					enabled: {label: 'true', value: true},
				}
			}
		},
		uiFormTransformChangedInputValue: function(value: boolean | string): boolean{
			return Boolean(value);
		},
		validate: validateBooleanIs,
		validateBackend: function(schema){
			return schema.boolean();
		},
	},
	"extensions.hipaa": {
		title: "Hipaa",
		description: "Enable or disable the HIPAA tab on Overview and Agents.",
		category: SettingCategory.EXTENSIONS,
		type: EpluginSettingType.switch,
		default: true,
		configurableFile: true,
		configurableUI: false,
		options: {
			switch: {
				values: {
					disabled: {label: 'false', value: false},
					enabled: {label: 'true', value: true},
				}
			}
		},
		uiFormTransformChangedInputValue: function(value: boolean | string): boolean{
			return Boolean(value);
		},
		validate: validateBooleanIs,
		validateBackend: function(schema){
			return schema.boolean();
		},
	},
	"extensions.mitre": {
		title: "MITRE ATT&CK",
		description: "Enable or disable the MITRE tab on Overview and Agents.",
		category: SettingCategory.EXTENSIONS,
		type: EpluginSettingType.switch,
		default: true,
		configurableFile: true,
		configurableUI: false,
		options: {
			switch: {
				values: {
					disabled: {label: 'false', value: false},
					enabled: {label: 'true', value: true},
				}
			}
		},
		uiFormTransformChangedInputValue: function(value: boolean | string): boolean{
			return Boolean(value);
		},
		validate: validateBooleanIs,
		validateBackend: function(schema){
			return schema.boolean();
		},
	},
	"extensions.nist": {
		title: "NIST",
		description: "Enable or disable the NIST 800-53 tab on Overview and Agents.",
		category: SettingCategory.EXTENSIONS,
		type: EpluginSettingType.switch,
		default: true,
		configurableFile: true,
		configurableUI: false,
		options: {
			switch: {
				values: {
					disabled: {label: 'false', value: false},
					enabled: {label: 'true', value: true},
				}
			}
		},
		uiFormTransformChangedInputValue: function(value: boolean | string): boolean{
			return Boolean(value);
		},
		validate: validateBooleanIs,
		validateBackend: function(schema){
			return schema.boolean();
		},
	},
	"extensions.oscap": {
		title: "OSCAP",
		description: "Enable or disable the Open SCAP tab on Overview and Agents.",
		category: SettingCategory.EXTENSIONS,
		type: EpluginSettingType.switch,
		default: false,
		configurableFile: true,
		configurableUI: false,
		options: {
			switch: {
				values: {
					disabled: {label: 'false', value: false},
					enabled: {label: 'true', value: true},
				}
			}
		},
		uiFormTransformChangedInputValue: function(value: boolean | string): boolean{
			return Boolean(value);
		},
		validate: validateBooleanIs,
		validateBackend: function(schema){
			return schema.boolean();
		},
	},
	"extensions.osquery": {
		title: "Osquery",
		description: "Enable or disable the Osquery tab on Overview and Agents.",
		category: SettingCategory.EXTENSIONS,
		type: EpluginSettingType.switch,
		default: false,
		configurableFile: true,
		configurableUI: false,
		options: {
			switch: {
				values: {
					disabled: {label: 'false', value: false},
					enabled: {label: 'true', value: true},
				}
			}
		},
		uiFormTransformChangedInputValue: function(value: boolean | string): boolean{
			return Boolean(value);
		},
		validate: validateBooleanIs,
		validateBackend: function(schema){
			return schema.boolean();
		},
	},
	"extensions.pci": {
		title: "PCI DSS",
		description: "Enable or disable the PCI DSS tab on Overview and Agents.",
		category: SettingCategory.EXTENSIONS,
		type: EpluginSettingType.switch,
		default: true,
		configurableFile: true,
		configurableUI: false,
		options: {
			switch: {
				values: {
					disabled: {label: 'false', value: false},
					enabled: {label: 'true', value: true},
				}
			}
		},
		uiFormTransformChangedInputValue: function(value: boolean | string): boolean{
			return Boolean(value);
		},
		validate: validateBooleanIs,
		validateBackend: function(schema){
			return schema.boolean();
		},
	},
	"extensions.tsc": {
		title: "TSC",
		description: "Enable or disable the TSC tab on Overview and Agents.",
		category: SettingCategory.EXTENSIONS,
		type: EpluginSettingType.switch,
		default: true,
		configurableFile: true,
		configurableUI: false,
		options: {
			switch: {
				values: {
					disabled: {label: 'false', value: false},
					enabled: {label: 'true', value: true},
				}
			}
		},
		uiFormTransformChangedInputValue: function(value: boolean | string): boolean{
			return Boolean(value);
		},
		validate: validateBooleanIs,
		validateBackend: function(schema){
			return schema.boolean();
		},
	},
	"extensions.virustotal": {
		title: "Virustotal",
		description: "Enable or disable the VirusTotal tab on Overview and Agents.",
		category: SettingCategory.EXTENSIONS,
		type: EpluginSettingType.switch,
		default: false,
		configurableFile: true,
		configurableUI: false,
		options: {
			switch: {
				values: {
					disabled: {label: 'false', value: false},
					enabled: {label: 'true', value: true},
				}
			}
		},
		uiFormTransformChangedInputValue: function(value: boolean | string): boolean{
			return Boolean(value);
		},
		validate: validateBooleanIs,
		validateBackend: function(schema){
			return schema.boolean();
		},
	},
	"hideManagerAlerts": {
		title: "Hide manager alerts",
		description: "Hide the alerts of the manager in every dashboard.",
		category: SettingCategory.GENERAL,
		type: EpluginSettingType.switch,
		default: false,
		configurableFile: true,
		configurableUI: true,
		requireReload: true,
		options: {
			switch: {
				values: {
					disabled: {label: 'false', value: false},
					enabled: {label: 'true', value: true},
				}
			}
		},
		uiFormTransformChangedInputValue: function(value: boolean | string): boolean{
			return Boolean(value);
		},
		validate: validateBooleanIs,
		validateBackend: function(schema){
			return schema.boolean();
		},
	},
	"ip.ignore": {
		title: "Index pattern ignore",
		description: "Disable certain index pattern names from being available in index pattern selector.",
		category: SettingCategory.GENERAL,
		type: EpluginSettingType.editor,
		default: [],
		configurableFile: true,
		configurableUI: true,
		options: {
			editor: {
				language: 'json'
			}
		},
		uiFormTransformConfigurationValueToInputValue: function(value : any): any{
			return JSON.stringify(value);
		},
		uiFormTransformInputValueToConfigurationValue: function(value: string): any{
			try{
				return JSON.parse(value);
			}catch(error){
				return value;
			};
		},
		validate: validateJSONArrayOfStrings,
		validateBackend: function(schema){
			return schema.string({validate: this.validate})
		}
	},
	"ip.selector": {
		title: "IP selector",
		description: "Define if the user is allowed to change the selected index pattern directly from the top menu bar.",
		category: SettingCategory.GENERAL,
		type: EpluginSettingType.switch,
		default: true,
		configurableFile: true,
		configurableUI: false,
		options: {
			switch: {
				values: {
					disabled: {label: 'false', value: false},
					enabled: {label: 'true', value: true},
				}
			}
		},
		uiFormTransformChangedInputValue: function(value: boolean | string): boolean{
			return Boolean(value);
		},
		validate: validateBooleanIs,
		validateBackend: function(schema){
			return schema.boolean();
		},
	},
	"logs.level": {
		title: "Log level",
		description: "Logging level of the App.",
		category: SettingCategory.GENERAL,
		type: EpluginSettingType.select,
		options: {
			choices: [
				{
					text: "Info",
					value: "info"
				},
				{
					text: "Debug",
					value: "debug"
				}
			]
		},
		default: "info",
		configurableFile: true,
		configurableUI: true,
		requireRestart: true,
		validate: function (value){
			return validateLiteral(this.options.choices.map(({value}) => value))(value)
		},
		validateBackend: function(schema){
			return schema.oneOf(this.options.choices.map(({value}) => schema.literal(value)));
		},
	},
	"pattern": {
		title: "Index pattern",
		description: "Default index pattern to use on the app. If there's no valid index pattern, the app will automatically create one with the name indicated in this option.",
		category: SettingCategory.GENERAL,
		type: EpluginSettingType.text,
		default: WAZUH_ALERTS_PATTERN,
		configurableFile: true,
		configurableUI: true,
		requireHealthCheck: true,
		validate: composeValidate(validateStringNoEmpty, validateStringNoSpaces),
		validateBackend: function(schema){
			return schema.string({minLength: 1, validate: this.validate});
		},
	},
	"timeout": {
		title: "Request timeout",
		description: "Maximum time, in milliseconds, the app will wait for an API response when making requests to it. It will be ignored if the value is set under 1500 milliseconds.",
		category: SettingCategory.GENERAL,
		type: EpluginSettingType.number,
		default: 20000,
		configurableFile: true,
		configurableUI: true,
		options: {
			number: {
				min: 1500
			}
		},
		validate: function(value){
			return validateNumber(this.options.number)(value);
		},
		validateBackend: function(schema){
			return schema.number({validate: this.validate});
		},
	},
	"wazuh.monitoring.creation": {
		title: "Index creation",
		description: "Define the interval in which a new wazuh-monitoring index will be created.",
		category: SettingCategory.MONITORING,
		type: EpluginSettingType.select,
		options: {
			choices: [
				{
					text: "Hourly",
					value: "h"
				},
				{
					text: "Daily",
					value: "d"
				},
				{
					text: "Weekly",
					value: "w"
				},
				{
					text: "Monthly",
					value: "m"
				}
			]
		},
		default: WAZUH_MONITORING_DEFAULT_CREATION,
		configurableFile: true,
		configurableUI: true,
		requireHealthCheck: true,
		validate: function (value){
			return validateLiteral(this.options.choices.map(({value}) => value))(value)
		},
		validateBackend: function(schema){
			return schema.oneOf(this.options.choices.map(({value}) => schema.literal(value)));
		},
	},
	"wazuh.monitoring.enabled": {
		title: "Status",
		description: "Enable or disable the wazuh-monitoring index creation and/or visualization.",
		category: SettingCategory.MONITORING,
		type: EpluginSettingType.switch,
		default: WAZUH_MONITORING_DEFAULT_ENABLED,
		configurableFile: true,
		configurableUI: true,
		requireRestart: true,
		options: {
			switch: {
				values: {
					disabled: {label: 'false', value: false},
					enabled: {label: 'true', value: true},
				}
			}
		},
		uiFormTransformChangedInputValue: function(value: boolean | string): boolean{
			return Boolean(value);
		},
		validate: validateBooleanIs,
		validateBackend: function(schema){
			return schema.boolean();
		},
	},
	"wazuh.monitoring.frequency": {
		title: "Frequency",
		description: "Frequency, in seconds, of API requests to get the state of the agents and create a new document in the wazuh-monitoring index with this data.",
		category: SettingCategory.MONITORING,
		type: EpluginSettingType.number,
		default: WAZUH_MONITORING_DEFAULT_FREQUENCY,
		configurableFile: true,
		configurableUI: true,
		requireRestart: true,
		options: {
			number: {
				min: 60
			}
		},
		validate: function(value){
			return validateNumber(this.options.number)(value);
		},
		validateBackend: function(schema){
			return schema.number({validate: this.validate});
		},
	},
	"wazuh.monitoring.pattern": {
		title: "Index pattern",
		description: "Default index pattern to use for Wazuh monitoring.",
		category: SettingCategory.MONITORING,
		type: EpluginSettingType.text,
		default: WAZUH_MONITORING_PATTERN,
		configurableFile: true,
		configurableUI: true,
		requireHealthCheck: true,
		validate: composeValidate(validateStringNoEmpty, validateStringNoSpaces),
		validateBackend: function(schema){
			return schema.string({minLength: 1, validate: this.validate});
		},
	},
	"wazuh.monitoring.replicas": {
		title: "Index replicas",
		description: "Define the number of replicas to use for the wazuh-monitoring-* indices.",
		category: SettingCategory.MONITORING,
		type: EpluginSettingType.text,
		default: WAZUH_MONITORING_DEFAULT_INDICES_REPLICAS,
		configurableFile: true,
		configurableUI: true,
		requireHealthCheck: true,
		options: {
			number: {
				min: 0
			}
		},
		validate: function(value){
			return validateNumber(this.options.number)(value);
		},
		validateBackend: function(schema){
			return schema.number({validate: this.validate});
		},
	},
	"wazuh.monitoring.shards": {
		title: "Index shards",
		description: "Define the number of shards to use for the wazuh-monitoring-* indices.",
		category: SettingCategory.MONITORING,
		type: EpluginSettingType.number,
		default: WAZUH_MONITORING_DEFAULT_INDICES_SHARDS,
		configurableFile: true,
		configurableUI: true,
		requireHealthCheck: true,
		options: {
			number: {
				min: 1
			}
		},
		validate: function(value){
			return validateNumber(this.options.number)(value);
		},
		validateBackend: function(schema){
			return schema.number({validate: this.validate});
		},
	}
};<|MERGE_RESOLUTION|>--- conflicted
+++ resolved
@@ -388,25 +388,6 @@
 };
 
 export type TpluginSetting = {
-<<<<<<< HEAD
-	title: string
-	description: string
-	category: SettingCategory
-	type: EpluginSettingType
-	default: any
-	defaultHidden?: any
-	configurableFile: boolean,
-	configurableUI: boolean
-	requireHealthCheck?: boolean
-	requireReload?: boolean
-	requireRestart?: boolean
-	options?: TpluginSettingOptionsChoices | TpluginSettingOptionsNumber | TpluginSettingOptionsEditor | TpluginSettingOptionsSwitch
-	uiFormTransformChangedInputValue?: (value: any) => any
-	uiFormTransformInputValueToConfigurationValue?: (value: any) => any
-	uiFormTransformConfigurationValueToInputValue?: (value: any) => any
-	validate?: (value: any) => string | undefined
-	validateBackend?: (schema: any) => any
-=======
 	title: string // Define the text displayed in the UI.
 	description: string // Description.
 	category: SettingCategory // Category.
@@ -422,7 +403,8 @@
 	uiFormTransformChangedInputValue?: (value: any) => any // Transform the input value. The result is saved in the form global state of Settings/Configuration
 	uiFormTransformInputValueToConfigurationValue?: (value: any) => any // Transform the configuration value or default as initial value for the input in Settings/Configuration
 	uiFormTransformConfigurationValueToInputValue?: (value: any) => any // Transform the input value changed in the form of Settings/Configuration and returned in the `changed` property of the hook useForm
->>>>>>> b4ef2cd9
+	validate?: (value: any) => string | undefined // Validate the value in the form of Settings/Configuration. It returns a string if there is some validation error. 
+	validateBackend?: (schema: any) => any // Validate function creator. It uses `schema` of the `@kbn/config-schema` package.
 };
 
 export type TPluginSettingWithKey = TpluginSetting & { key: string };
