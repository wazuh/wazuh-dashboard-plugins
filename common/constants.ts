/*
 * Wazuh app - Wazuh Constants file
 * Copyright (C) 2015-2021 Wazuh, Inc.
 *
 * This program is free software; you can redistribute it and/or modify
 * it under the terms of the GNU General Public License as published by
 * the Free Software Foundation; either version 2 of the License, or
 * (at your option) any later version.
 *
 * Find more information about this on the LICENSE file.
 */
import path from 'path';

// Index patterns - Wazuh alerts
export const WAZUH_INDEX_TYPE_ALERTS = 'alerts';
export const WAZUH_ALERTS_PREFIX = 'wazuh-alerts-';
export const WAZUH_ALERTS_PATTERN = 'wazuh-alerts-*';

// Default number of shards and replicas for indices
export const WAZUH_INDEX_SHARDS = 2;
export const WAZUH_INDEX_REPLICAS = 0;

// Job - Wazuh monitoring
export const WAZUH_INDEX_TYPE_MONITORING = "monitoring";
export const WAZUH_MONITORING_PREFIX = "wazuh-monitoring-";
export const WAZUH_MONITORING_PATTERN = "wazuh-monitoring-*";
export const WAZUH_MONITORING_TEMPLATE_NAME = "wazuh-agent";
export const WAZUH_MONITORING_DEFAULT_INDICES_SHARDS = 1;
export const WAZUH_MONITORING_DEFAULT_CREATION = 'w';
export const WAZUH_MONITORING_DEFAULT_ENABLED = true;
export const WAZUH_MONITORING_DEFAULT_FREQUENCY = 900;
export const WAZUH_MONITORING_DEFAULT_CRON_FREQ = '0 * * * * *';

// Job - Wazuh statistics
export const WAZUH_INDEX_TYPE_STATISTICS = "statistics";
export const WAZUH_STATISTICS_DEFAULT_PREFIX = "wazuh";
export const WAZUH_STATISTICS_DEFAULT_NAME = "statistics";
export const WAZUH_STATISTICS_PATTERN = `${WAZUH_STATISTICS_DEFAULT_PREFIX}-${WAZUH_STATISTICS_DEFAULT_NAME}-*`;
export const WAZUH_STATISTICS_TEMPLATE_NAME = `${WAZUH_STATISTICS_DEFAULT_PREFIX}-${WAZUH_STATISTICS_DEFAULT_NAME}`;
export const WAZUH_STATISTICS_DEFAULT_INDICES_SHARDS = WAZUH_INDEX_SHARDS;
export const WAZUH_STATISTICS_DEFAULT_CREATION = 'w';
export const WAZUH_STATISTICS_DEFAULT_STATUS = true;
export const WAZUH_STATISTICS_DEFAULT_FREQUENCY = 900;
export const WAZUH_STATISTICS_DEFAULT_CRON_FREQ = '0 */5 * * * *';

// Job - Wazuh initialize
export const WAZUH_INDEX = '.wazuh';
export const WAZUH_VERSION_INDEX = '.wazuh-version';
export const WAZUH_KIBANA_TEMPLATE_NAME = 'wazuh-kibana';

// Permissions
export const WAZUH_ROLE_ADMINISTRATOR_ID = 1;
export const WAZUH_ROLE_ADMINISTRATOR_NAME = 'administrator';

// Sample data
export const WAZUH_SAMPLE_ALERT_PREFIX = 'wazuh-alerts-4.x-';
export const WAZUH_SAMPLE_ALERTS_INDEX_SHARDS = 1;
export const WAZUH_SAMPLE_ALERTS_INDEX_REPLICAS = 0;
export const WAZUH_SAMPLE_ALERTS_CATEGORY_SECURITY = 'security';
export const WAZUH_SAMPLE_ALERTS_CATEGORY_AUDITING_POLICY_MONITORING = 'auditing-policy-monitoring';
export const WAZUH_SAMPLE_ALERTS_CATEGORY_THREAT_DETECTION = 'threat-detection';
export const WAZUH_SAMPLE_ALERTS_DEFAULT_NUMBER_ALERTS = 3000;
export const WAZUH_SAMPLE_ALERTS_CATEGORIES_TYPE_ALERTS = {
  [WAZUH_SAMPLE_ALERTS_CATEGORY_SECURITY]: [
    { syscheck: true },
    { aws: true },
    { gcp: true },
    { authentication: true },
    { ssh: true },
    { apache: true, alerts: 2000 },
    { web: true },
    { windows: { service_control_manager: true }, alerts: 1000 },
  ],
  [WAZUH_SAMPLE_ALERTS_CATEGORY_AUDITING_POLICY_MONITORING]: [
    { rootcheck: true },
    { audit: true },
    { openscap: true },
    { ciscat: true },
  ],
  [WAZUH_SAMPLE_ALERTS_CATEGORY_THREAT_DETECTION]: [
    { vulnerabilities: true },
    { virustotal: true },
    { osquery: true },
    { docker: true },
    { mitre: true },
  ],
};

// Security
export const WAZUH_SECURITY_PLUGIN_XPACK_SECURITY = 'X-Pack Security';
export const WAZUH_SECURITY_PLUGIN_OPEN_DISTRO_FOR_ELASTICSEARCH = 'Open Distro for Elasticsearch';

export const WAZUH_SECURITY_PLUGINS = [
  WAZUH_SECURITY_PLUGIN_XPACK_SECURITY,
  WAZUH_SECURITY_PLUGIN_OPEN_DISTRO_FOR_ELASTICSEARCH,
];

<<<<<<< HEAD
// Default time filter set by the app
export const WAZUH_TIME_FILTER_DEFAULT = {
  from: 'now-24h',
  to: 'now',
};

//Default max buckets set by the app
export const WAZUH_MAX_BUCKETS_DEFAULT = 200000;

=======
>>>>>>> 64509faf
// App configuration
export const WAZUH_CONFIGURATION_CACHE_TIME = 10000; // time in ms;
export const WAZUH_CONFIGURATION_SETTINGS_NEED_RESTART = [
  'wazuh.monitoring.enabled',
  'wazuh.monitoring.frequency',
  'cron.statistics.interval',
  'logs.level',
];
export const WAZUH_CONFIGURATION_SETTINGS_NEED_HEALTH_CHECK = [
  'pattern',
  'wazuh.monitoring.replicas',
  'wazuh.monitoring.creation',
  'wazuh.monitoring.pattern',
  'alerts.sample.prefix',
  'cron.statistics.index.name',
  'cron.statistics.index.creation',
  'cron.statistics.index.shards',
  'cron.statistics.index.replicas',
<<<<<<< HEAD
  'wazuh.monitoring.shards',
=======
  'wazuh.monitoring.shards'
];
export const WAZUH_CONFIGURATION_SETTINGS_NEED_RELOAD = [
  'hideManagerAlerts',
  'customization.logo.sidebar'
>>>>>>> 64509faf
];
export const WAZUH_CONFIGURATION_SETTINGS_NEED_RELOAD = ['hideManagerAlerts'];

// Reserved ids for Users/Role mapping
export const WAZUH_API_RESERVED_ID_LOWER_THAN = 100;

// Wazuh data path
const WAZUH_DATA_KIBANA_BASE_PATH = 'data';
export const WAZUH_DATA_KIBANA_BASE_ABSOLUTE_PATH = path.join(
  __dirname,
  '../../../',
  WAZUH_DATA_KIBANA_BASE_PATH
);
export const WAZUH_DATA_ABSOLUTE_PATH = path.join(WAZUH_DATA_KIBANA_BASE_ABSOLUTE_PATH, 'wazuh');

// Wazuh data path - config
export const WAZUH_DATA_CONFIG_DIRECTORY_PATH = path.join(WAZUH_DATA_ABSOLUTE_PATH, 'config');
export const WAZUH_DATA_CONFIG_APP_PATH = path.join(WAZUH_DATA_CONFIG_DIRECTORY_PATH, 'wazuh.yml');
export const WAZUH_DATA_CONFIG_REGISTRY_PATH = path.join(
  WAZUH_DATA_CONFIG_DIRECTORY_PATH,
  'wazuh-registry.json'
);

// Wazuh data path - logs
export const MAX_MB_LOG_FILES = 100;
export const WAZUH_DATA_LOGS_DIRECTORY_PATH = path.join(WAZUH_DATA_ABSOLUTE_PATH, 'logs');
export const WAZUH_DATA_LOGS_PLAIN_FILENAME = 'wazuhapp-plain.log';
export const WAZUH_DATA_LOGS_PLAIN_PATH = path.join(
  WAZUH_DATA_LOGS_DIRECTORY_PATH,
  WAZUH_DATA_LOGS_PLAIN_FILENAME
);
export const WAZUH_DATA_LOGS_RAW_FILENAME = 'wazuhapp.log';
export const WAZUH_DATA_LOGS_RAW_PATH = path.join(
  WAZUH_DATA_LOGS_DIRECTORY_PATH,
  WAZUH_DATA_LOGS_RAW_FILENAME
);

// Wazuh data path - UI logs
export const WAZUH_UI_LOGS_PLAIN_FILENAME = 'wazuh-ui-plain.log';
export const WAZUH_UI_LOGS_RAW_FILENAME = 'wazuh-ui.log';
export const WAZUH_UI_LOGS_PLAIN_PATH = path.join(
  WAZUH_DATA_LOGS_DIRECTORY_PATH,
  WAZUH_UI_LOGS_PLAIN_FILENAME
);
export const WAZUH_UI_LOGS_RAW_PATH = path.join(WAZUH_DATA_LOGS_DIRECTORY_PATH, WAZUH_UI_LOGS_RAW_FILENAME);

// Wazuh data path - downloads
export const WAZUH_DATA_DOWNLOADS_DIRECTORY_PATH = path.join(WAZUH_DATA_ABSOLUTE_PATH, 'downloads');
export const WAZUH_DATA_DOWNLOADS_REPORTS_DIRECTORY_PATH = path.join(
  WAZUH_DATA_DOWNLOADS_DIRECTORY_PATH,
  'reports'
);

// Queue
export const WAZUH_QUEUE_CRON_FREQ = '*/15 * * * * *'; // Every 15 seconds

// Default App Config
export const WAZUH_DEFAULT_APP_CONFIG = {
  pattern: WAZUH_ALERTS_PATTERN,
  'checks.pattern': true,
  'checks.template': true,
  'checks.api': true,
  'checks.setup': true,
  'checks.fields': true,
  'checks.metaFields': true,
  'checks.maxBuckets': true,
  'checks.timeFilter': true,
  'extensions.pci': true,
  'extensions.gdpr': true,
  'extensions.hipaa': true,
  'extensions.nist': true,
  'extensions.tsc': true,
  'extensions.audit': true,
  'extensions.oscap': false,
  'extensions.ciscat': false,
  'extensions.aws': false,
  'extensions.gcp': false,
  'extensions.virustotal': false,
  'extensions.osquery': false,
  'extensions.docker': false,
  timeout: 20000,
  'api.selector': true,
  'ip.selector': true,
  'ip.ignore': [],
  'xpack.rbac.enabled': true,
  'wazuh.monitoring.enabled': WAZUH_MONITORING_DEFAULT_ENABLED,
  'wazuh.monitoring.frequency': WAZUH_MONITORING_DEFAULT_FREQUENCY,
  'wazuh.monitoring.shards': WAZUH_MONITORING_DEFAULT_INDICES_SHARDS,
  'wazuh.monitoring.replicas': WAZUH_INDEX_REPLICAS,
  'wazuh.monitoring.creation': WAZUH_MONITORING_DEFAULT_CREATION,
  'wazuh.monitoring.pattern': WAZUH_MONITORING_PATTERN,
  'cron.prefix': WAZUH_STATISTICS_DEFAULT_PREFIX,
  'cron.statistics.status': WAZUH_STATISTICS_DEFAULT_STATUS,
  'cron.statistics.apis': [],
  'cron.statistics.interval': WAZUH_STATISTICS_DEFAULT_CRON_FREQ,
  'cron.statistics.index.name': WAZUH_STATISTICS_DEFAULT_NAME,
  'cron.statistics.index.creation': WAZUH_STATISTICS_DEFAULT_CREATION,
  'cron.statistics.index.shards': WAZUH_INDEX_SHARDS,
  'cron.statistics.index.replicas': WAZUH_INDEX_REPLICAS,
  'alerts.sample.prefix': WAZUH_SAMPLE_ALERT_PREFIX,
  hideManagerAlerts: false,
  'logs.level': 'info',
  'enrollment.dns': '',
<<<<<<< HEAD
=======
  'customization.logo.app':'logotype.svg',
  'customization.logo.sidebar':'icon_blue.png',
  'customization.logo.healthcheck':'icon_blue.svg',
  'customization.logo.reports':'logo.png'
>>>>>>> 64509faf
};

// Wazuh errors
export const WAZUH_ERROR_DAEMONS_NOT_READY = 'ERROR3099';

// Agents
export enum WAZUH_AGENTS_OS_TYPE {
  WINDOWS = 'windows',
  LINUX = 'linux',
  SUNOS = 'sunos',
  DARWIN = 'darwin',
  OTHERS = '',
}

export enum WAZUH_MODULES_ID {
  SECURITY_EVENTS = 'general',
  INTEGRITY_MONITORING = 'fim',
  AMAZON_WEB_SERVICES = 'aws',
  GOOGLE_CLOUD_PLATFORM = 'gcp',
  POLICY_MONITORING = 'pm',
  SECURITY_CONFIGURATION_ASSESSMENT = 'sca',
  AUDITING = 'audit',
  OPEN_SCAP = 'oscap',
  VULNERABILITIES = 'vuls',
  OSQUERY = 'osquery',
  DOCKER = 'docker',
  MITRE_ATTACK = 'mitre',
  PCI_DSS = 'pci',
  HIPAA = 'hipaa',
  NIST_800_53 = 'nist',
  TSC = 'tsc',
  CIS_CAT = 'ciscat',
  VIRUSTOTAL = 'virustotal',
  GDPR = 'gdpr',
}

export enum WAZUH_MENU_MANAGEMENT_SECTIONS_ID {
  MANAGEMENT = 'management',
  ADMINISTRATION = 'administration',
  RULESET = 'ruleset',
  RULES = 'rules',
  DECODERS = 'decoders',
  CDB_LISTS = 'lists',
  GROUPS = 'groups',
  CONFIGURATION = 'configuration',
  STATUS_AND_REPORTS = 'statusReports',
  STATUS = 'status',
  CLUSTER = 'monitoring',
  LOGS = 'logs',
  REPORTING = 'reporting',
  STATISTICS = 'statistics',
}

export enum WAZUH_MENU_TOOLS_SECTIONS_ID {
  API_CONSOLE = 'devTools',
  RULESET_TEST = 'logtest',
}

export enum WAZUH_MENU_SECURITY_SECTIONS_ID {
  USERS = 'users',
  ROLES = 'roles',
  POLICIES = 'policies',
  ROLES_MAPPING = 'roleMapping',
}

export enum WAZUH_MENU_SETTINGS_SECTIONS_ID {
  SETTINGS = 'settings',
  API_CONFIGURATION = 'api',
  MODULES = 'modules',
  SAMPLE_DATA = 'sample_data',
  CONFIGURATION = 'configuration',
  LOGS = 'logs',
  MISCELLANEOUS = 'miscellaneous',
  ABOUT = 'about',
}

export const AUTHORIZED_AGENTS = 'authorized-agents';

// Wazuh links
export const WAZUH_LINK_DOCUMENTATION = 'https://documentation.wazuh.com';
export const WAZUH_LINK_GITHUB = 'https://github.com/wazuh';
export const WAZUH_LINK_GOOGLE_GROUPS = 'https://groups.google.com/forum/#!forum/wazuh';
export const WAZUH_LINK_SLACK = 'https://wazuh.com/community/join-us-on-slack';

export const HEALTH_CHECK = 'health-check';

// Health check
export const HEALTH_CHECK_REDIRECTION_TIME = 300; //ms

// Kibana settings
<<<<<<< HEAD
// Default timeFilter set by the app
export const WAZUH_KIBANA_SETTING_TIME_FILTER = {
  from: 'now-24h',
  to: 'now',
=======
// Default timeTilter set by the app
export const WAZUH_KIBANA_SETTING_TIME_FILTER = {
  from: "now-24h",
  to: 'now'
>>>>>>> 64509faf
};
export const KIBANA_SETTING_NAME_TIME_FILTER = 'timepicker:timeDefaults';

// Default maxBuckets set by the app
export const WAZUH_KIBANA_SETTING_MAX_BUCKETS = 200000;
export const KIBANA_SETTING_NAME_MAX_BUCKETS = 'timelion:max_buckets';

// Default metaFields Kibana setting set by the app
export const WAZUH_KIBANA_SETTING_METAFIELDS = ['_source', '_index'];
<<<<<<< HEAD
export const KIBANA_SETTING_NAME_METAFIELDS = 'metaFields';

// Logger
export const UI_LOGGER_LEVELS = {
  WARNING: 'WARNING',
  INFO: 'INFO',
  ERROR: 'ERROR',
};

export const UI_TOAST_COLOR = {
  SUCCESS: 'success',
  WARNING: 'warning',
  DANGER: 'danger',
};
=======
export const KIBANA_SETTING_NAME_METAFIELDS = 'metaFields';
>>>>>>> 64509faf
<|MERGE_RESOLUTION|>--- conflicted
+++ resolved
@@ -95,18 +95,6 @@
   WAZUH_SECURITY_PLUGIN_OPEN_DISTRO_FOR_ELASTICSEARCH,
 ];
 
-<<<<<<< HEAD
-// Default time filter set by the app
-export const WAZUH_TIME_FILTER_DEFAULT = {
-  from: 'now-24h',
-  to: 'now',
-};
-
-//Default max buckets set by the app
-export const WAZUH_MAX_BUCKETS_DEFAULT = 200000;
-
-=======
->>>>>>> 64509faf
 // App configuration
 export const WAZUH_CONFIGURATION_CACHE_TIME = 10000; // time in ms;
 export const WAZUH_CONFIGURATION_SETTINGS_NEED_RESTART = [
@@ -125,17 +113,12 @@
   'cron.statistics.index.creation',
   'cron.statistics.index.shards',
   'cron.statistics.index.replicas',
-<<<<<<< HEAD
   'wazuh.monitoring.shards',
-=======
-  'wazuh.monitoring.shards'
 ];
 export const WAZUH_CONFIGURATION_SETTINGS_NEED_RELOAD = [
   'hideManagerAlerts',
   'customization.logo.sidebar'
->>>>>>> 64509faf
 ];
-export const WAZUH_CONFIGURATION_SETTINGS_NEED_RELOAD = ['hideManagerAlerts'];
 
 // Reserved ids for Users/Role mapping
 export const WAZUH_API_RESERVED_ID_LOWER_THAN = 100;
@@ -237,13 +220,10 @@
   hideManagerAlerts: false,
   'logs.level': 'info',
   'enrollment.dns': '',
-<<<<<<< HEAD
-=======
   'customization.logo.app':'logotype.svg',
   'customization.logo.sidebar':'icon_blue.png',
   'customization.logo.healthcheck':'icon_blue.svg',
   'customization.logo.reports':'logo.png'
->>>>>>> 64509faf
 };
 
 // Wazuh errors
@@ -334,17 +314,10 @@
 export const HEALTH_CHECK_REDIRECTION_TIME = 300; //ms
 
 // Kibana settings
-<<<<<<< HEAD
 // Default timeFilter set by the app
 export const WAZUH_KIBANA_SETTING_TIME_FILTER = {
   from: 'now-24h',
   to: 'now',
-=======
-// Default timeTilter set by the app
-export const WAZUH_KIBANA_SETTING_TIME_FILTER = {
-  from: "now-24h",
-  to: 'now'
->>>>>>> 64509faf
 };
 export const KIBANA_SETTING_NAME_TIME_FILTER = 'timepicker:timeDefaults';
 
@@ -354,7 +327,6 @@
 
 // Default metaFields Kibana setting set by the app
 export const WAZUH_KIBANA_SETTING_METAFIELDS = ['_source', '_index'];
-<<<<<<< HEAD
 export const KIBANA_SETTING_NAME_METAFIELDS = 'metaFields';
 
 // Logger
@@ -368,7 +340,4 @@
   SUCCESS: 'success',
   WARNING: 'warning',
   DANGER: 'danger',
-};
-=======
-export const KIBANA_SETTING_NAME_METAFIELDS = 'metaFields';
->>>>>>> 64509faf
+};