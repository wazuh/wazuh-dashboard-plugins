/*
 * Wazuh app - Wazuh Constants file
 * Copyright (C) 2015-2022 Wazuh, Inc.
 *
 * This program is free software; you can redistribute it and/or modify
 * it under the terms of the GNU General Public License as published by
 * the Free Software Foundation; either version 2 of the License, or
 * (at your option) any later version.
 *
 * Find more information about this on the LICENSE file.
 */
import path from 'path';
import { version } from '../package.json';
import { validate as validateNodeCronInterval } from 'node-cron';
import { composeValidate, validateBooleanIs, validateFilePickerSupportedExtensions, validateJSONArrayOfStrings, validateLiteral, validateNumber, validateStringNoEmpty, validateStringNoSpaces } from './services/settings-validate';

// Plugin
export const PLUGIN_VERSION = version;
export const PLUGIN_VERSION_SHORT = version.split('.').splice(0,2).join('.');

// Index patterns - Wazuh alerts
export const WAZUH_INDEX_TYPE_ALERTS = 'alerts';
export const WAZUH_ALERTS_PREFIX = 'wazuh-alerts-';
export const WAZUH_ALERTS_PATTERN = 'wazuh-alerts-*';

// Job - Wazuh monitoring
export const WAZUH_INDEX_TYPE_MONITORING = "monitoring";
export const WAZUH_MONITORING_PREFIX = "wazuh-monitoring-";
export const WAZUH_MONITORING_PATTERN = "wazuh-monitoring-*";
export const WAZUH_MONITORING_TEMPLATE_NAME = "wazuh-agent";
export const WAZUH_MONITORING_DEFAULT_INDICES_SHARDS = 1;
export const WAZUH_MONITORING_DEFAULT_INDICES_REPLICAS = 0;
export const WAZUH_MONITORING_DEFAULT_CREATION = 'w';
export const WAZUH_MONITORING_DEFAULT_ENABLED = true;
export const WAZUH_MONITORING_DEFAULT_FREQUENCY = 900;
export const WAZUH_MONITORING_DEFAULT_CRON_FREQ = '0 * * * * *';

// Job - Wazuh statistics
export const WAZUH_INDEX_TYPE_STATISTICS = "statistics";
export const WAZUH_STATISTICS_DEFAULT_PREFIX = "wazuh";
export const WAZUH_STATISTICS_DEFAULT_NAME = "statistics";
export const WAZUH_STATISTICS_PATTERN = `${WAZUH_STATISTICS_DEFAULT_PREFIX}-${WAZUH_STATISTICS_DEFAULT_NAME}-*`;
export const WAZUH_STATISTICS_TEMPLATE_NAME = `${WAZUH_STATISTICS_DEFAULT_PREFIX}-${WAZUH_STATISTICS_DEFAULT_NAME}`;
export const WAZUH_STATISTICS_DEFAULT_INDICES_SHARDS = 1;
export const WAZUH_STATISTICS_DEFAULT_INDICES_REPLICAS = 0;
export const WAZUH_STATISTICS_DEFAULT_CREATION = 'w';
export const WAZUH_STATISTICS_DEFAULT_STATUS = true;
export const WAZUH_STATISTICS_DEFAULT_FREQUENCY = 900;
export const WAZUH_STATISTICS_DEFAULT_CRON_FREQ = '0 */5 * * * *';

// Job - Wazuh initialize
export const WAZUH_PLUGIN_PLATFORM_TEMPLATE_NAME = 'wazuh-kibana';

// Permissions
export const WAZUH_ROLE_ADMINISTRATOR_ID = 1;
export const WAZUH_ROLE_ADMINISTRATOR_NAME = 'administrator';

// Sample data
export const WAZUH_SAMPLE_ALERT_PREFIX = 'wazuh-alerts-4.x-';
export const WAZUH_SAMPLE_ALERTS_INDEX_SHARDS = 1;
export const WAZUH_SAMPLE_ALERTS_INDEX_REPLICAS = 0;
export const WAZUH_SAMPLE_ALERTS_CATEGORY_SECURITY = 'security';
export const WAZUH_SAMPLE_ALERTS_CATEGORY_AUDITING_POLICY_MONITORING = 'auditing-policy-monitoring';
export const WAZUH_SAMPLE_ALERTS_CATEGORY_THREAT_DETECTION = 'threat-detection';
export const WAZUH_SAMPLE_ALERTS_DEFAULT_NUMBER_ALERTS = 3000;
export const WAZUH_SAMPLE_ALERTS_CATEGORIES_TYPE_ALERTS = {
  [WAZUH_SAMPLE_ALERTS_CATEGORY_SECURITY]: [
    { syscheck: true },
    { aws: true },
    { office: true },
    { gcp: true },
    { authentication: true },
    { ssh: true },
    { apache: true, alerts: 2000 },
    { web: true },
    { windows: { service_control_manager: true }, alerts: 1000 },
    { github: true }
  ],
  [WAZUH_SAMPLE_ALERTS_CATEGORY_AUDITING_POLICY_MONITORING]: [
    { rootcheck: true },
    { audit: true },
    { openscap: true },
    { ciscat: true },
  ],
  [WAZUH_SAMPLE_ALERTS_CATEGORY_THREAT_DETECTION]: [
    { vulnerabilities: true },
    { virustotal: true },
    { osquery: true },
    { docker: true },
    { mitre: true },
  ],
};

// Security
export const WAZUH_SECURITY_PLUGIN_XPACK_SECURITY = 'X-Pack Security';
export const WAZUH_SECURITY_PLUGIN_OPEN_DISTRO_FOR_ELASTICSEARCH = 'Open Distro for Elasticsearch';

export const WAZUH_SECURITY_PLUGINS = [
  WAZUH_SECURITY_PLUGIN_XPACK_SECURITY,
  WAZUH_SECURITY_PLUGIN_OPEN_DISTRO_FOR_ELASTICSEARCH,
];

// App configuration
export const WAZUH_CONFIGURATION_CACHE_TIME = 10000; // time in ms;

// Reserved ids for Users/Role mapping
export const WAZUH_API_RESERVED_ID_LOWER_THAN = 100;

// Wazuh data path
const WAZUH_DATA_PLUGIN_PLATFORM_BASE_PATH = 'data';
export const WAZUH_DATA_PLUGIN_PLATFORM_BASE_ABSOLUTE_PATH = path.join(
  __dirname,
  '../../../',
  WAZUH_DATA_PLUGIN_PLATFORM_BASE_PATH
);
export const WAZUH_DATA_ABSOLUTE_PATH = path.join(WAZUH_DATA_PLUGIN_PLATFORM_BASE_ABSOLUTE_PATH, 'wazuh');

// Wazuh data path - config
export const WAZUH_DATA_CONFIG_DIRECTORY_PATH = path.join(WAZUH_DATA_ABSOLUTE_PATH, 'config');
export const WAZUH_DATA_CONFIG_APP_PATH = path.join(WAZUH_DATA_CONFIG_DIRECTORY_PATH, 'wazuh.yml');
export const WAZUH_DATA_CONFIG_REGISTRY_PATH = path.join(
  WAZUH_DATA_CONFIG_DIRECTORY_PATH,
  'wazuh-registry.json'
);

// Wazuh data path - logs
export const MAX_MB_LOG_FILES = 100;
export const WAZUH_DATA_LOGS_DIRECTORY_PATH = path.join(WAZUH_DATA_ABSOLUTE_PATH, 'logs');
export const WAZUH_DATA_LOGS_PLAIN_FILENAME = 'wazuhapp-plain.log';
export const WAZUH_DATA_LOGS_PLAIN_PATH = path.join(
  WAZUH_DATA_LOGS_DIRECTORY_PATH,
  WAZUH_DATA_LOGS_PLAIN_FILENAME
);
export const WAZUH_DATA_LOGS_RAW_FILENAME = 'wazuhapp.log';
export const WAZUH_DATA_LOGS_RAW_PATH = path.join(
  WAZUH_DATA_LOGS_DIRECTORY_PATH,
  WAZUH_DATA_LOGS_RAW_FILENAME
);

// Wazuh data path - UI logs
export const WAZUH_UI_LOGS_PLAIN_FILENAME = 'wazuh-ui-plain.log';
export const WAZUH_UI_LOGS_RAW_FILENAME = 'wazuh-ui.log';
export const WAZUH_UI_LOGS_PLAIN_PATH = path.join(
  WAZUH_DATA_LOGS_DIRECTORY_PATH,
  WAZUH_UI_LOGS_PLAIN_FILENAME
);
export const WAZUH_UI_LOGS_RAW_PATH = path.join(WAZUH_DATA_LOGS_DIRECTORY_PATH, WAZUH_UI_LOGS_RAW_FILENAME);

// Wazuh data path - downloads
export const WAZUH_DATA_DOWNLOADS_DIRECTORY_PATH = path.join(WAZUH_DATA_ABSOLUTE_PATH, 'downloads');
export const WAZUH_DATA_DOWNLOADS_REPORTS_DIRECTORY_PATH = path.join(
  WAZUH_DATA_DOWNLOADS_DIRECTORY_PATH,
  'reports'
);

// Queue
export const WAZUH_QUEUE_CRON_FREQ = '*/15 * * * * *'; // Every 15 seconds

// Wazuh errors
export const WAZUH_ERROR_DAEMONS_NOT_READY = 'ERROR3099';

// Agents
export enum WAZUH_AGENTS_OS_TYPE {
  WINDOWS = 'windows',
  LINUX = 'linux',
  SUNOS = 'sunos',
  DARWIN = 'darwin',
  OTHERS = '',
}

export enum WAZUH_MODULES_ID {
  SECURITY_EVENTS = 'general',
  INTEGRITY_MONITORING = 'fim',
  AMAZON_WEB_SERVICES = 'aws',
  OFFICE_365 = 'office',
  GOOGLE_CLOUD_PLATFORM = 'gcp',
  POLICY_MONITORING = 'pm',
  SECURITY_CONFIGURATION_ASSESSMENT = 'sca',
  AUDITING = 'audit',
  OPEN_SCAP = 'oscap',
  VULNERABILITIES = 'vuls',
  OSQUERY = 'osquery',
  DOCKER = 'docker',
  MITRE_ATTACK = 'mitre',
  PCI_DSS = 'pci',
  HIPAA = 'hipaa',
  NIST_800_53 = 'nist',
  TSC = 'tsc',
  CIS_CAT = 'ciscat',
  VIRUSTOTAL = 'virustotal',
  GDPR = 'gdpr',
  GITHUB = 'github'
};

export enum WAZUH_MENU_MANAGEMENT_SECTIONS_ID {
  MANAGEMENT = 'management',
  ADMINISTRATION = 'administration',
  RULESET = 'ruleset',
  RULES = 'rules',
  DECODERS = 'decoders',
  CDB_LISTS = 'lists',
  GROUPS = 'groups',
  CONFIGURATION = 'configuration',
  STATUS_AND_REPORTS = 'statusReports',
  STATUS = 'status',
  CLUSTER = 'monitoring',
  LOGS = 'logs',
  REPORTING = 'reporting',
  STATISTICS = 'statistics',
};

export enum WAZUH_MENU_TOOLS_SECTIONS_ID {
  API_CONSOLE = 'devTools',
  RULESET_TEST = 'logtest',
};

export enum WAZUH_MENU_SECURITY_SECTIONS_ID {
  USERS = 'users',
  ROLES = 'roles',
  POLICIES = 'policies',
  ROLES_MAPPING = 'roleMapping',
};

export enum WAZUH_MENU_SETTINGS_SECTIONS_ID {
  SETTINGS = 'settings',
  API_CONFIGURATION = 'api',
  MODULES = 'modules',
  SAMPLE_DATA = 'sample_data',
  CONFIGURATION = 'configuration',
  LOGS = 'logs',
  MISCELLANEOUS = 'miscellaneous',
  ABOUT = 'about',
};

export const AUTHORIZED_AGENTS = 'authorized-agents';

// Wazuh links
export const WAZUH_LINK_GITHUB = 'https://github.com/wazuh';
export const WAZUH_LINK_GOOGLE_GROUPS = 'https://groups.google.com/forum/#!forum/wazuh';
export const WAZUH_LINK_SLACK = 'https://wazuh.com/community/join-us-on-slack';

export const HEALTH_CHECK = 'health-check';

// Health check
export const HEALTH_CHECK_REDIRECTION_TIME = 300; //ms

// Plugin platform settings
// Default timeFilter set by the app
export const WAZUH_PLUGIN_PLATFORM_SETTING_TIME_FILTER = {
  from: 'now-24h',
  to: 'now',
};
export const PLUGIN_PLATFORM_SETTING_NAME_TIME_FILTER = 'timepicker:timeDefaults';

// Default maxBuckets set by the app
export const WAZUH_PLUGIN_PLATFORM_SETTING_MAX_BUCKETS = 200000;
export const PLUGIN_PLATFORM_SETTING_NAME_MAX_BUCKETS = 'timelion:max_buckets';

// Default metaFields set by the app
export const WAZUH_PLUGIN_PLATFORM_SETTING_METAFIELDS = ['_source', '_index'];
export const PLUGIN_PLATFORM_SETTING_NAME_METAFIELDS = 'metaFields';

// Logger
export const UI_LOGGER_LEVELS = {
  WARNING: 'WARNING',
  INFO: 'INFO',
  ERROR: 'ERROR',
};

export const UI_TOAST_COLOR = {
  SUCCESS: 'success',
  WARNING: 'warning',
  DANGER: 'danger',
};

// Assets
export const ASSETS_BASE_URL_PREFIX = '/plugins/wazuh/assets/';
export const ASSETS_PUBLIC_URL = '/plugins/wazuh/public/assets/';

// Reports
export const REPORTS_LOGO_IMAGE_ASSETS_RELATIVE_PATH = 'images/logo_reports.png';
export const REPORTS_PRIMARY_COLOR = '#256BD1';
export const REPORTS_PAGE_FOOTER_TEXT = 'Copyright © 2022 Wazuh, Inc.';
export const REPORTS_PAGE_HEADER_TEXT = 'info@wazuh.com\nhttps://wazuh.com';

// Plugin platform
export const PLUGIN_PLATFORM_NAME = 'Kibana';
export const PLUGIN_PLATFORM_BASE_INSTALLATION_PATH = '/usr/share/kibana/data/wazuh/';
export const PLUGIN_PLATFORM_INSTALLATION_USER = 'kibana';
export const PLUGIN_PLATFORM_INSTALLATION_USER_GROUP = 'kibana';
export const PLUGIN_PLATFORM_WAZUH_DOCUMENTATION_URL_PATH_UPGRADE_PLATFORM = 'upgrade-guide';
export const PLUGIN_PLATFORM_WAZUH_DOCUMENTATION_URL_PATH_TROUBLESHOOTING = 'user-manual/elasticsearch/troubleshooting.html';
export const PLUGIN_PLATFORM_WAZUH_DOCUMENTATION_URL_PATH_APP_CONFIGURATION = 'user-manual/wazuh-dashboard/config-file.html';
export const PLUGIN_PLATFORM_URL_GUIDE = 'https://www.elastic.co/guide/en/elasticsearch/reference/current/index.html';
export const PLUGIN_PLATFORM_URL_GUIDE_TITLE = 'Elastic guide';
export const PLUGIN_PLATFORM_REQUEST_HEADERS = {
  'kbn-xsrf': 'kibana'
};

// UI
export const API_NAME_AGENT_STATUS = {
  ACTIVE: 'active',
  DISCONNECTED: 'disconnected',
  PENDING: 'pending',
  NEVER_CONNECTED: 'never_connected',
} as const;

export const UI_COLOR_AGENT_STATUS = {
  [API_NAME_AGENT_STATUS.ACTIVE]: '#007871',
  [API_NAME_AGENT_STATUS.DISCONNECTED]: '#BD271E',
  [API_NAME_AGENT_STATUS.PENDING]: '#FEC514',
  [API_NAME_AGENT_STATUS.NEVER_CONNECTED]: '#646A77',
  default: '#000000'
} as const;

export const UI_LABEL_NAME_AGENT_STATUS = {
  [API_NAME_AGENT_STATUS.ACTIVE]: 'Active',
  [API_NAME_AGENT_STATUS.DISCONNECTED]: 'Disconnected',
  [API_NAME_AGENT_STATUS.PENDING]: 'Pending',
  [API_NAME_AGENT_STATUS.NEVER_CONNECTED]: 'Never connected',
  default: 'Unknown'
} as const;

export const UI_ORDER_AGENT_STATUS = [
  API_NAME_AGENT_STATUS.ACTIVE,
  API_NAME_AGENT_STATUS.DISCONNECTED,
  API_NAME_AGENT_STATUS.PENDING,
  API_NAME_AGENT_STATUS.NEVER_CONNECTED
]

export const AGENT_SYNCED_STATUS = {
  SYNCED: 'synced',
  NOT_SYNCED: 'not synced',
}

// Documentation
export const DOCUMENTATION_WEB_BASE_URL = "https://documentation.wazuh.com";

// Default Elasticsearch user name context
export const ELASTIC_NAME = 'elastic';


// Plugin settings
export enum SettingCategory{
  HEALTH_CHECK,
  GENERAL,
  EXTENSIONS,
  MONITORING,
  STATISTICS,
  SECURITY,
  CUSTOMIZATION,
};

type TPluginSettingOptionsSelect = {
	select: {text: string, value: any}[]
};

<<<<<<< HEAD
type TpluginSettingOptionsEditor = {
	editor: {
		language: string
	}
};

type TpluginSettingOptionsFile = {
	file: {
		type: 'image'
		extensions?: string[]
		recommended?: {
			dimensions?: {
				width: number,
				height: number,
				unit: string
			}
		}
		store?: {
			relativePathFileSystem: string
			filename: string
			resolveStaticURL: (filename: string) => string
		}
	}
};

type TpluginSettingOptionsNumber = {
=======
type TPluginSettingOptionsNumber = {
>>>>>>> 1356c5b0
	number: {
		min?: number
		max?: number
	}
};

<<<<<<< HEAD
type TpluginSettingOptionsSwitch = {
=======
type TPluginSettingOptionsEditor = {
	editor: {
		language: string
	}
};

type TPluginSettingOptionsSwitch = {
>>>>>>> 1356c5b0
	switch: {
		values: {
			disabled: {label?: string, value: any},
			enabled: {label?: string, value: any},
		}
	}
};

export enum EpluginSettingType{
	text = 'text',
	textarea = 'textarea',
	switch = 'switch',
	number = 'number',
	editor = 'editor',
	select = 'select',
	filepicker = 'filepicker',
};

<<<<<<< HEAD
export type TpluginSetting = {
	title: string // Define the text displayed in the UI.
	description: string // Description.
	category: SettingCategory // Category.
	type: EpluginSettingType // Type.
	default: any // Default value.
	defaultHidden?: any // Default value if it is not set. It has preference over `default`
	configurableFile: boolean, // Configurable from the configuration file
	configurableUI: boolean // Configurable from the UI (Settings/Configuration)
	requireHealthCheck?: boolean // Modify the setting requires running the plugin health check (frontend)
	requireReload?: boolean // Modify the setting requires reloading the browser tab (frontend)
	requireRestart?: boolean // Modify the setting requires restarting the plugin platform to take effect
	options?: TpluginSettingOptionsChoices  | TpluginSettingOptionsEditor  | TpluginSettingOptionsFile | TpluginSettingOptionsNumber | TpluginSettingOptionsSwitch // Define options related to the `type`
	uiFormTransformChangedInputValue?: (value: any) => any // Transform the input value. The result is saved in the form global state of Settings/Configuration
	uiFormTransformInputValueToConfigurationValue?: (value: any) => any // Transform the configuration value or default as initial value for the input in Settings/Configuration
	uiFormTransformConfigurationValueToInputValue?: (value: any) => any // Transform the input value changed in the form of Settings/Configuration and returned in the `changed` property of the hook useForm
	validate?: (value: any) => string | undefined // Validate the value in the form of Settings/Configuration. It returns a string if there is some validation error. 
	validateBackend?: (schema: any) => any // Validate function creator. It uses `schema` of the `@kbn/config-schema` package.
=======
export type TPluginSetting = {
	// Define the text displayed in the UI.
	title: string
	// Description.
	description: string
	// Category.
	category: SettingCategory
	// Type.
	type: EpluginSettingType
	// Default value.
	defaultValue: any
	// Default value if it is not set. It has preference over `default`.
	defaultValueIfNotSet?: any
	// Configurable from the configuration file.
	isConfigurableFromFile: boolean
	// Configurable from the UI (Settings/Configuration).
	isConfigurableFromUI: boolean
	// Modify the setting requires running the plugin health check (frontend).
	requiresRunningHealthCheck?: boolean
	// Modify the setting requires reloading the browser tab (frontend).
	requiresReloadingBrowserTab?: boolean
	// Modify the setting requires restarting the plugin platform to take effect.
	requiresRestartingPluginPlatform?: boolean
	// Define options related to the `type`.
	options?: TPluginSettingOptionsNumber | TPluginSettingOptionsEditor | TPluginSettingOptionsSelect | TPluginSettingOptionsSwitch
	// Transform the input value. The result is saved in the form global state of Settings/Configuration
	uiFormTransformChangedInputValue?: (value: any) => any
	// Transform the configuration value or default as initial value for the input in Settings/Configuration
	uiFormTransformConfigurationValueToInputValue?: (value: any) => any
	// Transform the input value changed in the form of Settings/Configuration and returned in the `changed` property of the hook useForm
	uiFormTransformInputValueToConfigurationValue?: (value: any) => any
	// Validate the value in the form of Settings/Configuration. It returns a string if there is some validation error. 
	validate?: (value: any) => string | undefined
	// Validate function creator to validate the setting in the backend. It uses `schema` of the `@kbn/config-schema` package.
	validateBackend?: (schema: any) => (value: unknown) => string | undefined
>>>>>>> 1356c5b0
};

export type TPluginSettingWithKey = TPluginSetting & { key: TPluginSettingKey };


export const PLUGIN_SETTINGS_CATEGORIES = {
  [SettingCategory.HEALTH_CHECK]: {
    title: 'Health check',
    description: "Define which checks will be executed by the App's HealthCheck. Allowed values are: true, false"
  },
  [SettingCategory.GENERAL]: {
    title: 'General',
    description: "General settings."
  },
  [SettingCategory.EXTENSIONS]: {
    title: 'Extensions',
    description: "Extensions."
  },
  [SettingCategory.SECURITY]: {
    title: 'Security',
    description: "Security."
  },
  [SettingCategory.MONITORING]: {
    title: 'Task:Monitoring',
    description: "Monitoring."
  },
  [SettingCategory.STATISTICS]: {
    title: 'Task:Statistics',
    description: "Statistics."
  },
  [SettingCategory.CUSTOMIZATION]: {
    title: 'Customization',
    description: "Customization."
  }
};

export const PLUGIN_SETTINGS = {
	"alerts.sample.prefix": {
		title: "Sample alerts prefix",
		description: "Define the index name prefix of sample alerts. It must match the template used by the index pattern to avoid unknown fields in dashboards.",
		category: SettingCategory.GENERAL,
		type: EpluginSettingType.text,
		defaultValue: WAZUH_SAMPLE_ALERT_PREFIX,
		isConfigurableFromFile: true,
		isConfigurableFromUI: true,
		requiresRunningHealthCheck: true,
		validate: composeValidate(validateStringNoEmpty, validateStringNoSpaces),
		validateBackend: function(schema){
			return schema.string({validate: this.validate});
		},
	},
	"checks.api": {
		title: "API connection",
		description: "Enable or disable the API health check when opening the app.",
		category: SettingCategory.HEALTH_CHECK,
		type: EpluginSettingType.switch,
		defaultValue: true,
		isConfigurableFromFile: true,
		isConfigurableFromUI: true,
		options: {
			switch: {
				values: {
					disabled: {label: 'false', value: false},
					enabled: {label: 'true', value: true},
				}
			}
		},
		uiFormTransformChangedInputValue: function(value: boolean | string): boolean{
			return Boolean(value);
		},
		validate: validateBooleanIs,
		validateBackend: function(schema){
			return schema.boolean();
		},
	},
	"checks.fields": {
		title: "Known fields",
		description: "Enable or disable the known fields health check when opening the app.",
		category: SettingCategory.HEALTH_CHECK,
		type: EpluginSettingType.switch,
		defaultValue: true,
		isConfigurableFromFile: true,
		isConfigurableFromUI: true,
		options: {
			switch: {
				values: {
					disabled: {label: 'false', value: false},
					enabled: {label: 'true', value: true},
				}
			}
		},
		uiFormTransformChangedInputValue: function(value: boolean | string): boolean{
			return Boolean(value);
		},
		validate: validateBooleanIs,
		validateBackend: function(schema){
			return schema.boolean();
		},
	},
	"checks.maxBuckets": {
		title: "Set max buckets to 200000",
		description: "Change the default value of the plugin platform max buckets configuration.",
		category: SettingCategory.HEALTH_CHECK,
		type: EpluginSettingType.switch,
		defaultValue: true,
		isConfigurableFromFile: true,
		isConfigurableFromUI: true,
		options: {
			switch: {
				values: {
					disabled: {label: 'false', value: false},
					enabled: {label: 'true', value: true},
				}
			},
		},
		uiFormTransformChangedInputValue: function(value: boolean | string): boolean{
			return Boolean(value);
		},
		validate: validateBooleanIs,
		validateBackend: function(schema){
			return schema.boolean();
		},
	},
	"checks.metaFields": {
		title: "Remove meta fields",
		description: "Change the default value of the plugin platform metaField configuration.",
		category: SettingCategory.HEALTH_CHECK,
		type: EpluginSettingType.switch,
		defaultValue: true,
		isConfigurableFromFile: true,
		isConfigurableFromUI: true,
		options: {
			switch: {
				values: {
					disabled: {label: 'false', value: false},
					enabled: {label: 'true', value: true},
				}
			}
		},
		uiFormTransformChangedInputValue: function(value: boolean | string): boolean{
			return Boolean(value);
		},
		validate: validateBooleanIs,
		validateBackend: function(schema){
			return schema.boolean();
		},
	},
	"checks.pattern": {
		title: "Index pattern",
		description: "Enable or disable the index pattern health check when opening the app.",
		category: SettingCategory.HEALTH_CHECK,
		type: EpluginSettingType.switch,
		defaultValue: true,
		isConfigurableFromFile: true,
		isConfigurableFromUI: true,
		options: {
			switch: {
				values: {
					disabled: {label: 'false', value: false},
					enabled: {label: 'true', value: true},
				}
			}
		},
		uiFormTransformChangedInputValue: function(value: boolean | string): boolean{
			return Boolean(value);
		},
		validate: validateBooleanIs,
		validateBackend: function(schema){
			return schema.boolean();
		},
	},
	"checks.setup": {
		title: "API version",
		description: "Enable or disable the setup health check when opening the app.",
		category: SettingCategory.HEALTH_CHECK,
		type: EpluginSettingType.switch,
		defaultValue: true,
		isConfigurableFromFile: true,
		isConfigurableFromUI: true,
		options: {
			switch: {
				values: {
					disabled: {label: 'false', value: false},
					enabled: {label: 'true', value: true},
				}
			}
		},
		uiFormTransformChangedInputValue: function(value: boolean | string): boolean{
			return Boolean(value);
		},
		validate: validateBooleanIs,
		validateBackend: function(schema){
			return schema.boolean();
		},
	},
	"checks.template": {
		title: "Index template",
		description: "Enable or disable the template health check when opening the app.",
		category: SettingCategory.HEALTH_CHECK,
		type: EpluginSettingType.switch,
		defaultValue: true,
		isConfigurableFromFile: true,
		isConfigurableFromUI: true,
		options: {
			switch: {
				values: {
					disabled: {label: 'false', value: false},
					enabled: {label: 'true', value: true},
				}
			}
		},
		uiFormTransformChangedInputValue: function(value: boolean | string): boolean{
			return Boolean(value);
		},
		validate: validateBooleanIs,
		validateBackend: function(schema){
			return schema.boolean();
		},
	},
	"checks.timeFilter": {
		title: "Set time filter to 24h",
		description: "Change the default value of the plugin platform timeFilter configuration.",
		category: SettingCategory.HEALTH_CHECK,
		type: EpluginSettingType.switch,
		defaultValue: true,
		isConfigurableFromFile: true,
		isConfigurableFromUI: true,
		options: {
			switch: {
				values: {
					disabled: {label: 'false', value: false},
					enabled: {label: 'true', value: true},
				}
			}
		},
		uiFormTransformChangedInputValue: function(value: boolean | string): boolean{
			return Boolean(value);
		},
		validate: validateBooleanIs,
		validateBackend: function(schema){
			return schema.boolean();
		},
	},
	"cron.prefix": {
		title: "Cron prefix",
		description: "Define the index prefix of predefined jobs.",
		category: SettingCategory.GENERAL,
		type: EpluginSettingType.text,
		defaultValue: WAZUH_STATISTICS_DEFAULT_PREFIX,
		isConfigurableFromFile: true,
		isConfigurableFromUI: true,
		validate: composeValidate(validateStringNoEmpty, validateStringNoSpaces),
		validateBackend: function(schema){
			return schema.string({validate: this.validate});
		},
	},
	"cron.statistics.apis": {
		title: "Includes APIs",
		description: "Enter the ID of the hosts you want to save data from, leave this empty to run the task on every host.",
		category: SettingCategory.STATISTICS,
		type: EpluginSettingType.editor,
		defaultValue: [],
		isConfigurableFromFile: true,
		isConfigurableFromUI: true,
		options: {
			editor: {
				language: 'json'
			}
		},
		uiFormTransformConfigurationValueToInputValue: function(value : any): any{
			return JSON.stringify(value);
		},
		uiFormTransformInputValueToConfigurationValue: function(value: string): any{
			try{
				return JSON.parse(value);
			}catch(error){
				return value;
			};
		},
		validate: validateJSONArrayOfStrings,
		validateBackend: function(schema){
			return schema.arrayOf(schema.string({validate: composeValidate(validateStringNoEmpty, validateStringNoSpaces)}));
		},
	},
	"cron.statistics.index.creation": {
		title: "Index creation",
		description: "Define the interval in which a new index will be created.",
		category: SettingCategory.STATISTICS,
		type: EpluginSettingType.select,
		options: {
			select: [
				{
					text: "Hourly",
					value: "h"
				},
				{
					text: "Daily",
					value: "d"
				},
				{
					text: "Weekly",
					value: "w"
				},
				{
					text: "Monthly",
					value: "m"
				}
			]
		},
		defaultValue: WAZUH_STATISTICS_DEFAULT_CREATION,
		isConfigurableFromFile: true,
		isConfigurableFromUI: true,
		requiresRunningHealthCheck: true,
		validate: function (value){
			return validateLiteral(this.options.select.map(({value}) => value))(value)
		},
		validateBackend: function(schema){
			return schema.oneOf(this.options.select.map(({value}) => schema.literal(value)));
		},
	},
	"cron.statistics.index.name": {
		title: "Index name",
		description: "Define the name of the index in which the documents will be saved.",
		category: SettingCategory.STATISTICS,
		type: EpluginSettingType.text,
		defaultValue: WAZUH_STATISTICS_DEFAULT_NAME,
		isConfigurableFromFile: true,
		isConfigurableFromUI: true,
		requiresRunningHealthCheck: true,
		validate: composeValidate(validateStringNoEmpty, validateStringNoSpaces),
		validateBackend: function(schema){
			return schema.string({validate: this.validate});
		},
	},
	"cron.statistics.index.replicas": {
		title: "Index replicas",
		description: "Define the number of replicas to use for the statistics indices.",
		category: SettingCategory.STATISTICS,
		type: EpluginSettingType.number,
		defaultValue: WAZUH_STATISTICS_DEFAULT_INDICES_REPLICAS,
		isConfigurableFromFile: true,
		isConfigurableFromUI: true,
		requiresRunningHealthCheck: true,
		options: {
			number: {
				min: 0
			}
		},
		validate: function(value){
			return validateNumber(this.options.number)(value)
		},
		validateBackend: function(schema){
			return schema.number({validate: this.validate.bind(this)});
		},
	},
	"cron.statistics.index.shards": {
		title: "Index shards",
		description: "Define the number of shards to use for the statistics indices.",
		category: SettingCategory.STATISTICS,
		type: EpluginSettingType.number,
		defaultValue: WAZUH_STATISTICS_DEFAULT_INDICES_SHARDS,
		isConfigurableFromFile: true,
		isConfigurableFromUI: true,
		requiresRunningHealthCheck: true,
		options: {
			number: {
				min: 1
			}
		},
		validate: function(value){
			return validateNumber(this.options.number)(value)
		},
		validateBackend: function(schema){
			return schema.number({validate: this.validate.bind(this)});
		},
	},
	"cron.statistics.interval": {
		title: "Interval",
		description: "Define the frequency of task execution using cron schedule expressions.",
		category: SettingCategory.STATISTICS,
		type: EpluginSettingType.text,
		defaultValue: WAZUH_STATISTICS_DEFAULT_CRON_FREQ,
		isConfigurableFromFile: true,
		isConfigurableFromUI: true,
		requiresRestartingPluginPlatform: true,
		validate: function(value: string){
			return validateNodeCronInterval(value) ? undefined : "Interval is not valid."
		},
		validateBackend: function(schema){
			return schema.string({validate: this.validate});
		},
	},
	"cron.statistics.status": {
		title: "Status",
		description: "Enable or disable the statistics tasks.",
		category: SettingCategory.STATISTICS,
		type: EpluginSettingType.switch,
		defaultValue: WAZUH_STATISTICS_DEFAULT_STATUS,
		isConfigurableFromFile: true,
		isConfigurableFromUI: true,
		options: {
			switch: {
				values: {
					disabled: {label: 'false', value: false},
					enabled: {label: 'true', value: true},
				}
			}
		},
		uiFormTransformChangedInputValue: function(value: boolean | string): boolean{
			return Boolean(value);
		},
		validate: validateBooleanIs,
		validateBackend: function(schema){
			return schema.boolean();
		},
	},
	"customization.logo.app": {
		title: "Logo App",
		description: `Customize the logo displayed in the plugin menu.`,
		category: SettingCategory.CUSTOMIZATION,
<<<<<<< HEAD
		type: EpluginSettingType.filepicker,
		default: "",
		configurableFile: true,
		configurableUI: true,
		options: {
			file: {
				type: 'image',
				extensions: ['.jpeg', '.jpg', '.png', '.svg'],
				recommended: {
					dimensions: {
						width: 300,
						height: 70,
						unit: 'px'
					}
				},
				store: {
					relativePathFileSystem: 'public/assets/custom/images',
					filename: 'customization.logo.app',
					resolveStaticURL: (filename: string) => `custom/images/${filename}`
				}
			}
		},
		validate: function(value){
			return validateFilePickerSupportedExtensions(this.options.file.extensions)(value)
		},
=======
		type: EpluginSettingType.text,
		defaultValue: "",
		isConfigurableFromFile: true,
		isConfigurableFromUI: true,
>>>>>>> 1356c5b0
	},
	"customization.logo.healthcheck": {
		title: "Logo Health Check",
		description: `Customize the logo displayed in the plugin health check.`,
		category: SettingCategory.CUSTOMIZATION,
<<<<<<< HEAD
		type: EpluginSettingType.filepicker,
		default: "",
		configurableFile: true,
		configurableUI: true,
		options: {
			file: {
				type: 'image',
				extensions: ['.jpeg', '.jpg', '.png', '.svg'],
				recommended: {
					dimensions: {
						width: 300,
						height: 70,
						unit: 'px'
					}
				},
				store: {
					relativePathFileSystem: 'public/assets/custom/images',
					filename: 'customization.logo.healthcheck',
					resolveStaticURL: (filename: string) => `custom/images/${filename}`
				}				
			}
		},
		validate: function(value){
			return validateFilePickerSupportedExtensions(this.options.file.extensions)(value)
		},
=======
		type: EpluginSettingType.text,
		defaultValue: "",
		isConfigurableFromFile: true,
		isConfigurableFromUI: true,
>>>>>>> 1356c5b0
	},
	"customization.logo.reports": {
		title: "Logo Reports",
		description: `Customize the logo displayed in the PDF reports.`,
		category: SettingCategory.CUSTOMIZATION,
<<<<<<< HEAD
		type: EpluginSettingType.filepicker,
		default: "",
    	defaultHidden: REPORTS_LOGO_IMAGE_ASSETS_RELATIVE_PATH,
		configurableFile: true,
		configurableUI: true,
		options: {
			file: {
				type: 'image',
				extensions: ['.jpeg', '.jpg', '.png'],
				recommended: {
					dimensions: {
						width: 190,
						height: 40,
						unit: 'px'
					}
				},
				store: {
					relativePathFileSystem: 'public/assets/custom/images',
					filename: 'customization.logo.reports',
					resolveStaticURL: (filename: string) => `custom/images/${filename}`
				}				
			}
		},
		validate: function(value){
			return validateFilePickerSupportedExtensions(this.options.file.extensions)(value)
		},
=======
		type: EpluginSettingType.text,
		defaultValue: "",
    	defaultValueIfNotSet: REPORTS_LOGO_IMAGE_ASSETS_RELATIVE_PATH,
		isConfigurableFromFile: true,
		isConfigurableFromUI: true,
>>>>>>> 1356c5b0
	},
	"customization.logo.sidebar": {
		title: "Logo Sidebar",
		description: `Customize the logo of the category that belongs the plugin.`,
		category: SettingCategory.CUSTOMIZATION,
<<<<<<< HEAD
		type: EpluginSettingType.filepicker,
		default: "",
		configurableFile: true,
		configurableUI: true,
		requireReload: true,
		options: {
			file: {
				type: 'image',
				extensions: ['.jpeg', '.jpg', '.png', '.svg'],
				recommended: {
					dimensions: {
						width: 80,
						height: 80,
						unit: 'px'
					}
				},
				store: {
					relativePathFileSystem: 'public/assets/custom/images',
					filename: 'customization.logo.sidebar',
					resolveStaticURL: (filename: string) => `custom/images/${filename}`
				}				
			}
		},
		validate: function(value){
			return validateFilePickerSupportedExtensions(this.options.file.extensions)(value)
		},
=======
		type: EpluginSettingType.text,
		defaultValue: "",
		isConfigurableFromFile: true,
		isConfigurableFromUI: true,
		requiresReloadingBrowserTab: true,
>>>>>>> 1356c5b0
	},
	"disabled_roles": {
		title: "Disables roles",
		description: "Disabled the plugin visibility for users with the roles.",
		category: SettingCategory.SECURITY,
		type: EpluginSettingType.editor,
		defaultValue: [],
		isConfigurableFromFile: true,
		isConfigurableFromUI: true,
		options: {
			editor: {
				language: 'json'
			}
		},
		uiFormTransformConfigurationValueToInputValue: function(value : any): any{
			return JSON.stringify(value);
		},
		uiFormTransformInputValueToConfigurationValue: function(value: string): any{
			try{
				return JSON.parse(value);
			}catch(error){
				return value;
			};
		},
		validate: validateJSONArrayOfStrings,
		validateBackend: function(schema){
			return schema.arrayOf(schema.string({validate: composeValidate(validateStringNoEmpty, validateStringNoSpaces)}));
		},
	},
	"enrollment.dns": {
		title: "Enrollment DNS",
		description: "Specifies the Wazuh registration server, used for the agent enrollment.",
		category: SettingCategory.GENERAL,
		type: EpluginSettingType.text,
		defaultValue: "",
		isConfigurableFromFile: true,
		isConfigurableFromUI: true,
		validate: validateStringNoSpaces,
		validateBackend: function(schema){
			return schema.string({validate: this.validate});
		},
	},
	"enrollment.password": {
		title: "Enrollment Password",
		description: "Specifies the password used to authenticate during the agent enrollment.",
		category: SettingCategory.GENERAL,
		type: EpluginSettingType.text,
		defaultValue: "",
		isConfigurableFromFile: true,
		isConfigurableFromUI: false,
		validate: validateStringNoEmpty,
		validateBackend: function(schema){
			return schema.string({validate: this.validate});
		},
	},
	"extensions.audit": {
		title: "System auditing",
		description: "Enable or disable the Audit tab on Overview and Agents.",
		category: SettingCategory.EXTENSIONS,
		type: EpluginSettingType.switch,
		defaultValue: true,
		isConfigurableFromFile: true,
		isConfigurableFromUI: false,
		options: {
			switch: {
				values: {
					disabled: {label: 'false', value: false},
					enabled: {label: 'true', value: true},
				}
			}
		},
		uiFormTransformChangedInputValue: function(value: boolean | string): boolean{
			return Boolean(value);
		},
		validate: validateBooleanIs,
		validateBackend: function(schema){
			return schema.boolean();
		},
	},
	"extensions.aws": {
		title: "Amazon AWS",
		description: "Enable or disable the Amazon (AWS) tab on Overview.",
		category: SettingCategory.EXTENSIONS,
		type: EpluginSettingType.switch,
		defaultValue: false,
		isConfigurableFromFile: true,
		isConfigurableFromUI: false,
		options: {
			switch: {
				values: {
					disabled: {label: 'false', value: false},
					enabled: {label: 'true', value: true},
				}
			}
		},
		uiFormTransformChangedInputValue: function(value: boolean | string): boolean{
			return Boolean(value);
		},
		validate: validateBooleanIs,
		validateBackend: function(schema){
			return schema.boolean();
		},
	},
	"extensions.ciscat": {
		title: "CIS-CAT",
		description: "Enable or disable the CIS-CAT tab on Overview and Agents.",
		category: SettingCategory.EXTENSIONS,
		type: EpluginSettingType.switch,
		defaultValue: false,
		isConfigurableFromFile: true,
		isConfigurableFromUI: false,
		options: {
			switch: {
				values: {
					disabled: {label: 'false', value: false},
					enabled: {label: 'true', value: true},
				}
			}
		},
		uiFormTransformChangedInputValue: function(value: boolean | string): boolean{
			return Boolean(value);
		},
		validate: validateBooleanIs,
		validateBackend: function(schema){
			return schema.boolean();
		},
	},
	"extensions.docker": {
		title: "Docker Listener",
		description: "Enable or disable the Docker listener tab on Overview and Agents.",
		category: SettingCategory.EXTENSIONS,
		type: EpluginSettingType.switch,
		defaultValue: false,
		isConfigurableFromFile: true,
		isConfigurableFromUI: false,
		options: {
			switch: {
				values: {
					disabled: {label: 'false', value: false},
					enabled: {label: 'true', value: true},
				}
			}
		},
		uiFormTransformChangedInputValue: function(value: boolean | string): boolean{
			return Boolean(value);
		},
		validate: validateBooleanIs,
		validateBackend: function(schema){
			return schema.boolean();
		},
	},
	"extensions.gcp": {
		title: "Google Cloud platform",
		description: "Enable or disable the Google Cloud Platform tab on Overview.",
		category: SettingCategory.EXTENSIONS,
		type: EpluginSettingType.switch,
		defaultValue: false,
		isConfigurableFromFile: true,
		isConfigurableFromUI: false,
		options: {
			switch: {
				values: {
					disabled: {label: 'false', value: false},
					enabled: {label: 'true', value: true},
				}
			}
		},
		uiFormTransformChangedInputValue: function(value: boolean | string): boolean{
			return Boolean(value);
		},
		validate: validateBooleanIs,
		validateBackend: function(schema){
			return schema.boolean();
		},
	},
	"extensions.gdpr": {
		title: "GDPR",
		description: "Enable or disable the GDPR tab on Overview and Agents.",
		category: SettingCategory.EXTENSIONS,
		type: EpluginSettingType.switch,
		defaultValue: true,
		isConfigurableFromFile: true,
		isConfigurableFromUI: false,
		options: {
			switch: {
				values: {
					disabled: {label: 'false', value: false},
					enabled: {label: 'true', value: true},
				}
			}
		},
		uiFormTransformChangedInputValue: function(value: boolean | string): boolean{
			return Boolean(value);
		},
		validate: validateBooleanIs,
		validateBackend: function(schema){
			return schema.boolean();
		},
	},
	"extensions.hipaa": {
		title: "Hipaa",
		description: "Enable or disable the HIPAA tab on Overview and Agents.",
		category: SettingCategory.EXTENSIONS,
		type: EpluginSettingType.switch,
		defaultValue: true,
		isConfigurableFromFile: true,
		isConfigurableFromUI: false,
		options: {
			switch: {
				values: {
					disabled: {label: 'false', value: false},
					enabled: {label: 'true', value: true},
				}
			}
		},
		uiFormTransformChangedInputValue: function(value: boolean | string): boolean{
			return Boolean(value);
		},
		validate: validateBooleanIs,
		validateBackend: function(schema){
			return schema.boolean();
		},
	},
	"extensions.nist": {
		title: "NIST",
		description: "Enable or disable the NIST 800-53 tab on Overview and Agents.",
		category: SettingCategory.EXTENSIONS,
		type: EpluginSettingType.switch,
		defaultValue: true,
		isConfigurableFromFile: true,
		isConfigurableFromUI: false,
		options: {
			switch: {
				values: {
					disabled: {label: 'false', value: false},
					enabled: {label: 'true', value: true},
				}
			}
		},
		uiFormTransformChangedInputValue: function(value: boolean | string): boolean{
			return Boolean(value);
		},
		validate: validateBooleanIs,
		validateBackend: function(schema){
			return schema.boolean();
		},
	},
	"extensions.oscap": {
		title: "OSCAP",
		description: "Enable or disable the Open SCAP tab on Overview and Agents.",
		category: SettingCategory.EXTENSIONS,
		type: EpluginSettingType.switch,
		defaultValue: false,
		isConfigurableFromFile: true,
		isConfigurableFromUI: false,
		options: {
			switch: {
				values: {
					disabled: {label: 'false', value: false},
					enabled: {label: 'true', value: true},
				}
			}
		},
		uiFormTransformChangedInputValue: function(value: boolean | string): boolean{
			return Boolean(value);
		},
		validate: validateBooleanIs,
		validateBackend: function(schema){
			return schema.boolean();
		},
	},
	"extensions.osquery": {
		title: "Osquery",
		description: "Enable or disable the Osquery tab on Overview and Agents.",
		category: SettingCategory.EXTENSIONS,
		type: EpluginSettingType.switch,
		defaultValue: false,
		isConfigurableFromFile: true,
		isConfigurableFromUI: false,
		options: {
			switch: {
				values: {
					disabled: {label: 'false', value: false},
					enabled: {label: 'true', value: true},
				}
			}
		},
		uiFormTransformChangedInputValue: function(value: boolean | string): boolean{
			return Boolean(value);
		},
		validate: validateBooleanIs,
		validateBackend: function(schema){
			return schema.boolean();
		},
	},
	"extensions.pci": {
		title: "PCI DSS",
		description: "Enable or disable the PCI DSS tab on Overview and Agents.",
		category: SettingCategory.EXTENSIONS,
		type: EpluginSettingType.switch,
		defaultValue: true,
		isConfigurableFromFile: true,
		isConfigurableFromUI: false,
		options: {
			switch: {
				values: {
					disabled: {label: 'false', value: false},
					enabled: {label: 'true', value: true},
				}
			}
		},
		uiFormTransformChangedInputValue: function(value: boolean | string): boolean{
			return Boolean(value);
		},
		validate: validateBooleanIs,
		validateBackend: function(schema){
			return schema.boolean();
		},
	},
	"extensions.tsc": {
		title: "TSC",
		description: "Enable or disable the TSC tab on Overview and Agents.",
		category: SettingCategory.EXTENSIONS,
		type: EpluginSettingType.switch,
		defaultValue: true,
		isConfigurableFromFile: true,
		isConfigurableFromUI: false,
		options: {
			switch: {
				values: {
					disabled: {label: 'false', value: false},
					enabled: {label: 'true', value: true},
				}
			}
		},
		uiFormTransformChangedInputValue: function(value: boolean | string): boolean{
			return Boolean(value);
		},
		validate: validateBooleanIs,
		validateBackend: function(schema){
			return schema.boolean();
		},
	},
	"extensions.virustotal": {
		title: "Virustotal",
		description: "Enable or disable the VirusTotal tab on Overview and Agents.",
		category: SettingCategory.EXTENSIONS,
		type: EpluginSettingType.switch,
		defaultValue: false,
		isConfigurableFromFile: true,
		isConfigurableFromUI: false,
		options: {
			switch: {
				values: {
					disabled: {label: 'false', value: false},
					enabled: {label: 'true', value: true},
				}
			}
		},
		uiFormTransformChangedInputValue: function(value: boolean | string): boolean{
			return Boolean(value);
		},
		validate: validateBooleanIs,
		validateBackend: function(schema){
			return schema.boolean();
		},
	},
	"hideManagerAlerts": {
		title: "Hide manager alerts",
		description: "Hide the alerts of the manager in every dashboard.",
		category: SettingCategory.GENERAL,
		type: EpluginSettingType.switch,
		defaultValue: false,
		isConfigurableFromFile: true,
		isConfigurableFromUI: true,
		requiresReloadingBrowserTab: true,
		options: {
			switch: {
				values: {
					disabled: {label: 'false', value: false},
					enabled: {label: 'true', value: true},
				}
			}
		},
		uiFormTransformChangedInputValue: function(value: boolean | string): boolean{
			return Boolean(value);
		},
		validate: validateBooleanIs,
		validateBackend: function(schema){
			return schema.boolean();
		},
	},
	"ip.ignore": {
		title: "Index pattern ignore",
		description: "Disable certain index pattern names from being available in index pattern selector.",
		category: SettingCategory.GENERAL,
		type: EpluginSettingType.editor,
		defaultValue: [],
		isConfigurableFromFile: true,
		isConfigurableFromUI: true,
		options: {
			editor: {
				language: 'json'
			}
		},
		uiFormTransformConfigurationValueToInputValue: function(value : any): any{
			return JSON.stringify(value);
		},
		uiFormTransformInputValueToConfigurationValue: function(value: string): any{
			try{
				return JSON.parse(value);
			}catch(error){
				return value;
			};
		},
		validate: validateJSONArrayOfStrings,
		validateBackend: function(schema){
			return schema.arrayOf(schema.string({validate: composeValidate(validateStringNoEmpty, validateStringNoSpaces)}));
		}
	},
	"ip.selector": {
		title: "IP selector",
		description: "Define if the user is allowed to change the selected index pattern directly from the top menu bar.",
		category: SettingCategory.GENERAL,
		type: EpluginSettingType.switch,
		defaultValue: true,
		isConfigurableFromFile: true,
		isConfigurableFromUI: false,
		options: {
			switch: {
				values: {
					disabled: {label: 'false', value: false},
					enabled: {label: 'true', value: true},
				}
			}
		},
		uiFormTransformChangedInputValue: function(value: boolean | string): boolean{
			return Boolean(value);
		},
		validate: validateBooleanIs,
		validateBackend: function(schema){
			return schema.boolean();
		},
	},
	"logs.level": {
		title: "Log level",
		description: "Logging level of the App.",
		category: SettingCategory.GENERAL,
		type: EpluginSettingType.select,
		options: {
			select: [
				{
					text: "Info",
					value: "info"
				},
				{
					text: "Debug",
					value: "debug"
				}
			]
		},
		defaultValue: "info",
		isConfigurableFromFile: true,
		isConfigurableFromUI: true,
		requiresRestartingPluginPlatform: true,
		validate: function (value){
			return validateLiteral(this.options.select.map(({value}) => value))(value)
		},
		validateBackend: function(schema){
			return schema.oneOf(this.options.select.map(({value}) => schema.literal(value)));
		},
	},
	"pattern": {
		title: "Index pattern",
		description: "Default index pattern to use on the app. If there's no valid index pattern, the app will automatically create one with the name indicated in this option.",
		category: SettingCategory.GENERAL,
		type: EpluginSettingType.text,
		defaultValue: WAZUH_ALERTS_PATTERN,
		isConfigurableFromFile: true,
		isConfigurableFromUI: true,
		requiresRunningHealthCheck: true,
		validate: composeValidate(validateStringNoEmpty, validateStringNoSpaces),
		validateBackend: function(schema){
			return schema.string({validate: this.validate});
		},
	},
	"timeout": {
		title: "Request timeout",
		description: "Maximum time, in milliseconds, the app will wait for an API response when making requests to it. It will be ignored if the value is set under 1500 milliseconds.",
		category: SettingCategory.GENERAL,
		type: EpluginSettingType.number,
		defaultValue: 20000,
		isConfigurableFromFile: true,
		isConfigurableFromUI: true,
		options: {
			number: {
				min: 1500
			}
		},
		validate: function(value){
			return validateNumber(this.options.number)(value);
		},
		validateBackend: function(schema){
			return schema.number({validate: this.validate.bind(this)});
		},
	},
	"wazuh.monitoring.creation": {
		title: "Index creation",
		description: "Define the interval in which a new wazuh-monitoring index will be created.",
		category: SettingCategory.MONITORING,
		type: EpluginSettingType.select,
		options: {
			select: [
				{
					text: "Hourly",
					value: "h"
				},
				{
					text: "Daily",
					value: "d"
				},
				{
					text: "Weekly",
					value: "w"
				},
				{
					text: "Monthly",
					value: "m"
				}
			]
		},
		defaultValue: WAZUH_MONITORING_DEFAULT_CREATION,
		isConfigurableFromFile: true,
		isConfigurableFromUI: true,
		requiresRunningHealthCheck: true,
		validate: function (value){
			return validateLiteral(this.options.select.map(({value}) => value))(value)
		},
		validateBackend: function(schema){
			return schema.oneOf(this.options.select.map(({value}) => schema.literal(value)));
		},
	},
	"wazuh.monitoring.enabled": {
		title: "Status",
		description: "Enable or disable the wazuh-monitoring index creation and/or visualization.",
		category: SettingCategory.MONITORING,
		type: EpluginSettingType.switch,
		defaultValue: WAZUH_MONITORING_DEFAULT_ENABLED,
		isConfigurableFromFile: true,
		isConfigurableFromUI: true,
		requiresRestartingPluginPlatform: true,
		options: {
			switch: {
				values: {
					disabled: {label: 'false', value: false},
					enabled: {label: 'true', value: true},
				}
			}
		},
		uiFormTransformChangedInputValue: function(value: boolean | string): boolean{
			return Boolean(value);
		},
		validate: validateBooleanIs,
		validateBackend: function(schema){
			return schema.boolean();
		},
	},
	"wazuh.monitoring.frequency": {
		title: "Frequency",
		description: "Frequency, in seconds, of API requests to get the state of the agents and create a new document in the wazuh-monitoring index with this data.",
		category: SettingCategory.MONITORING,
		type: EpluginSettingType.number,
		defaultValue: WAZUH_MONITORING_DEFAULT_FREQUENCY,
		isConfigurableFromFile: true,
		isConfigurableFromUI: true,
		requiresRestartingPluginPlatform: true,
		options: {
			number: {
				min: 60
			}
		},
		validate: function(value){
			return validateNumber(this.options.number)(value);
		},
		validateBackend: function(schema){
			return schema.number({validate: this.validate.bind(this)});
		},
	},
	"wazuh.monitoring.pattern": {
		title: "Index pattern",
		description: "Default index pattern to use for Wazuh monitoring.",
		category: SettingCategory.MONITORING,
		type: EpluginSettingType.text,
		defaultValue: WAZUH_MONITORING_PATTERN,
		isConfigurableFromFile: true,
		isConfigurableFromUI: true,
		requiresRunningHealthCheck: true,
		validate: composeValidate(validateStringNoEmpty, validateStringNoSpaces),
		validateBackend: function(schema){
			return schema.string({minLength: 1, validate: this.validate});
		},
	},
	"wazuh.monitoring.replicas": {
		title: "Index replicas",
		description: "Define the number of replicas to use for the wazuh-monitoring-* indices.",
		category: SettingCategory.MONITORING,
		type: EpluginSettingType.text,
		defaultValue: WAZUH_MONITORING_DEFAULT_INDICES_REPLICAS,
		isConfigurableFromFile: true,
		isConfigurableFromUI: true,
		requiresRunningHealthCheck: true,
		options: {
			number: {
				min: 0
			}
		},
		validate: function(value){
			return validateNumber(this.options.number)(value);
		},
		validateBackend: function(schema){
			return schema.number({validate: this.validate.bind(this)});
		},
	},
	"wazuh.monitoring.shards": {
		title: "Index shards",
		description: "Define the number of shards to use for the wazuh-monitoring-* indices.",
		category: SettingCategory.MONITORING,
		type: EpluginSettingType.number,
		defaultValue: WAZUH_MONITORING_DEFAULT_INDICES_SHARDS,
		isConfigurableFromFile: true,
		isConfigurableFromUI: true,
		requiresRunningHealthCheck: true,
		options: {
			number: {
				min: 1
			}
		},
		validate: function(value){
			return validateNumber(this.options.number)(value);
		},
		validateBackend: function(schema){
			return schema.number({validate: this.validate.bind(this)});
		},
	}
};

export type TPluginSettingKey = keyof typeof PLUGIN_SETTINGS;<|MERGE_RESOLUTION|>--- conflicted
+++ resolved
@@ -355,14 +355,13 @@
 	select: {text: string, value: any}[]
 };
 
-<<<<<<< HEAD
-type TpluginSettingOptionsEditor = {
+type TPluginSettingOptionsEditor = {
 	editor: {
 		language: string
 	}
 };
 
-type TpluginSettingOptionsFile = {
+type TPluginSettingOptionsFile = {
 	file: {
 		type: 'image'
 		extensions?: string[]
@@ -381,27 +380,14 @@
 	}
 };
 
-type TpluginSettingOptionsNumber = {
-=======
 type TPluginSettingOptionsNumber = {
->>>>>>> 1356c5b0
 	number: {
 		min?: number
 		max?: number
 	}
 };
 
-<<<<<<< HEAD
-type TpluginSettingOptionsSwitch = {
-=======
-type TPluginSettingOptionsEditor = {
-	editor: {
-		language: string
-	}
-};
-
 type TPluginSettingOptionsSwitch = {
->>>>>>> 1356c5b0
 	switch: {
 		values: {
 			disabled: {label?: string, value: any},
@@ -420,26 +406,6 @@
 	filepicker = 'filepicker',
 };
 
-<<<<<<< HEAD
-export type TpluginSetting = {
-	title: string // Define the text displayed in the UI.
-	description: string // Description.
-	category: SettingCategory // Category.
-	type: EpluginSettingType // Type.
-	default: any // Default value.
-	defaultHidden?: any // Default value if it is not set. It has preference over `default`
-	configurableFile: boolean, // Configurable from the configuration file
-	configurableUI: boolean // Configurable from the UI (Settings/Configuration)
-	requireHealthCheck?: boolean // Modify the setting requires running the plugin health check (frontend)
-	requireReload?: boolean // Modify the setting requires reloading the browser tab (frontend)
-	requireRestart?: boolean // Modify the setting requires restarting the plugin platform to take effect
-	options?: TpluginSettingOptionsChoices  | TpluginSettingOptionsEditor  | TpluginSettingOptionsFile | TpluginSettingOptionsNumber | TpluginSettingOptionsSwitch // Define options related to the `type`
-	uiFormTransformChangedInputValue?: (value: any) => any // Transform the input value. The result is saved in the form global state of Settings/Configuration
-	uiFormTransformInputValueToConfigurationValue?: (value: any) => any // Transform the configuration value or default as initial value for the input in Settings/Configuration
-	uiFormTransformConfigurationValueToInputValue?: (value: any) => any // Transform the input value changed in the form of Settings/Configuration and returned in the `changed` property of the hook useForm
-	validate?: (value: any) => string | undefined // Validate the value in the form of Settings/Configuration. It returns a string if there is some validation error. 
-	validateBackend?: (schema: any) => any // Validate function creator. It uses `schema` of the `@kbn/config-schema` package.
-=======
 export type TPluginSetting = {
 	// Define the text displayed in the UI.
 	title: string
@@ -475,7 +441,6 @@
 	validate?: (value: any) => string | undefined
 	// Validate function creator to validate the setting in the backend. It uses `schema` of the `@kbn/config-schema` package.
 	validateBackend?: (schema: any) => (value: unknown) => string | undefined
->>>>>>> 1356c5b0
 };
 
 export type TPluginSettingWithKey = TPluginSetting & { key: TPluginSettingKey };
@@ -896,11 +861,10 @@
 		title: "Logo App",
 		description: `Customize the logo displayed in the plugin menu.`,
 		category: SettingCategory.CUSTOMIZATION,
-<<<<<<< HEAD
 		type: EpluginSettingType.filepicker,
-		default: "",
-		configurableFile: true,
-		configurableUI: true,
+		defaultValue: "",
+		isConfigurableFromFile: true,
+		isConfigurableFromUI: true,
 		options: {
 			file: {
 				type: 'image',
@@ -922,22 +886,15 @@
 		validate: function(value){
 			return validateFilePickerSupportedExtensions(this.options.file.extensions)(value)
 		},
-=======
-		type: EpluginSettingType.text,
-		defaultValue: "",
-		isConfigurableFromFile: true,
-		isConfigurableFromUI: true,
->>>>>>> 1356c5b0
 	},
 	"customization.logo.healthcheck": {
 		title: "Logo Health Check",
 		description: `Customize the logo displayed in the plugin health check.`,
 		category: SettingCategory.CUSTOMIZATION,
-<<<<<<< HEAD
 		type: EpluginSettingType.filepicker,
-		default: "",
-		configurableFile: true,
-		configurableUI: true,
+		defaultValue: "",
+		isConfigurableFromFile: true,
+		isConfigurableFromUI: true,
 		options: {
 			file: {
 				type: 'image',
@@ -959,23 +916,16 @@
 		validate: function(value){
 			return validateFilePickerSupportedExtensions(this.options.file.extensions)(value)
 		},
-=======
-		type: EpluginSettingType.text,
-		defaultValue: "",
-		isConfigurableFromFile: true,
-		isConfigurableFromUI: true,
->>>>>>> 1356c5b0
 	},
 	"customization.logo.reports": {
 		title: "Logo Reports",
 		description: `Customize the logo displayed in the PDF reports.`,
 		category: SettingCategory.CUSTOMIZATION,
-<<<<<<< HEAD
 		type: EpluginSettingType.filepicker,
-		default: "",
-    	defaultHidden: REPORTS_LOGO_IMAGE_ASSETS_RELATIVE_PATH,
-		configurableFile: true,
-		configurableUI: true,
+		defaultValue: "",
+    	defaultValueIfNotSet: REPORTS_LOGO_IMAGE_ASSETS_RELATIVE_PATH,
+		isConfigurableFromFile: true,
+		isConfigurableFromUI: true,
 		options: {
 			file: {
 				type: 'image',
@@ -997,24 +947,16 @@
 		validate: function(value){
 			return validateFilePickerSupportedExtensions(this.options.file.extensions)(value)
 		},
-=======
-		type: EpluginSettingType.text,
-		defaultValue: "",
-    	defaultValueIfNotSet: REPORTS_LOGO_IMAGE_ASSETS_RELATIVE_PATH,
-		isConfigurableFromFile: true,
-		isConfigurableFromUI: true,
->>>>>>> 1356c5b0
 	},
 	"customization.logo.sidebar": {
 		title: "Logo Sidebar",
 		description: `Customize the logo of the category that belongs the plugin.`,
 		category: SettingCategory.CUSTOMIZATION,
-<<<<<<< HEAD
 		type: EpluginSettingType.filepicker,
-		default: "",
-		configurableFile: true,
-		configurableUI: true,
-		requireReload: true,
+		defaultValue: "",
+		isConfigurableFromFile: true,
+		isConfigurableFromUI: true,
+		requiresReloadingBrowserTab: true,
 		options: {
 			file: {
 				type: 'image',
@@ -1036,13 +978,6 @@
 		validate: function(value){
 			return validateFilePickerSupportedExtensions(this.options.file.extensions)(value)
 		},
-=======
-		type: EpluginSettingType.text,
-		defaultValue: "",
-		isConfigurableFromFile: true,
-		isConfigurableFromUI: true,
-		requiresReloadingBrowserTab: true,
->>>>>>> 1356c5b0
 	},
 	"disabled_roles": {
 		title: "Disables roles",
