--- conflicted
+++ resolved
@@ -2,7 +2,6 @@
 
 describe('[settings] Input validation', () => {
     it.each`
-<<<<<<< HEAD
     setting                             | value                             | expectedValidation
     ${'alerts.sample.prefix'}           | ${'test'}                         | ${undefined}
     ${'alerts.sample.prefix'}           | ${''}                             | ${"Value can not be empty."}
@@ -55,7 +54,7 @@
     ${'cron.statistics.apis'}           | ${['test']}                       | ${undefined}
     ${'cron.statistics.apis'}           | ${['test ']}                      | ${"It can't contain spaces."}
     ${'cron.statistics.apis'}           | ${['']}                           | ${"Value can not be empty."}
-    ${'cron.statistics.apis'}           | ${['test', 4]}                    | ${"Value is not a string."}    
+    ${'cron.statistics.apis'}           | ${['test', 4]}                    | ${"Value is not a string."}
     ${'cron.statistics.apis'}           | ${'test space'}                   | ${"Value is not a valid list."}
     ${'cron.statistics.apis'}           | ${true}                           | ${"Value is not a valid list."}
     ${'cron.statistics.index.creation'} | ${'h'}                            | ${undefined}
@@ -93,14 +92,14 @@
     ${'customization.enabled'}          | ${true}                           | ${undefined}
     ${'customization.reports.footer'}   | ${'Test'}                         | ${undefined}
     ${'customization.reports.footer'}   | ${'Test\nTest'}                   | ${undefined}
-    ${'customization.reports.footer'}   | ${'Test\nTest\nTest\nTest\nTest'} | ${"The string should have less or equal to 2 line/s."}
+    ${'customization.reports.footer'}   | ${'Test\nTest\nTest\nTest\nTest'} | ${"The string should have less or 2 line/s."}
     ${'customization.reports.header'}   | ${'Test'}                         | ${undefined}
     ${'customization.reports.header'}   | ${'Test\nTest'}                   | ${undefined}
-    ${'customization.reports.header'}   | ${'Test\nTest\nTest\nTest\nTest'} | ${"The string should have less or equal to 4 line/s."}
+    ${'customization.reports.header'}   | ${'Test\nTest\nTest\nTest\nTest'} | ${"The string should have less or 4 line/s."}
     ${'disabled_roles'}                 | ${['test']}                       | ${undefined}
     ${'disabled_roles'}                 | ${['']}                           | ${'Value can not be empty.'}
     ${'disabled_roles'}                 | ${['test space']}                 | ${"It can't contain spaces."}
-    ${'disabled_roles'}                 | ${['test', 4]}                    | ${"Value is not a string."}    
+    ${'disabled_roles'}                 | ${['test', 4]}                    | ${"Value is not a string."}
     ${'enrollment.dns'}                 | ${'test'}                         | ${undefined}
     ${'enrollment.dns'}                 | ${''}                             | ${undefined}
     ${'enrollment.dns'}                 | ${'test space'}                   | ${"It can't contain spaces."}
@@ -203,213 +202,6 @@
     ${'wazuh.monitoring.replicas'}      | ${-1}                             | ${"Value should be greater or equal than 0."}
     ${'wazuh.monitoring.shards'}        | ${1}                              | ${undefined}
     ${'wazuh.monitoring.shards'}        | ${-1}                             | ${"Value should be greater or equal than 1."}
-=======
-    setting | value | expectedValidation
-    ${'alerts.sample.prefix'}           | ${'test'}            | ${undefined}
-    ${'alerts.sample.prefix'}           | ${''}                | ${"Value can not be empty."}
-    ${'alerts.sample.prefix'}           | ${'test space'}      | ${"It can't contain spaces."}
-    ${'alerts.sample.prefix'}           | ${'-test'}           | ${"It can't start with: -, _, +, .."}
-    ${'alerts.sample.prefix'}           | ${'_test'}           | ${"It can't start with: -, _, +, .."}
-    ${'alerts.sample.prefix'}           | ${'+test'}           | ${"It can't start with: -, _, +, .."}
-    ${'alerts.sample.prefix'}           | ${'.test'}           | ${"It can't start with: -, _, +, .."}
-    ${'alerts.sample.prefix'}           | ${'test\\'}          | ${"It can't contain invalid characters: \\, /, ?, \", <, >, |, ,, #, *."}
-    ${'alerts.sample.prefix'}           | ${'test/'}           | ${"It can't contain invalid characters: \\, /, ?, \", <, >, |, ,, #, *."}
-    ${'alerts.sample.prefix'}           | ${'test?'}           | ${"It can't contain invalid characters: \\, /, ?, \", <, >, |, ,, #, *."}
-    ${'alerts.sample.prefix'}           | ${'test"'}           | ${"It can't contain invalid characters: \\, /, ?, \", <, >, |, ,, #, *."}
-    ${'alerts.sample.prefix'}           | ${'test<'}           | ${"It can't contain invalid characters: \\, /, ?, \", <, >, |, ,, #, *."}
-    ${'alerts.sample.prefix'}           | ${'test>'}           | ${"It can't contain invalid characters: \\, /, ?, \", <, >, |, ,, #, *."}
-    ${'alerts.sample.prefix'}           | ${'test|'}           | ${"It can't contain invalid characters: \\, /, ?, \", <, >, |, ,, #, *."}
-    ${'alerts.sample.prefix'}           | ${'test,'}           | ${"It can't contain invalid characters: \\, /, ?, \", <, >, |, ,, #, *."}
-    ${'alerts.sample.prefix'}           | ${'test#'}           | ${"It can't contain invalid characters: \\, /, ?, \", <, >, |, ,, #, *."}
-    ${'alerts.sample.prefix'}           | ${'test*'}           | ${"It can't contain invalid characters: \\, /, ?, \", <, >, |, ,, #, *."}
-    ${'checks.api'}                     | ${true}              | ${undefined}
-    ${'checks.api'}                     | ${0}                 | ${'It should be a boolean. Allowed values: true or false.'}
-    ${'checks.fields'}                  | ${true}              | ${undefined}
-    ${'checks.fields'}                  | ${0}                 | ${'It should be a boolean. Allowed values: true or false.'}
-    ${'checks.maxBuckets'}              | ${true}              | ${undefined}
-    ${'checks.maxBuckets'}              | ${0}                 | ${'It should be a boolean. Allowed values: true or false.'}
-    ${'checks.pattern'}                 | ${true}              | ${undefined}
-    ${'checks.pattern'}                 | ${0}                 | ${'It should be a boolean. Allowed values: true or false.'}
-    ${'checks.setup'}                   | ${true}              | ${undefined}
-    ${'checks.setup'}                   | ${0}                 | ${'It should be a boolean. Allowed values: true or false.'}
-    ${'checks.template'}                | ${true}              | ${undefined}
-    ${'checks.template'}                | ${0}                 | ${'It should be a boolean. Allowed values: true or false.'}
-    ${'checks.timeFilter'}              | ${true}              | ${undefined}
-    ${'checks.timeFilter'}              | ${0}                 | ${'It should be a boolean. Allowed values: true or false.'}
-    ${'cron.prefix'}                    | ${'test'}            | ${undefined}
-    ${'cron.prefix'}                    | ${'test space'}      | ${"It can't contain spaces."}
-    ${'cron.prefix'}                    | ${''}                | ${"Value can not be empty."}
-    ${'cron.prefix'}                    | ${'-test'}           | ${"It can't start with: -, _, +, .."}
-    ${'cron.prefix'}                    | ${'_test'}           | ${"It can't start with: -, _, +, .."}
-    ${'cron.prefix'}                    | ${'+test'}           | ${"It can't start with: -, _, +, .."}
-    ${'cron.prefix'}                    | ${'.test'}           | ${"It can't start with: -, _, +, .."}
-    ${'cron.prefix'}                    | ${'test\\'}          | ${"It can't contain invalid characters: \\, /, ?, \", <, >, |, ,, #, *."}
-    ${'cron.prefix'}                    | ${'test/'}           | ${"It can't contain invalid characters: \\, /, ?, \", <, >, |, ,, #, *."}
-    ${'cron.prefix'}                    | ${'test?'}           | ${"It can't contain invalid characters: \\, /, ?, \", <, >, |, ,, #, *."}
-    ${'cron.prefix'}                    | ${'test"'}           | ${"It can't contain invalid characters: \\, /, ?, \", <, >, |, ,, #, *."}
-    ${'cron.prefix'}                    | ${'test<'}           | ${"It can't contain invalid characters: \\, /, ?, \", <, >, |, ,, #, *."}
-    ${'cron.prefix'}                    | ${'test>'}           | ${"It can't contain invalid characters: \\, /, ?, \", <, >, |, ,, #, *."}
-    ${'cron.prefix'}                    | ${'test|'}           | ${"It can't contain invalid characters: \\, /, ?, \", <, >, |, ,, #, *."}
-    ${'cron.prefix'}                    | ${'test,'}           | ${"It can't contain invalid characters: \\, /, ?, \", <, >, |, ,, #, *."}
-    ${'cron.prefix'}                    | ${'test#'}           | ${"It can't contain invalid characters: \\, /, ?, \", <, >, |, ,, #, *."}
-    ${'cron.prefix'}                    | ${'test*'}           | ${"It can't contain invalid characters: \\, /, ?, \", <, >, |, ,, #, *."}
-    ${'cron.statistics.apis'}           | ${['test']}          | ${undefined}
-    ${'cron.statistics.apis'}           | ${['test ']}         | ${"It can't contain spaces."}
-    ${'cron.statistics.apis'}           | ${['']}              | ${"Value can not be empty."}
-    ${'cron.statistics.apis'}           | ${['test', 4]}       | ${"Value is not a string."}
-    ${'cron.statistics.apis'}           | ${'test space'}      | ${"Value is not a valid list."}
-    ${'cron.statistics.apis'}           | ${true}              | ${"Value is not a valid list."}
-    ${'cron.statistics.index.creation'} | ${'h'}               | ${undefined}
-    ${'cron.statistics.index.creation'} | ${'d'}               | ${undefined}
-    ${'cron.statistics.index.creation'} | ${'w'}               | ${undefined}
-    ${'cron.statistics.index.creation'} | ${'m'}               | ${undefined}
-    ${'cron.statistics.index.creation'} | ${'test'}            | ${"Invalid value. Allowed values: h, d, w, m."}
-    ${'cron.statistics.index.name'}     | ${'test'}            | ${undefined}
-    ${'cron.statistics.index.name'}     | ${''}                | ${"Value can not be empty."}
-    ${'cron.statistics.index.name'}     | ${'test space'}      | ${"It can't contain spaces."}
-    ${'cron.statistics.index.name'}     | ${'-test'}           | ${"It can't start with: -, _, +, .."}
-    ${'cron.statistics.index.name'}     | ${'_test'}           | ${"It can't start with: -, _, +, .."}
-    ${'cron.statistics.index.name'}     | ${'+test'}           | ${"It can't start with: -, _, +, .."}
-    ${'cron.statistics.index.name'}     | ${'.test'}           | ${"It can't start with: -, _, +, .."}
-    ${'cron.statistics.index.name'}     | ${'test\\'}          | ${"It can't contain invalid characters: \\, /, ?, \", <, >, |, ,, #, *."}
-    ${'cron.statistics.index.name'}     | ${'test/'}           | ${"It can't contain invalid characters: \\, /, ?, \", <, >, |, ,, #, *."}
-    ${'cron.statistics.index.name'}     | ${'test?'}           | ${"It can't contain invalid characters: \\, /, ?, \", <, >, |, ,, #, *."}
-    ${'cron.statistics.index.name'}     | ${'test"'}           | ${"It can't contain invalid characters: \\, /, ?, \", <, >, |, ,, #, *."}
-    ${'cron.statistics.index.name'}     | ${'test<'}           | ${"It can't contain invalid characters: \\, /, ?, \", <, >, |, ,, #, *."}
-    ${'cron.statistics.index.name'}     | ${'test>'}           | ${"It can't contain invalid characters: \\, /, ?, \", <, >, |, ,, #, *."}
-    ${'cron.statistics.index.name'}     | ${'test|'}           | ${"It can't contain invalid characters: \\, /, ?, \", <, >, |, ,, #, *."}
-    ${'cron.statistics.index.name'}     | ${'test,'}           | ${"It can't contain invalid characters: \\, /, ?, \", <, >, |, ,, #, *."}
-    ${'cron.statistics.index.name'}     | ${'test#'}           | ${"It can't contain invalid characters: \\, /, ?, \", <, >, |, ,, #, *."}
-    ${'cron.statistics.index.name'}     | ${'test*'}           | ${"It can't contain invalid characters: \\, /, ?, \", <, >, |, ,, #, *."}
-    ${'cron.statistics.index.replicas'} | ${0}                 | ${undefined}
-    ${'cron.statistics.index.replicas'} | ${-1}                | ${"Value should be greater or equal than 0."}
-    ${'cron.statistics.index.replicas'} | ${'1.2'}             | ${'Number should be an integer.'}
-    ${'cron.statistics.index.replicas'} | ${1.2}               | ${'Number should be an integer.'}
-    ${'cron.statistics.index.shards'}   | ${1}                 | ${undefined}
-    ${'cron.statistics.index.shards'}   | ${-1}                | ${"Value should be greater or equal than 1."}
-    ${'cron.statistics.index.shards'}   | ${'1.2'}             | ${'Number should be an integer.'}
-    ${'cron.statistics.index.shards'}   | ${1.2}               | ${'Number should be an integer.'}
-    ${'cron.statistics.interval'}       | ${'0 */5 * * * *'}   | ${undefined}
-    ${'cron.statistics.interval'}       | ${'0 */5 * * *'}     | ${undefined}
-    ${'cron.statistics.interval'}       | ${'custom'}          | ${"Interval is not valid."}
-    ${'cron.statistics.interval'}       | ${true}              | ${"Interval is not valid."}
-    ${'cron.statistics.status'}         | ${true}              | ${undefined}
-    ${'cron.statistics.status'}         | ${0}                 | ${'It should be a boolean. Allowed values: true or false.'}
-    ${'disabled_roles'}                 | ${['test']}          | ${undefined}
-    ${'disabled_roles'}                 | ${['']}              | ${'Value can not be empty.'}
-    ${'disabled_roles'}                 | ${['test space']}    | ${"It can't contain spaces."}
-    ${'disabled_roles'}                 | ${['test', 4]}       | ${"Value is not a string."}
-    ${'enrollment.dns'}                 | ${'test'}            | ${undefined}
-    ${'enrollment.dns'}                 | ${''}                | ${undefined}
-    ${'enrollment.dns'}                 | ${'test space'}      | ${"It can't contain spaces."}
-    ${'enrollment.password'}            | ${'test'}            | ${undefined}
-    ${'enrollment.password'}            | ${''}                | ${"Value can not be empty."}
-    ${'enrollment.password'}            | ${'test space'}      | ${undefined}
-    ${'extensions.audit'}               | ${true}              | ${undefined}
-    ${'extensions.audit'}               | ${0}                 | ${'It should be a boolean. Allowed values: true or false.'}
-    ${'extensions.aws'}                 | ${true}              | ${undefined}
-    ${'extensions.aws'}                 | ${0}                 | ${'It should be a boolean. Allowed values: true or false.'}
-    ${'extensions.ciscat'}              | ${true}              | ${undefined}
-    ${'extensions.ciscat'}              | ${0}                 | ${'It should be a boolean. Allowed values: true or false.'}
-    ${'extensions.gcp'}                 | ${true}              | ${undefined}
-    ${'extensions.gcp'}                 | ${0}                 | ${'It should be a boolean. Allowed values: true or false.'}
-    ${'extensions.gdpr'}                | ${true}              | ${undefined}
-    ${'extensions.gdpr'}                | ${0}                 | ${'It should be a boolean. Allowed values: true or false.'}
-    ${'extensions.hipaa'}               | ${true}              | ${undefined}
-    ${'extensions.hipaa'}               | ${0}                 | ${'It should be a boolean. Allowed values: true or false.'}
-    ${'extensions.nist'}                | ${true}              | ${undefined}
-    ${'extensions.nist'}                | ${0}                 | ${'It should be a boolean. Allowed values: true or false.'}
-    ${'extensions.oscap'}               | ${true}              | ${undefined}
-    ${'extensions.oscap'}               | ${0}                 | ${'It should be a boolean. Allowed values: true or false.'}
-    ${'extensions.osquery'}             | ${true}              | ${undefined}
-    ${'extensions.osquery'}             | ${0}                 | ${'It should be a boolean. Allowed values: true or false.'}
-    ${'extensions.pci'}                 | ${true}              | ${undefined}
-    ${'extensions.pci'}                 | ${0}                 | ${'It should be a boolean. Allowed values: true or false.'}
-    ${'extensions.tsc'}                 | ${true}              | ${undefined}
-    ${'extensions.tsc'}                 | ${0}                 | ${'It should be a boolean. Allowed values: true or false.'}
-    ${'extensions.virustotal'}          | ${true}              | ${undefined}
-    ${'extensions.virustotal'}          | ${0}                 | ${'It should be a boolean. Allowed values: true or false.'}
-    ${'ip.ignore'}                      | ${['test']}          | ${undefined}
-    ${'ip.ignore'}                      | ${['test*']}         | ${undefined}
-    ${'ip.ignore'}                      | ${['']}              | ${'Value can not be empty.'}
-    ${'ip.ignore'}                      | ${['test space']}    | ${"It can't contain spaces."}
-    ${'ip.ignore'}                      | ${true}              | ${"Value is not a valid list."}
-    ${'ip.ignore'}                      | ${['-test']}         | ${"It can't start with: -, _, +, .."}
-    ${'ip.ignore'}                      | ${['_test']}         | ${"It can't start with: -, _, +, .."}
-    ${'ip.ignore'}                      | ${['+test']}         | ${"It can't start with: -, _, +, .."}
-    ${'ip.ignore'}                      | ${['.test']}         | ${"It can't start with: -, _, +, .."}
-    ${'ip.ignore'}                      | ${['test\\']}        | ${"It can't contain invalid characters: \\, /, ?, \", <, >, |, ,, #."}
-    ${'ip.ignore'}                      | ${['test/']}         | ${"It can't contain invalid characters: \\, /, ?, \", <, >, |, ,, #."}
-    ${'ip.ignore'}                      | ${['test?']}         | ${"It can't contain invalid characters: \\, /, ?, \", <, >, |, ,, #."}
-    ${'ip.ignore'}                      | ${['test"']}         | ${"It can't contain invalid characters: \\, /, ?, \", <, >, |, ,, #."}
-    ${'ip.ignore'}                      | ${['test<']}         | ${"It can't contain invalid characters: \\, /, ?, \", <, >, |, ,, #."}
-    ${'ip.ignore'}                      | ${['test>']}         | ${"It can't contain invalid characters: \\, /, ?, \", <, >, |, ,, #."}
-    ${'ip.ignore'}                      | ${['test|']}         | ${"It can't contain invalid characters: \\, /, ?, \", <, >, |, ,, #."}
-    ${'ip.ignore'}                      | ${['test,']}         | ${"It can't contain invalid characters: \\, /, ?, \", <, >, |, ,, #."}
-    ${'ip.ignore'}                      | ${['test#']}         | ${"It can't contain invalid characters: \\, /, ?, \", <, >, |, ,, #."}
-    ${'ip.ignore'}                      | ${['test', 'test#']} | ${"It can't contain invalid characters: \\, /, ?, \", <, >, |, ,, #."}
-    ${'ip.selector'}                    | ${true}              | ${undefined}
-    ${'ip.selector'}                    | ${''}                | ${'It should be a boolean. Allowed values: true or false.'}
-    ${'logs.level'}                     | ${'info'}            | ${undefined}
-    ${'logs.level'}                     | ${'debug'}           | ${undefined}
-    ${'logs.level'}                     | ${''}                | ${'Invalid value. Allowed values: info, debug.'}
-    ${'pattern'}                        | ${'test'}            | ${undefined}
-    ${'pattern'}                        | ${'test*'}           | ${undefined}
-    ${'pattern'}                        | ${''}                | ${'Value can not be empty.'}
-    ${'pattern'}                        | ${'test space'}      | ${"It can't contain spaces."}
-    ${'pattern'}                        | ${'-test'}           | ${"It can't start with: -, _, +, .."}
-    ${'pattern'}                        | ${'_test'}           | ${"It can't start with: -, _, +, .."}
-    ${'pattern'}                        | ${'+test'}           | ${"It can't start with: -, _, +, .."}
-    ${'pattern'}                        | ${'.test'}           | ${"It can't start with: -, _, +, .."}
-    ${'pattern'}                        | ${'test\\'}          | ${"It can't contain invalid characters: \\, /, ?, \", <, >, |, ,, #."}
-    ${'pattern'}                        | ${'test/'}           | ${"It can't contain invalid characters: \\, /, ?, \", <, >, |, ,, #."}
-    ${'pattern'}                        | ${'test?'}           | ${"It can't contain invalid characters: \\, /, ?, \", <, >, |, ,, #."}
-    ${'pattern'}                        | ${'test"'}           | ${"It can't contain invalid characters: \\, /, ?, \", <, >, |, ,, #."}
-    ${'pattern'}                        | ${'test<'}           | ${"It can't contain invalid characters: \\, /, ?, \", <, >, |, ,, #."}
-    ${'pattern'}                        | ${'test>'}           | ${"It can't contain invalid characters: \\, /, ?, \", <, >, |, ,, #."}
-    ${'pattern'}                        | ${'test|'}           | ${"It can't contain invalid characters: \\, /, ?, \", <, >, |, ,, #."}
-    ${'pattern'}                        | ${'test,'}           | ${"It can't contain invalid characters: \\, /, ?, \", <, >, |, ,, #."}
-    ${'pattern'}                        | ${'test#'}           | ${"It can't contain invalid characters: \\, /, ?, \", <, >, |, ,, #."}
-    ${'timeout'}                        | ${15000}             | ${undefined}
-    ${'timeout'}                        | ${1000}              | ${'Value should be greater or equal than 1500.'}
-    ${'timeout'}                        | ${''}                | ${'Value should be greater or equal than 1500.'}
-    ${'timeout'}                        | ${'1.2'}             | ${'Number should be an integer.'}
-    ${'timeout'}                        | ${1.2}               | ${'Number should be an integer.'}
-    ${'wazuh.monitoring.creation'}      | ${'h'}               | ${undefined}
-    ${'wazuh.monitoring.creation'}      | ${'d'}               | ${undefined}
-    ${'wazuh.monitoring.creation'}      | ${'w'}               | ${undefined}
-    ${'wazuh.monitoring.creation'}      | ${'m'}               | ${undefined}
-    ${'wazuh.monitoring.creation'}      | ${'test'}            | ${"Invalid value. Allowed values: h, d, w, m."}
-    ${'wazuh.monitoring.enabled'}       | ${true}              | ${undefined}
-    ${'wazuh.monitoring.frequency'}     | ${100}               | ${undefined}
-    ${'wazuh.monitoring.frequency'}     | ${40}                | ${"Value should be greater or equal than 60."}
-    ${'wazuh.monitoring.frequency'}     | ${'1.2'}             | ${'Number should be an integer.'}
-    ${'wazuh.monitoring.frequency'}     | ${1.2}               | ${'Number should be an integer.'}
-    ${'wazuh.monitoring.pattern'}       | ${'test'}            | ${undefined}
-    ${'wazuh.monitoring.pattern'}       | ${'test*'}           | ${undefined}
-    ${'wazuh.monitoring.pattern'}       | ${''}                | ${'Value can not be empty.'}
-    ${'wazuh.monitoring.pattern'}       | ${'-test'}           | ${"It can't start with: -, _, +, .."}
-    ${'wazuh.monitoring.pattern'}       | ${'_test'}           | ${"It can't start with: -, _, +, .."}
-    ${'wazuh.monitoring.pattern'}       | ${'+test'}           | ${"It can't start with: -, _, +, .."}
-    ${'wazuh.monitoring.pattern'}       | ${'.test'}           | ${"It can't start with: -, _, +, .."}
-    ${'wazuh.monitoring.pattern'}       | ${'test\\'}          | ${"It can't contain invalid characters: \\, /, ?, \", <, >, |, ,, #."}
-    ${'wazuh.monitoring.pattern'}       | ${'test/'}           | ${"It can't contain invalid characters: \\, /, ?, \", <, >, |, ,, #."}
-    ${'wazuh.monitoring.pattern'}       | ${'test?'}           | ${"It can't contain invalid characters: \\, /, ?, \", <, >, |, ,, #."}
-    ${'wazuh.monitoring.pattern'}       | ${'test"'}           | ${"It can't contain invalid characters: \\, /, ?, \", <, >, |, ,, #."}
-    ${'wazuh.monitoring.pattern'}       | ${'test<'}           | ${"It can't contain invalid characters: \\, /, ?, \", <, >, |, ,, #."}
-    ${'wazuh.monitoring.pattern'}       | ${'test>'}           | ${"It can't contain invalid characters: \\, /, ?, \", <, >, |, ,, #."}
-    ${'wazuh.monitoring.pattern'}       | ${'test|'}           | ${"It can't contain invalid characters: \\, /, ?, \", <, >, |, ,, #."}
-    ${'wazuh.monitoring.pattern'}       | ${'test,'}           | ${"It can't contain invalid characters: \\, /, ?, \", <, >, |, ,, #."}
-    ${'wazuh.monitoring.pattern'}       | ${'test#'}           | ${"It can't contain invalid characters: \\, /, ?, \", <, >, |, ,, #."}
-    ${'wazuh.monitoring.replicas'}      | ${0}                 | ${undefined}
-    ${'wazuh.monitoring.replicas'}      | ${-1}                | ${"Value should be greater or equal than 0."}
-    ${'wazuh.monitoring.replicas'}      | ${'1.2'}             | ${'Number should be an integer.'}
-    ${'wazuh.monitoring.replicas'}      | ${1.2}               | ${'Number should be an integer.'}
-    ${'wazuh.monitoring.shards'}        | ${1}                 | ${undefined}
-    ${'wazuh.monitoring.shards'}        | ${-1}                | ${"Value should be greater or equal than 1."}
-    ${'wazuh.monitoring.shards'}        | ${'1.2'}             | ${'Number should be an integer.'}
-    ${'wazuh.monitoring.shards'}        | ${1.2}               | ${'Number should be an integer.'}
->>>>>>> a4e0a869
     `('$setting | $value | $expectedValidation', ({ setting, value, expectedValidation }) => {
         expect(
             PLUGIN_SETTINGS[setting].validate(
