--- conflicted
+++ resolved
@@ -8104,8 +8104,6 @@
             }
           },
           {
-<<<<<<< HEAD
-=======
             "name": "distinct",
             "description": "Look for distinct values.",
             "schema": {
@@ -8114,7 +8112,6 @@
             }
           },
           {
->>>>>>> 7969d8c9
             "name": "limit",
             "description": "Maximum number of elements to return",
             "schema": {
