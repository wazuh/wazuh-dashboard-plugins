[
  {
    "method": "GET",
    "endpoints": [
      {
        "name": "/",
        "documentation": "https://documentation.wazuh.com/4.4/user-manual/api/reference.html#operation/api.controllers.default_controller.default_info",
        "description": "Return basic information about the API",
        "summary": "Get API info",
        "tags": [
          "API Info"
        ],
        "query": [
          {
            "name": "pretty",
            "description": "Show results in human-readable format",
            "schema": {
              "type": "boolean",
              "default": false
            }
          }
        ]
      },
      {
        "name": "/agents",
        "documentation": "https://documentation.wazuh.com/4.4/user-manual/api/reference.html#operation/api.controllers.agent_controller.get_agents",
        "description": "Return information about all available agents or a list of them",
        "summary": "List agents",
        "tags": [
          "Agents"
        ],
        "query": [
          {
            "name": "agents_list",
            "description": "List of agent IDs (separated by comma), all agents selected by default if not specified",
            "schema": {
              "type": "array",
              "items": {
                "type": "string",
                "minLength": 3,
                "description": "Agent ID",
                "format": "numbers"
              }
            }
          },
          {
            "name": "group",
            "description": "Filter by group of agents",
            "schema": {
              "type": "string",
              "description": "Group name",
              "format": "group_names"
            }
          },
          {
            "name": "group_config_status",
            "description": "Agent groups configuration sync status",
            "schema": {
              "type": "string",
              "enum": [
                "synced",
                "not synced"
              ]
            }
          },
          {
            "name": "ip",
            "description": "Filter by the IP used by the agent to communicate with the manager. If it's not available, it will have the same value as registerIP",
            "schema": {
              "type": "string",
              "format": "alphanumeric"
            }
          },
          {
            "name": "limit",
            "description": "Maximum number of elements to return. Although up to 100.000 can be specified, it is recommended not to exceed 500 elements. Responses may be slower the more this number is exceeded. ",
            "schema": {
              "type": "integer",
              "format": "int32",
              "default": 500,
              "minimum": 1,
              "maximum": 100000
            }
          },
          {
            "name": "manager",
            "description": "Filter by manager hostname where agents are connected to",
            "schema": {
              "type": "string",
              "format": "alphanumeric"
            }
          },
          {
            "name": "name",
            "description": "Filter by name",
            "schema": {
              "type": "string",
              "format": "alphanumeric"
            }
          },
          {
            "name": "node_name",
            "description": "Filter by node name",
            "schema": {
              "type": "string",
              "format": "names"
            }
          },
          {
            "name": "offset",
            "description": "First element to return in the collection",
            "schema": {
              "type": "integer",
              "format": "int32",
              "default": 0,
              "minimum": 0
            }
          },
          {
            "name": "older_than",
            "description": "Filter out agents whose time lapse from last keep alive signal is longer than specified. Time in seconds, ‘[n_days]d’, ‘[n_hours]h’, ‘[n_minutes]m’ or ‘[n_seconds]s’. For never_connected agents, uses the register date. For example, `7d`, `10s` and `10` are valid values. If no time unit is specified, seconds are used",
            "schema": {
              "type": "string",
              "format": "timeframe"
            }
          },
          {
            "name": "os.name",
            "description": "Filter by OS name",
            "schema": {
              "type": "string",
              "format": "alphanumeric"
            }
          },
          {
            "name": "os.platform",
            "description": "Filter by OS platform",
            "schema": {
              "type": "string",
              "format": "alphanumeric"
            }
          },
          {
            "name": "os.version",
            "description": "Filter by OS version",
            "schema": {
              "type": "string",
              "format": "alphanumeric"
            }
          },
          {
            "name": "pretty",
            "description": "Show results in human-readable format",
            "schema": {
              "type": "boolean",
              "default": false
            }
          },
          {
            "name": "q",
            "description": "Query to filter results by. For example q=&quot;status=active&quot;",
            "schema": {
              "type": "string"
            }
          },
          {
            "name": "registerIP",
            "description": "Filter by the IP used when registering the agent",
            "schema": {
              "type": "string",
              "format": "alphanumeric"
            }
          },
          {
            "name": "search",
            "description": "Look for elements containing the specified string. To obtain a complementary search, use '-' at the beginning",
            "schema": {
              "type": "string",
              "format": "search"
            }
          },
          {
            "name": "select",
            "description": "Select which fields to return (separated by comma). Use '.' for nested fields. For example, '{field1: field2}' may be selected with 'field1.field2'",
            "schema": {
              "type": "array",
              "items": {
                "type": "string",
                "format": "names"
              }
            }
          },
          {
            "name": "sort",
            "description": "Sort the collection by a field or fields (separated by comma). Use +/- at the beggining to list in ascending or descending order. Use '.' for nested fields. For example, '{field1: field2}' may be selected with 'field1.field2'",
            "schema": {
              "type": "string",
              "format": "sort"
            }
          },
          {
            "name": "status",
            "description": "Filter by agent status (use commas to enter multiple statuses)",
            "schema": {
              "type": "array",
              "items": {
                "type": "string",
                "enum": [
                  "active",
                  "pending",
                  "never_connected",
                  "disconnected"
                ]
              },
              "minItems": 1
            }
          },
          {
            "name": "version",
            "description": "Filter by agents version using one of the following formats: 'X.Y.Z', 'vX.Y.Z', 'wazuh X.Y.Z' or 'wazuh vX.Y.Z'. For example: '4.4.0'",
            "schema": {
              "type": "string",
              "format": "alphanumeric"
            }
          },
          {
            "name": "wait_for_complete",
            "description": "Disable timeout response",
            "schema": {
              "type": "boolean",
              "default": false
            }
          }
        ]
      },
      {
        "name": "/agents/:agent_id/config/:component/:configuration",
        "documentation": "https://documentation.wazuh.com/4.4/user-manual/api/reference.html#operation/api.controllers.agent_controller.get_agent_config",
        "description": "Return the active configuration the agent is currently using. This can be different from the configuration present in the configuration file, if it has been modified and the agent has not been restarted yet",
        "summary": "Get active configuration",
        "tags": [
          "Agents"
        ],
        "args": [
          {
            "name": ":agent_id",
            "description": "Agent ID. All possible values from 000 onwards",
            "required": true,
            "schema": {
              "type": "string",
              "minLength": 3,
              "description": "Agent ID",
              "format": "numbers"
            }
          },
          {
            "name": ":component",
            "description": "Selected agent's component",
            "required": true,
            "schema": {
              "type": "string",
              "enum": [
                "agent",
                "agentless",
                "analysis",
                "auth",
                "com",
                "csyslog",
                "integrator",
                "logcollector",
                "mail",
                "monitor",
                "request",
                "syscheck",
                "wazuh-db",
                "wmodules"
              ]
            }
          },
          {
            "name": ":configuration",
            "description": "<p>Selected agent's configuration to read. The configuration to read depends on the selected component.\nThe following table shows all available combinations of component and configuration values:</p>\n<table class=\"table table-striped table-bordered\">\n<thead>\n<tr>\n<th>Component</th>\n<th>Configuration</th>\n<th>Tag</th>\n</tr>\n</thead>\n<tbody>\n<tr>\n<td>agent</td>\n<td>client</td>\n<td><code>&lt;client&gt;</code></td>\n</tr>\n<tr>\n<td>agent</td>\n<td>buffer</td>\n<td><code>&lt;client_buffer&gt;</code></td>\n</tr>\n<tr>\n<td>agent</td>\n<td>labels</td>\n<td><code>&lt;labels&gt;</code></td>\n</tr>\n<tr>\n<td>agent</td>\n<td>internal</td>\n<td><code>&lt;agent&gt;</code>, <code>&lt;monitord&gt;</code>, <code>&lt;remoted&gt;</code></td>\n</tr>\n<tr>\n<td>agentless</td>\n<td>agentless</td>\n<td><code>&lt;agentless&gt;</code></td>\n</tr>\n<tr>\n<td>analysis</td>\n<td>global</td>\n<td><code>&lt;global&gt;</code></td>\n</tr>\n<tr>\n<td>analysis</td>\n<td>active_response</td>\n<td><code>&lt;active-response&gt;</code></td>\n</tr>\n<tr>\n<td>analysis</td>\n<td>alerts</td>\n<td><code>&lt;alerts&gt;</code></td>\n</tr>\n<tr>\n<td>analysis</td>\n<td>command</td>\n<td><code>&lt;command&gt;</code></td>\n</tr>\n<tr>\n<td>analysis</td>\n<td>rules</td>\n<td><code>&lt;rule&gt;</code></td>\n</tr>\n<tr>\n<td>analysis</td>\n<td>decoders</td>\n<td><code>&lt;decoder&gt;</code></td>\n</tr>\n<tr>\n<td>analysis</td>\n<td>internal</td>\n<td><code>&lt;analysisd&gt;</code></td>\n</tr>\n<tr>\n<td>analysis</td>\n<td>rule_test</td>\n<td><code>&lt;rule_test&gt;</code></td>\n</tr>\n<tr>\n<td>auth</td>\n<td>auth</td>\n<td><code>&lt;auth&gt;</code></td>\n</tr>\n<tr>\n<td>com</td>\n<td>active-response</td>\n<td><code>&lt;active-response&gt;</code></td>\n</tr>\n<tr>\n<td>com</td>\n<td>logging</td>\n<td><code>&lt;logging&gt;</code></td>\n</tr>\n<tr>\n<td>com</td>\n<td>internal</td>\n<td><code>&lt;execd&gt;</code></td>\n</tr>\n<tr>\n<td>com</td>\n<td>cluster</td>\n<td><code>&lt;cluster&gt;</code></td>\n</tr>\n<tr>\n<td>csyslog</td>\n<td>csyslog</td>\n<td><code>&lt;csyslog_output&gt;</code></td>\n</tr>\n<tr>\n<td>integrator</td>\n<td>integration</td>\n<td><code>&lt;integration&gt;</code></td>\n</tr>\n<tr>\n<td>logcollector</td>\n<td>localfile</td>\n<td><code>&lt;localfile&gt;</code></td>\n</tr>\n<tr>\n<td>logcollector</td>\n<td>socket</td>\n<td><code>&lt;socket&gt;</code></td>\n</tr>\n<tr>\n<td>logcollector</td>\n<td>internal</td>\n<td><code>&lt;logcollector&gt;</code></td>\n</tr>\n<tr>\n<td>mail</td>\n<td>global</td>\n<td><code>&lt;global&gt;&lt;email...&gt;</code></td>\n</tr>\n<tr>\n<td>mail</td>\n<td>alerts</td>\n<td><code>&lt;email_alerts&gt;</code></td>\n</tr>\n<tr>\n<td>mail</td>\n<td>internal</td>\n<td><code>&lt;maild&gt;</code></td>\n</tr>\n<tr>\n<td>monitor</td>\n<td>global</td>\n<td><code>&lt;global&gt;</code></td>\n</tr>\n<tr>\n<td>monitor</td>\n<td>internal</td>\n<td><code>&lt;monitord&gt;</code></td>\n</tr>\n<tr>\n<td>monitor</td>\n<td>internal</td>\n<td><code>&lt;reports&gt;</code></td>\n</tr>\n<tr>\n<td>request</td>\n<td>global</td>\n<td><code>&lt;global&gt;</code></td>\n</tr>\n<tr>\n<td>request</td>\n<td>remote</td>\n<td><code>&lt;remote&gt;</code></td>\n</tr>\n<tr>\n<td>request</td>\n<td>internal</td>\n<td><code>&lt;remoted&gt;</code></td>\n</tr>\n<tr>\n<td>syscheck</td>\n<td>syscheck</td>\n<td><code>&lt;syscheck&gt;</code></td>\n</tr>\n<tr>\n<td>syscheck</td>\n<td>rootcheck</td>\n<td><code>&lt;rootcheck&gt;</code></td>\n</tr>\n<tr>\n<td>syscheck</td>\n<td>internal</td>\n<td><code>&lt;syscheck&gt;</code>, <code>&lt;rootcheck&gt;</code></td>\n</tr>\n<tr>\n<td>wazuh-db</td>\n<td>internal</td>\n<td><code>&lt;wazuh_db&gt;</code></td>\n</tr>\n<tr>\n<td>wazuh-db</td>\n<td>wdb</td>\n<td><code>&lt;wdb&gt;</code></td>\n</tr>\n<tr>\n<td>wmodules</td>\n<td>wmodules</td>\n<td><code>&lt;wodle&gt;</code></td>\n</tr>\n</tbody>\n</table>\n",
            "required": true,
            "schema": {
              "type": "string",
              "enum": [
                "client",
                "buffer",
                "labels",
                "internal",
                "agentless",
                "global",
                "active_response",
                "alerts",
                "command",
                "rules",
                "decoders",
                "auth",
                "logging",
                "reports",
                "active-response",
                "cluster",
                "csyslog",
                "integration",
                "localfile",
                "socket",
                "remote",
                "syscheck",
                "rootcheck",
                "wdb",
                "wmodules",
                "rule_test"
              ]
            }
          }
        ],
        "query": [
          {
            "name": "pretty",
            "description": "Show results in human-readable format",
            "schema": {
              "type": "boolean",
              "default": false
            }
          },
          {
            "name": "wait_for_complete",
            "description": "Disable timeout response",
            "schema": {
              "type": "boolean",
              "default": false
            }
          }
        ]
      },
      {
        "name": "/agents/:agent_id/daemons/stats",
        "documentation": "https://documentation.wazuh.com/4.4/user-manual/api/reference.html#operation/api.controllers.agent_controller.get_daemon_stats",
        "description": "Return Wazuh statistical information from specified daemons in a specified agent",
        "summary": "Get Wazuh daemon stats from an agent",
        "tags": [
          "Agents"
        ],
        "args": [
          {
            "name": ":agent_id",
            "description": "Agent ID. All possible values from 000 onwards",
            "required": true,
            "schema": {
              "type": "string",
              "minLength": 3,
              "description": "Agent ID",
              "format": "numbers"
            }
          }
        ],
        "query": [
          {
            "name": "daemons_list",
            "description": "List of daemon names (separated by comma), all daemons selected by default if not specified",
            "schema": {
              "type": "array",
              "items": {
                "type": "string",
                "enum": [
                  "wazuh-analysisd",
                  "wazuh-remoted"
                ]
              }
            }
          },
          {
            "name": "pretty",
            "description": "Show results in human-readable format",
            "schema": {
              "type": "boolean",
              "default": false
            }
          },
          {
            "name": "wait_for_complete",
            "description": "Disable timeout response",
            "schema": {
              "type": "boolean",
              "default": false
            }
          }
        ]
      },
      {
        "name": "/agents/:agent_id/group/is_sync",
        "documentation": "https://documentation.wazuh.com/4.4/user-manual/api/reference.html#operation/api.controllers.agent_controller.get_sync_agent",
        "description": "Return whether the agent configuration has been synchronized with the agent or not. This can be useful to check after updating a group configuration",
        "summary": "Get configuration sync status",
        "tags": [
          "Agents"
        ],
        "args": [
          {
            "name": ":agent_id",
            "description": "Agent ID. All possible values from 000 onwards",
            "required": true,
            "schema": {
              "type": "string",
              "minLength": 3,
              "description": "Agent ID",
              "format": "numbers"
            }
          }
        ],
        "query": [
          {
            "name": "pretty",
            "description": "Show results in human-readable format",
            "schema": {
              "type": "boolean",
              "default": false
            }
          },
          {
            "name": "wait_for_complete",
            "description": "Disable timeout response",
            "schema": {
              "type": "boolean",
              "default": false
            }
          }
        ]
      },
      {
        "name": "/agents/:agent_id/key",
        "documentation": "https://documentation.wazuh.com/4.4/user-manual/api/reference.html#operation/api.controllers.agent_controller.get_agent_key",
        "description": "Return the key of an agent",
        "summary": "Get key",
        "tags": [
          "Agents"
        ],
        "args": [
          {
            "name": ":agent_id",
            "description": "Agent ID. All possible values from 000 onwards",
            "required": true,
            "schema": {
              "type": "string",
              "minLength": 3,
              "description": "Agent ID",
              "format": "numbers"
            }
          }
        ],
        "query": [
          {
            "name": "pretty",
            "description": "Show results in human-readable format",
            "schema": {
              "type": "boolean",
              "default": false
            }
          },
          {
            "name": "wait_for_complete",
            "description": "Disable timeout response",
            "schema": {
              "type": "boolean",
              "default": false
            }
          }
        ]
      },
      {
        "name": "/agents/:agent_id/stats/:component",
        "documentation": "https://documentation.wazuh.com/4.4/user-manual/api/reference.html#operation/api.controllers.agent_controller.get_component_stats",
        "description": "Return Wazuh's {component} statistical information from agent {agent_id}",
        "summary": "Get agent's component stats",
        "tags": [
          "Agents"
        ],
        "args": [
          {
            "name": ":agent_id",
            "description": "Agent ID. All possible values from 000 onwards",
            "required": true,
            "schema": {
              "type": "string",
              "minLength": 3,
              "description": "Agent ID",
              "format": "numbers"
            }
          },
          {
            "name": ":component",
            "description": "Selected component stats",
            "required": true,
            "schema": {
              "type": "string",
              "enum": [
                "logcollector",
                "agent"
              ]
            }
          }
        ],
        "query": [
          {
            "name": "pretty",
            "description": "Show results in human-readable format",
            "schema": {
              "type": "boolean",
              "default": false
            }
          },
          {
            "name": "wait_for_complete",
            "description": "Disable timeout response",
            "schema": {
              "type": "boolean",
              "default": false
            }
          }
        ]
      },
      {
        "name": "/agents/no_group",
        "documentation": "https://documentation.wazuh.com/4.4/user-manual/api/reference.html#operation/api.controllers.agent_controller.get_agent_no_group",
        "description": "Return a list with all the available agents without an assigned group",
        "summary": "List agents without group",
        "tags": [
          "Agents"
        ],
        "query": [
          {
            "name": "limit",
            "description": "Maximum number of elements to return. Although up to 100.000 can be specified, it is recommended not to exceed 500 elements. Responses may be slower the more this number is exceeded. ",
            "schema": {
              "type": "integer",
              "format": "int32",
              "default": 500,
              "minimum": 1,
              "maximum": 100000
            }
          },
          {
            "name": "offset",
            "description": "First element to return in the collection",
            "schema": {
              "type": "integer",
              "format": "int32",
              "default": 0,
              "minimum": 0
            }
          },
          {
            "name": "pretty",
            "description": "Show results in human-readable format",
            "schema": {
              "type": "boolean",
              "default": false
            }
          },
          {
            "name": "q",
            "description": "Query to filter results by. For example q=&quot;status=active&quot;",
            "schema": {
              "type": "string"
            }
          },
          {
            "name": "search",
            "description": "Look for elements containing the specified string. To obtain a complementary search, use '-' at the beginning",
            "schema": {
              "type": "string",
              "format": "search"
            }
          },
          {
            "name": "select",
            "description": "Select which fields to return (separated by comma). Use '.' for nested fields. For example, '{field1: field2}' may be selected with 'field1.field2'",
            "schema": {
              "type": "array",
              "items": {
                "type": "string",
                "format": "names"
              }
            }
          },
          {
            "name": "sort",
            "description": "Sort the collection by a field or fields (separated by comma). Use +/- at the beggining to list in ascending or descending order. Use '.' for nested fields. For example, '{field1: field2}' may be selected with 'field1.field2'",
            "schema": {
              "type": "string",
              "format": "sort"
            }
          },
          {
            "name": "wait_for_complete",
            "description": "Disable timeout response",
            "schema": {
              "type": "boolean",
              "default": false
            }
          }
        ]
      },
      {
        "name": "/agents/outdated",
        "documentation": "https://documentation.wazuh.com/4.4/user-manual/api/reference.html#operation/api.controllers.agent_controller.get_agent_outdated",
        "description": "Return the list of outdated agents",
        "summary": "List outdated agents",
        "tags": [
          "Agents"
        ],
        "query": [
          {
            "name": "limit",
            "description": "Maximum number of elements to return. Although up to 100.000 can be specified, it is recommended not to exceed 500 elements. Responses may be slower the more this number is exceeded. ",
            "schema": {
              "type": "integer",
              "format": "int32",
              "default": 500,
              "minimum": 1,
              "maximum": 100000
            }
          },
          {
            "name": "offset",
            "description": "First element to return in the collection",
            "schema": {
              "type": "integer",
              "format": "int32",
              "default": 0,
              "minimum": 0
            }
          },
          {
            "name": "pretty",
            "description": "Show results in human-readable format",
            "schema": {
              "type": "boolean",
              "default": false
            }
          },
          {
            "name": "q",
            "description": "Query to filter results by. For example q=&quot;status=active&quot;",
            "schema": {
              "type": "string"
            }
          },
          {
            "name": "search",
            "description": "Look for elements containing the specified string. To obtain a complementary search, use '-' at the beginning",
            "schema": {
              "type": "string",
              "format": "search"
            }
          },
          {
            "name": "sort",
            "description": "Sort the collection by a field or fields (separated by comma). Use +/- at the beggining to list in ascending or descending order. Use '.' for nested fields. For example, '{field1: field2}' may be selected with 'field1.field2'",
            "schema": {
              "type": "string",
              "format": "sort"
            }
          },
          {
            "name": "wait_for_complete",
            "description": "Disable timeout response",
            "schema": {
              "type": "boolean",
              "default": false
            }
          }
        ]
      },
      {
        "name": "/agents/stats/distinct",
        "documentation": "https://documentation.wazuh.com/4.4/user-manual/api/reference.html#operation/api.controllers.agent_controller.get_agent_fields",
        "description": "Return all the different combinations that agents have for the selected fields. It also indicates the total number of agents that have each combination",
        "summary": "List agents distinct",
        "tags": [
          "Agents"
        ],
        "query": [
          {
            "name": "fields",
            "description": "List of fields affecting the operation",
            "schema": {
              "type": "array",
              "items": {
                "type": "string",
                "format": "names"
              }
            }
          },
          {
            "name": "limit",
            "description": "Maximum number of elements to return. Although up to 100.000 can be specified, it is recommended not to exceed 500 elements. Responses may be slower the more this number is exceeded. ",
            "schema": {
              "type": "integer",
              "format": "int32",
              "default": 500,
              "minimum": 1,
              "maximum": 100000
            }
          },
          {
            "name": "offset",
            "description": "First element to return in the collection",
            "schema": {
              "type": "integer",
              "format": "int32",
              "default": 0,
              "minimum": 0
            }
          },
          {
            "name": "pretty",
            "description": "Show results in human-readable format",
            "schema": {
              "type": "boolean",
              "default": false
            }
          },
          {
            "name": "q",
            "description": "Query to filter results by. For example q=&quot;status=active&quot;",
            "schema": {
              "type": "string"
            }
          },
          {
            "name": "search",
            "description": "Look for elements containing the specified string. To obtain a complementary search, use '-' at the beginning",
            "schema": {
              "type": "string",
              "format": "search"
            }
          },
          {
            "name": "sort",
            "description": "Sort the collection by a field or fields (separated by comma). Use +/- at the beggining to list in ascending or descending order. Use '.' for nested fields. For example, '{field1: field2}' may be selected with 'field1.field2'",
            "schema": {
              "type": "string",
              "format": "sort"
            }
          },
          {
            "name": "wait_for_complete",
            "description": "Disable timeout response",
            "schema": {
              "type": "boolean",
              "default": false
            }
          }
        ]
      },
      {
        "name": "/agents/summary/os",
        "documentation": "https://documentation.wazuh.com/4.4/user-manual/api/reference.html#operation/api.controllers.agent_controller.get_agent_summary_os",
        "description": "Return a summary of the OS of available agents",
        "summary": "Summarize agents OS",
        "tags": [
          "Agents"
        ],
        "query": [
          {
            "name": "pretty",
            "description": "Show results in human-readable format",
            "schema": {
              "type": "boolean",
              "default": false
            }
          },
          {
            "name": "wait_for_complete",
            "description": "Disable timeout response",
            "schema": {
              "type": "boolean",
              "default": false
            }
          }
        ]
      },
      {
        "name": "/agents/summary/status",
        "documentation": "https://documentation.wazuh.com/4.4/user-manual/api/reference.html#operation/api.controllers.agent_controller.get_agent_summary_status",
        "description": "Return a summary of the connection and groups configuration synchronization statuses of available agents",
        "summary": "Summarize agents status",
        "tags": [
          "Agents"
        ],
        "query": [
          {
            "name": "pretty",
            "description": "Show results in human-readable format",
            "schema": {
              "type": "boolean",
              "default": false
            }
          },
          {
            "name": "wait_for_complete",
            "description": "Disable timeout response",
            "schema": {
              "type": "boolean",
              "default": false
            }
          }
        ]
      },
      {
        "name": "/agents/upgrade_result",
        "documentation": "https://documentation.wazuh.com/4.4/user-manual/api/reference.html#operation/api.controllers.agent_controller.get_agent_upgrade",
        "description": "Return the agents upgrade results",
        "summary": "Get upgrade results",
        "tags": [
          "Agents"
        ],
        "query": [
          {
            "name": "agents_list",
            "description": "List of agent IDs (separated by comma), all agents selected by default if not specified",
            "schema": {
              "type": "array",
              "items": {
                "type": "string",
                "minLength": 3,
                "description": "Agent ID",
                "format": "numbers"
              }
            }
          },
          {
            "name": "group",
            "description": "Filter by group of agents",
            "schema": {
              "type": "string",
              "description": "Group name",
              "format": "group_names"
            }
          },
          {
            "name": "ip",
            "description": "Filter by the IP used by the agent to communicate with the manager. If it's not available, it will have the same value as registerIP",
            "schema": {
              "type": "string",
              "format": "alphanumeric"
            }
          },
          {
            "name": "manager",
            "description": "Filter by manager hostname where agents are connected to",
            "schema": {
              "type": "string",
              "format": "alphanumeric"
            }
          },
          {
            "name": "name",
            "description": "Filter by name",
            "schema": {
              "type": "string",
              "format": "alphanumeric"
            }
          },
          {
            "name": "node_name",
            "description": "Filter by node name",
            "schema": {
              "type": "string",
              "format": "names"
            }
          },
          {
            "name": "os.name",
            "description": "Filter by OS name",
            "schema": {
              "type": "string",
              "format": "alphanumeric"
            }
          },
          {
            "name": "os.platform",
            "description": "Filter by OS platform",
            "schema": {
              "type": "string",
              "format": "alphanumeric"
            }
          },
          {
            "name": "os.version",
            "description": "Filter by OS version",
            "schema": {
              "type": "string",
              "format": "alphanumeric"
            }
          },
          {
            "name": "pretty",
            "description": "Show results in human-readable format",
            "schema": {
              "type": "boolean",
              "default": false
            }
          },
          {
            "name": "q",
            "description": "Query to filter results by. For example q=&quot;status=active&quot;",
            "schema": {
              "type": "string"
            }
          },
          {
            "name": "registerIP",
            "description": "Filter by the IP used when registering the agent",
            "schema": {
              "type": "string",
              "format": "alphanumeric"
            }
          },
          {
            "name": "version",
            "description": "Filter by agents version using one of the following formats: 'X.Y.Z', 'vX.Y.Z', 'wazuh X.Y.Z' or 'wazuh vX.Y.Z'. For example: '4.4.0'",
            "schema": {
              "type": "string",
              "format": "alphanumeric"
            }
          },
          {
            "name": "wait_for_complete",
            "description": "Disable timeout response",
            "schema": {
              "type": "boolean",
              "default": false
            }
          }
        ]
      },
      {
        "name": "/ciscat/:agent_id/results",
        "documentation": "https://documentation.wazuh.com/4.4/user-manual/api/reference.html#operation/api.controllers.ciscat_controller.get_agents_ciscat_results",
        "description": "Return the agent's ciscat results info",
        "summary": "Get results",
        "tags": [
          "Ciscat"
        ],
        "args": [
          {
            "name": ":agent_id",
            "description": "Agent ID. All possible values from 000 onwards",
            "required": true,
            "schema": {
              "type": "string",
              "minLength": 3,
              "description": "Agent ID",
              "format": "numbers"
            }
          }
        ],
        "query": [
          {
            "name": "benchmark",
            "description": "Filter by benchmark type",
            "schema": {
              "type": "string",
              "format": "alphanumeric"
            }
          },
          {
            "name": "error",
            "description": "Filter by encountered errors",
            "schema": {
              "type": "integer",
              "format": "int32",
              "minimum": 0
            }
          },
          {
            "name": "fail",
            "description": "Filter by failed checks",
            "schema": {
              "type": "integer",
              "format": "int32",
              "minimum": 0
            }
          },
          {
            "name": "limit",
            "description": "Maximum number of elements to return. Although up to 100.000 can be specified, it is recommended not to exceed 500 elements. Responses may be slower the more this number is exceeded. ",
            "schema": {
              "type": "integer",
              "format": "int32",
              "default": 500,
              "minimum": 1,
              "maximum": 100000
            }
          },
          {
            "name": "notchecked",
            "description": "Filter by not checked",
            "schema": {
              "type": "integer",
              "format": "int32",
              "minimum": 0
            }
          },
          {
            "name": "offset",
            "description": "First element to return in the collection",
            "schema": {
              "type": "integer",
              "format": "int32",
              "default": 0,
              "minimum": 0
            }
          },
          {
            "name": "pass",
            "description": "Filter by passed checks",
            "schema": {
              "type": "integer",
              "format": "int32",
              "minimum": 0
            }
          },
          {
            "name": "pretty",
            "description": "Show results in human-readable format",
            "schema": {
              "type": "boolean",
              "default": false
            }
          },
          {
            "name": "profile",
            "description": "Filter by evaluated profile",
            "schema": {
              "type": "string",
              "format": "alphanumeric"
            }
          },
          {
            "name": "q",
            "description": "Query to filter results by. For example q=&quot;status=active&quot;",
            "schema": {
              "type": "string"
            }
          },
          {
            "name": "score",
            "description": "Filter by final score",
            "schema": {
              "type": "integer",
              "format": "int32",
              "minimum": 0
            }
          },
          {
            "name": "search",
            "description": "Look for elements containing the specified string. To obtain a complementary search, use '-' at the beginning",
            "schema": {
              "type": "string",
              "format": "search"
            }
          },
          {
            "name": "select",
            "description": "Select which fields to return (separated by comma). Use '.' for nested fields. For example, '{field1: field2}' may be selected with 'field1.field2'",
            "schema": {
              "type": "array",
              "items": {
                "type": "string",
                "format": "names"
              }
            }
          },
          {
            "name": "sort",
            "description": "Sort the collection by a field or fields (separated by comma). Use +/- at the beggining to list in ascending or descending order. Use '.' for nested fields. For example, '{field1: field2}' may be selected with 'field1.field2'",
            "schema": {
              "type": "string",
              "format": "sort"
            }
          },
          {
            "name": "unknown",
            "description": "Filter by unknown results",
            "schema": {
              "type": "integer",
              "format": "int32"
            }
          },
          {
            "name": "wait_for_complete",
            "description": "Disable timeout response",
            "schema": {
              "type": "boolean",
              "default": false
            }
          }
        ]
      },
      {
        "name": "/cluster/:node_id/configuration",
        "documentation": "https://documentation.wazuh.com/4.4/user-manual/api/reference.html#operation/api.controllers.cluster_controller.get_configuration_node",
        "description": "Return wazuh configuration used in node {node_id}. The 'section' and 'field' parameters will be ignored if 'raw' parameter is provided.",
        "summary": "Get node config",
        "tags": [
          "Cluster"
        ],
        "args": [
          {
            "name": ":node_id",
            "description": "Cluster node name",
            "required": true,
            "schema": {
              "type": "string",
              "format": "names"
            }
          }
        ],
        "query": [
          {
            "name": "field",
            "description": "Indicate a section child. E.g, fields for *ruleset* section are: decoder_dir, rule_dir, etc",
            "schema": {
              "type": "string",
              "format": "names"
            }
          },
          {
            "name": "pretty",
            "description": "Show results in human-readable format",
            "schema": {
              "type": "boolean",
              "default": false
            }
          },
          {
            "name": "raw",
            "description": "Format response in plain text",
            "required": false,
            "schema": {
              "type": "boolean"
            }
          },
          {
            "name": "section",
            "description": "Indicates the wazuh configuration section",
            "schema": {
              "type": "string",
              "enum": [
                "active-response",
                "agentless",
                "alerts",
                "auth",
                "client",
                "client_buffer",
                "cluster",
                "command",
                "database_output",
                "email_alerts",
                "global",
                "integration",
                "labels",
                "localfile",
                "logging",
                "remote",
                "reports",
                "rootcheck",
                "ruleset",
                "sca",
                "socket",
                "syscheck",
                "syslog_output",
                "aws-s3",
                "azure-logs",
                "cis-cat",
                "docker-listener",
                "open-scap",
                "osquery",
                "syscollector",
                "vulnerability-detector"
              ]
            }
          },
          {
            "name": "wait_for_complete",
            "description": "Disable timeout response",
            "schema": {
              "type": "boolean",
              "default": false
            }
          }
        ]
      },
      {
        "name": "/cluster/:node_id/configuration/:component/:configuration",
        "documentation": "https://documentation.wazuh.com/4.4/user-manual/api/reference.html#operation/api.controllers.cluster_controller.get_node_config",
        "description": "Return the requested configuration in JSON format for the specified node",
        "summary": "Get node active configuration",
        "tags": [
          "Cluster"
        ],
        "args": [
          {
            "name": ":component",
            "description": "Selected agent's component",
            "required": true,
            "schema": {
              "type": "string",
              "enum": [
                "agent",
                "agentless",
                "analysis",
                "auth",
                "com",
                "csyslog",
                "integrator",
                "logcollector",
                "mail",
                "monitor",
                "request",
                "syscheck",
                "wazuh-db",
                "wmodules"
              ]
            }
          },
          {
            "name": ":configuration",
            "description": "<p>Selected agent's configuration to read. The configuration to read depends on the selected component.\nThe following table shows all available combinations of component and configuration values:</p>\n<table class=\"table table-striped table-bordered\">\n<thead>\n<tr>\n<th>Component</th>\n<th>Configuration</th>\n<th>Tag</th>\n</tr>\n</thead>\n<tbody>\n<tr>\n<td>agent</td>\n<td>client</td>\n<td><code>&lt;client&gt;</code></td>\n</tr>\n<tr>\n<td>agent</td>\n<td>buffer</td>\n<td><code>&lt;client_buffer&gt;</code></td>\n</tr>\n<tr>\n<td>agent</td>\n<td>labels</td>\n<td><code>&lt;labels&gt;</code></td>\n</tr>\n<tr>\n<td>agent</td>\n<td>internal</td>\n<td><code>&lt;agent&gt;</code>, <code>&lt;monitord&gt;</code>, <code>&lt;remoted&gt;</code></td>\n</tr>\n<tr>\n<td>agentless</td>\n<td>agentless</td>\n<td><code>&lt;agentless&gt;</code></td>\n</tr>\n<tr>\n<td>analysis</td>\n<td>global</td>\n<td><code>&lt;global&gt;</code></td>\n</tr>\n<tr>\n<td>analysis</td>\n<td>active_response</td>\n<td><code>&lt;active-response&gt;</code></td>\n</tr>\n<tr>\n<td>analysis</td>\n<td>alerts</td>\n<td><code>&lt;alerts&gt;</code></td>\n</tr>\n<tr>\n<td>analysis</td>\n<td>command</td>\n<td><code>&lt;command&gt;</code></td>\n</tr>\n<tr>\n<td>analysis</td>\n<td>rules</td>\n<td><code>&lt;rule&gt;</code></td>\n</tr>\n<tr>\n<td>analysis</td>\n<td>decoders</td>\n<td><code>&lt;decoder&gt;</code></td>\n</tr>\n<tr>\n<td>analysis</td>\n<td>internal</td>\n<td><code>&lt;analysisd&gt;</code></td>\n</tr>\n<tr>\n<td>analysis</td>\n<td>rule_test</td>\n<td><code>&lt;rule_test&gt;</code></td>\n</tr>\n<tr>\n<td>auth</td>\n<td>auth</td>\n<td><code>&lt;auth&gt;</code></td>\n</tr>\n<tr>\n<td>com</td>\n<td>active-response</td>\n<td><code>&lt;active-response&gt;</code></td>\n</tr>\n<tr>\n<td>com</td>\n<td>logging</td>\n<td><code>&lt;logging&gt;</code></td>\n</tr>\n<tr>\n<td>com</td>\n<td>internal</td>\n<td><code>&lt;execd&gt;</code></td>\n</tr>\n<tr>\n<td>com</td>\n<td>cluster</td>\n<td><code>&lt;cluster&gt;</code></td>\n</tr>\n<tr>\n<td>csyslog</td>\n<td>csyslog</td>\n<td><code>&lt;csyslog_output&gt;</code></td>\n</tr>\n<tr>\n<td>integrator</td>\n<td>integration</td>\n<td><code>&lt;integration&gt;</code></td>\n</tr>\n<tr>\n<td>logcollector</td>\n<td>localfile</td>\n<td><code>&lt;localfile&gt;</code></td>\n</tr>\n<tr>\n<td>logcollector</td>\n<td>socket</td>\n<td><code>&lt;socket&gt;</code></td>\n</tr>\n<tr>\n<td>logcollector</td>\n<td>internal</td>\n<td><code>&lt;logcollector&gt;</code></td>\n</tr>\n<tr>\n<td>mail</td>\n<td>global</td>\n<td><code>&lt;global&gt;&lt;email...&gt;</code></td>\n</tr>\n<tr>\n<td>mail</td>\n<td>alerts</td>\n<td><code>&lt;email_alerts&gt;</code></td>\n</tr>\n<tr>\n<td>mail</td>\n<td>internal</td>\n<td><code>&lt;maild&gt;</code></td>\n</tr>\n<tr>\n<td>monitor</td>\n<td>global</td>\n<td><code>&lt;global&gt;</code></td>\n</tr>\n<tr>\n<td>monitor</td>\n<td>internal</td>\n<td><code>&lt;monitord&gt;</code></td>\n</tr>\n<tr>\n<td>monitor</td>\n<td>internal</td>\n<td><code>&lt;reports&gt;</code></td>\n</tr>\n<tr>\n<td>request</td>\n<td>global</td>\n<td><code>&lt;global&gt;</code></td>\n</tr>\n<tr>\n<td>request</td>\n<td>remote</td>\n<td><code>&lt;remote&gt;</code></td>\n</tr>\n<tr>\n<td>request</td>\n<td>internal</td>\n<td><code>&lt;remoted&gt;</code></td>\n</tr>\n<tr>\n<td>syscheck</td>\n<td>syscheck</td>\n<td><code>&lt;syscheck&gt;</code></td>\n</tr>\n<tr>\n<td>syscheck</td>\n<td>rootcheck</td>\n<td><code>&lt;rootcheck&gt;</code></td>\n</tr>\n<tr>\n<td>syscheck</td>\n<td>internal</td>\n<td><code>&lt;syscheck&gt;</code>, <code>&lt;rootcheck&gt;</code></td>\n</tr>\n<tr>\n<td>wazuh-db</td>\n<td>internal</td>\n<td><code>&lt;wazuh_db&gt;</code></td>\n</tr>\n<tr>\n<td>wazuh-db</td>\n<td>wdb</td>\n<td><code>&lt;wdb&gt;</code></td>\n</tr>\n<tr>\n<td>wmodules</td>\n<td>wmodules</td>\n<td><code>&lt;wodle&gt;</code></td>\n</tr>\n</tbody>\n</table>\n",
            "required": true,
            "schema": {
              "type": "string",
              "enum": [
                "client",
                "buffer",
                "labels",
                "internal",
                "agentless",
                "global",
                "active_response",
                "alerts",
                "command",
                "rules",
                "decoders",
                "auth",
                "logging",
                "reports",
                "active-response",
                "cluster",
                "csyslog",
                "integration",
                "localfile",
                "socket",
                "remote",
                "syscheck",
                "rootcheck",
                "wdb",
                "wmodules",
                "rule_test"
              ]
            }
          },
          {
            "name": ":node_id",
            "description": "Cluster node name",
            "required": true,
            "schema": {
              "type": "string",
              "format": "names"
            }
          }
        ],
        "query": [
          {
            "name": "pretty",
            "description": "Show results in human-readable format",
            "schema": {
              "type": "boolean",
              "default": false
            }
          },
          {
            "name": "wait_for_complete",
            "description": "Disable timeout response",
            "schema": {
              "type": "boolean",
              "default": false
            }
          }
        ]
      },
      {
        "name": "/cluster/:node_id/daemons/stats",
        "documentation": "https://documentation.wazuh.com/4.4/user-manual/api/reference.html#operation/api.controllers.cluster_controller.get_daemon_stats_node",
        "description": "Return Wazuh statistical information from specified daemons in a specified cluster node",
        "summary": "Get Wazuh daemon stats from a cluster node",
        "tags": [
          "Cluster"
        ],
        "args": [
          {
            "name": ":node_id",
            "description": "Cluster node name",
            "required": true,
            "schema": {
              "type": "string",
              "format": "names"
            }
          }
        ],
        "query": [
          {
            "name": "daemons_list",
            "description": "List of daemon names (separated by comma), all daemons selected by default if not specified",
            "schema": {
              "type": "array",
              "items": {
                "type": "string",
                "enum": [
                  "wazuh-analysisd",
                  "wazuh-remoted",
                  "wazuh-db"
                ]
              }
            }
          },
          {
            "name": "pretty",
            "description": "Show results in human-readable format",
            "schema": {
              "type": "boolean",
              "default": false
            }
          },
          {
            "name": "wait_for_complete",
            "description": "Disable timeout response",
            "schema": {
              "type": "boolean",
              "default": false
            }
          }
        ]
      },
      {
        "name": "/cluster/:node_id/info",
        "documentation": "https://documentation.wazuh.com/4.4/user-manual/api/reference.html#operation/api.controllers.cluster_controller.get_info_node",
        "description": "Return basic information about a specified node such as version, compilation date, installation path",
        "summary": "Get node info",
        "tags": [
          "Cluster"
        ],
        "args": [
          {
            "name": ":node_id",
            "description": "Cluster node name",
            "required": true,
            "schema": {
              "type": "string",
              "format": "names"
            }
          }
        ],
        "query": [
          {
            "name": "pretty",
            "description": "Show results in human-readable format",
            "schema": {
              "type": "boolean",
              "default": false
            }
          },
          {
            "name": "wait_for_complete",
            "description": "Disable timeout response",
            "schema": {
              "type": "boolean",
              "default": false
            }
          }
        ]
      },
      {
        "name": "/cluster/:node_id/logs",
        "documentation": "https://documentation.wazuh.com/4.4/user-manual/api/reference.html#operation/api.controllers.cluster_controller.get_log_node",
        "description": "Return the last 2000 wazuh log entries in the specified node",
        "summary": "Get node logs",
        "tags": [
          "Cluster"
        ],
        "args": [
          {
            "name": ":node_id",
            "description": "Cluster node name",
            "required": true,
            "schema": {
              "type": "string",
              "format": "names"
            }
          }
        ],
        "query": [
          {
            "name": "level",
            "description": "Filter by log level",
            "schema": {
              "type": "string",
              "enum": [
                "critical",
                "debug",
                "debug2",
                "error",
                "info",
                "warning"
              ]
            }
          },
          {
            "name": "limit",
            "description": "Maximum number of lines to return.",
            "schema": {
              "type": "integer",
              "format": "int32",
              "default": 500,
              "minimum": 1,
              "maximum": 500
            }
          },
          {
            "name": "offset",
            "description": "First element to return in the collection",
            "schema": {
              "type": "integer",
              "format": "int32",
              "default": 0,
              "minimum": 0
            }
          },
          {
            "name": "pretty",
            "description": "Show results in human-readable format",
            "schema": {
              "type": "boolean",
              "default": false
            }
          },
          {
            "name": "q",
            "description": "Query to filter results by. For example q=&quot;status=active&quot;",
            "schema": {
              "type": "string"
            }
          },
          {
            "name": "search",
            "description": "Look for elements containing the specified string. To obtain a complementary search, use '-' at the beginning",
            "schema": {
              "type": "string",
              "format": "search"
            }
          },
          {
            "name": "sort",
            "description": "Sort the collection by a field or fields (separated by comma). Use +/- at the beggining to list in ascending or descending order. Use '.' for nested fields. For example, '{field1: field2}' may be selected with 'field1.field2'",
            "schema": {
              "type": "string",
              "format": "sort"
            }
          },
          {
            "name": "tag",
            "description": "Wazuh component that logged the event",
            "schema": {
              "type": "string",
              "format": "alphanumeric"
            }
          },
          {
            "name": "wait_for_complete",
            "description": "Disable timeout response",
            "schema": {
              "type": "boolean",
              "default": false
            }
          }
        ]
      },
      {
        "name": "/cluster/:node_id/logs/summary",
        "documentation": "https://documentation.wazuh.com/4.4/user-manual/api/reference.html#operation/api.controllers.cluster_controller.get_log_summary_node",
        "description": "Return a summary of the last 2000 wazuh log entries in the specified node",
        "summary": "Get node logs summary",
        "tags": [
          "Cluster"
        ],
        "args": [
          {
            "name": ":node_id",
            "description": "Cluster node name",
            "required": true,
            "schema": {
              "type": "string",
              "format": "names"
            }
          }
        ],
        "query": [
          {
            "name": "pretty",
            "description": "Show results in human-readable format",
            "schema": {
              "type": "boolean",
              "default": false
            }
          },
          {
            "name": "wait_for_complete",
            "description": "Disable timeout response",
            "schema": {
              "type": "boolean",
              "default": false
            }
          }
        ]
      },
      {
        "name": "/cluster/:node_id/stats",
        "documentation": "https://documentation.wazuh.com/4.4/user-manual/api/reference.html#operation/api.controllers.cluster_controller.get_stats_node",
        "description": "Return Wazuh statistical information in node {node_id} for the current or specified date",
        "summary": "Get node stats",
        "tags": [
          "Cluster"
        ],
        "args": [
          {
            "name": ":node_id",
            "description": "Cluster node name",
            "required": true,
            "schema": {
              "type": "string",
              "format": "names"
            }
          }
        ],
        "query": [
          {
            "name": "date",
            "description": "Date to obtain statistical information from. Format YYYY-MM-DD",
            "schema": {
              "type": "string",
              "format": "date"
            }
          },
          {
            "name": "pretty",
            "description": "Show results in human-readable format",
            "schema": {
              "type": "boolean",
              "default": false
            }
          },
          {
            "name": "wait_for_complete",
            "description": "Disable timeout response",
            "schema": {
              "type": "boolean",
              "default": false
            }
          }
        ]
      },
      {
        "name": "/cluster/:node_id/stats/analysisd",
        "documentation": "https://documentation.wazuh.com/4.4/user-manual/api/reference.html#operation/api.controllers.cluster_controller.get_stats_analysisd_node",
        "description": "Return Wazuh analysisd statistical information in node {node_id}",
        "summary": "Get node stats analysisd",
        "tags": [
          "Cluster"
        ],
        "args": [
          {
            "name": ":node_id",
            "description": "Cluster node name",
            "required": true,
            "schema": {
              "type": "string",
              "format": "names"
            }
          }
        ],
        "query": [
          {
            "name": "pretty",
            "description": "Show results in human-readable format",
            "schema": {
              "type": "boolean",
              "default": false
            }
          },
          {
            "name": "wait_for_complete",
            "description": "Disable timeout response",
            "schema": {
              "type": "boolean",
              "default": false
            }
          }
        ]
      },
      {
        "name": "/cluster/:node_id/stats/hourly",
        "documentation": "https://documentation.wazuh.com/4.4/user-manual/api/reference.html#operation/api.controllers.cluster_controller.get_stats_hourly_node",
        "description": "Return Wazuh statistical information in node {node_id} per hour. Each number in the averages field represents the average of alerts per hour",
        "summary": "Get node stats hour",
        "tags": [
          "Cluster"
        ],
        "args": [
          {
            "name": ":node_id",
            "description": "Cluster node name",
            "required": true,
            "schema": {
              "type": "string",
              "format": "names"
            }
          }
        ],
        "query": [
          {
            "name": "pretty",
            "description": "Show results in human-readable format",
            "schema": {
              "type": "boolean",
              "default": false
            }
          },
          {
            "name": "wait_for_complete",
            "description": "Disable timeout response",
            "schema": {
              "type": "boolean",
              "default": false
            }
          }
        ]
      },
      {
        "name": "/cluster/:node_id/stats/remoted",
        "documentation": "https://documentation.wazuh.com/4.4/user-manual/api/reference.html#operation/api.controllers.cluster_controller.get_stats_remoted_node",
        "description": "Return Wazuh remoted statistical information in node {node_id}",
        "summary": "Get node stats remoted",
        "tags": [
          "Cluster"
        ],
        "args": [
          {
            "name": ":node_id",
            "description": "Cluster node name",
            "required": true,
            "schema": {
              "type": "string",
              "format": "names"
            }
          }
        ],
        "query": [
          {
            "name": "pretty",
            "description": "Show results in human-readable format",
            "schema": {
              "type": "boolean",
              "default": false
            }
          },
          {
            "name": "wait_for_complete",
            "description": "Disable timeout response",
            "schema": {
              "type": "boolean",
              "default": false
            }
          }
        ]
      },
      {
        "name": "/cluster/:node_id/stats/weekly",
        "documentation": "https://documentation.wazuh.com/4.4/user-manual/api/reference.html#operation/api.controllers.cluster_controller.get_stats_weekly_node",
        "description": "Return Wazuh statistical information in node {node_id} per week. Each number in the averages field represents the average of alerts per hour for that specific day",
        "summary": "Get node stats week",
        "tags": [
          "Cluster"
        ],
        "args": [
          {
            "name": ":node_id",
            "description": "Cluster node name",
            "required": true,
            "schema": {
              "type": "string",
              "format": "names"
            }
          }
        ],
        "query": [
          {
            "name": "pretty",
            "description": "Show results in human-readable format",
            "schema": {
              "type": "boolean",
              "default": false
            }
          },
          {
            "name": "wait_for_complete",
            "description": "Disable timeout response",
            "schema": {
              "type": "boolean",
              "default": false
            }
          }
        ]
      },
      {
        "name": "/cluster/:node_id/status",
        "documentation": "https://documentation.wazuh.com/4.4/user-manual/api/reference.html#operation/api.controllers.cluster_controller.get_status_node",
        "description": "Return the status of all Wazuh daemons in node node_id",
        "summary": "Get node status",
        "tags": [
          "Cluster"
        ],
        "args": [
          {
            "name": ":node_id",
            "description": "Cluster node name",
            "required": true,
            "schema": {
              "type": "string",
              "format": "names"
            }
          }
        ],
        "query": [
          {
            "name": "pretty",
            "description": "Show results in human-readable format",
            "schema": {
              "type": "boolean",
              "default": false
            }
          },
          {
            "name": "wait_for_complete",
            "description": "Disable timeout response",
            "schema": {
              "type": "boolean",
              "default": false
            }
          }
        ]
      },
      {
        "name": "/cluster/api/config",
        "documentation": "https://documentation.wazuh.com/4.4/user-manual/api/reference.html#operation/api.controllers.cluster_controller.get_api_config",
        "description": "Return the API configuration of all nodes (or a list of them) in JSON format",
        "summary": "Get nodes API config",
        "tags": [
          "Cluster"
        ],
        "query": [
          {
            "name": "nodes_list",
            "description": "List of node IDs (separated by comma), all nodes selected by default if not specified",
            "schema": {
              "type": "array",
              "items": {
                "type": "string"
              }
            }
          },
          {
            "name": "pretty",
            "description": "Show results in human-readable format",
            "schema": {
              "type": "boolean",
              "default": false
            }
          },
          {
            "name": "wait_for_complete",
            "description": "Disable timeout response",
            "schema": {
              "type": "boolean",
              "default": false
            }
          }
        ]
      },
      {
        "name": "/cluster/configuration/validation",
        "documentation": "https://documentation.wazuh.com/4.4/user-manual/api/reference.html#operation/api.controllers.cluster_controller.get_conf_validation",
        "description": "Return whether the Wazuh configuration is correct or not in all cluster nodes or a list of them",
        "summary": "Check nodes config",
        "tags": [
          "Cluster"
        ],
        "query": [
          {
            "name": "nodes_list",
            "description": "List of node IDs (separated by comma), all nodes selected by default if not specified",
            "schema": {
              "type": "array",
              "items": {
                "type": "string"
              }
            }
          },
          {
            "name": "pretty",
            "description": "Show results in human-readable format",
            "schema": {
              "type": "boolean",
              "default": false
            }
          },
          {
            "name": "wait_for_complete",
            "description": "Disable timeout response",
            "schema": {
              "type": "boolean",
              "default": false
            }
          }
        ]
      },
      {
        "name": "/cluster/healthcheck",
        "documentation": "https://documentation.wazuh.com/4.4/user-manual/api/reference.html#operation/api.controllers.cluster_controller.get_healthcheck",
        "description": "Return cluster healthcheck information for all nodes or a list of them. Such information includes last keep alive, last synchronization time and number of agents reporting on each node",
        "summary": "Get nodes healthcheck",
        "tags": [
          "Cluster"
        ],
        "query": [
          {
            "name": "nodes_list",
            "description": "List of node IDs (separated by comma), all nodes selected by default if not specified",
            "schema": {
              "type": "array",
              "items": {
                "type": "string"
              }
            }
          },
          {
            "name": "pretty",
            "description": "Show results in human-readable format",
            "schema": {
              "type": "boolean",
              "default": false
            }
          },
          {
            "name": "wait_for_complete",
            "description": "Disable timeout response",
            "schema": {
              "type": "boolean",
              "default": false
            }
          }
        ]
      },
      {
        "name": "/cluster/local/config",
        "documentation": "https://documentation.wazuh.com/4.4/user-manual/api/reference.html#operation/api.controllers.cluster_controller.get_config",
        "description": "Return the current node cluster configuration",
        "summary": "Get local node config",
        "tags": [
          "Cluster"
        ],
        "query": [
          {
            "name": "pretty",
            "description": "Show results in human-readable format",
            "schema": {
              "type": "boolean",
              "default": false
            }
          },
          {
            "name": "wait_for_complete",
            "description": "Disable timeout response",
            "schema": {
              "type": "boolean",
              "default": false
            }
          }
        ]
      },
      {
        "name": "/cluster/local/info",
        "documentation": "https://documentation.wazuh.com/4.4/user-manual/api/reference.html#operation/api.controllers.cluster_controller.get_cluster_node",
        "description": "Return basic information about the cluster node receiving the request",
        "summary": "Get local node info",
        "tags": [
          "Cluster"
        ],
        "query": [
          {
            "name": "pretty",
            "description": "Show results in human-readable format",
            "schema": {
              "type": "boolean",
              "default": false
            }
          },
          {
            "name": "wait_for_complete",
            "description": "Disable timeout response",
            "schema": {
              "type": "boolean",
              "default": false
            }
          }
        ]
      },
      {
        "name": "/cluster/nodes",
        "documentation": "https://documentation.wazuh.com/4.4/user-manual/api/reference.html#operation/api.controllers.cluster_controller.get_cluster_nodes",
        "description": "Get information about all nodes in the cluster or a list of them",
        "summary": "Get nodes info",
        "tags": [
          "Cluster"
        ],
        "query": [
          {
            "name": "limit",
            "description": "Maximum number of elements to return. Although up to 100.000 can be specified, it is recommended not to exceed 500 elements. Responses may be slower the more this number is exceeded. ",
            "schema": {
              "type": "integer",
              "format": "int32",
              "default": 500,
              "minimum": 1,
              "maximum": 100000
            }
          },
          {
            "name": "nodes_list",
            "description": "List of node IDs (separated by comma), all nodes selected by default if not specified",
            "schema": {
              "type": "array",
              "items": {
                "type": "string"
              }
            }
          },
          {
            "name": "offset",
            "description": "First element to return in the collection",
            "schema": {
              "type": "integer",
              "format": "int32",
              "default": 0,
              "minimum": 0
            }
          },
          {
            "name": "pretty",
            "description": "Show results in human-readable format",
            "schema": {
              "type": "boolean",
              "default": false
            }
          },
          {
            "name": "q",
            "description": "Query to filter results by. For example q=&quot;status=active&quot;",
            "schema": {
              "type": "string"
            }
          },
          {
            "name": "search",
            "description": "Look for elements containing the specified string. To obtain a complementary search, use '-' at the beginning",
            "schema": {
              "type": "string",
              "format": "search"
            }
          },
          {
            "name": "select",
            "description": "Select which fields to return (separated by comma). Use '.' for nested fields. For example, '{field1: field2}' may be selected with 'field1.field2'",
            "schema": {
              "type": "array",
              "items": {
                "type": "string",
                "format": "names"
              }
            }
          },
          {
            "name": "sort",
            "description": "Sort the collection by a field or fields (separated by comma). Use +/- at the beggining to list in ascending or descending order. Use '.' for nested fields. For example, '{field1: field2}' may be selected with 'field1.field2'",
            "schema": {
              "type": "string",
              "format": "sort"
            }
          },
          {
            "name": "type",
            "description": "Filter by node type",
            "schema": {
              "type": "string",
              "enum": [
                "worker",
                "master"
              ]
            }
          },
          {
            "name": "wait_for_complete",
            "description": "Disable timeout response",
            "schema": {
              "type": "boolean",
              "default": false
            }
          }
        ]
      },
      {
        "name": "/cluster/ruleset/synchronization",
        "documentation": "https://documentation.wazuh.com/4.4/user-manual/api/reference.html#operation/api.controllers.cluster_controller.get_nodes_ruleset_sync_status",
        "description": "Return ruleset synchronization status for all nodes or a list of them. This synchronization only covers the user custom ruleset",
        "summary": "Get cluster nodes ruleset synchronization status",
        "tags": [
          "Cluster"
        ],
        "query": [
          {
            "name": "nodes_list",
            "description": "List of node IDs (separated by comma), all nodes selected by default if not specified",
            "schema": {
              "type": "array",
              "items": {
                "type": "string"
              }
            }
          },
          {
            "name": "pretty",
            "description": "Show results in human-readable format",
            "schema": {
              "type": "boolean",
              "default": false
            }
          },
          {
            "name": "wait_for_complete",
            "description": "Disable timeout response",
            "schema": {
              "type": "boolean",
              "default": false
            }
          }
        ]
      },
      {
        "name": "/cluster/status",
        "documentation": "https://documentation.wazuh.com/4.4/user-manual/api/reference.html#operation/api.controllers.cluster_controller.get_status",
        "description": "Return information about the cluster status",
        "summary": "Get cluster status",
        "tags": [
          "Cluster"
        ],
        "query": [
          {
            "name": "pretty",
            "description": "Show results in human-readable format",
            "schema": {
              "type": "boolean",
              "default": false
            }
          },
          {
            "name": "wait_for_complete",
            "description": "Disable timeout response",
            "schema": {
              "type": "boolean",
              "default": false
            }
          }
        ]
      },
      {
        "name": "/decoders",
        "documentation": "https://documentation.wazuh.com/4.4/user-manual/api/reference.html#operation/api.controllers.decoder_controller.get_decoders",
        "description": "Return information about all decoders included in ossec.conf. This information include decoder's route, decoder's name, decoder's file among others",
        "summary": "List decoders",
        "tags": [
          "Decoders"
        ],
        "query": [
          {
            "name": "decoder_names",
            "description": "Decoder name",
            "schema": {
              "type": "array",
              "items": {
                "type": "string",
                "format": "names"
              }
            }
          },
          {
            "name": "filename",
            "description": "Filter by filename",
            "schema": {
              "type": "array",
              "items": {
                "type": "string",
                "format": "alphanumeric"
              }
            }
          },
          {
            "name": "limit",
            "description": "Maximum number of elements to return. Although up to 100.000 can be specified, it is recommended not to exceed 500 elements. Responses may be slower the more this number is exceeded. ",
            "schema": {
              "type": "integer",
              "format": "int32",
              "default": 500,
              "minimum": 1,
              "maximum": 100000
            }
          },
          {
            "name": "offset",
            "description": "First element to return in the collection",
            "schema": {
              "type": "integer",
              "format": "int32",
              "default": 0,
              "minimum": 0
            }
          },
          {
            "name": "pretty",
            "description": "Show results in human-readable format",
            "schema": {
              "type": "boolean",
              "default": false
            }
          },
          {
            "name": "q",
            "description": "Query to filter results by. For example q=&quot;status=active&quot;",
            "schema": {
              "type": "string"
            }
          },
          {
            "name": "relative_dirname",
            "description": "Filter by relative directory name",
            "schema": {
              "type": "string",
              "format": "get_dirnames_path"
            }
          },
          {
            "name": "search",
            "description": "Look for elements containing the specified string. To obtain a complementary search, use '-' at the beginning",
            "schema": {
              "type": "string",
              "format": "search"
            }
          },
          {
            "name": "select",
            "description": "Select which fields to return (separated by comma). Use '.' for nested fields. For example, '{field1: field2}' may be selected with 'field1.field2'",
            "schema": {
              "type": "array",
              "items": {
                "type": "string",
                "format": "names"
              }
            }
          },
          {
            "name": "sort",
            "description": "Sort the collection by a field or fields (separated by comma). Use +/- at the beggining to list in ascending or descending order. Use '.' for nested fields. For example, '{field1: field2}' may be selected with 'field1.field2'",
            "schema": {
              "type": "string",
              "format": "sort"
            }
          },
          {
            "name": "status",
            "description": "Filter by list status. Use commas to enter multiple statuses",
            "schema": {
              "type": "string",
              "enum": [
                "enabled",
                "disabled",
                "all"
              ],
              "minItems": 1
            }
          },
          {
            "name": "wait_for_complete",
            "description": "Disable timeout response",
            "schema": {
              "type": "boolean",
              "default": false
            }
          }
        ]
      },
      {
        "name": "/decoders/files",
        "documentation": "https://documentation.wazuh.com/4.4/user-manual/api/reference.html#operation/api.controllers.decoder_controller.get_decoders_files",
        "description": "Return information about all decoders files used in Wazuh. This information include decoder's file, decoder's route and decoder's status among others",
        "summary": "Get files",
        "tags": [
          "Decoders"
        ],
        "query": [
          {
            "name": "filename",
            "description": "Filter by filename of one or more rule or decoder files.",
            "schema": {
              "type": "array",
              "items": {
                "type": "string",
                "format": "xml_filename"
              }
            }
          },
          {
            "name": "limit",
            "description": "Maximum number of elements to return. Although up to 100.000 can be specified, it is recommended not to exceed 500 elements. Responses may be slower the more this number is exceeded. ",
            "schema": {
              "type": "integer",
              "format": "int32",
              "default": 500,
              "minimum": 1,
              "maximum": 100000
            }
          },
          {
            "name": "offset",
            "description": "First element to return in the collection",
            "schema": {
              "type": "integer",
              "format": "int32",
              "default": 0,
              "minimum": 0
            }
          },
          {
            "name": "pretty",
            "description": "Show results in human-readable format",
            "schema": {
              "type": "boolean",
              "default": false
            }
          },
          {
            "name": "relative_dirname",
            "description": "Filter by relative directory name",
            "schema": {
              "type": "string",
              "format": "get_dirnames_path"
            }
          },
          {
            "name": "search",
            "description": "Look for elements containing the specified string. To obtain a complementary search, use '-' at the beginning",
            "schema": {
              "type": "string",
              "format": "search"
            }
          },
          {
            "name": "sort",
            "description": "Sort the collection by a field or fields (separated by comma). Use +/- at the beggining to list in ascending or descending order. Use '.' for nested fields. For example, '{field1: field2}' may be selected with 'field1.field2'",
            "schema": {
              "type": "string",
              "format": "sort"
            }
          },
          {
            "name": "status",
            "description": "Filter by list status. Use commas to enter multiple statuses",
            "schema": {
              "type": "string",
              "enum": [
                "enabled",
                "disabled",
                "all"
              ],
              "minItems": 1
            }
          },
          {
            "name": "wait_for_complete",
            "description": "Disable timeout response",
            "schema": {
              "type": "boolean",
              "default": false
            }
          }
        ]
      },
      {
        "name": "/decoders/files/:filename",
        "documentation": "https://documentation.wazuh.com/4.4/user-manual/api/reference.html#operation/api.controllers.decoder_controller.get_file",
        "description": "Get the content of a specified decoder file",
        "summary": "Get decoders file content",
        "tags": [
          "Decoders"
        ],
        "args": [
          {
            "name": ":filename",
            "description": "Filename (rule or decoder) to download/upload/edit file.",
            "required": true,
            "schema": {
              "type": "string",
              "format": "xml_filename_path"
            }
          }
        ],
        "query": [
          {
            "name": "pretty",
            "description": "Show results in human-readable format",
            "schema": {
              "type": "boolean",
              "default": false
            }
          },
          {
            "name": "raw",
            "description": "Format response in plain text",
            "required": false,
            "schema": {
              "type": "boolean"
            }
          },
          {
            "name": "wait_for_complete",
            "description": "Disable timeout response",
            "schema": {
              "type": "boolean",
              "default": false
            }
          }
        ]
      },
      {
        "name": "/decoders/parents",
        "documentation": "https://documentation.wazuh.com/4.4/user-manual/api/reference.html#operation/api.controllers.decoder_controller.get_decoders_parents",
        "description": "Return information about all parent decoders. A parent decoder is a decoder used as base of other decoders",
        "summary": "Get parent decoders",
        "tags": [
          "Decoders"
        ],
        "query": [
          {
            "name": "limit",
            "description": "Maximum number of elements to return. Although up to 100.000 can be specified, it is recommended not to exceed 500 elements. Responses may be slower the more this number is exceeded. ",
            "schema": {
              "type": "integer",
              "format": "int32",
              "default": 500,
              "minimum": 1,
              "maximum": 100000
            }
          },
          {
            "name": "offset",
            "description": "First element to return in the collection",
            "schema": {
              "type": "integer",
              "format": "int32",
              "default": 0,
              "minimum": 0
            }
          },
          {
            "name": "pretty",
            "description": "Show results in human-readable format",
            "schema": {
              "type": "boolean",
              "default": false
            }
          },
          {
            "name": "search",
            "description": "Look for elements containing the specified string. To obtain a complementary search, use '-' at the beginning",
            "schema": {
              "type": "string",
              "format": "search"
            }
          },
          {
            "name": "select",
            "description": "Select which fields to return (separated by comma). Use '.' for nested fields. For example, '{field1: field2}' may be selected with 'field1.field2'",
            "schema": {
              "type": "array",
              "items": {
                "type": "string",
                "format": "names"
              }
            }
          },
          {
            "name": "sort",
            "description": "Sort the collection by a field or fields (separated by comma). Use +/- at the beggining to list in ascending or descending order. Use '.' for nested fields. For example, '{field1: field2}' may be selected with 'field1.field2'",
            "schema": {
              "type": "string",
              "format": "sort"
            }
          },
          {
            "name": "wait_for_complete",
            "description": "Disable timeout response",
            "schema": {
              "type": "boolean",
              "default": false
            }
          }
        ]
      },
      {
        "name": "/experimental/ciscat/results",
        "documentation": "https://documentation.wazuh.com/4.4/user-manual/api/reference.html#operation/api.controllers.experimental_controller.get_cis_cat_results",
        "description": "Return CIS-CAT results for all agents or a list of them",
        "summary": "Get agents CIS-CAT results",
        "tags": [
          "Experimental"
        ],
        "query": [
          {
            "name": "agents_list",
            "description": "List of agent IDs (separated by comma), all agents selected by default if not specified",
            "schema": {
              "type": "array",
              "items": {
                "type": "string",
                "minLength": 3,
                "description": "Agent ID",
                "format": "numbers"
              }
            }
          },
          {
            "name": "benchmark",
            "description": "Filter by benchmark type",
            "schema": {
              "type": "string",
              "format": "alphanumeric"
            }
          },
          {
            "name": "error",
            "description": "Filter by encountered errors",
            "schema": {
              "type": "integer",
              "format": "int32",
              "minimum": 0
            }
          },
          {
            "name": "fail",
            "description": "Filter by failed checks",
            "schema": {
              "type": "integer",
              "format": "int32",
              "minimum": 0
            }
          },
          {
            "name": "limit",
            "description": "Maximum number of elements to return. Although up to 100.000 can be specified, it is recommended not to exceed 500 elements. Responses may be slower the more this number is exceeded. ",
            "schema": {
              "type": "integer",
              "format": "int32",
              "default": 500,
              "minimum": 1,
              "maximum": 100000
            }
          },
          {
            "name": "notchecked",
            "description": "Filter by not checked",
            "schema": {
              "type": "integer",
              "format": "int32",
              "minimum": 0
            }
          },
          {
            "name": "offset",
            "description": "First element to return in the collection",
            "schema": {
              "type": "integer",
              "format": "int32",
              "default": 0,
              "minimum": 0
            }
          },
          {
            "name": "pass",
            "description": "Filter by passed checks",
            "schema": {
              "type": "integer",
              "format": "int32",
              "minimum": 0
            }
          },
          {
            "name": "pretty",
            "description": "Show results in human-readable format",
            "schema": {
              "type": "boolean",
              "default": false
            }
          },
          {
            "name": "profile",
            "description": "Filter by evaluated profile",
            "schema": {
              "type": "string",
              "format": "alphanumeric"
            }
          },
          {
            "name": "score",
            "description": "Filter by final score",
            "schema": {
              "type": "integer",
              "format": "int32",
              "minimum": 0
            }
          },
          {
            "name": "search",
            "description": "Look for elements containing the specified string. To obtain a complementary search, use '-' at the beginning",
            "schema": {
              "type": "string",
              "format": "search"
            }
          },
          {
            "name": "select",
            "description": "Select which fields to return (separated by comma). Use '.' for nested fields. For example, '{field1: field2}' may be selected with 'field1.field2'",
            "schema": {
              "type": "array",
              "items": {
                "type": "string",
                "format": "names"
              }
            }
          },
          {
            "name": "sort",
            "description": "Sort the collection by a field or fields (separated by comma). Use +/- at the beggining to list in ascending or descending order. Use '.' for nested fields. For example, '{field1: field2}' may be selected with 'field1.field2'",
            "schema": {
              "type": "string",
              "format": "sort"
            }
          },
          {
            "name": "unknown",
            "description": "Filter by unknown results",
            "schema": {
              "type": "integer",
              "format": "int32"
            }
          },
          {
            "name": "wait_for_complete",
            "description": "Disable timeout response",
            "schema": {
              "type": "boolean",
              "default": false
            }
          }
        ]
      },
      {
        "name": "/experimental/syscollector/hardware",
        "documentation": "https://documentation.wazuh.com/4.4/user-manual/api/reference.html#operation/api.controllers.experimental_controller.get_hardware_info",
        "description": "Return all agents (or a list of them) hardware info. This information include cpu, ram, scan info among others of all agents",
        "summary": "Get agents hardware",
        "tags": [
          "Experimental"
        ],
        "query": [
          {
            "name": "agents_list",
            "description": "List of agent IDs (separated by comma), all agents selected by default if not specified",
            "schema": {
              "type": "array",
              "items": {
                "type": "string",
                "minLength": 3,
                "description": "Agent ID",
                "format": "numbers"
              }
            }
          },
          {
            "name": "board_serial",
            "description": "Filter by board_serial",
            "schema": {
              "type": "string",
              "format": "alphanumeric"
            }
          },
          {
            "name": "cpu.cores",
            "description": "Filter by cpu.cores",
            "schema": {
              "type": "integer",
              "format": "int32",
              "minimum": 1
            }
          },
          {
            "name": "cpu.mhz",
            "description": "Filter by cpu.mhz",
            "schema": {
              "type": "number",
              "format": "float",
              "minimum": 1
            }
          },
          {
            "name": "cpu.name",
            "description": "Filter by cpu.name",
            "schema": {
              "type": "string"
            }
          },
          {
            "name": "limit",
            "description": "Maximum number of elements to return. Although up to 100.000 can be specified, it is recommended not to exceed 500 elements. Responses may be slower the more this number is exceeded. ",
            "schema": {
              "type": "integer",
              "format": "int32",
              "default": 500,
              "minimum": 1,
              "maximum": 100000
            }
          },
          {
            "name": "offset",
            "description": "First element to return in the collection",
            "schema": {
              "type": "integer",
              "format": "int32",
              "default": 0,
              "minimum": 0
            }
          },
          {
            "name": "pretty",
            "description": "Show results in human-readable format",
            "schema": {
              "type": "boolean",
              "default": false
            }
          },
          {
            "name": "ram.free",
            "description": "Filter by ram.free",
            "schema": {
              "type": "integer",
              "format": "int64",
              "minimum": 0
            }
          },
          {
            "name": "ram.total",
            "description": "Filter by ram.total",
            "schema": {
              "type": "integer",
              "format": "int64",
              "minimum": 0
            }
          },
          {
            "name": "search",
            "description": "Look for elements containing the specified string. To obtain a complementary search, use '-' at the beginning",
            "schema": {
              "type": "string",
              "format": "search"
            }
          },
          {
            "name": "select",
            "description": "Select which fields to return (separated by comma). Use '.' for nested fields. For example, '{field1: field2}' may be selected with 'field1.field2'",
            "schema": {
              "type": "array",
              "items": {
                "type": "string",
                "format": "names"
              }
            }
          },
          {
            "name": "sort",
            "description": "Sort the collection by a field or fields (separated by comma). Use +/- at the beggining to list in ascending or descending order. Use '.' for nested fields. For example, '{field1: field2}' may be selected with 'field1.field2'",
            "schema": {
              "type": "string",
              "format": "sort"
            }
          },
          {
            "name": "wait_for_complete",
            "description": "Disable timeout response",
            "schema": {
              "type": "boolean",
              "default": false
            }
          }
        ]
      },
      {
        "name": "/experimental/syscollector/hotfixes",
        "documentation": "https://documentation.wazuh.com/4.4/user-manual/api/reference.html#operation/api.controllers.experimental_controller.get_hotfixes_info",
        "description": "Return all agents (or a list of them) hotfixes info",
        "summary": "Get agents hotfixes",
        "tags": [
          "Experimental"
        ],
        "query": [
          {
            "name": "agents_list",
            "description": "List of agent IDs (separated by comma), all agents selected by default if not specified",
            "schema": {
              "type": "array",
              "items": {
                "type": "string",
                "minLength": 3,
                "description": "Agent ID",
                "format": "numbers"
              }
            }
          },
          {
            "name": "hotfix",
            "description": "Filter by hotfix",
            "schema": {
              "type": "string"
            }
          },
          {
            "name": "limit",
            "description": "Maximum number of elements to return. Although up to 100.000 can be specified, it is recommended not to exceed 500 elements. Responses may be slower the more this number is exceeded. ",
            "schema": {
              "type": "integer",
              "format": "int32",
              "default": 500,
              "minimum": 1,
              "maximum": 100000
            }
          },
          {
            "name": "offset",
            "description": "First element to return in the collection",
            "schema": {
              "type": "integer",
              "format": "int32",
              "default": 0,
              "minimum": 0
            }
          },
          {
            "name": "pretty",
            "description": "Show results in human-readable format",
            "schema": {
              "type": "boolean",
              "default": false
            }
          },
          {
            "name": "search",
            "description": "Look for elements containing the specified string. To obtain a complementary search, use '-' at the beginning",
            "schema": {
              "type": "string",
              "format": "search"
            }
          },
          {
            "name": "select",
            "description": "Select which fields to return (separated by comma). Use '.' for nested fields. For example, '{field1: field2}' may be selected with 'field1.field2'",
            "schema": {
              "type": "array",
              "items": {
                "type": "string",
                "format": "names"
              }
            }
          },
          {
            "name": "sort",
            "description": "Sort the collection by a field or fields (separated by comma). Use +/- at the beggining to list in ascending or descending order. Use '.' for nested fields. For example, '{field1: field2}' may be selected with 'field1.field2'",
            "schema": {
              "type": "string",
              "format": "sort"
            }
          },
          {
            "name": "wait_for_complete",
            "description": "Disable timeout response",
            "schema": {
              "type": "boolean",
              "default": false
            }
          }
        ]
      },
      {
        "name": "/experimental/syscollector/netaddr",
        "documentation": "https://documentation.wazuh.com/4.4/user-manual/api/reference.html#operation/api.controllers.experimental_controller.get_network_address_info",
        "description": "Return all agents (or a list of them) IPv4 and IPv6 addresses associated to their network interfaces. This information include used IP protocol, interface, and IP address among others",
        "summary": "Get agents netaddr",
        "tags": [
          "Experimental"
        ],
        "query": [
          {
            "name": "address",
            "description": "Filter by IP address",
            "schema": {
              "type": "string",
              "format": "alphanumeric"
            }
          },
          {
            "name": "agents_list",
            "description": "List of agent IDs (separated by comma), all agents selected by default if not specified",
            "schema": {
              "type": "array",
              "items": {
                "type": "string",
                "minLength": 3,
                "description": "Agent ID",
                "format": "numbers"
              }
            }
          },
          {
            "name": "broadcast",
            "description": "Filter by broadcast direction",
            "schema": {
              "type": "string",
              "format": "alphanumeric"
            }
          },
          {
            "name": "limit",
            "description": "Maximum number of elements to return. Although up to 100.000 can be specified, it is recommended not to exceed 500 elements. Responses may be slower the more this number is exceeded. ",
            "schema": {
              "type": "integer",
              "format": "int32",
              "default": 500,
              "minimum": 1,
              "maximum": 100000
            }
          },
          {
            "name": "netmask",
            "description": "Filter by netmask",
            "schema": {
              "type": "string",
              "format": "alphanumeric"
            }
          },
          {
            "name": "offset",
            "description": "First element to return in the collection",
            "schema": {
              "type": "integer",
              "format": "int32",
              "default": 0,
              "minimum": 0
            }
          },
          {
            "name": "pretty",
            "description": "Show results in human-readable format",
            "schema": {
              "type": "boolean",
              "default": false
            }
          },
          {
            "name": "proto",
            "description": "Filter by IP protocol",
            "schema": {
              "type": "string",
              "format": "alphanumeric"
            }
          },
          {
            "name": "search",
            "description": "Look for elements containing the specified string. To obtain a complementary search, use '-' at the beginning",
            "schema": {
              "type": "string",
              "format": "search"
            }
          },
          {
            "name": "select",
            "description": "Select which fields to return (separated by comma). Use '.' for nested fields. For example, '{field1: field2}' may be selected with 'field1.field2'",
            "schema": {
              "type": "array",
              "items": {
                "type": "string",
                "format": "names"
              }
            }
          },
          {
            "name": "sort",
            "description": "Sort the collection by a field or fields (separated by comma). Use +/- at the beggining to list in ascending or descending order. Use '.' for nested fields. For example, '{field1: field2}' may be selected with 'field1.field2'",
            "schema": {
              "type": "string",
              "format": "sort"
            }
          },
          {
            "name": "wait_for_complete",
            "description": "Disable timeout response",
            "schema": {
              "type": "boolean",
              "default": false
            }
          }
        ]
      },
      {
        "name": "/experimental/syscollector/netiface",
        "documentation": "https://documentation.wazuh.com/4.4/user-manual/api/reference.html#operation/api.controllers.experimental_controller.get_network_interface_info",
        "description": "Return all agents (or a list of them) network interfaces. This information includes rx, scan, tx info and some network information among other",
        "summary": "Get agents netiface",
        "tags": [
          "Experimental"
        ],
        "query": [
          {
            "name": "adapter",
            "description": "Filter by adapter",
            "schema": {
              "type": "string",
              "format": "alphanumeric"
            }
          },
          {
            "name": "agents_list",
            "description": "List of agent IDs (separated by comma), all agents selected by default if not specified",
            "schema": {
              "type": "array",
              "items": {
                "type": "string",
                "minLength": 3,
                "description": "Agent ID",
                "format": "numbers"
              }
            }
          },
          {
            "name": "limit",
            "description": "Maximum number of elements to return. Although up to 100.000 can be specified, it is recommended not to exceed 500 elements. Responses may be slower the more this number is exceeded. ",
            "schema": {
              "type": "integer",
              "format": "int32",
              "default": 500,
              "minimum": 1,
              "maximum": 100000
            }
          },
          {
            "name": "mtu",
            "description": "Filter by mtu",
            "schema": {
              "type": "integer",
              "format": "int32",
              "minimum": 0
            }
          },
          {
            "name": "name",
            "description": "Filter by name",
            "schema": {
              "type": "string",
              "format": "alphanumeric"
            }
          },
          {
            "name": "offset",
            "description": "First element to return in the collection",
            "schema": {
              "type": "integer",
              "format": "int32",
              "default": 0,
              "minimum": 0
            }
          },
          {
            "name": "pretty",
            "description": "Show results in human-readable format",
            "schema": {
              "type": "boolean",
              "default": false
            }
          },
          {
            "name": "rx.bytes",
            "description": "Filter by rx.bytes",
            "schema": {
              "type": "integer",
              "format": "int32",
              "minimum": 0
            }
          },
          {
            "name": "rx.dropped",
            "description": "Filter by rx.dropped",
            "schema": {
              "type": "integer",
              "format": "int32",
              "minimum": 0
            }
          },
          {
            "name": "rx.errors",
            "description": "Filter by rx.errors",
            "schema": {
              "type": "integer",
              "format": "int32",
              "minimum": 0
            }
          },
          {
            "name": "rx.packets",
            "description": "Filter by rx.packets",
            "schema": {
              "type": "integer",
              "format": "int32",
              "minimum": 0
            }
          },
          {
            "name": "search",
            "description": "Look for elements containing the specified string. To obtain a complementary search, use '-' at the beginning",
            "schema": {
              "type": "string",
              "format": "search"
            }
          },
          {
            "name": "select",
            "description": "Select which fields to return (separated by comma). Use '.' for nested fields. For example, '{field1: field2}' may be selected with 'field1.field2'",
            "schema": {
              "type": "array",
              "items": {
                "type": "string",
                "format": "names"
              }
            }
          },
          {
            "name": "sort",
            "description": "Sort the collection by a field or fields (separated by comma). Use +/- at the beggining to list in ascending or descending order. Use '.' for nested fields. For example, '{field1: field2}' may be selected with 'field1.field2'",
            "schema": {
              "type": "string",
              "format": "sort"
            }
          },
          {
            "name": "state",
            "description": "Filter by state",
            "schema": {
              "type": "string",
              "format": "alphanumeric"
            }
          },
          {
            "name": "tx.bytes",
            "description": "Filter by tx.bytes",
            "schema": {
              "type": "integer",
              "format": "int32",
              "minimum": 0
            }
          },
          {
            "name": "tx.dropped",
            "description": "Filter by tx.dropped",
            "schema": {
              "type": "integer",
              "format": "int32",
              "minimum": 0
            }
          },
          {
            "name": "tx.errors",
            "description": "Filter by tx.errors",
            "schema": {
              "type": "integer",
              "format": "int32",
              "minimum": 0
            }
          },
          {
            "name": "tx.packets",
            "description": "Filter by tx.packets",
            "schema": {
              "type": "integer",
              "format": "int32",
              "minimum": 0
            }
          },
          {
            "name": "type",
            "description": "Type of network",
            "schema": {
              "type": "string",
              "format": "alphanumeric"
            }
          },
          {
            "name": "wait_for_complete",
            "description": "Disable timeout response",
            "schema": {
              "type": "boolean",
              "default": false
            }
          }
        ]
      },
      {
        "name": "/experimental/syscollector/netproto",
        "documentation": "https://documentation.wazuh.com/4.4/user-manual/api/reference.html#operation/api.controllers.experimental_controller.get_network_protocol_info",
        "description": "Return all agents (or a list of them) routing configuration for each network interface. This information includes interface, type protocol information among other",
        "summary": "Get agents netproto",
        "tags": [
          "Experimental"
        ],
        "query": [
          {
            "name": "agents_list",
            "description": "List of agent IDs (separated by comma), all agents selected by default if not specified",
            "schema": {
              "type": "array",
              "items": {
                "type": "string",
                "minLength": 3,
                "description": "Agent ID",
                "format": "numbers"
              }
            }
          },
          {
            "name": "dhcp",
            "description": "Filter by network dhcp (enabled or disabled)",
            "schema": {
              "type": "string",
              "description": "DHCP status",
              "enum": [
                "enabled",
                "disabled",
                "unknown",
                "BOOTP"
              ]
            }
          },
          {
            "name": "gateway",
            "description": "Filter by network gateway",
            "schema": {
              "type": "string",
              "format": "alphanumeric"
            }
          },
          {
            "name": "iface",
            "description": "Filter by network interface",
            "schema": {
              "type": "string",
              "format": "alphanumeric"
            }
          },
          {
            "name": "limit",
            "description": "Maximum number of elements to return. Although up to 100.000 can be specified, it is recommended not to exceed 500 elements. Responses may be slower the more this number is exceeded. ",
            "schema": {
              "type": "integer",
              "format": "int32",
              "default": 500,
              "minimum": 1,
              "maximum": 100000
            }
          },
          {
            "name": "offset",
            "description": "First element to return in the collection",
            "schema": {
              "type": "integer",
              "format": "int32",
              "default": 0,
              "minimum": 0
            }
          },
          {
            "name": "pretty",
            "description": "Show results in human-readable format",
            "schema": {
              "type": "boolean",
              "default": false
            }
          },
          {
            "name": "search",
            "description": "Look for elements containing the specified string. To obtain a complementary search, use '-' at the beginning",
            "schema": {
              "type": "string",
              "format": "search"
            }
          },
          {
            "name": "select",
            "description": "Select which fields to return (separated by comma). Use '.' for nested fields. For example, '{field1: field2}' may be selected with 'field1.field2'",
            "schema": {
              "type": "array",
              "items": {
                "type": "string",
                "format": "names"
              }
            }
          },
          {
            "name": "sort",
            "description": "Sort the collection by a field or fields (separated by comma). Use +/- at the beggining to list in ascending or descending order. Use '.' for nested fields. For example, '{field1: field2}' may be selected with 'field1.field2'",
            "schema": {
              "type": "string",
              "format": "sort"
            }
          },
          {
            "name": "type",
            "description": "Type of network",
            "schema": {
              "type": "string",
              "format": "alphanumeric"
            }
          },
          {
            "name": "wait_for_complete",
            "description": "Disable timeout response",
            "schema": {
              "type": "boolean",
              "default": false
            }
          }
        ]
      },
      {
        "name": "/experimental/syscollector/os",
        "documentation": "https://documentation.wazuh.com/4.4/user-manual/api/reference.html#operation/api.controllers.experimental_controller.get_os_info",
        "description": "Return all agents (or a list of them) OS info. This information includes os information, architecture information among other",
        "summary": "Get agents OS",
        "tags": [
          "Experimental"
        ],
        "query": [
          {
            "name": "agents_list",
            "description": "List of agent IDs (separated by comma), all agents selected by default if not specified",
            "schema": {
              "type": "array",
              "items": {
                "type": "string",
                "minLength": 3,
                "description": "Agent ID",
                "format": "numbers"
              }
            }
          },
          {
            "name": "architecture",
            "description": "Filter by architecture",
            "schema": {
              "type": "string",
              "format": "alphanumeric"
            }
          },
          {
            "name": "limit",
            "description": "Maximum number of elements to return. Although up to 100.000 can be specified, it is recommended not to exceed 500 elements. Responses may be slower the more this number is exceeded. ",
            "schema": {
              "type": "integer",
              "format": "int32",
              "default": 500,
              "minimum": 1,
              "maximum": 100000
            }
          },
          {
            "name": "offset",
            "description": "First element to return in the collection",
            "schema": {
              "type": "integer",
              "format": "int32",
              "default": 0,
              "minimum": 0
            }
          },
          {
            "name": "os.name",
            "description": "Filter by OS name",
            "schema": {
              "type": "string",
              "format": "alphanumeric"
            }
          },
          {
            "name": "os.version",
            "description": "Filter by OS version",
            "schema": {
              "type": "string",
              "format": "alphanumeric"
            }
          },
          {
            "name": "pretty",
            "description": "Show results in human-readable format",
            "schema": {
              "type": "boolean",
              "default": false
            }
          },
          {
            "name": "release",
            "description": "Filter by release",
            "schema": {
              "type": "string",
              "format": "alphanumeric"
            }
          },
          {
            "name": "search",
            "description": "Look for elements containing the specified string. To obtain a complementary search, use '-' at the beginning",
            "schema": {
              "type": "string",
              "format": "search"
            }
          },
          {
            "name": "select",
            "description": "Select which fields to return (separated by comma). Use '.' for nested fields. For example, '{field1: field2}' may be selected with 'field1.field2'",
            "schema": {
              "type": "array",
              "items": {
                "type": "string",
                "format": "names"
              }
            }
          },
          {
            "name": "sort",
            "description": "Sort the collection by a field or fields (separated by comma). Use +/- at the beggining to list in ascending or descending order. Use '.' for nested fields. For example, '{field1: field2}' may be selected with 'field1.field2'",
            "schema": {
              "type": "string",
              "format": "sort"
            }
          },
          {
            "name": "version",
            "description": "Filter by agents version using one of the following formats: 'X.Y.Z', 'vX.Y.Z', 'wazuh X.Y.Z' or 'wazuh vX.Y.Z'. For example: '4.4.0'",
            "schema": {
              "type": "string",
              "format": "alphanumeric"
            }
          },
          {
            "name": "wait_for_complete",
            "description": "Disable timeout response",
            "schema": {
              "type": "boolean",
              "default": false
            }
          }
        ]
      },
      {
        "name": "/experimental/syscollector/packages",
        "documentation": "https://documentation.wazuh.com/4.4/user-manual/api/reference.html#operation/api.controllers.experimental_controller.get_packages_info",
        "description": "Return all agents (or a list of them) packages info. This information includes name, section, size, and priority information of all packages among other",
        "summary": "Get agents packages",
        "tags": [
          "Experimental"
        ],
        "query": [
          {
            "name": "agents_list",
            "description": "List of agent IDs (separated by comma), all agents selected by default if not specified",
            "schema": {
              "type": "array",
              "items": {
                "type": "string",
                "minLength": 3,
                "description": "Agent ID",
                "format": "numbers"
              }
            }
          },
          {
            "name": "architecture",
            "description": "Filter by architecture",
            "schema": {
              "type": "string",
              "format": "alphanumeric"
            }
          },
          {
            "name": "format",
            "description": "Filter by file format. For example 'deb' will output deb files",
            "schema": {
              "type": "string",
              "format": "alphanumeric"
            }
          },
          {
            "name": "limit",
            "description": "Maximum number of elements to return. Although up to 100.000 can be specified, it is recommended not to exceed 500 elements. Responses may be slower the more this number is exceeded. ",
            "schema": {
              "type": "integer",
              "format": "int32",
              "default": 500,
              "minimum": 1,
              "maximum": 100000
            }
          },
          {
            "name": "name",
            "description": "Filter by name",
            "schema": {
              "type": "string",
              "format": "alphanumeric"
            }
          },
          {
            "name": "offset",
            "description": "First element to return in the collection",
            "schema": {
              "type": "integer",
              "format": "int32",
              "default": 0,
              "minimum": 0
            }
          },
          {
            "name": "pretty",
            "description": "Show results in human-readable format",
            "schema": {
              "type": "boolean",
              "default": false
            }
          },
          {
            "name": "search",
            "description": "Look for elements containing the specified string. To obtain a complementary search, use '-' at the beginning",
            "schema": {
              "type": "string",
              "format": "search"
            }
          },
          {
            "name": "select",
            "description": "Select which fields to return (separated by comma). Use '.' for nested fields. For example, '{field1: field2}' may be selected with 'field1.field2'",
            "schema": {
              "type": "array",
              "items": {
                "type": "string",
                "format": "names"
              }
            }
          },
          {
            "name": "sort",
            "description": "Sort the collection by a field or fields (separated by comma). Use +/- at the beggining to list in ascending or descending order. Use '.' for nested fields. For example, '{field1: field2}' may be selected with 'field1.field2'",
            "schema": {
              "type": "string",
              "format": "sort"
            }
          },
          {
            "name": "vendor",
            "description": "Filter by vendor",
            "schema": {
              "type": "string"
            }
          },
          {
            "name": "version",
            "description": "Filter by package version",
            "schema": {
              "type": "string"
            }
          },
          {
            "name": "wait_for_complete",
            "description": "Disable timeout response",
            "schema": {
              "type": "boolean",
              "default": false
            }
          }
        ]
      },
      {
        "name": "/experimental/syscollector/ports",
        "documentation": "https://documentation.wazuh.com/4.4/user-manual/api/reference.html#operation/api.controllers.experimental_controller.get_ports_info",
        "description": "Return all agents (or a list of them) ports info. This information includes local IP, Remote IP, protocol information among other",
        "summary": "Get agents ports",
        "tags": [
          "Experimental"
        ],
        "query": [
          {
            "name": "agents_list",
            "description": "List of agent IDs (separated by comma), all agents selected by default if not specified",
            "schema": {
              "type": "array",
              "items": {
                "type": "string",
                "minLength": 3,
                "description": "Agent ID",
                "format": "numbers"
              }
            }
          },
          {
            "name": "limit",
            "description": "Maximum number of elements to return. Although up to 100.000 can be specified, it is recommended not to exceed 500 elements. Responses may be slower the more this number is exceeded. ",
            "schema": {
              "type": "integer",
              "format": "int32",
              "default": 500,
              "minimum": 1,
              "maximum": 100000
            }
          },
          {
            "name": "local.ip",
            "description": "Filter by Local IP",
            "schema": {
              "type": "string",
              "format": "alphanumeric"
            }
          },
          {
            "name": "local.port",
            "description": "Filter by Local Port",
            "schema": {
              "type": "string",
              "format": "numbers"
            }
          },
          {
            "name": "offset",
            "description": "First element to return in the collection",
            "schema": {
              "type": "integer",
              "format": "int32",
              "default": 0,
              "minimum": 0
            }
          },
          {
            "name": "pid",
            "description": "Filter by pid",
            "schema": {
              "type": "string",
              "format": "numbers"
            }
          },
          {
            "name": "pretty",
            "description": "Show results in human-readable format",
            "schema": {
              "type": "boolean",
              "default": false
            }
          },
          {
            "name": "process",
            "description": "Filter by process name",
            "schema": {
              "type": "string",
              "format": "alphanumeric"
            }
          },
          {
            "name": "protocol",
            "description": "Filter by protocol",
            "schema": {
              "type": "string",
              "format": "alphanumeric"
            }
          },
          {
            "name": "remote.ip",
            "description": "Filter by Remote IP",
            "schema": {
              "type": "string",
              "format": "alphanumeric"
            }
          },
          {
            "name": "search",
            "description": "Look for elements containing the specified string. To obtain a complementary search, use '-' at the beginning",
            "schema": {
              "type": "string",
              "format": "search"
            }
          },
          {
            "name": "select",
            "description": "Select which fields to return (separated by comma). Use '.' for nested fields. For example, '{field1: field2}' may be selected with 'field1.field2'",
            "schema": {
              "type": "array",
              "items": {
                "type": "string",
                "format": "names"
              }
            }
          },
          {
            "name": "sort",
            "description": "Sort the collection by a field or fields (separated by comma). Use +/- at the beggining to list in ascending or descending order. Use '.' for nested fields. For example, '{field1: field2}' may be selected with 'field1.field2'",
            "schema": {
              "type": "string",
              "format": "sort"
            }
          },
          {
            "name": "state",
            "description": "Filter by state",
            "schema": {
              "type": "string",
              "format": "alphanumeric"
            }
          },
          {
            "name": "tx_queue",
            "description": "Filter by tx_queue",
            "schema": {
              "type": "string",
              "format": "numbers"
            }
          },
          {
            "name": "wait_for_complete",
            "description": "Disable timeout response",
            "schema": {
              "type": "boolean",
              "default": false
            }
          }
        ]
      },
      {
        "name": "/experimental/syscollector/processes",
        "documentation": "https://documentation.wazuh.com/4.4/user-manual/api/reference.html#operation/api.controllers.experimental_controller.get_processes_info",
        "description": "Return all agents (or a list of them) processes info",
        "summary": "Get agents processes",
        "tags": [
          "Experimental"
        ],
        "query": [
          {
            "name": "agents_list",
            "description": "List of agent IDs (separated by comma), all agents selected by default if not specified",
            "schema": {
              "type": "array",
              "items": {
                "type": "string",
                "minLength": 3,
                "description": "Agent ID",
                "format": "numbers"
              }
            }
          },
          {
            "name": "egroup",
            "description": "Filter by process egroup",
            "schema": {
              "type": "string",
              "format": "alphanumeric"
            }
          },
          {
            "name": "euser",
            "description": "Filter by process euser",
            "schema": {
              "type": "string",
              "format": "alphanumeric"
            }
          },
          {
            "name": "fgroup",
            "description": "Filter by process fgroup",
            "schema": {
              "type": "string",
              "format": "alphanumeric"
            }
          },
          {
            "name": "limit",
            "description": "Maximum number of elements to return. Although up to 100.000 can be specified, it is recommended not to exceed 500 elements. Responses may be slower the more this number is exceeded. ",
            "schema": {
              "type": "integer",
              "format": "int32",
              "default": 500,
              "minimum": 1,
              "maximum": 100000
            }
          },
          {
            "name": "name",
            "description": "Filter by process name",
            "schema": {
              "type": "string",
              "format": "alphanumeric"
            }
          },
          {
            "name": "nlwp",
            "description": "Filter by process nlwp",
            "schema": {
              "type": "string",
              "format": "numbers"
            }
          },
          {
            "name": "offset",
            "description": "First element to return in the collection",
            "schema": {
              "type": "integer",
              "format": "int32",
              "default": 0,
              "minimum": 0
            }
          },
          {
            "name": "pgrp",
            "description": "Filter by process pgrp",
            "schema": {
              "type": "string",
              "format": "numbers"
            }
          },
          {
            "name": "pid",
            "description": "Filter by process pid",
            "schema": {
              "type": "string",
              "format": "numbers"
            }
          },
          {
            "name": "ppid",
            "description": "Filter by process parent pid",
            "schema": {
              "type": "string",
              "format": "numbers"
            }
          },
          {
            "name": "pretty",
            "description": "Show results in human-readable format",
            "schema": {
              "type": "boolean",
              "default": false
            }
          },
          {
            "name": "priority",
            "description": "Filter by process priority",
            "schema": {
              "type": "string",
              "format": "numbers"
            }
          },
          {
            "name": "rgroup",
            "description": "Filter by process rgroup",
            "schema": {
              "type": "string",
              "format": "alphanumeric"
            }
          },
          {
            "name": "ruser",
            "description": "Filter by process ruser",
            "schema": {
              "type": "string",
              "format": "alphanumeric"
            }
          },
          {
            "name": "search",
            "description": "Look for elements containing the specified string. To obtain a complementary search, use '-' at the beginning",
            "schema": {
              "type": "string",
              "format": "search"
            }
          },
          {
            "name": "select",
            "description": "Select which fields to return (separated by comma). Use '.' for nested fields. For example, '{field1: field2}' may be selected with 'field1.field2'",
            "schema": {
              "type": "array",
              "items": {
                "type": "string",
                "format": "names"
              }
            }
          },
          {
            "name": "sgroup",
            "description": "Filter by process sgroup",
            "schema": {
              "type": "string",
              "format": "alphanumeric"
            }
          },
          {
            "name": "sort",
            "description": "Sort the collection by a field or fields (separated by comma). Use +/- at the beggining to list in ascending or descending order. Use '.' for nested fields. For example, '{field1: field2}' may be selected with 'field1.field2'",
            "schema": {
              "type": "string",
              "format": "sort"
            }
          },
          {
            "name": "state",
            "description": "Filter by process state",
            "schema": {
              "type": "string",
              "format": "alphanumeric"
            }
          },
          {
            "name": "suser",
            "description": "Filter by process suser",
            "schema": {
              "type": "string",
              "format": "alphanumeric"
            }
          },
          {
            "name": "wait_for_complete",
            "description": "Disable timeout response",
            "schema": {
              "type": "boolean",
              "default": false
            }
          }
        ]
      },
      {
        "name": "/groups",
        "documentation": "https://documentation.wazuh.com/4.4/user-manual/api/reference.html#operation/api.controllers.agent_controller.get_list_group",
        "description": "Get information about all groups or a list of them. Returns a list containing basic information about each group such as number of agents belonging to the group and the checksums of the configuration and shared files",
        "summary": "Get groups",
        "tags": [
          "Groups"
        ],
        "query": [
          {
            "name": "groups_list",
            "description": "List of group IDs (separated by comma), all groups selected by default if not specified",
            "schema": {
              "type": "array",
              "items": {
                "type": "string",
                "description": "Group name",
                "format": "group_names"
              }
            }
          },
          {
            "name": "hash",
            "description": "Select algorithm to generate the returned checksums",
            "schema": {
              "type": "string",
              "enum": [
                "md5",
                "sha1",
                "sha224",
                "sha256",
                "sha384",
                "sha512",
                "blake2b",
                "blake2s",
                "sha3_224",
                "sha3_256",
                "sha3_384",
                "sha3_512"
              ]
            }
          },
          {
            "name": "limit",
            "description": "Maximum number of elements to return. Although up to 100.000 can be specified, it is recommended not to exceed 500 elements. Responses may be slower the more this number is exceeded. ",
            "schema": {
              "type": "integer",
              "format": "int32",
              "default": 500,
              "minimum": 1,
              "maximum": 100000
            }
          },
          {
            "name": "offset",
            "description": "First element to return in the collection",
            "schema": {
              "type": "integer",
              "format": "int32",
              "default": 0,
              "minimum": 0
            }
          },
          {
            "name": "pretty",
            "description": "Show results in human-readable format",
            "schema": {
              "type": "boolean",
              "default": false
            }
          },
          {
            "name": "search",
            "description": "Look for elements containing the specified string. To obtain a complementary search, use '-' at the beginning",
            "schema": {
              "type": "string",
              "format": "search"
            }
          },
          {
            "name": "sort",
            "description": "Sort the collection by a field or fields (separated by comma). Use +/- at the beggining to list in ascending or descending order. Use '.' for nested fields. For example, '{field1: field2}' may be selected with 'field1.field2'",
            "schema": {
              "type": "string",
              "format": "sort"
            }
          },
          {
            "name": "wait_for_complete",
            "description": "Disable timeout response",
            "schema": {
              "type": "boolean",
              "default": false
            }
          }
        ]
      },
      {
        "name": "/groups/:group_id/agents",
        "documentation": "https://documentation.wazuh.com/4.4/user-manual/api/reference.html#operation/api.controllers.agent_controller.get_agents_in_group",
        "description": "Return the list of agents that belong to the specified group",
        "summary": "Get agents in a group",
        "tags": [
          "Groups"
        ],
        "args": [
          {
            "name": ":group_id",
            "description": "Group ID. (Name of the group)",
            "required": true,
            "schema": {
              "type": "string",
              "description": "Group name",
              "format": "group_names"
            }
          }
        ],
        "query": [
          {
            "name": "limit",
            "description": "Maximum number of elements to return. Although up to 100.000 can be specified, it is recommended not to exceed 500 elements. Responses may be slower the more this number is exceeded. ",
            "schema": {
              "type": "integer",
              "format": "int32",
              "default": 500,
              "minimum": 1,
              "maximum": 100000
            }
          },
          {
            "name": "offset",
            "description": "First element to return in the collection",
            "schema": {
              "type": "integer",
              "format": "int32",
              "default": 0,
              "minimum": 0
            }
          },
          {
            "name": "pretty",
            "description": "Show results in human-readable format",
            "schema": {
              "type": "boolean",
              "default": false
            }
          },
          {
            "name": "q",
            "description": "Query to filter results by. For example q=&quot;status=active&quot;",
            "schema": {
              "type": "string"
            }
          },
          {
            "name": "search",
            "description": "Look for elements containing the specified string. To obtain a complementary search, use '-' at the beginning",
            "schema": {
              "type": "string",
              "format": "search"
            }
          },
          {
            "name": "select",
            "description": "Select which fields to return (separated by comma). Use '.' for nested fields. For example, '{field1: field2}' may be selected with 'field1.field2'",
            "schema": {
              "type": "array",
              "items": {
                "type": "string",
                "format": "names"
              }
            }
          },
          {
            "name": "sort",
            "description": "Sort the collection by a field or fields (separated by comma). Use +/- at the beggining to list in ascending or descending order. Use '.' for nested fields. For example, '{field1: field2}' may be selected with 'field1.field2'",
            "schema": {
              "type": "string",
              "format": "sort"
            }
          },
          {
            "name": "status",
            "description": "Filter by agent status (use commas to enter multiple statuses)",
            "schema": {
              "type": "array",
              "items": {
                "type": "string",
                "enum": [
                  "active",
                  "pending",
                  "never_connected",
                  "disconnected"
                ]
              },
              "minItems": 1
            }
          },
          {
            "name": "wait_for_complete",
            "description": "Disable timeout response",
            "schema": {
              "type": "boolean",
              "default": false
            }
          }
        ]
      },
      {
        "name": "/groups/:group_id/configuration",
        "documentation": "https://documentation.wazuh.com/4.4/user-manual/api/reference.html#operation/api.controllers.agent_controller.get_group_config",
        "description": "Return the group configuration defined in the `agent.conf` file",
        "summary": "Get group configuration",
        "tags": [
          "Groups"
        ],
        "args": [
          {
            "name": ":group_id",
            "description": "Group ID. (Name of the group)",
            "required": true,
            "schema": {
              "type": "string",
              "description": "Group name",
              "format": "group_names"
            }
          }
        ],
        "query": [
          {
            "name": "limit",
            "description": "Maximum number of elements to return. Although up to 100.000 can be specified, it is recommended not to exceed 500 elements. Responses may be slower the more this number is exceeded. ",
            "schema": {
              "type": "integer",
              "format": "int32",
              "default": 500,
              "minimum": 1,
              "maximum": 100000
            }
          },
          {
            "name": "offset",
            "description": "First element to return in the collection",
            "schema": {
              "type": "integer",
              "format": "int32",
              "default": 0,
              "minimum": 0
            }
          },
          {
            "name": "pretty",
            "description": "Show results in human-readable format",
            "schema": {
              "type": "boolean",
              "default": false
            }
          },
          {
            "name": "wait_for_complete",
            "description": "Disable timeout response",
            "schema": {
              "type": "boolean",
              "default": false
            }
          }
        ]
      },
      {
        "name": "/groups/:group_id/files",
        "documentation": "https://documentation.wazuh.com/4.4/user-manual/api/reference.html#operation/api.controllers.agent_controller.get_group_files",
        "description": "Return the files placed under the group directory",
        "summary": "Get group files",
        "tags": [
          "Groups"
        ],
        "args": [
          {
            "name": ":group_id",
            "description": "Group ID. (Name of the group)",
            "required": true,
            "schema": {
              "type": "string",
              "description": "Group name",
              "format": "group_names"
            }
          }
        ],
        "query": [
          {
            "name": "hash",
            "description": "Select algorithm to generate the returned checksums",
            "schema": {
              "type": "string",
              "enum": [
                "md5",
                "sha1",
                "sha224",
                "sha256",
                "sha384",
                "sha512",
                "blake2b",
                "blake2s",
                "sha3_224",
                "sha3_256",
                "sha3_384",
                "sha3_512"
              ]
            }
          },
          {
            "name": "limit",
            "description": "Maximum number of elements to return. Although up to 100.000 can be specified, it is recommended not to exceed 500 elements. Responses may be slower the more this number is exceeded. ",
            "schema": {
              "type": "integer",
              "format": "int32",
              "default": 500,
              "minimum": 1,
              "maximum": 100000
            }
          },
          {
            "name": "offset",
            "description": "First element to return in the collection",
            "schema": {
              "type": "integer",
              "format": "int32",
              "default": 0,
              "minimum": 0
            }
          },
          {
            "name": "pretty",
            "description": "Show results in human-readable format",
            "schema": {
              "type": "boolean",
              "default": false
            }
          },
          {
            "name": "search",
            "description": "Look for elements containing the specified string. To obtain a complementary search, use '-' at the beginning",
            "schema": {
              "type": "string",
              "format": "search"
            }
          },
          {
            "name": "sort",
            "description": "Sort the collection by a field or fields (separated by comma). Use +/- at the beggining to list in ascending or descending order. Use '.' for nested fields. For example, '{field1: field2}' may be selected with 'field1.field2'",
            "schema": {
              "type": "string",
              "format": "sort"
            }
          },
          {
            "name": "wait_for_complete",
            "description": "Disable timeout response",
            "schema": {
              "type": "boolean",
              "default": false
            }
          }
        ]
      },
      {
        "name": "/groups/:group_id/files/:file_name/json",
        "documentation": "https://documentation.wazuh.com/4.4/user-manual/api/reference.html#operation/api.controllers.agent_controller.get_group_file_json",
        "description": "Return the content of the specified group file parsed to JSON",
        "summary": "Get a file in group",
        "tags": [
          "Groups"
        ],
        "args": [
          {
            "name": ":file_name",
            "description": "Filename",
            "required": true,
            "schema": {
              "type": "string",
              "format": "alphanumeric"
            }
          },
          {
            "name": ":group_id",
            "description": "Group ID. (Name of the group)",
            "required": true,
            "schema": {
              "type": "string",
              "description": "Group name",
              "format": "group_names"
            }
          }
        ],
        "query": [
          {
            "name": "pretty",
            "description": "Show results in human-readable format",
            "schema": {
              "type": "boolean",
              "default": false
            }
          },
          {
            "name": "type",
            "description": "Type of file",
            "schema": {
              "type": "array",
              "items": {
                "type": "string",
                "enum": [
                  "conf",
                  "rootkit_files",
                  "rootkit_trojans",
                  "rcl"
                ]
              }
            }
          },
          {
            "name": "wait_for_complete",
            "description": "Disable timeout response",
            "schema": {
              "type": "boolean",
              "default": false
            }
          }
        ]
      },
      {
        "name": "/groups/:group_id/files/:file_name/xml",
        "documentation": "https://documentation.wazuh.com/4.4/user-manual/api/reference.html#operation/api.controllers.agent_controller.get_group_file_xml",
        "description": "Return the contents of the specified group file parsed to XML",
        "summary": "Get a file in group",
        "tags": [
          "Groups"
        ],
        "args": [
          {
            "name": ":file_name",
            "description": "Filename",
            "required": true,
            "schema": {
              "type": "string",
              "format": "alphanumeric"
            }
          },
          {
            "name": ":group_id",
            "description": "Group ID. (Name of the group)",
            "required": true,
            "schema": {
              "type": "string",
              "description": "Group name",
              "format": "group_names"
            }
          }
        ],
        "query": [
          {
            "name": "pretty",
            "description": "Show results in human-readable format",
            "schema": {
              "type": "boolean",
              "default": false
            }
          },
          {
            "name": "type",
            "description": "Type of file",
            "schema": {
              "type": "array",
              "items": {
                "type": "string",
                "enum": [
                  "conf",
                  "rootkit_files",
                  "rootkit_trojans",
                  "rcl"
                ]
              }
            }
          },
          {
            "name": "wait_for_complete",
            "description": "Disable timeout response",
            "schema": {
              "type": "boolean",
              "default": false
            }
          }
        ]
      },
      {
        "name": "/lists",
        "documentation": "https://documentation.wazuh.com/4.4/user-manual/api/reference.html#operation/api.controllers.cdb_list_controller.get_lists",
        "description": "Return the contents of all CDB lists. Optionally, the result can be filtered by several criteria. See available parameters for more details",
        "summary": "Get CDB lists info",
        "tags": [
          "Lists"
        ],
        "query": [
          {
            "name": "filename",
            "description": "Filter by filename",
            "schema": {
              "type": "array",
              "items": {
                "type": "string",
                "format": "alphanumeric"
              }
            }
          },
          {
            "name": "limit",
            "description": "Maximum number of elements to return. Although up to 100.000 can be specified, it is recommended not to exceed 500 elements. Responses may be slower the more this number is exceeded. ",
            "schema": {
              "type": "integer",
              "format": "int32",
              "default": 500,
              "minimum": 1,
              "maximum": 100000
            }
          },
          {
            "name": "offset",
            "description": "First element to return in the collection",
            "schema": {
              "type": "integer",
              "format": "int32",
              "default": 0,
              "minimum": 0
            }
          },
          {
            "name": "pretty",
            "description": "Show results in human-readable format",
            "schema": {
              "type": "boolean",
              "default": false
            }
          },
          {
            "name": "relative_dirname",
            "description": "Filter by relative directory name",
            "schema": {
              "type": "string",
              "format": "get_dirnames_path"
            }
          },
          {
            "name": "search",
            "description": "Look for elements containing the specified string. To obtain a complementary search, use '-' at the beginning",
            "schema": {
              "type": "string",
              "format": "search"
            }
          },
          {
            "name": "select",
            "description": "Select which fields to return (separated by comma). Use '.' for nested fields. For example, '{field1: field2}' may be selected with 'field1.field2'",
            "schema": {
              "type": "array",
              "items": {
                "type": "string",
                "format": "names"
              }
            }
          },
          {
            "name": "sort",
            "description": "Sort the collection by a field or fields (separated by comma). Use +/- at the beggining to list in ascending or descending order. Use '.' for nested fields. For example, '{field1: field2}' may be selected with 'field1.field2'",
            "schema": {
              "type": "string",
              "format": "sort"
            }
          },
          {
            "name": "wait_for_complete",
            "description": "Disable timeout response",
            "schema": {
              "type": "boolean",
              "default": false
            }
          }
        ]
      },
      {
        "name": "/lists/files",
        "documentation": "https://documentation.wazuh.com/4.4/user-manual/api/reference.html#operation/api.controllers.cdb_list_controller.get_lists_files",
        "description": "Return the path from all CDB lists. Use this method to know all the CDB lists and their location in the filesystem relative to Wazuh installation folder",
        "summary": "Get CDB lists files",
        "tags": [
          "Lists"
        ],
        "query": [
          {
            "name": "filename",
            "description": "Filter by filename",
            "schema": {
              "type": "array",
              "items": {
                "type": "string",
                "format": "alphanumeric"
              }
            }
          },
          {
            "name": "limit",
            "description": "Maximum number of elements to return. Although up to 100.000 can be specified, it is recommended not to exceed 500 elements. Responses may be slower the more this number is exceeded. ",
            "schema": {
              "type": "integer",
              "format": "int32",
              "default": 500,
              "minimum": 1,
              "maximum": 100000
            }
          },
          {
            "name": "offset",
            "description": "First element to return in the collection",
            "schema": {
              "type": "integer",
              "format": "int32",
              "default": 0,
              "minimum": 0
            }
          },
          {
            "name": "pretty",
            "description": "Show results in human-readable format",
            "schema": {
              "type": "boolean",
              "default": false
            }
          },
          {
            "name": "relative_dirname",
            "description": "Filter by relative directory name",
            "schema": {
              "type": "string",
              "format": "get_dirnames_path"
            }
          },
          {
            "name": "search",
            "description": "Look for elements containing the specified string. To obtain a complementary search, use '-' at the beginning",
            "schema": {
              "type": "string",
              "format": "search"
            }
          },
          {
            "name": "sort",
            "description": "Sort the collection by a field or fields (separated by comma). Use +/- at the beggining to list in ascending or descending order. Use '.' for nested fields. For example, '{field1: field2}' may be selected with 'field1.field2'",
            "schema": {
              "type": "string",
              "format": "sort"
            }
          },
          {
            "name": "wait_for_complete",
            "description": "Disable timeout response",
            "schema": {
              "type": "boolean",
              "default": false
            }
          }
        ]
      },
      {
        "name": "/lists/files/:filename",
        "documentation": "https://documentation.wazuh.com/4.4/user-manual/api/reference.html#operation/api.controllers.cdb_list_controller.get_file",
        "description": "Return the content of a CDB list file. Only the filename can be specified. It will be searched recursively if not found",
        "summary": "Get CDB list file content",
        "tags": [
          "Lists"
        ],
        "args": [
          {
            "name": ":filename",
            "description": "Filename (CDB list) to get/edit/delete.",
            "required": true,
            "schema": {
              "type": "string",
              "format": "cdb_filename_path"
            }
          }
        ],
        "query": [
          {
            "name": "pretty",
            "description": "Show results in human-readable format",
            "schema": {
              "type": "boolean",
              "default": false
            }
          },
          {
            "name": "raw",
            "description": "Format response in plain text",
            "required": false,
            "schema": {
              "type": "boolean"
            }
          },
          {
            "name": "wait_for_complete",
            "description": "Disable timeout response",
            "schema": {
              "type": "boolean",
              "default": false
            }
          }
        ]
      },
      {
        "name": "/manager/api/config",
        "documentation": "https://documentation.wazuh.com/4.4/user-manual/api/reference.html#operation/api.controllers.manager_controller.get_api_config",
        "description": "Return the local API configuration in JSON format",
        "summary": "Get API config",
        "tags": [
          "Manager"
        ],
        "query": [
          {
            "name": "pretty",
            "description": "Show results in human-readable format",
            "schema": {
              "type": "boolean",
              "default": false
            }
          },
          {
            "name": "wait_for_complete",
            "description": "Disable timeout response",
            "schema": {
              "type": "boolean",
              "default": false
            }
          }
        ]
      },
      {
        "name": "/manager/configuration",
        "documentation": "https://documentation.wazuh.com/4.4/user-manual/api/reference.html#operation/api.controllers.manager_controller.get_configuration",
        "description": "Return wazuh configuration used. The 'section' and 'field' parameters will be ignored if 'raw' parameter is provided.",
        "summary": "Get configuration",
        "tags": [
          "Manager"
        ],
        "query": [
          {
            "name": "field",
            "description": "Indicate a section child. E.g, fields for *ruleset* section are: decoder_dir, rule_dir, etc",
            "schema": {
              "type": "string",
              "format": "names"
            }
          },
          {
            "name": "pretty",
            "description": "Show results in human-readable format",
            "schema": {
              "type": "boolean",
              "default": false
            }
          },
          {
            "name": "raw",
            "description": "Format response in plain text",
            "required": false,
            "schema": {
              "type": "boolean"
            }
          },
          {
            "name": "section",
            "description": "Indicates the wazuh configuration section",
            "schema": {
              "type": "string",
              "enum": [
                "active-response",
                "agentless",
                "alerts",
                "auth",
                "client",
                "client_buffer",
                "cluster",
                "command",
                "database_output",
                "email_alerts",
                "global",
                "integration",
                "labels",
                "localfile",
                "logging",
                "remote",
                "reports",
                "rootcheck",
                "ruleset",
                "sca",
                "socket",
                "syscheck",
                "syslog_output",
                "aws-s3",
                "azure-logs",
                "cis-cat",
                "docker-listener",
                "open-scap",
                "osquery",
                "syscollector",
                "vulnerability-detector"
              ]
            }
          },
          {
            "name": "wait_for_complete",
            "description": "Disable timeout response",
            "schema": {
              "type": "boolean",
              "default": false
            }
          }
        ]
      },
      {
        "name": "/manager/configuration/:component/:configuration",
        "documentation": "https://documentation.wazuh.com/4.4/user-manual/api/reference.html#operation/api.controllers.manager_controller.get_manager_config_ondemand",
        "description": "Return the requested active configuration in JSON format",
        "summary": "Get active configuration",
        "tags": [
          "Manager"
        ],
        "args": [
          {
            "name": ":component",
            "description": "Selected agent's component",
            "required": true,
            "schema": {
              "type": "string",
              "enum": [
                "agent",
                "agentless",
                "analysis",
                "auth",
                "com",
                "csyslog",
                "integrator",
                "logcollector",
                "mail",
                "monitor",
                "request",
                "syscheck",
                "wazuh-db",
                "wmodules"
              ]
            }
          },
          {
            "name": ":configuration",
            "description": "<p>Selected agent's configuration to read. The configuration to read depends on the selected component.\nThe following table shows all available combinations of component and configuration values:</p>\n<table class=\"table table-striped table-bordered\">\n<thead>\n<tr>\n<th>Component</th>\n<th>Configuration</th>\n<th>Tag</th>\n</tr>\n</thead>\n<tbody>\n<tr>\n<td>agent</td>\n<td>client</td>\n<td><code>&lt;client&gt;</code></td>\n</tr>\n<tr>\n<td>agent</td>\n<td>buffer</td>\n<td><code>&lt;client_buffer&gt;</code></td>\n</tr>\n<tr>\n<td>agent</td>\n<td>labels</td>\n<td><code>&lt;labels&gt;</code></td>\n</tr>\n<tr>\n<td>agent</td>\n<td>internal</td>\n<td><code>&lt;agent&gt;</code>, <code>&lt;monitord&gt;</code>, <code>&lt;remoted&gt;</code></td>\n</tr>\n<tr>\n<td>agentless</td>\n<td>agentless</td>\n<td><code>&lt;agentless&gt;</code></td>\n</tr>\n<tr>\n<td>analysis</td>\n<td>global</td>\n<td><code>&lt;global&gt;</code></td>\n</tr>\n<tr>\n<td>analysis</td>\n<td>active_response</td>\n<td><code>&lt;active-response&gt;</code></td>\n</tr>\n<tr>\n<td>analysis</td>\n<td>alerts</td>\n<td><code>&lt;alerts&gt;</code></td>\n</tr>\n<tr>\n<td>analysis</td>\n<td>command</td>\n<td><code>&lt;command&gt;</code></td>\n</tr>\n<tr>\n<td>analysis</td>\n<td>rules</td>\n<td><code>&lt;rule&gt;</code></td>\n</tr>\n<tr>\n<td>analysis</td>\n<td>decoders</td>\n<td><code>&lt;decoder&gt;</code></td>\n</tr>\n<tr>\n<td>analysis</td>\n<td>internal</td>\n<td><code>&lt;analysisd&gt;</code></td>\n</tr>\n<tr>\n<td>analysis</td>\n<td>rule_test</td>\n<td><code>&lt;rule_test&gt;</code></td>\n</tr>\n<tr>\n<td>auth</td>\n<td>auth</td>\n<td><code>&lt;auth&gt;</code></td>\n</tr>\n<tr>\n<td>com</td>\n<td>active-response</td>\n<td><code>&lt;active-response&gt;</code></td>\n</tr>\n<tr>\n<td>com</td>\n<td>logging</td>\n<td><code>&lt;logging&gt;</code></td>\n</tr>\n<tr>\n<td>com</td>\n<td>internal</td>\n<td><code>&lt;execd&gt;</code></td>\n</tr>\n<tr>\n<td>com</td>\n<td>cluster</td>\n<td><code>&lt;cluster&gt;</code></td>\n</tr>\n<tr>\n<td>csyslog</td>\n<td>csyslog</td>\n<td><code>&lt;csyslog_output&gt;</code></td>\n</tr>\n<tr>\n<td>integrator</td>\n<td>integration</td>\n<td><code>&lt;integration&gt;</code></td>\n</tr>\n<tr>\n<td>logcollector</td>\n<td>localfile</td>\n<td><code>&lt;localfile&gt;</code></td>\n</tr>\n<tr>\n<td>logcollector</td>\n<td>socket</td>\n<td><code>&lt;socket&gt;</code></td>\n</tr>\n<tr>\n<td>logcollector</td>\n<td>internal</td>\n<td><code>&lt;logcollector&gt;</code></td>\n</tr>\n<tr>\n<td>mail</td>\n<td>global</td>\n<td><code>&lt;global&gt;&lt;email...&gt;</code></td>\n</tr>\n<tr>\n<td>mail</td>\n<td>alerts</td>\n<td><code>&lt;email_alerts&gt;</code></td>\n</tr>\n<tr>\n<td>mail</td>\n<td>internal</td>\n<td><code>&lt;maild&gt;</code></td>\n</tr>\n<tr>\n<td>monitor</td>\n<td>global</td>\n<td><code>&lt;global&gt;</code></td>\n</tr>\n<tr>\n<td>monitor</td>\n<td>internal</td>\n<td><code>&lt;monitord&gt;</code></td>\n</tr>\n<tr>\n<td>monitor</td>\n<td>internal</td>\n<td><code>&lt;reports&gt;</code></td>\n</tr>\n<tr>\n<td>request</td>\n<td>global</td>\n<td><code>&lt;global&gt;</code></td>\n</tr>\n<tr>\n<td>request</td>\n<td>remote</td>\n<td><code>&lt;remote&gt;</code></td>\n</tr>\n<tr>\n<td>request</td>\n<td>internal</td>\n<td><code>&lt;remoted&gt;</code></td>\n</tr>\n<tr>\n<td>syscheck</td>\n<td>syscheck</td>\n<td><code>&lt;syscheck&gt;</code></td>\n</tr>\n<tr>\n<td>syscheck</td>\n<td>rootcheck</td>\n<td><code>&lt;rootcheck&gt;</code></td>\n</tr>\n<tr>\n<td>syscheck</td>\n<td>internal</td>\n<td><code>&lt;syscheck&gt;</code>, <code>&lt;rootcheck&gt;</code></td>\n</tr>\n<tr>\n<td>wazuh-db</td>\n<td>internal</td>\n<td><code>&lt;wazuh_db&gt;</code></td>\n</tr>\n<tr>\n<td>wazuh-db</td>\n<td>wdb</td>\n<td><code>&lt;wdb&gt;</code></td>\n</tr>\n<tr>\n<td>wmodules</td>\n<td>wmodules</td>\n<td><code>&lt;wodle&gt;</code></td>\n</tr>\n</tbody>\n</table>\n",
            "required": true,
            "schema": {
              "type": "string",
              "enum": [
                "client",
                "buffer",
                "labels",
                "internal",
                "agentless",
                "global",
                "active_response",
                "alerts",
                "command",
                "rules",
                "decoders",
                "auth",
                "logging",
                "reports",
                "active-response",
                "cluster",
                "csyslog",
                "integration",
                "localfile",
                "socket",
                "remote",
                "syscheck",
                "rootcheck",
                "wdb",
                "wmodules",
                "rule_test"
              ]
            }
          }
        ],
        "query": [
          {
            "name": "pretty",
            "description": "Show results in human-readable format",
            "schema": {
              "type": "boolean",
              "default": false
            }
          },
          {
            "name": "wait_for_complete",
            "description": "Disable timeout response",
            "schema": {
              "type": "boolean",
              "default": false
            }
          }
        ]
      },
      {
        "name": "/manager/configuration/validation",
        "documentation": "https://documentation.wazuh.com/4.4/user-manual/api/reference.html#operation/api.controllers.manager_controller.get_conf_validation",
        "description": "Return whether the Wazuh configuration is correct",
        "summary": "Check config",
        "tags": [
          "Manager"
        ],
        "query": [
          {
            "name": "pretty",
            "description": "Show results in human-readable format",
            "schema": {
              "type": "boolean",
              "default": false
            }
          },
          {
            "name": "wait_for_complete",
            "description": "Disable timeout response",
            "schema": {
              "type": "boolean",
              "default": false
            }
          }
        ]
      },
      {
        "name": "/manager/daemons/stats",
        "documentation": "https://documentation.wazuh.com/4.4/user-manual/api/reference.html#operation/api.controllers.manager_controller.get_daemon_stats",
        "description": "Return Wazuh statistical information from specified daemons",
        "summary": "Get Wazuh daemon stats",
        "tags": [
          "Manager"
        ],
        "query": [
          {
            "name": "daemons_list",
            "description": "List of daemon names (separated by comma), all daemons selected by default if not specified",
            "schema": {
              "type": "array",
              "items": {
                "type": "string",
                "enum": [
                  "wazuh-analysisd",
                  "wazuh-remoted",
                  "wazuh-db"
                ]
              }
            }
          },
          {
            "name": "pretty",
            "description": "Show results in human-readable format",
            "schema": {
              "type": "boolean",
              "default": false
            }
          },
          {
            "name": "wait_for_complete",
            "description": "Disable timeout response",
            "schema": {
              "type": "boolean",
              "default": false
            }
          }
        ]
      },
      {
        "name": "/manager/info",
        "documentation": "https://documentation.wazuh.com/4.4/user-manual/api/reference.html#operation/api.controllers.manager_controller.get_info",
        "description": "Return basic information such as version, compilation date, installation path",
        "summary": "Get information",
        "tags": [
          "Manager"
        ],
        "query": [
          {
            "name": "pretty",
            "description": "Show results in human-readable format",
            "schema": {
              "type": "boolean",
              "default": false
            }
          },
          {
            "name": "wait_for_complete",
            "description": "Disable timeout response",
            "schema": {
              "type": "boolean",
              "default": false
            }
          }
        ]
      },
      {
        "name": "/manager/logs",
        "documentation": "https://documentation.wazuh.com/4.4/user-manual/api/reference.html#operation/api.controllers.manager_controller.get_log",
        "description": "Return the last 2000 wazuh log entries",
        "summary": "Get logs",
        "tags": [
          "Manager"
        ],
        "query": [
          {
            "name": "level",
            "description": "Filter by log level",
            "schema": {
              "type": "string",
              "enum": [
                "critical",
                "debug",
                "debug2",
                "error",
                "info",
                "warning"
              ]
            }
          },
          {
            "name": "limit",
            "description": "Maximum number of lines to return.",
            "schema": {
              "type": "integer",
              "format": "int32",
              "default": 500,
              "minimum": 1,
              "maximum": 500
            }
          },
          {
            "name": "offset",
            "description": "First element to return in the collection",
            "schema": {
              "type": "integer",
              "format": "int32",
              "default": 0,
              "minimum": 0
            }
          },
          {
            "name": "pretty",
            "description": "Show results in human-readable format",
            "schema": {
              "type": "boolean",
              "default": false
            }
          },
          {
            "name": "q",
            "description": "Query to filter results by. For example q=&quot;status=active&quot;",
            "schema": {
              "type": "string"
            }
          },
          {
            "name": "search",
            "description": "Look for elements containing the specified string. To obtain a complementary search, use '-' at the beginning",
            "schema": {
              "type": "string",
              "format": "search"
            }
          },
          {
            "name": "sort",
            "description": "Sort the collection by a field or fields (separated by comma). Use +/- at the beggining to list in ascending or descending order. Use '.' for nested fields. For example, '{field1: field2}' may be selected with 'field1.field2'",
            "schema": {
              "type": "string",
              "format": "sort"
            }
          },
          {
            "name": "tag",
            "description": "Wazuh component that logged the event",
            "schema": {
              "type": "string",
              "format": "alphanumeric"
            }
          },
          {
            "name": "wait_for_complete",
            "description": "Disable timeout response",
            "schema": {
              "type": "boolean",
              "default": false
            }
          }
        ]
      },
      {
        "name": "/manager/logs/summary",
        "documentation": "https://documentation.wazuh.com/4.4/user-manual/api/reference.html#operation/api.controllers.manager_controller.get_log_summary",
        "description": "Return a summary of the last 2000 wazuh log entries",
        "summary": "Get logs summary",
        "tags": [
          "Manager"
        ],
        "query": [
          {
            "name": "pretty",
            "description": "Show results in human-readable format",
            "schema": {
              "type": "boolean",
              "default": false
            }
          },
          {
            "name": "wait_for_complete",
            "description": "Disable timeout response",
            "schema": {
              "type": "boolean",
              "default": false
            }
          }
        ]
      },
      {
        "name": "/manager/stats",
        "documentation": "https://documentation.wazuh.com/4.4/user-manual/api/reference.html#operation/api.controllers.manager_controller.get_stats",
        "description": "Return Wazuh statistical information for the current or specified date",
        "summary": "Get stats",
        "tags": [
          "Manager"
        ],
        "query": [
          {
            "name": "date",
            "description": "Date to obtain statistical information from. Format YYYY-MM-DD",
            "schema": {
              "type": "string",
              "format": "date"
            }
          },
          {
            "name": "pretty",
            "description": "Show results in human-readable format",
            "schema": {
              "type": "boolean",
              "default": false
            }
          },
          {
            "name": "wait_for_complete",
            "description": "Disable timeout response",
            "schema": {
              "type": "boolean",
              "default": false
            }
          }
        ]
      },
      {
        "name": "/manager/stats/analysisd",
        "documentation": "https://documentation.wazuh.com/4.4/user-manual/api/reference.html#operation/api.controllers.manager_controller.get_stats_analysisd",
        "description": "Return Wazuh analysisd statistical information",
        "summary": "Get stats analysisd",
        "tags": [
          "Manager"
        ],
        "query": [
          {
            "name": "pretty",
            "description": "Show results in human-readable format",
            "schema": {
              "type": "boolean",
              "default": false
            }
          },
          {
            "name": "wait_for_complete",
            "description": "Disable timeout response",
            "schema": {
              "type": "boolean",
              "default": false
            }
          }
        ]
      },
      {
        "name": "/manager/stats/hourly",
        "documentation": "https://documentation.wazuh.com/4.4/user-manual/api/reference.html#operation/api.controllers.manager_controller.get_stats_hourly",
        "description": "Return Wazuh statistical information per hour. Each number in the averages field represents the average of alerts per hour",
        "summary": "Get stats hour",
        "tags": [
          "Manager"
        ],
        "query": [
          {
            "name": "pretty",
            "description": "Show results in human-readable format",
            "schema": {
              "type": "boolean",
              "default": false
            }
          },
          {
            "name": "wait_for_complete",
            "description": "Disable timeout response",
            "schema": {
              "type": "boolean",
              "default": false
            }
          }
        ]
      },
      {
        "name": "/manager/stats/remoted",
        "documentation": "https://documentation.wazuh.com/4.4/user-manual/api/reference.html#operation/api.controllers.manager_controller.get_stats_remoted",
        "description": "Return Wazuh remoted statistical information",
        "summary": "Get stats remoted",
        "tags": [
          "Manager"
        ],
        "query": [
          {
            "name": "pretty",
            "description": "Show results in human-readable format",
            "schema": {
              "type": "boolean",
              "default": false
            }
          },
          {
            "name": "wait_for_complete",
            "description": "Disable timeout response",
            "schema": {
              "type": "boolean",
              "default": false
            }
          }
        ]
      },
      {
        "name": "/manager/stats/weekly",
        "documentation": "https://documentation.wazuh.com/4.4/user-manual/api/reference.html#operation/api.controllers.manager_controller.get_stats_weekly",
        "description": "Return Wazuh statistical information per week. Each number in the averages field represents the average of alerts per hour for that specific day",
        "summary": "Get stats week",
        "tags": [
          "Manager"
        ],
        "query": [
          {
            "name": "pretty",
            "description": "Show results in human-readable format",
            "schema": {
              "type": "boolean",
              "default": false
            }
          },
          {
            "name": "wait_for_complete",
            "description": "Disable timeout response",
            "schema": {
              "type": "boolean",
              "default": false
            }
          }
        ]
      },
      {
        "name": "/manager/status",
        "documentation": "https://documentation.wazuh.com/4.4/user-manual/api/reference.html#operation/api.controllers.manager_controller.get_status",
        "description": "Return the status of all Wazuh daemons",
        "summary": "Get status",
        "tags": [
          "Manager"
        ],
        "query": [
          {
            "name": "pretty",
            "description": "Show results in human-readable format",
            "schema": {
              "type": "boolean",
              "default": false
            }
          },
          {
            "name": "wait_for_complete",
            "description": "Disable timeout response",
            "schema": {
              "type": "boolean",
              "default": false
            }
          }
        ]
      },
      {
        "name": "/mitre/groups",
        "documentation": "https://documentation.wazuh.com/4.4/user-manual/api/reference.html#operation/api.controllers.mitre_controller.get_groups",
        "description": "Return the groups from MITRE database",
        "summary": "Get MITRE groups",
        "tags": [
          "MITRE"
        ],
        "query": [
          {
            "name": "group_ids",
            "description": "List of MITRE's group IDs (separated by comma)",
            "schema": {
              "type": "array",
              "items": {
                "type": "string",
                "description": "MITRE group ID"
              }
            }
          },
          {
            "name": "limit",
            "description": "Maximum number of elements to return. Although up to 100.000 can be specified, it is recommended not to exceed 500 elements. Responses may be slower the more this number is exceeded. ",
            "schema": {
              "type": "integer",
              "format": "int32",
              "default": 500,
              "minimum": 1,
              "maximum": 100000
            }
          },
          {
            "name": "offset",
            "description": "First element to return in the collection",
            "schema": {
              "type": "integer",
              "format": "int32",
              "default": 0,
              "minimum": 0
            }
          },
          {
            "name": "pretty",
            "description": "Show results in human-readable format",
            "schema": {
              "type": "boolean",
              "default": false
            }
          },
          {
            "name": "q",
            "description": "Query to filter results by. For example q=&quot;status=active&quot;",
            "schema": {
              "type": "string"
            }
          },
          {
            "name": "search",
            "description": "Look for elements containing the specified string. To obtain a complementary search, use '-' at the beginning",
            "schema": {
              "type": "string",
              "format": "search"
            }
          },
          {
            "name": "select",
            "description": "Select which fields to return (separated by comma). Use '.' for nested fields. For example, '{field1: field2}' may be selected with 'field1.field2'",
            "schema": {
              "type": "array",
              "items": {
                "type": "string",
                "format": "names"
              }
            }
          },
          {
            "name": "sort",
            "description": "Sort the collection by a field or fields (separated by comma). Use +/- at the beggining to list in ascending or descending order. Use '.' for nested fields. For example, '{field1: field2}' may be selected with 'field1.field2'",
            "schema": {
              "type": "string",
              "format": "sort"
            }
          },
          {
            "name": "wait_for_complete",
            "description": "Disable timeout response",
            "schema": {
              "type": "boolean",
              "default": false
            }
          }
        ]
      },
      {
        "name": "/mitre/metadata",
        "documentation": "https://documentation.wazuh.com/4.4/user-manual/api/reference.html#operation/api.controllers.mitre_controller.get_metadata",
        "description": "Return the metadata from MITRE database",
        "summary": "Get MITRE metadata",
        "tags": [
          "MITRE"
        ],
        "query": [
          {
            "name": "pretty",
            "description": "Show results in human-readable format",
            "schema": {
              "type": "boolean",
              "default": false
            }
          },
          {
            "name": "wait_for_complete",
            "description": "Disable timeout response",
            "schema": {
              "type": "boolean",
              "default": false
            }
          }
        ]
      },
      {
        "name": "/mitre/mitigations",
        "documentation": "https://documentation.wazuh.com/4.4/user-manual/api/reference.html#operation/api.controllers.mitre_controller.get_mitigations",
        "description": "Return the mitigations from MITRE database",
        "summary": "Get MITRE mitigations",
        "tags": [
          "MITRE"
        ],
        "query": [
          {
            "name": "limit",
            "description": "Maximum number of elements to return. Although up to 100.000 can be specified, it is recommended not to exceed 500 elements. Responses may be slower the more this number is exceeded. ",
            "schema": {
              "type": "integer",
              "format": "int32",
              "default": 500,
              "minimum": 1,
              "maximum": 100000
            }
          },
          {
            "name": "mitigation_ids",
            "description": "List of MITRE's mitigations IDs (separated by comma)",
            "schema": {
              "type": "array",
              "items": {
                "type": "string",
                "description": "MITRE mitigation ID"
              }
            }
          },
          {
            "name": "offset",
            "description": "First element to return in the collection",
            "schema": {
              "type": "integer",
              "format": "int32",
              "default": 0,
              "minimum": 0
            }
          },
          {
            "name": "pretty",
            "description": "Show results in human-readable format",
            "schema": {
              "type": "boolean",
              "default": false
            }
          },
          {
            "name": "q",
            "description": "Query to filter results by. For example q=&quot;status=active&quot;",
            "schema": {
              "type": "string"
            }
          },
          {
            "name": "search",
            "description": "Look for elements containing the specified string. To obtain a complementary search, use '-' at the beginning",
            "schema": {
              "type": "string",
              "format": "search"
            }
          },
          {
            "name": "select",
            "description": "Select which fields to return (separated by comma). Use '.' for nested fields. For example, '{field1: field2}' may be selected with 'field1.field2'",
            "schema": {
              "type": "array",
              "items": {
                "type": "string",
                "format": "names"
              }
            }
          },
          {
            "name": "sort",
            "description": "Sort the collection by a field or fields (separated by comma). Use +/- at the beggining to list in ascending or descending order. Use '.' for nested fields. For example, '{field1: field2}' may be selected with 'field1.field2'",
            "schema": {
              "type": "string",
              "format": "sort"
            }
          },
          {
            "name": "wait_for_complete",
            "description": "Disable timeout response",
            "schema": {
              "type": "boolean",
              "default": false
            }
          }
        ]
      },
      {
        "name": "/mitre/references",
        "documentation": "https://documentation.wazuh.com/4.4/user-manual/api/reference.html#operation/api.controllers.mitre_controller.get_references",
        "description": "Return the references from MITRE database",
        "summary": "Get MITRE references",
        "tags": [
          "MITRE"
        ],
        "query": [
          {
            "name": "limit",
            "description": "Maximum number of elements to return. Although up to 100.000 can be specified, it is recommended not to exceed 500 elements. Responses may be slower the more this number is exceeded. ",
            "schema": {
              "type": "integer",
              "format": "int32",
              "default": 500,
              "minimum": 1,
              "maximum": 100000
            }
          },
          {
            "name": "offset",
            "description": "First element to return in the collection",
            "schema": {
              "type": "integer",
              "format": "int32",
              "default": 0,
              "minimum": 0
            }
          },
          {
            "name": "pretty",
            "description": "Show results in human-readable format",
            "schema": {
              "type": "boolean",
              "default": false
            }
          },
          {
            "name": "q",
            "description": "Query to filter results by. For example q=&quot;status=active&quot;",
            "schema": {
              "type": "string"
            }
          },
          {
            "name": "reference_ids",
            "description": "List of MITRE's references IDs (separated by comma)",
            "schema": {
              "type": "array",
              "items": {
                "type": "string",
                "description": "MITRE Reference ID"
              }
            }
          },
          {
            "name": "search",
            "description": "Look for elements containing the specified string. To obtain a complementary search, use '-' at the beginning",
            "schema": {
              "type": "string",
              "format": "search"
            }
          },
          {
            "name": "select",
            "description": "Select which fields to return (separated by comma). Use '.' for nested fields. For example, '{field1: field2}' may be selected with 'field1.field2'",
            "schema": {
              "type": "array",
              "items": {
                "type": "string",
                "format": "names"
              }
            }
          },
          {
            "name": "sort",
            "description": "Sort the collection by a field or fields (separated by comma). Use +/- at the beggining to list in ascending or descending order. Use '.' for nested fields. For example, '{field1: field2}' may be selected with 'field1.field2'",
            "schema": {
              "type": "string",
              "format": "sort"
            }
          },
          {
            "name": "wait_for_complete",
            "description": "Disable timeout response",
            "schema": {
              "type": "boolean",
              "default": false
            }
          }
        ]
      },
      {
        "name": "/mitre/software",
        "documentation": "https://documentation.wazuh.com/4.4/user-manual/api/reference.html#operation/api.controllers.mitre_controller.get_software",
        "description": "Return the software from MITRE database",
        "summary": "Get MITRE software",
        "tags": [
          "MITRE"
        ],
        "query": [
          {
            "name": "limit",
            "description": "Maximum number of elements to return. Although up to 100.000 can be specified, it is recommended not to exceed 500 elements. Responses may be slower the more this number is exceeded. ",
            "schema": {
              "type": "integer",
              "format": "int32",
              "default": 500,
              "minimum": 1,
              "maximum": 100000
            }
          },
          {
            "name": "offset",
            "description": "First element to return in the collection",
            "schema": {
              "type": "integer",
              "format": "int32",
              "default": 0,
              "minimum": 0
            }
          },
          {
            "name": "pretty",
            "description": "Show results in human-readable format",
            "schema": {
              "type": "boolean",
              "default": false
            }
          },
          {
            "name": "q",
            "description": "Query to filter results by. For example q=&quot;status=active&quot;",
            "schema": {
              "type": "string"
            }
          },
          {
            "name": "search",
            "description": "Look for elements containing the specified string. To obtain a complementary search, use '-' at the beginning",
            "schema": {
              "type": "string",
              "format": "search"
            }
          },
          {
            "name": "select",
            "description": "Select which fields to return (separated by comma). Use '.' for nested fields. For example, '{field1: field2}' may be selected with 'field1.field2'",
            "schema": {
              "type": "array",
              "items": {
                "type": "string",
                "format": "names"
              }
            }
          },
          {
            "name": "software_ids",
            "description": "List of MITRE's software IDs (separated by comma)",
            "schema": {
              "type": "array",
              "items": {
                "type": "string",
                "description": "MITRE software ID"
              }
            }
          },
          {
            "name": "sort",
            "description": "Sort the collection by a field or fields (separated by comma). Use +/- at the beggining to list in ascending or descending order. Use '.' for nested fields. For example, '{field1: field2}' may be selected with 'field1.field2'",
            "schema": {
              "type": "string",
              "format": "sort"
            }
          },
          {
            "name": "wait_for_complete",
            "description": "Disable timeout response",
            "schema": {
              "type": "boolean",
              "default": false
            }
          }
        ]
      },
      {
        "name": "/mitre/tactics",
        "documentation": "https://documentation.wazuh.com/4.4/user-manual/api/reference.html#operation/api.controllers.mitre_controller.get_tactics",
        "description": "Return the tactics from MITRE database",
        "summary": "Get MITRE tactics",
        "tags": [
          "MITRE"
        ],
        "query": [
          {
            "name": "limit",
            "description": "Maximum number of elements to return. Although up to 100.000 can be specified, it is recommended not to exceed 500 elements. Responses may be slower the more this number is exceeded. ",
            "schema": {
              "type": "integer",
              "format": "int32",
              "default": 500,
              "minimum": 1,
              "maximum": 100000
            }
          },
          {
            "name": "offset",
            "description": "First element to return in the collection",
            "schema": {
              "type": "integer",
              "format": "int32",
              "default": 0,
              "minimum": 0
            }
          },
          {
            "name": "pretty",
            "description": "Show results in human-readable format",
            "schema": {
              "type": "boolean",
              "default": false
            }
          },
          {
            "name": "q",
            "description": "Query to filter results by. For example q=&quot;status=active&quot;",
            "schema": {
              "type": "string"
            }
          },
          {
            "name": "search",
            "description": "Look for elements containing the specified string. To obtain a complementary search, use '-' at the beginning",
            "schema": {
              "type": "string",
              "format": "search"
            }
          },
          {
            "name": "select",
            "description": "Select which fields to return (separated by comma). Use '.' for nested fields. For example, '{field1: field2}' may be selected with 'field1.field2'",
            "schema": {
              "type": "array",
              "items": {
                "type": "string",
                "format": "names"
              }
            }
          },
          {
            "name": "sort",
            "description": "Sort the collection by a field or fields (separated by comma). Use +/- at the beggining to list in ascending or descending order. Use '.' for nested fields. For example, '{field1: field2}' may be selected with 'field1.field2'",
            "schema": {
              "type": "string",
              "format": "sort"
            }
          },
          {
            "name": "tactic_ids",
            "description": "List of MITRE's tactics IDs (separated by comma)",
            "schema": {
              "type": "array",
              "items": {
                "type": "string",
                "description": "MITRE tactic ID"
              }
            }
          },
          {
            "name": "wait_for_complete",
            "description": "Disable timeout response",
            "schema": {
              "type": "boolean",
              "default": false
            }
          }
        ]
      },
      {
        "name": "/mitre/techniques",
        "documentation": "https://documentation.wazuh.com/4.4/user-manual/api/reference.html#operation/api.controllers.mitre_controller.get_techniques",
        "description": "Return the techniques from MITRE database",
        "summary": "Get MITRE techniques",
        "tags": [
          "MITRE"
        ],
        "query": [
          {
            "name": "limit",
            "description": "Maximum number of elements to return. Although up to 100.000 can be specified, it is recommended not to exceed 500 elements. Responses may be slower the more this number is exceeded. ",
            "schema": {
              "type": "integer",
              "format": "int32",
              "default": 500,
              "minimum": 1,
              "maximum": 100000
            }
          },
          {
            "name": "offset",
            "description": "First element to return in the collection",
            "schema": {
              "type": "integer",
              "format": "int32",
              "default": 0,
              "minimum": 0
            }
          },
          {
            "name": "pretty",
            "description": "Show results in human-readable format",
            "schema": {
              "type": "boolean",
              "default": false
            }
          },
          {
            "name": "q",
            "description": "Query to filter results by. For example q=&quot;status=active&quot;",
            "schema": {
              "type": "string"
            }
          },
          {
            "name": "search",
            "description": "Look for elements containing the specified string. To obtain a complementary search, use '-' at the beginning",
            "schema": {
              "type": "string",
              "format": "search"
            }
          },
          {
            "name": "select",
            "description": "Select which fields to return (separated by comma). Use '.' for nested fields. For example, '{field1: field2}' may be selected with 'field1.field2'",
            "schema": {
              "type": "array",
              "items": {
                "type": "string",
                "format": "names"
              }
            }
          },
          {
            "name": "sort",
            "description": "Sort the collection by a field or fields (separated by comma). Use +/- at the beggining to list in ascending or descending order. Use '.' for nested fields. For example, '{field1: field2}' may be selected with 'field1.field2'",
            "schema": {
              "type": "string",
              "format": "sort"
            }
          },
          {
            "name": "technique_ids",
            "description": "List of MITRE's techniques IDs (separated by comma)",
            "schema": {
              "type": "array",
              "items": {
                "type": "string",
                "description": "MITRE technique ID"
              }
            }
          },
          {
            "name": "wait_for_complete",
            "description": "Disable timeout response",
            "schema": {
              "type": "boolean",
              "default": false
            }
          }
        ]
      },
      {
        "name": "/overview/agents",
        "documentation": "https://documentation.wazuh.com/4.4/user-manual/api/reference.html#operation/api.controllers.overview_controller.get_overview_agents",
        "description": "Return a dictionary with a full agents overview",
        "summary": "Get agents overview",
        "tags": [
          "Overview"
        ],
        "query": [
          {
            "name": "pretty",
            "description": "Show results in human-readable format",
            "schema": {
              "type": "boolean",
              "default": false
            }
          },
          {
            "name": "wait_for_complete",
            "description": "Disable timeout response",
            "schema": {
              "type": "boolean",
              "default": false
            }
          }
        ]
      },
      {
        "name": "/rootcheck/:agent_id",
        "documentation": "https://documentation.wazuh.com/4.4/user-manual/api/reference.html#operation/api.controllers.rootcheck_controller.get_rootcheck_agent",
        "description": "Return the rootcheck database of an agent",
        "summary": "Get results",
        "tags": [
          "Rootcheck"
        ],
        "args": [
          {
            "name": ":agent_id",
            "description": "Agent ID. All possible values from 000 onwards",
            "required": true,
            "schema": {
              "type": "string",
              "minLength": 3,
              "description": "Agent ID",
              "format": "numbers"
            }
          }
        ],
        "query": [
          {
            "name": "cis",
            "description": "Filter by CIS requirement",
            "schema": {
              "type": "string",
              "format": "alphanumeric"
            }
          },
          {
            "name": "distinct",
            "description": "Look for distinct values.",
            "schema": {
              "type": "boolean",
              "default": false
            }
          },
          {
            "name": "limit",
            "description": "Maximum number of elements to return. Although up to 100.000 can be specified, it is recommended not to exceed 500 elements. Responses may be slower the more this number is exceeded. ",
            "schema": {
              "type": "integer",
              "format": "int32",
              "default": 500,
              "minimum": 1,
              "maximum": 100000
            }
          },
          {
            "name": "offset",
            "description": "First element to return in the collection",
            "schema": {
              "type": "integer",
              "format": "int32",
              "default": 0,
              "minimum": 0
            }
          },
          {
            "name": "pci_dss",
            "description": "Filter by PCI_DSS requirement name",
            "schema": {
              "type": "string",
              "format": "alphanumeric"
            }
          },
          {
            "name": "pretty",
            "description": "Show results in human-readable format",
            "schema": {
              "type": "boolean",
              "default": false
            }
          },
          {
            "name": "q",
            "description": "Query to filter results by. For example q=&quot;status=active&quot;",
            "schema": {
              "type": "string"
            }
          },
          {
            "name": "search",
            "description": "Look for elements containing the specified string. To obtain a complementary search, use '-' at the beginning",
            "schema": {
              "type": "string",
              "format": "search"
            }
          },
          {
            "name": "select",
            "description": "Select which fields to return (separated by comma). Use '.' for nested fields. For example, '{field1: field2}' may be selected with 'field1.field2'",
            "schema": {
              "type": "array",
              "items": {
                "type": "string",
                "format": "names"
              }
            }
          },
          {
            "name": "sort",
            "description": "Sort the collection by a field or fields (separated by comma). Use +/- at the beggining to list in ascending or descending order. Use '.' for nested fields. For example, '{field1: field2}' may be selected with 'field1.field2'",
            "schema": {
              "type": "string",
              "format": "sort"
            }
          },
          {
            "name": "status",
            "description": "Filter by status",
            "schema": {
              "type": "string",
              "format": "alphanumeric"
            }
          },
          {
            "name": "wait_for_complete",
            "description": "Disable timeout response",
            "schema": {
              "type": "boolean",
              "default": false
            }
          }
        ]
      },
      {
        "name": "/rootcheck/:agent_id/last_scan",
        "documentation": "https://documentation.wazuh.com/4.4/user-manual/api/reference.html#operation/api.controllers.rootcheck_controller.get_last_scan_agent",
        "description": "Return the timestamp of the last rootcheck scan of an agent",
        "summary": "Get last scan datetime",
        "tags": [
          "Rootcheck"
        ],
        "args": [
          {
            "name": ":agent_id",
            "description": "Agent ID. All possible values from 000 onwards",
            "required": true,
            "schema": {
              "type": "string",
              "minLength": 3,
              "description": "Agent ID",
              "format": "numbers"
            }
          }
        ],
        "query": [
          {
            "name": "pretty",
            "description": "Show results in human-readable format",
            "schema": {
              "type": "boolean",
              "default": false
            }
          },
          {
            "name": "wait_for_complete",
            "description": "Disable timeout response",
            "schema": {
              "type": "boolean",
              "default": false
            }
          }
        ]
      },
      {
        "name": "/rules",
        "documentation": "https://documentation.wazuh.com/4.4/user-manual/api/reference.html#operation/api.controllers.rule_controller.get_rules",
        "description": "Return a list containing information about each rule such as file where it's defined, description, rule group, status, etc",
        "summary": "List rules",
        "tags": [
          "Rules"
        ],
        "query": [
          {
            "name": "filename",
            "description": "Filter by filename",
            "schema": {
              "type": "array",
              "items": {
                "type": "string",
                "format": "alphanumeric"
              }
            }
          },
          {
            "name": "gdpr",
            "description": "Filter by GDPR requirement",
            "schema": {
              "type": "string",
              "format": "alphanumeric"
            }
          },
          {
            "name": "gpg13",
            "description": "Filter by GPG13 requirement",
            "schema": {
              "type": "string",
              "format": "alphanumeric"
            }
          },
          {
            "name": "group",
            "description": "Filter by rule group",
            "schema": {
              "type": "string",
              "format": "alphanumeric"
            }
          },
          {
            "name": "hipaa",
            "description": "Filter by HIPAA requirement",
            "schema": {
              "type": "string",
              "format": "alphanumeric"
            }
          },
          {
            "name": "level",
            "description": "Filter by rule level. Can be a single level (4) or an interval (2-4)",
            "schema": {
              "type": "string",
              "format": "range"
            }
          },
          {
            "name": "limit",
            "description": "Maximum number of elements to return. Although up to 100.000 can be specified, it is recommended not to exceed 500 elements. Responses may be slower the more this number is exceeded. ",
            "schema": {
              "type": "integer",
              "format": "int32",
              "default": 500,
              "minimum": 1,
              "maximum": 100000
            }
          },
          {
            "name": "mitre",
            "description": "Filters by MITRE technique ID",
            "schema": {
              "type": "string",
              "format": "alphanumeric"
            }
          },
          {
            "name": "nist-800-53",
            "description": "Filter by NIST-800-53 requirement",
            "schema": {
              "type": "string",
              "format": "alphanumeric"
            }
          },
          {
            "name": "offset",
            "description": "First element to return in the collection",
            "schema": {
              "type": "integer",
              "format": "int32",
              "default": 0,
              "minimum": 0
            }
          },
          {
            "name": "pci_dss",
            "description": "Filter by PCI_DSS requirement name",
            "schema": {
              "type": "string",
              "format": "alphanumeric"
            }
          },
          {
            "name": "pretty",
            "description": "Show results in human-readable format",
            "schema": {
              "type": "boolean",
              "default": false
            }
          },
          {
            "name": "q",
            "description": "Query to filter results by. For example q=&quot;status=active&quot;",
            "schema": {
              "type": "string"
            }
          },
          {
            "name": "relative_dirname",
            "description": "Filter by relative directory name",
            "schema": {
              "type": "string",
              "format": "get_dirnames_path"
            }
          },
          {
            "name": "rule_ids",
            "description": "List of rule IDs",
            "schema": {
              "type": "array",
              "items": {
                "type": "integer",
                "format": "int32",
                "minimum": 1
              }
            }
          },
          {
            "name": "search",
            "description": "Look for elements containing the specified string. To obtain a complementary search, use '-' at the beginning",
            "schema": {
              "type": "string",
              "format": "search"
            }
          },
          {
            "name": "select",
            "description": "Select which fields to return (separated by comma). Use '.' for nested fields. For example, '{field1: field2}' may be selected with 'field1.field2'",
            "schema": {
              "type": "array",
              "items": {
                "type": "string",
                "format": "names"
              }
            }
          },
          {
            "name": "sort",
            "description": "Sort the collection by a field or fields (separated by comma). Use +/- at the beggining to list in ascending or descending order. Use '.' for nested fields. For example, '{field1: field2}' may be selected with 'field1.field2'",
            "schema": {
              "type": "string",
              "format": "sort"
            }
          },
          {
            "name": "status",
            "description": "Filter by list status. Use commas to enter multiple statuses",
            "schema": {
              "type": "string",
              "enum": [
                "enabled",
                "disabled",
                "all"
              ],
              "minItems": 1
            }
          },
          {
            "name": "tsc",
            "description": "Filters by TSC requirement",
            "schema": {
              "type": "string",
              "format": "alphanumeric"
            }
          },
          {
            "name": "wait_for_complete",
            "description": "Disable timeout response",
            "schema": {
              "type": "boolean",
              "default": false
            }
          }
        ]
      },
      {
        "name": "/rules/files",
        "documentation": "https://documentation.wazuh.com/4.4/user-manual/api/reference.html#operation/api.controllers.rule_controller.get_rules_files",
        "description": "Return a list containing all files used to define rules and their status",
        "summary": "Get files",
        "tags": [
          "Rules"
        ],
        "query": [
          {
            "name": "filename",
            "description": "Filter by filename of one or more rule or decoder files.",
            "schema": {
              "type": "array",
              "items": {
                "type": "string",
                "format": "xml_filename"
              }
            }
          },
          {
            "name": "limit",
            "description": "Maximum number of elements to return. Although up to 100.000 can be specified, it is recommended not to exceed 500 elements. Responses may be slower the more this number is exceeded. ",
            "schema": {
              "type": "integer",
              "format": "int32",
              "default": 500,
              "minimum": 1,
              "maximum": 100000
            }
          },
          {
            "name": "offset",
            "description": "First element to return in the collection",
            "schema": {
              "type": "integer",
              "format": "int32",
              "default": 0,
              "minimum": 0
            }
          },
          {
            "name": "pretty",
            "description": "Show results in human-readable format",
            "schema": {
              "type": "boolean",
              "default": false
            }
          },
          {
            "name": "relative_dirname",
            "description": "Filter by relative directory name",
            "schema": {
              "type": "string",
              "format": "get_dirnames_path"
            }
          },
          {
            "name": "search",
            "description": "Look for elements containing the specified string. To obtain a complementary search, use '-' at the beginning",
            "schema": {
              "type": "string",
              "format": "search"
            }
          },
          {
            "name": "sort",
            "description": "Sort the collection by a field or fields (separated by comma). Use +/- at the beggining to list in ascending or descending order. Use '.' for nested fields. For example, '{field1: field2}' may be selected with 'field1.field2'",
            "schema": {
              "type": "string",
              "format": "sort"
            }
          },
          {
            "name": "status",
            "description": "Filter by list status. Use commas to enter multiple statuses",
            "schema": {
              "type": "string",
              "enum": [
                "enabled",
                "disabled",
                "all"
              ],
              "minItems": 1
            }
          },
          {
            "name": "wait_for_complete",
            "description": "Disable timeout response",
            "schema": {
              "type": "boolean",
              "default": false
            }
          }
        ]
      },
      {
        "name": "/rules/files/:filename",
        "documentation": "https://documentation.wazuh.com/4.4/user-manual/api/reference.html#operation/api.controllers.rule_controller.get_file",
        "description": "Get the content of a specified rule in the ruleset",
        "summary": "Get rules file content",
        "tags": [
          "Rules"
        ],
        "args": [
          {
            "name": ":filename",
            "description": "Filename (rule or decoder) to download/upload/edit file.",
            "required": true,
            "schema": {
              "type": "string",
              "format": "xml_filename_path"
            }
          }
        ],
        "query": [
          {
            "name": "pretty",
            "description": "Show results in human-readable format",
            "schema": {
              "type": "boolean",
              "default": false
            }
          },
          {
            "name": "raw",
            "description": "Format response in plain text",
            "required": false,
            "schema": {
              "type": "boolean"
            }
          },
          {
            "name": "wait_for_complete",
            "description": "Disable timeout response",
            "schema": {
              "type": "boolean",
              "default": false
            }
          }
        ]
      },
      {
        "name": "/rules/groups",
        "documentation": "https://documentation.wazuh.com/4.4/user-manual/api/reference.html#operation/api.controllers.rule_controller.get_rules_groups",
        "description": "Return a list containing all rule groups names",
        "summary": "Get groups",
        "tags": [
          "Rules"
        ],
        "query": [
          {
            "name": "limit",
            "description": "Maximum number of elements to return. Although up to 100.000 can be specified, it is recommended not to exceed 500 elements. Responses may be slower the more this number is exceeded. ",
            "schema": {
              "type": "integer",
              "format": "int32",
              "default": 500,
              "minimum": 1,
              "maximum": 100000
            }
          },
          {
            "name": "offset",
            "description": "First element to return in the collection",
            "schema": {
              "type": "integer",
              "format": "int32",
              "default": 0,
              "minimum": 0
            }
          },
          {
            "name": "pretty",
            "description": "Show results in human-readable format",
            "schema": {
              "type": "boolean",
              "default": false
            }
          },
          {
            "name": "search",
            "description": "Look for elements containing the specified string. To obtain a complementary search, use '-' at the beginning",
            "schema": {
              "type": "string",
              "format": "search"
            }
          },
          {
            "name": "sort",
            "description": "Sort the collection by a field or fields (separated by comma). Use +/- at the beggining to list in ascending or descending order. Use '.' for nested fields. For example, '{field1: field2}' may be selected with 'field1.field2'",
            "schema": {
              "type": "string",
              "format": "sort"
            }
          },
          {
            "name": "wait_for_complete",
            "description": "Disable timeout response",
            "schema": {
              "type": "boolean",
              "default": false
            }
          }
        ]
      },
      {
        "name": "/rules/requirement/:requirement",
        "documentation": "https://documentation.wazuh.com/4.4/user-manual/api/reference.html#operation/api.controllers.rule_controller.get_rules_requirement",
        "description": "Return all specified requirement names defined in the Wazuh ruleset",
        "summary": "Get requirements",
        "tags": [
          "Rules"
        ],
        "args": [
          {
            "name": ":requirement",
            "required": true,
            "schema": {
              "type": "string",
              "enum": [
                "pci_dss",
                "gdpr",
                "hipaa",
                "nist-800-53",
                "gpg13",
                "tsc",
                "mitre"
              ]
            }
          }
        ],
        "query": [
          {
            "name": "limit",
            "description": "Maximum number of elements to return. Although up to 100.000 can be specified, it is recommended not to exceed 500 elements. Responses may be slower the more this number is exceeded. ",
            "schema": {
              "type": "integer",
              "format": "int32",
              "default": 500,
              "minimum": 1,
              "maximum": 100000
            }
          },
          {
            "name": "offset",
            "description": "First element to return in the collection",
            "schema": {
              "type": "integer",
              "format": "int32",
              "default": 0,
              "minimum": 0
            }
          },
          {
            "name": "pretty",
            "description": "Show results in human-readable format",
            "schema": {
              "type": "boolean",
              "default": false
            }
          },
          {
            "name": "search",
            "description": "Look for elements containing the specified string. To obtain a complementary search, use '-' at the beginning",
            "schema": {
              "type": "string",
              "format": "search"
            }
          },
          {
            "name": "sort",
            "description": "Sort the collection by a field or fields (separated by comma). Use +/- at the beggining to list in ascending or descending order. Use '.' for nested fields. For example, '{field1: field2}' may be selected with 'field1.field2'",
            "schema": {
              "type": "string",
              "format": "sort"
            }
          },
          {
            "name": "wait_for_complete",
            "description": "Disable timeout response",
            "schema": {
              "type": "boolean",
              "default": false
            }
          }
        ]
      },
      {
        "name": "/sca/:agent_id",
        "documentation": "https://documentation.wazuh.com/4.4/user-manual/api/reference.html#operation/api.controllers.sca_controller.get_sca_agent",
        "description": "Return the security SCA database of an agent",
        "summary": "Get results",
        "tags": [
          "SCA"
        ],
        "args": [
          {
            "name": ":agent_id",
            "description": "Agent ID. All possible values from 000 onwards",
            "required": true,
            "schema": {
              "type": "string",
              "minLength": 3,
              "description": "Agent ID",
              "format": "numbers"
            }
          }
        ],
        "query": [
          {
            "name": "description",
            "description": "Filter by policy description",
            "schema": {
              "type": "string",
              "format": "alphanumeric_symbols"
            }
          },
          {
            "name": "distinct",
            "description": "Look for distinct values.",
            "schema": {
              "type": "boolean",
              "default": false
            }
          },
          {
            "name": "limit",
            "description": "Maximum number of elements to return. Although up to 100.000 can be specified, it is recommended not to exceed 500 elements. Responses may be slower the more this number is exceeded. ",
            "schema": {
              "type": "integer",
              "format": "int32",
              "default": 500,
              "minimum": 1,
              "maximum": 100000
            }
          },
          {
            "name": "name",
            "description": "Filter by policy name",
            "schema": {
              "type": "string"
            }
          },
          {
            "name": "offset",
            "description": "First element to return in the collection",
            "schema": {
              "type": "integer",
              "format": "int32",
              "default": 0,
              "minimum": 0
            }
          },
          {
            "name": "pretty",
            "description": "Show results in human-readable format",
            "schema": {
              "type": "boolean",
              "default": false
            }
          },
          {
            "name": "q",
            "description": "Query to filter results by. For example q=&quot;status=active&quot;",
            "schema": {
              "type": "string"
            }
          },
          {
            "name": "references",
            "description": "Filter by references",
            "schema": {
              "type": "string"
            }
          },
          {
            "name": "search",
            "description": "Look for elements containing the specified string. To obtain a complementary search, use '-' at the beginning",
            "schema": {
              "type": "string",
              "format": "search"
            }
          },
          {
            "name": "select",
            "description": "Select which fields to return (separated by comma). Use '.' for nested fields. For example, '{field1: field2}' may be selected with 'field1.field2'",
            "schema": {
              "type": "array",
              "items": {
                "type": "string",
                "format": "names"
              }
            }
          },
          {
            "name": "sort",
            "description": "Sort the collection by a field or fields (separated by comma). Use +/- at the beggining to list in ascending or descending order. Use '.' for nested fields. For example, '{field1: field2}' may be selected with 'field1.field2'",
            "schema": {
              "type": "string",
              "format": "sort"
            }
          },
          {
            "name": "wait_for_complete",
            "description": "Disable timeout response",
            "schema": {
              "type": "boolean",
              "default": false
            }
          }
        ]
      },
      {
        "name": "/sca/:agent_id/checks/:policy_id",
        "documentation": "https://documentation.wazuh.com/4.4/user-manual/api/reference.html#operation/api.controllers.sca_controller.get_sca_checks",
        "description": "Return the policy monitoring alerts for a given policy",
        "summary": "Get policy checks",
        "tags": [
          "SCA"
        ],
        "args": [
          {
            "name": ":agent_id",
            "description": "Agent ID. All possible values from 000 onwards",
            "required": true,
            "schema": {
              "type": "string",
              "minLength": 3,
              "description": "Agent ID",
              "format": "numbers"
            }
          },
          {
            "name": ":policy_id",
            "description": "Filter by policy id",
            "required": true,
            "schema": {
              "type": "string",
              "format": "alphanumeric"
            }
          }
        ],
        "query": [
          {
            "name": "command",
            "description": "Filter by command",
            "schema": {
              "type": "string",
              "format": "symbols_alphanumeric_param"
            }
          },
          {
            "name": "condition",
            "description": "Filter by condition",
            "schema": {
              "type": "string"
            }
          },
          {
            "name": "description",
            "description": "Filter by policy description",
            "schema": {
              "type": "string",
              "format": "alphanumeric_symbols"
            }
          },
          {
            "name": "directory",
            "description": "Filter by directory",
            "schema": {
              "type": "string"
            }
          },
          {
            "name": "distinct",
            "description": "Look for distinct values.",
            "schema": {
              "type": "boolean",
              "default": false
            }
          },
          {
            "name": "file",
            "description": "Filter by full path",
            "schema": {
              "type": "string",
              "format": "paths"
            }
          },
          {
            "name": "limit",
            "description": "Maximum number of elements to return. Although up to 100.000 can be specified, it is recommended not to exceed 500 elements. Responses may be slower the more this number is exceeded. ",
            "schema": {
              "type": "integer",
              "format": "int32",
              "default": 500,
              "minimum": 1,
              "maximum": 100000
            }
          },
          {
            "name": "offset",
            "description": "First element to return in the collection",
            "schema": {
              "type": "integer",
              "format": "int32",
              "default": 0,
              "minimum": 0
            }
          },
          {
            "name": "pretty",
            "description": "Show results in human-readable format",
            "schema": {
              "type": "boolean",
              "default": false
            }
          },
          {
            "name": "process",
            "description": "Filter by process name",
            "schema": {
              "type": "string",
              "format": "alphanumeric"
            }
          },
          {
            "name": "q",
            "description": "Query to filter results by. For example q=&quot;status=active&quot;",
            "schema": {
              "type": "string"
            }
          },
          {
            "name": "rationale",
            "description": "Filter by rationale",
            "schema": {
              "type": "string",
              "format": "alphanumeric_symbols"
            }
          },
          {
            "name": "reason",
            "description": "Filter by reason",
            "schema": {
              "type": "string",
              "format": "alphanumeric_symbols"
            }
          },
          {
            "name": "references",
            "description": "Filter by references",
            "schema": {
              "type": "string"
            }
          },
          {
            "name": "registry",
            "description": "Filter by registry",
            "schema": {
              "type": "string",
              "format": "alphanumeric"
            }
          },
          {
            "name": "remediation",
            "description": "Filter by remediation",
            "schema": {
              "type": "string",
              "format": "alphanumeric_symbols"
            }
          },
          {
            "name": "result",
            "description": "Filter by result",
            "schema": {
              "type": "string",
              "format": "alphanumeric"
            }
          },
          {
            "name": "search",
            "description": "Look for elements containing the specified string. To obtain a complementary search, use '-' at the beginning",
            "schema": {
              "type": "string",
              "format": "search"
            }
          },
          {
            "name": "select",
            "description": "Select which fields to return (separated by comma). Use '.' for nested fields. For example, '{field1: field2}' may be selected with 'field1.field2'",
            "schema": {
              "type": "array",
              "items": {
                "type": "string",
                "format": "names"
              }
            }
          },
          {
            "name": "sort",
            "description": "Sort the collection by a field or fields (separated by comma). Use +/- at the beggining to list in ascending or descending order. Use '.' for nested fields. For example, '{field1: field2}' may be selected with 'field1.field2'",
            "schema": {
              "type": "string",
              "format": "sort"
            }
          },
          {
            "name": "title",
            "description": "Filter by title",
            "schema": {
              "type": "string",
              "format": "alphanumeric_symbols"
            }
          },
          {
            "name": "wait_for_complete",
            "description": "Disable timeout response",
            "schema": {
              "type": "boolean",
              "default": false
            }
          }
        ]
      },
      {
        "name": "/security/actions",
        "documentation": "https://documentation.wazuh.com/4.4/user-manual/api/reference.html#operation/api.controllers.security_controller.get_rbac_actions",
        "description": "Get all RBAC actions, including the potential related resources and endpoints.",
        "summary": "List RBAC actions",
        "tags": [
          "Security"
        ],
        "query": [
          {
            "name": "endpoint",
            "description": "Look for the RBAC actions which are related to the specified endpoint",
            "schema": {
              "type": "string"
            }
          },
          {
            "name": "pretty",
            "description": "Show results in human-readable format",
            "schema": {
              "type": "boolean",
              "default": false
            }
          }
        ]
      },
      {
        "name": "/security/config",
        "documentation": "https://documentation.wazuh.com/4.4/user-manual/api/reference.html#operation/api.controllers.security_controller.get_security_config",
        "description": "Return the security configuration in JSON format",
        "summary": "Get security config",
        "tags": [
          "Security"
        ],
        "query": [
          {
            "name": "pretty",
            "description": "Show results in human-readable format",
            "schema": {
              "type": "boolean",
              "default": false
            }
          },
          {
            "name": "wait_for_complete",
            "description": "Disable timeout response",
            "schema": {
              "type": "boolean",
              "default": false
            }
          }
        ]
      },
      {
        "name": "/security/policies",
        "documentation": "https://documentation.wazuh.com/4.4/user-manual/api/reference.html#operation/api.controllers.security_controller.get_policies",
        "description": "Get all policies in the system, including the administrator policy",
        "summary": "List policies",
        "tags": [
          "Security"
        ],
        "query": [
          {
            "name": "limit",
            "description": "Maximum number of elements to return. Although up to 100.000 can be specified, it is recommended not to exceed 500 elements. Responses may be slower the more this number is exceeded. ",
            "schema": {
              "type": "integer",
              "format": "int32",
              "default": 500,
              "minimum": 1,
              "maximum": 100000
            }
          },
          {
            "name": "offset",
            "description": "First element to return in the collection",
            "schema": {
              "type": "integer",
              "format": "int32",
              "default": 0,
              "minimum": 0
            }
          },
          {
            "name": "policy_ids",
            "description": "List of policy IDs",
            "schema": {
              "type": "array",
              "items": {
                "type": "string",
                "format": "numbers",
                "description": "Policy ID"
              }
            }
          },
          {
            "name": "pretty",
            "description": "Show results in human-readable format",
            "schema": {
              "type": "boolean",
              "default": false
            }
          },
          {
            "name": "search",
            "description": "Look for elements containing the specified string. To obtain a complementary search, use '-' at the beginning",
            "schema": {
              "type": "string",
              "format": "search"
            }
          },
          {
            "name": "select",
            "description": "Select which fields to return (separated by comma). Use '.' for nested fields. For example, '{field1: field2}' may be selected with 'field1.field2'",
            "schema": {
              "type": "array",
              "items": {
                "type": "string",
                "format": "names"
              }
            }
          },
          {
            "name": "sort",
            "description": "Sort the collection by a field or fields (separated by comma). Use +/- at the beggining to list in ascending or descending order. Use '.' for nested fields. For example, '{field1: field2}' may be selected with 'field1.field2'",
            "schema": {
              "type": "string",
              "format": "sort"
            }
          },
          {
            "name": "wait_for_complete",
            "description": "Disable timeout response",
            "schema": {
              "type": "boolean",
              "default": false
            }
          }
        ]
      },
      {
        "name": "/security/resources",
        "documentation": "https://documentation.wazuh.com/4.4/user-manual/api/reference.html#operation/api.controllers.security_controller.get_rbac_resources",
        "description": "This method should be called to get all current defined RBAC resources.",
        "summary": "List RBAC resources",
        "tags": [
          "Security"
        ],
        "query": [
          {
            "name": "pretty",
            "description": "Show results in human-readable format",
            "schema": {
              "type": "boolean",
              "default": false
            }
          },
          {
            "name": "resource",
            "description": "List of current RBAC's resources.",
            "schema": {
              "type": "string",
              "enum": [
                "*:*",
                "agent:group",
                "agent:id",
                "group:id",
                "node:id",
                "decoder:file",
                "list:file",
                "rule:file",
                "policy:id",
                "role:id",
                "user:id"
              ]
            }
          }
        ]
      },
      {
        "name": "/security/roles",
        "documentation": "https://documentation.wazuh.com/4.4/user-manual/api/reference.html#operation/api.controllers.security_controller.get_roles",
        "description": "For a specific list, indicate the ids separated by commas. Example: ?role_ids=1,2,3",
        "summary": "List roles",
        "tags": [
          "Security"
        ],
        "query": [
          {
            "name": "limit",
            "description": "Maximum number of elements to return. Although up to 100.000 can be specified, it is recommended not to exceed 500 elements. Responses may be slower the more this number is exceeded. ",
            "schema": {
              "type": "integer",
              "format": "int32",
              "default": 500,
              "minimum": 1,
              "maximum": 100000
            }
          },
          {
            "name": "offset",
            "description": "First element to return in the collection",
            "schema": {
              "type": "integer",
              "format": "int32",
              "default": 0,
              "minimum": 0
            }
          },
          {
            "name": "pretty",
            "description": "Show results in human-readable format",
            "schema": {
              "type": "boolean",
              "default": false
            }
          },
          {
            "name": "role_ids",
            "description": "List of role IDs (separated by comma)",
            "schema": {
              "type": "array",
              "items": {
                "type": "string",
                "format": "numbers",
                "description": "Role ID"
              }
            }
          },
          {
            "name": "search",
            "description": "Look for elements containing the specified string. To obtain a complementary search, use '-' at the beginning",
            "schema": {
              "type": "string",
              "format": "search"
            }
          },
          {
            "name": "select",
            "description": "Select which fields to return (separated by comma). Use '.' for nested fields. For example, '{field1: field2}' may be selected with 'field1.field2'",
            "schema": {
              "type": "array",
              "items": {
                "type": "string",
                "format": "names"
              }
            }
          },
          {
            "name": "sort",
            "description": "Sort the collection by a field or fields (separated by comma). Use +/- at the beggining to list in ascending or descending order. Use '.' for nested fields. For example, '{field1: field2}' may be selected with 'field1.field2'",
            "schema": {
              "type": "string",
              "format": "sort"
            }
          },
          {
            "name": "wait_for_complete",
            "description": "Disable timeout response",
            "schema": {
              "type": "boolean",
              "default": false
            }
          }
        ]
      },
      {
        "name": "/security/rules",
        "documentation": "https://documentation.wazuh.com/4.4/user-manual/api/reference.html#operation/api.controllers.security_controller.get_rules",
        "description": "Get a list of security rules from the system or all of them. These rules must be mapped with roles to obtain certain access privileges. For a specific list, indicate the ids separated by commas. Example: ?rule_ids=1,2,3",
        "summary": "List security rules",
        "tags": [
          "Security"
        ],
        "query": [
          {
            "name": "limit",
            "description": "Maximum number of elements to return. Although up to 100.000 can be specified, it is recommended not to exceed 500 elements. Responses may be slower the more this number is exceeded. ",
            "schema": {
              "type": "integer",
              "format": "int32",
              "default": 500,
              "minimum": 1,
              "maximum": 100000
            }
          },
          {
            "name": "offset",
            "description": "First element to return in the collection",
            "schema": {
              "type": "integer",
              "format": "int32",
              "default": 0,
              "minimum": 0
            }
          },
          {
            "name": "pretty",
            "description": "Show results in human-readable format",
            "schema": {
              "type": "boolean",
              "default": false
            }
          },
          {
            "name": "rule_ids",
            "description": "List of rule IDs (separated by comma)",
            "schema": {
              "type": "array",
              "items": {
                "type": "string",
                "format": "numbers",
                "description": "Security rule ID"
              }
            }
          },
          {
            "name": "search",
            "description": "Look for elements containing the specified string. To obtain a complementary search, use '-' at the beginning",
            "schema": {
              "type": "string",
              "format": "search"
            }
          },
          {
            "name": "select",
            "description": "Select which fields to return (separated by comma). Use '.' for nested fields. For example, '{field1: field2}' may be selected with 'field1.field2'",
            "schema": {
              "type": "array",
              "items": {
                "type": "string",
                "format": "names"
              }
            }
          },
          {
            "name": "sort",
            "description": "Sort the collection by a field or fields (separated by comma). Use +/- at the beggining to list in ascending or descending order. Use '.' for nested fields. For example, '{field1: field2}' may be selected with 'field1.field2'",
            "schema": {
              "type": "string",
              "format": "sort"
            }
          },
          {
            "name": "wait_for_complete",
            "description": "Disable timeout response",
            "schema": {
              "type": "boolean",
              "default": false
            }
          }
        ]
      },
      {
        "name": "/security/user/authenticate",
<<<<<<< HEAD
        "documentation": "https://documentation.wazuh.com/current/user-manual/api/reference.html#operation/api.controllers.security_controller.deprecated_login_user",
=======
        "documentation": "https://documentation.wazuh.com/4.4/user-manual/api/reference.html#operation/api.controllers.security_controller.deprecated_login_user",
>>>>>>> 4841223a
        "description": "This method should be called to get an API token. This token will expire after auth_token_exp_timeout seconds (default: 900). This value can be changed using PUT /security/config",
        "summary": "Login",
        "tags": [
          "Security"
        ],
        "query": [
          {
            "name": "raw",
            "description": "Format response in plain text",
            "required": false,
            "schema": {
              "type": "boolean"
            }
          }
        ]
      },
      {
        "name": "/security/users",
        "documentation": "https://documentation.wazuh.com/4.4/user-manual/api/reference.html#operation/api.controllers.security_controller.get_users",
        "description": "Get the information of a specified user",
        "summary": "List users",
        "tags": [
          "Security"
        ],
        "query": [
          {
            "name": "limit",
            "description": "Maximum number of elements to return. Although up to 100.000 can be specified, it is recommended not to exceed 500 elements. Responses may be slower the more this number is exceeded. ",
            "schema": {
              "type": "integer",
              "format": "int32",
              "default": 500,
              "minimum": 1,
              "maximum": 100000
            }
          },
          {
            "name": "offset",
            "description": "First element to return in the collection",
            "schema": {
              "type": "integer",
              "format": "int32",
              "default": 0,
              "minimum": 0
            }
          },
          {
            "name": "pretty",
            "description": "Show results in human-readable format",
            "schema": {
              "type": "boolean",
              "default": false
            }
          },
          {
            "name": "search",
            "description": "Look for elements containing the specified string. To obtain a complementary search, use '-' at the beginning",
            "schema": {
              "type": "string",
              "format": "search"
            }
          },
          {
            "name": "select",
            "description": "Select which fields to return (separated by comma). Use '.' for nested fields. For example, '{field1: field2}' may be selected with 'field1.field2'",
            "schema": {
              "type": "array",
              "items": {
                "type": "string",
                "format": "names"
              }
            }
          },
          {
            "name": "sort",
            "description": "Sort the collection by a field or fields (separated by comma). Use +/- at the beggining to list in ascending or descending order. Use '.' for nested fields. For example, '{field1: field2}' may be selected with 'field1.field2'",
            "schema": {
              "type": "string",
              "format": "sort"
            }
          },
          {
            "name": "user_ids",
            "description": "List of user IDs (separated by comma)",
            "schema": {
              "type": "array",
              "items": {
                "type": "string",
                "format": "numbers",
                "description": "User ID"
              }
            }
          },
          {
            "name": "wait_for_complete",
            "description": "Disable timeout response",
            "schema": {
              "type": "boolean",
              "default": false
            }
          }
        ]
      },
      {
        "name": "/security/users/me",
        "documentation": "https://documentation.wazuh.com/4.4/user-manual/api/reference.html#operation/api.controllers.security_controller.get_user_me",
        "description": "Get the information of the current user",
        "summary": "Get current user info",
        "tags": [
          "Security"
        ],
        "query": [
          {
            "name": "pretty",
            "description": "Show results in human-readable format",
            "schema": {
              "type": "boolean",
              "default": false
            }
          },
          {
            "name": "wait_for_complete",
            "description": "Disable timeout response",
            "schema": {
              "type": "boolean",
              "default": false
            }
          }
        ]
      },
      {
        "name": "/security/users/me/policies",
        "documentation": "https://documentation.wazuh.com/4.4/user-manual/api/reference.html#operation/api.controllers.security_controller.get_user_me_policies",
        "description": "Get the processed policies information for the current user",
        "summary": "Get current user processed policies",
        "tags": [
          "Security"
        ],
        "query": [
          {
            "name": "pretty",
            "description": "Show results in human-readable format",
            "schema": {
              "type": "boolean",
              "default": false
            }
          }
        ]
      },
      {
        "name": "/syscheck/:agent_id",
        "documentation": "https://documentation.wazuh.com/4.4/user-manual/api/reference.html#operation/api.controllers.syscheck_controller.get_syscheck_agent",
        "description": "Return FIM findings in the specified agent",
        "summary": "Get results",
        "tags": [
          "Syscheck"
        ],
        "args": [
          {
            "name": ":agent_id",
            "description": "Agent ID. All possible values from 000 onwards",
            "required": true,
            "schema": {
              "type": "string",
              "minLength": 3,
              "description": "Agent ID",
              "format": "numbers"
            }
          }
        ],
        "query": [
          {
            "name": "arch",
            "description": "Filter by architecture",
            "schema": {
              "type": "string",
              "enum": [
                "[x32]",
                "[x64]"
              ]
            }
          },
          {
            "name": "distinct",
            "description": "Look for distinct values.",
            "schema": {
              "type": "boolean",
              "default": false
            }
          },
          {
            "name": "file",
            "description": "Filter by full path",
            "schema": {
              "type": "string",
              "format": "paths"
            }
          },
          {
            "name": "hash",
            "description": "Filter files with the specified hash (md5, sha256 or sha1)",
            "schema": {
              "type": "string",
              "format": "hash"
            }
          },
          {
            "name": "limit",
            "description": "Maximum number of elements to return. Although up to 100.000 can be specified, it is recommended not to exceed 500 elements. Responses may be slower the more this number is exceeded. ",
            "schema": {
              "type": "integer",
              "format": "int32",
              "default": 500,
              "minimum": 1,
              "maximum": 100000
            }
          },
          {
            "name": "md5",
            "description": "Filter files with the specified MD5 checksum",
            "schema": {
              "type": "string",
              "format": "hash"
            }
          },
          {
            "name": "offset",
            "description": "First element to return in the collection",
            "schema": {
              "type": "integer",
              "format": "int32",
              "default": 0,
              "minimum": 0
            }
          },
          {
            "name": "pretty",
            "description": "Show results in human-readable format",
            "schema": {
              "type": "boolean",
              "default": false
            }
          },
          {
            "name": "q",
            "description": "Query to filter results by. For example q=&quot;status=active&quot;",
            "schema": {
              "type": "string"
            }
          },
          {
            "name": "search",
            "description": "Look for elements containing the specified string. To obtain a complementary search, use '-' at the beginning",
            "schema": {
              "type": "string",
              "format": "search"
            }
          },
          {
            "name": "select",
            "description": "Select which fields to return (separated by comma). Use '.' for nested fields. For example, '{field1: field2}' may be selected with 'field1.field2'",
            "schema": {
              "type": "array",
              "items": {
                "type": "string",
                "format": "names"
              }
            }
          },
          {
            "name": "sha1",
            "description": "Filter files with the specified SHA1 checksum",
            "schema": {
              "type": "string",
              "format": "hash"
            }
          },
          {
            "name": "sha256",
            "description": "Filter files with the specified SHA256 checksum",
            "schema": {
              "type": "string",
              "format": "hash"
            }
          },
          {
            "name": "sort",
            "description": "Sort the collection by a field or fields (separated by comma). Use +/- at the beggining to list in ascending or descending order. Use '.' for nested fields. For example, '{field1: field2}' may be selected with 'field1.field2'",
            "schema": {
              "type": "string",
              "format": "sort"
            }
          },
          {
            "name": "summary",
            "description": "Return a summary grouping by filename",
            "schema": {
              "type": "boolean",
              "default": false
            }
          },
          {
            "name": "type",
            "description": "Filter by file type. Registry_key and registry_value types are only available in Windows agents",
            "schema": {
              "type": "string",
              "enum": [
                "file",
                "registry_key",
                "registry_value"
              ]
            }
          },
          {
            "name": "value.name",
            "description": "Filter by value name",
            "schema": {
              "type": "string",
              "format": "alphanumeric"
            }
          },
          {
            "name": "value.type",
            "description": "Filter by value type",
            "schema": {
              "type": "string",
              "format": "alphanumeric"
            }
          },
          {
            "name": "wait_for_complete",
            "description": "Disable timeout response",
            "schema": {
              "type": "boolean",
              "default": false
            }
          }
        ]
      },
      {
        "name": "/syscheck/:agent_id/last_scan",
        "documentation": "https://documentation.wazuh.com/4.4/user-manual/api/reference.html#operation/api.controllers.syscheck_controller.get_last_scan_agent",
        "description": "Return when the last syscheck scan started and ended. If the scan is still in progress the end date will be unknown",
        "summary": "Get last scan datetime",
        "tags": [
          "Syscheck"
        ],
        "args": [
          {
            "name": ":agent_id",
            "description": "Agent ID. All possible values from 000 onwards",
            "required": true,
            "schema": {
              "type": "string",
              "minLength": 3,
              "description": "Agent ID",
              "format": "numbers"
            }
          }
        ],
        "query": [
          {
            "name": "pretty",
            "description": "Show results in human-readable format",
            "schema": {
              "type": "boolean",
              "default": false
            }
          },
          {
            "name": "wait_for_complete",
            "description": "Disable timeout response",
            "schema": {
              "type": "boolean",
              "default": false
            }
          }
        ]
      },
      {
        "name": "/syscollector/:agent_id/hardware",
        "documentation": "https://documentation.wazuh.com/4.4/user-manual/api/reference.html#operation/api.controllers.syscollector_controller.get_hardware_info",
        "description": "Return the agent's hardware info. This information include cpu, ram, scan info among others",
        "summary": "Get agent hardware",
        "tags": [
          "Syscollector"
        ],
        "args": [
          {
            "name": ":agent_id",
            "description": "Agent ID. All possible values from 000 onwards",
            "required": true,
            "schema": {
              "type": "string",
              "minLength": 3,
              "description": "Agent ID",
              "format": "numbers"
            }
          }
        ],
        "query": [
          {
            "name": "pretty",
            "description": "Show results in human-readable format",
            "schema": {
              "type": "boolean",
              "default": false
            }
          },
          {
            "name": "select",
            "description": "Select which fields to return (separated by comma). Use '.' for nested fields. For example, '{field1: field2}' may be selected with 'field1.field2'",
            "schema": {
              "type": "array",
              "items": {
                "type": "string",
                "format": "names"
              }
            }
          },
          {
            "name": "wait_for_complete",
            "description": "Disable timeout response",
            "schema": {
              "type": "boolean",
              "default": false
            }
          }
        ]
      },
      {
        "name": "/syscollector/:agent_id/hotfixes",
        "documentation": "https://documentation.wazuh.com/4.4/user-manual/api/reference.html#operation/api.controllers.syscollector_controller.get_hotfix_info",
        "description": "Return all hotfixes installed by Microsoft(R) in Windows(R) systems (KB... fixes)",
        "summary": "Get agent hotfixes",
        "tags": [
          "Syscollector"
        ],
        "args": [
          {
            "name": ":agent_id",
            "description": "Agent ID. All possible values from 000 onwards",
            "required": true,
            "schema": {
              "type": "string",
              "minLength": 3,
              "description": "Agent ID",
              "format": "numbers"
            }
          }
        ],
        "query": [
          {
            "name": "hotfix",
            "description": "Filter by hotfix",
            "schema": {
              "type": "string"
            }
          },
          {
            "name": "limit",
            "description": "Maximum number of elements to return. Although up to 100.000 can be specified, it is recommended not to exceed 500 elements. Responses may be slower the more this number is exceeded. ",
            "schema": {
              "type": "integer",
              "format": "int32",
              "default": 500,
              "minimum": 1,
              "maximum": 100000
            }
          },
          {
            "name": "offset",
            "description": "First element to return in the collection",
            "schema": {
              "type": "integer",
              "format": "int32",
              "default": 0,
              "minimum": 0
            }
          },
          {
            "name": "pretty",
            "description": "Show results in human-readable format",
            "schema": {
              "type": "boolean",
              "default": false
            }
          },
          {
            "name": "q",
            "description": "Query to filter results by. For example q=&quot;status=active&quot;",
            "schema": {
              "type": "string"
            }
          },
          {
            "name": "search",
            "description": "Look for elements containing the specified string. To obtain a complementary search, use '-' at the beginning",
            "schema": {
              "type": "string",
              "format": "search"
            }
          },
          {
            "name": "select",
            "description": "Select which fields to return (separated by comma). Use '.' for nested fields. For example, '{field1: field2}' may be selected with 'field1.field2'",
            "schema": {
              "type": "array",
              "items": {
                "type": "string",
                "format": "names"
              }
            }
          },
          {
            "name": "sort",
            "description": "Sort the collection by a field or fields (separated by comma). Use +/- at the beggining to list in ascending or descending order. Use '.' for nested fields. For example, '{field1: field2}' may be selected with 'field1.field2'",
            "schema": {
              "type": "string",
              "format": "sort"
            }
          },
          {
            "name": "wait_for_complete",
            "description": "Disable timeout response",
            "schema": {
              "type": "boolean",
              "default": false
            }
          }
        ]
      },
      {
        "name": "/syscollector/:agent_id/netaddr",
        "documentation": "https://documentation.wazuh.com/4.4/user-manual/api/reference.html#operation/api.controllers.syscollector_controller.get_network_address_info",
        "description": "Return the agent's network address info. This information include used IP protocol, interface, IP address  among others",
        "summary": "Get agent netaddr",
        "tags": [
          "Syscollector"
        ],
        "args": [
          {
            "name": ":agent_id",
            "description": "Agent ID. All possible values from 000 onwards",
            "required": true,
            "schema": {
              "type": "string",
              "minLength": 3,
              "description": "Agent ID",
              "format": "numbers"
            }
          }
        ],
        "query": [
          {
            "name": "address",
            "description": "Filter by IP address",
            "schema": {
              "type": "string",
              "format": "alphanumeric"
            }
          },
          {
            "name": "broadcast",
            "description": "Filter by broadcast direction",
            "schema": {
              "type": "string",
              "format": "alphanumeric"
            }
          },
          {
            "name": "iface",
            "description": "Filter by network interface",
            "schema": {
              "type": "string",
              "format": "alphanumeric"
            }
          },
          {
            "name": "limit",
            "description": "Maximum number of elements to return. Although up to 100.000 can be specified, it is recommended not to exceed 500 elements. Responses may be slower the more this number is exceeded. ",
            "schema": {
              "type": "integer",
              "format": "int32",
              "default": 500,
              "minimum": 1,
              "maximum": 100000
            }
          },
          {
            "name": "netmask",
            "description": "Filter by netmask",
            "schema": {
              "type": "string",
              "format": "alphanumeric"
            }
          },
          {
            "name": "offset",
            "description": "First element to return in the collection",
            "schema": {
              "type": "integer",
              "format": "int32",
              "default": 0,
              "minimum": 0
            }
          },
          {
            "name": "pretty",
            "description": "Show results in human-readable format",
            "schema": {
              "type": "boolean",
              "default": false
            }
          },
          {
            "name": "proto",
            "description": "Filter by IP protocol",
            "schema": {
              "type": "string",
              "format": "alphanumeric"
            }
          },
          {
            "name": "q",
            "description": "Query to filter results by. For example q=&quot;status=active&quot;",
            "schema": {
              "type": "string"
            }
          },
          {
            "name": "search",
            "description": "Look for elements containing the specified string. To obtain a complementary search, use '-' at the beginning",
            "schema": {
              "type": "string",
              "format": "search"
            }
          },
          {
            "name": "select",
            "description": "Select which fields to return (separated by comma). Use '.' for nested fields. For example, '{field1: field2}' may be selected with 'field1.field2'",
            "schema": {
              "type": "array",
              "items": {
                "type": "string",
                "format": "names"
              }
            }
          },
          {
            "name": "sort",
            "description": "Sort the collection by a field or fields (separated by comma). Use +/- at the beggining to list in ascending or descending order. Use '.' for nested fields. For example, '{field1: field2}' may be selected with 'field1.field2'",
            "schema": {
              "type": "string",
              "format": "sort"
            }
          },
          {
            "name": "wait_for_complete",
            "description": "Disable timeout response",
            "schema": {
              "type": "boolean",
              "default": false
            }
          }
        ]
      },
      {
        "name": "/syscollector/:agent_id/netiface",
        "documentation": "https://documentation.wazuh.com/4.4/user-manual/api/reference.html#operation/api.controllers.syscollector_controller.get_network_interface_info",
        "description": "Return the agent's network interface info. This information include rx, scan, tx info and some network information among others",
        "summary": "Get agent netiface",
        "tags": [
          "Syscollector"
        ],
        "args": [
          {
            "name": ":agent_id",
            "description": "Agent ID. All possible values from 000 onwards",
            "required": true,
            "schema": {
              "type": "string",
              "minLength": 3,
              "description": "Agent ID",
              "format": "numbers"
            }
          }
        ],
        "query": [
          {
            "name": "adapter",
            "description": "Filter by adapter",
            "schema": {
              "type": "string",
              "format": "alphanumeric"
            }
          },
          {
            "name": "limit",
            "description": "Maximum number of elements to return. Although up to 100.000 can be specified, it is recommended not to exceed 500 elements. Responses may be slower the more this number is exceeded. ",
            "schema": {
              "type": "integer",
              "format": "int32",
              "default": 500,
              "minimum": 1,
              "maximum": 100000
            }
          },
          {
            "name": "mtu",
            "description": "Filter by mtu",
            "schema": {
              "type": "integer",
              "format": "int32",
              "minimum": 0
            }
          },
          {
            "name": "name",
            "description": "Filter by name",
            "schema": {
              "type": "string",
              "format": "alphanumeric"
            }
          },
          {
            "name": "offset",
            "description": "First element to return in the collection",
            "schema": {
              "type": "integer",
              "format": "int32",
              "default": 0,
              "minimum": 0
            }
          },
          {
            "name": "pretty",
            "description": "Show results in human-readable format",
            "schema": {
              "type": "boolean",
              "default": false
            }
          },
          {
            "name": "q",
            "description": "Query to filter results by. For example q=&quot;status=active&quot;",
            "schema": {
              "type": "string"
            }
          },
          {
            "name": "rx.bytes",
            "description": "Filter by rx.bytes",
            "schema": {
              "type": "integer",
              "format": "int32",
              "minimum": 0
            }
          },
          {
            "name": "rx.dropped",
            "description": "Filter by rx.dropped",
            "schema": {
              "type": "integer",
              "format": "int32",
              "minimum": 0
            }
          },
          {
            "name": "rx.errors",
            "description": "Filter by rx.errors",
            "schema": {
              "type": "integer",
              "format": "int32",
              "minimum": 0
            }
          },
          {
            "name": "rx.packets",
            "description": "Filter by rx.packets",
            "schema": {
              "type": "integer",
              "format": "int32",
              "minimum": 0
            }
          },
          {
            "name": "search",
            "description": "Look for elements containing the specified string. To obtain a complementary search, use '-' at the beginning",
            "schema": {
              "type": "string",
              "format": "search"
            }
          },
          {
            "name": "select",
            "description": "Select which fields to return (separated by comma). Use '.' for nested fields. For example, '{field1: field2}' may be selected with 'field1.field2'",
            "schema": {
              "type": "array",
              "items": {
                "type": "string",
                "format": "names"
              }
            }
          },
          {
            "name": "sort",
            "description": "Sort the collection by a field or fields (separated by comma). Use +/- at the beggining to list in ascending or descending order. Use '.' for nested fields. For example, '{field1: field2}' may be selected with 'field1.field2'",
            "schema": {
              "type": "string",
              "format": "sort"
            }
          },
          {
            "name": "state",
            "description": "Filter by state",
            "schema": {
              "type": "string",
              "format": "alphanumeric"
            }
          },
          {
            "name": "tx.bytes",
            "description": "Filter by tx.bytes",
            "schema": {
              "type": "integer",
              "format": "int32",
              "minimum": 0
            }
          },
          {
            "name": "tx.dropped",
            "description": "Filter by tx.dropped",
            "schema": {
              "type": "integer",
              "format": "int32",
              "minimum": 0
            }
          },
          {
            "name": "tx.errors",
            "description": "Filter by tx.errors",
            "schema": {
              "type": "integer",
              "format": "int32",
              "minimum": 0
            }
          },
          {
            "name": "tx.packets",
            "description": "Filter by tx.packets",
            "schema": {
              "type": "integer",
              "format": "int32",
              "minimum": 0
            }
          },
          {
            "name": "type",
            "description": "Type of interface",
            "schema": {
              "type": "string"
            }
          },
          {
            "name": "wait_for_complete",
            "description": "Disable timeout response",
            "schema": {
              "type": "boolean",
              "default": false
            }
          }
        ]
      },
      {
        "name": "/syscollector/:agent_id/netproto",
        "documentation": "https://documentation.wazuh.com/4.4/user-manual/api/reference.html#operation/api.controllers.syscollector_controller.get_network_protocol_info",
        "description": "Return the agent's routing configuration for each network interface",
        "summary": "Get agent netproto",
        "tags": [
          "Syscollector"
        ],
        "args": [
          {
            "name": ":agent_id",
            "description": "Agent ID. All possible values from 000 onwards",
            "required": true,
            "schema": {
              "type": "string",
              "minLength": 3,
              "description": "Agent ID",
              "format": "numbers"
            }
          }
        ],
        "query": [
          {
            "name": "dhcp",
            "description": "Filter by network dhcp (enabled or disabled)",
            "schema": {
              "type": "string",
              "description": "DHCP status",
              "enum": [
                "enabled",
                "disabled",
                "unknown",
                "BOOTP"
              ]
            }
          },
          {
            "name": "gateway",
            "description": "Filter by network gateway",
            "schema": {
              "type": "string",
              "format": "alphanumeric"
            }
          },
          {
            "name": "iface",
            "description": "Filter by network interface",
            "schema": {
              "type": "string",
              "format": "alphanumeric"
            }
          },
          {
            "name": "limit",
            "description": "Maximum number of elements to return. Although up to 100.000 can be specified, it is recommended not to exceed 500 elements. Responses may be slower the more this number is exceeded. ",
            "schema": {
              "type": "integer",
              "format": "int32",
              "default": 500,
              "minimum": 1,
              "maximum": 100000
            }
          },
          {
            "name": "offset",
            "description": "First element to return in the collection",
            "schema": {
              "type": "integer",
              "format": "int32",
              "default": 0,
              "minimum": 0
            }
          },
          {
            "name": "pretty",
            "description": "Show results in human-readable format",
            "schema": {
              "type": "boolean",
              "default": false
            }
          },
          {
            "name": "q",
            "description": "Query to filter results by. For example q=&quot;status=active&quot;",
            "schema": {
              "type": "string"
            }
          },
          {
            "name": "search",
            "description": "Look for elements containing the specified string. To obtain a complementary search, use '-' at the beginning",
            "schema": {
              "type": "string",
              "format": "search"
            }
          },
          {
            "name": "select",
            "description": "Select which fields to return (separated by comma). Use '.' for nested fields. For example, '{field1: field2}' may be selected with 'field1.field2'",
            "schema": {
              "type": "array",
              "items": {
                "type": "string",
                "format": "names"
              }
            }
          },
          {
            "name": "sort",
            "description": "Sort the collection by a field or fields (separated by comma). Use +/- at the beggining to list in ascending or descending order. Use '.' for nested fields. For example, '{field1: field2}' may be selected with 'field1.field2'",
            "schema": {
              "type": "string",
              "format": "sort"
            }
          },
          {
            "name": "type",
            "description": "Type of network",
            "schema": {
              "type": "string",
              "format": "alphanumeric"
            }
          },
          {
            "name": "wait_for_complete",
            "description": "Disable timeout response",
            "schema": {
              "type": "boolean",
              "default": false
            }
          }
        ]
      },
      {
        "name": "/syscollector/:agent_id/os",
        "documentation": "https://documentation.wazuh.com/4.4/user-manual/api/reference.html#operation/api.controllers.syscollector_controller.get_os_info",
        "description": "Return the agent's OS info. This information include os information, architecture information among others of all agents",
        "summary": "Get agent OS",
        "tags": [
          "Syscollector"
        ],
        "args": [
          {
            "name": ":agent_id",
            "description": "Agent ID. All possible values from 000 onwards",
            "required": true,
            "schema": {
              "type": "string",
              "minLength": 3,
              "description": "Agent ID",
              "format": "numbers"
            }
          }
        ],
        "query": [
          {
            "name": "pretty",
            "description": "Show results in human-readable format",
            "schema": {
              "type": "boolean",
              "default": false
            }
          },
          {
            "name": "select",
            "description": "Select which fields to return (separated by comma). Use '.' for nested fields. For example, '{field1: field2}' may be selected with 'field1.field2'",
            "schema": {
              "type": "array",
              "items": {
                "type": "string",
                "format": "names"
              }
            }
          },
          {
            "name": "wait_for_complete",
            "description": "Disable timeout response",
            "schema": {
              "type": "boolean",
              "default": false
            }
          }
        ]
      },
      {
        "name": "/syscollector/:agent_id/packages",
        "documentation": "https://documentation.wazuh.com/4.4/user-manual/api/reference.html#operation/api.controllers.syscollector_controller.get_packages_info",
        "description": "Return the agent's packages info. This information include name, section, size, priority information of all packages among others",
        "summary": "Get agent packages",
        "tags": [
          "Syscollector"
        ],
        "args": [
          {
            "name": ":agent_id",
            "description": "Agent ID. All possible values from 000 onwards",
            "required": true,
            "schema": {
              "type": "string",
              "minLength": 3,
              "description": "Agent ID",
              "format": "numbers"
            }
          }
        ],
        "query": [
          {
            "name": "architecture",
            "description": "Filter by architecture",
            "schema": {
              "type": "string",
              "format": "alphanumeric"
            }
          },
          {
            "name": "format",
            "description": "Filter by file format. For example 'deb' will output deb files",
            "schema": {
              "type": "string",
              "format": "alphanumeric"
            }
          },
          {
            "name": "limit",
            "description": "Maximum number of elements to return. Although up to 100.000 can be specified, it is recommended not to exceed 500 elements. Responses may be slower the more this number is exceeded. ",
            "schema": {
              "type": "integer",
              "format": "int32",
              "default": 500,
              "minimum": 1,
              "maximum": 100000
            }
          },
          {
            "name": "name",
            "description": "Filter by name",
            "schema": {
              "type": "string",
              "format": "alphanumeric"
            }
          },
          {
            "name": "offset",
            "description": "First element to return in the collection",
            "schema": {
              "type": "integer",
              "format": "int32",
              "default": 0,
              "minimum": 0
            }
          },
          {
            "name": "pretty",
            "description": "Show results in human-readable format",
            "schema": {
              "type": "boolean",
              "default": false
            }
          },
          {
            "name": "q",
            "description": "Query to filter results by. For example q=&quot;status=active&quot;",
            "schema": {
              "type": "string"
            }
          },
          {
            "name": "search",
            "description": "Look for elements containing the specified string. To obtain a complementary search, use '-' at the beginning",
            "schema": {
              "type": "string",
              "format": "search"
            }
          },
          {
            "name": "select",
            "description": "Select which fields to return (separated by comma). Use '.' for nested fields. For example, '{field1: field2}' may be selected with 'field1.field2'",
            "schema": {
              "type": "array",
              "items": {
                "type": "string",
                "format": "names"
              }
            }
          },
          {
            "name": "sort",
            "description": "Sort the collection by a field or fields (separated by comma). Use +/- at the beggining to list in ascending or descending order. Use '.' for nested fields. For example, '{field1: field2}' may be selected with 'field1.field2'",
            "schema": {
              "type": "string",
              "format": "sort"
            }
          },
          {
            "name": "vendor",
            "description": "Filter by vendor",
            "schema": {
              "type": "string"
            }
          },
          {
            "name": "version",
            "description": "Filter by package version",
            "schema": {
              "type": "string"
            }
          },
          {
            "name": "wait_for_complete",
            "description": "Disable timeout response",
            "schema": {
              "type": "boolean",
              "default": false
            }
          }
        ]
      },
      {
        "name": "/syscollector/:agent_id/ports",
        "documentation": "https://documentation.wazuh.com/4.4/user-manual/api/reference.html#operation/api.controllers.syscollector_controller.get_ports_info",
        "description": "Return the agent's ports info. This information include local IP, Remote IP, protocol information among others",
        "summary": "Get agent ports",
        "tags": [
          "Syscollector"
        ],
        "args": [
          {
            "name": ":agent_id",
            "description": "Agent ID. All possible values from 000 onwards",
            "required": true,
            "schema": {
              "type": "string",
              "minLength": 3,
              "description": "Agent ID",
              "format": "numbers"
            }
          }
        ],
        "query": [
          {
            "name": "limit",
            "description": "Maximum number of elements to return. Although up to 100.000 can be specified, it is recommended not to exceed 500 elements. Responses may be slower the more this number is exceeded. ",
            "schema": {
              "type": "integer",
              "format": "int32",
              "default": 500,
              "minimum": 1,
              "maximum": 100000
            }
          },
          {
            "name": "local.ip",
            "description": "Filter by Local IP",
            "schema": {
              "type": "string",
              "format": "alphanumeric"
            }
          },
          {
            "name": "local.port",
            "description": "Filter by Local Port",
            "schema": {
              "type": "string",
              "format": "numbers"
            }
          },
          {
            "name": "offset",
            "description": "First element to return in the collection",
            "schema": {
              "type": "integer",
              "format": "int32",
              "default": 0,
              "minimum": 0
            }
          },
          {
            "name": "pid",
            "description": "Filter by pid",
            "schema": {
              "type": "string",
              "format": "numbers"
            }
          },
          {
            "name": "pretty",
            "description": "Show results in human-readable format",
            "schema": {
              "type": "boolean",
              "default": false
            }
          },
          {
            "name": "process",
            "description": "Filter by process name",
            "schema": {
              "type": "string",
              "format": "alphanumeric"
            }
          },
          {
            "name": "protocol",
            "description": "Filter by protocol",
            "schema": {
              "type": "string",
              "format": "alphanumeric"
            }
          },
          {
            "name": "q",
            "description": "Query to filter results by. For example q=&quot;status=active&quot;",
            "schema": {
              "type": "string"
            }
          },
          {
            "name": "remote.ip",
            "description": "Filter by Remote IP",
            "schema": {
              "type": "string",
              "format": "alphanumeric"
            }
          },
          {
            "name": "search",
            "description": "Look for elements containing the specified string. To obtain a complementary search, use '-' at the beginning",
            "schema": {
              "type": "string",
              "format": "search"
            }
          },
          {
            "name": "select",
            "description": "Select which fields to return (separated by comma). Use '.' for nested fields. For example, '{field1: field2}' may be selected with 'field1.field2'",
            "schema": {
              "type": "array",
              "items": {
                "type": "string",
                "format": "names"
              }
            }
          },
          {
            "name": "sort",
            "description": "Sort the collection by a field or fields (separated by comma). Use +/- at the beggining to list in ascending or descending order. Use '.' for nested fields. For example, '{field1: field2}' may be selected with 'field1.field2'",
            "schema": {
              "type": "string",
              "format": "sort"
            }
          },
          {
            "name": "state",
            "description": "Filter by state",
            "schema": {
              "type": "string",
              "format": "alphanumeric"
            }
          },
          {
            "name": "tx_queue",
            "description": "Filter by tx_queue",
            "schema": {
              "type": "string",
              "format": "numbers"
            }
          },
          {
            "name": "wait_for_complete",
            "description": "Disable timeout response",
            "schema": {
              "type": "boolean",
              "default": false
            }
          }
        ]
      },
      {
        "name": "/syscollector/:agent_id/processes",
        "documentation": "https://documentation.wazuh.com/4.4/user-manual/api/reference.html#operation/api.controllers.syscollector_controller.get_processes_info",
        "description": "Return the agent's processes info",
        "summary": "Get agent processes",
        "tags": [
          "Syscollector"
        ],
        "args": [
          {
            "name": ":agent_id",
            "description": "Agent ID. All possible values from 000 onwards",
            "required": true,
            "schema": {
              "type": "string",
              "minLength": 3,
              "description": "Agent ID",
              "format": "numbers"
            }
          }
        ],
        "query": [
          {
            "name": "egroup",
            "description": "Filter by process egroup",
            "schema": {
              "type": "string",
              "format": "alphanumeric"
            }
          },
          {
            "name": "euser",
            "description": "Filter by process euser",
            "schema": {
              "type": "string",
              "format": "alphanumeric"
            }
          },
          {
            "name": "fgroup",
            "description": "Filter by process fgroup",
            "schema": {
              "type": "string",
              "format": "alphanumeric"
            }
          },
          {
            "name": "limit",
            "description": "Maximum number of elements to return. Although up to 100.000 can be specified, it is recommended not to exceed 500 elements. Responses may be slower the more this number is exceeded. ",
            "schema": {
              "type": "integer",
              "format": "int32",
              "default": 500,
              "minimum": 1,
              "maximum": 100000
            }
          },
          {
            "name": "name",
            "description": "Filter by process name",
            "schema": {
              "type": "string",
              "format": "alphanumeric"
            }
          },
          {
            "name": "nlwp",
            "description": "Filter by process nlwp",
            "schema": {
              "type": "string",
              "format": "numbers"
            }
          },
          {
            "name": "offset",
            "description": "First element to return in the collection",
            "schema": {
              "type": "integer",
              "format": "int32",
              "default": 0,
              "minimum": 0
            }
          },
          {
            "name": "pgrp",
            "description": "Filter by process pgrp",
            "schema": {
              "type": "string",
              "format": "numbers"
            }
          },
          {
            "name": "pid",
            "description": "Filter by process pid",
            "schema": {
              "type": "string",
              "format": "numbers"
            }
          },
          {
            "name": "ppid",
            "description": "Filter by process parent pid",
            "schema": {
              "type": "string",
              "format": "numbers"
            }
          },
          {
            "name": "pretty",
            "description": "Show results in human-readable format",
            "schema": {
              "type": "boolean",
              "default": false
            }
          },
          {
            "name": "priority",
            "description": "Filter by process priority",
            "schema": {
              "type": "string",
              "format": "numbers"
            }
          },
          {
            "name": "q",
            "description": "Query to filter results by. For example q=&quot;status=active&quot;",
            "schema": {
              "type": "string"
            }
          },
          {
            "name": "rgroup",
            "description": "Filter by process rgroup",
            "schema": {
              "type": "string",
              "format": "alphanumeric"
            }
          },
          {
            "name": "ruser",
            "description": "Filter by process ruser",
            "schema": {
              "type": "string",
              "format": "alphanumeric"
            }
          },
          {
            "name": "search",
            "description": "Look for elements containing the specified string. To obtain a complementary search, use '-' at the beginning",
            "schema": {
              "type": "string",
              "format": "search"
            }
          },
          {
            "name": "select",
            "description": "Select which fields to return (separated by comma). Use '.' for nested fields. For example, '{field1: field2}' may be selected with 'field1.field2'",
            "schema": {
              "type": "array",
              "items": {
                "type": "string",
                "format": "names"
              }
            }
          },
          {
            "name": "sgroup",
            "description": "Filter by process sgroup",
            "schema": {
              "type": "string",
              "format": "alphanumeric"
            }
          },
          {
            "name": "sort",
            "description": "Sort the collection by a field or fields (separated by comma). Use +/- at the beggining to list in ascending or descending order. Use '.' for nested fields. For example, '{field1: field2}' may be selected with 'field1.field2'",
            "schema": {
              "type": "string",
              "format": "sort"
            }
          },
          {
            "name": "state",
            "description": "Filter by process state",
            "schema": {
              "type": "string",
              "format": "alphanumeric"
            }
          },
          {
            "name": "suser",
            "description": "Filter by process suser",
            "schema": {
              "type": "string",
              "format": "alphanumeric"
            }
          },
          {
            "name": "wait_for_complete",
            "description": "Disable timeout response",
            "schema": {
              "type": "boolean",
              "default": false
            }
          }
        ]
      },
      {
        "name": "/tasks/status",
        "documentation": "https://documentation.wazuh.com/4.4/user-manual/api/reference.html#operation/api.controllers.task_controller.get_tasks_status",
        "description": "Returns all available information about the specified tasks",
        "summary": "List tasks",
        "tags": [
          "Tasks"
        ],
        "query": [
          {
            "name": "agents_list",
            "description": "List of agent IDs (separated by comma), all agents selected by default if not specified",
            "schema": {
              "type": "array",
              "items": {
                "type": "string",
                "minLength": 3,
                "description": "Agent ID",
                "format": "numbers"
              }
            }
          },
          {
            "name": "command",
            "description": "Filter by command",
            "schema": {
              "type": "string",
              "format": "symbols_alphanumeric_param"
            }
          },
          {
            "name": "limit",
            "description": "Maximum number of elements to return. Although up to 100.000 can be specified, it is recommended not to exceed 500 elements. Responses may be slower the more this number is exceeded. ",
            "schema": {
              "type": "integer",
              "format": "int32",
              "default": 500,
              "minimum": 1,
              "maximum": 100000
            }
          },
          {
            "name": "module",
            "description": "Show results filtered by module",
            "schema": {
              "type": "string",
              "format": "alphanumeric"
            }
          },
          {
            "name": "node",
            "description": "Show results filtered by node",
            "schema": {
              "type": "string",
              "format": "alphanumeric"
            }
          },
          {
            "name": "offset",
            "description": "First element to return in the collection",
            "schema": {
              "type": "integer",
              "format": "int32",
              "default": 0,
              "minimum": 0
            }
          },
          {
            "name": "pretty",
            "description": "Show results in human-readable format",
            "schema": {
              "type": "boolean",
              "default": false
            }
          },
          {
            "name": "q",
            "description": "Query to filter results by. For example q=&quot;status=active&quot;",
            "schema": {
              "type": "string"
            }
          },
          {
            "name": "search",
            "description": "Look for elements containing the specified string. To obtain a complementary search, use '-' at the beginning",
            "schema": {
              "type": "string",
              "format": "search"
            }
          },
          {
            "name": "select",
            "description": "Select which fields to return (separated by comma). Use '.' for nested fields. For example, '{field1: field2}' may be selected with 'field1.field2'",
            "schema": {
              "type": "array",
              "items": {
                "type": "string",
                "format": "names"
              }
            }
          },
          {
            "name": "sort",
            "description": "Sort the collection by a field or fields (separated by comma). Use +/- at the beggining to list in ascending or descending order. Use '.' for nested fields. For example, '{field1: field2}' may be selected with 'field1.field2'",
            "schema": {
              "type": "string",
              "format": "sort"
            }
          },
          {
            "name": "status",
            "description": "Filter by status",
            "schema": {
              "type": "string",
              "format": "alphanumeric"
            }
          },
          {
            "name": "tasks_list",
            "description": "List of task IDs (separated by comma)",
            "schema": {
              "type": "array",
              "items": {
                "type": "string",
                "format": "numbers",
                "description": "Task ID"
              }
            }
          },
          {
            "name": "wait_for_complete",
            "description": "Disable timeout response",
            "schema": {
              "type": "boolean",
              "default": false
            }
          }
        ]
      },
      {
        "name": "/vulnerability/:agent_id",
        "documentation": "https://documentation.wazuh.com/4.4/user-manual/api/reference.html#operation/api.controllers.vulnerability_controller.get_vulnerability_agent",
        "description": "Return the vulnerabilities of an agent",
        "summary": "Get vulnerabilities",
        "tags": [
          "Vulnerability"
        ],
        "args": [
          {
            "name": ":agent_id",
            "description": "Agent ID. All possible values from 000 onwards",
            "required": true,
            "schema": {
              "type": "string",
              "minLength": 3,
              "description": "Agent ID",
              "format": "numbers"
            }
          }
        ],
        "query": [
          {
            "name": "architecture",
            "description": "Filter by architecture",
            "schema": {
              "type": "string",
              "format": "alphanumeric"
            }
          },
          {
            "name": "cve",
            "description": "Filter by CVE",
            "schema": {
              "type": "string",
              "format": "alphanumeric"
            }
          },
          {
            "name": "distinct",
            "description": "Look for distinct values.",
            "schema": {
              "type": "boolean",
              "default": false
            }
          },
          {
            "name": "limit",
            "description": "Maximum number of elements to return. Although up to 100.000 can be specified, it is recommended not to exceed 500 elements. Responses may be slower the more this number is exceeded. ",
            "schema": {
              "type": "integer",
              "format": "int32",
              "default": 500,
              "minimum": 1,
              "maximum": 100000
            }
          },
          {
            "name": "name",
            "description": "Filter by name",
            "schema": {
              "type": "string",
              "format": "alphanumeric"
            }
          },
          {
            "name": "offset",
            "description": "First element to return in the collection",
            "schema": {
              "type": "integer",
              "format": "int32",
              "default": 0,
              "minimum": 0
            }
          },
          {
            "name": "pretty",
            "description": "Show results in human-readable format",
            "schema": {
              "type": "boolean",
              "default": false
            }
          },
          {
            "name": "q",
            "description": "Query to filter results by. For example q=&quot;status=active&quot;",
            "schema": {
              "type": "string"
            }
          },
          {
            "name": "search",
            "description": "Look for elements containing the specified string. To obtain a complementary search, use '-' at the beginning",
            "schema": {
              "type": "string",
              "format": "search"
            }
          },
          {
            "name": "select",
            "description": "Select which fields to return (separated by comma). Use '.' for nested fields. For example, '{field1: field2}' may be selected with 'field1.field2'",
            "schema": {
              "type": "array",
              "items": {
                "type": "string",
                "format": "names"
              }
            }
          },
          {
            "name": "severity",
            "description": "Filter by CVE severity",
            "schema": {
              "type": "string",
              "format": "names"
            }
          },
          {
            "name": "sort",
            "description": "Sort the collection by a field or fields (separated by comma). Use +/- at the beggining to list in ascending or descending order. Use '.' for nested fields. For example, '{field1: field2}' may be selected with 'field1.field2'",
            "schema": {
              "type": "string",
              "format": "sort"
            }
          },
          {
            "name": "status",
            "description": "Filter by CVE status",
            "schema": {
              "type": "string",
              "enum": [
                "valid",
                "pending",
                "obsolete"
              ]
            }
          },
          {
            "name": "type",
            "description": "Filter by CVE type",
            "schema": {
              "type": "string",
              "enum": [
                "os",
                "package"
              ]
            }
          },
          {
            "name": "version",
            "description": "Filter by CVE version",
            "schema": {
              "type": "string",
              "format": "alphanumeric_symbols"
            }
          },
          {
            "name": "wait_for_complete",
            "description": "Disable timeout response",
            "schema": {
              "type": "boolean",
              "default": false
            }
          }
        ]
      },
      {
        "name": "/vulnerability/:agent_id/last_scan",
        "documentation": "https://documentation.wazuh.com/4.4/user-manual/api/reference.html#operation/api.controllers.vulnerability_controller.get_last_scan_agent",
        "description": "Return when the last full and partial vulnerability scan of a specified agent ended.",
        "summary": "Get last scan datetime",
        "tags": [
          "Vulnerability"
        ],
        "args": [
          {
            "name": ":agent_id",
            "description": "Agent ID. All possible values from 000 onwards",
            "required": true,
            "schema": {
              "type": "string",
              "minLength": 3,
              "description": "Agent ID",
              "format": "numbers"
            }
          }
        ],
        "query": [
          {
            "name": "pretty",
            "description": "Show results in human-readable format",
            "schema": {
              "type": "boolean",
              "default": false
            }
          },
          {
            "name": "wait_for_complete",
            "description": "Disable timeout response",
            "schema": {
              "type": "boolean",
              "default": false
            }
          }
        ]
      },
      {
        "name": "/vulnerability/:agent_id/summary/:field",
        "documentation": "https://documentation.wazuh.com/4.4/user-manual/api/reference.html#operation/api.controllers.vulnerability_controller.get_vulnerabilities_field_summary",
        "description": "Return a summary of the vulnerabilities' field of an agent",
        "summary": "Get agent vulnerabilities' field summary",
        "tags": [
          "Vulnerability"
        ],
        "args": [
          {
            "name": ":agent_id",
            "description": "Agent ID. All possible values from 000 onwards",
            "required": true,
            "schema": {
              "type": "string",
              "minLength": 3,
              "description": "Agent ID",
              "format": "numbers"
            }
          },
          {
            "name": ":field",
            "description": "Vulnerability inventory field",
            "required": true,
            "schema": {
              "type": "string",
              "enum": [
                "cve",
                "name",
                "version",
                "architecture",
                "detection_time",
                "severity",
                "cvss2_score",
                "cvss3_score",
                "external_references",
                "type",
                "status",
                "condition",
                "title",
                "published",
                "updated"
              ]
            }
          }
        ],
        "query": [
          {
            "name": "limit",
            "description": "Maximum number of elements to return. Although up to 100.000 can be specified, it is recommended not to exceed 500 elements. Responses may be slower the more this number is exceeded. ",
            "schema": {
              "type": "integer",
              "format": "int32",
              "default": 500,
              "minimum": 1,
              "maximum": 100000
            }
          },
          {
            "name": "pretty",
            "description": "Show results in human-readable format",
            "schema": {
              "type": "boolean",
              "default": false
            }
          },
          {
            "name": "wait_for_complete",
            "description": "Disable timeout response",
            "schema": {
              "type": "boolean",
              "default": false
            }
          }
        ]
      }
    ]
  },
  {
    "method": "PUT",
    "endpoints": [
      {
        "name": "/active-response",
        "documentation": "https://documentation.wazuh.com/4.4/user-manual/api/reference.html#operation/api.controllers.active_response_controller.run_command",
        "description": "Run an Active Response command on all agents or a list of them",
        "summary": "Run command",
        "tags": [
          "Active-response"
        ],
        "query": [
          {
            "name": "agents_list",
            "description": "List of agent IDs (separated by comma), all agents selected by default if not specified",
            "schema": {
              "type": "array",
              "items": {
                "type": "string",
                "minLength": 3,
                "description": "Agent ID",
                "format": "numbers"
              }
            }
          },
          {
            "name": "pretty",
            "description": "Show results in human-readable format",
            "schema": {
              "type": "boolean",
              "default": false
            }
          },
          {
            "name": "wait_for_complete",
            "description": "Disable timeout response",
            "schema": {
              "type": "boolean",
              "default": false
            }
          }
        ],
        "body": [
          {
            "type": "object",
            "properties": {
              "arguments": {
                "description": "Command arguments",
                "type": "array",
                "items": {
                  "type": "string"
                }
              },
              "command": {
                "description": "Command running in the agent. If this value starts by `!`, then it refers to a script name instead of a command name",
                "type": "string",
                "format": "active_response_command"
              },
              "custom": {
                "description": "Whether the specified command is a custom command or not",
                "type": "boolean",
                "default": false
              },
              "alert": {
                "type": "object",
                "properties": {
                  "data": {
                    "description": "Alert data depending on the AR executed",
                    "type": "object"
                  }
                }
              }
            },
            "required": [
              "command"
            ]
          }
        ]
      },
      {
        "name": "/agents/:agent_id/group/:group_id",
        "documentation": "https://documentation.wazuh.com/4.4/user-manual/api/reference.html#operation/api.controllers.agent_controller.put_agent_single_group",
        "description": "Assign an agent to a specified group",
        "summary": "Assign agent to group",
        "tags": [
          "Agents"
        ],
        "args": [
          {
            "name": ":agent_id",
            "description": "Agent ID. All possible values from 000 onwards",
            "required": true,
            "schema": {
              "type": "string",
              "minLength": 3,
              "description": "Agent ID",
              "format": "numbers"
            }
          },
          {
            "name": ":group_id",
            "description": "Group ID. (Name of the group)",
            "required": true,
            "schema": {
              "type": "string",
              "description": "Group name",
              "format": "group_names"
            }
          }
        ],
        "query": [
          {
            "name": "force_single_group",
            "description": "Removes the agent from all groups to which it belongs and assigns it to the specified group",
            "schema": {
              "type": "boolean"
            }
          },
          {
            "name": "pretty",
            "description": "Show results in human-readable format",
            "schema": {
              "type": "boolean",
              "default": false
            }
          },
          {
            "name": "wait_for_complete",
            "description": "Disable timeout response",
            "schema": {
              "type": "boolean",
              "default": false
            }
          }
        ]
      },
      {
        "name": "/agents/:agent_id/restart",
        "documentation": "https://documentation.wazuh.com/4.4/user-manual/api/reference.html#operation/api.controllers.agent_controller.restart_agent",
        "description": "Restart the specified agent",
        "summary": "Restart agent",
        "tags": [
          "Agents"
        ],
        "args": [
          {
            "name": ":agent_id",
            "description": "Agent ID. All possible values from 000 onwards",
            "required": true,
            "schema": {
              "type": "string",
              "minLength": 3,
              "description": "Agent ID",
              "format": "numbers"
            }
          }
        ],
        "query": [
          {
            "name": "pretty",
            "description": "Show results in human-readable format",
            "schema": {
              "type": "boolean",
              "default": false
            }
          },
          {
            "name": "wait_for_complete",
            "description": "Disable timeout response",
            "schema": {
              "type": "boolean",
              "default": false
            }
          }
        ]
      },
      {
        "name": "/agents/group",
        "documentation": "https://documentation.wazuh.com/4.4/user-manual/api/reference.html#operation/api.controllers.agent_controller.put_multiple_agent_single_group",
        "description": "Assign all agents or a list of them to the specified group",
        "summary": "Assign agents to group",
        "tags": [
          "Agents"
        ],
        "query": [
          {
            "name": "agents_list",
            "description": "List of agent IDs (separated by comma), all agents selected by default if not specified",
            "schema": {
              "type": "array",
              "items": {
                "type": "string",
                "minLength": 3,
                "description": "Agent ID",
                "format": "numbers"
              }
            }
          },
          {
            "name": "force_single_group",
            "description": "Removes the agent from all groups to which it belongs and assigns it to the specified group",
            "schema": {
              "type": "boolean"
            }
          },
          {
            "name": "group_id",
            "description": "Group ID. (Name of the group)",
            "required": true,
            "schema": {
              "type": "string",
              "description": "Group name",
              "format": "group_names"
            }
          },
          {
            "name": "pretty",
            "description": "Show results in human-readable format",
            "schema": {
              "type": "boolean",
              "default": false
            }
          },
          {
            "name": "wait_for_complete",
            "description": "Disable timeout response",
            "schema": {
              "type": "boolean",
              "default": false
            }
          }
        ]
      },
      {
        "name": "/agents/group/:group_id/restart",
        "documentation": "https://documentation.wazuh.com/4.4/user-manual/api/reference.html#operation/api.controllers.agent_controller.restart_agents_by_group",
        "description": "Restart all agents which belong to a given group",
        "summary": "Restart agents in group",
        "tags": [
          "Agents"
        ],
        "args": [
          {
            "name": ":group_id",
            "description": "Group ID. (Name of the group)",
            "required": true,
            "schema": {
              "type": "string",
              "description": "Group name",
              "format": "group_names"
            }
          }
        ],
        "query": [
          {
            "name": "pretty",
            "description": "Show results in human-readable format",
            "schema": {
              "type": "boolean",
              "default": false
            }
          },
          {
            "name": "wait_for_complete",
            "description": "Disable timeout response",
            "schema": {
              "type": "boolean",
              "default": false
            }
          }
        ]
      },
      {
        "name": "/agents/node/:node_id/restart",
        "documentation": "https://documentation.wazuh.com/4.4/user-manual/api/reference.html#operation/api.controllers.agent_controller.restart_agents_by_node",
        "description": "Restart all agents which belong to a specific given node",
        "summary": "Restart agents in node",
        "tags": [
          "Agents"
        ],
        "args": [
          {
            "name": ":node_id",
            "description": "Cluster node name",
            "required": true,
            "schema": {
              "type": "string",
              "format": "names"
            }
          }
        ],
        "query": [
          {
            "name": "pretty",
            "description": "Show results in human-readable format",
            "schema": {
              "type": "boolean",
              "default": false
            }
          },
          {
            "name": "wait_for_complete",
            "description": "Disable timeout response",
            "schema": {
              "type": "boolean",
              "default": false
            }
          }
        ]
      },
      {
        "name": "/agents/reconnect",
        "documentation": "https://documentation.wazuh.com/4.4/user-manual/api/reference.html#operation/api.controllers.agent_controller.reconnect_agents",
        "description": "Force reconnect all agents or a list of them",
        "summary": "Force reconnect agents",
        "tags": [
          "Agents"
        ],
        "query": [
          {
            "name": "agents_list",
            "description": "List of agent IDs (separated by comma), all agents selected by default if not specified",
            "schema": {
              "type": "array",
              "items": {
                "type": "string",
                "minLength": 3,
                "description": "Agent ID",
                "format": "numbers"
              }
            }
          },
          {
            "name": "pretty",
            "description": "Show results in human-readable format",
            "schema": {
              "type": "boolean",
              "default": false
            }
          },
          {
            "name": "wait_for_complete",
            "description": "Disable timeout response",
            "schema": {
              "type": "boolean",
              "default": false
            }
          }
        ]
      },
      {
        "name": "/agents/restart",
        "documentation": "https://documentation.wazuh.com/4.4/user-manual/api/reference.html#operation/api.controllers.agent_controller.restart_agents",
        "description": "Restart all agents or a list of them",
        "summary": "Restart agents",
        "tags": [
          "Agents"
        ],
        "query": [
          {
            "name": "agents_list",
            "description": "List of agent IDs (separated by comma), all agents selected by default if not specified",
            "schema": {
              "type": "array",
              "items": {
                "type": "string",
                "minLength": 3,
                "description": "Agent ID",
                "format": "numbers"
              }
            }
          },
          {
            "name": "pretty",
            "description": "Show results in human-readable format",
            "schema": {
              "type": "boolean",
              "default": false
            }
          },
          {
            "name": "wait_for_complete",
            "description": "Disable timeout response",
            "schema": {
              "type": "boolean",
              "default": false
            }
          }
        ]
      },
      {
        "name": "/agents/upgrade",
        "documentation": "https://documentation.wazuh.com/4.4/user-manual/api/reference.html#operation/api.controllers.agent_controller.put_upgrade_agents",
        "description": "Upgrade agents using a WPK file from online repository. When upgrading more than 3000 agents at the same time, it's highly recommended to use the parameter `wait_for_complete` set to `true` to avoid a possible API timeout",
        "summary": "Upgrade agents",
        "tags": [
          "Agents"
        ],
        "query": [
          {
            "name": "agents_list",
            "description": "List of agent IDs (separated by comma), use the keyword `all` to select all agents",
            "required": true,
            "schema": {
              "type": "array",
              "items": {
                "type": "string",
                "minLength": 3,
                "description": "Agent ID|all",
                "format": "numbers_or_all"
              }
            }
          },
          {
            "name": "force",
            "description": "Force upgrade",
            "schema": {
              "type": "boolean",
              "default": false
            }
          },
          {
            "name": "group",
            "description": "Filter by group of agents",
            "schema": {
              "type": "string",
              "description": "Group name",
              "format": "group_names"
            }
          },
          {
            "name": "ip",
            "description": "Filter by the IP used by the agent to communicate with the manager. If it's not available, it will have the same value as registerIP",
            "schema": {
              "type": "string",
              "format": "alphanumeric"
            }
          },
          {
            "name": "manager",
            "description": "Filter by manager hostname where agents are connected to",
            "schema": {
              "type": "string",
              "format": "alphanumeric"
            }
          },
          {
            "name": "name",
            "description": "Filter by name",
            "schema": {
              "type": "string",
              "format": "alphanumeric"
            }
          },
          {
            "name": "node_name",
            "description": "Filter by node name",
            "schema": {
              "type": "string",
              "format": "names"
            }
          },
          {
            "name": "os.name",
            "description": "Filter by OS name",
            "schema": {
              "type": "string",
              "format": "alphanumeric"
            }
          },
          {
            "name": "os.platform",
            "description": "Filter by OS platform",
            "schema": {
              "type": "string",
              "format": "alphanumeric"
            }
          },
          {
            "name": "os.version",
            "description": "Filter by OS version",
            "schema": {
              "type": "string",
              "format": "alphanumeric"
            }
          },
          {
            "name": "pretty",
            "description": "Show results in human-readable format",
            "schema": {
              "type": "boolean",
              "default": false
            }
          },
          {
            "name": "q",
            "description": "Query to filter results by. For example q=&quot;status=active&quot;",
            "schema": {
              "type": "string"
            }
          },
          {
            "name": "registerIP",
            "description": "Filter by the IP used when registering the agent",
            "schema": {
              "type": "string",
              "format": "alphanumeric"
            }
          },
          {
            "name": "upgrade_version",
            "description": "Wazuh version to upgrade to",
            "schema": {
              "type": "string",
              "format": "wazuh_version"
            }
          },
          {
            "name": "use_http",
            "description": "Use http protocol. If it's false use https. By default the value is set to false",
            "schema": {
              "type": "boolean",
              "default": false
            }
          },
          {
            "name": "version",
            "description": "Filter by agents version using one of the following formats: 'X.Y.Z', 'vX.Y.Z', 'wazuh X.Y.Z' or 'wazuh vX.Y.Z'. For example: '4.4.0'",
            "schema": {
              "type": "string",
              "format": "alphanumeric"
            }
          },
          {
            "name": "wait_for_complete",
            "description": "Disable timeout response",
            "schema": {
              "type": "boolean",
              "default": false
            }
          },
          {
            "name": "wpk_repo",
            "description": "WPK repository",
            "schema": {
              "type": "string",
              "format": "path"
            }
          }
        ]
      },
      {
        "name": "/agents/upgrade_custom",
        "documentation": "https://documentation.wazuh.com/4.4/user-manual/api/reference.html#operation/api.controllers.agent_controller.put_upgrade_custom_agents",
        "description": "Upgrade the agents using a local WPK file. When upgrading more than 3000 agents at the same time, it's highly recommended to use the parameter `wait_for_complete` set to `true` to avoid a possible API timeout",
        "summary": "Upgrade agents custom",
        "tags": [
          "Agents"
        ],
        "query": [
          {
            "name": "agents_list",
            "description": "List of agent IDs (separated by comma), use the keyword `all` to select all agents",
            "required": true,
            "schema": {
              "type": "array",
              "items": {
                "type": "string",
                "minLength": 3,
                "description": "Agent ID|all",
                "format": "numbers_or_all"
              }
            }
          },
          {
            "name": "file_path",
            "description": "Full path to the WPK file. The file must be on a folder on the Wazuh's installation directory (by default, <code>/var/ossec</code>)",
            "required": true,
            "schema": {
              "type": "string",
              "format": "wazuh_path"
            }
          },
          {
            "name": "group",
            "description": "Filter by group of agents",
            "schema": {
              "type": "string",
              "description": "Group name",
              "format": "group_names"
            }
          },
          {
            "name": "installer",
            "description": "Installation script. Default is <code>upgrade.sh</code> or <code>upgrade.bat</code> for windows agents",
            "schema": {
              "type": "string",
              "format": "alphanumeric"
            }
          },
          {
            "name": "ip",
            "description": "Filter by the IP used by the agent to communicate with the manager. If it's not available, it will have the same value as registerIP",
            "schema": {
              "type": "string",
              "format": "alphanumeric"
            }
          },
          {
            "name": "manager",
            "description": "Filter by manager hostname where agents are connected to",
            "schema": {
              "type": "string",
              "format": "alphanumeric"
            }
          },
          {
            "name": "name",
            "description": "Filter by name",
            "schema": {
              "type": "string",
              "format": "alphanumeric"
            }
          },
          {
            "name": "node_name",
            "description": "Filter by node name",
            "schema": {
              "type": "string",
              "format": "names"
            }
          },
          {
            "name": "os.name",
            "description": "Filter by OS name",
            "schema": {
              "type": "string",
              "format": "alphanumeric"
            }
          },
          {
            "name": "os.platform",
            "description": "Filter by OS platform",
            "schema": {
              "type": "string",
              "format": "alphanumeric"
            }
          },
          {
            "name": "os.version",
            "description": "Filter by OS version",
            "schema": {
              "type": "string",
              "format": "alphanumeric"
            }
          },
          {
            "name": "pretty",
            "description": "Show results in human-readable format",
            "schema": {
              "type": "boolean",
              "default": false
            }
          },
          {
            "name": "q",
            "description": "Query to filter results by. For example q=&quot;status=active&quot;",
            "schema": {
              "type": "string"
            }
          },
          {
            "name": "registerIP",
            "description": "Filter by the IP used when registering the agent",
            "schema": {
              "type": "string",
              "format": "alphanumeric"
            }
          },
          {
            "name": "version",
            "description": "Filter by agents version using one of the following formats: 'X.Y.Z', 'vX.Y.Z', 'wazuh X.Y.Z' or 'wazuh vX.Y.Z'. For example: '4.4.0'",
            "schema": {
              "type": "string",
              "format": "alphanumeric"
            }
          },
          {
            "name": "wait_for_complete",
            "description": "Disable timeout response",
            "schema": {
              "type": "boolean",
              "default": false
            }
          }
        ]
      },
      {
        "name": "/cluster/:node_id/configuration",
        "documentation": "https://documentation.wazuh.com/4.4/user-manual/api/reference.html#operation/api.controllers.cluster_controller.update_configuration",
        "description": "Replace wazuh configuration for the given node with the data contained in the API request",
        "summary": "Update node configuration",
        "tags": [
          "Cluster"
        ],
        "args": [
          {
            "name": ":node_id",
            "description": "Cluster node name",
            "required": true,
            "schema": {
              "type": "string",
              "format": "names"
            }
          }
        ],
        "query": [
          {
            "name": "pretty",
            "description": "Show results in human-readable format",
            "schema": {
              "type": "boolean",
              "default": false
            }
          },
          {
            "name": "wait_for_complete",
            "description": "Disable timeout response",
            "schema": {
              "type": "boolean",
              "default": false
            }
          }
        ]
      },
      {
        "name": "/cluster/restart",
        "documentation": "https://documentation.wazuh.com/4.4/user-manual/api/reference.html#operation/api.controllers.cluster_controller.put_restart",
        "description": "Restart all nodes in the cluster or a list of them",
        "summary": "Restart nodes",
        "tags": [
          "Cluster"
        ],
        "query": [
          {
            "name": "nodes_list",
            "description": "List of node IDs (separated by comma), all nodes selected by default if not specified",
            "schema": {
              "type": "array",
              "items": {
                "type": "string"
              }
            }
          },
          {
            "name": "pretty",
            "description": "Show results in human-readable format",
            "schema": {
              "type": "boolean",
              "default": false
            }
          },
          {
            "name": "wait_for_complete",
            "description": "Disable timeout response",
            "schema": {
              "type": "boolean",
              "default": false
            }
          }
        ]
      },
      {
        "name": "/decoders/files/:filename",
        "documentation": "https://documentation.wazuh.com/4.4/user-manual/api/reference.html#operation/api.controllers.decoder_controller.put_file",
        "description": "Upload or replace a user decoder file content",
        "summary": "Update decoders file",
        "tags": [
          "Decoders"
        ],
        "args": [
          {
            "name": ":filename",
            "description": "Filename (rule or decoder) to download/upload/edit file.",
            "required": true,
            "schema": {
              "type": "string",
              "format": "xml_filename_path"
            }
          }
        ],
        "query": [
          {
            "name": "overwrite",
            "description": "If set to false, an exception will be raised when updating contents of an already existing filename",
            "schema": {
              "type": "boolean",
              "default": false
            }
          },
          {
            "name": "pretty",
            "description": "Show results in human-readable format",
            "schema": {
              "type": "boolean",
              "default": false
            }
          },
          {
            "name": "wait_for_complete",
            "description": "Disable timeout response",
            "schema": {
              "type": "boolean",
              "default": false
            }
          }
        ]
      },
      {
        "name": "/groups/:group_id/configuration",
        "documentation": "https://documentation.wazuh.com/4.4/user-manual/api/reference.html#operation/api.controllers.agent_controller.put_group_config",
        "description": "Update an specified group's configuration. This API call expects a full valid XML file with the shared configuration tags/syntax",
        "summary": "Update group configuration",
        "tags": [
          "Groups"
        ],
        "args": [
          {
            "name": ":group_id",
            "description": "Group ID. (Name of the group)",
            "required": true,
            "schema": {
              "type": "string",
              "description": "Group name",
              "format": "group_names"
            }
          }
        ],
        "query": [
          {
            "name": "pretty",
            "description": "Show results in human-readable format",
            "schema": {
              "type": "boolean",
              "default": false
            }
          },
          {
            "name": "wait_for_complete",
            "description": "Disable timeout response",
            "schema": {
              "type": "boolean",
              "default": false
            }
          }
        ]
      },
      {
        "name": "/lists/files/:filename",
        "documentation": "https://documentation.wazuh.com/4.4/user-manual/api/reference.html#operation/api.controllers.cdb_list_controller.put_file",
        "description": "Replace or upload a CDB list file with the data contained in the API request",
        "summary": "Update CDB list file",
        "tags": [
          "Lists"
        ],
        "args": [
          {
            "name": ":filename",
            "description": "Filename (CDB list) to get/edit/delete.",
            "required": true,
            "schema": {
              "type": "string",
              "format": "cdb_filename_path"
            }
          }
        ],
        "query": [
          {
            "name": "overwrite",
            "description": "If set to false, an exception will be raised when updating contents of an already existing filename",
            "schema": {
              "type": "boolean",
              "default": false
            }
          },
          {
            "name": "pretty",
            "description": "Show results in human-readable format",
            "schema": {
              "type": "boolean",
              "default": false
            }
          },
          {
            "name": "wait_for_complete",
            "description": "Disable timeout response",
            "schema": {
              "type": "boolean",
              "default": false
            }
          }
        ]
      },
      {
        "name": "/logtest",
        "documentation": "https://documentation.wazuh.com/4.4/user-manual/api/reference.html#operation/api.controllers.logtest_controller.run_logtest_tool",
        "description": "Run logtest tool to check if a specified log raises any alert among other information",
        "summary": "Run logtest",
        "tags": [
          "Logtest"
        ],
        "query": [
          {
            "name": "pretty",
            "description": "Show results in human-readable format",
            "schema": {
              "type": "boolean",
              "default": false
            }
          },
          {
            "name": "wait_for_complete",
            "description": "Disable timeout response",
            "schema": {
              "type": "boolean",
              "default": false
            }
          }
        ],
        "body": [
          {
            "type": "object",
            "required": [
              "event",
              "log_format",
              "location"
            ],
            "properties": {
              "token": {
                "type": "string",
                "description": "Token for the logtest session"
              },
              "log_format": {
                "type": "string",
                "description": "Allowed values: syslog, json, snort-full, squid, eventlog, eventchannel, audit, mysql_log, postgresql_log, nmapg, iis, command, full_command, djb-multilog, multi-line"
              },
              "location": {
                "type": "string",
                "description": "Path string"
              },
              "event": {
                "type": "string",
                "description": "Event to look for"
              }
            }
          }
        ]
      },
      {
        "name": "/manager/configuration",
        "documentation": "https://documentation.wazuh.com/4.4/user-manual/api/reference.html#operation/api.controllers.manager_controller.update_configuration",
        "description": "Replace Wazuh configuration with the data contained in the API request",
        "summary": "Update Wazuh configuration",
        "tags": [
          "Manager"
        ],
        "query": [
          {
            "name": "pretty",
            "description": "Show results in human-readable format",
            "schema": {
              "type": "boolean",
              "default": false
            }
          },
          {
            "name": "wait_for_complete",
            "description": "Disable timeout response",
            "schema": {
              "type": "boolean",
              "default": false
            }
          }
        ]
      },
      {
        "name": "/manager/restart",
        "documentation": "https://documentation.wazuh.com/4.4/user-manual/api/reference.html#operation/api.controllers.manager_controller.put_restart",
        "description": "Restart the wazuh manager",
        "summary": "Restart manager",
        "tags": [
          "Manager"
        ],
        "query": [
          {
            "name": "pretty",
            "description": "Show results in human-readable format",
            "schema": {
              "type": "boolean",
              "default": false
            }
          },
          {
            "name": "wait_for_complete",
            "description": "Disable timeout response",
            "schema": {
              "type": "boolean",
              "default": false
            }
          }
        ]
      },
      {
        "name": "/rootcheck",
        "documentation": "https://documentation.wazuh.com/4.4/user-manual/api/reference.html#operation/api.controllers.rootcheck_controller.put_rootcheck",
        "description": "Run rootcheck scan in all agents or a list of them",
        "summary": "Run scan",
        "tags": [
          "Rootcheck"
        ],
        "query": [
          {
            "name": "agents_list",
            "description": "List of agent IDs (separated by comma), all agents selected by default if not specified",
            "schema": {
              "type": "array",
              "items": {
                "type": "string",
                "minLength": 3,
                "description": "Agent ID",
                "format": "numbers"
              }
            }
          },
          {
            "name": "pretty",
            "description": "Show results in human-readable format",
            "schema": {
              "type": "boolean",
              "default": false
            }
          },
          {
            "name": "wait_for_complete",
            "description": "Disable timeout response",
            "schema": {
              "type": "boolean",
              "default": false
            }
          }
        ]
      },
      {
        "name": "/rules/files/:filename",
        "documentation": "https://documentation.wazuh.com/4.4/user-manual/api/reference.html#operation/api.controllers.rule_controller.put_file",
        "description": "Upload or replace a user ruleset file content",
        "summary": "Update rules file",
        "tags": [
          "Rules"
        ],
        "args": [
          {
            "name": ":filename",
            "description": "Filename (rule or decoder) to download/upload/edit file.",
            "required": true,
            "schema": {
              "type": "string",
              "format": "xml_filename_path"
            }
          }
        ],
        "query": [
          {
            "name": "overwrite",
            "description": "If set to false, an exception will be raised when updating contents of an already existing filename",
            "schema": {
              "type": "boolean",
              "default": false
            }
          },
          {
            "name": "pretty",
            "description": "Show results in human-readable format",
            "schema": {
              "type": "boolean",
              "default": false
            }
          },
          {
            "name": "wait_for_complete",
            "description": "Disable timeout response",
            "schema": {
              "type": "boolean",
              "default": false
            }
          }
        ]
      },
      {
        "name": "/security/config",
        "documentation": "https://documentation.wazuh.com/4.4/user-manual/api/reference.html#operation/api.controllers.security_controller.put_security_config",
        "description": "Update the security configuration with the data contained in the API request",
        "summary": "Update security config",
        "tags": [
          "Security"
        ],
        "query": [
          {
            "name": "pretty",
            "description": "Show results in human-readable format",
            "schema": {
              "type": "boolean",
              "default": false
            }
          },
          {
            "name": "wait_for_complete",
            "description": "Disable timeout response",
            "schema": {
              "type": "boolean",
              "default": false
            }
          }
        ],
        "body": [
          {
            "type": "object",
            "minProperties": 1,
            "properties": {
              "auth_token_exp_timeout": {
                "description": "Time in seconds until the token expires",
                "type": "integer",
                "format": "int32",
                "minimum": 30,
                "example": 900
              },
              "rbac_mode": {
                "description": "RBAC mode (white/black)",
                "type": "string",
                "enum": [
                  "white",
                  "black"
                ],
                "example": "white"
              }
            }
          }
        ]
      },
      {
        "name": "/security/policies/:policy_id",
        "documentation": "https://documentation.wazuh.com/4.4/user-manual/api/reference.html#operation/api.controllers.security_controller.update_policy",
        "description": "Modify a policy, at least one property must be indicated",
        "summary": "Update policy",
        "tags": [
          "Security"
        ],
        "args": [
          {
            "name": ":policy_id",
            "description": "Specify a policy id",
            "required": true,
            "schema": {
              "type": "string",
              "format": "numbers",
              "description": "Policy ID"
            }
          }
        ],
        "query": [
          {
            "name": "pretty",
            "description": "Show results in human-readable format",
            "schema": {
              "type": "boolean",
              "default": false
            }
          },
          {
            "name": "wait_for_complete",
            "description": "Disable timeout response",
            "schema": {
              "type": "boolean",
              "default": false
            }
          }
        ],
        "body": [
          {
            "type": "object",
            "properties": {
              "name": {
                "description": "Policy name",
                "type": "string",
                "maxLength": 64,
                "format": "names"
              },
              "policy": {
                "description": "New policy definition",
                "type": "object",
                "properties": {
                  "actions": {
                    "type": "array",
                    "description": "Actions to perform",
                    "items": {
                      "type": "string"
                    }
                  },
                  "resources": {
                    "type": "array",
                    "description": "Resources to apply the actions on",
                    "items": {
                      "type": "string"
                    }
                  },
                  "effect": {
                    "type": "string",
                    "description": "Effect of the policy"
                  }
                },
                "required": [
                  "actions",
                  "resources",
                  "effect"
                ]
              }
            }
          }
        ]
      },
      {
        "name": "/security/roles/:role_id",
        "documentation": "https://documentation.wazuh.com/4.4/user-manual/api/reference.html#operation/api.controllers.security_controller.update_role",
        "description": "Modify a role, cannot modify associated policies in this endpoint, at least one property must be indicated",
        "summary": "Update role",
        "tags": [
          "Security"
        ],
        "args": [
          {
            "name": ":role_id",
            "description": "Specify a role ID",
            "required": true,
            "schema": {
              "type": "string",
              "format": "numbers",
              "description": "Role ID"
            }
          }
        ],
        "query": [
          {
            "name": "pretty",
            "description": "Show results in human-readable format",
            "schema": {
              "type": "boolean",
              "default": false
            }
          },
          {
            "name": "wait_for_complete",
            "description": "Disable timeout response",
            "schema": {
              "type": "boolean",
              "default": false
            }
          }
        ],
        "body": [
          {
            "type": "object",
            "properties": {
              "name": {
                "type": "string",
                "description": "Role name",
                "maxLength": 64,
                "format": "names"
              }
            }
          }
        ]
      },
      {
        "name": "/security/rules/:rule_id",
        "documentation": "https://documentation.wazuh.com/4.4/user-manual/api/reference.html#operation/api.controllers.security_controller.update_rule",
        "description": "Modify a security rule by specifying its ID",
        "summary": "Update security rule",
        "tags": [
          "Security"
        ],
        "args": [
          {
            "name": ":rule_id",
            "description": "Specify a rule ID",
            "required": true,
            "schema": {
              "type": "string",
              "format": "numbers",
              "description": "Security rule ID"
            }
          }
        ],
        "query": [
          {
            "name": "pretty",
            "description": "Show results in human-readable format",
            "schema": {
              "type": "boolean",
              "default": false
            }
          },
          {
            "name": "wait_for_complete",
            "description": "Disable timeout response",
            "schema": {
              "type": "boolean",
              "default": false
            }
          }
        ],
        "body": [
          {
            "type": "object",
            "properties": {
              "name": {
                "type": "string",
                "description": "Rule name",
                "maxLength": 64,
                "format": "names"
              },
              "rule": {
                "type": "object",
                "description": "Rule body"
              }
            }
          }
        ]
      },
      {
        "name": "/security/user/revoke",
        "documentation": "https://documentation.wazuh.com/4.4/user-manual/api/reference.html#operation/api.controllers.security_controller.revoke_all_tokens",
        "description": "This method should be called to revoke all active JWT tokens",
        "summary": "Revoke JWT tokens",
        "tags": [
          "Security"
        ]
      },
      {
        "name": "/security/users/:user_id",
        "documentation": "https://documentation.wazuh.com/4.4/user-manual/api/reference.html#operation/api.controllers.security_controller.update_user",
        "description": "Modify a user's password by specifying their ID",
        "summary": "Update users",
        "tags": [
          "Security"
        ],
        "args": [
          {
            "name": ":user_id",
            "description": "User ID",
            "required": true,
            "schema": {
              "type": "string",
              "format": "numbers",
              "description": "User ID"
            }
          }
        ],
        "query": [
          {
            "name": "pretty",
            "description": "Show results in human-readable format",
            "schema": {
              "type": "boolean",
              "default": false
            }
          },
          {
            "name": "wait_for_complete",
            "description": "Disable timeout response",
            "schema": {
              "type": "boolean",
              "default": false
            }
          }
        ],
        "body": [
          {
            "name": "password",
            "type": "string",
            "format": "password"
          }
        ]
      },
      {
        "name": "/security/users/:user_id/run_as",
        "documentation": "https://documentation.wazuh.com/4.4/user-manual/api/reference.html#operation/api.controllers.security_controller.edit_run_as",
        "description": "Modify a user's allow_run_as flag by specifying their ID",
        "summary": "Enable/Disable run_as",
        "tags": [
          "Security"
        ],
        "args": [
          {
            "name": ":user_id",
            "description": "User ID",
            "required": true,
            "schema": {
              "type": "string",
              "format": "numbers",
              "description": "User ID"
            }
          }
        ],
        "query": [
          {
            "name": "allow_run_as",
            "description": "Value for the allow_run_as flag",
            "schema": {
              "type": "boolean",
              "default": false
            }
          },
          {
            "name": "pretty",
            "description": "Show results in human-readable format",
            "schema": {
              "type": "boolean",
              "default": false
            }
          },
          {
            "name": "wait_for_complete",
            "description": "Disable timeout response",
            "schema": {
              "type": "boolean",
              "default": false
            }
          }
        ]
      },
      {
        "name": "/syscheck",
        "documentation": "https://documentation.wazuh.com/4.4/user-manual/api/reference.html#operation/api.controllers.syscheck_controller.put_syscheck",
        "description": "Run FIM scan in all agents",
        "summary": "Run scan",
        "tags": [
          "Syscheck"
        ],
        "query": [
          {
            "name": "agents_list",
            "description": "List of agent IDs (separated by comma), all agents selected by default if not specified",
            "schema": {
              "type": "array",
              "items": {
                "type": "string",
                "minLength": 3,
                "description": "Agent ID",
                "format": "numbers"
              }
            }
          },
          {
            "name": "pretty",
            "description": "Show results in human-readable format",
            "schema": {
              "type": "boolean",
              "default": false
            }
          },
          {
            "name": "wait_for_complete",
            "description": "Disable timeout response",
            "schema": {
              "type": "boolean",
              "default": false
            }
          }
        ]
      },
      {
        "name": "/vulnerability",
        "documentation": "https://documentation.wazuh.com/4.4/user-manual/api/reference.html#operation/api.controllers.vulnerability_controller.run_vulnerability_scan",
        "description": "Run a vulnerability detector scan in all nodes",
        "summary": "Run vulnerability detector scan",
        "tags": [
          "Vulnerability"
        ],
        "query": [
          {
            "name": "pretty",
            "description": "Show results in human-readable format",
            "schema": {
              "type": "boolean",
              "default": false
            }
          },
          {
            "name": "wait_for_complete",
            "description": "Disable timeout response",
            "schema": {
              "type": "boolean",
              "default": false
            }
          }
        ]
      }
    ]
  },
  {
    "method": "POST",
    "endpoints": [
      {
        "name": "/agents",
        "documentation": "https://documentation.wazuh.com/4.4/user-manual/api/reference.html#operation/api.controllers.agent_controller.add_agent",
        "description": "Add a new agent",
        "summary": "Add agent",
        "tags": [
          "Agents"
        ],
        "query": [
          {
            "name": "pretty",
            "description": "Show results in human-readable format",
            "schema": {
              "type": "boolean",
              "default": false
            }
          },
          {
            "name": "wait_for_complete",
            "description": "Disable timeout response",
            "schema": {
              "type": "boolean",
              "default": false
            }
          }
        ],
        "body": [
          {
            "name": "ip",
            "description": "If this is not included, the API will get the IP automatically. Allowed values: IP, IP/NET, ANY",
            "type": "string",
            "format": "alphanumeric"
          },
          {
            "name": "name",
            "description": "Agent name",
            "type": "string",
            "format": "names"
          }
        ]
      },
      {
        "name": "/agents/insert",
        "documentation": "https://documentation.wazuh.com/4.4/user-manual/api/reference.html#operation/api.controllers.agent_controller.insert_agent",
        "description": "Add an agent specifying its name, ID and IP. If an agent with the same name, the same ID or the same IP already exists, replace it using the `force` parameter",
        "summary": "Add agent full",
        "tags": [
          "Agents"
        ],
        "query": [
          {
            "name": "pretty",
            "description": "Show results in human-readable format",
            "schema": {
              "type": "boolean",
              "default": false
            }
          },
          {
            "name": "wait_for_complete",
            "description": "Disable timeout response",
            "schema": {
              "type": "boolean",
              "default": false
            }
          }
        ],
        "body": [
          {
            "name": "force",
            "type": "object",
            "description": "Remove the old agent with the same name, ID or IP if the configuration is matched",
            "properties": {
              "enabled": {
                "type": "boolean",
                "default": true,
                "description": "Enable force option"
              },
              "disconnected_time": {
                "type": "object",
                "properties": {
                  "enabled": {
                    "type": "boolean",
                    "default": true,
                    "description": "Enable force disconnected_time option"
                  },
                  "value": {
                    "type": "string",
                    "default": "1h",
                    "description": "Time the agent must has been disconnected to force the insertion. Time in seconds, ‘[n_days]d’, ‘[n_hours]h’, ‘[n_minutes]m’ or ‘[n_seconds]s’. For example, `7d`, `10s` and `10` are valid values. If no time unit is specified, seconds are used",
                    "format": "timeframe"
                  }
                }
              },
              "after_registration_time": {
                "type": "string",
                "default": "1h",
                "description": "Time the agent must has been registered to force the insertion. Time in seconds, ‘[n_days]d’, ‘[n_hours]h’, ‘[n_minutes]m’ or ‘[n_seconds]s’. For example, `7d`, `10s` and `10` are valid values. If no time unit is specified, seconds are used",
                "format": "timeframe"
              }
            }
          },
          {
            "name": "id",
            "type": "string",
            "minLength": 3,
            "description": "Agent ID",
            "format": "numbers"
          },
          {
            "name": "ip",
            "description": "If this is not included, the API will get the IP automatically. Allowed values: IP, IP/NET, ANY",
            "type": "string",
            "format": "alphanumeric"
          },
          {
            "name": "key",
            "type": "string",
            "maxLength": 64,
            "minLength": 64,
            "format": "wazuh_key",
            "description": "Key to use when communicating with the manager. The agent must have the same key on its `client.keys` file"
          },
          {
            "name": "name",
            "description": "Agent name",
            "type": "string",
            "format": "names"
          }
        ]
      },
      {
        "name": "/agents/insert/quick",
        "documentation": "https://documentation.wazuh.com/4.4/user-manual/api/reference.html#operation/api.controllers.agent_controller.post_new_agent",
        "description": "Add a new agent with name `agent_name`. This agent will use `any` as IP",
        "summary": "Add agent quick",
        "tags": [
          "Agents"
        ],
        "query": [
          {
            "name": "agent_name",
            "description": "Agent name. The special characters allowed are: '-','_','.' ",
            "required": true,
            "schema": {
              "type": "string",
              "format": "names",
              "maxLength": 128
            }
          },
          {
            "name": "pretty",
            "description": "Show results in human-readable format",
            "schema": {
              "type": "boolean",
              "default": false
            }
          },
          {
            "name": "wait_for_complete",
            "description": "Disable timeout response",
            "schema": {
              "type": "boolean",
              "default": false
            }
          }
        ]
      },
      {
        "name": "/groups",
        "documentation": "https://documentation.wazuh.com/4.4/user-manual/api/reference.html#operation/api.controllers.agent_controller.post_group",
        "description": "Create a new group",
        "summary": "Create a group",
        "tags": [
          "Groups"
        ],
        "query": [
          {
            "name": "pretty",
            "description": "Show results in human-readable format",
            "schema": {
              "type": "boolean",
              "default": false
            }
          },
          {
            "name": "wait_for_complete",
            "description": "Disable timeout response",
            "schema": {
              "type": "boolean",
              "default": false
            }
          }
        ],
        "body": [
          {
            "name": "group_id",
            "description": "Group name. It can contain any of the characters between a-z, A-Z, 0-9, '_', '-' and '.'. Names '.' and '..' are restricted.",
            "type": "string",
            "format": "group_names",
            "maxLength": 128
          }
        ]
      },
      {
        "name": "/security/policies",
        "documentation": "https://documentation.wazuh.com/4.4/user-manual/api/reference.html#operation/api.controllers.security_controller.add_policy",
        "description": "Add a new policy, all fields need to be specified",
        "summary": "Add policy",
        "tags": [
          "Security"
        ],
        "query": [
          {
            "name": "pretty",
            "description": "Show results in human-readable format",
            "schema": {
              "type": "boolean",
              "default": false
            }
          },
          {
            "name": "wait_for_complete",
            "description": "Disable timeout response",
            "schema": {
              "type": "boolean",
              "default": false
            }
          }
        ],
        "body": [
          {
            "type": "object",
            "required": [
              "name",
              "policy"
            ],
            "properties": {
              "name": {
                "description": "Policy name",
                "type": "string",
                "maxLength": 64,
                "format": "names"
              },
              "policy": {
                "description": "New policy definition",
                "type": "object",
                "properties": {
                  "actions": {
                    "type": "array",
                    "description": "Actions to perform",
                    "items": {
                      "type": "string"
                    }
                  },
                  "resources": {
                    "type": "array",
                    "description": "Resources to apply the actions on",
                    "items": {
                      "type": "string"
                    }
                  },
                  "effect": {
                    "type": "string",
                    "description": "Effect of the policy"
                  }
                },
                "required": [
                  "actions",
                  "resources",
                  "effect"
                ]
              }
            }
          }
        ]
      },
      {
        "name": "/security/roles",
        "documentation": "https://documentation.wazuh.com/4.4/user-manual/api/reference.html#operation/api.controllers.security_controller.add_role",
        "description": "Add a new role, all fields need to be specified",
        "summary": "Add role",
        "tags": [
          "Security"
        ],
        "query": [
          {
            "name": "pretty",
            "description": "Show results in human-readable format",
            "schema": {
              "type": "boolean",
              "default": false
            }
          },
          {
            "name": "wait_for_complete",
            "description": "Disable timeout response",
            "schema": {
              "type": "boolean",
              "default": false
            }
          }
        ],
        "body": [
          {
            "type": "object",
            "required": [
              "name"
            ],
            "properties": {
              "name": {
                "type": "string",
                "description": "Role name",
                "maxLength": 64,
                "format": "names"
              }
            }
          }
        ]
      },
      {
        "name": "/security/roles/:role_id/policies",
        "documentation": "https://documentation.wazuh.com/4.4/user-manual/api/reference.html#operation/api.controllers.security_controller.set_role_policy",
        "description": "Create a specified relation role-policy, one role may have multiples policies",
        "summary": "Add policies to role",
        "tags": [
          "Security"
        ],
        "args": [
          {
            "name": ":role_id",
            "description": "Specify a role ID",
            "required": true,
            "schema": {
              "type": "string",
              "format": "numbers",
              "description": "Role ID"
            }
          }
        ],
        "query": [
          {
            "name": "policy_ids",
            "description": "List of policy IDs",
            "required": true,
            "schema": {
              "type": "array",
              "items": {
                "type": "string",
                "format": "numbers",
                "description": "Policy ID"
              }
            }
          },
          {
            "name": "position",
            "description": "Security position for roles/policies",
            "required": false,
            "schema": {
              "type": "integer",
              "minimum": 0
            }
          },
          {
            "name": "pretty",
            "description": "Show results in human-readable format",
            "schema": {
              "type": "boolean",
              "default": false
            }
          },
          {
            "name": "wait_for_complete",
            "description": "Disable timeout response",
            "schema": {
              "type": "boolean",
              "default": false
            }
          }
        ]
      },
      {
        "name": "/security/roles/:role_id/rules",
        "documentation": "https://documentation.wazuh.com/4.4/user-manual/api/reference.html#operation/api.controllers.security_controller.set_role_rule",
        "description": "Create a specific role-rule relation. One role may have multiple security rules",
        "summary": "Add security rules to role",
        "tags": [
          "Security"
        ],
        "args": [
          {
            "name": ":role_id",
            "description": "Specify a role ID",
            "required": true,
            "schema": {
              "type": "string",
              "format": "numbers",
              "description": "Role ID"
            }
          }
        ],
        "query": [
          {
            "name": "pretty",
            "description": "Show results in human-readable format",
            "schema": {
              "type": "boolean",
              "default": false
            }
          },
          {
            "name": "rule_ids",
            "description": "List of rule IDs (separated by comma)",
            "required": true,
            "schema": {
              "type": "array",
              "items": {
                "type": "string",
                "format": "numbers",
                "description": "Security rule ID"
              }
            }
          },
          {
            "name": "wait_for_complete",
            "description": "Disable timeout response",
            "schema": {
              "type": "boolean",
              "default": false
            }
          }
        ]
      },
      {
        "name": "/security/rules",
        "documentation": "https://documentation.wazuh.com/4.4/user-manual/api/reference.html#operation/api.controllers.security_controller.add_rule",
        "description": "Add a new security rule",
        "summary": "Add security rule",
        "tags": [
          "Security"
        ],
        "query": [
          {
            "name": "pretty",
            "description": "Show results in human-readable format",
            "schema": {
              "type": "boolean",
              "default": false
            }
          },
          {
            "name": "wait_for_complete",
            "description": "Disable timeout response",
            "schema": {
              "type": "boolean",
              "default": false
            }
          }
        ],
        "body": [
          {
            "type": "object",
            "required": [
              "name",
              "rule"
            ],
            "properties": {
              "name": {
                "type": "string",
                "description": "Rule name",
                "maxLength": 64,
                "format": "names"
              },
              "rule": {
                "type": "object",
                "description": "Rule body"
              }
            }
          }
        ]
      },
      {
        "name": "/security/user/authenticate",
<<<<<<< HEAD
        "documentation": "https://documentation.wazuh.com/current/user-manual/api/reference.html#operation/api.controllers.security_controller.login_user",
=======
        "documentation": "https://documentation.wazuh.com/4.4/user-manual/api/reference.html#operation/api.controllers.security_controller.login_user",
>>>>>>> 4841223a
        "description": "This method should be called to get an API token. This token will expire after auth_token_exp_timeout seconds (default: 900). This value can be changed using PUT /security/config",
        "summary": "Login",
        "tags": [
          "Security"
        ],
        "query": [
          {
            "name": "raw",
            "description": "Format response in plain text",
            "required": false,
            "schema": {
              "type": "boolean"
            }
          }
        ]
      },
      {
        "name": "/security/user/authenticate/run_as",
        "documentation": "https://documentation.wazuh.com/4.4/user-manual/api/reference.html#operation/api.controllers.security_controller.run_as_login",
        "description": "This method should be called to get an API token using an authorization context body. This token will expire after auth_token_exp_timeout seconds (default: 900). This value can be changed using PUT /security/config",
        "summary": "Login auth_context",
        "tags": [
          "Security"
        ],
        "query": [
          {
            "name": "raw",
            "description": "Format response in plain text",
            "required": false,
            "schema": {
              "type": "boolean"
            }
          }
        ],
        "body": [
          {
            "name": "type",
            "type": "object"
          }
        ]
      },
      {
        "name": "/security/users",
        "documentation": "https://documentation.wazuh.com/4.4/user-manual/api/reference.html#operation/api.controllers.security_controller.create_user",
        "description": "Add a new API user to the system",
        "summary": "Add user",
        "tags": [
          "Security"
        ],
        "query": [
          {
            "name": "pretty",
            "description": "Show results in human-readable format",
            "schema": {
              "type": "boolean",
              "default": false
            }
          },
          {
            "name": "wait_for_complete",
            "description": "Disable timeout response",
            "schema": {
              "type": "boolean",
              "default": false
            }
          }
        ],
        "body": [
          {
            "name": "password",
            "type": "string",
            "format": "password"
          },
          {
            "name": "username",
            "type": "string",
            "minLength": 4,
            "maxLength": 64,
            "format": "names"
          }
        ]
      },
      {
        "name": "/security/users/:user_id/roles",
        "documentation": "https://documentation.wazuh.com/4.4/user-manual/api/reference.html#operation/api.controllers.security_controller.set_user_role",
        "description": "Create a specified relation role-policy, one user may have multiples roles",
        "summary": "Add roles to user",
        "tags": [
          "Security"
        ],
        "args": [
          {
            "name": ":user_id",
            "description": "User ID",
            "required": true,
            "schema": {
              "type": "string",
              "format": "numbers",
              "description": "User ID"
            }
          }
        ],
        "query": [
          {
            "name": "position",
            "description": "Security position for roles/policies",
            "required": false,
            "schema": {
              "type": "integer",
              "minimum": 0
            }
          },
          {
            "name": "pretty",
            "description": "Show results in human-readable format",
            "schema": {
              "type": "boolean",
              "default": false
            }
          },
          {
            "name": "role_ids",
            "description": "List of role IDs (separated by comma)",
            "required": true,
            "schema": {
              "type": "array",
              "items": {
                "type": "string",
                "description": "Role ID|all",
                "format": "numbers_or_all"
              }
            }
          },
          {
            "name": "wait_for_complete",
            "description": "Disable timeout response",
            "schema": {
              "type": "boolean",
              "default": false
            }
          }
        ]
      }
    ]
  },
  {
    "method": "DELETE",
    "endpoints": [
      {
        "name": "/agents",
        "documentation": "https://documentation.wazuh.com/4.4/user-manual/api/reference.html#operation/api.controllers.agent_controller.delete_agents",
        "description": "Delete all agents or a list of them based on optional criteria",
        "summary": "Delete agents",
        "tags": [
          "Agents"
        ],
        "query": [
          {
            "name": "agents_list",
            "description": "List of agent IDs (separated by comma), use the keyword `all` to select all agents",
            "required": true,
            "schema": {
              "type": "array",
              "items": {
                "type": "string",
                "minLength": 3,
                "description": "Agent ID|all",
                "format": "numbers_or_all"
              }
            }
          },
          {
            "name": "group",
            "description": "Filter by group of agents",
            "schema": {
              "type": "string",
              "description": "Group name",
              "format": "group_names"
            }
          },
          {
            "name": "ip",
            "description": "Filter by the IP used by the agent to communicate with the manager. If it's not available, it will have the same value as registerIP",
            "schema": {
              "type": "string",
              "format": "alphanumeric"
            }
          },
          {
            "name": "manager",
            "description": "Filter by manager hostname where agents are connected to",
            "schema": {
              "type": "string",
              "format": "alphanumeric"
            }
          },
          {
            "name": "name",
            "description": "Filter by name",
            "schema": {
              "type": "string",
              "format": "alphanumeric"
            }
          },
          {
            "name": "node_name",
            "description": "Filter by node name",
            "schema": {
              "type": "string",
              "format": "names"
            }
          },
          {
            "name": "older_than",
            "description": "Consider only agents whose last keep alive is older than the specified time frame. For never_connected agents, register date is considered instead of last keep alive. For example, `7d`, `10s` and `10` are valid values. When no time unit is specified, seconds are assumed. Use 0s to select all agents",
            "schema": {
              "type": "string",
              "format": "timeframe",
              "default": "7d"
            }
          },
          {
            "name": "os.name",
            "description": "Filter by OS name",
            "schema": {
              "type": "string",
              "format": "alphanumeric"
            }
          },
          {
            "name": "os.platform",
            "description": "Filter by OS platform",
            "schema": {
              "type": "string",
              "format": "alphanumeric"
            }
          },
          {
            "name": "os.version",
            "description": "Filter by OS version",
            "schema": {
              "type": "string",
              "format": "alphanumeric"
            }
          },
          {
            "name": "pretty",
            "description": "Show results in human-readable format",
            "schema": {
              "type": "boolean",
              "default": false
            }
          },
          {
            "name": "purge",
            "description": "Permanently delete an agent from the key store",
            "schema": {
              "type": "boolean",
              "default": false
            }
          },
          {
            "name": "q",
            "description": "Query to filter results by. For example q=&quot;status=active&quot;",
            "schema": {
              "type": "string"
            }
          },
          {
            "name": "registerIP",
            "description": "Filter by the IP used when registering the agent",
            "schema": {
              "type": "string",
              "format": "alphanumeric"
            }
          },
          {
            "name": "status",
            "required": true,
            "description": "Filter by agent status (use commas to enter multiple statuses)",
            "schema": {
              "type": "array",
              "items": {
                "type": "string",
                "enum": [
                  "all",
                  "active",
                  "pending",
                  "never_connected",
                  "disconnected"
                ]
              },
              "minItems": 1
            }
          },
          {
            "name": "version",
            "description": "Filter by agents version using one of the following formats: 'X.Y.Z', 'vX.Y.Z', 'wazuh X.Y.Z' or 'wazuh vX.Y.Z'. For example: '4.4.0'",
            "schema": {
              "type": "string",
              "format": "alphanumeric"
            }
          },
          {
            "name": "wait_for_complete",
            "description": "Disable timeout response",
            "schema": {
              "type": "boolean",
              "default": false
            }
          }
        ]
      },
      {
        "name": "/agents/:agent_id/group",
        "documentation": "https://documentation.wazuh.com/4.4/user-manual/api/reference.html#operation/api.controllers.agent_controller.delete_single_agent_multiple_groups",
        "description": "Remove the agent from all groups or a list of them. The agent will automatically revert to the default group if it is removed from all its assigned groups",
        "summary": "Remove agent from groups",
        "tags": [
          "Agents"
        ],
        "args": [
          {
            "name": ":agent_id",
            "description": "Agent ID. All possible values from 000 onwards",
            "required": true,
            "schema": {
              "type": "string",
              "minLength": 3,
              "description": "Agent ID",
              "format": "numbers"
            }
          }
        ],
        "query": [
          {
            "name": "groups_list",
            "description": "List of group IDs (separated by comma), all groups selected by default if not specified",
            "schema": {
              "type": "array",
              "items": {
                "type": "string",
                "description": "Group name",
                "format": "group_names"
              }
            }
          },
          {
            "name": "pretty",
            "description": "Show results in human-readable format",
            "schema": {
              "type": "boolean",
              "default": false
            }
          },
          {
            "name": "wait_for_complete",
            "description": "Disable timeout response",
            "schema": {
              "type": "boolean",
              "default": false
            }
          }
        ]
      },
      {
        "name": "/agents/:agent_id/group/:group_id",
        "documentation": "https://documentation.wazuh.com/4.4/user-manual/api/reference.html#operation/api.controllers.agent_controller.delete_single_agent_single_group",
        "description": "Remove an agent from a specified group. If the agent belongs to several groups, only the specified group will be deleted.",
        "summary": "Remove agent from group",
        "tags": [
          "Agents"
        ],
        "args": [
          {
            "name": ":agent_id",
            "description": "Agent ID. All possible values from 000 onwards",
            "required": true,
            "schema": {
              "type": "string",
              "minLength": 3,
              "description": "Agent ID",
              "format": "numbers"
            }
          },
          {
            "name": ":group_id",
            "description": "Group ID. (Name of the group)",
            "required": true,
            "schema": {
              "type": "string",
              "description": "Group name",
              "format": "group_names"
            }
          }
        ],
        "query": [
          {
            "name": "pretty",
            "description": "Show results in human-readable format",
            "schema": {
              "type": "boolean",
              "default": false
            }
          },
          {
            "name": "wait_for_complete",
            "description": "Disable timeout response",
            "schema": {
              "type": "boolean",
              "default": false
            }
          }
        ]
      },
      {
        "name": "/agents/group",
        "documentation": "https://documentation.wazuh.com/4.4/user-manual/api/reference.html#operation/api.controllers.agent_controller.delete_multiple_agent_single_group",
        "description": "Remove all agents assignment or a list of them from the specified group",
        "summary": "Remove agents from group",
        "tags": [
          "Agents"
        ],
        "query": [
          {
            "name": "agents_list",
            "description": "List of agent IDs (separated by comma), use the keyword `all` to select all agents",
            "required": true,
            "schema": {
              "type": "array",
              "items": {
                "type": "string",
                "minLength": 3,
                "description": "Agent ID|all",
                "format": "numbers_or_all"
              }
            }
          },
          {
            "name": "group_id",
            "description": "Group ID. (Name of the group)",
            "required": true,
            "schema": {
              "type": "string",
              "description": "Group name",
              "format": "group_names"
            }
          },
          {
            "name": "pretty",
            "description": "Show results in human-readable format",
            "schema": {
              "type": "boolean",
              "default": false
            }
          },
          {
            "name": "wait_for_complete",
            "description": "Disable timeout response",
            "schema": {
              "type": "boolean",
              "default": false
            }
          }
        ]
      },
      {
        "name": "/decoders/files/:filename",
        "documentation": "https://documentation.wazuh.com/4.4/user-manual/api/reference.html#operation/api.controllers.decoder_controller.delete_file",
        "description": "Delete a specified decoder file",
        "summary": "Delete decoders file",
        "tags": [
          "Decoders"
        ],
        "args": [
          {
            "name": ":filename",
            "description": "Filename (rule or decoder) to download/upload/edit file.",
            "required": true,
            "schema": {
              "type": "string",
              "format": "xml_filename_path"
            }
          }
        ],
        "query": [
          {
            "name": "pretty",
            "description": "Show results in human-readable format",
            "schema": {
              "type": "boolean",
              "default": false
            }
          },
          {
            "name": "wait_for_complete",
            "description": "Disable timeout response",
            "schema": {
              "type": "boolean",
              "default": false
            }
          }
        ]
      },
      {
        "name": "/experimental/rootcheck",
        "documentation": "https://documentation.wazuh.com/4.4/user-manual/api/reference.html#operation/api.controllers.experimental_controller.clear_rootcheck_database",
        "description": "Clear rootcheck database for all agents or a list of them",
        "summary": "Clear rootcheck results",
        "tags": [
          "Experimental"
        ],
        "query": [
          {
            "name": "agents_list",
            "description": "List of agent IDs (separated by comma), use the keyword `all` to select all agents",
            "required": true,
            "schema": {
              "type": "array",
              "items": {
                "type": "string",
                "minLength": 3,
                "description": "Agent ID|all",
                "format": "numbers_or_all"
              }
            }
          },
          {
            "name": "pretty",
            "description": "Show results in human-readable format",
            "schema": {
              "type": "boolean",
              "default": false
            }
          },
          {
            "name": "wait_for_complete",
            "description": "Disable timeout response",
            "schema": {
              "type": "boolean",
              "default": false
            }
          }
        ]
      },
      {
        "name": "/experimental/syscheck",
        "documentation": "https://documentation.wazuh.com/4.4/user-manual/api/reference.html#operation/api.controllers.experimental_controller.clear_syscheck_database",
        "description": "Clear the syscheck database for all agents or a list of them",
        "summary": "Clear agents FIM results",
        "tags": [
          "Experimental"
        ],
        "query": [
          {
            "name": "agents_list",
            "description": "List of agent IDs (separated by comma), use the keyword `all` to select all agents",
            "required": true,
            "schema": {
              "type": "array",
              "items": {
                "type": "string",
                "minLength": 3,
                "description": "Agent ID|all",
                "format": "numbers_or_all"
              }
            }
          },
          {
            "name": "pretty",
            "description": "Show results in human-readable format",
            "schema": {
              "type": "boolean",
              "default": false
            }
          },
          {
            "name": "wait_for_complete",
            "description": "Disable timeout response",
            "schema": {
              "type": "boolean",
              "default": false
            }
          }
        ]
      },
      {
        "name": "/groups",
        "documentation": "https://documentation.wazuh.com/4.4/user-manual/api/reference.html#operation/api.controllers.agent_controller.delete_groups",
        "description": "Delete all groups or a list of them",
        "summary": "Delete groups",
        "tags": [
          "Groups"
        ],
        "query": [
          {
            "name": "groups_list",
            "description": "List of group IDs (separated by comma), use the keyword 'all' to select all groups",
            "required": true,
            "schema": {
              "type": "array",
              "items": {
                "type": "string",
                "minLength": 1,
                "description": "Group name|all",
                "format": "group_names_or_all"
              }
            }
          },
          {
            "name": "pretty",
            "description": "Show results in human-readable format",
            "schema": {
              "type": "boolean",
              "default": false
            }
          },
          {
            "name": "wait_for_complete",
            "description": "Disable timeout response",
            "schema": {
              "type": "boolean",
              "default": false
            }
          }
        ]
      },
      {
        "name": "/lists/files/:filename",
        "documentation": "https://documentation.wazuh.com/4.4/user-manual/api/reference.html#operation/api.controllers.cdb_list_controller.delete_file",
        "description": "Delete a specified CDB list file. Only the filename can be specified. It will be searched recursively if not found",
        "summary": "Delete CDB list file",
        "tags": [
          "Lists"
        ],
        "args": [
          {
            "name": ":filename",
            "description": "Filename (CDB list) to get/edit/delete.",
            "required": true,
            "schema": {
              "type": "string",
              "format": "cdb_filename_path"
            }
          }
        ],
        "query": [
          {
            "name": "pretty",
            "description": "Show results in human-readable format",
            "schema": {
              "type": "boolean",
              "default": false
            }
          },
          {
            "name": "wait_for_complete",
            "description": "Disable timeout response",
            "schema": {
              "type": "boolean",
              "default": false
            }
          }
        ]
      },
      {
        "name": "/logtest/sessions/:token",
        "documentation": "https://documentation.wazuh.com/4.4/user-manual/api/reference.html#operation/api.controllers.logtest_controller.end_logtest_session",
        "description": "Delete the saved logtest session corresponding to {token}",
        "summary": "End session",
        "tags": [
          "Logtest"
        ],
        "args": [
          {
            "name": ":token",
            "description": "Token of the logtest saved session",
            "required": true,
            "schema": {
              "type": "string",
              "format": "alphanumeric"
            }
          }
        ],
        "query": [
          {
            "name": "pretty",
            "description": "Show results in human-readable format",
            "schema": {
              "type": "boolean",
              "default": false
            }
          },
          {
            "name": "wait_for_complete",
            "description": "Disable timeout response",
            "schema": {
              "type": "boolean",
              "default": false
            }
          }
        ]
      },
      {
        "name": "/rootcheck/:agent_id",
        "documentation": "https://documentation.wazuh.com/4.4/user-manual/api/reference.html#operation/api.controllers.rootcheck_controller.delete_rootcheck",
        "description": "Clear an agent's rootcheck database",
        "summary": "Clear results",
        "tags": [
          "Rootcheck"
        ],
        "args": [
          {
            "name": ":agent_id",
            "description": "Agent ID. All possible values from 000 onwards",
            "required": true,
            "schema": {
              "type": "string",
              "minLength": 3,
              "description": "Agent ID",
              "format": "numbers"
            }
          }
        ],
        "query": [
          {
            "name": "pretty",
            "description": "Show results in human-readable format",
            "schema": {
              "type": "boolean",
              "default": false
            }
          },
          {
            "name": "wait_for_complete",
            "description": "Disable timeout response",
            "schema": {
              "type": "boolean",
              "default": false
            }
          }
        ]
      },
      {
        "name": "/rules/files/:filename",
        "documentation": "https://documentation.wazuh.com/4.4/user-manual/api/reference.html#operation/api.controllers.rule_controller.delete_file",
        "description": "Delete a specified rule file",
        "summary": "Delete rules file",
        "tags": [
          "Rules"
        ],
        "args": [
          {
            "name": ":filename",
            "description": "Filename (rule or decoder) to download/upload/edit file.",
            "required": true,
            "schema": {
              "type": "string",
              "format": "xml_filename_path"
            }
          }
        ],
        "query": [
          {
            "name": "pretty",
            "description": "Show results in human-readable format",
            "schema": {
              "type": "boolean",
              "default": false
            }
          },
          {
            "name": "wait_for_complete",
            "description": "Disable timeout response",
            "schema": {
              "type": "boolean",
              "default": false
            }
          }
        ]
      },
      {
        "name": "/security/config",
        "documentation": "https://documentation.wazuh.com/4.4/user-manual/api/reference.html#operation/api.controllers.security_controller.delete_security_config",
        "description": "Replaces the security configuration with the original one",
        "summary": "Restore default security config",
        "tags": [
          "Security"
        ],
        "query": [
          {
            "name": "pretty",
            "description": "Show results in human-readable format",
            "schema": {
              "type": "boolean",
              "default": false
            }
          },
          {
            "name": "wait_for_complete",
            "description": "Disable timeout response",
            "schema": {
              "type": "boolean",
              "default": false
            }
          }
        ]
      },
      {
        "name": "/security/policies",
        "documentation": "https://documentation.wazuh.com/4.4/user-manual/api/reference.html#operation/api.controllers.security_controller.remove_policies",
        "description": "Delete a list of policies or all policies in the system, roles linked to policies are not going to be removed",
        "summary": "Delete policies",
        "tags": [
          "Security"
        ],
        "query": [
          {
            "name": "policy_ids",
            "description": "List of policy IDs (separated by comma), use the keyword 'all' to select all policies",
            "required": true,
            "schema": {
              "type": "array",
              "items": {
                "type": "string",
                "description": "Policy ID|all",
                "format": "numbers_or_all"
              }
            }
          },
          {
            "name": "pretty",
            "description": "Show results in human-readable format",
            "schema": {
              "type": "boolean",
              "default": false
            }
          },
          {
            "name": "wait_for_complete",
            "description": "Disable timeout response",
            "schema": {
              "type": "boolean",
              "default": false
            }
          }
        ]
      },
      {
        "name": "/security/roles",
        "documentation": "https://documentation.wazuh.com/4.4/user-manual/api/reference.html#operation/api.controllers.security_controller.remove_roles",
        "description": "Policies linked to roles are not going to be removed",
        "summary": "Delete roles",
        "tags": [
          "Security"
        ],
        "query": [
          {
            "name": "pretty",
            "description": "Show results in human-readable format",
            "schema": {
              "type": "boolean",
              "default": false
            }
          },
          {
            "name": "role_ids",
            "description": "List of role IDs (separated by comma), use the keyword 'all' to select all roles",
            "required": true,
            "schema": {
              "type": "array",
              "items": {
                "type": "string",
                "description": "Role ID|all",
                "format": "numbers_or_all"
              }
            }
          },
          {
            "name": "wait_for_complete",
            "description": "Disable timeout response",
            "schema": {
              "type": "boolean",
              "default": false
            }
          }
        ]
      },
      {
        "name": "/security/roles/:role_id/policies",
        "documentation": "https://documentation.wazuh.com/4.4/user-manual/api/reference.html#operation/api.controllers.security_controller.remove_role_policy",
        "description": "Delete a specified relation role-policy",
        "summary": "Remove policies from role",
        "tags": [
          "Security"
        ],
        "args": [
          {
            "name": ":role_id",
            "description": "Specify a role ID",
            "required": true,
            "schema": {
              "type": "string",
              "format": "numbers",
              "description": "Role ID"
            }
          }
        ],
        "query": [
          {
            "name": "policy_ids",
            "description": "List of policy IDs (separated by comma), use the keyword 'all' to select all policies",
            "required": true,
            "schema": {
              "type": "array",
              "items": {
                "type": "string",
                "description": "Policy ID|all",
                "format": "numbers_or_all"
              }
            }
          },
          {
            "name": "pretty",
            "description": "Show results in human-readable format",
            "schema": {
              "type": "boolean",
              "default": false
            }
          },
          {
            "name": "wait_for_complete",
            "description": "Disable timeout response",
            "schema": {
              "type": "boolean",
              "default": false
            }
          }
        ]
      },
      {
        "name": "/security/roles/:role_id/rules",
        "documentation": "https://documentation.wazuh.com/4.4/user-manual/api/reference.html#operation/api.controllers.security_controller.remove_role_rule",
        "description": "Delete a specific role-rule relation",
        "summary": "Remove security rules from role",
        "tags": [
          "Security"
        ],
        "args": [
          {
            "name": ":role_id",
            "description": "Specify a role ID",
            "required": true,
            "schema": {
              "type": "string",
              "format": "numbers",
              "description": "Role ID"
            }
          }
        ],
        "query": [
          {
            "name": "pretty",
            "description": "Show results in human-readable format",
            "schema": {
              "type": "boolean",
              "default": false
            }
          },
          {
            "name": "rule_ids",
            "description": "List of rule IDs (separated by comma), use the keyword 'all' to select all rules",
            "required": true,
            "schema": {
              "type": "array",
              "items": {
                "type": "string",
                "format": "numbers_or_all",
                "description": "Security rule ID|all"
              }
            }
          },
          {
            "name": "wait_for_complete",
            "description": "Disable timeout response",
            "schema": {
              "type": "boolean",
              "default": false
            }
          }
        ]
      },
      {
        "name": "/security/rules",
        "documentation": "https://documentation.wazuh.com/4.4/user-manual/api/reference.html#operation/api.controllers.security_controller.remove_rules",
        "description": "Delete a list of security rules or all security rules in the system, roles linked to rules are not going to be deleted",
        "summary": "Delete security rules",
        "tags": [
          "Security"
        ],
        "query": [
          {
            "name": "pretty",
            "description": "Show results in human-readable format",
            "schema": {
              "type": "boolean",
              "default": false
            }
          },
          {
            "name": "rule_ids",
            "description": "List of rule IDs (separated by comma), use the keyword 'all' to select all rules",
            "required": true,
            "schema": {
              "type": "array",
              "items": {
                "type": "string",
                "format": "numbers_or_all",
                "description": "Security rule ID|all"
              }
            }
          },
          {
            "name": "wait_for_complete",
            "description": "Disable timeout response",
            "schema": {
              "type": "boolean",
              "default": false
            }
          }
        ]
      },
      {
        "name": "/security/user/authenticate",
        "documentation": "https://documentation.wazuh.com/4.4/user-manual/api/reference.html#operation/api.controllers.security_controller.logout_user",
        "description": "This method should be called to invalidate all the current user's tokens",
        "summary": "Logout current user",
        "tags": [
          "Security"
        ]
      },
      {
        "name": "/security/users",
        "documentation": "https://documentation.wazuh.com/4.4/user-manual/api/reference.html#operation/api.controllers.security_controller.delete_users",
        "description": "Delete a list of users by specifying their IDs",
        "summary": "Delete users",
        "tags": [
          "Security"
        ],
        "query": [
          {
            "name": "pretty",
            "description": "Show results in human-readable format",
            "schema": {
              "type": "boolean",
              "default": false
            }
          },
          {
            "name": "user_ids",
            "description": "List of user IDs (separated by comma), use the keyword 'all' to select all users",
            "required": true,
            "schema": {
              "type": "array",
              "items": {
                "type": "string",
                "format": "numbers_or_all",
                "description": "User ID|all"
              }
            }
          },
          {
            "name": "wait_for_complete",
            "description": "Disable timeout response",
            "schema": {
              "type": "boolean",
              "default": false
            }
          }
        ]
      },
      {
        "name": "/security/users/:user_id/roles",
        "documentation": "https://documentation.wazuh.com/4.4/user-manual/api/reference.html#operation/api.controllers.security_controller.remove_user_role",
        "description": "Delete a specified relation user-roles",
        "summary": "Remove roles from user",
        "tags": [
          "Security"
        ],
        "args": [
          {
            "name": ":user_id",
            "description": "User ID",
            "required": true,
            "schema": {
              "type": "string",
              "format": "numbers",
              "description": "User ID"
            }
          }
        ],
        "query": [
          {
            "name": "pretty",
            "description": "Show results in human-readable format",
            "schema": {
              "type": "boolean",
              "default": false
            }
          },
          {
            "name": "role_ids",
            "description": "List of role IDs (separated by comma), use the keyword 'all' to select all roles",
            "required": true,
            "schema": {
              "type": "array",
              "items": {
                "type": "string",
                "description": "Role ID|all",
                "format": "numbers_or_all"
              }
            }
          },
          {
            "name": "wait_for_complete",
            "description": "Disable timeout response",
            "schema": {
              "type": "boolean",
              "default": false
            }
          }
        ]
      },
      {
        "name": "/syscheck/:agent_id",
        "documentation": "https://documentation.wazuh.com/4.4/user-manual/api/reference.html#operation/api.controllers.syscheck_controller.delete_syscheck_agent",
        "description": "Clear file integrity monitoring scan results for a specified agent. Only available for agents < 3.12.0, it doesn't apply for more recent ones",
        "summary": "Clear results",
        "tags": [
          "Syscheck"
        ],
        "args": [
          {
            "name": ":agent_id",
            "description": "Agent ID. All possible values from 000 onwards",
            "required": true,
            "schema": {
              "type": "string",
              "minLength": 3,
              "description": "Agent ID",
              "format": "numbers"
            }
          }
        ],
        "query": [
          {
            "name": "pretty",
            "description": "Show results in human-readable format",
            "schema": {
              "type": "boolean",
              "default": false
            }
          },
          {
            "name": "wait_for_complete",
            "description": "Disable timeout response",
            "schema": {
              "type": "boolean",
              "default": false
            }
          }
        ]
      }
    ]
  }
]<|MERGE_RESOLUTION|>--- conflicted
+++ resolved
@@ -7140,11 +7140,7 @@
       },
       {
         "name": "/security/user/authenticate",
-<<<<<<< HEAD
-        "documentation": "https://documentation.wazuh.com/current/user-manual/api/reference.html#operation/api.controllers.security_controller.deprecated_login_user",
-=======
         "documentation": "https://documentation.wazuh.com/4.4/user-manual/api/reference.html#operation/api.controllers.security_controller.deprecated_login_user",
->>>>>>> 4841223a
         "description": "This method should be called to get an API token. This token will expire after auth_token_exp_timeout seconds (default: 900). This value can be changed using PUT /security/config",
         "summary": "Login",
         "tags": [
@@ -11120,11 +11116,7 @@
       },
       {
         "name": "/security/user/authenticate",
-<<<<<<< HEAD
-        "documentation": "https://documentation.wazuh.com/current/user-manual/api/reference.html#operation/api.controllers.security_controller.login_user",
-=======
         "documentation": "https://documentation.wazuh.com/4.4/user-manual/api/reference.html#operation/api.controllers.security_controller.login_user",
->>>>>>> 4841223a
         "description": "This method should be called to get an API token. This token will expire after auth_token_exp_timeout seconds (default: 900). This value can be changed using PUT /security/config",
         "summary": "Login",
         "tags": [
