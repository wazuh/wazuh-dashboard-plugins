[
  {
    "method": "GET",
    "endpoints": [
      {
        "name": "/",
        "documentation": "https://documentation.wazuh.com/4.4/user-manual/api/reference.html#operation/api.controllers.default_controller.default_info",
        "description": "Return basic information about the API",
        "summary": "Get API info",
        "tags": [
          "API Info"
        ],
        "query": [
          {
            "name": "pretty",
            "description": "Show results in human-readable format",
            "schema": {
              "type": "boolean",
              "default": false
            }
          }
        ]
      },
      {
        "name": "/agents",
        "documentation": "https://documentation.wazuh.com/4.4/user-manual/api/reference.html#operation/api.controllers.agent_controller.get_agents",
        "description": "Return information about all available agents or a list of them",
        "summary": "List agents",
        "tags": [
          "Agents"
        ],
        "query": [
          {
            "name": "agents_list",
            "description": "List of agent IDs (separated by comma), all agents selected by default if not specified",
            "schema": {
              "type": "array",
              "items": {
                "type": "string",
                "minLength": 3,
                "description": "Agent ID",
                "format": "numbers"
              }
            }
          },
          {
            "name": "group",
            "description": "Filter by group of agents",
            "schema": {
              "type": "string",
              "description": "Group name",
              "format": "group_names"
            }
          },
          {
            "name": "group_config_status",
            "description": "Agent groups configuration sync status",
            "schema": {
              "type": "string",
              "enum": [
                "synced",
                "not synced"
              ]
            }
          },
          {
            "name": "ip",
            "description": "Filter by the IP used by the agent to communicate with the manager. If it's not available, it will have the same value as registerIP",
            "schema": {
              "type": "string",
              "format": "alphanumeric"
            }
          },
          {
            "name": "limit",
            "description": "Maximum number of elements to return. Although up to 100.000 can be specified, it is recommended not to exceed 500 elements. Responses may be slower the more this number is exceeded. ",
            "schema": {
              "type": "integer",
              "format": "int32",
              "default": 500,
              "minimum": 1,
              "maximum": 100000
            }
          },
          {
            "name": "manager",
            "description": "Filter by manager hostname where agents are connected to",
            "schema": {
              "type": "string",
              "format": "alphanumeric"
            }
          },
          {
            "name": "name",
            "description": "Filter by name",
            "schema": {
              "type": "string",
              "format": "alphanumeric"
            }
          },
          {
            "name": "node_name",
            "description": "Filter by node name",
            "schema": {
              "type": "string",
              "format": "names"
            }
          },
          {
            "name": "offset",
            "description": "First element to return in the collection",
            "schema": {
              "type": "integer",
              "format": "int32",
              "default": 0,
              "minimum": 0
            }
          },
          {
            "name": "older_than",
            "description": "Filter out agents whose time lapse from last keep alive signal is longer than specified. Time in seconds, ‘[n_days]d’, ‘[n_hours]h’, ‘[n_minutes]m’ or ‘[n_seconds]s’. For never_connected agents, uses the register date. For example, `7d`, `10s` and `10` are valid values. If no time unit is specified, seconds are used",
            "schema": {
              "type": "string",
              "format": "timeframe"
            }
          },
          {
            "name": "os.name",
            "description": "Filter by OS name",
            "schema": {
              "type": "string",
              "format": "alphanumeric"
            }
          },
          {
            "name": "os.platform",
            "description": "Filter by OS platform",
            "schema": {
              "type": "string",
              "format": "alphanumeric"
            }
          },
          {
            "name": "os.version",
            "description": "Filter by OS version",
            "schema": {
              "type": "string",
              "format": "alphanumeric"
            }
          },
          {
            "name": "pretty",
            "description": "Show results in human-readable format",
            "schema": {
              "type": "boolean",
              "default": false
            }
          },
          {
            "name": "q",
            "description": "Query to filter results by. For example q=&quot;status=active&quot;",
            "schema": {
              "type": "string"
            }
          },
          {
            "name": "registerIP",
            "description": "Filter by the IP used when registering the agent",
            "schema": {
              "type": "string",
              "format": "alphanumeric"
            }
          },
          {
            "name": "search",
            "description": "Look for elements containing the specified string. To obtain a complementary search, use '-' at the beginning",
            "schema": {
              "type": "string",
              "format": "search"
            }
          },
          {
            "name": "select",
            "description": "Select which fields to return (separated by comma). Use '.' for nested fields. For example, '{field1: field2}' may be selected with 'field1.field2'",
            "schema": {
              "type": "array",
              "items": {
                "type": "string",
                "format": "names"
              }
            }
          },
          {
            "name": "sort",
            "description": "Sort the collection by a field or fields (separated by comma). Use +/- at the beggining to list in ascending or descending order. Use '.' for nested fields. For example, '{field1: field2}' may be selected with 'field1.field2'",
            "schema": {
              "type": "string",
              "format": "sort"
            }
          },
          {
            "name": "status",
            "description": "Filter by agent status (use commas to enter multiple statuses)",
            "schema": {
              "type": "array",
              "items": {
                "type": "string",
                "enum": [
                  "active",
                  "pending",
                  "never_connected",
                  "disconnected"
                ]
              },
              "minItems": 1
            }
          },
          {
            "name": "version",
            "description": "Filter by agents version using one of the following formats: 'X.Y.Z', 'vX.Y.Z', 'wazuh X.Y.Z' or 'wazuh vX.Y.Z'. For example: '4.4.0'",
            "schema": {
              "type": "string",
              "format": "alphanumeric"
            }
          },
          {
            "name": "wait_for_complete",
            "description": "Disable timeout response",
            "schema": {
              "type": "boolean",
              "default": false
            }
          }
        ]
      },
      {
        "name": "/agents/:agent_id/config/:component/:configuration",
        "documentation": "https://documentation.wazuh.com/4.4/user-manual/api/reference.html#operation/api.controllers.agent_controller.get_agent_config",
        "description": "Return the active configuration the agent is currently using. This can be different from the configuration present in the configuration file, if it has been modified and the agent has not been restarted yet",
        "summary": "Get active configuration",
        "tags": [
          "Agents"
        ],
        "args": [
          {
            "name": ":agent_id",
            "description": "Agent ID. All possible values from 000 onwards",
            "required": true,
            "schema": {
              "type": "string",
              "minLength": 3,
              "description": "Agent ID",
              "format": "numbers"
            }
          },
          {
            "name": ":component",
            "description": "Selected agent's component",
            "required": true,
            "schema": {
              "type": "string",
              "enum": [
                "agent",
                "agentless",
                "analysis",
                "auth",
                "com",
                "csyslog",
                "integrator",
                "logcollector",
                "mail",
                "monitor",
                "request",
                "syscheck",
                "wmodules"
              ]
            }
          },
          {
            "name": ":configuration",
            "description": "<p>Selected agent's configuration to read. The configuration to read depends on the selected component.\nThe following table shows all available combinations of component and configuration values:</p>\n<table class=\"table table-striped table-bordered\">\n<thead>\n<tr>\n<th>Component</th>\n<th>Configuration</th>\n<th>Tag</th>\n</tr>\n</thead>\n<tbody>\n<tr>\n<td>agent</td>\n<td>client</td>\n<td><code>&lt;client&gt;</code></td>\n</tr>\n<tr>\n<td>agent</td>\n<td>buffer</td>\n<td><code>&lt;client_buffer&gt;</code></td>\n</tr>\n<tr>\n<td>agent</td>\n<td>labels</td>\n<td><code>&lt;labels&gt;</code></td>\n</tr>\n<tr>\n<td>agent</td>\n<td>internal</td>\n<td><code>&lt;agent&gt;</code>, <code>&lt;monitord&gt;</code>, <code>&lt;remoted&gt;</code></td>\n</tr>\n<tr>\n<td>agentless</td>\n<td>agentless</td>\n<td><code>&lt;agentless&gt;</code></td>\n</tr>\n<tr>\n<td>analysis</td>\n<td>global</td>\n<td><code>&lt;global&gt;</code></td>\n</tr>\n<tr>\n<td>analysis</td>\n<td>active_response</td>\n<td><code>&lt;active-response&gt;</code></td>\n</tr>\n<tr>\n<td>analysis</td>\n<td>alerts</td>\n<td><code>&lt;alerts&gt;</code></td>\n</tr>\n<tr>\n<td>analysis</td>\n<td>command</td>\n<td><code>&lt;command&gt;</code></td>\n</tr>\n<tr>\n<td>analysis</td>\n<td>rules</td>\n<td><code>&lt;rule&gt;</code></td>\n</tr>\n<tr>\n<td>analysis</td>\n<td>decoders</td>\n<td><code>&lt;decoder&gt;</code></td>\n</tr>\n<tr>\n<td>analysis</td>\n<td>internal</td>\n<td><code>&lt;analysisd&gt;</code></td>\n</tr>\n<tr>\n<td>auth</td>\n<td>auth</td>\n<td><code>&lt;auth&gt;</code></td>\n</tr>\n<tr>\n<td>com</td>\n<td>active-response</td>\n<td><code>&lt;active-response&gt;</code></td>\n</tr>\n<tr>\n<td>com</td>\n<td>logging</td>\n<td><code>&lt;logging&gt;</code></td>\n</tr>\n<tr>\n<td>com</td>\n<td>internal</td>\n<td><code>&lt;execd&gt;</code></td>\n</tr>\n<tr>\n<td>com</td>\n<td>cluster</td>\n<td><code>&lt;cluster&gt;</code></td>\n</tr>\n<tr>\n<td>csyslog</td>\n<td>csyslog</td>\n<td><code>&lt;csyslog_output&gt;</code></td>\n</tr>\n<tr>\n<td>integrator</td>\n<td>integration</td>\n<td><code>&lt;integration&gt;</code></td>\n</tr>\n<tr>\n<td>logcollector</td>\n<td>localfile</td>\n<td><code>&lt;localfile&gt;</code></td>\n</tr>\n<tr>\n<td>logcollector</td>\n<td>socket</td>\n<td><code>&lt;socket&gt;</code></td>\n</tr>\n<tr>\n<td>logcollector</td>\n<td>internal</td>\n<td><code>&lt;logcollector&gt;</code></td>\n</tr>\n<tr>\n<td>mail</td>\n<td>global</td>\n<td><code>&lt;global&gt;&lt;email...&gt;</code></td>\n</tr>\n<tr>\n<td>mail</td>\n<td>alerts</td>\n<td><code>&lt;email_alerts&gt;</code></td>\n</tr>\n<tr>\n<td>mail</td>\n<td>internal</td>\n<td><code>&lt;maild&gt;</code></td>\n</tr>\n<tr>\n<td>monitor</td>\n<td>global</td>\n<td><code>&lt;global&gt;</code></td>\n</tr>\n<tr>\n<td>monitor</td>\n<td>internal</td>\n<td><code>&lt;monitord&gt;</code></td>\n</tr>\n<tr>\n<td>monitor</td>\n<td>internal</td>\n<td><code>&lt;reports&gt;</code></td>\n</tr>\n<tr>\n<td>request</td>\n<td>global</td>\n<td><code>&lt;global&gt;</code></td>\n</tr>\n<tr>\n<td>request</td>\n<td>remote</td>\n<td><code>&lt;remote&gt;</code></td>\n</tr>\n<tr>\n<td>request</td>\n<td>internal</td>\n<td><code>&lt;remoted&gt;</code></td>\n</tr>\n<tr>\n<td>syscheck</td>\n<td>syscheck</td>\n<td><code>&lt;syscheck&gt;</code></td>\n</tr>\n<tr>\n<td>syscheck</td>\n<td>rootcheck</td>\n<td><code>&lt;rootcheck&gt;</code></td>\n</tr>\n<tr>\n<td>syscheck</td>\n<td>internal</td>\n<td><code>&lt;syscheck&gt;</code>, <code>&lt;rootcheck&gt;</code></td>\n</tr>\n<tr>\n<td>wmodules</td>\n<td>wmodules</td>\n<td><code>&lt;wodle&gt;</code></td>\n</tr>\n</tbody>\n</table>\n",
            "required": true,
            "schema": {
              "type": "string",
              "enum": [
                "client",
                "buffer",
                "labels",
                "internal",
                "agentless",
                "global",
                "active_response",
                "alerts",
                "command",
                "rules",
                "decoders",
                "auth",
                "logging",
                "reports",
                "active-response",
                "cluster",
                "csyslog",
                "integration",
                "localfile",
                "socket",
                "remote",
                "syscheck",
                "rootcheck",
                "wmodules"
              ]
            }
          }
        ],
        "query": [
          {
            "name": "pretty",
            "description": "Show results in human-readable format",
            "schema": {
              "type": "boolean",
              "default": false
            }
          },
          {
            "name": "wait_for_complete",
            "description": "Disable timeout response",
            "schema": {
              "type": "boolean",
              "default": false
            }
          }
        ]
      },
      {
        "name": "/agents/:agent_id/group/is_sync",
        "documentation": "https://documentation.wazuh.com/4.4/user-manual/api/reference.html#operation/api.controllers.agent_controller.get_sync_agent",
        "description": "Return whether the agent configuration has been synchronized with the agent or not. This can be useful to check after updating a group configuration",
        "summary": "Get configuration sync status",
        "tags": [
          "Agents"
        ],
        "args": [
          {
            "name": ":agent_id",
            "description": "Agent ID. All possible values from 000 onwards",
            "required": true,
            "schema": {
              "type": "string",
              "minLength": 3,
              "description": "Agent ID",
              "format": "numbers"
            }
          }
        ],
        "query": [
          {
            "name": "pretty",
            "description": "Show results in human-readable format",
            "schema": {
              "type": "boolean",
              "default": false
            }
          },
          {
            "name": "wait_for_complete",
            "description": "Disable timeout response",
            "schema": {
              "type": "boolean",
              "default": false
            }
          }
        ]
      },
      {
        "name": "/agents/:agent_id/key",
        "documentation": "https://documentation.wazuh.com/4.4/user-manual/api/reference.html#operation/api.controllers.agent_controller.get_agent_key",
        "description": "Return the key of an agent",
        "summary": "Get key",
        "tags": [
          "Agents"
        ],
        "args": [
          {
            "name": ":agent_id",
            "description": "Agent ID. All possible values from 000 onwards",
            "required": true,
            "schema": {
              "type": "string",
              "minLength": 3,
              "description": "Agent ID",
              "format": "numbers"
            }
          }
        ],
        "query": [
          {
            "name": "pretty",
            "description": "Show results in human-readable format",
            "schema": {
              "type": "boolean",
              "default": false
            }
          },
          {
            "name": "wait_for_complete",
            "description": "Disable timeout response",
            "schema": {
              "type": "boolean",
              "default": false
            }
          }
        ]
      },
      {
        "name": "/agents/:agent_id/stats/:component",
        "documentation": "https://documentation.wazuh.com/4.4/user-manual/api/reference.html#operation/api.controllers.agent_controller.get_component_stats",
        "description": "Return Wazuh's {component} statistical information from agent {agent_id}",
        "summary": "Get agent's component stats",
        "tags": [
          "Agents"
        ],
        "args": [
          {
            "name": ":agent_id",
            "description": "Agent ID. All possible values from 000 onwards",
            "required": true,
            "schema": {
              "type": "string",
              "minLength": 3,
              "description": "Agent ID",
              "format": "numbers"
            }
          },
          {
            "name": ":component",
            "description": "Selected component stats",
            "required": true,
            "schema": {
              "type": "string",
              "enum": [
                "logcollector",
                "agent"
              ]
            }
          }
        ],
        "query": [
          {
            "name": "pretty",
            "description": "Show results in human-readable format",
            "schema": {
              "type": "boolean",
              "default": false
            }
          },
          {
            "name": "wait_for_complete",
            "description": "Disable timeout response",
            "schema": {
              "type": "boolean",
              "default": false
            }
          }
        ]
      },
      {
        "name": "/agents/no_group",
        "documentation": "https://documentation.wazuh.com/4.4/user-manual/api/reference.html#operation/api.controllers.agent_controller.get_agent_no_group",
        "description": "Return a list with all the available agents without an assigned group",
        "summary": "List agents without group",
        "tags": [
          "Agents"
        ],
        "query": [
          {
            "name": "limit",
            "description": "Maximum number of elements to return. Although up to 100.000 can be specified, it is recommended not to exceed 500 elements. Responses may be slower the more this number is exceeded. ",
            "schema": {
              "type": "integer",
              "format": "int32",
              "default": 500,
              "minimum": 1,
              "maximum": 100000
            }
          },
          {
            "name": "offset",
            "description": "First element to return in the collection",
            "schema": {
              "type": "integer",
              "format": "int32",
              "default": 0,
              "minimum": 0
            }
          },
          {
            "name": "pretty",
            "description": "Show results in human-readable format",
            "schema": {
              "type": "boolean",
              "default": false
            }
          },
          {
            "name": "q",
            "description": "Query to filter results by. For example q=&quot;status=active&quot;",
            "schema": {
              "type": "string"
            }
          },
          {
            "name": "search",
            "description": "Look for elements containing the specified string. To obtain a complementary search, use '-' at the beginning",
            "schema": {
              "type": "string",
              "format": "search"
            }
          },
          {
            "name": "select",
            "description": "Select which fields to return (separated by comma). Use '.' for nested fields. For example, '{field1: field2}' may be selected with 'field1.field2'",
            "schema": {
              "type": "array",
              "items": {
                "type": "string",
                "format": "names"
              }
            }
          },
          {
            "name": "sort",
            "description": "Sort the collection by a field or fields (separated by comma). Use +/- at the beggining to list in ascending or descending order. Use '.' for nested fields. For example, '{field1: field2}' may be selected with 'field1.field2'",
            "schema": {
              "type": "string",
              "format": "sort"
            }
          },
          {
            "name": "wait_for_complete",
            "description": "Disable timeout response",
            "schema": {
              "type": "boolean",
              "default": false
            }
          }
        ]
      },
      {
        "name": "/agents/outdated",
        "documentation": "https://documentation.wazuh.com/4.4/user-manual/api/reference.html#operation/api.controllers.agent_controller.get_agent_outdated",
        "description": "Return the list of outdated agents",
        "summary": "List outdated agents",
        "tags": [
          "Agents"
        ],
        "query": [
          {
            "name": "limit",
            "description": "Maximum number of elements to return. Although up to 100.000 can be specified, it is recommended not to exceed 500 elements. Responses may be slower the more this number is exceeded. ",
            "schema": {
              "type": "integer",
              "format": "int32",
              "default": 500,
              "minimum": 1,
              "maximum": 100000
            }
          },
          {
            "name": "offset",
            "description": "First element to return in the collection",
            "schema": {
              "type": "integer",
              "format": "int32",
              "default": 0,
              "minimum": 0
            }
          },
          {
            "name": "pretty",
            "description": "Show results in human-readable format",
            "schema": {
              "type": "boolean",
              "default": false
            }
          },
          {
            "name": "q",
            "description": "Query to filter results by. For example q=&quot;status=active&quot;",
            "schema": {
              "type": "string"
            }
          },
          {
            "name": "search",
            "description": "Look for elements containing the specified string. To obtain a complementary search, use '-' at the beginning",
            "schema": {
              "type": "string",
              "format": "search"
            }
          },
          {
            "name": "sort",
            "description": "Sort the collection by a field or fields (separated by comma). Use +/- at the beggining to list in ascending or descending order. Use '.' for nested fields. For example, '{field1: field2}' may be selected with 'field1.field2'",
            "schema": {
              "type": "string",
              "format": "sort"
            }
          },
          {
            "name": "wait_for_complete",
            "description": "Disable timeout response",
            "schema": {
              "type": "boolean",
              "default": false
            }
          }
        ]
      },
      {
        "name": "/agents/stats/distinct",
        "documentation": "https://documentation.wazuh.com/4.4/user-manual/api/reference.html#operation/api.controllers.agent_controller.get_agent_fields",
        "description": "Return all the different combinations that agents have for the selected fields. It also indicates the total number of agents that have each combination",
        "summary": "List agents distinct",
        "tags": [
          "Agents"
        ],
        "query": [
          {
            "name": "fields",
            "description": "List of fields affecting the operation",
            "schema": {
              "type": "array",
              "items": {
                "type": "string",
                "format": "names"
              }
            }
          },
          {
            "name": "limit",
            "description": "Maximum number of elements to return. Although up to 100.000 can be specified, it is recommended not to exceed 500 elements. Responses may be slower the more this number is exceeded. ",
            "schema": {
              "type": "integer",
              "format": "int32",
              "default": 500,
              "minimum": 1,
              "maximum": 100000
            }
          },
          {
            "name": "offset",
            "description": "First element to return in the collection",
            "schema": {
              "type": "integer",
              "format": "int32",
              "default": 0,
              "minimum": 0
            }
          },
          {
            "name": "pretty",
            "description": "Show results in human-readable format",
            "schema": {
              "type": "boolean",
              "default": false
            }
          },
          {
            "name": "q",
            "description": "Query to filter results by. For example q=&quot;status=active&quot;",
            "schema": {
              "type": "string"
            }
          },
          {
            "name": "search",
            "description": "Look for elements containing the specified string. To obtain a complementary search, use '-' at the beginning",
            "schema": {
              "type": "string",
              "format": "search"
            }
          },
          {
            "name": "sort",
            "description": "Sort the collection by a field or fields (separated by comma). Use +/- at the beggining to list in ascending or descending order. Use '.' for nested fields. For example, '{field1: field2}' may be selected with 'field1.field2'",
            "schema": {
              "type": "string",
              "format": "sort"
            }
          },
          {
            "name": "wait_for_complete",
            "description": "Disable timeout response",
            "schema": {
              "type": "boolean",
              "default": false
            }
          }
        ]
      },
      {
        "name": "/agents/summary/os",
        "documentation": "https://documentation.wazuh.com/4.4/user-manual/api/reference.html#operation/api.controllers.agent_controller.get_agent_summary_os",
        "description": "Return a summary of the OS of available agents",
        "summary": "Summarize agents OS",
        "tags": [
          "Agents"
        ],
        "query": [
          {
            "name": "pretty",
            "description": "Show results in human-readable format",
            "schema": {
              "type": "boolean",
              "default": false
            }
          },
          {
            "name": "wait_for_complete",
            "description": "Disable timeout response",
            "schema": {
              "type": "boolean",
              "default": false
            }
          }
        ]
      },
      {
        "name": "/agents/summary/status",
        "documentation": "https://documentation.wazuh.com/4.4/user-manual/api/reference.html#operation/api.controllers.agent_controller.get_agent_summary_status",
        "description": "Return a summary of the status of available agents",
        "summary": "Summarize agents status",
        "tags": [
          "Agents"
        ],
        "query": [
          {
            "name": "pretty",
            "description": "Show results in human-readable format",
            "schema": {
              "type": "boolean",
              "default": false
            }
          },
          {
            "name": "wait_for_complete",
            "description": "Disable timeout response",
            "schema": {
              "type": "boolean",
              "default": false
            }
          }
        ]
      },
      {
        "name": "/agents/upgrade_result",
        "documentation": "https://documentation.wazuh.com/4.4/user-manual/api/reference.html#operation/api.controllers.agent_controller.get_agent_upgrade",
        "description": "Return the agents upgrade results",
        "summary": "Get upgrade results",
        "tags": [
          "Agents"
        ],
        "query": [
          {
            "name": "agents_list",
            "description": "List of agent IDs (separated by comma), all agents selected by default if not specified",
            "schema": {
              "type": "array",
              "items": {
                "type": "string",
                "minLength": 3,
                "description": "Agent ID",
                "format": "numbers"
              }
            }
          },
          {
            "name": "group",
            "description": "Filter by group of agents",
            "schema": {
              "type": "string",
              "description": "Group name",
              "format": "group_names"
            }
          },
          {
            "name": "ip",
            "description": "Filter by the IP used by the agent to communicate with the manager. If it's not available, it will have the same value as registerIP",
            "schema": {
              "type": "string",
              "format": "alphanumeric"
            }
          },
          {
            "name": "manager",
            "description": "Filter by manager hostname where agents are connected to",
            "schema": {
              "type": "string",
              "format": "alphanumeric"
            }
          },
          {
            "name": "name",
            "description": "Filter by name",
            "schema": {
              "type": "string",
              "format": "alphanumeric"
            }
          },
          {
            "name": "node_name",
            "description": "Filter by node name",
            "schema": {
              "type": "string",
              "format": "names"
            }
          },
          {
            "name": "os.name",
            "description": "Filter by OS name",
            "schema": {
              "type": "string",
              "format": "alphanumeric"
            }
          },
          {
            "name": "os.platform",
            "description": "Filter by OS platform",
            "schema": {
              "type": "string",
              "format": "alphanumeric"
            }
          },
          {
            "name": "os.version",
            "description": "Filter by OS version",
            "schema": {
              "type": "string",
              "format": "alphanumeric"
            }
          },
          {
            "name": "pretty",
            "description": "Show results in human-readable format",
            "schema": {
              "type": "boolean",
              "default": false
            }
          },
          {
            "name": "q",
            "description": "Query to filter results by. For example q=&quot;status=active&quot;",
            "schema": {
              "type": "string"
            }
          },
          {
            "name": "registerIP",
            "description": "Filter by the IP used when registering the agent",
            "schema": {
              "type": "string",
              "format": "alphanumeric"
            }
          },
          {
            "name": "version",
            "description": "Filter by agents version using one of the following formats: 'X.Y.Z', 'vX.Y.Z', 'wazuh X.Y.Z' or 'wazuh vX.Y.Z'. For example: '4.4.0'",
            "schema": {
              "type": "string",
              "format": "alphanumeric"
            }
          },
          {
            "name": "wait_for_complete",
            "description": "Disable timeout response",
            "schema": {
              "type": "boolean",
              "default": false
            }
          }
        ]
      },
      {
        "name": "/ciscat/:agent_id/results",
        "documentation": "https://documentation.wazuh.com/4.4/user-manual/api/reference.html#operation/api.controllers.ciscat_controller.get_agents_ciscat_results",
        "description": "Return the agent's ciscat results info",
        "summary": "Get results",
        "tags": [
          "Ciscat"
        ],
        "args": [
          {
            "name": ":agent_id",
            "description": "Agent ID. All possible values from 000 onwards",
            "required": true,
            "schema": {
              "type": "string",
              "minLength": 3,
              "description": "Agent ID",
              "format": "numbers"
            }
          }
        ],
        "query": [
          {
            "name": "benchmark",
            "description": "Filter by benchmark type",
            "schema": {
              "type": "string",
              "format": "alphanumeric"
            }
          },
          {
            "name": "error",
            "description": "Filter by encountered errors",
            "schema": {
              "type": "integer",
              "format": "int32",
              "minimum": 0
            }
          },
          {
            "name": "fail",
            "description": "Filter by failed checks",
            "schema": {
              "type": "integer",
              "format": "int32",
              "minimum": 0
            }
          },
          {
            "name": "limit",
            "description": "Maximum number of elements to return. Although up to 100.000 can be specified, it is recommended not to exceed 500 elements. Responses may be slower the more this number is exceeded. ",
            "schema": {
              "type": "integer",
              "format": "int32",
              "default": 500,
              "minimum": 1,
              "maximum": 100000
            }
          },
          {
            "name": "notchecked",
            "description": "Filter by not checked",
            "schema": {
              "type": "integer",
              "format": "int32",
              "minimum": 0
            }
          },
          {
            "name": "offset",
            "description": "First element to return in the collection",
            "schema": {
              "type": "integer",
              "format": "int32",
              "default": 0,
              "minimum": 0
            }
          },
          {
            "name": "pass",
            "description": "Filter by passed checks",
            "schema": {
              "type": "integer",
              "format": "int32",
              "minimum": 0
            }
          },
          {
            "name": "pretty",
            "description": "Show results in human-readable format",
            "schema": {
              "type": "boolean",
              "default": false
            }
          },
          {
            "name": "profile",
            "description": "Filter by evaluated profile",
            "schema": {
              "type": "string",
              "format": "alphanumeric"
            }
          },
          {
            "name": "q",
            "description": "Query to filter results by. For example q=&quot;status=active&quot;",
            "schema": {
              "type": "string"
            }
          },
          {
            "name": "score",
            "description": "Filter by final score",
            "schema": {
              "type": "integer",
              "format": "int32",
              "minimum": 0
            }
          },
          {
            "name": "search",
            "description": "Look for elements containing the specified string. To obtain a complementary search, use '-' at the beginning",
            "schema": {
              "type": "string",
              "format": "search"
            }
          },
          {
            "name": "select",
            "description": "Select which fields to return (separated by comma). Use '.' for nested fields. For example, '{field1: field2}' may be selected with 'field1.field2'",
            "schema": {
              "type": "array",
              "items": {
                "type": "string",
                "format": "names"
              }
            }
          },
          {
            "name": "sort",
            "description": "Sort the collection by a field or fields (separated by comma). Use +/- at the beggining to list in ascending or descending order. Use '.' for nested fields. For example, '{field1: field2}' may be selected with 'field1.field2'",
            "schema": {
              "type": "string",
              "format": "sort"
            }
          },
          {
            "name": "unknown",
            "description": "Filter by unknown results",
            "schema": {
              "type": "integer",
              "format": "int32"
            }
          },
          {
            "name": "wait_for_complete",
            "description": "Disable timeout response",
            "schema": {
              "type": "boolean",
              "default": false
            }
          }
        ]
      },
      {
        "name": "/cluster/:node_id/configuration",
        "documentation": "https://documentation.wazuh.com/4.4/user-manual/api/reference.html#operation/api.controllers.cluster_controller.get_configuration_node",
        "description": "Return wazuh configuration used in node {node_id}. The 'section' and 'field' parameters will be ignored if 'raw' parameter is provided.",
        "summary": "Get node config",
        "tags": [
          "Cluster"
        ],
        "args": [
          {
            "name": ":node_id",
            "description": "Cluster node name",
            "required": true,
            "schema": {
              "type": "string",
              "format": "names"
            }
          }
        ],
        "query": [
          {
            "name": "field",
            "description": "Indicate a section child. E.g, fields for *ruleset* section are: decoder_dir, rule_dir, etc",
            "schema": {
              "type": "string",
              "format": "names"
            }
          },
          {
            "name": "pretty",
            "description": "Show results in human-readable format",
            "schema": {
              "type": "boolean",
              "default": false
            }
          },
          {
            "name": "raw",
            "description": "Format response in plain text",
            "required": false,
            "schema": {
              "type": "boolean"
            }
          },
          {
            "name": "section",
            "description": "Indicates the wazuh configuration section",
            "schema": {
              "type": "string",
              "enum": [
                "active-response",
                "agentless",
                "alerts",
                "auth",
                "client",
                "client_buffer",
                "cluster",
                "command",
                "database_output",
                "email_alerts",
                "global",
                "integration",
                "labels",
                "localfile",
                "logging",
                "remote",
                "reports",
                "rootcheck",
                "ruleset",
                "sca",
                "socket",
                "syscheck",
                "syslog_output",
                "aws-s3",
                "azure-logs",
                "cis-cat",
                "docker-listener",
                "open-scap",
                "osquery",
                "syscollector",
                "vulnerability-detector"
              ]
            }
          },
          {
            "name": "wait_for_complete",
            "description": "Disable timeout response",
            "schema": {
              "type": "boolean",
              "default": false
            }
          }
        ]
      },
      {
        "name": "/cluster/:node_id/configuration/:component/:configuration",
        "documentation": "https://documentation.wazuh.com/4.4/user-manual/api/reference.html#operation/api.controllers.cluster_controller.get_node_config",
        "description": "Return the requested configuration in JSON format for the specified node",
        "summary": "Get node active configuration",
        "tags": [
          "Cluster"
        ],
        "args": [
          {
            "name": ":component",
            "description": "Selected agent's component",
            "required": true,
            "schema": {
              "type": "string",
              "enum": [
                "agent",
                "agentless",
                "analysis",
                "auth",
                "com",
                "csyslog",
                "integrator",
                "logcollector",
                "mail",
                "monitor",
                "request",
                "syscheck",
                "wmodules"
              ]
            }
          },
          {
            "name": ":configuration",
            "description": "<p>Selected agent's configuration to read. The configuration to read depends on the selected component.\nThe following table shows all available combinations of component and configuration values:</p>\n<table class=\"table table-striped table-bordered\">\n<thead>\n<tr>\n<th>Component</th>\n<th>Configuration</th>\n<th>Tag</th>\n</tr>\n</thead>\n<tbody>\n<tr>\n<td>agent</td>\n<td>client</td>\n<td><code>&lt;client&gt;</code></td>\n</tr>\n<tr>\n<td>agent</td>\n<td>buffer</td>\n<td><code>&lt;client_buffer&gt;</code></td>\n</tr>\n<tr>\n<td>agent</td>\n<td>labels</td>\n<td><code>&lt;labels&gt;</code></td>\n</tr>\n<tr>\n<td>agent</td>\n<td>internal</td>\n<td><code>&lt;agent&gt;</code>, <code>&lt;monitord&gt;</code>, <code>&lt;remoted&gt;</code></td>\n</tr>\n<tr>\n<td>agentless</td>\n<td>agentless</td>\n<td><code>&lt;agentless&gt;</code></td>\n</tr>\n<tr>\n<td>analysis</td>\n<td>global</td>\n<td><code>&lt;global&gt;</code></td>\n</tr>\n<tr>\n<td>analysis</td>\n<td>active_response</td>\n<td><code>&lt;active-response&gt;</code></td>\n</tr>\n<tr>\n<td>analysis</td>\n<td>alerts</td>\n<td><code>&lt;alerts&gt;</code></td>\n</tr>\n<tr>\n<td>analysis</td>\n<td>command</td>\n<td><code>&lt;command&gt;</code></td>\n</tr>\n<tr>\n<td>analysis</td>\n<td>rules</td>\n<td><code>&lt;rule&gt;</code></td>\n</tr>\n<tr>\n<td>analysis</td>\n<td>decoders</td>\n<td><code>&lt;decoder&gt;</code></td>\n</tr>\n<tr>\n<td>analysis</td>\n<td>internal</td>\n<td><code>&lt;analysisd&gt;</code></td>\n</tr>\n<tr>\n<td>auth</td>\n<td>auth</td>\n<td><code>&lt;auth&gt;</code></td>\n</tr>\n<tr>\n<td>com</td>\n<td>active-response</td>\n<td><code>&lt;active-response&gt;</code></td>\n</tr>\n<tr>\n<td>com</td>\n<td>logging</td>\n<td><code>&lt;logging&gt;</code></td>\n</tr>\n<tr>\n<td>com</td>\n<td>internal</td>\n<td><code>&lt;execd&gt;</code></td>\n</tr>\n<tr>\n<td>com</td>\n<td>cluster</td>\n<td><code>&lt;cluster&gt;</code></td>\n</tr>\n<tr>\n<td>csyslog</td>\n<td>csyslog</td>\n<td><code>&lt;csyslog_output&gt;</code></td>\n</tr>\n<tr>\n<td>integrator</td>\n<td>integration</td>\n<td><code>&lt;integration&gt;</code></td>\n</tr>\n<tr>\n<td>logcollector</td>\n<td>localfile</td>\n<td><code>&lt;localfile&gt;</code></td>\n</tr>\n<tr>\n<td>logcollector</td>\n<td>socket</td>\n<td><code>&lt;socket&gt;</code></td>\n</tr>\n<tr>\n<td>logcollector</td>\n<td>internal</td>\n<td><code>&lt;logcollector&gt;</code></td>\n</tr>\n<tr>\n<td>mail</td>\n<td>global</td>\n<td><code>&lt;global&gt;&lt;email...&gt;</code></td>\n</tr>\n<tr>\n<td>mail</td>\n<td>alerts</td>\n<td><code>&lt;email_alerts&gt;</code></td>\n</tr>\n<tr>\n<td>mail</td>\n<td>internal</td>\n<td><code>&lt;maild&gt;</code></td>\n</tr>\n<tr>\n<td>monitor</td>\n<td>global</td>\n<td><code>&lt;global&gt;</code></td>\n</tr>\n<tr>\n<td>monitor</td>\n<td>internal</td>\n<td><code>&lt;monitord&gt;</code></td>\n</tr>\n<tr>\n<td>monitor</td>\n<td>internal</td>\n<td><code>&lt;reports&gt;</code></td>\n</tr>\n<tr>\n<td>request</td>\n<td>global</td>\n<td><code>&lt;global&gt;</code></td>\n</tr>\n<tr>\n<td>request</td>\n<td>remote</td>\n<td><code>&lt;remote&gt;</code></td>\n</tr>\n<tr>\n<td>request</td>\n<td>internal</td>\n<td><code>&lt;remoted&gt;</code></td>\n</tr>\n<tr>\n<td>syscheck</td>\n<td>syscheck</td>\n<td><code>&lt;syscheck&gt;</code></td>\n</tr>\n<tr>\n<td>syscheck</td>\n<td>rootcheck</td>\n<td><code>&lt;rootcheck&gt;</code></td>\n</tr>\n<tr>\n<td>syscheck</td>\n<td>internal</td>\n<td><code>&lt;syscheck&gt;</code>, <code>&lt;rootcheck&gt;</code></td>\n</tr>\n<tr>\n<td>wmodules</td>\n<td>wmodules</td>\n<td><code>&lt;wodle&gt;</code></td>\n</tr>\n</tbody>\n</table>\n",
            "required": true,
            "schema": {
              "type": "string",
              "enum": [
                "client",
                "buffer",
                "labels",
                "internal",
                "agentless",
                "global",
                "active_response",
                "alerts",
                "command",
                "rules",
                "decoders",
                "auth",
                "logging",
                "reports",
                "active-response",
                "cluster",
                "csyslog",
                "integration",
                "localfile",
                "socket",
                "remote",
                "syscheck",
                "rootcheck",
                "wmodules"
              ]
            }
          },
          {
            "name": ":node_id",
            "description": "Cluster node name",
            "required": true,
            "schema": {
              "type": "string",
              "format": "names"
            }
          }
        ],
        "query": [
          {
            "name": "pretty",
            "description": "Show results in human-readable format",
            "schema": {
              "type": "boolean",
              "default": false
            }
          },
          {
            "name": "wait_for_complete",
            "description": "Disable timeout response",
            "schema": {
              "type": "boolean",
              "default": false
            }
          }
        ]
      },
      {
        "name": "/cluster/:node_id/info",
        "documentation": "https://documentation.wazuh.com/4.4/user-manual/api/reference.html#operation/api.controllers.cluster_controller.get_info_node",
        "description": "Return basic information about a specified node such as version, compilation date, installation path",
        "summary": "Get node info",
        "tags": [
          "Cluster"
        ],
        "args": [
          {
            "name": ":node_id",
            "description": "Cluster node name",
            "required": true,
            "schema": {
              "type": "string",
              "format": "names"
            }
          }
        ],
        "query": [
          {
            "name": "pretty",
            "description": "Show results in human-readable format",
            "schema": {
              "type": "boolean",
              "default": false
            }
          },
          {
            "name": "wait_for_complete",
            "description": "Disable timeout response",
            "schema": {
              "type": "boolean",
              "default": false
            }
          }
        ]
      },
      {
        "name": "/cluster/:node_id/logs",
        "documentation": "https://documentation.wazuh.com/4.4/user-manual/api/reference.html#operation/api.controllers.cluster_controller.get_log_node",
        "description": "Return the last 2000 wazuh log entries in the specified node",
        "summary": "Get node logs",
        "tags": [
          "Cluster"
        ],
        "args": [
          {
            "name": ":node_id",
            "description": "Cluster node name",
            "required": true,
            "schema": {
              "type": "string",
              "format": "names"
            }
          }
        ],
        "query": [
          {
            "name": "level",
            "description": "Filter by log level",
            "schema": {
              "type": "string",
              "enum": [
                "critical",
                "debug",
                "debug2",
                "error",
                "info",
                "warning"
              ]
            }
          },
          {
            "name": "limit",
            "description": "Maximum number of lines to return.",
            "schema": {
              "type": "integer",
              "format": "int32",
              "default": 500,
              "minimum": 1,
              "maximum": 500
            }
          },
          {
            "name": "offset",
            "description": "First element to return in the collection",
            "schema": {
              "type": "integer",
              "format": "int32",
              "default": 0,
              "minimum": 0
            }
          },
          {
            "name": "pretty",
            "description": "Show results in human-readable format",
            "schema": {
              "type": "boolean",
              "default": false
            }
          },
          {
            "name": "q",
            "description": "Query to filter results by. For example q=&quot;status=active&quot;",
            "schema": {
              "type": "string"
            }
          },
          {
            "name": "search",
            "description": "Look for elements containing the specified string. To obtain a complementary search, use '-' at the beginning",
            "schema": {
              "type": "string",
              "format": "search"
            }
          },
          {
            "name": "sort",
            "description": "Sort the collection by a field or fields (separated by comma). Use +/- at the beggining to list in ascending or descending order. Use '.' for nested fields. For example, '{field1: field2}' may be selected with 'field1.field2'",
            "schema": {
              "type": "string",
              "format": "sort"
            }
          },
          {
            "name": "tag",
            "description": "Wazuh component that logged the event",
            "schema": {
              "type": "string",
              "format": "alphanumeric"
            }
          },
          {
            "name": "wait_for_complete",
            "description": "Disable timeout response",
            "schema": {
              "type": "boolean",
              "default": false
            }
          }
        ]
      },
      {
        "name": "/cluster/:node_id/logs/summary",
        "documentation": "https://documentation.wazuh.com/4.4/user-manual/api/reference.html#operation/api.controllers.cluster_controller.get_log_summary_node",
        "description": "Return a summary of the last 2000 wazuh log entries in the specified node",
        "summary": "Get node logs summary",
        "tags": [
          "Cluster"
        ],
        "args": [
          {
            "name": ":node_id",
            "description": "Cluster node name",
            "required": true,
            "schema": {
              "type": "string",
              "format": "names"
            }
          }
        ],
        "query": [
          {
            "name": "pretty",
            "description": "Show results in human-readable format",
            "schema": {
              "type": "boolean",
              "default": false
            }
          },
          {
            "name": "wait_for_complete",
            "description": "Disable timeout response",
            "schema": {
              "type": "boolean",
              "default": false
            }
          }
        ]
      },
      {
        "name": "/cluster/:node_id/stats",
        "documentation": "https://documentation.wazuh.com/4.4/user-manual/api/reference.html#operation/api.controllers.cluster_controller.get_stats_node",
        "description": "Return Wazuh statistical information in node {node_id} for the current or specified date",
        "summary": "Get node stats",
        "tags": [
          "Cluster"
        ],
        "args": [
          {
            "name": ":node_id",
            "description": "Cluster node name",
            "required": true,
            "schema": {
              "type": "string",
              "format": "names"
            }
          }
        ],
        "query": [
          {
            "name": "date",
            "description": "Date to obtain statistical information from. Format YYYY-MM-DD",
            "schema": {
              "type": "string",
              "format": "date"
            }
          },
          {
            "name": "pretty",
            "description": "Show results in human-readable format",
            "schema": {
              "type": "boolean",
              "default": false
            }
          },
          {
            "name": "wait_for_complete",
            "description": "Disable timeout response",
            "schema": {
              "type": "boolean",
              "default": false
            }
          }
        ]
      },
      {
        "name": "/cluster/:node_id/stats/analysisd",
        "documentation": "https://documentation.wazuh.com/4.4/user-manual/api/reference.html#operation/api.controllers.cluster_controller.get_stats_analysisd_node",
        "description": "Return Wazuh analysisd statistical information in node {node_id}",
        "summary": "Get node stats analysisd",
        "tags": [
          "Cluster"
        ],
        "args": [
          {
            "name": ":node_id",
            "description": "Cluster node name",
            "required": true,
            "schema": {
              "type": "string",
              "format": "names"
            }
          }
        ],
        "query": [
          {
            "name": "pretty",
            "description": "Show results in human-readable format",
            "schema": {
              "type": "boolean",
              "default": false
            }
          },
          {
            "name": "wait_for_complete",
            "description": "Disable timeout response",
            "schema": {
              "type": "boolean",
              "default": false
            }
          }
        ]
      },
      {
        "name": "/cluster/:node_id/stats/hourly",
        "documentation": "https://documentation.wazuh.com/4.4/user-manual/api/reference.html#operation/api.controllers.cluster_controller.get_stats_hourly_node",
        "description": "Return Wazuh statistical information in node {node_id} per hour. Each number in the averages field represents the average of alerts per hour",
        "summary": "Get node stats hour",
        "tags": [
          "Cluster"
        ],
        "args": [
          {
            "name": ":node_id",
            "description": "Cluster node name",
            "required": true,
            "schema": {
              "type": "string",
              "format": "names"
            }
          }
        ],
        "query": [
          {
            "name": "pretty",
            "description": "Show results in human-readable format",
            "schema": {
              "type": "boolean",
              "default": false
            }
          },
          {
            "name": "wait_for_complete",
            "description": "Disable timeout response",
            "schema": {
              "type": "boolean",
              "default": false
            }
          }
        ]
      },
      {
        "name": "/cluster/:node_id/stats/remoted",
        "documentation": "https://documentation.wazuh.com/4.4/user-manual/api/reference.html#operation/api.controllers.cluster_controller.get_stats_remoted_node",
        "description": "Return Wazuh remoted statistical information in node {node_id}",
        "summary": "Get node stats remoted",
        "tags": [
          "Cluster"
        ],
        "args": [
          {
            "name": ":node_id",
            "description": "Cluster node name",
            "required": true,
            "schema": {
              "type": "string",
              "format": "names"
            }
          }
        ],
        "query": [
          {
            "name": "pretty",
            "description": "Show results in human-readable format",
            "schema": {
              "type": "boolean",
              "default": false
            }
          },
          {
            "name": "wait_for_complete",
            "description": "Disable timeout response",
            "schema": {
              "type": "boolean",
              "default": false
            }
          }
        ]
      },
      {
        "name": "/cluster/:node_id/stats/weekly",
        "documentation": "https://documentation.wazuh.com/4.4/user-manual/api/reference.html#operation/api.controllers.cluster_controller.get_stats_weekly_node",
        "description": "Return Wazuh statistical information in node {node_id} per week. Each number in the averages field represents the average of alerts per hour for that specific day",
        "summary": "Get node stats week",
        "tags": [
          "Cluster"
        ],
        "args": [
          {
            "name": ":node_id",
            "description": "Cluster node name",
            "required": true,
            "schema": {
              "type": "string",
              "format": "names"
            }
          }
        ],
        "query": [
          {
            "name": "pretty",
            "description": "Show results in human-readable format",
            "schema": {
              "type": "boolean",
              "default": false
            }
          },
          {
            "name": "wait_for_complete",
            "description": "Disable timeout response",
            "schema": {
              "type": "boolean",
              "default": false
            }
          }
        ]
      },
      {
        "name": "/cluster/:node_id/status",
        "documentation": "https://documentation.wazuh.com/4.4/user-manual/api/reference.html#operation/api.controllers.cluster_controller.get_status_node",
        "description": "Return the status of all Wazuh daemons in node node_id",
        "summary": "Get node status",
        "tags": [
          "Cluster"
        ],
        "args": [
          {
            "name": ":node_id",
            "description": "Cluster node name",
            "required": true,
            "schema": {
              "type": "string",
              "format": "names"
            }
          }
        ],
        "query": [
          {
            "name": "pretty",
            "description": "Show results in human-readable format",
            "schema": {
              "type": "boolean",
              "default": false
            }
          },
          {
            "name": "wait_for_complete",
            "description": "Disable timeout response",
            "schema": {
              "type": "boolean",
              "default": false
            }
          }
        ]
      },
      {
        "name": "/cluster/api/config",
        "documentation": "https://documentation.wazuh.com/4.4/user-manual/api/reference.html#operation/api.controllers.cluster_controller.get_api_config",
        "description": "Return the API configuration of all nodes (or a list of them) in JSON format",
        "summary": "Get nodes API config",
        "tags": [
          "Cluster"
        ],
        "query": [
          {
            "name": "nodes_list",
            "description": "List of node IDs (separated by comma), all nodes selected by default if not specified",
            "schema": {
              "type": "array",
              "items": {
                "type": "string"
              }
            }
          },
          {
            "name": "pretty",
            "description": "Show results in human-readable format",
            "schema": {
              "type": "boolean",
              "default": false
            }
          },
          {
            "name": "wait_for_complete",
            "description": "Disable timeout response",
            "schema": {
              "type": "boolean",
              "default": false
            }
          }
        ]
      },
      {
        "name": "/cluster/configuration/validation",
        "documentation": "https://documentation.wazuh.com/4.4/user-manual/api/reference.html#operation/api.controllers.cluster_controller.get_conf_validation",
        "description": "Return whether the Wazuh configuration is correct or not in all cluster nodes or a list of them",
        "summary": "Check nodes config",
        "tags": [
          "Cluster"
        ],
        "query": [
          {
            "name": "nodes_list",
            "description": "List of node IDs (separated by comma), all nodes selected by default if not specified",
            "schema": {
              "type": "array",
              "items": {
                "type": "string"
              }
            }
          },
          {
            "name": "pretty",
            "description": "Show results in human-readable format",
            "schema": {
              "type": "boolean",
              "default": false
            }
          },
          {
            "name": "wait_for_complete",
            "description": "Disable timeout response",
            "schema": {
              "type": "boolean",
              "default": false
            }
          }
        ]
      },
      {
        "name": "/cluster/healthcheck",
        "documentation": "https://documentation.wazuh.com/4.4/user-manual/api/reference.html#operation/api.controllers.cluster_controller.get_healthcheck",
        "description": "Return cluster healthcheck information for all nodes or a list of them. Such information includes last keep alive, last synchronization time and number of agents reporting on each node",
        "summary": "Get nodes healthcheck",
        "tags": [
          "Cluster"
        ],
        "query": [
          {
            "name": "nodes_list",
            "description": "List of node IDs (separated by comma), all nodes selected by default if not specified",
            "schema": {
              "type": "array",
              "items": {
                "type": "string"
              }
            }
          },
          {
            "name": "pretty",
            "description": "Show results in human-readable format",
            "schema": {
              "type": "boolean",
              "default": false
            }
          },
          {
            "name": "wait_for_complete",
            "description": "Disable timeout response",
            "schema": {
              "type": "boolean",
              "default": false
            }
          }
        ]
      },
      {
        "name": "/cluster/local/config",
        "documentation": "https://documentation.wazuh.com/4.4/user-manual/api/reference.html#operation/api.controllers.cluster_controller.get_config",
        "description": "Return the current node cluster configuration",
        "summary": "Get local node config",
        "tags": [
          "Cluster"
        ],
        "query": [
          {
            "name": "pretty",
            "description": "Show results in human-readable format",
            "schema": {
              "type": "boolean",
              "default": false
            }
          },
          {
            "name": "wait_for_complete",
            "description": "Disable timeout response",
            "schema": {
              "type": "boolean",
              "default": false
            }
          }
        ]
      },
      {
        "name": "/cluster/local/info",
        "documentation": "https://documentation.wazuh.com/4.4/user-manual/api/reference.html#operation/api.controllers.cluster_controller.get_cluster_node",
        "description": "Return basic information about the cluster node receiving the request",
        "summary": "Get local node info",
        "tags": [
          "Cluster"
        ],
        "query": [
          {
            "name": "pretty",
            "description": "Show results in human-readable format",
            "schema": {
              "type": "boolean",
              "default": false
            }
          },
          {
            "name": "wait_for_complete",
            "description": "Disable timeout response",
            "schema": {
              "type": "boolean",
              "default": false
            }
          }
        ]
      },
      {
        "name": "/cluster/nodes",
        "documentation": "https://documentation.wazuh.com/4.4/user-manual/api/reference.html#operation/api.controllers.cluster_controller.get_cluster_nodes",
        "description": "Get information about all nodes in the cluster or a list of them",
        "summary": "Get nodes info",
        "tags": [
          "Cluster"
        ],
        "query": [
          {
            "name": "limit",
            "description": "Maximum number of elements to return. Although up to 100.000 can be specified, it is recommended not to exceed 500 elements. Responses may be slower the more this number is exceeded. ",
            "schema": {
              "type": "integer",
              "format": "int32",
              "default": 500,
              "minimum": 1,
              "maximum": 100000
            }
          },
          {
            "name": "nodes_list",
            "description": "List of node IDs (separated by comma), all nodes selected by default if not specified",
            "schema": {
              "type": "array",
              "items": {
                "type": "string"
              }
            }
          },
          {
            "name": "offset",
            "description": "First element to return in the collection",
            "schema": {
              "type": "integer",
              "format": "int32",
              "default": 0,
              "minimum": 0
            }
          },
          {
            "name": "pretty",
            "description": "Show results in human-readable format",
            "schema": {
              "type": "boolean",
              "default": false
            }
          },
          {
            "name": "q",
            "description": "Query to filter results by. For example q=&quot;status=active&quot;",
            "schema": {
              "type": "string"
            }
          },
          {
            "name": "search",
            "description": "Look for elements containing the specified string. To obtain a complementary search, use '-' at the beginning",
            "schema": {
              "type": "string",
              "format": "search"
            }
          },
          {
            "name": "select",
            "description": "Select which fields to return (separated by comma). Use '.' for nested fields. For example, '{field1: field2}' may be selected with 'field1.field2'",
            "schema": {
              "type": "array",
              "items": {
                "type": "string",
                "format": "names"
              }
            }
          },
          {
            "name": "sort",
            "description": "Sort the collection by a field or fields (separated by comma). Use +/- at the beggining to list in ascending or descending order. Use '.' for nested fields. For example, '{field1: field2}' may be selected with 'field1.field2'",
            "schema": {
              "type": "string",
              "format": "sort"
            }
          },
          {
            "name": "type",
            "description": "Filter by node type",
            "schema": {
              "type": "string",
              "enum": [
                "worker",
                "master"
              ]
            }
          },
          {
            "name": "wait_for_complete",
            "description": "Disable timeout response",
            "schema": {
              "type": "boolean",
              "default": false
            }
          }
        ]
      },
      {
        "name": "/cluster/status",
        "documentation": "https://documentation.wazuh.com/4.4/user-manual/api/reference.html#operation/api.controllers.cluster_controller.get_status",
        "description": "Return information about the cluster status",
        "summary": "Get cluster status",
        "tags": [
          "Cluster"
        ],
        "query": [
          {
            "name": "pretty",
            "description": "Show results in human-readable format",
            "schema": {
              "type": "boolean",
              "default": false
            }
          },
          {
            "name": "wait_for_complete",
            "description": "Disable timeout response",
            "schema": {
              "type": "boolean",
              "default": false
            }
          }
        ]
      },
      {
        "name": "/decoders",
        "documentation": "https://documentation.wazuh.com/4.4/user-manual/api/reference.html#operation/api.controllers.decoder_controller.get_decoders",
        "description": "Return information about all decoders included in ossec.conf. This information include decoder's route, decoder's name, decoder's file among others",
        "summary": "List decoders",
        "tags": [
          "Decoders"
        ],
        "query": [
          {
            "name": "decoder_names",
            "description": "Decoder name",
            "schema": {
              "type": "array",
              "items": {
                "type": "string",
                "format": "names"
              }
            }
          },
          {
            "name": "filename",
            "description": "Filter by filename",
            "schema": {
              "type": "array",
              "items": {
                "type": "string",
                "format": "alphanumeric"
              }
            }
          },
          {
            "name": "limit",
            "description": "Maximum number of elements to return. Although up to 100.000 can be specified, it is recommended not to exceed 500 elements. Responses may be slower the more this number is exceeded. ",
            "schema": {
              "type": "integer",
              "format": "int32",
              "default": 500,
              "minimum": 1,
              "maximum": 100000
            }
          },
          {
            "name": "offset",
            "description": "First element to return in the collection",
            "schema": {
              "type": "integer",
              "format": "int32",
              "default": 0,
              "minimum": 0
            }
          },
          {
            "name": "pretty",
            "description": "Show results in human-readable format",
            "schema": {
              "type": "boolean",
              "default": false
            }
          },
          {
            "name": "q",
            "description": "Query to filter results by. For example q=&quot;status=active&quot;",
            "schema": {
              "type": "string"
            }
          },
          {
            "name": "relative_dirname",
            "description": "Filter by relative directory name",
            "schema": {
              "type": "string",
              "format": "get_dirnames_path"
            }
          },
          {
            "name": "search",
            "description": "Look for elements containing the specified string. To obtain a complementary search, use '-' at the beginning",
            "schema": {
              "type": "string",
              "format": "search"
            }
          },
          {
            "name": "select",
            "description": "Select which fields to return (separated by comma). Use '.' for nested fields. For example, '{field1: field2}' may be selected with 'field1.field2'",
            "schema": {
              "type": "array",
              "items": {
                "type": "string",
                "format": "names"
              }
            }
          },
          {
            "name": "sort",
            "description": "Sort the collection by a field or fields (separated by comma). Use +/- at the beggining to list in ascending or descending order. Use '.' for nested fields. For example, '{field1: field2}' may be selected with 'field1.field2'",
            "schema": {
              "type": "string",
              "format": "sort"
            }
          },
          {
            "name": "status",
            "description": "Filter by list status. Use commas to enter multiple statuses",
            "schema": {
              "type": "string",
              "enum": [
                "enabled",
                "disabled",
                "all"
              ],
              "minItems": 1
            }
          },
          {
            "name": "wait_for_complete",
            "description": "Disable timeout response",
            "schema": {
              "type": "boolean",
              "default": false
            }
          }
        ]
      },
      {
        "name": "/decoders/files",
        "documentation": "https://documentation.wazuh.com/4.4/user-manual/api/reference.html#operation/api.controllers.decoder_controller.get_decoders_files",
        "description": "Return information about all decoders files used in Wazuh. This information include decoder's file, decoder's route and decoder's status among others",
        "summary": "Get files",
        "tags": [
          "Decoders"
        ],
        "query": [
          {
            "name": "filename",
            "description": "Filter by filename of one or more rule or decoder files.",
            "schema": {
              "type": "array",
              "items": {
                "type": "string",
                "format": "xml_filename"
              }
            }
          },
          {
            "name": "limit",
            "description": "Maximum number of elements to return. Although up to 100.000 can be specified, it is recommended not to exceed 500 elements. Responses may be slower the more this number is exceeded. ",
            "schema": {
              "type": "integer",
              "format": "int32",
              "default": 500,
              "minimum": 1,
              "maximum": 100000
            }
          },
          {
            "name": "offset",
            "description": "First element to return in the collection",
            "schema": {
              "type": "integer",
              "format": "int32",
              "default": 0,
              "minimum": 0
            }
          },
          {
            "name": "pretty",
            "description": "Show results in human-readable format",
            "schema": {
              "type": "boolean",
              "default": false
            }
          },
          {
            "name": "relative_dirname",
            "description": "Filter by relative directory name",
            "schema": {
              "type": "string",
              "format": "get_dirnames_path"
            }
          },
          {
            "name": "search",
            "description": "Look for elements containing the specified string. To obtain a complementary search, use '-' at the beginning",
            "schema": {
              "type": "string",
              "format": "search"
            }
          },
          {
            "name": "sort",
            "description": "Sort the collection by a field or fields (separated by comma). Use +/- at the beggining to list in ascending or descending order. Use '.' for nested fields. For example, '{field1: field2}' may be selected with 'field1.field2'",
            "schema": {
              "type": "string",
              "format": "sort"
            }
          },
          {
            "name": "status",
            "description": "Filter by list status. Use commas to enter multiple statuses",
            "schema": {
              "type": "string",
              "enum": [
                "enabled",
                "disabled",
                "all"
              ],
              "minItems": 1
            }
          },
          {
            "name": "wait_for_complete",
            "description": "Disable timeout response",
            "schema": {
              "type": "boolean",
              "default": false
            }
          }
        ]
      },
      {
        "name": "/decoders/files/:filename",
        "documentation": "https://documentation.wazuh.com/4.4/user-manual/api/reference.html#operation/api.controllers.decoder_controller.get_file",
        "description": "Get the content of a specified decoder file",
        "summary": "Get decoders file content",
        "tags": [
          "Decoders"
        ],
        "args": [
          {
            "name": ":filename",
            "description": "Filename (rule or decoder) to download/upload/edit file.",
            "required": true,
            "schema": {
              "type": "string",
              "format": "xml_filename_path"
            }
          }
        ],
        "query": [
          {
            "name": "pretty",
            "description": "Show results in human-readable format",
            "schema": {
              "type": "boolean",
              "default": false
            }
          },
          {
            "name": "raw",
            "description": "Format response in plain text",
            "required": false,
            "schema": {
              "type": "boolean"
            }
          },
          {
            "name": "wait_for_complete",
            "description": "Disable timeout response",
            "schema": {
              "type": "boolean",
              "default": false
            }
          }
        ]
      },
      {
        "name": "/decoders/parents",
        "documentation": "https://documentation.wazuh.com/4.4/user-manual/api/reference.html#operation/api.controllers.decoder_controller.get_decoders_parents",
        "description": "Return information about all parent decoders. A parent decoder is a decoder used as base of other decoders",
        "summary": "Get parent decoders",
        "tags": [
          "Decoders"
        ],
        "query": [
          {
            "name": "limit",
            "description": "Maximum number of elements to return. Although up to 100.000 can be specified, it is recommended not to exceed 500 elements. Responses may be slower the more this number is exceeded. ",
            "schema": {
              "type": "integer",
              "format": "int32",
              "default": 500,
              "minimum": 1,
              "maximum": 100000
            }
          },
          {
            "name": "offset",
            "description": "First element to return in the collection",
            "schema": {
              "type": "integer",
              "format": "int32",
              "default": 0,
              "minimum": 0
            }
          },
          {
            "name": "pretty",
            "description": "Show results in human-readable format",
            "schema": {
              "type": "boolean",
              "default": false
            }
          },
          {
            "name": "search",
            "description": "Look for elements containing the specified string. To obtain a complementary search, use '-' at the beginning",
            "schema": {
              "type": "string",
              "format": "search"
            }
          },
          {
            "name": "select",
            "description": "Select which fields to return (separated by comma). Use '.' for nested fields. For example, '{field1: field2}' may be selected with 'field1.field2'",
            "schema": {
              "type": "array",
              "items": {
                "type": "string",
                "format": "names"
              }
            }
          },
          {
            "name": "sort",
            "description": "Sort the collection by a field or fields (separated by comma). Use +/- at the beggining to list in ascending or descending order. Use '.' for nested fields. For example, '{field1: field2}' may be selected with 'field1.field2'",
            "schema": {
              "type": "string",
              "format": "sort"
            }
          },
          {
            "name": "wait_for_complete",
            "description": "Disable timeout response",
            "schema": {
              "type": "boolean",
              "default": false
            }
          }
        ]
      },
      {
        "name": "/experimental/ciscat/results",
        "documentation": "https://documentation.wazuh.com/4.4/user-manual/api/reference.html#operation/api.controllers.experimental_controller.get_cis_cat_results",
        "description": "Return CIS-CAT results for all agents or a list of them",
        "summary": "Get agents CIS-CAT results",
        "tags": [
          "Experimental"
        ],
        "query": [
          {
            "name": "agents_list",
            "description": "List of agent IDs (separated by comma), all agents selected by default if not specified",
            "schema": {
              "type": "array",
              "items": {
                "type": "string",
                "minLength": 3,
                "description": "Agent ID",
                "format": "numbers"
              }
            }
          },
          {
            "name": "benchmark",
            "description": "Filter by benchmark type",
            "schema": {
              "type": "string",
              "format": "alphanumeric"
            }
          },
          {
            "name": "error",
            "description": "Filter by encountered errors",
            "schema": {
              "type": "integer",
              "format": "int32",
              "minimum": 0
            }
          },
          {
            "name": "fail",
            "description": "Filter by failed checks",
            "schema": {
              "type": "integer",
              "format": "int32",
              "minimum": 0
            }
          },
          {
            "name": "limit",
            "description": "Maximum number of elements to return. Although up to 100.000 can be specified, it is recommended not to exceed 500 elements. Responses may be slower the more this number is exceeded. ",
            "schema": {
              "type": "integer",
              "format": "int32",
              "default": 500,
              "minimum": 1,
              "maximum": 100000
            }
          },
          {
            "name": "notchecked",
            "description": "Filter by not checked",
            "schema": {
              "type": "integer",
              "format": "int32",
              "minimum": 0
            }
          },
          {
            "name": "offset",
            "description": "First element to return in the collection",
            "schema": {
              "type": "integer",
              "format": "int32",
              "default": 0,
              "minimum": 0
            }
          },
          {
            "name": "pass",
            "description": "Filter by passed checks",
            "schema": {
              "type": "integer",
              "format": "int32",
              "minimum": 0
            }
          },
          {
            "name": "pretty",
            "description": "Show results in human-readable format",
            "schema": {
              "type": "boolean",
              "default": false
            }
          },
          {
            "name": "profile",
            "description": "Filter by evaluated profile",
            "schema": {
              "type": "string",
              "format": "alphanumeric"
            }
          },
          {
            "name": "score",
            "description": "Filter by final score",
            "schema": {
              "type": "integer",
              "format": "int32",
              "minimum": 0
            }
          },
          {
            "name": "search",
            "description": "Look for elements containing the specified string. To obtain a complementary search, use '-' at the beginning",
            "schema": {
              "type": "string",
              "format": "search"
            }
          },
          {
            "name": "select",
            "description": "Select which fields to return (separated by comma). Use '.' for nested fields. For example, '{field1: field2}' may be selected with 'field1.field2'",
            "schema": {
              "type": "array",
              "items": {
                "type": "string",
                "format": "names"
              }
            }
          },
          {
            "name": "sort",
            "description": "Sort the collection by a field or fields (separated by comma). Use +/- at the beggining to list in ascending or descending order. Use '.' for nested fields. For example, '{field1: field2}' may be selected with 'field1.field2'",
            "schema": {
              "type": "string",
              "format": "sort"
            }
          },
          {
            "name": "unknown",
            "description": "Filter by unknown results",
            "schema": {
              "type": "integer",
              "format": "int32"
            }
          },
          {
            "name": "wait_for_complete",
            "description": "Disable timeout response",
            "schema": {
              "type": "boolean",
              "default": false
            }
          }
        ]
      },
      {
        "name": "/experimental/syscollector/hardware",
        "documentation": "https://documentation.wazuh.com/4.4/user-manual/api/reference.html#operation/api.controllers.experimental_controller.get_hardware_info",
        "description": "Return all agents (or a list of them) hardware info. This information include cpu, ram, scan info among others of all agents",
        "summary": "Get agents hardware",
        "tags": [
          "Experimental"
        ],
        "query": [
          {
            "name": "agents_list",
            "description": "List of agent IDs (separated by comma), all agents selected by default if not specified",
            "schema": {
              "type": "array",
              "items": {
                "type": "string",
                "minLength": 3,
                "description": "Agent ID",
                "format": "numbers"
              }
            }
          },
          {
            "name": "board_serial",
            "description": "Filter by board_serial",
            "schema": {
              "type": "string",
              "format": "alphanumeric"
            }
          },
          {
            "name": "cpu.cores",
            "description": "Filter by cpu.cores",
            "schema": {
              "type": "integer",
              "format": "int32",
              "minimum": 1
            }
          },
          {
            "name": "cpu.mhz",
            "description": "Filter by cpu.mhz",
            "schema": {
              "type": "number",
              "format": "float",
              "minimum": 1
            }
          },
          {
            "name": "cpu.name",
            "description": "Filter by cpu.name",
            "schema": {
              "type": "string"
            }
          },
          {
            "name": "limit",
            "description": "Maximum number of elements to return. Although up to 100.000 can be specified, it is recommended not to exceed 500 elements. Responses may be slower the more this number is exceeded. ",
            "schema": {
              "type": "integer",
              "format": "int32",
              "default": 500,
              "minimum": 1,
              "maximum": 100000
            }
          },
          {
            "name": "offset",
            "description": "First element to return in the collection",
            "schema": {
              "type": "integer",
              "format": "int32",
              "default": 0,
              "minimum": 0
            }
          },
          {
            "name": "pretty",
            "description": "Show results in human-readable format",
            "schema": {
              "type": "boolean",
              "default": false
            }
          },
          {
            "name": "ram.free",
            "description": "Filter by ram.free",
            "schema": {
              "type": "integer",
              "format": "int64",
              "minimum": 0
            }
          },
          {
            "name": "ram.total",
            "description": "Filter by ram.total",
            "schema": {
              "type": "integer",
              "format": "int64",
              "minimum": 0
            }
          },
          {
            "name": "search",
            "description": "Look for elements containing the specified string. To obtain a complementary search, use '-' at the beginning",
            "schema": {
              "type": "string",
              "format": "search"
            }
          },
          {
            "name": "select",
            "description": "Select which fields to return (separated by comma). Use '.' for nested fields. For example, '{field1: field2}' may be selected with 'field1.field2'",
            "schema": {
              "type": "array",
              "items": {
                "type": "string",
                "format": "names"
              }
            }
          },
          {
            "name": "sort",
            "description": "Sort the collection by a field or fields (separated by comma). Use +/- at the beggining to list in ascending or descending order. Use '.' for nested fields. For example, '{field1: field2}' may be selected with 'field1.field2'",
            "schema": {
              "type": "string",
              "format": "sort"
            }
          },
          {
            "name": "wait_for_complete",
            "description": "Disable timeout response",
            "schema": {
              "type": "boolean",
              "default": false
            }
          }
        ]
      },
      {
        "name": "/experimental/syscollector/hotfixes",
        "documentation": "https://documentation.wazuh.com/4.4/user-manual/api/reference.html#operation/api.controllers.experimental_controller.get_hotfixes_info",
        "description": "Return all agents (or a list of them) hotfixes info",
        "summary": "Get agents hotfixes",
        "tags": [
          "Experimental"
        ],
        "query": [
          {
            "name": "agents_list",
            "description": "List of agent IDs (separated by comma), all agents selected by default if not specified",
            "schema": {
              "type": "array",
              "items": {
                "type": "string",
                "minLength": 3,
                "description": "Agent ID",
                "format": "numbers"
              }
            }
          },
          {
            "name": "hotfix",
            "description": "Filter by hotfix",
            "schema": {
              "type": "string"
            }
          },
          {
            "name": "limit",
            "description": "Maximum number of elements to return. Although up to 100.000 can be specified, it is recommended not to exceed 500 elements. Responses may be slower the more this number is exceeded. ",
            "schema": {
              "type": "integer",
              "format": "int32",
              "default": 500,
              "minimum": 1,
              "maximum": 100000
            }
          },
          {
            "name": "offset",
            "description": "First element to return in the collection",
            "schema": {
              "type": "integer",
              "format": "int32",
              "default": 0,
              "minimum": 0
            }
          },
          {
            "name": "pretty",
            "description": "Show results in human-readable format",
            "schema": {
              "type": "boolean",
              "default": false
            }
          },
          {
            "name": "search",
            "description": "Look for elements containing the specified string. To obtain a complementary search, use '-' at the beginning",
            "schema": {
              "type": "string",
              "format": "search"
            }
          },
          {
            "name": "select",
            "description": "Select which fields to return (separated by comma). Use '.' for nested fields. For example, '{field1: field2}' may be selected with 'field1.field2'",
            "schema": {
              "type": "array",
              "items": {
                "type": "string",
                "format": "names"
              }
            }
          },
          {
            "name": "sort",
            "description": "Sort the collection by a field or fields (separated by comma). Use +/- at the beggining to list in ascending or descending order. Use '.' for nested fields. For example, '{field1: field2}' may be selected with 'field1.field2'",
            "schema": {
              "type": "string",
              "format": "sort"
            }
          },
          {
            "name": "wait_for_complete",
            "description": "Disable timeout response",
            "schema": {
              "type": "boolean",
              "default": false
            }
          }
        ]
      },
      {
        "name": "/experimental/syscollector/netaddr",
        "documentation": "https://documentation.wazuh.com/4.4/user-manual/api/reference.html#operation/api.controllers.experimental_controller.get_network_address_info",
        "description": "Return all agents (or a list of them) IPv4 and IPv6 addresses associated to their network interfaces. This information include used IP protocol, interface, and IP address among others",
        "summary": "Get agents netaddr",
        "tags": [
          "Experimental"
        ],
        "query": [
          {
            "name": "address",
            "description": "Filter by IP address",
            "schema": {
              "type": "string",
              "format": "alphanumeric"
            }
          },
          {
            "name": "agents_list",
            "description": "List of agent IDs (separated by comma), all agents selected by default if not specified",
            "schema": {
              "type": "array",
              "items": {
                "type": "string",
                "minLength": 3,
                "description": "Agent ID",
                "format": "numbers"
              }
            }
          },
          {
            "name": "broadcast",
            "description": "Filter by broadcast direction",
            "schema": {
              "type": "string",
              "format": "alphanumeric"
            }
          },
          {
            "name": "limit",
            "description": "Maximum number of elements to return. Although up to 100.000 can be specified, it is recommended not to exceed 500 elements. Responses may be slower the more this number is exceeded. ",
            "schema": {
              "type": "integer",
              "format": "int32",
              "default": 500,
              "minimum": 1,
              "maximum": 100000
            }
          },
          {
            "name": "netmask",
            "description": "Filter by netmask",
            "schema": {
              "type": "string",
              "format": "alphanumeric"
            }
          },
          {
            "name": "offset",
            "description": "First element to return in the collection",
            "schema": {
              "type": "integer",
              "format": "int32",
              "default": 0,
              "minimum": 0
            }
          },
          {
            "name": "pretty",
            "description": "Show results in human-readable format",
            "schema": {
              "type": "boolean",
              "default": false
            }
          },
          {
            "name": "proto",
            "description": "Filter by IP protocol",
            "schema": {
              "type": "string",
              "format": "alphanumeric"
            }
          },
          {
            "name": "search",
            "description": "Look for elements containing the specified string. To obtain a complementary search, use '-' at the beginning",
            "schema": {
              "type": "string",
              "format": "search"
            }
          },
          {
            "name": "select",
            "description": "Select which fields to return (separated by comma). Use '.' for nested fields. For example, '{field1: field2}' may be selected with 'field1.field2'",
            "schema": {
              "type": "array",
              "items": {
                "type": "string",
                "format": "names"
              }
            }
          },
          {
            "name": "sort",
            "description": "Sort the collection by a field or fields (separated by comma). Use +/- at the beggining to list in ascending or descending order. Use '.' for nested fields. For example, '{field1: field2}' may be selected with 'field1.field2'",
            "schema": {
              "type": "string",
              "format": "sort"
            }
          },
          {
            "name": "wait_for_complete",
            "description": "Disable timeout response",
            "schema": {
              "type": "boolean",
              "default": false
            }
          }
        ]
      },
      {
        "name": "/experimental/syscollector/netiface",
        "documentation": "https://documentation.wazuh.com/4.4/user-manual/api/reference.html#operation/api.controllers.experimental_controller.get_network_interface_info",
        "description": "Return all agents (or a list of them) network interfaces. This information includes rx, scan, tx info and some network information among other",
        "summary": "Get agents netiface",
        "tags": [
          "Experimental"
        ],
        "query": [
          {
            "name": "adapter",
            "description": "Filter by adapter",
            "schema": {
              "type": "string",
              "format": "alphanumeric"
            }
          },
          {
            "name": "agents_list",
            "description": "List of agent IDs (separated by comma), all agents selected by default if not specified",
            "schema": {
              "type": "array",
              "items": {
                "type": "string",
                "minLength": 3,
                "description": "Agent ID",
                "format": "numbers"
              }
            }
          },
          {
            "name": "limit",
            "description": "Maximum number of elements to return. Although up to 100.000 can be specified, it is recommended not to exceed 500 elements. Responses may be slower the more this number is exceeded. ",
            "schema": {
              "type": "integer",
              "format": "int32",
              "default": 500,
              "minimum": 1,
              "maximum": 100000
            }
          },
          {
            "name": "mtu",
            "description": "Filter by mtu",
            "schema": {
              "type": "integer",
              "format": "int32",
              "minimum": 0
            }
          },
          {
            "name": "name",
            "description": "Filter by name",
            "schema": {
              "type": "string",
              "format": "alphanumeric"
            }
          },
          {
            "name": "offset",
            "description": "First element to return in the collection",
            "schema": {
              "type": "integer",
              "format": "int32",
              "default": 0,
              "minimum": 0
            }
          },
          {
            "name": "pretty",
            "description": "Show results in human-readable format",
            "schema": {
              "type": "boolean",
              "default": false
            }
          },
          {
            "name": "rx.bytes",
            "description": "Filter by rx.bytes",
            "schema": {
              "type": "integer",
              "format": "int32",
              "minimum": 0
            }
          },
          {
            "name": "rx.dropped",
            "description": "Filter by rx.dropped",
            "schema": {
              "type": "integer",
              "format": "int32",
              "minimum": 0
            }
          },
          {
            "name": "rx.errors",
            "description": "Filter by rx.errors",
            "schema": {
              "type": "integer",
              "format": "int32",
              "minimum": 0
            }
          },
          {
            "name": "rx.packets",
            "description": "Filter by rx.packets",
            "schema": {
              "type": "integer",
              "format": "int32",
              "minimum": 0
            }
          },
          {
            "name": "search",
            "description": "Look for elements containing the specified string. To obtain a complementary search, use '-' at the beginning",
            "schema": {
              "type": "string",
              "format": "search"
            }
          },
          {
            "name": "select",
            "description": "Select which fields to return (separated by comma). Use '.' for nested fields. For example, '{field1: field2}' may be selected with 'field1.field2'",
            "schema": {
              "type": "array",
              "items": {
                "type": "string",
                "format": "names"
              }
            }
          },
          {
            "name": "sort",
            "description": "Sort the collection by a field or fields (separated by comma). Use +/- at the beggining to list in ascending or descending order. Use '.' for nested fields. For example, '{field1: field2}' may be selected with 'field1.field2'",
            "schema": {
              "type": "string",
              "format": "sort"
            }
          },
          {
            "name": "state",
            "description": "Filter by state",
            "schema": {
              "type": "string",
              "format": "alphanumeric"
            }
          },
          {
            "name": "tx.bytes",
            "description": "Filter by tx.bytes",
            "schema": {
              "type": "integer",
              "format": "int32",
              "minimum": 0
            }
          },
          {
            "name": "tx.dropped",
            "description": "Filter by tx.dropped",
            "schema": {
              "type": "integer",
              "format": "int32",
              "minimum": 0
            }
          },
          {
            "name": "tx.errors",
            "description": "Filter by tx.errors",
            "schema": {
              "type": "integer",
              "format": "int32",
              "minimum": 0
            }
          },
          {
            "name": "tx.packets",
            "description": "Filter by tx.packets",
            "schema": {
              "type": "integer",
              "format": "int32",
              "minimum": 0
            }
          },
          {
            "name": "type",
            "description": "Type of network",
            "schema": {
              "type": "string",
              "format": "alphanumeric"
            }
          },
          {
            "name": "wait_for_complete",
            "description": "Disable timeout response",
            "schema": {
              "type": "boolean",
              "default": false
            }
          }
        ]
      },
      {
        "name": "/experimental/syscollector/netproto",
        "documentation": "https://documentation.wazuh.com/4.4/user-manual/api/reference.html#operation/api.controllers.experimental_controller.get_network_protocol_info",
        "description": "Return all agents (or a list of them) routing configuration for each network interface. This information includes interface, type protocol information among other",
        "summary": "Get agents netproto",
        "tags": [
          "Experimental"
        ],
        "query": [
          {
            "name": "agents_list",
            "description": "List of agent IDs (separated by comma), all agents selected by default if not specified",
            "schema": {
              "type": "array",
              "items": {
                "type": "string",
                "minLength": 3,
                "description": "Agent ID",
                "format": "numbers"
              }
            }
          },
          {
            "name": "dhcp",
            "description": "Filter by network dhcp (enabled or disabled)",
            "schema": {
              "type": "string",
              "description": "DHCP status",
              "enum": [
                "enabled",
                "disabled",
                "unknown",
                "BOOTP"
              ]
            }
          },
          {
            "name": "gateway",
            "description": "Filter by network gateway",
            "schema": {
              "type": "string",
              "format": "alphanumeric"
            }
          },
          {
            "name": "iface",
            "description": "Filter by network interface",
            "schema": {
              "type": "string",
              "format": "alphanumeric"
            }
          },
          {
            "name": "limit",
            "description": "Maximum number of elements to return. Although up to 100.000 can be specified, it is recommended not to exceed 500 elements. Responses may be slower the more this number is exceeded. ",
            "schema": {
              "type": "integer",
              "format": "int32",
              "default": 500,
              "minimum": 1,
              "maximum": 100000
            }
          },
          {
            "name": "offset",
            "description": "First element to return in the collection",
            "schema": {
              "type": "integer",
              "format": "int32",
              "default": 0,
              "minimum": 0
            }
          },
          {
            "name": "pretty",
            "description": "Show results in human-readable format",
            "schema": {
              "type": "boolean",
              "default": false
            }
          },
          {
            "name": "search",
            "description": "Look for elements containing the specified string. To obtain a complementary search, use '-' at the beginning",
            "schema": {
              "type": "string",
              "format": "search"
            }
          },
          {
            "name": "select",
            "description": "Select which fields to return (separated by comma). Use '.' for nested fields. For example, '{field1: field2}' may be selected with 'field1.field2'",
            "schema": {
              "type": "array",
              "items": {
                "type": "string",
                "format": "names"
              }
            }
          },
          {
            "name": "sort",
            "description": "Sort the collection by a field or fields (separated by comma). Use +/- at the beggining to list in ascending or descending order. Use '.' for nested fields. For example, '{field1: field2}' may be selected with 'field1.field2'",
            "schema": {
              "type": "string",
              "format": "sort"
            }
          },
          {
            "name": "type",
            "description": "Type of network",
            "schema": {
              "type": "string",
              "format": "alphanumeric"
            }
          },
          {
            "name": "wait_for_complete",
            "description": "Disable timeout response",
            "schema": {
              "type": "boolean",
              "default": false
            }
          }
        ]
      },
      {
        "name": "/experimental/syscollector/os",
        "documentation": "https://documentation.wazuh.com/4.4/user-manual/api/reference.html#operation/api.controllers.experimental_controller.get_os_info",
        "description": "Return all agents (or a list of them) OS info. This information includes os information, architecture information among other",
        "summary": "Get agents OS",
        "tags": [
          "Experimental"
        ],
        "query": [
          {
            "name": "agents_list",
            "description": "List of agent IDs (separated by comma), all agents selected by default if not specified",
            "schema": {
              "type": "array",
              "items": {
                "type": "string",
                "minLength": 3,
                "description": "Agent ID",
                "format": "numbers"
              }
            }
          },
          {
            "name": "architecture",
            "description": "Filter by architecture",
            "schema": {
              "type": "string",
              "format": "alphanumeric"
            }
          },
          {
            "name": "limit",
            "description": "Maximum number of elements to return. Although up to 100.000 can be specified, it is recommended not to exceed 500 elements. Responses may be slower the more this number is exceeded. ",
            "schema": {
              "type": "integer",
              "format": "int32",
              "default": 500,
              "minimum": 1,
              "maximum": 100000
            }
          },
          {
            "name": "offset",
            "description": "First element to return in the collection",
            "schema": {
              "type": "integer",
              "format": "int32",
              "default": 0,
              "minimum": 0
            }
          },
          {
            "name": "os.name",
            "description": "Filter by OS name",
            "schema": {
              "type": "string",
              "format": "alphanumeric"
            }
          },
          {
            "name": "os.version",
            "description": "Filter by OS version",
            "schema": {
              "type": "string",
              "format": "alphanumeric"
            }
          },
          {
            "name": "pretty",
            "description": "Show results in human-readable format",
            "schema": {
              "type": "boolean",
              "default": false
            }
          },
          {
            "name": "release",
            "description": "Filter by release",
            "schema": {
              "type": "string",
              "format": "alphanumeric"
            }
          },
          {
            "name": "search",
            "description": "Look for elements containing the specified string. To obtain a complementary search, use '-' at the beginning",
            "schema": {
              "type": "string",
              "format": "search"
            }
          },
          {
            "name": "select",
            "description": "Select which fields to return (separated by comma). Use '.' for nested fields. For example, '{field1: field2}' may be selected with 'field1.field2'",
            "schema": {
              "type": "array",
              "items": {
                "type": "string",
                "format": "names"
              }
            }
          },
          {
            "name": "sort",
            "description": "Sort the collection by a field or fields (separated by comma). Use +/- at the beggining to list in ascending or descending order. Use '.' for nested fields. For example, '{field1: field2}' may be selected with 'field1.field2'",
            "schema": {
              "type": "string",
              "format": "sort"
            }
          },
          {
            "name": "version",
            "description": "Filter by agents version using one of the following formats: 'X.Y.Z', 'vX.Y.Z', 'wazuh X.Y.Z' or 'wazuh vX.Y.Z'. For example: '4.4.0'",
            "schema": {
              "type": "string",
              "format": "alphanumeric"
            }
          },
          {
            "name": "wait_for_complete",
            "description": "Disable timeout response",
            "schema": {
              "type": "boolean",
              "default": false
            }
          }
        ]
      },
      {
        "name": "/experimental/syscollector/packages",
        "documentation": "https://documentation.wazuh.com/4.4/user-manual/api/reference.html#operation/api.controllers.experimental_controller.get_packages_info",
        "description": "Return all agents (or a list of them) packages info. This information includes name, section, size, and priority information of all packages among other",
        "summary": "Get agents packages",
        "tags": [
          "Experimental"
        ],
        "query": [
          {
            "name": "agents_list",
            "description": "List of agent IDs (separated by comma), all agents selected by default if not specified",
            "schema": {
              "type": "array",
              "items": {
                "type": "string",
                "minLength": 3,
                "description": "Agent ID",
                "format": "numbers"
              }
            }
          },
          {
            "name": "architecture",
            "description": "Filter by architecture",
            "schema": {
              "type": "string",
              "format": "alphanumeric"
            }
          },
          {
            "name": "format",
            "description": "Filter by file format. For example 'deb' will output deb files",
            "schema": {
              "type": "string",
              "format": "alphanumeric"
            }
          },
          {
            "name": "limit",
            "description": "Maximum number of elements to return. Although up to 100.000 can be specified, it is recommended not to exceed 500 elements. Responses may be slower the more this number is exceeded. ",
            "schema": {
              "type": "integer",
              "format": "int32",
              "default": 500,
              "minimum": 1,
              "maximum": 100000
            }
          },
          {
            "name": "name",
            "description": "Filter by name",
            "schema": {
              "type": "string",
              "format": "alphanumeric"
            }
          },
          {
            "name": "offset",
            "description": "First element to return in the collection",
            "schema": {
              "type": "integer",
              "format": "int32",
              "default": 0,
              "minimum": 0
            }
          },
          {
            "name": "pretty",
            "description": "Show results in human-readable format",
            "schema": {
              "type": "boolean",
              "default": false
            }
          },
          {
            "name": "search",
            "description": "Look for elements containing the specified string. To obtain a complementary search, use '-' at the beginning",
            "schema": {
              "type": "string",
              "format": "search"
            }
          },
          {
            "name": "select",
            "description": "Select which fields to return (separated by comma). Use '.' for nested fields. For example, '{field1: field2}' may be selected with 'field1.field2'",
            "schema": {
              "type": "array",
              "items": {
                "type": "string",
                "format": "names"
              }
            }
          },
          {
            "name": "sort",
            "description": "Sort the collection by a field or fields (separated by comma). Use +/- at the beggining to list in ascending or descending order. Use '.' for nested fields. For example, '{field1: field2}' may be selected with 'field1.field2'",
            "schema": {
              "type": "string",
              "format": "sort"
            }
          },
          {
            "name": "vendor",
            "description": "Filter by vendor",
            "schema": {
              "type": "string"
            }
          },
          {
            "name": "version",
            "description": "Filter by package version",
            "schema": {
              "type": "string"
            }
          },
          {
            "name": "wait_for_complete",
            "description": "Disable timeout response",
            "schema": {
              "type": "boolean",
              "default": false
            }
          }
        ]
      },
      {
        "name": "/experimental/syscollector/ports",
        "documentation": "https://documentation.wazuh.com/4.4/user-manual/api/reference.html#operation/api.controllers.experimental_controller.get_ports_info",
        "description": "Return all agents (or a list of them) ports info. This information includes local IP, Remote IP, protocol information among other",
        "summary": "Get agents ports",
        "tags": [
          "Experimental"
        ],
        "query": [
          {
            "name": "agents_list",
            "description": "List of agent IDs (separated by comma), all agents selected by default if not specified",
            "schema": {
              "type": "array",
              "items": {
                "type": "string",
                "minLength": 3,
                "description": "Agent ID",
                "format": "numbers"
              }
            }
          },
          {
            "name": "limit",
            "description": "Maximum number of elements to return. Although up to 100.000 can be specified, it is recommended not to exceed 500 elements. Responses may be slower the more this number is exceeded. ",
            "schema": {
              "type": "integer",
              "format": "int32",
              "default": 500,
              "minimum": 1,
              "maximum": 100000
            }
          },
          {
            "name": "local.ip",
            "description": "Filter by Local IP",
            "schema": {
              "type": "string",
              "format": "alphanumeric"
            }
          },
          {
            "name": "local.port",
            "description": "Filter by Local Port",
            "schema": {
              "type": "string",
              "format": "numbers"
            }
          },
          {
            "name": "offset",
            "description": "First element to return in the collection",
            "schema": {
              "type": "integer",
              "format": "int32",
              "default": 0,
              "minimum": 0
            }
          },
          {
            "name": "pid",
            "description": "Filter by pid",
            "schema": {
              "type": "string",
              "format": "numbers"
            }
          },
          {
            "name": "pretty",
            "description": "Show results in human-readable format",
            "schema": {
              "type": "boolean",
              "default": false
            }
          },
          {
            "name": "process",
            "description": "Filter by process name",
            "schema": {
              "type": "string",
              "format": "alphanumeric"
            }
          },
          {
            "name": "protocol",
            "description": "Filter by protocol",
            "schema": {
              "type": "string",
              "format": "alphanumeric"
            }
          },
          {
            "name": "remote.ip",
            "description": "Filter by Remote IP",
            "schema": {
              "type": "string",
              "format": "alphanumeric"
            }
          },
          {
            "name": "search",
            "description": "Look for elements containing the specified string. To obtain a complementary search, use '-' at the beginning",
            "schema": {
              "type": "string",
              "format": "search"
            }
          },
          {
            "name": "select",
            "description": "Select which fields to return (separated by comma). Use '.' for nested fields. For example, '{field1: field2}' may be selected with 'field1.field2'",
            "schema": {
              "type": "array",
              "items": {
                "type": "string",
                "format": "names"
              }
            }
          },
          {
            "name": "sort",
            "description": "Sort the collection by a field or fields (separated by comma). Use +/- at the beggining to list in ascending or descending order. Use '.' for nested fields. For example, '{field1: field2}' may be selected with 'field1.field2'",
            "schema": {
              "type": "string",
              "format": "sort"
            }
          },
          {
            "name": "state",
            "description": "Filter by state",
            "schema": {
              "type": "string",
              "format": "alphanumeric"
            }
          },
          {
            "name": "tx_queue",
            "description": "Filter by tx_queue",
            "schema": {
              "type": "string",
              "format": "numbers"
            }
          },
          {
            "name": "wait_for_complete",
            "description": "Disable timeout response",
            "schema": {
              "type": "boolean",
              "default": false
            }
          }
        ]
      },
      {
        "name": "/experimental/syscollector/processes",
        "documentation": "https://documentation.wazuh.com/4.4/user-manual/api/reference.html#operation/api.controllers.experimental_controller.get_processes_info",
        "description": "Return all agents (or a list of them) processes info",
        "summary": "Get agents processes",
        "tags": [
          "Experimental"
        ],
        "query": [
          {
            "name": "agents_list",
            "description": "List of agent IDs (separated by comma), all agents selected by default if not specified",
            "schema": {
              "type": "array",
              "items": {
                "type": "string",
                "minLength": 3,
                "description": "Agent ID",
                "format": "numbers"
              }
            }
          },
          {
            "name": "egroup",
            "description": "Filter by process egroup",
            "schema": {
              "type": "string",
              "format": "alphanumeric"
            }
          },
          {
            "name": "euser",
            "description": "Filter by process euser",
            "schema": {
              "type": "string",
              "format": "alphanumeric"
            }
          },
          {
            "name": "fgroup",
            "description": "Filter by process fgroup",
            "schema": {
              "type": "string",
              "format": "alphanumeric"
            }
          },
          {
            "name": "limit",
            "description": "Maximum number of elements to return. Although up to 100.000 can be specified, it is recommended not to exceed 500 elements. Responses may be slower the more this number is exceeded. ",
            "schema": {
              "type": "integer",
              "format": "int32",
              "default": 500,
              "minimum": 1,
              "maximum": 100000
            }
          },
          {
            "name": "name",
            "description": "Filter by process name",
            "schema": {
              "type": "string",
              "format": "alphanumeric"
            }
          },
          {
            "name": "nlwp",
            "description": "Filter by process nlwp",
            "schema": {
              "type": "string",
              "format": "numbers"
            }
          },
          {
            "name": "offset",
            "description": "First element to return in the collection",
            "schema": {
              "type": "integer",
              "format": "int32",
              "default": 0,
              "minimum": 0
            }
          },
          {
            "name": "pgrp",
            "description": "Filter by process pgrp",
            "schema": {
              "type": "string",
              "format": "numbers"
            }
          },
          {
            "name": "pid",
            "description": "Filter by process pid",
            "schema": {
              "type": "string",
              "format": "numbers"
            }
          },
          {
            "name": "ppid",
            "description": "Filter by process parent pid",
            "schema": {
              "type": "string",
              "format": "numbers"
            }
          },
          {
            "name": "pretty",
            "description": "Show results in human-readable format",
            "schema": {
              "type": "boolean",
              "default": false
            }
          },
          {
            "name": "priority",
            "description": "Filter by process priority",
            "schema": {
              "type": "string",
              "format": "numbers"
            }
          },
          {
            "name": "rgroup",
            "description": "Filter by process rgroup",
            "schema": {
              "type": "string",
              "format": "alphanumeric"
            }
          },
          {
            "name": "ruser",
            "description": "Filter by process ruser",
            "schema": {
              "type": "string",
              "format": "alphanumeric"
            }
          },
          {
            "name": "search",
            "description": "Look for elements containing the specified string. To obtain a complementary search, use '-' at the beginning",
            "schema": {
              "type": "string",
              "format": "search"
            }
          },
          {
            "name": "select",
            "description": "Select which fields to return (separated by comma). Use '.' for nested fields. For example, '{field1: field2}' may be selected with 'field1.field2'",
            "schema": {
              "type": "array",
              "items": {
                "type": "string",
                "format": "names"
              }
            }
          },
          {
            "name": "sgroup",
            "description": "Filter by process sgroup",
            "schema": {
              "type": "string",
              "format": "alphanumeric"
            }
          },
          {
            "name": "sort",
            "description": "Sort the collection by a field or fields (separated by comma). Use +/- at the beggining to list in ascending or descending order. Use '.' for nested fields. For example, '{field1: field2}' may be selected with 'field1.field2'",
            "schema": {
              "type": "string",
              "format": "sort"
            }
          },
          {
            "name": "state",
            "description": "Filter by process state",
            "schema": {
              "type": "string",
              "format": "alphanumeric"
            }
          },
          {
            "name": "suser",
            "description": "Filter by process suser",
            "schema": {
              "type": "string",
              "format": "alphanumeric"
            }
          },
          {
            "name": "wait_for_complete",
            "description": "Disable timeout response",
            "schema": {
              "type": "boolean",
              "default": false
            }
          }
        ]
      },
      {
        "name": "/groups",
        "documentation": "https://documentation.wazuh.com/4.4/user-manual/api/reference.html#operation/api.controllers.agent_controller.get_list_group",
        "description": "Get information about all groups or a list of them. Returns a list containing basic information about each group such as number of agents belonging to the group and the checksums of the configuration and shared files",
        "summary": "Get groups",
        "tags": [
          "Groups"
        ],
        "query": [
          {
            "name": "groups_list",
            "description": "List of group IDs (separated by comma), all groups selected by default if not specified",
            "schema": {
              "type": "array",
              "items": {
                "type": "string",
                "description": "Group name",
                "format": "group_names"
              }
            }
          },
          {
            "name": "hash",
            "description": "Select algorithm to generate the returned checksums",
            "schema": {
              "type": "string",
              "enum": [
                "md5",
                "sha1",
                "sha224",
                "sha256",
                "sha384",
                "sha512",
                "blake2b",
                "blake2s",
                "sha3_224",
                "sha3_256",
                "sha3_384",
                "sha3_512"
              ]
            }
          },
          {
            "name": "limit",
            "description": "Maximum number of elements to return. Although up to 100.000 can be specified, it is recommended not to exceed 500 elements. Responses may be slower the more this number is exceeded. ",
            "schema": {
              "type": "integer",
              "format": "int32",
              "default": 500,
              "minimum": 1,
              "maximum": 100000
            }
          },
          {
            "name": "offset",
            "description": "First element to return in the collection",
            "schema": {
              "type": "integer",
              "format": "int32",
              "default": 0,
              "minimum": 0
            }
          },
          {
            "name": "pretty",
            "description": "Show results in human-readable format",
            "schema": {
              "type": "boolean",
              "default": false
            }
          },
          {
            "name": "search",
            "description": "Look for elements containing the specified string. To obtain a complementary search, use '-' at the beginning",
            "schema": {
              "type": "string",
              "format": "search"
            }
          },
          {
            "name": "sort",
            "description": "Sort the collection by a field or fields (separated by comma). Use +/- at the beggining to list in ascending or descending order. Use '.' for nested fields. For example, '{field1: field2}' may be selected with 'field1.field2'",
            "schema": {
              "type": "string",
              "format": "sort"
            }
          },
          {
            "name": "wait_for_complete",
            "description": "Disable timeout response",
            "schema": {
              "type": "boolean",
              "default": false
            }
          }
        ]
      },
      {
        "name": "/groups/:group_id/agents",
        "documentation": "https://documentation.wazuh.com/4.4/user-manual/api/reference.html#operation/api.controllers.agent_controller.get_agents_in_group",
        "description": "Return the list of agents that belong to the specified group",
        "summary": "Get agents in a group",
        "tags": [
          "Groups"
        ],
        "args": [
          {
            "name": ":group_id",
            "description": "Group ID. (Name of the group)",
            "required": true,
            "schema": {
              "type": "string",
              "description": "Group name",
              "format": "group_names"
            }
          }
        ],
        "query": [
          {
            "name": "limit",
            "description": "Maximum number of elements to return. Although up to 100.000 can be specified, it is recommended not to exceed 500 elements. Responses may be slower the more this number is exceeded. ",
            "schema": {
              "type": "integer",
              "format": "int32",
              "default": 500,
              "minimum": 1,
              "maximum": 100000
            }
          },
          {
            "name": "offset",
            "description": "First element to return in the collection",
            "schema": {
              "type": "integer",
              "format": "int32",
              "default": 0,
              "minimum": 0
            }
          },
          {
            "name": "pretty",
            "description": "Show results in human-readable format",
            "schema": {
              "type": "boolean",
              "default": false
            }
          },
          {
            "name": "q",
            "description": "Query to filter results by. For example q=&quot;status=active&quot;",
            "schema": {
              "type": "string"
            }
          },
          {
            "name": "search",
            "description": "Look for elements containing the specified string. To obtain a complementary search, use '-' at the beginning",
            "schema": {
              "type": "string",
              "format": "search"
            }
          },
          {
            "name": "select",
            "description": "Select which fields to return (separated by comma). Use '.' for nested fields. For example, '{field1: field2}' may be selected with 'field1.field2'",
            "schema": {
              "type": "array",
              "items": {
                "type": "string",
                "format": "names"
              }
            }
          },
          {
            "name": "sort",
            "description": "Sort the collection by a field or fields (separated by comma). Use +/- at the beggining to list in ascending or descending order. Use '.' for nested fields. For example, '{field1: field2}' may be selected with 'field1.field2'",
            "schema": {
              "type": "string",
              "format": "sort"
            }
          },
          {
            "name": "status",
            "description": "Filter by agent status (use commas to enter multiple statuses)",
            "schema": {
              "type": "array",
              "items": {
                "type": "string",
                "enum": [
                  "active",
                  "pending",
                  "never_connected",
                  "disconnected"
                ]
              },
              "minItems": 1
            }
          },
          {
            "name": "wait_for_complete",
            "description": "Disable timeout response",
            "schema": {
              "type": "boolean",
              "default": false
            }
          }
        ]
      },
      {
        "name": "/groups/:group_id/configuration",
        "documentation": "https://documentation.wazuh.com/4.4/user-manual/api/reference.html#operation/api.controllers.agent_controller.get_group_config",
        "description": "Return the group configuration defined in the `agent.conf` file",
        "summary": "Get group configuration",
        "tags": [
          "Groups"
        ],
        "args": [
          {
            "name": ":group_id",
            "description": "Group ID. (Name of the group)",
            "required": true,
            "schema": {
              "type": "string",
              "description": "Group name",
              "format": "group_names"
            }
          }
        ],
        "query": [
          {
            "name": "limit",
            "description": "Maximum number of elements to return. Although up to 100.000 can be specified, it is recommended not to exceed 500 elements. Responses may be slower the more this number is exceeded. ",
            "schema": {
              "type": "integer",
              "format": "int32",
              "default": 500,
              "minimum": 1,
              "maximum": 100000
            }
          },
          {
            "name": "offset",
            "description": "First element to return in the collection",
            "schema": {
              "type": "integer",
              "format": "int32",
              "default": 0,
              "minimum": 0
            }
          },
          {
            "name": "pretty",
            "description": "Show results in human-readable format",
            "schema": {
              "type": "boolean",
              "default": false
            }
          },
          {
            "name": "wait_for_complete",
            "description": "Disable timeout response",
            "schema": {
              "type": "boolean",
              "default": false
            }
          }
        ]
      },
      {
        "name": "/groups/:group_id/files",
        "documentation": "https://documentation.wazuh.com/4.4/user-manual/api/reference.html#operation/api.controllers.agent_controller.get_group_files",
        "description": "Return the files placed under the group directory",
        "summary": "Get group files",
        "tags": [
          "Groups"
        ],
        "args": [
          {
            "name": ":group_id",
            "description": "Group ID. (Name of the group)",
            "required": true,
            "schema": {
              "type": "string",
              "description": "Group name",
              "format": "group_names"
            }
          }
        ],
        "query": [
          {
            "name": "hash",
            "description": "Select algorithm to generate the returned checksums",
            "schema": {
              "type": "string",
              "enum": [
                "md5",
                "sha1",
                "sha224",
                "sha256",
                "sha384",
                "sha512",
                "blake2b",
                "blake2s",
                "sha3_224",
                "sha3_256",
                "sha3_384",
                "sha3_512"
              ]
            }
          },
          {
            "name": "limit",
            "description": "Maximum number of elements to return. Although up to 100.000 can be specified, it is recommended not to exceed 500 elements. Responses may be slower the more this number is exceeded. ",
            "schema": {
              "type": "integer",
              "format": "int32",
              "default": 500,
              "minimum": 1,
              "maximum": 100000
            }
          },
          {
            "name": "offset",
            "description": "First element to return in the collection",
            "schema": {
              "type": "integer",
              "format": "int32",
              "default": 0,
              "minimum": 0
            }
          },
          {
            "name": "pretty",
            "description": "Show results in human-readable format",
            "schema": {
              "type": "boolean",
              "default": false
            }
          },
          {
            "name": "search",
            "description": "Look for elements containing the specified string. To obtain a complementary search, use '-' at the beginning",
            "schema": {
              "type": "string",
              "format": "search"
            }
          },
          {
            "name": "sort",
            "description": "Sort the collection by a field or fields (separated by comma). Use +/- at the beggining to list in ascending or descending order. Use '.' for nested fields. For example, '{field1: field2}' may be selected with 'field1.field2'",
            "schema": {
              "type": "string",
              "format": "sort"
            }
          },
          {
            "name": "wait_for_complete",
            "description": "Disable timeout response",
            "schema": {
              "type": "boolean",
              "default": false
            }
          }
        ]
      },
      {
        "name": "/groups/:group_id/files/:file_name/json",
        "documentation": "https://documentation.wazuh.com/4.4/user-manual/api/reference.html#operation/api.controllers.agent_controller.get_group_file_json",
        "description": "Return the content of the specified group file parsed to JSON",
        "summary": "Get a file in group",
        "tags": [
          "Groups"
        ],
        "args": [
          {
            "name": ":file_name",
            "description": "Filename",
            "required": true,
            "schema": {
              "type": "string",
              "format": "alphanumeric"
            }
          },
          {
            "name": ":group_id",
            "description": "Group ID. (Name of the group)",
            "required": true,
            "schema": {
              "type": "string",
              "description": "Group name",
              "format": "group_names"
            }
          }
        ],
        "query": [
          {
            "name": "pretty",
            "description": "Show results in human-readable format",
            "schema": {
              "type": "boolean",
              "default": false
            }
          },
          {
            "name": "type",
            "description": "Type of file",
            "schema": {
              "type": "array",
              "items": {
                "type": "string",
                "enum": [
                  "conf",
                  "rootkit_files",
                  "rootkit_trojans",
                  "rcl"
                ]
              }
            }
          },
          {
            "name": "wait_for_complete",
            "description": "Disable timeout response",
            "schema": {
              "type": "boolean",
              "default": false
            }
          }
        ]
      },
      {
        "name": "/groups/:group_id/files/:file_name/xml",
        "documentation": "https://documentation.wazuh.com/4.4/user-manual/api/reference.html#operation/api.controllers.agent_controller.get_group_file_xml",
        "description": "Return the contents of the specified group file parsed to XML",
        "summary": "Get a file in group",
        "tags": [
          "Groups"
        ],
        "args": [
          {
            "name": ":file_name",
            "description": "Filename",
            "required": true,
            "schema": {
              "type": "string",
              "format": "alphanumeric"
            }
          },
          {
            "name": ":group_id",
            "description": "Group ID. (Name of the group)",
            "required": true,
            "schema": {
              "type": "string",
              "description": "Group name",
              "format": "group_names"
            }
          }
        ],
        "query": [
          {
            "name": "pretty",
            "description": "Show results in human-readable format",
            "schema": {
              "type": "boolean",
              "default": false
            }
          },
          {
            "name": "type",
            "description": "Type of file",
            "schema": {
              "type": "array",
              "items": {
                "type": "string",
                "enum": [
                  "conf",
                  "rootkit_files",
                  "rootkit_trojans",
                  "rcl"
                ]
              }
            }
          },
          {
            "name": "wait_for_complete",
            "description": "Disable timeout response",
            "schema": {
              "type": "boolean",
              "default": false
            }
          }
        ]
      },
      {
        "name": "/lists",
        "documentation": "https://documentation.wazuh.com/4.4/user-manual/api/reference.html#operation/api.controllers.cdb_list_controller.get_lists",
        "description": "Return the contents of all CDB lists. Optionally, the result can be filtered by several criteria. See available parameters for more details",
        "summary": "Get CDB lists info",
        "tags": [
          "Lists"
        ],
        "query": [
          {
            "name": "filename",
            "description": "Filter by filename",
            "schema": {
              "type": "array",
              "items": {
                "type": "string",
                "format": "alphanumeric"
              }
            }
          },
          {
            "name": "limit",
            "description": "Maximum number of elements to return. Although up to 100.000 can be specified, it is recommended not to exceed 500 elements. Responses may be slower the more this number is exceeded. ",
            "schema": {
              "type": "integer",
              "format": "int32",
              "default": 500,
              "minimum": 1,
              "maximum": 100000
            }
          },
          {
            "name": "offset",
            "description": "First element to return in the collection",
            "schema": {
              "type": "integer",
              "format": "int32",
              "default": 0,
              "minimum": 0
            }
          },
          {
            "name": "pretty",
            "description": "Show results in human-readable format",
            "schema": {
              "type": "boolean",
              "default": false
            }
          },
          {
            "name": "relative_dirname",
            "description": "Filter by relative directory name",
            "schema": {
              "type": "string",
              "format": "get_dirnames_path"
            }
          },
          {
            "name": "search",
            "description": "Look for elements containing the specified string. To obtain a complementary search, use '-' at the beginning",
            "schema": {
              "type": "string",
              "format": "search"
            }
          },
          {
            "name": "select",
            "description": "Select which fields to return (separated by comma). Use '.' for nested fields. For example, '{field1: field2}' may be selected with 'field1.field2'",
            "schema": {
              "type": "array",
              "items": {
                "type": "string",
                "format": "names"
              }
            }
          },
          {
            "name": "sort",
            "description": "Sort the collection by a field or fields (separated by comma). Use +/- at the beggining to list in ascending or descending order. Use '.' for nested fields. For example, '{field1: field2}' may be selected with 'field1.field2'",
            "schema": {
              "type": "string",
              "format": "sort"
            }
          },
          {
            "name": "wait_for_complete",
            "description": "Disable timeout response",
            "schema": {
              "type": "boolean",
              "default": false
            }
          }
        ]
      },
      {
        "name": "/lists/files",
        "documentation": "https://documentation.wazuh.com/4.4/user-manual/api/reference.html#operation/api.controllers.cdb_list_controller.get_lists_files",
        "description": "Return the path from all CDB lists. Use this method to know all the CDB lists and their location in the filesystem relative to Wazuh installation folder",
        "summary": "Get CDB lists files",
        "tags": [
          "Lists"
        ],
        "query": [
          {
            "name": "filename",
            "description": "Filter by filename",
            "schema": {
              "type": "array",
              "items": {
                "type": "string",
                "format": "alphanumeric"
              }
            }
          },
          {
            "name": "limit",
            "description": "Maximum number of elements to return. Although up to 100.000 can be specified, it is recommended not to exceed 500 elements. Responses may be slower the more this number is exceeded. ",
            "schema": {
              "type": "integer",
              "format": "int32",
              "default": 500,
              "minimum": 1,
              "maximum": 100000
            }
          },
          {
            "name": "offset",
            "description": "First element to return in the collection",
            "schema": {
              "type": "integer",
              "format": "int32",
              "default": 0,
              "minimum": 0
            }
          },
          {
            "name": "pretty",
            "description": "Show results in human-readable format",
            "schema": {
              "type": "boolean",
              "default": false
            }
          },
          {
            "name": "relative_dirname",
            "description": "Filter by relative directory name",
            "schema": {
              "type": "string",
              "format": "get_dirnames_path"
            }
          },
          {
            "name": "search",
            "description": "Look for elements containing the specified string. To obtain a complementary search, use '-' at the beginning",
            "schema": {
              "type": "string",
              "format": "search"
            }
          },
          {
            "name": "sort",
            "description": "Sort the collection by a field or fields (separated by comma). Use +/- at the beggining to list in ascending or descending order. Use '.' for nested fields. For example, '{field1: field2}' may be selected with 'field1.field2'",
            "schema": {
              "type": "string",
              "format": "sort"
            }
          },
          {
            "name": "wait_for_complete",
            "description": "Disable timeout response",
            "schema": {
              "type": "boolean",
              "default": false
            }
          }
        ]
      },
      {
        "name": "/lists/files/:filename",
        "documentation": "https://documentation.wazuh.com/4.4/user-manual/api/reference.html#operation/api.controllers.cdb_list_controller.get_file",
        "description": "Return the content of a CDB list file. Only the filename can be specified. It will be searched recursively if not found",
        "summary": "Get CDB list file content",
        "tags": [
          "Lists"
        ],
        "args": [
          {
            "name": ":filename",
            "description": "Filename (CDB list) to get/edit/delete.",
            "required": true,
            "schema": {
              "type": "string",
              "format": "cdb_filename_path"
            }
          }
        ],
        "query": [
          {
            "name": "pretty",
            "description": "Show results in human-readable format",
            "schema": {
              "type": "boolean",
              "default": false
            }
          },
          {
            "name": "raw",
            "description": "Format response in plain text",
            "required": false,
            "schema": {
              "type": "boolean"
            }
          },
          {
            "name": "wait_for_complete",
            "description": "Disable timeout response",
            "schema": {
              "type": "boolean",
              "default": false
            }
          }
        ]
      },
      {
        "name": "/manager/api/config",
        "documentation": "https://documentation.wazuh.com/4.4/user-manual/api/reference.html#operation/api.controllers.manager_controller.get_api_config",
        "description": "Return the local API configuration in JSON format",
        "summary": "Get API config",
        "tags": [
          "Manager"
        ],
        "query": [
          {
            "name": "pretty",
            "description": "Show results in human-readable format",
            "schema": {
              "type": "boolean",
              "default": false
            }
          },
          {
            "name": "wait_for_complete",
            "description": "Disable timeout response",
            "schema": {
              "type": "boolean",
              "default": false
            }
          }
        ]
      },
      {
        "name": "/manager/configuration",
        "documentation": "https://documentation.wazuh.com/4.4/user-manual/api/reference.html#operation/api.controllers.manager_controller.get_configuration",
        "description": "Return wazuh configuration used. The 'section' and 'field' parameters will be ignored if 'raw' parameter is provided.",
        "summary": "Get configuration",
        "tags": [
          "Manager"
        ],
        "query": [
          {
            "name": "field",
            "description": "Indicate a section child. E.g, fields for *ruleset* section are: decoder_dir, rule_dir, etc",
            "schema": {
              "type": "string",
              "format": "names"
            }
          },
          {
            "name": "pretty",
            "description": "Show results in human-readable format",
            "schema": {
              "type": "boolean",
              "default": false
            }
          },
          {
            "name": "raw",
            "description": "Format response in plain text",
            "required": false,
            "schema": {
              "type": "boolean"
            }
          },
          {
            "name": "section",
            "description": "Indicates the wazuh configuration section",
            "schema": {
              "type": "string",
              "enum": [
                "active-response",
                "agentless",
                "alerts",
                "auth",
                "client",
                "client_buffer",
                "cluster",
                "command",
                "database_output",
                "email_alerts",
                "global",
                "integration",
                "labels",
                "localfile",
                "logging",
                "remote",
                "reports",
                "rootcheck",
                "ruleset",
                "sca",
                "socket",
                "syscheck",
                "syslog_output",
                "aws-s3",
                "azure-logs",
                "cis-cat",
                "docker-listener",
                "open-scap",
                "osquery",
                "syscollector",
                "vulnerability-detector"
              ]
            }
          },
          {
            "name": "wait_for_complete",
            "description": "Disable timeout response",
            "schema": {
              "type": "boolean",
              "default": false
            }
          }
        ]
      },
      {
        "name": "/manager/configuration/:component/:configuration",
        "documentation": "https://documentation.wazuh.com/4.4/user-manual/api/reference.html#operation/api.controllers.manager_controller.get_manager_config_ondemand",
        "description": "Return the requested active configuration in JSON format",
        "summary": "Get active configuration",
        "tags": [
          "Manager"
        ],
        "args": [
          {
            "name": ":component",
            "description": "Selected agent's component",
            "required": true,
            "schema": {
              "type": "string",
              "enum": [
                "agent",
                "agentless",
                "analysis",
                "auth",
                "com",
                "csyslog",
                "integrator",
                "logcollector",
                "mail",
                "monitor",
                "request",
                "syscheck",
                "wmodules"
              ]
            }
          },
          {
            "name": ":configuration",
            "description": "<p>Selected agent's configuration to read. The configuration to read depends on the selected component.\nThe following table shows all available combinations of component and configuration values:</p>\n<table class=\"table table-striped table-bordered\">\n<thead>\n<tr>\n<th>Component</th>\n<th>Configuration</th>\n<th>Tag</th>\n</tr>\n</thead>\n<tbody>\n<tr>\n<td>agent</td>\n<td>client</td>\n<td><code>&lt;client&gt;</code></td>\n</tr>\n<tr>\n<td>agent</td>\n<td>buffer</td>\n<td><code>&lt;client_buffer&gt;</code></td>\n</tr>\n<tr>\n<td>agent</td>\n<td>labels</td>\n<td><code>&lt;labels&gt;</code></td>\n</tr>\n<tr>\n<td>agent</td>\n<td>internal</td>\n<td><code>&lt;agent&gt;</code>, <code>&lt;monitord&gt;</code>, <code>&lt;remoted&gt;</code></td>\n</tr>\n<tr>\n<td>agentless</td>\n<td>agentless</td>\n<td><code>&lt;agentless&gt;</code></td>\n</tr>\n<tr>\n<td>analysis</td>\n<td>global</td>\n<td><code>&lt;global&gt;</code></td>\n</tr>\n<tr>\n<td>analysis</td>\n<td>active_response</td>\n<td><code>&lt;active-response&gt;</code></td>\n</tr>\n<tr>\n<td>analysis</td>\n<td>alerts</td>\n<td><code>&lt;alerts&gt;</code></td>\n</tr>\n<tr>\n<td>analysis</td>\n<td>command</td>\n<td><code>&lt;command&gt;</code></td>\n</tr>\n<tr>\n<td>analysis</td>\n<td>rules</td>\n<td><code>&lt;rule&gt;</code></td>\n</tr>\n<tr>\n<td>analysis</td>\n<td>decoders</td>\n<td><code>&lt;decoder&gt;</code></td>\n</tr>\n<tr>\n<td>analysis</td>\n<td>internal</td>\n<td><code>&lt;analysisd&gt;</code></td>\n</tr>\n<tr>\n<td>auth</td>\n<td>auth</td>\n<td><code>&lt;auth&gt;</code></td>\n</tr>\n<tr>\n<td>com</td>\n<td>active-response</td>\n<td><code>&lt;active-response&gt;</code></td>\n</tr>\n<tr>\n<td>com</td>\n<td>logging</td>\n<td><code>&lt;logging&gt;</code></td>\n</tr>\n<tr>\n<td>com</td>\n<td>internal</td>\n<td><code>&lt;execd&gt;</code></td>\n</tr>\n<tr>\n<td>com</td>\n<td>cluster</td>\n<td><code>&lt;cluster&gt;</code></td>\n</tr>\n<tr>\n<td>csyslog</td>\n<td>csyslog</td>\n<td><code>&lt;csyslog_output&gt;</code></td>\n</tr>\n<tr>\n<td>integrator</td>\n<td>integration</td>\n<td><code>&lt;integration&gt;</code></td>\n</tr>\n<tr>\n<td>logcollector</td>\n<td>localfile</td>\n<td><code>&lt;localfile&gt;</code></td>\n</tr>\n<tr>\n<td>logcollector</td>\n<td>socket</td>\n<td><code>&lt;socket&gt;</code></td>\n</tr>\n<tr>\n<td>logcollector</td>\n<td>internal</td>\n<td><code>&lt;logcollector&gt;</code></td>\n</tr>\n<tr>\n<td>mail</td>\n<td>global</td>\n<td><code>&lt;global&gt;&lt;email...&gt;</code></td>\n</tr>\n<tr>\n<td>mail</td>\n<td>alerts</td>\n<td><code>&lt;email_alerts&gt;</code></td>\n</tr>\n<tr>\n<td>mail</td>\n<td>internal</td>\n<td><code>&lt;maild&gt;</code></td>\n</tr>\n<tr>\n<td>monitor</td>\n<td>global</td>\n<td><code>&lt;global&gt;</code></td>\n</tr>\n<tr>\n<td>monitor</td>\n<td>internal</td>\n<td><code>&lt;monitord&gt;</code></td>\n</tr>\n<tr>\n<td>monitor</td>\n<td>internal</td>\n<td><code>&lt;reports&gt;</code></td>\n</tr>\n<tr>\n<td>request</td>\n<td>global</td>\n<td><code>&lt;global&gt;</code></td>\n</tr>\n<tr>\n<td>request</td>\n<td>remote</td>\n<td><code>&lt;remote&gt;</code></td>\n</tr>\n<tr>\n<td>request</td>\n<td>internal</td>\n<td><code>&lt;remoted&gt;</code></td>\n</tr>\n<tr>\n<td>syscheck</td>\n<td>syscheck</td>\n<td><code>&lt;syscheck&gt;</code></td>\n</tr>\n<tr>\n<td>syscheck</td>\n<td>rootcheck</td>\n<td><code>&lt;rootcheck&gt;</code></td>\n</tr>\n<tr>\n<td>syscheck</td>\n<td>internal</td>\n<td><code>&lt;syscheck&gt;</code>, <code>&lt;rootcheck&gt;</code></td>\n</tr>\n<tr>\n<td>wmodules</td>\n<td>wmodules</td>\n<td><code>&lt;wodle&gt;</code></td>\n</tr>\n</tbody>\n</table>\n",
            "required": true,
            "schema": {
              "type": "string",
              "enum": [
                "client",
                "buffer",
                "labels",
                "internal",
                "agentless",
                "global",
                "active_response",
                "alerts",
                "command",
                "rules",
                "decoders",
                "auth",
                "logging",
                "reports",
                "active-response",
                "cluster",
                "csyslog",
                "integration",
                "localfile",
                "socket",
                "remote",
                "syscheck",
                "rootcheck",
                "wmodules"
              ]
            }
          }
        ],
        "query": [
          {
            "name": "pretty",
            "description": "Show results in human-readable format",
            "schema": {
              "type": "boolean",
              "default": false
            }
          },
          {
            "name": "wait_for_complete",
            "description": "Disable timeout response",
            "schema": {
              "type": "boolean",
              "default": false
            }
          }
        ]
      },
      {
        "name": "/manager/configuration/validation",
        "documentation": "https://documentation.wazuh.com/4.4/user-manual/api/reference.html#operation/api.controllers.manager_controller.get_conf_validation",
        "description": "Return whether the Wazuh configuration is correct",
        "summary": "Check config",
        "tags": [
          "Manager"
        ],
        "query": [
          {
            "name": "pretty",
            "description": "Show results in human-readable format",
            "schema": {
              "type": "boolean",
              "default": false
            }
          },
          {
            "name": "wait_for_complete",
            "description": "Disable timeout response",
            "schema": {
              "type": "boolean",
              "default": false
            }
          }
        ]
      },
      {
        "name": "/manager/info",
        "documentation": "https://documentation.wazuh.com/4.4/user-manual/api/reference.html#operation/api.controllers.manager_controller.get_info",
        "description": "Return basic information such as version, compilation date, installation path",
        "summary": "Get information",
        "tags": [
          "Manager"
        ],
        "query": [
          {
            "name": "pretty",
            "description": "Show results in human-readable format",
            "schema": {
              "type": "boolean",
              "default": false
            }
          },
          {
            "name": "wait_for_complete",
            "description": "Disable timeout response",
            "schema": {
              "type": "boolean",
              "default": false
            }
          }
        ]
      },
      {
        "name": "/manager/logs",
        "documentation": "https://documentation.wazuh.com/4.4/user-manual/api/reference.html#operation/api.controllers.manager_controller.get_log",
        "description": "Return the last 2000 wazuh log entries",
        "summary": "Get logs",
        "tags": [
          "Manager"
        ],
        "query": [
          {
            "name": "level",
            "description": "Filter by log level",
            "schema": {
              "type": "string",
              "enum": [
                "critical",
                "debug",
                "debug2",
                "error",
                "info",
                "warning"
              ]
            }
          },
          {
            "name": "limit",
            "description": "Maximum number of lines to return.",
            "schema": {
              "type": "integer",
              "format": "int32",
              "default": 500,
              "minimum": 1,
              "maximum": 500
            }
          },
          {
            "name": "offset",
            "description": "First element to return in the collection",
            "schema": {
              "type": "integer",
              "format": "int32",
              "default": 0,
              "minimum": 0
            }
          },
          {
            "name": "pretty",
            "description": "Show results in human-readable format",
            "schema": {
              "type": "boolean",
              "default": false
            }
          },
          {
            "name": "q",
            "description": "Query to filter results by. For example q=&quot;status=active&quot;",
            "schema": {
              "type": "string"
            }
          },
          {
            "name": "search",
            "description": "Look for elements containing the specified string. To obtain a complementary search, use '-' at the beginning",
            "schema": {
              "type": "string",
              "format": "search"
            }
          },
          {
            "name": "sort",
            "description": "Sort the collection by a field or fields (separated by comma). Use +/- at the beggining to list in ascending or descending order. Use '.' for nested fields. For example, '{field1: field2}' may be selected with 'field1.field2'",
            "schema": {
              "type": "string",
              "format": "sort"
            }
          },
          {
            "name": "tag",
            "description": "Wazuh component that logged the event",
            "schema": {
              "type": "string",
              "format": "alphanumeric"
            }
          },
          {
            "name": "wait_for_complete",
            "description": "Disable timeout response",
            "schema": {
              "type": "boolean",
              "default": false
            }
          }
        ]
      },
      {
        "name": "/manager/logs/summary",
        "documentation": "https://documentation.wazuh.com/4.4/user-manual/api/reference.html#operation/api.controllers.manager_controller.get_log_summary",
        "description": "Return a summary of the last 2000 wazuh log entries",
        "summary": "Get logs summary",
        "tags": [
          "Manager"
        ],
        "query": [
          {
            "name": "pretty",
            "description": "Show results in human-readable format",
            "schema": {
              "type": "boolean",
              "default": false
            }
          },
          {
            "name": "wait_for_complete",
            "description": "Disable timeout response",
            "schema": {
              "type": "boolean",
              "default": false
            }
          }
        ]
      },
      {
        "name": "/manager/stats",
        "documentation": "https://documentation.wazuh.com/4.4/user-manual/api/reference.html#operation/api.controllers.manager_controller.get_stats",
        "description": "Return Wazuh statistical information for the current or specified date",
        "summary": "Get stats",
        "tags": [
          "Manager"
        ],
        "query": [
          {
            "name": "date",
            "description": "Date to obtain statistical information from. Format YYYY-MM-DD",
            "schema": {
              "type": "string",
              "format": "date"
            }
          },
          {
            "name": "pretty",
            "description": "Show results in human-readable format",
            "schema": {
              "type": "boolean",
              "default": false
            }
          },
          {
            "name": "wait_for_complete",
            "description": "Disable timeout response",
            "schema": {
              "type": "boolean",
              "default": false
            }
          }
        ]
      },
      {
        "name": "/manager/stats/analysisd",
        "documentation": "https://documentation.wazuh.com/4.4/user-manual/api/reference.html#operation/api.controllers.manager_controller.get_stats_analysisd",
        "description": "Return Wazuh analysisd statistical information",
        "summary": "Get stats analysisd",
        "tags": [
          "Manager"
        ],
        "query": [
          {
            "name": "pretty",
            "description": "Show results in human-readable format",
            "schema": {
              "type": "boolean",
              "default": false
            }
          },
          {
            "name": "wait_for_complete",
            "description": "Disable timeout response",
            "schema": {
              "type": "boolean",
              "default": false
            }
          }
        ]
      },
      {
        "name": "/manager/stats/hourly",
        "documentation": "https://documentation.wazuh.com/4.4/user-manual/api/reference.html#operation/api.controllers.manager_controller.get_stats_hourly",
        "description": "Return Wazuh statistical information per hour. Each number in the averages field represents the average of alerts per hour",
        "summary": "Get stats hour",
        "tags": [
          "Manager"
        ],
        "query": [
          {
            "name": "pretty",
            "description": "Show results in human-readable format",
            "schema": {
              "type": "boolean",
              "default": false
            }
          },
          {
            "name": "wait_for_complete",
            "description": "Disable timeout response",
            "schema": {
              "type": "boolean",
              "default": false
            }
          }
        ]
      },
      {
        "name": "/manager/stats/remoted",
        "documentation": "https://documentation.wazuh.com/4.4/user-manual/api/reference.html#operation/api.controllers.manager_controller.get_stats_remoted",
        "description": "Return Wazuh remoted statistical information",
        "summary": "Get stats remoted",
        "tags": [
          "Manager"
        ],
        "query": [
          {
            "name": "pretty",
            "description": "Show results in human-readable format",
            "schema": {
              "type": "boolean",
              "default": false
            }
          },
          {
            "name": "wait_for_complete",
            "description": "Disable timeout response",
            "schema": {
              "type": "boolean",
              "default": false
            }
          }
        ]
      },
      {
        "name": "/manager/stats/weekly",
        "documentation": "https://documentation.wazuh.com/4.4/user-manual/api/reference.html#operation/api.controllers.manager_controller.get_stats_weekly",
        "description": "Return Wazuh statistical information per week. Each number in the averages field represents the average of alerts per hour for that specific day",
        "summary": "Get stats week",
        "tags": [
          "Manager"
        ],
        "query": [
          {
            "name": "pretty",
            "description": "Show results in human-readable format",
            "schema": {
              "type": "boolean",
              "default": false
            }
          },
          {
            "name": "wait_for_complete",
            "description": "Disable timeout response",
            "schema": {
              "type": "boolean",
              "default": false
            }
          }
        ]
      },
      {
        "name": "/manager/status",
        "documentation": "https://documentation.wazuh.com/4.4/user-manual/api/reference.html#operation/api.controllers.manager_controller.get_status",
        "description": "Return the status of all Wazuh daemons",
        "summary": "Get status",
        "tags": [
          "Manager"
        ],
        "query": [
          {
            "name": "pretty",
            "description": "Show results in human-readable format",
            "schema": {
              "type": "boolean",
              "default": false
            }
          },
          {
            "name": "wait_for_complete",
            "description": "Disable timeout response",
            "schema": {
              "type": "boolean",
              "default": false
            }
          }
        ]
      },
      {
        "name": "/mitre/groups",
        "documentation": "https://documentation.wazuh.com/4.4/user-manual/api/reference.html#operation/api.controllers.mitre_controller.get_groups",
        "description": "Return the groups from MITRE database",
        "summary": "Get MITRE groups",
        "tags": [
          "MITRE"
        ],
        "query": [
          {
            "name": "group_ids",
            "description": "List of MITRE's group IDs (separated by comma)",
            "schema": {
              "type": "array",
              "items": {
                "type": "string",
                "description": "MITRE group ID"
              }
            }
          },
          {
            "name": "limit",
            "description": "Maximum number of elements to return. Although up to 100.000 can be specified, it is recommended not to exceed 500 elements. Responses may be slower the more this number is exceeded. ",
            "schema": {
              "type": "integer",
              "format": "int32",
              "default": 500,
              "minimum": 1,
              "maximum": 100000
            }
          },
          {
            "name": "offset",
            "description": "First element to return in the collection",
            "schema": {
              "type": "integer",
              "format": "int32",
              "default": 0,
              "minimum": 0
            }
          },
          {
            "name": "pretty",
            "description": "Show results in human-readable format",
            "schema": {
              "type": "boolean",
              "default": false
            }
          },
          {
            "name": "q",
            "description": "Query to filter results by. For example q=&quot;status=active&quot;",
            "schema": {
              "type": "string"
            }
          },
          {
            "name": "search",
            "description": "Look for elements containing the specified string. To obtain a complementary search, use '-' at the beginning",
            "schema": {
              "type": "string",
              "format": "search"
            }
          },
          {
            "name": "select",
            "description": "Select which fields to return (separated by comma). Use '.' for nested fields. For example, '{field1: field2}' may be selected with 'field1.field2'",
            "schema": {
              "type": "array",
              "items": {
                "type": "string",
                "format": "names"
              }
            }
          },
          {
            "name": "sort",
            "description": "Sort the collection by a field or fields (separated by comma). Use +/- at the beggining to list in ascending or descending order. Use '.' for nested fields. For example, '{field1: field2}' may be selected with 'field1.field2'",
            "schema": {
              "type": "string",
              "format": "sort"
            }
          },
          {
            "name": "wait_for_complete",
            "description": "Disable timeout response",
            "schema": {
              "type": "boolean",
              "default": false
            }
          }
        ]
      },
      {
        "name": "/mitre/metadata",
        "documentation": "https://documentation.wazuh.com/4.4/user-manual/api/reference.html#operation/api.controllers.mitre_controller.get_metadata",
        "description": "Return the metadata from MITRE database",
        "summary": "Get MITRE metadata",
        "tags": [
          "MITRE"
        ],
        "query": [
          {
            "name": "pretty",
            "description": "Show results in human-readable format",
            "schema": {
              "type": "boolean",
              "default": false
            }
          },
          {
            "name": "wait_for_complete",
            "description": "Disable timeout response",
            "schema": {
              "type": "boolean",
              "default": false
            }
          }
        ]
      },
      {
        "name": "/mitre/mitigations",
        "documentation": "https://documentation.wazuh.com/4.4/user-manual/api/reference.html#operation/api.controllers.mitre_controller.get_mitigations",
        "description": "Return the mitigations from MITRE database",
        "summary": "Get MITRE mitigations",
        "tags": [
          "MITRE"
        ],
        "query": [
          {
            "name": "limit",
            "description": "Maximum number of elements to return. Although up to 100.000 can be specified, it is recommended not to exceed 500 elements. Responses may be slower the more this number is exceeded. ",
            "schema": {
              "type": "integer",
              "format": "int32",
              "default": 500,
              "minimum": 1,
              "maximum": 100000
            }
          },
          {
            "name": "mitigation_ids",
            "description": "List of MITRE's mitigations IDs (separated by comma)",
            "schema": {
              "type": "array",
              "items": {
                "type": "string",
                "description": "MITRE mitigation ID"
              }
            }
          },
          {
            "name": "offset",
            "description": "First element to return in the collection",
            "schema": {
              "type": "integer",
              "format": "int32",
              "default": 0,
              "minimum": 0
            }
          },
          {
            "name": "pretty",
            "description": "Show results in human-readable format",
            "schema": {
              "type": "boolean",
              "default": false
            }
          },
          {
            "name": "q",
            "description": "Query to filter results by. For example q=&quot;status=active&quot;",
            "schema": {
              "type": "string"
            }
          },
          {
            "name": "search",
            "description": "Look for elements containing the specified string. To obtain a complementary search, use '-' at the beginning",
            "schema": {
              "type": "string",
              "format": "search"
            }
          },
          {
            "name": "select",
            "description": "Select which fields to return (separated by comma). Use '.' for nested fields. For example, '{field1: field2}' may be selected with 'field1.field2'",
            "schema": {
              "type": "array",
              "items": {
                "type": "string",
                "format": "names"
              }
            }
          },
          {
            "name": "sort",
            "description": "Sort the collection by a field or fields (separated by comma). Use +/- at the beggining to list in ascending or descending order. Use '.' for nested fields. For example, '{field1: field2}' may be selected with 'field1.field2'",
            "schema": {
              "type": "string",
              "format": "sort"
            }
          },
          {
            "name": "wait_for_complete",
            "description": "Disable timeout response",
            "schema": {
              "type": "boolean",
              "default": false
            }
          }
        ]
      },
      {
        "name": "/mitre/references",
        "documentation": "https://documentation.wazuh.com/4.4/user-manual/api/reference.html#operation/api.controllers.mitre_controller.get_references",
        "description": "Return the references from MITRE database",
        "summary": "Get MITRE references",
        "tags": [
          "MITRE"
        ],
        "query": [
          {
            "name": "limit",
            "description": "Maximum number of elements to return. Although up to 100.000 can be specified, it is recommended not to exceed 500 elements. Responses may be slower the more this number is exceeded. ",
            "schema": {
              "type": "integer",
              "format": "int32",
              "default": 500,
              "minimum": 1,
              "maximum": 100000
            }
          },
          {
            "name": "offset",
            "description": "First element to return in the collection",
            "schema": {
              "type": "integer",
              "format": "int32",
              "default": 0,
              "minimum": 0
            }
          },
          {
            "name": "pretty",
            "description": "Show results in human-readable format",
            "schema": {
              "type": "boolean",
              "default": false
            }
          },
          {
            "name": "q",
            "description": "Query to filter results by. For example q=&quot;status=active&quot;",
            "schema": {
              "type": "string"
            }
          },
          {
            "name": "reference_ids",
            "description": "List of MITRE's references IDs (separated by comma)",
            "schema": {
              "type": "array",
              "items": {
                "type": "string",
                "description": "MITRE Reference ID"
              }
            }
          },
          {
            "name": "search",
            "description": "Look for elements containing the specified string. To obtain a complementary search, use '-' at the beginning",
            "schema": {
              "type": "string",
              "format": "search"
            }
          },
          {
            "name": "select",
            "description": "Select which fields to return (separated by comma). Use '.' for nested fields. For example, '{field1: field2}' may be selected with 'field1.field2'",
            "schema": {
              "type": "array",
              "items": {
                "type": "string",
                "format": "names"
              }
            }
          },
          {
            "name": "sort",
            "description": "Sort the collection by a field or fields (separated by comma). Use +/- at the beggining to list in ascending or descending order. Use '.' for nested fields. For example, '{field1: field2}' may be selected with 'field1.field2'",
            "schema": {
              "type": "string",
              "format": "sort"
            }
          },
          {
            "name": "wait_for_complete",
            "description": "Disable timeout response",
            "schema": {
              "type": "boolean",
              "default": false
            }
          }
        ]
      },
      {
        "name": "/mitre/software",
        "documentation": "https://documentation.wazuh.com/4.4/user-manual/api/reference.html#operation/api.controllers.mitre_controller.get_software",
        "description": "Return the software from MITRE database",
        "summary": "Get MITRE software",
        "tags": [
          "MITRE"
        ],
        "query": [
          {
            "name": "limit",
            "description": "Maximum number of elements to return. Although up to 100.000 can be specified, it is recommended not to exceed 500 elements. Responses may be slower the more this number is exceeded. ",
            "schema": {
              "type": "integer",
              "format": "int32",
              "default": 500,
              "minimum": 1,
              "maximum": 100000
            }
          },
          {
            "name": "offset",
            "description": "First element to return in the collection",
            "schema": {
              "type": "integer",
              "format": "int32",
              "default": 0,
              "minimum": 0
            }
          },
          {
            "name": "pretty",
            "description": "Show results in human-readable format",
            "schema": {
              "type": "boolean",
              "default": false
            }
          },
          {
            "name": "q",
            "description": "Query to filter results by. For example q=&quot;status=active&quot;",
            "schema": {
              "type": "string"
            }
          },
          {
            "name": "search",
            "description": "Look for elements containing the specified string. To obtain a complementary search, use '-' at the beginning",
            "schema": {
              "type": "string",
              "format": "search"
            }
          },
          {
            "name": "select",
            "description": "Select which fields to return (separated by comma). Use '.' for nested fields. For example, '{field1: field2}' may be selected with 'field1.field2'",
            "schema": {
              "type": "array",
              "items": {
                "type": "string",
                "format": "names"
              }
            }
          },
          {
            "name": "software_ids",
            "description": "List of MITRE's software IDs (separated by comma)",
            "schema": {
              "type": "array",
              "items": {
                "type": "string",
                "description": "MITRE software ID"
              }
            }
          },
          {
            "name": "sort",
            "description": "Sort the collection by a field or fields (separated by comma). Use +/- at the beggining to list in ascending or descending order. Use '.' for nested fields. For example, '{field1: field2}' may be selected with 'field1.field2'",
            "schema": {
              "type": "string",
              "format": "sort"
            }
          },
          {
            "name": "wait_for_complete",
            "description": "Disable timeout response",
            "schema": {
              "type": "boolean",
              "default": false
            }
          }
        ]
      },
      {
        "name": "/mitre/tactics",
        "documentation": "https://documentation.wazuh.com/4.4/user-manual/api/reference.html#operation/api.controllers.mitre_controller.get_tactics",
        "description": "Return the tactics from MITRE database",
        "summary": "Get MITRE tactics",
        "tags": [
          "MITRE"
        ],
        "query": [
          {
            "name": "limit",
            "description": "Maximum number of elements to return. Although up to 100.000 can be specified, it is recommended not to exceed 500 elements. Responses may be slower the more this number is exceeded. ",
            "schema": {
              "type": "integer",
              "format": "int32",
              "default": 500,
              "minimum": 1,
              "maximum": 100000
            }
          },
          {
            "name": "offset",
            "description": "First element to return in the collection",
            "schema": {
              "type": "integer",
              "format": "int32",
              "default": 0,
              "minimum": 0
            }
          },
          {
            "name": "pretty",
            "description": "Show results in human-readable format",
            "schema": {
              "type": "boolean",
              "default": false
            }
          },
          {
            "name": "q",
            "description": "Query to filter results by. For example q=&quot;status=active&quot;",
            "schema": {
              "type": "string"
            }
          },
          {
            "name": "search",
            "description": "Look for elements containing the specified string. To obtain a complementary search, use '-' at the beginning",
            "schema": {
              "type": "string",
              "format": "search"
            }
          },
          {
            "name": "select",
            "description": "Select which fields to return (separated by comma). Use '.' for nested fields. For example, '{field1: field2}' may be selected with 'field1.field2'",
            "schema": {
              "type": "array",
              "items": {
                "type": "string",
                "format": "names"
              }
            }
          },
          {
            "name": "sort",
            "description": "Sort the collection by a field or fields (separated by comma). Use +/- at the beggining to list in ascending or descending order. Use '.' for nested fields. For example, '{field1: field2}' may be selected with 'field1.field2'",
            "schema": {
              "type": "string",
              "format": "sort"
            }
          },
          {
            "name": "tactic_ids",
            "description": "List of MITRE's tactics IDs (separated by comma)",
            "schema": {
              "type": "array",
              "items": {
                "type": "string",
                "description": "MITRE tactic ID"
              }
            }
          },
          {
            "name": "wait_for_complete",
            "description": "Disable timeout response",
            "schema": {
              "type": "boolean",
              "default": false
            }
          }
        ]
      },
      {
        "name": "/mitre/techniques",
        "documentation": "https://documentation.wazuh.com/4.4/user-manual/api/reference.html#operation/api.controllers.mitre_controller.get_techniques",
        "description": "Return the techniques from MITRE database",
        "summary": "Get MITRE techniques",
        "tags": [
          "MITRE"
        ],
        "query": [
          {
            "name": "limit",
            "description": "Maximum number of elements to return. Although up to 100.000 can be specified, it is recommended not to exceed 500 elements. Responses may be slower the more this number is exceeded. ",
            "schema": {
              "type": "integer",
              "format": "int32",
              "default": 500,
              "minimum": 1,
              "maximum": 100000
            }
          },
          {
            "name": "offset",
            "description": "First element to return in the collection",
            "schema": {
              "type": "integer",
              "format": "int32",
              "default": 0,
              "minimum": 0
            }
          },
          {
            "name": "pretty",
            "description": "Show results in human-readable format",
            "schema": {
              "type": "boolean",
              "default": false
            }
          },
          {
            "name": "q",
            "description": "Query to filter results by. For example q=&quot;status=active&quot;",
            "schema": {
              "type": "string"
            }
          },
          {
            "name": "search",
            "description": "Look for elements containing the specified string. To obtain a complementary search, use '-' at the beginning",
            "schema": {
              "type": "string",
              "format": "search"
            }
          },
          {
            "name": "select",
            "description": "Select which fields to return (separated by comma). Use '.' for nested fields. For example, '{field1: field2}' may be selected with 'field1.field2'",
            "schema": {
              "type": "array",
              "items": {
                "type": "string",
                "format": "names"
              }
            }
          },
          {
            "name": "sort",
            "description": "Sort the collection by a field or fields (separated by comma). Use +/- at the beggining to list in ascending or descending order. Use '.' for nested fields. For example, '{field1: field2}' may be selected with 'field1.field2'",
            "schema": {
              "type": "string",
              "format": "sort"
            }
          },
          {
            "name": "technique_ids",
            "description": "List of MITRE's techniques IDs (separated by comma)",
            "schema": {
              "type": "array",
              "items": {
                "type": "string",
                "description": "MITRE technique ID"
              }
            }
          },
          {
            "name": "wait_for_complete",
            "description": "Disable timeout response",
            "schema": {
              "type": "boolean",
              "default": false
            }
          }
        ]
      },
      {
        "name": "/overview/agents",
        "documentation": "https://documentation.wazuh.com/4.4/user-manual/api/reference.html#operation/api.controllers.overview_controller.get_overview_agents",
        "description": "Return a dictionary with a full agents overview",
        "summary": "Get agents overview",
        "tags": [
          "Overview"
        ],
        "query": [
          {
            "name": "pretty",
            "description": "Show results in human-readable format",
            "schema": {
              "type": "boolean",
              "default": false
            }
          },
          {
            "name": "wait_for_complete",
            "description": "Disable timeout response",
            "schema": {
              "type": "boolean",
              "default": false
            }
          }
        ]
      },
      {
        "name": "/rootcheck/:agent_id",
        "documentation": "https://documentation.wazuh.com/4.4/user-manual/api/reference.html#operation/api.controllers.rootcheck_controller.get_rootcheck_agent",
        "description": "Return the rootcheck database of an agent",
        "summary": "Get results",
        "tags": [
          "Rootcheck"
        ],
        "args": [
          {
            "name": ":agent_id",
            "description": "Agent ID. All possible values from 000 onwards",
            "required": true,
            "schema": {
              "type": "string",
              "minLength": 3,
              "description": "Agent ID",
              "format": "numbers"
            }
          }
        ],
        "query": [
          {
            "name": "cis",
            "description": "Filter by CIS requirement",
            "schema": {
              "type": "string",
              "format": "alphanumeric"
            }
          },
          {
            "name": "distinct",
            "description": "Look for distinct values.",
            "schema": {
              "type": "boolean",
              "default": false
            }
          },
          {
            "name": "limit",
            "description": "Maximum number of elements to return. Although up to 100.000 can be specified, it is recommended not to exceed 500 elements. Responses may be slower the more this number is exceeded. ",
            "schema": {
              "type": "integer",
              "format": "int32",
              "default": 500,
              "minimum": 1,
              "maximum": 100000
            }
          },
          {
            "name": "offset",
            "description": "First element to return in the collection",
            "schema": {
              "type": "integer",
              "format": "int32",
              "default": 0,
              "minimum": 0
            }
          },
          {
            "name": "pci_dss",
            "description": "Filter by PCI_DSS requirement name",
            "schema": {
              "type": "string",
              "format": "alphanumeric"
            }
          },
          {
            "name": "pretty",
            "description": "Show results in human-readable format",
            "schema": {
              "type": "boolean",
              "default": false
            }
          },
          {
            "name": "q",
            "description": "Query to filter results by. For example q=&quot;status=active&quot;",
            "schema": {
              "type": "string"
            }
          },
          {
            "name": "search",
            "description": "Look for elements containing the specified string. To obtain a complementary search, use '-' at the beginning",
            "schema": {
              "type": "string",
              "format": "search"
            }
          },
          {
            "name": "select",
            "description": "Select which fields to return (separated by comma). Use '.' for nested fields. For example, '{field1: field2}' may be selected with 'field1.field2'",
            "schema": {
              "type": "array",
              "items": {
                "type": "string",
                "format": "names"
              }
            }
          },
          {
            "name": "sort",
            "description": "Sort the collection by a field or fields (separated by comma). Use +/- at the beggining to list in ascending or descending order. Use '.' for nested fields. For example, '{field1: field2}' may be selected with 'field1.field2'",
            "schema": {
              "type": "string",
              "format": "sort"
            }
          },
          {
            "name": "status",
            "description": "Filter by status",
            "schema": {
              "type": "string",
              "format": "alphanumeric"
            }
          },
          {
            "name": "wait_for_complete",
            "description": "Disable timeout response",
            "schema": {
              "type": "boolean",
              "default": false
            }
          }
        ]
      },
      {
        "name": "/rootcheck/:agent_id/last_scan",
        "documentation": "https://documentation.wazuh.com/4.4/user-manual/api/reference.html#operation/api.controllers.rootcheck_controller.get_last_scan_agent",
        "description": "Return the timestamp of the last rootcheck scan of an agent",
        "summary": "Get last scan datetime",
        "tags": [
          "Rootcheck"
        ],
        "args": [
          {
            "name": ":agent_id",
            "description": "Agent ID. All possible values from 000 onwards",
            "required": true,
            "schema": {
              "type": "string",
              "minLength": 3,
              "description": "Agent ID",
              "format": "numbers"
            }
          }
        ],
        "query": [
          {
            "name": "pretty",
            "description": "Show results in human-readable format",
            "schema": {
              "type": "boolean",
              "default": false
            }
          },
          {
            "name": "wait_for_complete",
            "description": "Disable timeout response",
            "schema": {
              "type": "boolean",
              "default": false
            }
          }
        ]
      },
      {
        "name": "/rules",
        "documentation": "https://documentation.wazuh.com/4.4/user-manual/api/reference.html#operation/api.controllers.rule_controller.get_rules",
        "description": "Return a list containing information about each rule such as file where it's defined, description, rule group, status, etc",
        "summary": "List rules",
        "tags": [
          "Rules"
        ],
        "query": [
          {
            "name": "filename",
            "description": "Filter by filename",
            "schema": {
              "type": "array",
              "items": {
                "type": "string",
                "format": "alphanumeric"
              }
            }
          },
          {
            "name": "gdpr",
            "description": "Filter by GDPR requirement",
            "schema": {
              "type": "string",
              "format": "alphanumeric"
            }
          },
          {
            "name": "gpg13",
            "description": "Filter by GPG13 requirement",
            "schema": {
              "type": "string",
              "format": "alphanumeric"
            }
          },
          {
            "name": "group",
            "description": "Filter by rule group",
            "schema": {
              "type": "string",
              "format": "alphanumeric"
            }
          },
          {
            "name": "hipaa",
            "description": "Filter by HIPAA requirement",
            "schema": {
              "type": "string",
              "format": "alphanumeric"
            }
          },
          {
            "name": "level",
            "description": "Filter by rule level. Can be a single level (4) or an interval (2-4)",
            "schema": {
              "type": "string",
              "format": "range"
            }
          },
          {
            "name": "limit",
            "description": "Maximum number of elements to return. Although up to 100.000 can be specified, it is recommended not to exceed 500 elements. Responses may be slower the more this number is exceeded. ",
            "schema": {
              "type": "integer",
              "format": "int32",
              "default": 500,
              "minimum": 1,
              "maximum": 100000
            }
          },
          {
            "name": "mitre",
            "description": "Filters by MITRE technique ID",
            "schema": {
              "type": "string",
              "format": "alphanumeric"
            }
          },
          {
            "name": "nist-800-53",
            "description": "Filter by NIST-800-53 requirement",
            "schema": {
              "type": "string",
              "format": "alphanumeric"
            }
          },
          {
            "name": "offset",
            "description": "First element to return in the collection",
            "schema": {
              "type": "integer",
              "format": "int32",
              "default": 0,
              "minimum": 0
            }
          },
          {
            "name": "pci_dss",
            "description": "Filter by PCI_DSS requirement name",
            "schema": {
              "type": "string",
              "format": "alphanumeric"
            }
          },
          {
            "name": "pretty",
            "description": "Show results in human-readable format",
            "schema": {
              "type": "boolean",
              "default": false
            }
          },
          {
            "name": "q",
            "description": "Query to filter results by. For example q=&quot;status=active&quot;",
            "schema": {
              "type": "string"
            }
          },
          {
            "name": "relative_dirname",
            "description": "Filter by relative directory name",
            "schema": {
              "type": "string",
              "format": "get_dirnames_path"
            }
          },
          {
            "name": "rule_ids",
            "description": "List of rule IDs",
            "schema": {
              "type": "array",
              "items": {
                "type": "integer",
                "format": "int32",
                "minimum": 1
              }
            }
          },
          {
            "name": "search",
            "description": "Look for elements containing the specified string. To obtain a complementary search, use '-' at the beginning",
            "schema": {
              "type": "string",
              "format": "search"
            }
          },
          {
            "name": "select",
            "description": "Select which fields to return (separated by comma). Use '.' for nested fields. For example, '{field1: field2}' may be selected with 'field1.field2'",
            "schema": {
              "type": "array",
              "items": {
                "type": "string",
                "format": "names"
              }
            }
          },
          {
            "name": "sort",
            "description": "Sort the collection by a field or fields (separated by comma). Use +/- at the beggining to list in ascending or descending order. Use '.' for nested fields. For example, '{field1: field2}' may be selected with 'field1.field2'",
            "schema": {
              "type": "string",
              "format": "sort"
            }
          },
          {
            "name": "status",
            "description": "Filter by list status. Use commas to enter multiple statuses",
            "schema": {
              "type": "string",
              "enum": [
                "enabled",
                "disabled",
                "all"
              ],
              "minItems": 1
            }
          },
          {
            "name": "tsc",
            "description": "Filters by TSC requirement",
            "schema": {
              "type": "string",
              "format": "alphanumeric"
            }
          },
          {
            "name": "wait_for_complete",
            "description": "Disable timeout response",
            "schema": {
              "type": "boolean",
              "default": false
            }
          }
        ]
      },
      {
        "name": "/rules/files",
        "documentation": "https://documentation.wazuh.com/4.4/user-manual/api/reference.html#operation/api.controllers.rule_controller.get_rules_files",
        "description": "Return a list containing all files used to define rules and their status",
        "summary": "Get files",
        "tags": [
          "Rules"
        ],
        "query": [
          {
            "name": "filename",
            "description": "Filter by filename of one or more rule or decoder files.",
            "schema": {
              "type": "array",
              "items": {
                "type": "string",
                "format": "xml_filename"
              }
            }
          },
          {
            "name": "limit",
            "description": "Maximum number of elements to return. Although up to 100.000 can be specified, it is recommended not to exceed 500 elements. Responses may be slower the more this number is exceeded. ",
            "schema": {
              "type": "integer",
              "format": "int32",
              "default": 500,
              "minimum": 1,
              "maximum": 100000
            }
          },
          {
            "name": "offset",
            "description": "First element to return in the collection",
            "schema": {
              "type": "integer",
              "format": "int32",
              "default": 0,
              "minimum": 0
            }
          },
          {
            "name": "pretty",
            "description": "Show results in human-readable format",
            "schema": {
              "type": "boolean",
              "default": false
            }
          },
          {
            "name": "relative_dirname",
            "description": "Filter by relative directory name",
            "schema": {
              "type": "string",
              "format": "get_dirnames_path"
            }
          },
          {
            "name": "search",
            "description": "Look for elements containing the specified string. To obtain a complementary search, use '-' at the beginning",
            "schema": {
              "type": "string",
              "format": "search"
            }
          },
          {
            "name": "sort",
            "description": "Sort the collection by a field or fields (separated by comma). Use +/- at the beggining to list in ascending or descending order. Use '.' for nested fields. For example, '{field1: field2}' may be selected with 'field1.field2'",
            "schema": {
              "type": "string",
              "format": "sort"
            }
          },
          {
            "name": "status",
            "description": "Filter by list status. Use commas to enter multiple statuses",
            "schema": {
              "type": "string",
              "enum": [
                "enabled",
                "disabled",
                "all"
              ],
              "minItems": 1
            }
          },
          {
            "name": "wait_for_complete",
            "description": "Disable timeout response",
            "schema": {
              "type": "boolean",
              "default": false
            }
          }
        ]
      },
      {
        "name": "/rules/files/:filename",
        "documentation": "https://documentation.wazuh.com/4.4/user-manual/api/reference.html#operation/api.controllers.rule_controller.get_file",
        "description": "Get the content of a specified rule in the ruleset",
        "summary": "Get rules file content",
        "tags": [
          "Rules"
        ],
        "args": [
          {
            "name": ":filename",
            "description": "Filename (rule or decoder) to download/upload/edit file.",
            "required": true,
            "schema": {
              "type": "string",
              "format": "xml_filename_path"
            }
          }
        ],
        "query": [
          {
            "name": "pretty",
            "description": "Show results in human-readable format",
            "schema": {
              "type": "boolean",
              "default": false
            }
          },
          {
            "name": "raw",
            "description": "Format response in plain text",
            "required": false,
            "schema": {
              "type": "boolean"
            }
          },
          {
            "name": "wait_for_complete",
            "description": "Disable timeout response",
            "schema": {
              "type": "boolean",
              "default": false
            }
          }
        ]
      },
      {
        "name": "/rules/groups",
        "documentation": "https://documentation.wazuh.com/4.4/user-manual/api/reference.html#operation/api.controllers.rule_controller.get_rules_groups",
        "description": "Return a list containing all rule groups names",
        "summary": "Get groups",
        "tags": [
          "Rules"
        ],
        "query": [
          {
            "name": "limit",
            "description": "Maximum number of elements to return. Although up to 100.000 can be specified, it is recommended not to exceed 500 elements. Responses may be slower the more this number is exceeded. ",
            "schema": {
              "type": "integer",
              "format": "int32",
              "default": 500,
              "minimum": 1,
              "maximum": 100000
            }
          },
          {
            "name": "offset",
            "description": "First element to return in the collection",
            "schema": {
              "type": "integer",
              "format": "int32",
              "default": 0,
              "minimum": 0
            }
          },
          {
            "name": "pretty",
            "description": "Show results in human-readable format",
            "schema": {
              "type": "boolean",
              "default": false
            }
          },
          {
            "name": "search",
            "description": "Look for elements containing the specified string. To obtain a complementary search, use '-' at the beginning",
            "schema": {
              "type": "string",
              "format": "search"
            }
          },
          {
            "name": "sort",
            "description": "Sort the collection by a field or fields (separated by comma). Use +/- at the beggining to list in ascending or descending order. Use '.' for nested fields. For example, '{field1: field2}' may be selected with 'field1.field2'",
            "schema": {
              "type": "string",
              "format": "sort"
            }
          },
          {
            "name": "wait_for_complete",
            "description": "Disable timeout response",
            "schema": {
              "type": "boolean",
              "default": false
            }
          }
        ]
      },
      {
        "name": "/rules/requirement/:requirement",
        "documentation": "https://documentation.wazuh.com/4.4/user-manual/api/reference.html#operation/api.controllers.rule_controller.get_rules_requirement",
        "description": "Return all specified requirement names defined in the Wazuh ruleset",
        "summary": "Get requirements",
        "tags": [
          "Rules"
        ],
        "args": [
          {
            "name": ":requirement",
            "required": true,
            "schema": {
              "type": "string",
              "enum": [
                "pci_dss",
                "gdpr",
                "hipaa",
                "nist-800-53",
                "gpg13",
                "tsc",
                "mitre"
              ]
            }
          }
        ],
        "query": [
          {
            "name": "limit",
            "description": "Maximum number of elements to return. Although up to 100.000 can be specified, it is recommended not to exceed 500 elements. Responses may be slower the more this number is exceeded. ",
            "schema": {
              "type": "integer",
              "format": "int32",
              "default": 500,
              "minimum": 1,
              "maximum": 100000
            }
          },
          {
            "name": "offset",
            "description": "First element to return in the collection",
            "schema": {
              "type": "integer",
              "format": "int32",
              "default": 0,
              "minimum": 0
            }
          },
          {
            "name": "pretty",
            "description": "Show results in human-readable format",
            "schema": {
              "type": "boolean",
              "default": false
            }
          },
          {
            "name": "search",
            "description": "Look for elements containing the specified string. To obtain a complementary search, use '-' at the beginning",
            "schema": {
              "type": "string",
              "format": "search"
            }
          },
          {
            "name": "sort",
            "description": "Sort the collection by a field or fields (separated by comma). Use +/- at the beggining to list in ascending or descending order. Use '.' for nested fields. For example, '{field1: field2}' may be selected with 'field1.field2'",
            "schema": {
              "type": "string",
              "format": "sort"
            }
          },
          {
            "name": "wait_for_complete",
            "description": "Disable timeout response",
            "schema": {
              "type": "boolean",
              "default": false
            }
          }
        ]
      },
      {
        "name": "/sca/:agent_id",
        "documentation": "https://documentation.wazuh.com/4.4/user-manual/api/reference.html#operation/api.controllers.sca_controller.get_sca_agent",
        "description": "Return the security SCA database of an agent",
        "summary": "Get results",
        "tags": [
          "SCA"
        ],
        "args": [
          {
            "name": ":agent_id",
            "description": "Agent ID. All possible values from 000 onwards",
            "required": true,
            "schema": {
              "type": "string",
              "minLength": 3,
              "description": "Agent ID",
              "format": "numbers"
            }
          }
        ],
        "query": [
          {
            "name": "description",
            "description": "Filter by policy description",
            "schema": {
              "type": "string",
              "format": "alphanumeric_symbols"
            }
          },
          {
            "name": "limit",
            "description": "Maximum number of elements to return. Although up to 100.000 can be specified, it is recommended not to exceed 500 elements. Responses may be slower the more this number is exceeded. ",
            "schema": {
              "type": "integer",
              "format": "int32",
              "default": 500,
              "minimum": 1,
              "maximum": 100000
            }
          },
          {
            "name": "name",
            "description": "Filter by policy name",
            "schema": {
              "type": "string"
            }
          },
          {
            "name": "offset",
            "description": "First element to return in the collection",
            "schema": {
              "type": "integer",
              "format": "int32",
              "default": 0,
              "minimum": 0
            }
          },
          {
            "name": "pretty",
            "description": "Show results in human-readable format",
            "schema": {
              "type": "boolean",
              "default": false
            }
          },
          {
            "name": "q",
            "description": "Query to filter results by. For example q=&quot;status=active&quot;",
            "schema": {
              "type": "string"
            }
          },
          {
            "name": "references",
            "description": "Filter by references",
            "schema": {
              "type": "string"
            }
          },
          {
            "name": "search",
            "description": "Look for elements containing the specified string. To obtain a complementary search, use '-' at the beginning",
            "schema": {
              "type": "string",
              "format": "search"
            }
          },
          {
            "name": "sort",
            "description": "Sort the collection by a field or fields (separated by comma). Use +/- at the beggining to list in ascending or descending order. Use '.' for nested fields. For example, '{field1: field2}' may be selected with 'field1.field2'",
            "schema": {
              "type": "string",
              "format": "sort"
            }
          },
          {
            "name": "wait_for_complete",
            "description": "Disable timeout response",
            "schema": {
              "type": "boolean",
              "default": false
            }
          }
        ]
      },
      {
        "name": "/sca/:agent_id/checks/:policy_id",
        "documentation": "https://documentation.wazuh.com/4.4/user-manual/api/reference.html#operation/api.controllers.sca_controller.get_sca_checks",
        "description": "Return the policy monitoring alerts for a given policy",
        "summary": "Get policy checks",
        "tags": [
          "SCA"
        ],
        "args": [
          {
            "name": ":agent_id",
            "description": "Agent ID. All possible values from 000 onwards",
            "required": true,
            "schema": {
              "type": "string",
              "minLength": 3,
              "description": "Agent ID",
              "format": "numbers"
            }
          },
          {
            "name": ":policy_id",
            "description": "Filter by policy id",
            "required": true,
            "schema": {
              "type": "string",
              "format": "alphanumeric"
            }
          }
        ],
        "query": [
          {
            "name": "command",
            "description": "Filter by command",
            "schema": {
              "type": "string",
              "format": "symbols_alphanumeric_param"
            }
          },
          {
            "name": "condition",
            "description": "Filter by condition",
            "schema": {
              "type": "string"
            }
          },
          {
            "name": "description",
            "description": "Filter by policy description",
            "schema": {
              "type": "string",
              "format": "alphanumeric_symbols"
            }
          },
          {
            "name": "directory",
            "description": "Filter by directory",
            "schema": {
              "type": "string"
            }
          },
          {
            "name": "file",
            "description": "Filter by full path",
            "schema": {
              "type": "string",
              "format": "paths"
            }
          },
          {
            "name": "limit",
            "description": "Maximum number of elements to return. Although up to 100.000 can be specified, it is recommended not to exceed 500 elements. Responses may be slower the more this number is exceeded. ",
            "schema": {
              "type": "integer",
              "format": "int32",
              "default": 500,
              "minimum": 1,
              "maximum": 100000
            }
          },
          {
            "name": "offset",
            "description": "First element to return in the collection",
            "schema": {
              "type": "integer",
              "format": "int32",
              "default": 0,
              "minimum": 0
            }
          },
          {
            "name": "pretty",
            "description": "Show results in human-readable format",
            "schema": {
              "type": "boolean",
              "default": false
            }
          },
          {
            "name": "process",
            "description": "Filter by process name",
            "schema": {
              "type": "string",
              "format": "alphanumeric"
            }
          },
          {
            "name": "q",
            "description": "Query to filter results by. For example q=&quot;status=active&quot;",
            "schema": {
              "type": "string"
            }
          },
          {
            "name": "rationale",
            "description": "Filter by rationale",
            "schema": {
              "type": "string",
              "format": "alphanumeric_symbols"
            }
          },
          {
            "name": "reason",
            "description": "Filter by reason",
            "schema": {
              "type": "string",
              "format": "alphanumeric_symbols"
            }
          },
          {
            "name": "references",
            "description": "Filter by references",
            "schema": {
              "type": "string"
            }
          },
          {
            "name": "registry",
            "description": "Filter by registry",
            "schema": {
              "type": "string",
              "format": "alphanumeric"
            }
          },
          {
            "name": "remediation",
            "description": "Filter by remediation",
            "schema": {
              "type": "string",
              "format": "alphanumeric_symbols"
            }
          },
          {
            "name": "result",
            "description": "Filter by result",
            "schema": {
              "type": "string",
              "format": "alphanumeric"
            }
          },
          {
            "name": "search",
            "description": "Look for elements containing the specified string. To obtain a complementary search, use '-' at the beginning",
            "schema": {
              "type": "string",
              "format": "search"
            }
          },
          {
            "name": "sort",
            "description": "Sort the collection by a field or fields (separated by comma). Use +/- at the beggining to list in ascending or descending order. Use '.' for nested fields. For example, '{field1: field2}' may be selected with 'field1.field2'",
            "schema": {
              "type": "string",
              "format": "sort"
            }
          },
          {
            "name": "status",
            "description": "Filter by status",
            "schema": {
              "type": "string",
              "format": "alphanumeric"
            }
          },
          {
            "name": "title",
            "description": "Filter by title",
            "schema": {
              "type": "string",
              "format": "alphanumeric_symbols"
            }
          },
          {
            "name": "wait_for_complete",
            "description": "Disable timeout response",
            "schema": {
              "type": "boolean",
              "default": false
            }
          }
        ]
      },
      {
        "name": "/security/actions",
        "documentation": "https://documentation.wazuh.com/4.4/user-manual/api/reference.html#operation/api.controllers.security_controller.get_rbac_actions",
        "description": "Get all RBAC actions, including the potential related resources and endpoints.",
        "summary": "List RBAC actions",
        "tags": [
          "Security"
        ],
        "query": [
          {
            "name": "endpoint",
            "description": "Look for the RBAC actions which are related to the specified endpoint",
            "schema": {
              "type": "string"
            }
          },
          {
            "name": "pretty",
            "description": "Show results in human-readable format",
            "schema": {
              "type": "boolean",
              "default": false
            }
          }
        ]
      },
      {
        "name": "/security/config",
        "documentation": "https://documentation.wazuh.com/4.4/user-manual/api/reference.html#operation/api.controllers.security_controller.get_security_config",
        "description": "Return the security configuration in JSON format",
        "summary": "Get security config",
        "tags": [
          "Security"
        ],
        "query": [
          {
            "name": "pretty",
            "description": "Show results in human-readable format",
            "schema": {
              "type": "boolean",
              "default": false
            }
          },
          {
            "name": "wait_for_complete",
            "description": "Disable timeout response",
            "schema": {
              "type": "boolean",
              "default": false
            }
          }
        ]
      },
      {
        "name": "/security/policies",
        "documentation": "https://documentation.wazuh.com/4.4/user-manual/api/reference.html#operation/api.controllers.security_controller.get_policies",
        "description": "Get all policies in the system, including the administrator policy",
        "summary": "List policies",
        "tags": [
          "Security"
        ],
        "query": [
          {
            "name": "limit",
            "description": "Maximum number of elements to return. Although up to 100.000 can be specified, it is recommended not to exceed 500 elements. Responses may be slower the more this number is exceeded. ",
            "schema": {
              "type": "integer",
              "format": "int32",
              "default": 500,
              "minimum": 1,
              "maximum": 100000
            }
          },
          {
            "name": "offset",
            "description": "First element to return in the collection",
            "schema": {
              "type": "integer",
              "format": "int32",
              "default": 0,
              "minimum": 0
            }
          },
          {
            "name": "policy_ids",
            "description": "List of policy IDs",
            "schema": {
              "type": "array",
              "items": {
                "type": "string",
                "format": "numbers",
                "description": "Policy ID"
              }
            }
          },
          {
            "name": "pretty",
            "description": "Show results in human-readable format",
            "schema": {
              "type": "boolean",
              "default": false
            }
          },
          {
            "name": "search",
            "description": "Look for elements containing the specified string. To obtain a complementary search, use '-' at the beginning",
            "schema": {
              "type": "string",
              "format": "search"
            }
          },
          {
            "name": "select",
            "description": "Select which fields to return (separated by comma). Use '.' for nested fields. For example, '{field1: field2}' may be selected with 'field1.field2'",
            "schema": {
              "type": "array",
              "items": {
                "type": "string",
                "format": "names"
              }
            }
          },
          {
            "name": "sort",
            "description": "Sort the collection by a field or fields (separated by comma). Use +/- at the beggining to list in ascending or descending order. Use '.' for nested fields. For example, '{field1: field2}' may be selected with 'field1.field2'",
            "schema": {
              "type": "string",
              "format": "sort"
            }
          },
          {
            "name": "wait_for_complete",
            "description": "Disable timeout response",
            "schema": {
              "type": "boolean",
              "default": false
            }
          }
        ]
      },
      {
        "name": "/security/resources",
        "documentation": "https://documentation.wazuh.com/4.4/user-manual/api/reference.html#operation/api.controllers.security_controller.get_rbac_resources",
        "description": "This method should be called to get all current defined RBAC resources.",
        "summary": "List RBAC resources",
        "tags": [
          "Security"
        ],
        "query": [
          {
            "name": "pretty",
            "description": "Show results in human-readable format",
            "schema": {
              "type": "boolean",
              "default": false
            }
          },
          {
            "name": "resource",
            "description": "List of current RBAC's resources.",
            "schema": {
              "type": "string",
              "enum": [
                "*:*",
                "agent:group",
                "agent:id",
                "group:id",
                "node:id",
                "decoder:file",
                "list:file",
                "rule:file",
                "policy:id",
                "role:id",
                "user:id"
              ]
            }
          }
        ]
      },
      {
        "name": "/security/roles",
        "documentation": "https://documentation.wazuh.com/4.4/user-manual/api/reference.html#operation/api.controllers.security_controller.get_roles",
        "description": "For a specific list, indicate the ids separated by commas. Example: ?role_ids=1,2,3",
        "summary": "List roles",
        "tags": [
          "Security"
        ],
        "query": [
          {
            "name": "limit",
            "description": "Maximum number of elements to return. Although up to 100.000 can be specified, it is recommended not to exceed 500 elements. Responses may be slower the more this number is exceeded. ",
            "schema": {
              "type": "integer",
              "format": "int32",
              "default": 500,
              "minimum": 1,
              "maximum": 100000
            }
          },
          {
            "name": "offset",
            "description": "First element to return in the collection",
            "schema": {
              "type": "integer",
              "format": "int32",
              "default": 0,
              "minimum": 0
            }
          },
          {
            "name": "pretty",
            "description": "Show results in human-readable format",
            "schema": {
              "type": "boolean",
              "default": false
            }
          },
          {
            "name": "role_ids",
            "description": "List of role IDs (separated by comma)",
            "schema": {
              "type": "array",
              "items": {
                "type": "string",
                "format": "numbers",
                "description": "Role ID"
              }
            }
          },
          {
            "name": "search",
            "description": "Look for elements containing the specified string. To obtain a complementary search, use '-' at the beginning",
            "schema": {
              "type": "string",
              "format": "search"
            }
          },
          {
            "name": "select",
            "description": "Select which fields to return (separated by comma). Use '.' for nested fields. For example, '{field1: field2}' may be selected with 'field1.field2'",
            "schema": {
              "type": "array",
              "items": {
                "type": "string",
                "format": "names"
              }
            }
          },
          {
            "name": "sort",
            "description": "Sort the collection by a field or fields (separated by comma). Use +/- at the beggining to list in ascending or descending order. Use '.' for nested fields. For example, '{field1: field2}' may be selected with 'field1.field2'",
            "schema": {
              "type": "string",
              "format": "sort"
            }
          },
          {
            "name": "wait_for_complete",
            "description": "Disable timeout response",
            "schema": {
              "type": "boolean",
              "default": false
            }
          }
        ]
      },
      {
        "name": "/security/rules",
        "documentation": "https://documentation.wazuh.com/4.4/user-manual/api/reference.html#operation/api.controllers.security_controller.get_rules",
        "description": "Get a list of security rules from the system or all of them. These rules must be mapped with roles to obtain certain access privileges. For a specific list, indicate the ids separated by commas. Example: ?rule_ids=1,2,3",
        "summary": "List security rules",
        "tags": [
          "Security"
        ],
        "query": [
          {
            "name": "limit",
            "description": "Maximum number of elements to return. Although up to 100.000 can be specified, it is recommended not to exceed 500 elements. Responses may be slower the more this number is exceeded. ",
            "schema": {
              "type": "integer",
              "format": "int32",
              "default": 500,
              "minimum": 1,
              "maximum": 100000
            }
          },
          {
            "name": "offset",
            "description": "First element to return in the collection",
            "schema": {
              "type": "integer",
              "format": "int32",
              "default": 0,
              "minimum": 0
            }
          },
          {
            "name": "pretty",
            "description": "Show results in human-readable format",
            "schema": {
              "type": "boolean",
              "default": false
            }
          },
          {
            "name": "rule_ids",
            "description": "List of rule IDs (separated by comma)",
            "schema": {
              "type": "array",
              "items": {
                "type": "string",
                "format": "numbers",
                "description": "Security rule ID"
              }
            }
          },
          {
            "name": "search",
            "description": "Look for elements containing the specified string. To obtain a complementary search, use '-' at the beginning",
            "schema": {
              "type": "string",
              "format": "search"
            }
          },
          {
            "name": "select",
            "description": "Select which fields to return (separated by comma). Use '.' for nested fields. For example, '{field1: field2}' may be selected with 'field1.field2'",
            "schema": {
              "type": "array",
              "items": {
                "type": "string",
                "format": "names"
              }
            }
          },
          {
            "name": "sort",
            "description": "Sort the collection by a field or fields (separated by comma). Use +/- at the beggining to list in ascending or descending order. Use '.' for nested fields. For example, '{field1: field2}' may be selected with 'field1.field2'",
            "schema": {
              "type": "string",
              "format": "sort"
            }
          },
          {
            "name": "wait_for_complete",
            "description": "Disable timeout response",
            "schema": {
              "type": "boolean",
              "default": false
            }
          }
        ]
      },
      {
        "name": "/security/user/authenticate",
<<<<<<< HEAD
        "documentation": "https://documentation.wazuh.com/4.4/user-manual/api/reference.html#operation/api.controllers.security_controller.login_user",
=======
        "documentation": "https://documentation.wazuh.com/current/user-manual/api/reference.html#operation/api.controllers.security_controller.deprecated_login_user",
>>>>>>> 4626ccfa
        "description": "This method should be called to get an API token. This token will expire after auth_token_exp_timeout seconds (default: 900). This value can be changed using PUT /security/config",
        "summary": "Login",
        "tags": [
          "Security"
        ],
        "query": [
          {
            "name": "raw",
            "description": "Format response in plain text",
            "required": false,
            "schema": {
              "type": "boolean"
            }
          }
        ]
      },
      {
        "name": "/security/users",
        "documentation": "https://documentation.wazuh.com/4.4/user-manual/api/reference.html#operation/api.controllers.security_controller.get_users",
        "description": "Get the information of a specified user",
        "summary": "List users",
        "tags": [
          "Security"
        ],
        "query": [
          {
            "name": "limit",
            "description": "Maximum number of elements to return. Although up to 100.000 can be specified, it is recommended not to exceed 500 elements. Responses may be slower the more this number is exceeded. ",
            "schema": {
              "type": "integer",
              "format": "int32",
              "default": 500,
              "minimum": 1,
              "maximum": 100000
            }
          },
          {
            "name": "offset",
            "description": "First element to return in the collection",
            "schema": {
              "type": "integer",
              "format": "int32",
              "default": 0,
              "minimum": 0
            }
          },
          {
            "name": "pretty",
            "description": "Show results in human-readable format",
            "schema": {
              "type": "boolean",
              "default": false
            }
          },
          {
            "name": "search",
            "description": "Look for elements containing the specified string. To obtain a complementary search, use '-' at the beginning",
            "schema": {
              "type": "string",
              "format": "search"
            }
          },
          {
            "name": "select",
            "description": "Select which fields to return (separated by comma). Use '.' for nested fields. For example, '{field1: field2}' may be selected with 'field1.field2'",
            "schema": {
              "type": "array",
              "items": {
                "type": "string",
                "format": "names"
              }
            }
          },
          {
            "name": "sort",
            "description": "Sort the collection by a field or fields (separated by comma). Use +/- at the beggining to list in ascending or descending order. Use '.' for nested fields. For example, '{field1: field2}' may be selected with 'field1.field2'",
            "schema": {
              "type": "string",
              "format": "sort"
            }
          },
          {
            "name": "user_ids",
            "description": "List of user IDs (separated by comma)",
            "schema": {
              "type": "array",
              "items": {
                "type": "string",
                "format": "numbers",
                "description": "User ID"
              }
            }
          },
          {
            "name": "wait_for_complete",
            "description": "Disable timeout response",
            "schema": {
              "type": "boolean",
              "default": false
            }
          }
        ]
      },
      {
        "name": "/security/users/me",
        "documentation": "https://documentation.wazuh.com/4.4/user-manual/api/reference.html#operation/api.controllers.security_controller.get_user_me",
        "description": "Get the information of the current user",
        "summary": "Get current user info",
        "tags": [
          "Security"
        ],
        "query": [
          {
            "name": "pretty",
            "description": "Show results in human-readable format",
            "schema": {
              "type": "boolean",
              "default": false
            }
          },
          {
            "name": "wait_for_complete",
            "description": "Disable timeout response",
            "schema": {
              "type": "boolean",
              "default": false
            }
          }
        ]
      },
      {
        "name": "/security/users/me/policies",
        "documentation": "https://documentation.wazuh.com/4.4/user-manual/api/reference.html#operation/api.controllers.security_controller.get_user_me_policies",
        "description": "Get the processed policies information for the current user",
        "summary": "Get current user processed policies",
        "tags": [
          "Security"
        ],
        "query": [
          {
            "name": "pretty",
            "description": "Show results in human-readable format",
            "schema": {
              "type": "boolean",
              "default": false
            }
          }
        ]
      },
      {
        "name": "/syscheck/:agent_id",
        "documentation": "https://documentation.wazuh.com/4.4/user-manual/api/reference.html#operation/api.controllers.syscheck_controller.get_syscheck_agent",
        "description": "Return FIM findings in the specified agent",
        "summary": "Get results",
        "tags": [
          "Syscheck"
        ],
        "args": [
          {
            "name": ":agent_id",
            "description": "Agent ID. All possible values from 000 onwards",
            "required": true,
            "schema": {
              "type": "string",
              "minLength": 3,
              "description": "Agent ID",
              "format": "numbers"
            }
          }
        ],
        "query": [
          {
            "name": "arch",
            "description": "Filter by architecture",
            "schema": {
              "type": "string",
              "enum": [
                "[x32]",
                "[x64]"
              ]
            }
          },
          {
            "name": "distinct",
            "description": "Look for distinct values.",
            "schema": {
              "type": "boolean",
              "default": false
            }
          },
          {
            "name": "file",
            "description": "Filter by full path",
            "schema": {
              "type": "string",
              "format": "paths"
            }
          },
          {
            "name": "hash",
            "description": "Filter files with the specified hash (md5, sha256 or sha1)",
            "schema": {
              "type": "string",
              "format": "hash"
            }
          },
          {
            "name": "limit",
            "description": "Maximum number of elements to return. Although up to 100.000 can be specified, it is recommended not to exceed 500 elements. Responses may be slower the more this number is exceeded. ",
            "schema": {
              "type": "integer",
              "format": "int32",
              "default": 500,
              "minimum": 1,
              "maximum": 100000
            }
          },
          {
            "name": "md5",
            "description": "Filter files with the specified MD5 checksum",
            "schema": {
              "type": "string",
              "format": "hash"
            }
          },
          {
            "name": "offset",
            "description": "First element to return in the collection",
            "schema": {
              "type": "integer",
              "format": "int32",
              "default": 0,
              "minimum": 0
            }
          },
          {
            "name": "pretty",
            "description": "Show results in human-readable format",
            "schema": {
              "type": "boolean",
              "default": false
            }
          },
          {
            "name": "q",
            "description": "Query to filter results by. For example q=&quot;status=active&quot;",
            "schema": {
              "type": "string"
            }
          },
          {
            "name": "search",
            "description": "Look for elements containing the specified string. To obtain a complementary search, use '-' at the beginning",
            "schema": {
              "type": "string",
              "format": "search"
            }
          },
          {
            "name": "select",
            "description": "Select which fields to return (separated by comma). Use '.' for nested fields. For example, '{field1: field2}' may be selected with 'field1.field2'",
            "schema": {
              "type": "array",
              "items": {
                "type": "string",
                "format": "names"
              }
            }
          },
          {
            "name": "sha1",
            "description": "Filter files with the specified SHA1 checksum",
            "schema": {
              "type": "string",
              "format": "hash"
            }
          },
          {
            "name": "sha256",
            "description": "Filter files with the specified SHA256 checksum",
            "schema": {
              "type": "string",
              "format": "hash"
            }
          },
          {
            "name": "sort",
            "description": "Sort the collection by a field or fields (separated by comma). Use +/- at the beggining to list in ascending or descending order. Use '.' for nested fields. For example, '{field1: field2}' may be selected with 'field1.field2'",
            "schema": {
              "type": "string",
              "format": "sort"
            }
          },
          {
            "name": "summary",
            "description": "Return a summary grouping by filename",
            "schema": {
              "type": "boolean",
              "default": false
            }
          },
          {
            "name": "type",
            "description": "Filter by file type. Registry_key and registry_value types are only available in Windows agents",
            "schema": {
              "type": "string",
              "enum": [
                "file",
                "registry_key",
                "registry_value"
              ]
            }
          },
          {
            "name": "value.name",
            "description": "Filter by value name",
            "schema": {
              "type": "string",
              "format": "alphanumeric"
            }
          },
          {
            "name": "value.type",
            "description": "Filter by value type",
            "schema": {
              "type": "string",
              "format": "alphanumeric"
            }
          },
          {
            "name": "wait_for_complete",
            "description": "Disable timeout response",
            "schema": {
              "type": "boolean",
              "default": false
            }
          }
        ]
      },
      {
        "name": "/syscheck/:agent_id/last_scan",
        "documentation": "https://documentation.wazuh.com/4.4/user-manual/api/reference.html#operation/api.controllers.syscheck_controller.get_last_scan_agent",
        "description": "Return when the last syscheck scan started and ended. If the scan is still in progress the end date will be unknown",
        "summary": "Get last scan datetime",
        "tags": [
          "Syscheck"
        ],
        "args": [
          {
            "name": ":agent_id",
            "description": "Agent ID. All possible values from 000 onwards",
            "required": true,
            "schema": {
              "type": "string",
              "minLength": 3,
              "description": "Agent ID",
              "format": "numbers"
            }
          }
        ],
        "query": [
          {
            "name": "pretty",
            "description": "Show results in human-readable format",
            "schema": {
              "type": "boolean",
              "default": false
            }
          },
          {
            "name": "wait_for_complete",
            "description": "Disable timeout response",
            "schema": {
              "type": "boolean",
              "default": false
            }
          }
        ]
      },
      {
        "name": "/syscollector/:agent_id/hardware",
        "documentation": "https://documentation.wazuh.com/4.4/user-manual/api/reference.html#operation/api.controllers.syscollector_controller.get_hardware_info",
        "description": "Return the agent's hardware info. This information include cpu, ram, scan info among others",
        "summary": "Get agent hardware",
        "tags": [
          "Syscollector"
        ],
        "args": [
          {
            "name": ":agent_id",
            "description": "Agent ID. All possible values from 000 onwards",
            "required": true,
            "schema": {
              "type": "string",
              "minLength": 3,
              "description": "Agent ID",
              "format": "numbers"
            }
          }
        ],
        "query": [
          {
            "name": "pretty",
            "description": "Show results in human-readable format",
            "schema": {
              "type": "boolean",
              "default": false
            }
          },
          {
            "name": "select",
            "description": "Select which fields to return (separated by comma). Use '.' for nested fields. For example, '{field1: field2}' may be selected with 'field1.field2'",
            "schema": {
              "type": "array",
              "items": {
                "type": "string",
                "format": "names"
              }
            }
          },
          {
            "name": "wait_for_complete",
            "description": "Disable timeout response",
            "schema": {
              "type": "boolean",
              "default": false
            }
          }
        ]
      },
      {
        "name": "/syscollector/:agent_id/hotfixes",
        "documentation": "https://documentation.wazuh.com/4.4/user-manual/api/reference.html#operation/api.controllers.syscollector_controller.get_hotfix_info",
        "description": "Return all hotfixes installed by Microsoft(R) in Windows(R) systems (KB... fixes)",
        "summary": "Get agent hotfixes",
        "tags": [
          "Syscollector"
        ],
        "args": [
          {
            "name": ":agent_id",
            "description": "Agent ID. All possible values from 000 onwards",
            "required": true,
            "schema": {
              "type": "string",
              "minLength": 3,
              "description": "Agent ID",
              "format": "numbers"
            }
          }
        ],
        "query": [
          {
            "name": "hotfix",
            "description": "Filter by hotfix",
            "schema": {
              "type": "string"
            }
          },
          {
            "name": "limit",
            "description": "Maximum number of elements to return. Although up to 100.000 can be specified, it is recommended not to exceed 500 elements. Responses may be slower the more this number is exceeded. ",
            "schema": {
              "type": "integer",
              "format": "int32",
              "default": 500,
              "minimum": 1,
              "maximum": 100000
            }
          },
          {
            "name": "offset",
            "description": "First element to return in the collection",
            "schema": {
              "type": "integer",
              "format": "int32",
              "default": 0,
              "minimum": 0
            }
          },
          {
            "name": "pretty",
            "description": "Show results in human-readable format",
            "schema": {
              "type": "boolean",
              "default": false
            }
          },
          {
            "name": "q",
            "description": "Query to filter results by. For example q=&quot;status=active&quot;",
            "schema": {
              "type": "string"
            }
          },
          {
            "name": "search",
            "description": "Look for elements containing the specified string. To obtain a complementary search, use '-' at the beginning",
            "schema": {
              "type": "string",
              "format": "search"
            }
          },
          {
            "name": "select",
            "description": "Select which fields to return (separated by comma). Use '.' for nested fields. For example, '{field1: field2}' may be selected with 'field1.field2'",
            "schema": {
              "type": "array",
              "items": {
                "type": "string",
                "format": "names"
              }
            }
          },
          {
            "name": "sort",
            "description": "Sort the collection by a field or fields (separated by comma). Use +/- at the beggining to list in ascending or descending order. Use '.' for nested fields. For example, '{field1: field2}' may be selected with 'field1.field2'",
            "schema": {
              "type": "string",
              "format": "sort"
            }
          },
          {
            "name": "wait_for_complete",
            "description": "Disable timeout response",
            "schema": {
              "type": "boolean",
              "default": false
            }
          }
        ]
      },
      {
        "name": "/syscollector/:agent_id/netaddr",
        "documentation": "https://documentation.wazuh.com/4.4/user-manual/api/reference.html#operation/api.controllers.syscollector_controller.get_network_address_info",
        "description": "Return the agent's network address info. This information include used IP protocol, interface, IP address  among others",
        "summary": "Get agent netaddr",
        "tags": [
          "Syscollector"
        ],
        "args": [
          {
            "name": ":agent_id",
            "description": "Agent ID. All possible values from 000 onwards",
            "required": true,
            "schema": {
              "type": "string",
              "minLength": 3,
              "description": "Agent ID",
              "format": "numbers"
            }
          }
        ],
        "query": [
          {
            "name": "address",
            "description": "Filter by IP address",
            "schema": {
              "type": "string",
              "format": "alphanumeric"
            }
          },
          {
            "name": "broadcast",
            "description": "Filter by broadcast direction",
            "schema": {
              "type": "string",
              "format": "alphanumeric"
            }
          },
          {
            "name": "iface",
            "description": "Filter by network interface",
            "schema": {
              "type": "string",
              "format": "alphanumeric"
            }
          },
          {
            "name": "limit",
            "description": "Maximum number of elements to return. Although up to 100.000 can be specified, it is recommended not to exceed 500 elements. Responses may be slower the more this number is exceeded. ",
            "schema": {
              "type": "integer",
              "format": "int32",
              "default": 500,
              "minimum": 1,
              "maximum": 100000
            }
          },
          {
            "name": "netmask",
            "description": "Filter by netmask",
            "schema": {
              "type": "string",
              "format": "alphanumeric"
            }
          },
          {
            "name": "offset",
            "description": "First element to return in the collection",
            "schema": {
              "type": "integer",
              "format": "int32",
              "default": 0,
              "minimum": 0
            }
          },
          {
            "name": "pretty",
            "description": "Show results in human-readable format",
            "schema": {
              "type": "boolean",
              "default": false
            }
          },
          {
            "name": "proto",
            "description": "Filter by IP protocol",
            "schema": {
              "type": "string",
              "format": "alphanumeric"
            }
          },
          {
            "name": "q",
            "description": "Query to filter results by. For example q=&quot;status=active&quot;",
            "schema": {
              "type": "string"
            }
          },
          {
            "name": "search",
            "description": "Look for elements containing the specified string. To obtain a complementary search, use '-' at the beginning",
            "schema": {
              "type": "string",
              "format": "search"
            }
          },
          {
            "name": "select",
            "description": "Select which fields to return (separated by comma). Use '.' for nested fields. For example, '{field1: field2}' may be selected with 'field1.field2'",
            "schema": {
              "type": "array",
              "items": {
                "type": "string",
                "format": "names"
              }
            }
          },
          {
            "name": "sort",
            "description": "Sort the collection by a field or fields (separated by comma). Use +/- at the beggining to list in ascending or descending order. Use '.' for nested fields. For example, '{field1: field2}' may be selected with 'field1.field2'",
            "schema": {
              "type": "string",
              "format": "sort"
            }
          },
          {
            "name": "wait_for_complete",
            "description": "Disable timeout response",
            "schema": {
              "type": "boolean",
              "default": false
            }
          }
        ]
      },
      {
        "name": "/syscollector/:agent_id/netiface",
        "documentation": "https://documentation.wazuh.com/4.4/user-manual/api/reference.html#operation/api.controllers.syscollector_controller.get_network_interface_info",
        "description": "Return the agent's network interface info. This information include rx, scan, tx info and some network information among others",
        "summary": "Get agent netiface",
        "tags": [
          "Syscollector"
        ],
        "args": [
          {
            "name": ":agent_id",
            "description": "Agent ID. All possible values from 000 onwards",
            "required": true,
            "schema": {
              "type": "string",
              "minLength": 3,
              "description": "Agent ID",
              "format": "numbers"
            }
          }
        ],
        "query": [
          {
            "name": "adapter",
            "description": "Filter by adapter",
            "schema": {
              "type": "string",
              "format": "alphanumeric"
            }
          },
          {
            "name": "limit",
            "description": "Maximum number of elements to return. Although up to 100.000 can be specified, it is recommended not to exceed 500 elements. Responses may be slower the more this number is exceeded. ",
            "schema": {
              "type": "integer",
              "format": "int32",
              "default": 500,
              "minimum": 1,
              "maximum": 100000
            }
          },
          {
            "name": "mtu",
            "description": "Filter by mtu",
            "schema": {
              "type": "integer",
              "format": "int32",
              "minimum": 0
            }
          },
          {
            "name": "name",
            "description": "Filter by name",
            "schema": {
              "type": "string",
              "format": "alphanumeric"
            }
          },
          {
            "name": "offset",
            "description": "First element to return in the collection",
            "schema": {
              "type": "integer",
              "format": "int32",
              "default": 0,
              "minimum": 0
            }
          },
          {
            "name": "pretty",
            "description": "Show results in human-readable format",
            "schema": {
              "type": "boolean",
              "default": false
            }
          },
          {
            "name": "q",
            "description": "Query to filter results by. For example q=&quot;status=active&quot;",
            "schema": {
              "type": "string"
            }
          },
          {
            "name": "rx.bytes",
            "description": "Filter by rx.bytes",
            "schema": {
              "type": "integer",
              "format": "int32",
              "minimum": 0
            }
          },
          {
            "name": "rx.dropped",
            "description": "Filter by rx.dropped",
            "schema": {
              "type": "integer",
              "format": "int32",
              "minimum": 0
            }
          },
          {
            "name": "rx.errors",
            "description": "Filter by rx.errors",
            "schema": {
              "type": "integer",
              "format": "int32",
              "minimum": 0
            }
          },
          {
            "name": "rx.packets",
            "description": "Filter by rx.packets",
            "schema": {
              "type": "integer",
              "format": "int32",
              "minimum": 0
            }
          },
          {
            "name": "search",
            "description": "Look for elements containing the specified string. To obtain a complementary search, use '-' at the beginning",
            "schema": {
              "type": "string",
              "format": "search"
            }
          },
          {
            "name": "select",
            "description": "Select which fields to return (separated by comma). Use '.' for nested fields. For example, '{field1: field2}' may be selected with 'field1.field2'",
            "schema": {
              "type": "array",
              "items": {
                "type": "string",
                "format": "names"
              }
            }
          },
          {
            "name": "sort",
            "description": "Sort the collection by a field or fields (separated by comma). Use +/- at the beggining to list in ascending or descending order. Use '.' for nested fields. For example, '{field1: field2}' may be selected with 'field1.field2'",
            "schema": {
              "type": "string",
              "format": "sort"
            }
          },
          {
            "name": "state",
            "description": "Filter by state",
            "schema": {
              "type": "string",
              "format": "alphanumeric"
            }
          },
          {
            "name": "tx.bytes",
            "description": "Filter by tx.bytes",
            "schema": {
              "type": "integer",
              "format": "int32",
              "minimum": 0
            }
          },
          {
            "name": "tx.dropped",
            "description": "Filter by tx.dropped",
            "schema": {
              "type": "integer",
              "format": "int32",
              "minimum": 0
            }
          },
          {
            "name": "tx.errors",
            "description": "Filter by tx.errors",
            "schema": {
              "type": "integer",
              "format": "int32",
              "minimum": 0
            }
          },
          {
            "name": "tx.packets",
            "description": "Filter by tx.packets",
            "schema": {
              "type": "integer",
              "format": "int32",
              "minimum": 0
            }
          },
          {
            "name": "type",
            "description": "Type of interface",
            "schema": {
              "type": "string"
            }
          },
          {
            "name": "wait_for_complete",
            "description": "Disable timeout response",
            "schema": {
              "type": "boolean",
              "default": false
            }
          }
        ]
      },
      {
        "name": "/syscollector/:agent_id/netproto",
        "documentation": "https://documentation.wazuh.com/4.4/user-manual/api/reference.html#operation/api.controllers.syscollector_controller.get_network_protocol_info",
        "description": "Return the agent's routing configuration for each network interface",
        "summary": "Get agent netproto",
        "tags": [
          "Syscollector"
        ],
        "args": [
          {
            "name": ":agent_id",
            "description": "Agent ID. All possible values from 000 onwards",
            "required": true,
            "schema": {
              "type": "string",
              "minLength": 3,
              "description": "Agent ID",
              "format": "numbers"
            }
          }
        ],
        "query": [
          {
            "name": "dhcp",
            "description": "Filter by network dhcp (enabled or disabled)",
            "schema": {
              "type": "string",
              "description": "DHCP status",
              "enum": [
                "enabled",
                "disabled",
                "unknown",
                "BOOTP"
              ]
            }
          },
          {
            "name": "gateway",
            "description": "Filter by network gateway",
            "schema": {
              "type": "string",
              "format": "alphanumeric"
            }
          },
          {
            "name": "iface",
            "description": "Filter by network interface",
            "schema": {
              "type": "string",
              "format": "alphanumeric"
            }
          },
          {
            "name": "limit",
            "description": "Maximum number of elements to return. Although up to 100.000 can be specified, it is recommended not to exceed 500 elements. Responses may be slower the more this number is exceeded. ",
            "schema": {
              "type": "integer",
              "format": "int32",
              "default": 500,
              "minimum": 1,
              "maximum": 100000
            }
          },
          {
            "name": "offset",
            "description": "First element to return in the collection",
            "schema": {
              "type": "integer",
              "format": "int32",
              "default": 0,
              "minimum": 0
            }
          },
          {
            "name": "pretty",
            "description": "Show results in human-readable format",
            "schema": {
              "type": "boolean",
              "default": false
            }
          },
          {
            "name": "q",
            "description": "Query to filter results by. For example q=&quot;status=active&quot;",
            "schema": {
              "type": "string"
            }
          },
          {
            "name": "search",
            "description": "Look for elements containing the specified string. To obtain a complementary search, use '-' at the beginning",
            "schema": {
              "type": "string",
              "format": "search"
            }
          },
          {
            "name": "select",
            "description": "Select which fields to return (separated by comma). Use '.' for nested fields. For example, '{field1: field2}' may be selected with 'field1.field2'",
            "schema": {
              "type": "array",
              "items": {
                "type": "string",
                "format": "names"
              }
            }
          },
          {
            "name": "sort",
            "description": "Sort the collection by a field or fields (separated by comma). Use +/- at the beggining to list in ascending or descending order. Use '.' for nested fields. For example, '{field1: field2}' may be selected with 'field1.field2'",
            "schema": {
              "type": "string",
              "format": "sort"
            }
          },
          {
            "name": "type",
            "description": "Type of network",
            "schema": {
              "type": "string",
              "format": "alphanumeric"
            }
          },
          {
            "name": "wait_for_complete",
            "description": "Disable timeout response",
            "schema": {
              "type": "boolean",
              "default": false
            }
          }
        ]
      },
      {
        "name": "/syscollector/:agent_id/os",
        "documentation": "https://documentation.wazuh.com/4.4/user-manual/api/reference.html#operation/api.controllers.syscollector_controller.get_os_info",
        "description": "Return the agent's OS info. This information include os information, architecture information among others of all agents",
        "summary": "Get agent OS",
        "tags": [
          "Syscollector"
        ],
        "args": [
          {
            "name": ":agent_id",
            "description": "Agent ID. All possible values from 000 onwards",
            "required": true,
            "schema": {
              "type": "string",
              "minLength": 3,
              "description": "Agent ID",
              "format": "numbers"
            }
          }
        ],
        "query": [
          {
            "name": "pretty",
            "description": "Show results in human-readable format",
            "schema": {
              "type": "boolean",
              "default": false
            }
          },
          {
            "name": "select",
            "description": "Select which fields to return (separated by comma). Use '.' for nested fields. For example, '{field1: field2}' may be selected with 'field1.field2'",
            "schema": {
              "type": "array",
              "items": {
                "type": "string",
                "format": "names"
              }
            }
          },
          {
            "name": "wait_for_complete",
            "description": "Disable timeout response",
            "schema": {
              "type": "boolean",
              "default": false
            }
          }
        ]
      },
      {
        "name": "/syscollector/:agent_id/packages",
        "documentation": "https://documentation.wazuh.com/4.4/user-manual/api/reference.html#operation/api.controllers.syscollector_controller.get_packages_info",
        "description": "Return the agent's packages info. This information include name, section, size, priority information of all packages among others",
        "summary": "Get agent packages",
        "tags": [
          "Syscollector"
        ],
        "args": [
          {
            "name": ":agent_id",
            "description": "Agent ID. All possible values from 000 onwards",
            "required": true,
            "schema": {
              "type": "string",
              "minLength": 3,
              "description": "Agent ID",
              "format": "numbers"
            }
          }
        ],
        "query": [
          {
            "name": "architecture",
            "description": "Filter by architecture",
            "schema": {
              "type": "string",
              "format": "alphanumeric"
            }
          },
          {
            "name": "format",
            "description": "Filter by file format. For example 'deb' will output deb files",
            "schema": {
              "type": "string",
              "format": "alphanumeric"
            }
          },
          {
            "name": "limit",
            "description": "Maximum number of elements to return. Although up to 100.000 can be specified, it is recommended not to exceed 500 elements. Responses may be slower the more this number is exceeded. ",
            "schema": {
              "type": "integer",
              "format": "int32",
              "default": 500,
              "minimum": 1,
              "maximum": 100000
            }
          },
          {
            "name": "name",
            "description": "Filter by name",
            "schema": {
              "type": "string",
              "format": "alphanumeric"
            }
          },
          {
            "name": "offset",
            "description": "First element to return in the collection",
            "schema": {
              "type": "integer",
              "format": "int32",
              "default": 0,
              "minimum": 0
            }
          },
          {
            "name": "pretty",
            "description": "Show results in human-readable format",
            "schema": {
              "type": "boolean",
              "default": false
            }
          },
          {
            "name": "q",
            "description": "Query to filter results by. For example q=&quot;status=active&quot;",
            "schema": {
              "type": "string"
            }
          },
          {
            "name": "search",
            "description": "Look for elements containing the specified string. To obtain a complementary search, use '-' at the beginning",
            "schema": {
              "type": "string",
              "format": "search"
            }
          },
          {
            "name": "select",
            "description": "Select which fields to return (separated by comma). Use '.' for nested fields. For example, '{field1: field2}' may be selected with 'field1.field2'",
            "schema": {
              "type": "array",
              "items": {
                "type": "string",
                "format": "names"
              }
            }
          },
          {
            "name": "sort",
            "description": "Sort the collection by a field or fields (separated by comma). Use +/- at the beggining to list in ascending or descending order. Use '.' for nested fields. For example, '{field1: field2}' may be selected with 'field1.field2'",
            "schema": {
              "type": "string",
              "format": "sort"
            }
          },
          {
            "name": "vendor",
            "description": "Filter by vendor",
            "schema": {
              "type": "string"
            }
          },
          {
            "name": "version",
            "description": "Filter by package version",
            "schema": {
              "type": "string"
            }
          },
          {
            "name": "wait_for_complete",
            "description": "Disable timeout response",
            "schema": {
              "type": "boolean",
              "default": false
            }
          }
        ]
      },
      {
        "name": "/syscollector/:agent_id/ports",
        "documentation": "https://documentation.wazuh.com/4.4/user-manual/api/reference.html#operation/api.controllers.syscollector_controller.get_ports_info",
        "description": "Return the agent's ports info. This information include local IP, Remote IP, protocol information among others",
        "summary": "Get agent ports",
        "tags": [
          "Syscollector"
        ],
        "args": [
          {
            "name": ":agent_id",
            "description": "Agent ID. All possible values from 000 onwards",
            "required": true,
            "schema": {
              "type": "string",
              "minLength": 3,
              "description": "Agent ID",
              "format": "numbers"
            }
          }
        ],
        "query": [
          {
            "name": "limit",
            "description": "Maximum number of elements to return. Although up to 100.000 can be specified, it is recommended not to exceed 500 elements. Responses may be slower the more this number is exceeded. ",
            "schema": {
              "type": "integer",
              "format": "int32",
              "default": 500,
              "minimum": 1,
              "maximum": 100000
            }
          },
          {
            "name": "local.ip",
            "description": "Filter by Local IP",
            "schema": {
              "type": "string",
              "format": "alphanumeric"
            }
          },
          {
            "name": "local.port",
            "description": "Filter by Local Port",
            "schema": {
              "type": "string",
              "format": "numbers"
            }
          },
          {
            "name": "offset",
            "description": "First element to return in the collection",
            "schema": {
              "type": "integer",
              "format": "int32",
              "default": 0,
              "minimum": 0
            }
          },
          {
            "name": "pid",
            "description": "Filter by pid",
            "schema": {
              "type": "string",
              "format": "numbers"
            }
          },
          {
            "name": "pretty",
            "description": "Show results in human-readable format",
            "schema": {
              "type": "boolean",
              "default": false
            }
          },
          {
            "name": "process",
            "description": "Filter by process name",
            "schema": {
              "type": "string",
              "format": "alphanumeric"
            }
          },
          {
            "name": "protocol",
            "description": "Filter by protocol",
            "schema": {
              "type": "string",
              "format": "alphanumeric"
            }
          },
          {
            "name": "q",
            "description": "Query to filter results by. For example q=&quot;status=active&quot;",
            "schema": {
              "type": "string"
            }
          },
          {
            "name": "remote.ip",
            "description": "Filter by Remote IP",
            "schema": {
              "type": "string",
              "format": "alphanumeric"
            }
          },
          {
            "name": "search",
            "description": "Look for elements containing the specified string. To obtain a complementary search, use '-' at the beginning",
            "schema": {
              "type": "string",
              "format": "search"
            }
          },
          {
            "name": "select",
            "description": "Select which fields to return (separated by comma). Use '.' for nested fields. For example, '{field1: field2}' may be selected with 'field1.field2'",
            "schema": {
              "type": "array",
              "items": {
                "type": "string",
                "format": "names"
              }
            }
          },
          {
            "name": "sort",
            "description": "Sort the collection by a field or fields (separated by comma). Use +/- at the beggining to list in ascending or descending order. Use '.' for nested fields. For example, '{field1: field2}' may be selected with 'field1.field2'",
            "schema": {
              "type": "string",
              "format": "sort"
            }
          },
          {
            "name": "state",
            "description": "Filter by state",
            "schema": {
              "type": "string",
              "format": "alphanumeric"
            }
          },
          {
            "name": "tx_queue",
            "description": "Filter by tx_queue",
            "schema": {
              "type": "string",
              "format": "numbers"
            }
          },
          {
            "name": "wait_for_complete",
            "description": "Disable timeout response",
            "schema": {
              "type": "boolean",
              "default": false
            }
          }
        ]
      },
      {
        "name": "/syscollector/:agent_id/processes",
        "documentation": "https://documentation.wazuh.com/4.4/user-manual/api/reference.html#operation/api.controllers.syscollector_controller.get_processes_info",
        "description": "Return the agent's processes info",
        "summary": "Get agent processes",
        "tags": [
          "Syscollector"
        ],
        "args": [
          {
            "name": ":agent_id",
            "description": "Agent ID. All possible values from 000 onwards",
            "required": true,
            "schema": {
              "type": "string",
              "minLength": 3,
              "description": "Agent ID",
              "format": "numbers"
            }
          }
        ],
        "query": [
          {
            "name": "egroup",
            "description": "Filter by process egroup",
            "schema": {
              "type": "string",
              "format": "alphanumeric"
            }
          },
          {
            "name": "euser",
            "description": "Filter by process euser",
            "schema": {
              "type": "string",
              "format": "alphanumeric"
            }
          },
          {
            "name": "fgroup",
            "description": "Filter by process fgroup",
            "schema": {
              "type": "string",
              "format": "alphanumeric"
            }
          },
          {
            "name": "limit",
            "description": "Maximum number of elements to return. Although up to 100.000 can be specified, it is recommended not to exceed 500 elements. Responses may be slower the more this number is exceeded. ",
            "schema": {
              "type": "integer",
              "format": "int32",
              "default": 500,
              "minimum": 1,
              "maximum": 100000
            }
          },
          {
            "name": "name",
            "description": "Filter by process name",
            "schema": {
              "type": "string",
              "format": "alphanumeric"
            }
          },
          {
            "name": "nlwp",
            "description": "Filter by process nlwp",
            "schema": {
              "type": "string",
              "format": "numbers"
            }
          },
          {
            "name": "offset",
            "description": "First element to return in the collection",
            "schema": {
              "type": "integer",
              "format": "int32",
              "default": 0,
              "minimum": 0
            }
          },
          {
            "name": "pgrp",
            "description": "Filter by process pgrp",
            "schema": {
              "type": "string",
              "format": "numbers"
            }
          },
          {
            "name": "pid",
            "description": "Filter by process pid",
            "schema": {
              "type": "string",
              "format": "numbers"
            }
          },
          {
            "name": "ppid",
            "description": "Filter by process parent pid",
            "schema": {
              "type": "string",
              "format": "numbers"
            }
          },
          {
            "name": "pretty",
            "description": "Show results in human-readable format",
            "schema": {
              "type": "boolean",
              "default": false
            }
          },
          {
            "name": "priority",
            "description": "Filter by process priority",
            "schema": {
              "type": "string",
              "format": "numbers"
            }
          },
          {
            "name": "q",
            "description": "Query to filter results by. For example q=&quot;status=active&quot;",
            "schema": {
              "type": "string"
            }
          },
          {
            "name": "rgroup",
            "description": "Filter by process rgroup",
            "schema": {
              "type": "string",
              "format": "alphanumeric"
            }
          },
          {
            "name": "ruser",
            "description": "Filter by process ruser",
            "schema": {
              "type": "string",
              "format": "alphanumeric"
            }
          },
          {
            "name": "search",
            "description": "Look for elements containing the specified string. To obtain a complementary search, use '-' at the beginning",
            "schema": {
              "type": "string",
              "format": "search"
            }
          },
          {
            "name": "select",
            "description": "Select which fields to return (separated by comma). Use '.' for nested fields. For example, '{field1: field2}' may be selected with 'field1.field2'",
            "schema": {
              "type": "array",
              "items": {
                "type": "string",
                "format": "names"
              }
            }
          },
          {
            "name": "sgroup",
            "description": "Filter by process sgroup",
            "schema": {
              "type": "string",
              "format": "alphanumeric"
            }
          },
          {
            "name": "sort",
            "description": "Sort the collection by a field or fields (separated by comma). Use +/- at the beggining to list in ascending or descending order. Use '.' for nested fields. For example, '{field1: field2}' may be selected with 'field1.field2'",
            "schema": {
              "type": "string",
              "format": "sort"
            }
          },
          {
            "name": "state",
            "description": "Filter by process state",
            "schema": {
              "type": "string",
              "format": "alphanumeric"
            }
          },
          {
            "name": "suser",
            "description": "Filter by process suser",
            "schema": {
              "type": "string",
              "format": "alphanumeric"
            }
          },
          {
            "name": "wait_for_complete",
            "description": "Disable timeout response",
            "schema": {
              "type": "boolean",
              "default": false
            }
          }
        ]
      },
      {
        "name": "/tasks/status",
        "documentation": "https://documentation.wazuh.com/4.4/user-manual/api/reference.html#operation/api.controllers.task_controller.get_tasks_status",
        "description": "Returns all available information about the specified tasks",
        "summary": "List tasks",
        "tags": [
          "Tasks"
        ],
        "query": [
          {
            "name": "agents_list",
            "description": "List of agent IDs (separated by comma), all agents selected by default if not specified",
            "schema": {
              "type": "array",
              "items": {
                "type": "string",
                "minLength": 3,
                "description": "Agent ID",
                "format": "numbers"
              }
            }
          },
          {
            "name": "command",
            "description": "Filter by command",
            "schema": {
              "type": "string",
              "format": "symbols_alphanumeric_param"
            }
          },
          {
            "name": "limit",
            "description": "Maximum number of elements to return. Although up to 100.000 can be specified, it is recommended not to exceed 500 elements. Responses may be slower the more this number is exceeded. ",
            "schema": {
              "type": "integer",
              "format": "int32",
              "default": 500,
              "minimum": 1,
              "maximum": 100000
            }
          },
          {
            "name": "module",
            "description": "Show results filtered by module",
            "schema": {
              "type": "string",
              "format": "alphanumeric"
            }
          },
          {
            "name": "node",
            "description": "Show results filtered by node",
            "schema": {
              "type": "string",
              "format": "alphanumeric"
            }
          },
          {
            "name": "offset",
            "description": "First element to return in the collection",
            "schema": {
              "type": "integer",
              "format": "int32",
              "default": 0,
              "minimum": 0
            }
          },
          {
            "name": "pretty",
            "description": "Show results in human-readable format",
            "schema": {
              "type": "boolean",
              "default": false
            }
          },
          {
            "name": "q",
            "description": "Query to filter results by. For example q=&quot;status=active&quot;",
            "schema": {
              "type": "string"
            }
          },
          {
            "name": "search",
            "description": "Look for elements containing the specified string. To obtain a complementary search, use '-' at the beginning",
            "schema": {
              "type": "string",
              "format": "search"
            }
          },
          {
            "name": "select",
            "description": "Select which fields to return (separated by comma). Use '.' for nested fields. For example, '{field1: field2}' may be selected with 'field1.field2'",
            "schema": {
              "type": "array",
              "items": {
                "type": "string",
                "format": "names"
              }
            }
          },
          {
            "name": "sort",
            "description": "Sort the collection by a field or fields (separated by comma). Use +/- at the beggining to list in ascending or descending order. Use '.' for nested fields. For example, '{field1: field2}' may be selected with 'field1.field2'",
            "schema": {
              "type": "string",
              "format": "sort"
            }
          },
          {
            "name": "status",
            "description": "Filter by status",
            "schema": {
              "type": "string",
              "format": "alphanumeric"
            }
          },
          {
            "name": "tasks_list",
            "description": "List of task IDs (separated by comma)",
            "schema": {
              "type": "array",
              "items": {
                "type": "string",
                "format": "numbers",
                "description": "Task ID"
              }
            }
          },
          {
            "name": "wait_for_complete",
            "description": "Disable timeout response",
            "schema": {
              "type": "boolean",
              "default": false
            }
          }
        ]
      },
      {
        "name": "/vulnerability/:agent_id",
        "documentation": "https://documentation.wazuh.com/4.4/user-manual/api/reference.html#operation/api.controllers.vulnerability_controller.get_vulnerability_agent",
        "description": "Return the vulnerabilities of an agent",
        "summary": "Get vulnerabilities",
        "tags": [
          "Vulnerability"
        ],
        "args": [
          {
            "name": ":agent_id",
            "description": "Agent ID. All possible values from 000 onwards",
            "required": true,
            "schema": {
              "type": "string",
              "minLength": 3,
              "description": "Agent ID",
              "format": "numbers"
            }
          }
        ],
        "query": [
          {
            "name": "architecture",
            "description": "Filter by architecture",
            "schema": {
              "type": "string",
              "format": "alphanumeric"
            }
          },
          {
            "name": "cve",
            "description": "Filter by CVE",
            "schema": {
              "type": "string",
              "format": "alphanumeric"
            }
          },
          {
            "name": "distinct",
            "description": "Look for distinct values.",
            "schema": {
              "type": "boolean",
              "default": false
            }
          },
          {
            "name": "limit",
            "description": "Maximum number of elements to return. Although up to 100.000 can be specified, it is recommended not to exceed 500 elements. Responses may be slower the more this number is exceeded. ",
            "schema": {
              "type": "integer",
              "format": "int32",
              "default": 500,
              "minimum": 1,
              "maximum": 100000
            }
          },
          {
            "name": "name",
            "description": "Filter by name",
            "schema": {
              "type": "string",
              "format": "alphanumeric"
            }
          },
          {
            "name": "offset",
            "description": "First element to return in the collection",
            "schema": {
              "type": "integer",
              "format": "int32",
              "default": 0,
              "minimum": 0
            }
          },
          {
            "name": "pretty",
            "description": "Show results in human-readable format",
            "schema": {
              "type": "boolean",
              "default": false
            }
          },
          {
            "name": "q",
            "description": "Query to filter results by. For example q=&quot;status=active&quot;",
            "schema": {
              "type": "string"
            }
          },
          {
            "name": "search",
            "description": "Look for elements containing the specified string. To obtain a complementary search, use '-' at the beginning",
            "schema": {
              "type": "string",
              "format": "search"
            }
          },
          {
            "name": "select",
            "description": "Select which fields to return (separated by comma). Use '.' for nested fields. For example, '{field1: field2}' may be selected with 'field1.field2'",
            "schema": {
              "type": "array",
              "items": {
                "type": "string",
                "format": "names"
              }
            }
          },
          {
            "name": "severity",
            "description": "Filter by CVE severity",
            "schema": {
              "type": "string",
              "format": "names"
            }
          },
          {
            "name": "sort",
            "description": "Sort the collection by a field or fields (separated by comma). Use +/- at the beggining to list in ascending or descending order. Use '.' for nested fields. For example, '{field1: field2}' may be selected with 'field1.field2'",
            "schema": {
              "type": "string",
              "format": "sort"
            }
          },
          {
            "name": "status",
            "description": "Filter by CVE status",
            "schema": {
              "type": "string",
              "enum": [
                "valid",
                "pending",
                "obsolete"
              ]
            }
          },
          {
            "name": "type",
            "description": "Filter by CVE type",
            "schema": {
              "type": "string",
              "enum": [
                "os",
                "package"
              ]
            }
          },
          {
            "name": "version",
            "description": "Filter by CVE version",
            "schema": {
              "type": "string",
              "format": "alphanumeric_symbols"
            }
          },
          {
            "name": "wait_for_complete",
            "description": "Disable timeout response",
            "schema": {
              "type": "boolean",
              "default": false
            }
          }
        ]
      },
      {
        "name": "/vulnerability/:agent_id/last_scan",
        "documentation": "https://documentation.wazuh.com/4.4/user-manual/api/reference.html#operation/api.controllers.vulnerability_controller.get_last_scan_agent",
        "description": "Return when the last full and partial vulnerability scan of a specified agent ended.",
        "summary": "Get last scan datetime",
        "tags": [
          "Vulnerability"
        ],
        "args": [
          {
            "name": ":agent_id",
            "description": "Agent ID. All possible values from 000 onwards",
            "required": true,
            "schema": {
              "type": "string",
              "minLength": 3,
              "description": "Agent ID",
              "format": "numbers"
            }
          }
        ],
        "query": [
          {
            "name": "pretty",
            "description": "Show results in human-readable format",
            "schema": {
              "type": "boolean",
              "default": false
            }
          },
          {
            "name": "wait_for_complete",
            "description": "Disable timeout response",
            "schema": {
              "type": "boolean",
              "default": false
            }
          }
        ]
      },
      {
        "name": "/vulnerability/:agent_id/summary/:field",
        "documentation": "https://documentation.wazuh.com/4.4/user-manual/api/reference.html#operation/api.controllers.vulnerability_controller.get_vulnerabilities_field_summary",
        "description": "Return a summary of the vulnerabilities' field of an agent",
        "summary": "Get agent vulnerabilities' field summary",
        "tags": [
          "Vulnerability"
        ],
        "args": [
          {
            "name": ":agent_id",
            "description": "Agent ID. All possible values from 000 onwards",
            "required": true,
            "schema": {
              "type": "string",
              "minLength": 3,
              "description": "Agent ID",
              "format": "numbers"
            }
          },
          {
            "name": ":field",
            "description": "Vulnerability inventory field",
            "required": true,
            "schema": {
              "type": "string",
              "enum": [
                "cve",
                "name",
                "version",
                "architecture",
                "detection_time",
                "severity",
                "cvss2_score",
                "cvss3_score",
                "external_references",
                "type",
                "status",
                "condition",
                "title",
                "published",
                "updated"
              ]
            }
          }
        ],
        "query": [
          {
            "name": "limit",
            "description": "Maximum number of elements to return. Although up to 100.000 can be specified, it is recommended not to exceed 500 elements. Responses may be slower the more this number is exceeded. ",
            "schema": {
              "type": "integer",
              "format": "int32",
              "default": 500,
              "minimum": 1,
              "maximum": 100000
            }
          },
          {
            "name": "pretty",
            "description": "Show results in human-readable format",
            "schema": {
              "type": "boolean",
              "default": false
            }
          },
          {
            "name": "wait_for_complete",
            "description": "Disable timeout response",
            "schema": {
              "type": "boolean",
              "default": false
            }
          }
        ]
      }
    ]
  },
  {
    "method": "PUT",
    "endpoints": [
      {
        "name": "/active-response",
        "documentation": "https://documentation.wazuh.com/4.4/user-manual/api/reference.html#operation/api.controllers.active_response_controller.run_command",
        "description": "Run an Active Response command on all agents or a list of them",
        "summary": "Run command",
        "tags": [
          "Active-response"
        ],
        "query": [
          {
            "name": "agents_list",
            "description": "List of agent IDs (separated by comma), all agents selected by default if not specified",
            "schema": {
              "type": "array",
              "items": {
                "type": "string",
                "minLength": 3,
                "description": "Agent ID",
                "format": "numbers"
              }
            }
          },
          {
            "name": "pretty",
            "description": "Show results in human-readable format",
            "schema": {
              "type": "boolean",
              "default": false
            }
          },
          {
            "name": "wait_for_complete",
            "description": "Disable timeout response",
            "schema": {
              "type": "boolean",
              "default": false
            }
          }
        ],
        "body": [
          {
            "type": "object",
            "properties": {
              "arguments": {
                "description": "Command arguments",
                "type": "array",
                "items": {
                  "type": "string"
                }
              },
              "command": {
                "description": "Command running in the agent. If this value starts by `!`, then it refers to a script name instead of a command name",
                "type": "string"
              },
              "custom": {
                "description": "Whether the specified command is a custom command or not",
                "type": "boolean",
                "default": false
              },
              "alert": {
                "type": "object",
                "properties": {
                  "data": {
                    "description": "Alert data depending on the AR executed",
                    "type": "object"
                  }
                }
              }
            },
            "required": [
              "command"
            ]
          }
        ]
      },
      {
        "name": "/agents/:agent_id/group/:group_id",
        "documentation": "https://documentation.wazuh.com/4.4/user-manual/api/reference.html#operation/api.controllers.agent_controller.put_agent_single_group",
        "description": "Assign an agent to a specified group",
        "summary": "Assign agent to group",
        "tags": [
          "Agents"
        ],
        "args": [
          {
            "name": ":agent_id",
            "description": "Agent ID. All possible values from 000 onwards",
            "required": true,
            "schema": {
              "type": "string",
              "minLength": 3,
              "description": "Agent ID",
              "format": "numbers"
            }
          },
          {
            "name": ":group_id",
            "description": "Group ID. (Name of the group)",
            "required": true,
            "schema": {
              "type": "string",
              "description": "Group name",
              "format": "group_names"
            }
          }
        ],
        "query": [
          {
            "name": "force_single_group",
            "description": "Removes the agent from all groups to which it belongs and assigns it to the specified group",
            "schema": {
              "type": "boolean"
            }
          },
          {
            "name": "pretty",
            "description": "Show results in human-readable format",
            "schema": {
              "type": "boolean",
              "default": false
            }
          },
          {
            "name": "wait_for_complete",
            "description": "Disable timeout response",
            "schema": {
              "type": "boolean",
              "default": false
            }
          }
        ]
      },
      {
        "name": "/agents/:agent_id/restart",
        "documentation": "https://documentation.wazuh.com/4.4/user-manual/api/reference.html#operation/api.controllers.agent_controller.restart_agent",
        "description": "Restart the specified agent",
        "summary": "Restart agent",
        "tags": [
          "Agents"
        ],
        "args": [
          {
            "name": ":agent_id",
            "description": "Agent ID. All possible values from 000 onwards",
            "required": true,
            "schema": {
              "type": "string",
              "minLength": 3,
              "description": "Agent ID",
              "format": "numbers"
            }
          }
        ],
        "query": [
          {
            "name": "pretty",
            "description": "Show results in human-readable format",
            "schema": {
              "type": "boolean",
              "default": false
            }
          },
          {
            "name": "wait_for_complete",
            "description": "Disable timeout response",
            "schema": {
              "type": "boolean",
              "default": false
            }
          }
        ]
      },
      {
        "name": "/agents/group",
        "documentation": "https://documentation.wazuh.com/4.4/user-manual/api/reference.html#operation/api.controllers.agent_controller.put_multiple_agent_single_group",
        "description": "Assign all agents or a list of them to the specified group",
        "summary": "Assign agents to group",
        "tags": [
          "Agents"
        ],
        "query": [
          {
            "name": "agents_list",
            "description": "List of agent IDs (separated by comma), all agents selected by default if not specified",
            "schema": {
              "type": "array",
              "items": {
                "type": "string",
                "minLength": 3,
                "description": "Agent ID",
                "format": "numbers"
              }
            }
          },
          {
            "name": "force_single_group",
            "description": "Removes the agent from all groups to which it belongs and assigns it to the specified group",
            "schema": {
              "type": "boolean"
            }
          },
          {
            "name": "group_id",
            "description": "Group ID. (Name of the group)",
            "required": true,
            "schema": {
              "type": "string",
              "description": "Group name",
              "format": "group_names"
            }
          },
          {
            "name": "pretty",
            "description": "Show results in human-readable format",
            "schema": {
              "type": "boolean",
              "default": false
            }
          },
          {
            "name": "wait_for_complete",
            "description": "Disable timeout response",
            "schema": {
              "type": "boolean",
              "default": false
            }
          }
        ]
      },
      {
        "name": "/agents/group/:group_id/restart",
        "documentation": "https://documentation.wazuh.com/4.4/user-manual/api/reference.html#operation/api.controllers.agent_controller.restart_agents_by_group",
        "description": "Restart all agents which belong to a given group",
        "summary": "Restart agents in group",
        "tags": [
          "Agents"
        ],
        "args": [
          {
            "name": ":group_id",
            "description": "Group ID. (Name of the group)",
            "required": true,
            "schema": {
              "type": "string",
              "description": "Group name",
              "format": "group_names"
            }
          }
        ],
        "query": [
          {
            "name": "pretty",
            "description": "Show results in human-readable format",
            "schema": {
              "type": "boolean",
              "default": false
            }
          },
          {
            "name": "wait_for_complete",
            "description": "Disable timeout response",
            "schema": {
              "type": "boolean",
              "default": false
            }
          }
        ]
      },
      {
        "name": "/agents/node/:node_id/restart",
        "documentation": "https://documentation.wazuh.com/4.4/user-manual/api/reference.html#operation/api.controllers.agent_controller.restart_agents_by_node",
        "description": "Restart all agents which belong to a specific given node",
        "summary": "Restart agents in node",
        "tags": [
          "Agents"
        ],
        "args": [
          {
            "name": ":node_id",
            "description": "Cluster node name",
            "required": true,
            "schema": {
              "type": "string",
              "format": "names"
            }
          }
        ],
        "query": [
          {
            "name": "pretty",
            "description": "Show results in human-readable format",
            "schema": {
              "type": "boolean",
              "default": false
            }
          },
          {
            "name": "wait_for_complete",
            "description": "Disable timeout response",
            "schema": {
              "type": "boolean",
              "default": false
            }
          }
        ]
      },
      {
        "name": "/agents/reconnect",
        "documentation": "https://documentation.wazuh.com/4.4/user-manual/api/reference.html#operation/api.controllers.agent_controller.reconnect_agents",
        "description": "Force reconnect all agents or a list of them",
        "summary": "Force reconnect agents",
        "tags": [
          "Agents"
        ],
        "query": [
          {
            "name": "agents_list",
            "description": "List of agent IDs (separated by comma), all agents selected by default if not specified",
            "schema": {
              "type": "array",
              "items": {
                "type": "string",
                "minLength": 3,
                "description": "Agent ID",
                "format": "numbers"
              }
            }
          },
          {
            "name": "pretty",
            "description": "Show results in human-readable format",
            "schema": {
              "type": "boolean",
              "default": false
            }
          },
          {
            "name": "wait_for_complete",
            "description": "Disable timeout response",
            "schema": {
              "type": "boolean",
              "default": false
            }
          }
        ]
      },
      {
        "name": "/agents/restart",
        "documentation": "https://documentation.wazuh.com/4.4/user-manual/api/reference.html#operation/api.controllers.agent_controller.restart_agents",
        "description": "Restart all agents or a list of them",
        "summary": "Restart agents",
        "tags": [
          "Agents"
        ],
        "query": [
          {
            "name": "agents_list",
            "description": "List of agent IDs (separated by comma), all agents selected by default if not specified",
            "schema": {
              "type": "array",
              "items": {
                "type": "string",
                "minLength": 3,
                "description": "Agent ID",
                "format": "numbers"
              }
            }
          },
          {
            "name": "pretty",
            "description": "Show results in human-readable format",
            "schema": {
              "type": "boolean",
              "default": false
            }
          },
          {
            "name": "wait_for_complete",
            "description": "Disable timeout response",
            "schema": {
              "type": "boolean",
              "default": false
            }
          }
        ]
      },
      {
        "name": "/agents/upgrade",
        "documentation": "https://documentation.wazuh.com/4.4/user-manual/api/reference.html#operation/api.controllers.agent_controller.put_upgrade_agents",
        "description": "Upgrade agents using a WPK file from online repository. When upgrading more than 3000 agents at the same time, it's highly recommended to use the parameter `wait_for_complete` set to `true` to avoid a possible API timeout",
        "summary": "Upgrade agents",
        "tags": [
          "Agents"
        ],
        "query": [
          {
            "name": "agents_list",
            "description": "List of agent IDs (separated by comma), use the keyword `all` to select all agents",
            "required": true,
            "schema": {
              "type": "array",
              "items": {
                "type": "string",
                "minLength": 3,
                "description": "Agent ID|all",
                "format": "numbers_or_all"
              }
            }
          },
          {
            "name": "force",
            "description": "Force upgrade",
            "schema": {
              "type": "boolean",
              "default": false
            }
          },
          {
            "name": "group",
            "description": "Filter by group of agents",
            "schema": {
              "type": "string",
              "description": "Group name",
              "format": "group_names"
            }
          },
          {
            "name": "ip",
            "description": "Filter by the IP used by the agent to communicate with the manager. If it's not available, it will have the same value as registerIP",
            "schema": {
              "type": "string",
              "format": "alphanumeric"
            }
          },
          {
            "name": "manager",
            "description": "Filter by manager hostname where agents are connected to",
            "schema": {
              "type": "string",
              "format": "alphanumeric"
            }
          },
          {
            "name": "name",
            "description": "Filter by name",
            "schema": {
              "type": "string",
              "format": "alphanumeric"
            }
          },
          {
            "name": "node_name",
            "description": "Filter by node name",
            "schema": {
              "type": "string",
              "format": "names"
            }
          },
          {
            "name": "os.name",
            "description": "Filter by OS name",
            "schema": {
              "type": "string",
              "format": "alphanumeric"
            }
          },
          {
            "name": "os.platform",
            "description": "Filter by OS platform",
            "schema": {
              "type": "string",
              "format": "alphanumeric"
            }
          },
          {
            "name": "os.version",
            "description": "Filter by OS version",
            "schema": {
              "type": "string",
              "format": "alphanumeric"
            }
          },
          {
            "name": "pretty",
            "description": "Show results in human-readable format",
            "schema": {
              "type": "boolean",
              "default": false
            }
          },
          {
            "name": "q",
            "description": "Query to filter results by. For example q=&quot;status=active&quot;",
            "schema": {
              "type": "string"
            }
          },
          {
            "name": "registerIP",
            "description": "Filter by the IP used when registering the agent",
            "schema": {
              "type": "string",
              "format": "alphanumeric"
            }
          },
          {
            "name": "upgrade_version",
            "description": "Wazuh version to upgrade to",
            "schema": {
              "type": "string",
              "format": "wazuh_version"
            }
          },
          {
            "name": "use_http",
            "description": "Use http protocol. If it's false use https. By default the value is set to false",
            "schema": {
              "type": "boolean",
              "default": false
            }
          },
          {
            "name": "version",
            "description": "Filter by agents version using one of the following formats: 'X.Y.Z', 'vX.Y.Z', 'wazuh X.Y.Z' or 'wazuh vX.Y.Z'. For example: '4.4.0'",
            "schema": {
              "type": "string",
              "format": "alphanumeric"
            }
          },
          {
            "name": "wait_for_complete",
            "description": "Disable timeout response",
            "schema": {
              "type": "boolean",
              "default": false
            }
          },
          {
            "name": "wpk_repo",
            "description": "WPK repository",
            "schema": {
              "type": "string",
              "format": "path"
            }
          }
        ]
      },
      {
        "name": "/agents/upgrade_custom",
        "documentation": "https://documentation.wazuh.com/4.4/user-manual/api/reference.html#operation/api.controllers.agent_controller.put_upgrade_custom_agents",
        "description": "Upgrade the agents using a local WPK file. When upgrading more than 3000 agents at the same time, it's highly recommended to use the parameter `wait_for_complete` set to `true` to avoid a possible API timeout",
        "summary": "Upgrade agents custom",
        "tags": [
          "Agents"
        ],
        "query": [
          {
            "name": "agents_list",
            "description": "List of agent IDs (separated by comma), use the keyword `all` to select all agents",
            "required": true,
            "schema": {
              "type": "array",
              "items": {
                "type": "string",
                "minLength": 3,
                "description": "Agent ID|all",
                "format": "numbers_or_all"
              }
            }
          },
          {
            "name": "file_path",
            "description": "Full path to the WPK file. The file must be on a folder on the Wazuh's installation directory (by default, <code>/var/ossec</code>)",
            "required": true,
            "schema": {
              "type": "string",
              "format": "wazuh_path"
            }
          },
          {
            "name": "group",
            "description": "Filter by group of agents",
            "schema": {
              "type": "string",
              "description": "Group name",
              "format": "group_names"
            }
          },
          {
            "name": "installer",
            "description": "Installation script. Default is <code>upgrade.sh</code> or <code>upgrade.bat</code> for windows agents",
            "schema": {
              "type": "string",
              "format": "alphanumeric"
            }
          },
          {
            "name": "ip",
            "description": "Filter by the IP used by the agent to communicate with the manager. If it's not available, it will have the same value as registerIP",
            "schema": {
              "type": "string",
              "format": "alphanumeric"
            }
          },
          {
            "name": "manager",
            "description": "Filter by manager hostname where agents are connected to",
            "schema": {
              "type": "string",
              "format": "alphanumeric"
            }
          },
          {
            "name": "name",
            "description": "Filter by name",
            "schema": {
              "type": "string",
              "format": "alphanumeric"
            }
          },
          {
            "name": "node_name",
            "description": "Filter by node name",
            "schema": {
              "type": "string",
              "format": "names"
            }
          },
          {
            "name": "os.name",
            "description": "Filter by OS name",
            "schema": {
              "type": "string",
              "format": "alphanumeric"
            }
          },
          {
            "name": "os.platform",
            "description": "Filter by OS platform",
            "schema": {
              "type": "string",
              "format": "alphanumeric"
            }
          },
          {
            "name": "os.version",
            "description": "Filter by OS version",
            "schema": {
              "type": "string",
              "format": "alphanumeric"
            }
          },
          {
            "name": "pretty",
            "description": "Show results in human-readable format",
            "schema": {
              "type": "boolean",
              "default": false
            }
          },
          {
            "name": "q",
            "description": "Query to filter results by. For example q=&quot;status=active&quot;",
            "schema": {
              "type": "string"
            }
          },
          {
            "name": "registerIP",
            "description": "Filter by the IP used when registering the agent",
            "schema": {
              "type": "string",
              "format": "alphanumeric"
            }
          },
          {
            "name": "version",
            "description": "Filter by agents version using one of the following formats: 'X.Y.Z', 'vX.Y.Z', 'wazuh X.Y.Z' or 'wazuh vX.Y.Z'. For example: '4.4.0'",
            "schema": {
              "type": "string",
              "format": "alphanumeric"
            }
          },
          {
            "name": "wait_for_complete",
            "description": "Disable timeout response",
            "schema": {
              "type": "boolean",
              "default": false
            }
          }
        ]
      },
      {
        "name": "/cluster/:node_id/configuration",
        "documentation": "https://documentation.wazuh.com/4.4/user-manual/api/reference.html#operation/api.controllers.cluster_controller.update_configuration",
        "description": "Replace wazuh configuration for the given node with the data contained in the API request",
        "summary": "Update node configuration",
        "tags": [
          "Cluster"
        ],
        "args": [
          {
            "name": ":node_id",
            "description": "Cluster node name",
            "required": true,
            "schema": {
              "type": "string",
              "format": "names"
            }
          }
        ],
        "query": [
          {
            "name": "pretty",
            "description": "Show results in human-readable format",
            "schema": {
              "type": "boolean",
              "default": false
            }
          },
          {
            "name": "wait_for_complete",
            "description": "Disable timeout response",
            "schema": {
              "type": "boolean",
              "default": false
            }
          }
        ]
      },
      {
        "name": "/cluster/restart",
        "documentation": "https://documentation.wazuh.com/4.4/user-manual/api/reference.html#operation/api.controllers.cluster_controller.put_restart",
        "description": "Restart all nodes in the cluster or a list of them",
        "summary": "Restart nodes",
        "tags": [
          "Cluster"
        ],
        "query": [
          {
            "name": "nodes_list",
            "description": "List of node IDs (separated by comma), all nodes selected by default if not specified",
            "schema": {
              "type": "array",
              "items": {
                "type": "string"
              }
            }
          },
          {
            "name": "pretty",
            "description": "Show results in human-readable format",
            "schema": {
              "type": "boolean",
              "default": false
            }
          },
          {
            "name": "wait_for_complete",
            "description": "Disable timeout response",
            "schema": {
              "type": "boolean",
              "default": false
            }
          }
        ]
      },
      {
        "name": "/decoders/files/:filename",
        "documentation": "https://documentation.wazuh.com/4.4/user-manual/api/reference.html#operation/api.controllers.decoder_controller.put_file",
        "description": "Upload or replace a user decoder file content",
        "summary": "Update decoders file",
        "tags": [
          "Decoders"
        ],
        "args": [
          {
            "name": ":filename",
            "description": "Filename (rule or decoder) to download/upload/edit file.",
            "required": true,
            "schema": {
              "type": "string",
              "format": "xml_filename_path"
            }
          }
        ],
        "query": [
          {
            "name": "overwrite",
            "description": "If set to false, an exception will be raised when updating contents of an already existing filename",
            "schema": {
              "type": "boolean",
              "default": false
            }
          },
          {
            "name": "pretty",
            "description": "Show results in human-readable format",
            "schema": {
              "type": "boolean",
              "default": false
            }
          },
          {
            "name": "wait_for_complete",
            "description": "Disable timeout response",
            "schema": {
              "type": "boolean",
              "default": false
            }
          }
        ]
      },
      {
        "name": "/groups/:group_id/configuration",
        "documentation": "https://documentation.wazuh.com/4.4/user-manual/api/reference.html#operation/api.controllers.agent_controller.put_group_config",
        "description": "Update an specified group's configuration. This API call expects a full valid XML file with the shared configuration tags/syntax",
        "summary": "Update group configuration",
        "tags": [
          "Groups"
        ],
        "args": [
          {
            "name": ":group_id",
            "description": "Group ID. (Name of the group)",
            "required": true,
            "schema": {
              "type": "string",
              "description": "Group name",
              "format": "group_names"
            }
          }
        ],
        "query": [
          {
            "name": "pretty",
            "description": "Show results in human-readable format",
            "schema": {
              "type": "boolean",
              "default": false
            }
          },
          {
            "name": "wait_for_complete",
            "description": "Disable timeout response",
            "schema": {
              "type": "boolean",
              "default": false
            }
          }
        ]
      },
      {
        "name": "/lists/files/:filename",
        "documentation": "https://documentation.wazuh.com/4.4/user-manual/api/reference.html#operation/api.controllers.cdb_list_controller.put_file",
        "description": "Replace or upload a CDB list file with the data contained in the API request",
        "summary": "Update CDB list file",
        "tags": [
          "Lists"
        ],
        "args": [
          {
            "name": ":filename",
            "description": "Filename (CDB list) to get/edit/delete.",
            "required": true,
            "schema": {
              "type": "string",
              "format": "cdb_filename_path"
            }
          }
        ],
        "query": [
          {
            "name": "overwrite",
            "description": "If set to false, an exception will be raised when updating contents of an already existing filename",
            "schema": {
              "type": "boolean",
              "default": false
            }
          },
          {
            "name": "pretty",
            "description": "Show results in human-readable format",
            "schema": {
              "type": "boolean",
              "default": false
            }
          },
          {
            "name": "wait_for_complete",
            "description": "Disable timeout response",
            "schema": {
              "type": "boolean",
              "default": false
            }
          }
        ]
      },
      {
        "name": "/logtest",
        "documentation": "https://documentation.wazuh.com/4.4/user-manual/api/reference.html#operation/api.controllers.logtest_controller.run_logtest_tool",
        "description": "Run logtest tool to check if a specified log raises any alert among other information",
        "summary": "Run logtest",
        "tags": [
          "Logtest"
        ],
        "query": [
          {
            "name": "pretty",
            "description": "Show results in human-readable format",
            "schema": {
              "type": "boolean",
              "default": false
            }
          },
          {
            "name": "wait_for_complete",
            "description": "Disable timeout response",
            "schema": {
              "type": "boolean",
              "default": false
            }
          }
        ],
        "body": [
          {
            "type": "object",
            "required": [
              "event",
              "log_format",
              "location"
            ],
            "properties": {
              "token": {
                "type": "string",
                "description": "Token for the logtest session"
              },
              "log_format": {
                "type": "string",
                "description": "Allowed values: syslog, json, snort-full, squid, eventlog, eventchannel, audit, mysql_log, postgresql_log, nmapg, iis, command, full_command, djb-multilog, multi-line"
              },
              "location": {
                "type": "string",
                "description": "Path string"
              },
              "event": {
                "type": "string",
                "description": "Event to look for"
              }
            }
          }
        ]
      },
      {
        "name": "/manager/configuration",
        "documentation": "https://documentation.wazuh.com/4.4/user-manual/api/reference.html#operation/api.controllers.manager_controller.update_configuration",
        "description": "Replace Wazuh configuration with the data contained in the API request",
        "summary": "Update Wazuh configuration",
        "tags": [
          "Manager"
        ],
        "query": [
          {
            "name": "pretty",
            "description": "Show results in human-readable format",
            "schema": {
              "type": "boolean",
              "default": false
            }
          },
          {
            "name": "wait_for_complete",
            "description": "Disable timeout response",
            "schema": {
              "type": "boolean",
              "default": false
            }
          }
        ]
      },
      {
        "name": "/manager/restart",
        "documentation": "https://documentation.wazuh.com/4.4/user-manual/api/reference.html#operation/api.controllers.manager_controller.put_restart",
        "description": "Restart the wazuh manager",
        "summary": "Restart manager",
        "tags": [
          "Manager"
        ],
        "query": [
          {
            "name": "pretty",
            "description": "Show results in human-readable format",
            "schema": {
              "type": "boolean",
              "default": false
            }
          },
          {
            "name": "wait_for_complete",
            "description": "Disable timeout response",
            "schema": {
              "type": "boolean",
              "default": false
            }
          }
        ]
      },
      {
        "name": "/rootcheck",
        "documentation": "https://documentation.wazuh.com/4.4/user-manual/api/reference.html#operation/api.controllers.rootcheck_controller.put_rootcheck",
        "description": "Run rootcheck scan in all agents or a list of them",
        "summary": "Run scan",
        "tags": [
          "Rootcheck"
        ],
        "query": [
          {
            "name": "agents_list",
            "description": "List of agent IDs (separated by comma), all agents selected by default if not specified",
            "schema": {
              "type": "array",
              "items": {
                "type": "string",
                "minLength": 3,
                "description": "Agent ID",
                "format": "numbers"
              }
            }
          },
          {
            "name": "pretty",
            "description": "Show results in human-readable format",
            "schema": {
              "type": "boolean",
              "default": false
            }
          },
          {
            "name": "wait_for_complete",
            "description": "Disable timeout response",
            "schema": {
              "type": "boolean",
              "default": false
            }
          }
        ]
      },
      {
        "name": "/rules/files/:filename",
        "documentation": "https://documentation.wazuh.com/4.4/user-manual/api/reference.html#operation/api.controllers.rule_controller.put_file",
        "description": "Upload or replace a user ruleset file content",
        "summary": "Update rules file",
        "tags": [
          "Rules"
        ],
        "args": [
          {
            "name": ":filename",
            "description": "Filename (rule or decoder) to download/upload/edit file.",
            "required": true,
            "schema": {
              "type": "string",
              "format": "xml_filename_path"
            }
          }
        ],
        "query": [
          {
            "name": "overwrite",
            "description": "If set to false, an exception will be raised when updating contents of an already existing filename",
            "schema": {
              "type": "boolean",
              "default": false
            }
          },
          {
            "name": "pretty",
            "description": "Show results in human-readable format",
            "schema": {
              "type": "boolean",
              "default": false
            }
          },
          {
            "name": "wait_for_complete",
            "description": "Disable timeout response",
            "schema": {
              "type": "boolean",
              "default": false
            }
          }
        ]
      },
      {
        "name": "/security/config",
        "documentation": "https://documentation.wazuh.com/4.4/user-manual/api/reference.html#operation/api.controllers.security_controller.put_security_config",
        "description": "Update the security configuration with the data contained in the API request",
        "summary": "Update security config",
        "tags": [
          "Security"
        ],
        "query": [
          {
            "name": "pretty",
            "description": "Show results in human-readable format",
            "schema": {
              "type": "boolean",
              "default": false
            }
          },
          {
            "name": "wait_for_complete",
            "description": "Disable timeout response",
            "schema": {
              "type": "boolean",
              "default": false
            }
          }
        ],
        "body": [
          {
            "type": "object",
            "minProperties": 1,
            "properties": {
              "auth_token_exp_timeout": {
                "description": "Time in seconds until the token expires",
                "type": "integer",
                "format": "int32",
                "minimum": 30,
                "example": 900
              },
              "rbac_mode": {
                "description": "RBAC mode (white/black)",
                "type": "string",
                "enum": [
                  "white",
                  "black"
                ],
                "example": "white"
              }
            }
          }
        ]
      },
      {
        "name": "/security/policies/:policy_id",
        "documentation": "https://documentation.wazuh.com/4.4/user-manual/api/reference.html#operation/api.controllers.security_controller.update_policy",
        "description": "Modify a policy, at least one property must be indicated",
        "summary": "Update policy",
        "tags": [
          "Security"
        ],
        "args": [
          {
            "name": ":policy_id",
            "description": "Specify a policy id",
            "required": true,
            "schema": {
              "type": "string",
              "format": "numbers",
              "description": "Policy ID"
            }
          }
        ],
        "query": [
          {
            "name": "pretty",
            "description": "Show results in human-readable format",
            "schema": {
              "type": "boolean",
              "default": false
            }
          },
          {
            "name": "wait_for_complete",
            "description": "Disable timeout response",
            "schema": {
              "type": "boolean",
              "default": false
            }
          }
        ],
        "body": [
          {
            "type": "object",
            "properties": {
              "name": {
                "description": "Policy name",
                "type": "string",
                "maxLength": 64,
                "format": "names"
              },
              "policy": {
                "description": "New policy definition",
                "type": "object",
                "properties": {
                  "actions": {
                    "type": "array",
                    "description": "Actions to perform",
                    "items": {
                      "type": "string"
                    }
                  },
                  "resources": {
                    "type": "array",
                    "description": "Resources to apply the actions on",
                    "items": {
                      "type": "string"
                    }
                  },
                  "effect": {
                    "type": "string",
                    "description": "Effect of the policy"
                  }
                },
                "required": [
                  "actions",
                  "resources",
                  "effect"
                ]
              }
            }
          }
        ]
      },
      {
        "name": "/security/roles/:role_id",
        "documentation": "https://documentation.wazuh.com/4.4/user-manual/api/reference.html#operation/api.controllers.security_controller.update_role",
        "description": "Modify a role, cannot modify associated policies in this endpoint, at least one property must be indicated",
        "summary": "Update role",
        "tags": [
          "Security"
        ],
        "args": [
          {
            "name": ":role_id",
            "description": "Specify a role ID",
            "required": true,
            "schema": {
              "type": "string",
              "format": "numbers",
              "description": "Role ID"
            }
          }
        ],
        "query": [
          {
            "name": "pretty",
            "description": "Show results in human-readable format",
            "schema": {
              "type": "boolean",
              "default": false
            }
          },
          {
            "name": "wait_for_complete",
            "description": "Disable timeout response",
            "schema": {
              "type": "boolean",
              "default": false
            }
          }
        ],
        "body": [
          {
            "type": "object",
            "properties": {
              "name": {
                "type": "string",
                "description": "Role name",
                "maxLength": 64,
                "format": "names"
              }
            }
          }
        ]
      },
      {
        "name": "/security/rules/:rule_id",
        "documentation": "https://documentation.wazuh.com/4.4/user-manual/api/reference.html#operation/api.controllers.security_controller.update_rule",
        "description": "Modify a security rule by specifying its ID",
        "summary": "Update security rule",
        "tags": [
          "Security"
        ],
        "args": [
          {
            "name": ":rule_id",
            "description": "Specify a rule ID",
            "required": true,
            "schema": {
              "type": "string",
              "format": "numbers",
              "description": "Security rule ID"
            }
          }
        ],
        "query": [
          {
            "name": "pretty",
            "description": "Show results in human-readable format",
            "schema": {
              "type": "boolean",
              "default": false
            }
          },
          {
            "name": "wait_for_complete",
            "description": "Disable timeout response",
            "schema": {
              "type": "boolean",
              "default": false
            }
          }
        ],
        "body": [
          {
            "type": "object",
            "properties": {
              "name": {
                "type": "string",
                "description": "Rule name",
                "maxLength": 64,
                "format": "names"
              },
              "rule": {
                "type": "object",
                "description": "Rule body"
              }
            }
          }
        ]
      },
      {
        "name": "/security/user/revoke",
        "documentation": "https://documentation.wazuh.com/4.4/user-manual/api/reference.html#operation/api.controllers.security_controller.revoke_all_tokens",
        "description": "This method should be called to revoke all active JWT tokens",
        "summary": "Revoke JWT tokens",
        "tags": [
          "Security"
        ]
      },
      {
        "name": "/security/users/:user_id",
        "documentation": "https://documentation.wazuh.com/4.4/user-manual/api/reference.html#operation/api.controllers.security_controller.update_user",
        "description": "Modify a user's password by specifying their ID",
        "summary": "Update users",
        "tags": [
          "Security"
        ],
        "args": [
          {
            "name": ":user_id",
            "description": "User ID",
            "required": true,
            "schema": {
              "type": "string",
              "format": "numbers",
              "description": "User ID"
            }
          }
        ],
        "query": [
          {
            "name": "pretty",
            "description": "Show results in human-readable format",
            "schema": {
              "type": "boolean",
              "default": false
            }
          },
          {
            "name": "wait_for_complete",
            "description": "Disable timeout response",
            "schema": {
              "type": "boolean",
              "default": false
            }
          }
        ],
        "body": [
          {
            "name": "password",
            "type": "string",
            "format": "password"
          }
        ]
      },
      {
        "name": "/security/users/:user_id/run_as",
        "documentation": "https://documentation.wazuh.com/4.4/user-manual/api/reference.html#operation/api.controllers.security_controller.edit_run_as",
        "description": "Modify a user's allow_run_as flag by specifying their ID",
        "summary": "Enable/Disable run_as",
        "tags": [
          "Security"
        ],
        "args": [
          {
            "name": ":user_id",
            "description": "User ID",
            "required": true,
            "schema": {
              "type": "string",
              "format": "numbers",
              "description": "User ID"
            }
          }
        ],
        "query": [
          {
            "name": "allow_run_as",
            "description": "Value for the allow_run_as flag",
            "schema": {
              "type": "boolean",
              "default": false
            }
          },
          {
            "name": "pretty",
            "description": "Show results in human-readable format",
            "schema": {
              "type": "boolean",
              "default": false
            }
          },
          {
            "name": "wait_for_complete",
            "description": "Disable timeout response",
            "schema": {
              "type": "boolean",
              "default": false
            }
          }
        ]
      },
      {
        "name": "/syscheck",
        "documentation": "https://documentation.wazuh.com/4.4/user-manual/api/reference.html#operation/api.controllers.syscheck_controller.put_syscheck",
        "description": "Run FIM scan in all agents",
        "summary": "Run scan",
        "tags": [
          "Syscheck"
        ],
        "query": [
          {
            "name": "agents_list",
            "description": "List of agent IDs (separated by comma), all agents selected by default if not specified",
            "schema": {
              "type": "array",
              "items": {
                "type": "string",
                "minLength": 3,
                "description": "Agent ID",
                "format": "numbers"
              }
            }
          },
          {
            "name": "pretty",
            "description": "Show results in human-readable format",
            "schema": {
              "type": "boolean",
              "default": false
            }
          },
          {
            "name": "wait_for_complete",
            "description": "Disable timeout response",
            "schema": {
              "type": "boolean",
              "default": false
            }
          }
        ]
      }
    ]
  },
  {
    "method": "POST",
    "endpoints": [
      {
        "name": "/agents",
        "documentation": "https://documentation.wazuh.com/4.4/user-manual/api/reference.html#operation/api.controllers.agent_controller.add_agent",
        "description": "Add a new agent",
        "summary": "Add agent",
        "tags": [
          "Agents"
        ],
        "query": [
          {
            "name": "pretty",
            "description": "Show results in human-readable format",
            "schema": {
              "type": "boolean",
              "default": false
            }
          },
          {
            "name": "wait_for_complete",
            "description": "Disable timeout response",
            "schema": {
              "type": "boolean",
              "default": false
            }
          }
        ],
        "body": [
          {
            "name": "ip",
            "description": "If this is not included, the API will get the IP automatically. Allowed values: IP, IP/NET, ANY",
            "type": "string",
            "format": "alphanumeric"
          },
          {
            "name": "name",
            "description": "Agent name",
            "type": "string",
            "format": "names"
          }
        ]
      },
      {
        "name": "/agents/insert",
        "documentation": "https://documentation.wazuh.com/4.4/user-manual/api/reference.html#operation/api.controllers.agent_controller.insert_agent",
        "description": "Add an agent specifying its name, ID and IP. If an agent with the same name, the same ID or the same IP already exists, replace it using the `force` parameter",
        "summary": "Add agent full",
        "tags": [
          "Agents"
        ],
        "query": [
          {
            "name": "pretty",
            "description": "Show results in human-readable format",
            "schema": {
              "type": "boolean",
              "default": false
            }
          },
          {
            "name": "wait_for_complete",
            "description": "Disable timeout response",
            "schema": {
              "type": "boolean",
              "default": false
            }
          }
        ],
        "body": [
          {
            "name": "force",
            "type": "object",
            "description": "Remove the old agent with the same name, ID or IP if the configuration is matched",
            "properties": {
              "enabled": {
                "type": "boolean",
                "default": true,
                "description": "Enable force option"
              },
              "disconnected_time": {
                "type": "object",
                "properties": {
                  "enabled": {
                    "type": "boolean",
                    "default": true,
                    "description": "Enable force disconnected_time option"
                  },
                  "value": {
                    "type": "string",
                    "default": "1h",
                    "description": "Time the agent must has been disconnected to force the insertion. Time in seconds, ‘[n_days]d’, ‘[n_hours]h’, ‘[n_minutes]m’ or ‘[n_seconds]s’. For example, `7d`, `10s` and `10` are valid values. If no time unit is specified, seconds are used",
                    "format": "timeframe"
                  }
                }
              },
              "after_registration_time": {
                "type": "string",
                "default": "1h",
                "description": "Time the agent must has been registered to force the insertion. Time in seconds, ‘[n_days]d’, ‘[n_hours]h’, ‘[n_minutes]m’ or ‘[n_seconds]s’. For example, `7d`, `10s` and `10` are valid values. If no time unit is specified, seconds are used",
                "format": "timeframe"
              }
            }
          },
          {
            "name": "id",
            "type": "string",
            "minLength": 3,
            "description": "Agent ID",
            "format": "numbers"
          },
          {
            "name": "ip",
            "description": "If this is not included, the API will get the IP automatically. Allowed values: IP, IP/NET, ANY",
            "type": "string",
            "format": "alphanumeric"
          },
          {
            "name": "key",
            "type": "string",
            "maxLength": 64,
            "minLength": 64,
            "format": "wazuh_key",
            "description": "Key to use when communicating with the manager. The agent must have the same key on its `client.keys` file"
          },
          {
            "name": "name",
            "description": "Agent name",
            "type": "string",
            "format": "names"
          }
        ]
      },
      {
        "name": "/agents/insert/quick",
        "documentation": "https://documentation.wazuh.com/4.4/user-manual/api/reference.html#operation/api.controllers.agent_controller.post_new_agent",
        "description": "Add a new agent with name `agent_name`. This agent will use `any` as IP",
        "summary": "Add agent quick",
        "tags": [
          "Agents"
        ],
        "query": [
          {
            "name": "agent_name",
            "description": "Agent name. The special characters allowed are: '-','_','.' ",
            "required": true,
            "schema": {
              "type": "string",
              "format": "names",
              "maxLength": 128
            }
          },
          {
            "name": "pretty",
            "description": "Show results in human-readable format",
            "schema": {
              "type": "boolean",
              "default": false
            }
          },
          {
            "name": "wait_for_complete",
            "description": "Disable timeout response",
            "schema": {
              "type": "boolean",
              "default": false
            }
          }
        ]
      },
      {
        "name": "/groups",
        "documentation": "https://documentation.wazuh.com/4.4/user-manual/api/reference.html#operation/api.controllers.agent_controller.post_group",
        "description": "Create a new group",
        "summary": "Create a group",
        "tags": [
          "Groups"
        ],
        "query": [
          {
            "name": "pretty",
            "description": "Show results in human-readable format",
            "schema": {
              "type": "boolean",
              "default": false
            }
          },
          {
            "name": "wait_for_complete",
            "description": "Disable timeout response",
            "schema": {
              "type": "boolean",
              "default": false
            }
          }
        ],
        "body": [
          {
            "name": "group_id",
            "description": "Group name. It can contain any of the characters between a-z, A-Z, 0-9, '_', '-' and '.'. Names '.' and '..' are restricted.",
            "type": "string",
            "format": "group_names",
            "maxLength": 128
          }
        ]
      },
      {
        "name": "/security/policies",
        "documentation": "https://documentation.wazuh.com/4.4/user-manual/api/reference.html#operation/api.controllers.security_controller.add_policy",
        "description": "Add a new policy, all fields need to be specified",
        "summary": "Add policy",
        "tags": [
          "Security"
        ],
        "query": [
          {
            "name": "pretty",
            "description": "Show results in human-readable format",
            "schema": {
              "type": "boolean",
              "default": false
            }
          },
          {
            "name": "wait_for_complete",
            "description": "Disable timeout response",
            "schema": {
              "type": "boolean",
              "default": false
            }
          }
        ],
        "body": [
          {
            "type": "object",
            "required": [
              "name",
              "policy"
            ],
            "properties": {
              "name": {
                "description": "Policy name",
                "type": "string",
                "maxLength": 64,
                "format": "names"
              },
              "policy": {
                "description": "New policy definition",
                "type": "object",
                "properties": {
                  "actions": {
                    "type": "array",
                    "description": "Actions to perform",
                    "items": {
                      "type": "string"
                    }
                  },
                  "resources": {
                    "type": "array",
                    "description": "Resources to apply the actions on",
                    "items": {
                      "type": "string"
                    }
                  },
                  "effect": {
                    "type": "string",
                    "description": "Effect of the policy"
                  }
                },
                "required": [
                  "actions",
                  "resources",
                  "effect"
                ]
              }
            }
          }
        ]
      },
      {
        "name": "/security/roles",
        "documentation": "https://documentation.wazuh.com/4.4/user-manual/api/reference.html#operation/api.controllers.security_controller.add_role",
        "description": "Add a new role, all fields need to be specified",
        "summary": "Add role",
        "tags": [
          "Security"
        ],
        "query": [
          {
            "name": "pretty",
            "description": "Show results in human-readable format",
            "schema": {
              "type": "boolean",
              "default": false
            }
          },
          {
            "name": "wait_for_complete",
            "description": "Disable timeout response",
            "schema": {
              "type": "boolean",
              "default": false
            }
          }
        ],
        "body": [
          {
            "type": "object",
            "required": [
              "name"
            ],
            "properties": {
              "name": {
                "type": "string",
                "description": "Role name",
                "maxLength": 64,
                "format": "names"
              }
            }
          }
        ]
      },
      {
        "name": "/security/roles/:role_id/policies",
        "documentation": "https://documentation.wazuh.com/4.4/user-manual/api/reference.html#operation/api.controllers.security_controller.set_role_policy",
        "description": "Create a specified relation role-policy, one role may have multiples policies",
        "summary": "Add policies to role",
        "tags": [
          "Security"
        ],
        "args": [
          {
            "name": ":role_id",
            "description": "Specify a role ID",
            "required": true,
            "schema": {
              "type": "string",
              "format": "numbers",
              "description": "Role ID"
            }
          }
        ],
        "query": [
          {
            "name": "policy_ids",
            "description": "List of policy IDs",
            "required": true,
            "schema": {
              "type": "array",
              "items": {
                "type": "string",
                "format": "numbers",
                "description": "Policy ID"
              }
            }
          },
          {
            "name": "position",
            "description": "Security position for roles/policies",
            "required": false,
            "schema": {
              "type": "integer",
              "minimum": 0
            }
          },
          {
            "name": "pretty",
            "description": "Show results in human-readable format",
            "schema": {
              "type": "boolean",
              "default": false
            }
          },
          {
            "name": "wait_for_complete",
            "description": "Disable timeout response",
            "schema": {
              "type": "boolean",
              "default": false
            }
          }
        ]
      },
      {
        "name": "/security/roles/:role_id/rules",
        "documentation": "https://documentation.wazuh.com/4.4/user-manual/api/reference.html#operation/api.controllers.security_controller.set_role_rule",
        "description": "Create a specific role-rule relation. One role may have multiple security rules",
        "summary": "Add security rules to role",
        "tags": [
          "Security"
        ],
        "args": [
          {
            "name": ":role_id",
            "description": "Specify a role ID",
            "required": true,
            "schema": {
              "type": "string",
              "format": "numbers",
              "description": "Role ID"
            }
          }
        ],
        "query": [
          {
            "name": "pretty",
            "description": "Show results in human-readable format",
            "schema": {
              "type": "boolean",
              "default": false
            }
          },
          {
            "name": "rule_ids",
            "description": "List of rule IDs (separated by comma)",
            "required": true,
            "schema": {
              "type": "array",
              "items": {
                "type": "string",
                "format": "numbers",
                "description": "Security rule ID"
              }
            }
          },
          {
            "name": "wait_for_complete",
            "description": "Disable timeout response",
            "schema": {
              "type": "boolean",
              "default": false
            }
          }
        ]
      },
      {
        "name": "/security/rules",
        "documentation": "https://documentation.wazuh.com/4.4/user-manual/api/reference.html#operation/api.controllers.security_controller.add_rule",
        "description": "Add a new security rule",
        "summary": "Add security rule",
        "tags": [
          "Security"
        ],
        "query": [
          {
            "name": "pretty",
            "description": "Show results in human-readable format",
            "schema": {
              "type": "boolean",
              "default": false
            }
          },
          {
            "name": "wait_for_complete",
            "description": "Disable timeout response",
            "schema": {
              "type": "boolean",
              "default": false
            }
          }
        ],
        "body": [
          {
            "type": "object",
            "required": [
              "name",
              "rule"
            ],
            "properties": {
              "name": {
                "type": "string",
                "description": "Rule name",
                "maxLength": 64,
                "format": "names"
              },
              "rule": {
                "type": "object",
                "description": "Rule body"
              }
            }
          }
        ]
      },
      {
        "name": "/security/user/authenticate",
        "documentation": "https://documentation.wazuh.com/current/user-manual/api/reference.html#operation/api.controllers.security_controller.login_user",
        "description": "This method should be called to get an API token. This token will expire after auth_token_exp_timeout seconds (default: 900). This value can be changed using PUT /security/config",
        "summary": "Login",
        "tags": [
          "Security"
        ],
        "query": [
          {
            "name": "raw",
            "description": "Format response in plain text",
            "required": false,
            "schema": {
              "type": "boolean"
            }
          }
        ]
      },
      {
        "name": "/security/user/authenticate/run_as",
        "documentation": "https://documentation.wazuh.com/4.4/user-manual/api/reference.html#operation/api.controllers.security_controller.run_as_login",
        "description": "This method should be called to get an API token using an authorization context body. This token will expire after auth_token_exp_timeout seconds (default: 900). This value can be changed using PUT /security/config",
        "summary": "Login auth_context",
        "tags": [
          "Security"
        ],
        "query": [
          {
            "name": "raw",
            "description": "Format response in plain text",
            "required": false,
            "schema": {
              "type": "boolean"
            }
          }
        ],
        "body": [
          {
            "name": "type",
            "type": "object"
          }
        ]
      },
      {
        "name": "/security/users",
        "documentation": "https://documentation.wazuh.com/4.4/user-manual/api/reference.html#operation/api.controllers.security_controller.create_user",
        "description": "Add a new API user to the system",
        "summary": "Add user",
        "tags": [
          "Security"
        ],
        "query": [
          {
            "name": "pretty",
            "description": "Show results in human-readable format",
            "schema": {
              "type": "boolean",
              "default": false
            }
          },
          {
            "name": "wait_for_complete",
            "description": "Disable timeout response",
            "schema": {
              "type": "boolean",
              "default": false
            }
          }
        ],
        "body": [
          {
            "name": "password",
            "type": "string",
            "format": "password"
          },
          {
            "name": "username",
            "type": "string",
            "minLength": 4,
            "maxLength": 64,
            "format": "names"
          }
        ]
      },
      {
        "name": "/security/users/:user_id/roles",
        "documentation": "https://documentation.wazuh.com/4.4/user-manual/api/reference.html#operation/api.controllers.security_controller.set_user_role",
        "description": "Create a specified relation role-policy, one user may have multiples roles",
        "summary": "Add roles to user",
        "tags": [
          "Security"
        ],
        "args": [
          {
            "name": ":user_id",
            "description": "User ID",
            "required": true,
            "schema": {
              "type": "string",
              "format": "numbers",
              "description": "User ID"
            }
          }
        ],
        "query": [
          {
            "name": "position",
            "description": "Security position for roles/policies",
            "required": false,
            "schema": {
              "type": "integer",
              "minimum": 0
            }
          },
          {
            "name": "pretty",
            "description": "Show results in human-readable format",
            "schema": {
              "type": "boolean",
              "default": false
            }
          },
          {
            "name": "role_ids",
            "description": "List of role IDs (separated by comma)",
            "required": true,
            "schema": {
              "type": "array",
              "items": {
                "type": "string",
                "description": "Role ID|all",
                "format": "numbers_or_all"
              }
            }
          },
          {
            "name": "wait_for_complete",
            "description": "Disable timeout response",
            "schema": {
              "type": "boolean",
              "default": false
            }
          }
        ]
      }
    ]
  },
  {
    "method": "DELETE",
    "endpoints": [
      {
        "name": "/agents",
        "documentation": "https://documentation.wazuh.com/4.4/user-manual/api/reference.html#operation/api.controllers.agent_controller.delete_agents",
        "description": "Delete all agents or a list of them based on optional criteria",
        "summary": "Delete agents",
        "tags": [
          "Agents"
        ],
        "query": [
          {
            "name": "agents_list",
            "description": "List of agent IDs (separated by comma), use the keyword `all` to select all agents",
            "required": true,
            "schema": {
              "type": "array",
              "items": {
                "type": "string",
                "minLength": 3,
                "description": "Agent ID|all",
                "format": "numbers_or_all"
              }
            }
          },
          {
            "name": "group",
            "description": "Filter by group of agents",
            "schema": {
              "type": "string",
              "description": "Group name",
              "format": "group_names"
            }
          },
          {
            "name": "ip",
            "description": "Filter by the IP used by the agent to communicate with the manager. If it's not available, it will have the same value as registerIP",
            "schema": {
              "type": "string",
              "format": "alphanumeric"
            }
          },
          {
            "name": "manager",
            "description": "Filter by manager hostname where agents are connected to",
            "schema": {
              "type": "string",
              "format": "alphanumeric"
            }
          },
          {
            "name": "name",
            "description": "Filter by name",
            "schema": {
              "type": "string",
              "format": "alphanumeric"
            }
          },
          {
            "name": "node_name",
            "description": "Filter by node name",
            "schema": {
              "type": "string",
              "format": "names"
            }
          },
          {
            "name": "older_than",
            "description": "Consider only agents whose last keep alive is older than the specified time frame. For never_connected agents, register date is considered instead of last keep alive. For example, `7d`, `10s` and `10` are valid values. When no time unit is specified, seconds are assumed. Use 0s to select all agents",
            "schema": {
              "type": "string",
              "format": "timeframe",
              "default": "7d"
            }
          },
          {
            "name": "os.name",
            "description": "Filter by OS name",
            "schema": {
              "type": "string",
              "format": "alphanumeric"
            }
          },
          {
            "name": "os.platform",
            "description": "Filter by OS platform",
            "schema": {
              "type": "string",
              "format": "alphanumeric"
            }
          },
          {
            "name": "os.version",
            "description": "Filter by OS version",
            "schema": {
              "type": "string",
              "format": "alphanumeric"
            }
          },
          {
            "name": "pretty",
            "description": "Show results in human-readable format",
            "schema": {
              "type": "boolean",
              "default": false
            }
          },
          {
            "name": "purge",
            "description": "Permanently delete an agent from the key store",
            "schema": {
              "type": "boolean",
              "default": false
            }
          },
          {
            "name": "q",
            "description": "Query to filter results by. For example q=&quot;status=active&quot;",
            "schema": {
              "type": "string"
            }
          },
          {
            "name": "registerIP",
            "description": "Filter by the IP used when registering the agent",
            "schema": {
              "type": "string",
              "format": "alphanumeric"
            }
          },
          {
            "name": "status",
            "required": true,
            "description": "Filter by agent status (use commas to enter multiple statuses)",
            "schema": {
              "type": "array",
              "items": {
                "type": "string",
                "enum": [
                  "all",
                  "active",
                  "pending",
                  "never_connected",
                  "disconnected"
                ]
              },
              "minItems": 1
            }
          },
          {
            "name": "version",
            "description": "Filter by agents version using one of the following formats: 'X.Y.Z', 'vX.Y.Z', 'wazuh X.Y.Z' or 'wazuh vX.Y.Z'. For example: '4.4.0'",
            "schema": {
              "type": "string",
              "format": "alphanumeric"
            }
          },
          {
            "name": "wait_for_complete",
            "description": "Disable timeout response",
            "schema": {
              "type": "boolean",
              "default": false
            }
          }
        ]
      },
      {
        "name": "/agents/:agent_id/group",
        "documentation": "https://documentation.wazuh.com/4.4/user-manual/api/reference.html#operation/api.controllers.agent_controller.delete_single_agent_multiple_groups",
        "description": "Remove the agent from all groups or a list of them. The agent will automatically revert to the default group if it is removed from all its assigned groups",
        "summary": "Remove agent from groups",
        "tags": [
          "Agents"
        ],
        "args": [
          {
            "name": ":agent_id",
            "description": "Agent ID. All possible values from 000 onwards",
            "required": true,
            "schema": {
              "type": "string",
              "minLength": 3,
              "description": "Agent ID",
              "format": "numbers"
            }
          }
        ],
        "query": [
          {
            "name": "groups_list",
            "description": "List of group IDs (separated by comma), all groups selected by default if not specified",
            "schema": {
              "type": "array",
              "items": {
                "type": "string",
                "description": "Group name",
                "format": "group_names"
              }
            }
          },
          {
            "name": "pretty",
            "description": "Show results in human-readable format",
            "schema": {
              "type": "boolean",
              "default": false
            }
          },
          {
            "name": "wait_for_complete",
            "description": "Disable timeout response",
            "schema": {
              "type": "boolean",
              "default": false
            }
          }
        ]
      },
      {
        "name": "/agents/:agent_id/group/:group_id",
        "documentation": "https://documentation.wazuh.com/4.4/user-manual/api/reference.html#operation/api.controllers.agent_controller.delete_single_agent_single_group",
        "description": "Remove an agent from a specified group. If the agent belongs to several groups, only the specified group will be deleted.",
        "summary": "Remove agent from group",
        "tags": [
          "Agents"
        ],
        "args": [
          {
            "name": ":agent_id",
            "description": "Agent ID. All possible values from 000 onwards",
            "required": true,
            "schema": {
              "type": "string",
              "minLength": 3,
              "description": "Agent ID",
              "format": "numbers"
            }
          },
          {
            "name": ":group_id",
            "description": "Group ID. (Name of the group)",
            "required": true,
            "schema": {
              "type": "string",
              "description": "Group name",
              "format": "group_names"
            }
          }
        ],
        "query": [
          {
            "name": "pretty",
            "description": "Show results in human-readable format",
            "schema": {
              "type": "boolean",
              "default": false
            }
          },
          {
            "name": "wait_for_complete",
            "description": "Disable timeout response",
            "schema": {
              "type": "boolean",
              "default": false
            }
          }
        ]
      },
      {
        "name": "/agents/group",
        "documentation": "https://documentation.wazuh.com/4.4/user-manual/api/reference.html#operation/api.controllers.agent_controller.delete_multiple_agent_single_group",
        "description": "Remove all agents assignment or a list of them from the specified group",
        "summary": "Remove agents from group",
        "tags": [
          "Agents"
        ],
        "query": [
          {
            "name": "agents_list",
            "description": "List of agent IDs (separated by comma), use the keyword `all` to select all agents",
            "required": true,
            "schema": {
              "type": "array",
              "items": {
                "type": "string",
                "minLength": 3,
                "description": "Agent ID|all",
                "format": "numbers_or_all"
              }
            }
          },
          {
            "name": "group_id",
            "description": "Group ID. (Name of the group)",
            "required": true,
            "schema": {
              "type": "string",
              "description": "Group name",
              "format": "group_names"
            }
          },
          {
            "name": "pretty",
            "description": "Show results in human-readable format",
            "schema": {
              "type": "boolean",
              "default": false
            }
          },
          {
            "name": "wait_for_complete",
            "description": "Disable timeout response",
            "schema": {
              "type": "boolean",
              "default": false
            }
          }
        ]
      },
      {
        "name": "/decoders/files/:filename",
        "documentation": "https://documentation.wazuh.com/4.4/user-manual/api/reference.html#operation/api.controllers.decoder_controller.delete_file",
        "description": "Delete a specified decoder file",
        "summary": "Delete decoders file",
        "tags": [
          "Decoders"
        ],
        "args": [
          {
            "name": ":filename",
            "description": "Filename (rule or decoder) to download/upload/edit file.",
            "required": true,
            "schema": {
              "type": "string",
              "format": "xml_filename_path"
            }
          }
        ],
        "query": [
          {
            "name": "pretty",
            "description": "Show results in human-readable format",
            "schema": {
              "type": "boolean",
              "default": false
            }
          },
          {
            "name": "wait_for_complete",
            "description": "Disable timeout response",
            "schema": {
              "type": "boolean",
              "default": false
            }
          }
        ]
      },
      {
        "name": "/experimental/rootcheck",
        "documentation": "https://documentation.wazuh.com/4.4/user-manual/api/reference.html#operation/api.controllers.experimental_controller.clear_rootcheck_database",
        "description": "Clear rootcheck database for all agents or a list of them",
        "summary": "Clear rootcheck results",
        "tags": [
          "Experimental"
        ],
        "query": [
          {
            "name": "agents_list",
            "description": "List of agent IDs (separated by comma), use the keyword `all` to select all agents",
            "required": true,
            "schema": {
              "type": "array",
              "items": {
                "type": "string",
                "minLength": 3,
                "description": "Agent ID|all",
                "format": "numbers_or_all"
              }
            }
          },
          {
            "name": "pretty",
            "description": "Show results in human-readable format",
            "schema": {
              "type": "boolean",
              "default": false
            }
          },
          {
            "name": "wait_for_complete",
            "description": "Disable timeout response",
            "schema": {
              "type": "boolean",
              "default": false
            }
          }
        ]
      },
      {
        "name": "/experimental/syscheck",
        "documentation": "https://documentation.wazuh.com/4.4/user-manual/api/reference.html#operation/api.controllers.experimental_controller.clear_syscheck_database",
        "description": "Clear the syscheck database for all agents or a list of them",
        "summary": "Clear agents FIM results",
        "tags": [
          "Experimental"
        ],
        "query": [
          {
            "name": "agents_list",
            "description": "List of agent IDs (separated by comma), use the keyword `all` to select all agents",
            "required": true,
            "schema": {
              "type": "array",
              "items": {
                "type": "string",
                "minLength": 3,
                "description": "Agent ID|all",
                "format": "numbers_or_all"
              }
            }
          },
          {
            "name": "pretty",
            "description": "Show results in human-readable format",
            "schema": {
              "type": "boolean",
              "default": false
            }
          },
          {
            "name": "wait_for_complete",
            "description": "Disable timeout response",
            "schema": {
              "type": "boolean",
              "default": false
            }
          }
        ]
      },
      {
        "name": "/groups",
        "documentation": "https://documentation.wazuh.com/4.4/user-manual/api/reference.html#operation/api.controllers.agent_controller.delete_groups",
        "description": "Delete all groups or a list of them",
        "summary": "Delete groups",
        "tags": [
          "Groups"
        ],
        "query": [
          {
            "name": "groups_list",
            "description": "List of group IDs (separated by comma), use the keyword 'all' to select all groups",
            "required": true,
            "schema": {
              "type": "array",
              "items": {
                "type": "string",
                "minLength": 1,
                "description": "Group name|all",
                "format": "group_names_or_all"
              }
            }
          },
          {
            "name": "pretty",
            "description": "Show results in human-readable format",
            "schema": {
              "type": "boolean",
              "default": false
            }
          },
          {
            "name": "wait_for_complete",
            "description": "Disable timeout response",
            "schema": {
              "type": "boolean",
              "default": false
            }
          }
        ]
      },
      {
        "name": "/lists/files/:filename",
        "documentation": "https://documentation.wazuh.com/4.4/user-manual/api/reference.html#operation/api.controllers.cdb_list_controller.delete_file",
        "description": "Delete a specified CDB list file. Only the filename can be specified. It will be searched recursively if not found",
        "summary": "Delete CDB list file",
        "tags": [
          "Lists"
        ],
        "args": [
          {
            "name": ":filename",
            "description": "Filename (CDB list) to get/edit/delete.",
            "required": true,
            "schema": {
              "type": "string",
              "format": "cdb_filename_path"
            }
          }
        ],
        "query": [
          {
            "name": "pretty",
            "description": "Show results in human-readable format",
            "schema": {
              "type": "boolean",
              "default": false
            }
          },
          {
            "name": "wait_for_complete",
            "description": "Disable timeout response",
            "schema": {
              "type": "boolean",
              "default": false
            }
          }
        ]
      },
      {
        "name": "/logtest/sessions/:token",
        "documentation": "https://documentation.wazuh.com/4.4/user-manual/api/reference.html#operation/api.controllers.logtest_controller.end_logtest_session",
        "description": "Delete the saved logtest session corresponding to {token}",
        "summary": "End session",
        "tags": [
          "Logtest"
        ],
        "args": [
          {
            "name": ":token",
            "description": "Token of the logtest saved session",
            "required": true,
            "schema": {
              "type": "string",
              "format": "alphanumeric"
            }
          }
        ],
        "query": [
          {
            "name": "pretty",
            "description": "Show results in human-readable format",
            "schema": {
              "type": "boolean",
              "default": false
            }
          },
          {
            "name": "wait_for_complete",
            "description": "Disable timeout response",
            "schema": {
              "type": "boolean",
              "default": false
            }
          }
        ]
      },
      {
        "name": "/rootcheck/:agent_id",
        "documentation": "https://documentation.wazuh.com/4.4/user-manual/api/reference.html#operation/api.controllers.rootcheck_controller.delete_rootcheck",
        "description": "Clear an agent's rootcheck database",
        "summary": "Clear results",
        "tags": [
          "Rootcheck"
        ],
        "args": [
          {
            "name": ":agent_id",
            "description": "Agent ID. All possible values from 000 onwards",
            "required": true,
            "schema": {
              "type": "string",
              "minLength": 3,
              "description": "Agent ID",
              "format": "numbers"
            }
          }
        ],
        "query": [
          {
            "name": "pretty",
            "description": "Show results in human-readable format",
            "schema": {
              "type": "boolean",
              "default": false
            }
          },
          {
            "name": "wait_for_complete",
            "description": "Disable timeout response",
            "schema": {
              "type": "boolean",
              "default": false
            }
          }
        ]
      },
      {
        "name": "/rules/files/:filename",
        "documentation": "https://documentation.wazuh.com/4.4/user-manual/api/reference.html#operation/api.controllers.rule_controller.delete_file",
        "description": "Delete a specified rule file",
        "summary": "Delete rules file",
        "tags": [
          "Rules"
        ],
        "args": [
          {
            "name": ":filename",
            "description": "Filename (rule or decoder) to download/upload/edit file.",
            "required": true,
            "schema": {
              "type": "string",
              "format": "xml_filename_path"
            }
          }
        ],
        "query": [
          {
            "name": "pretty",
            "description": "Show results in human-readable format",
            "schema": {
              "type": "boolean",
              "default": false
            }
          },
          {
            "name": "wait_for_complete",
            "description": "Disable timeout response",
            "schema": {
              "type": "boolean",
              "default": false
            }
          }
        ]
      },
      {
        "name": "/security/config",
        "documentation": "https://documentation.wazuh.com/4.4/user-manual/api/reference.html#operation/api.controllers.security_controller.delete_security_config",
        "description": "Replaces the security configuration with the original one",
        "summary": "Restore default security config",
        "tags": [
          "Security"
        ],
        "query": [
          {
            "name": "pretty",
            "description": "Show results in human-readable format",
            "schema": {
              "type": "boolean",
              "default": false
            }
          },
          {
            "name": "wait_for_complete",
            "description": "Disable timeout response",
            "schema": {
              "type": "boolean",
              "default": false
            }
          }
        ]
      },
      {
        "name": "/security/policies",
        "documentation": "https://documentation.wazuh.com/4.4/user-manual/api/reference.html#operation/api.controllers.security_controller.remove_policies",
        "description": "Delete a list of policies or all policies in the system, roles linked to policies are not going to be removed",
        "summary": "Delete policies",
        "tags": [
          "Security"
        ],
        "query": [
          {
            "name": "policy_ids",
            "description": "List of policy IDs (separated by comma), use the keyword 'all' to select all policies",
            "required": true,
            "schema": {
              "type": "array",
              "items": {
                "type": "string",
                "description": "Policy ID|all",
                "format": "numbers_or_all"
              }
            }
          },
          {
            "name": "pretty",
            "description": "Show results in human-readable format",
            "schema": {
              "type": "boolean",
              "default": false
            }
          },
          {
            "name": "wait_for_complete",
            "description": "Disable timeout response",
            "schema": {
              "type": "boolean",
              "default": false
            }
          }
        ]
      },
      {
        "name": "/security/roles",
        "documentation": "https://documentation.wazuh.com/4.4/user-manual/api/reference.html#operation/api.controllers.security_controller.remove_roles",
        "description": "Policies linked to roles are not going to be removed",
        "summary": "Delete roles",
        "tags": [
          "Security"
        ],
        "query": [
          {
            "name": "pretty",
            "description": "Show results in human-readable format",
            "schema": {
              "type": "boolean",
              "default": false
            }
          },
          {
            "name": "role_ids",
            "description": "List of role IDs (separated by comma), use the keyword 'all' to select all roles",
            "required": true,
            "schema": {
              "type": "array",
              "items": {
                "type": "string",
                "description": "Role ID|all",
                "format": "numbers_or_all"
              }
            }
          },
          {
            "name": "wait_for_complete",
            "description": "Disable timeout response",
            "schema": {
              "type": "boolean",
              "default": false
            }
          }
        ]
      },
      {
        "name": "/security/roles/:role_id/policies",
        "documentation": "https://documentation.wazuh.com/4.4/user-manual/api/reference.html#operation/api.controllers.security_controller.remove_role_policy",
        "description": "Delete a specified relation role-policy",
        "summary": "Remove policies from role",
        "tags": [
          "Security"
        ],
        "args": [
          {
            "name": ":role_id",
            "description": "Specify a role ID",
            "required": true,
            "schema": {
              "type": "string",
              "format": "numbers",
              "description": "Role ID"
            }
          }
        ],
        "query": [
          {
            "name": "policy_ids",
            "description": "List of policy IDs (separated by comma), use the keyword 'all' to select all policies",
            "required": true,
            "schema": {
              "type": "array",
              "items": {
                "type": "string",
                "description": "Policy ID|all",
                "format": "numbers_or_all"
              }
            }
          },
          {
            "name": "pretty",
            "description": "Show results in human-readable format",
            "schema": {
              "type": "boolean",
              "default": false
            }
          },
          {
            "name": "wait_for_complete",
            "description": "Disable timeout response",
            "schema": {
              "type": "boolean",
              "default": false
            }
          }
        ]
      },
      {
        "name": "/security/roles/:role_id/rules",
        "documentation": "https://documentation.wazuh.com/4.4/user-manual/api/reference.html#operation/api.controllers.security_controller.remove_role_rule",
        "description": "Delete a specific role-rule relation",
        "summary": "Remove security rules from role",
        "tags": [
          "Security"
        ],
        "args": [
          {
            "name": ":role_id",
            "description": "Specify a role ID",
            "required": true,
            "schema": {
              "type": "string",
              "format": "numbers",
              "description": "Role ID"
            }
          }
        ],
        "query": [
          {
            "name": "pretty",
            "description": "Show results in human-readable format",
            "schema": {
              "type": "boolean",
              "default": false
            }
          },
          {
            "name": "rule_ids",
            "description": "List of rule IDs (separated by comma), use the keyword 'all' to select all rules",
            "required": true,
            "schema": {
              "type": "array",
              "items": {
                "type": "string",
                "format": "numbers_or_all",
                "description": "Security rule ID|all"
              }
            }
          },
          {
            "name": "wait_for_complete",
            "description": "Disable timeout response",
            "schema": {
              "type": "boolean",
              "default": false
            }
          }
        ]
      },
      {
        "name": "/security/rules",
        "documentation": "https://documentation.wazuh.com/4.4/user-manual/api/reference.html#operation/api.controllers.security_controller.remove_rules",
        "description": "Delete a list of security rules or all security rules in the system, roles linked to rules are not going to be deleted",
        "summary": "Delete security rules",
        "tags": [
          "Security"
        ],
        "query": [
          {
            "name": "pretty",
            "description": "Show results in human-readable format",
            "schema": {
              "type": "boolean",
              "default": false
            }
          },
          {
            "name": "rule_ids",
            "description": "List of rule IDs (separated by comma), use the keyword 'all' to select all rules",
            "required": true,
            "schema": {
              "type": "array",
              "items": {
                "type": "string",
                "format": "numbers_or_all",
                "description": "Security rule ID|all"
              }
            }
          },
          {
            "name": "wait_for_complete",
            "description": "Disable timeout response",
            "schema": {
              "type": "boolean",
              "default": false
            }
          }
        ]
      },
      {
        "name": "/security/user/authenticate",
        "documentation": "https://documentation.wazuh.com/4.4/user-manual/api/reference.html#operation/api.controllers.security_controller.logout_user",
        "description": "This method should be called to invalidate all the current user's tokens",
        "summary": "Logout current user",
        "tags": [
          "Security"
        ]
      },
      {
        "name": "/security/users",
        "documentation": "https://documentation.wazuh.com/4.4/user-manual/api/reference.html#operation/api.controllers.security_controller.delete_users",
        "description": "Delete a list of users by specifying their IDs",
        "summary": "Delete users",
        "tags": [
          "Security"
        ],
        "query": [
          {
            "name": "pretty",
            "description": "Show results in human-readable format",
            "schema": {
              "type": "boolean",
              "default": false
            }
          },
          {
            "name": "user_ids",
            "description": "List of user IDs (separated by comma), use the keyword 'all' to select all users",
            "required": true,
            "schema": {
              "type": "array",
              "items": {
                "type": "string",
                "format": "numbers_or_all",
                "description": "User ID|all"
              }
            }
          },
          {
            "name": "wait_for_complete",
            "description": "Disable timeout response",
            "schema": {
              "type": "boolean",
              "default": false
            }
          }
        ]
      },
      {
        "name": "/security/users/:user_id/roles",
        "documentation": "https://documentation.wazuh.com/4.4/user-manual/api/reference.html#operation/api.controllers.security_controller.remove_user_role",
        "description": "Delete a specified relation user-roles",
        "summary": "Remove roles from user",
        "tags": [
          "Security"
        ],
        "args": [
          {
            "name": ":user_id",
            "description": "User ID",
            "required": true,
            "schema": {
              "type": "string",
              "format": "numbers",
              "description": "User ID"
            }
          }
        ],
        "query": [
          {
            "name": "pretty",
            "description": "Show results in human-readable format",
            "schema": {
              "type": "boolean",
              "default": false
            }
          },
          {
            "name": "role_ids",
            "description": "List of role IDs (separated by comma), use the keyword 'all' to select all roles",
            "required": true,
            "schema": {
              "type": "array",
              "items": {
                "type": "string",
                "description": "Role ID|all",
                "format": "numbers_or_all"
              }
            }
          },
          {
            "name": "wait_for_complete",
            "description": "Disable timeout response",
            "schema": {
              "type": "boolean",
              "default": false
            }
          }
        ]
      },
      {
        "name": "/syscheck/:agent_id",
        "documentation": "https://documentation.wazuh.com/4.4/user-manual/api/reference.html#operation/api.controllers.syscheck_controller.delete_syscheck_agent",
        "description": "Clear file integrity monitoring scan results for a specified agent. Only available for agents < 3.12.0, it doesn't apply for more recent ones",
        "summary": "Clear results",
        "tags": [
          "Syscheck"
        ],
        "args": [
          {
            "name": ":agent_id",
            "description": "Agent ID. All possible values from 000 onwards",
            "required": true,
            "schema": {
              "type": "string",
              "minLength": 3,
              "description": "Agent ID",
              "format": "numbers"
            }
          }
        ],
        "query": [
          {
            "name": "pretty",
            "description": "Show results in human-readable format",
            "schema": {
              "type": "boolean",
              "default": false
            }
          },
          {
            "name": "wait_for_complete",
            "description": "Disable timeout response",
            "schema": {
              "type": "boolean",
              "default": false
            }
          }
        ]
      }
    ]
  }
]<|MERGE_RESOLUTION|>--- conflicted
+++ resolved
@@ -6915,11 +6915,7 @@
       },
       {
         "name": "/security/user/authenticate",
-<<<<<<< HEAD
         "documentation": "https://documentation.wazuh.com/4.4/user-manual/api/reference.html#operation/api.controllers.security_controller.login_user",
-=======
-        "documentation": "https://documentation.wazuh.com/current/user-manual/api/reference.html#operation/api.controllers.security_controller.deprecated_login_user",
->>>>>>> 4626ccfa
         "description": "This method should be called to get an API token. This token will expire after auth_token_exp_timeout seconds (default: 900). This value can be changed using PUT /security/config",
         "summary": "Login",
         "tags": [
