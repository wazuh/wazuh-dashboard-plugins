// Utils
export const composeValidate = (...functions) => value => {
    for(const fn of functions){
        const result = fn(value);
        if(typeof result === 'string' && result.length > 0){
            return result;
        };
    };
};

// String
export const validateStringNoSpaces = (value: string): string | undefined => /^\S*$/.test(value) ? undefined : "It can't contain spaces.";
export const validateStringNoEmpty = (value: string): string | undefined => {
    if(typeof value === 'string'){
        if(value.length === 0){
            return "Value can not be empty"
        }else{
            return undefined;
        }
    };
};
export const validateStringMultipleLines = (options: {min?: number, max?: number} = {}) => (value: number) => {
    const lines = value.split(/\r\n|\r|\n/).length;
    if(typeof options.min !== 'undefined' && lines < options.min){
        return `The string should have more or ${options.min} line/s.`;
    };
    if(typeof options.max !== 'undefined' && lines > options.max){
        return `The string should have less or ${options.max} line/s.`;
    };
};

// Boolean
export const validateBooleanIs = (value: string): string | undefined => typeof value === 'boolean' ? undefined : "It should be a boolean. Allowed values: true or false.";

// Number
export const validateNumber = (options: {min?: number, max?: number} = {}) => (value: number) => {
    if(typeof options.min !== 'undefined' && value < options.min){
        return `Value should be greater or equal than ${options.min}.`;
    };
    if(typeof options.max !== 'undefined' && value > options.max){
        return `Value should be lower or equal than ${options.min}.`;
    };
};

// Complex
export const validateJSONArrayOfStrings = (value: string) => {
    let parsed;
    // Try to parse the string as JSON
    try{
        parsed = JSON.parse(value);
    }catch(error){
        return "Value can't be parsed. There is some error.";
    };

    // Check the JSON is an array
    if(!Array.isArray(parsed)){
        return 'Value is not a valid list.';
    };

    // Check the items are strings
    if(parsed.some(value => typeof value !== 'string')){
        return 'There is a value that is not a string.';
    };
};

<<<<<<< HEAD
export const validateLiteral = (...literals) => (value: any): string | undefined => literals.includes(value) ? undefined : `Invalid value. Allowed values: ${literals.map(String).join(', ')}`;

// FilePicker
export const validateFilePickerSupportedExtensions = (extensions: string[]) => ({name}: {name: string}) => {
    if(!extensions.includes(path.extname(name))){
        return `File extension is invalid. Allowed file extensions: ${extensions.join(', ')}`
    };
};
=======
export const validateLiteral = (literals) => (value: any): string | undefined => literals.includes(value) ? undefined : `Invalid value. Allowed values: ${literals.map(String).join(', ')}`;
>>>>>>> 96993367
<|MERGE_RESOLUTION|>--- conflicted
+++ resolved
@@ -1,3 +1,5 @@
+import path from 'path';
+
 // Utils
 export const composeValidate = (...functions) => value => {
     for(const fn of functions){
@@ -63,15 +65,11 @@
     };
 };
 
-<<<<<<< HEAD
-export const validateLiteral = (...literals) => (value: any): string | undefined => literals.includes(value) ? undefined : `Invalid value. Allowed values: ${literals.map(String).join(', ')}`;
+export const validateLiteral = (literals) => (value: any): string | undefined => literals.includes(value) ? undefined : `Invalid value. Allowed values: ${literals.map(String).join(', ')}`;
 
 // FilePicker
 export const validateFilePickerSupportedExtensions = (extensions: string[]) => ({name}: {name: string}) => {
-    if(!extensions.includes(path.extname(name))){
+    if(name && !extensions.includes(path.extname(name))){
         return `File extension is invalid. Allowed file extensions: ${extensions.join(', ')}`
     };
-};
-=======
-export const validateLiteral = (literals) => (value: any): string | undefined => literals.includes(value) ? undefined : `Invalid value. Allowed values: ${literals.map(String).join(', ')}`;
->>>>>>> 96993367
+};