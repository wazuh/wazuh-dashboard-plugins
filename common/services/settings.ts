import { EpluginSettingType, PLUGIN_SETTINGS, TpluginSetting } from '../constants';

/**
 * Get the default value of the plugin setting
 * @param setting setting key
 * @returns setting default value
 */
export function getSettingDefaultValue(setting: string) {
	return typeof PLUGIN_SETTINGS[setting].defaultHidden !== 'undefined'
		? PLUGIN_SETTINGS[setting].defaultHidden
		: PLUGIN_SETTINGS[setting].default;
};

export function getSettingsDefault() {
	return Object.entries(PLUGIN_SETTINGS).reduce((accum, [pluginSettingID, pluginSettingConfiguration]) => ({
		...accum,
		[pluginSettingID]: pluginSettingConfiguration.default
	}), {});
};

export function getSettingsByCategories() {
	return Object.entries(PLUGIN_SETTINGS).reduce((accum, [pluginSettingID, pluginSettingConfiguration]) => ({
		...accum,
		[pluginSettingConfiguration.category]: [...(accum[pluginSettingConfiguration.category] || []), { ...pluginSettingConfiguration, key: pluginSettingID }]
	}), {});
};

export function getSettingsDefaultList() {
	return Object.entries(PLUGIN_SETTINGS).reduce((accum, [pluginSettingID, pluginSettingConfiguration]) => ([
		...accum,
		{ ...pluginSettingConfiguration, key: pluginSettingID }
	]), []);
};

/**
 * 
 * @param pluginSetting Plugin setting definition
 * @param fromValue value of the form
 * @returns Transform the form value to the type of the setting expected
 */
 export function formatSettingValueFromForm(pluginSettingKey: string, formValue: any) {
	const { type } = PLUGIN_SETTINGS[pluginSettingKey];
	return formatSettingValueFromFormType[type](formValue);
};

const formatSettingValueFromFormType = {
	[EpluginSettingType.text]: (value: string): string => value,
	[EpluginSettingType.textarea]: (value: string): string => value,
	[EpluginSettingType.number]: (value: string): number => Number(value),
	[EpluginSettingType.switch]: (value: string): boolean => Boolean(value),
	[EpluginSettingType.editor]: (value: any): any => value, // Array form transforms the value. It is coming a valid JSON.
	[EpluginSettingType.select]: (value: any): any => value,
<<<<<<< HEAD
	[EpluginSettingType.filepicker]: (value: any): any => value,
};

/**
 * Get the plugin setting description composed.
 * @param param0 
 * @returns 
 */
export function getPluginSettingDescription({description, options}: TpluginSetting): string{
	return [
		description,
		...(options?.file?.extensions ? [`Supported extensions: ${options.file.extensions.join(', ')}.`] : []),
		...(options?.file?.recommended?.dimensions ? [`Recommended dimensions: ${options.file.recommended.dimensions.width}x${options.file.recommended.dimensions.height}${options.file.recommended.dimensions.unit || ''}.`] : []),
	].join(' ');
=======
};

/**
 * Format the plugin setting value received in the backend to store in the plugin configuration file (.yml).
 * @param value plugin setting value sent to the endpoint
 * @returns valid value to .yml
 */
 export function formatSettingValueToFile(value: any) {
	const formatter = formatSettingValueToFileType[typeof value] || formatSettingValueToFileType.default;
	return formatter(value);
};

const formatSettingValueToFileType = {
	string: (value: string): string => `"${value.replace(/"/,'\\"').replace(/\n/g,'\\n')}"`, // Escape the " character and new line
	object: (value: any): string => JSON.stringify(value),
	default: (value: any): any => value
>>>>>>> a56e9d10
};<|MERGE_RESOLUTION|>--- conflicted
+++ resolved
@@ -50,22 +50,7 @@
 	[EpluginSettingType.switch]: (value: string): boolean => Boolean(value),
 	[EpluginSettingType.editor]: (value: any): any => value, // Array form transforms the value. It is coming a valid JSON.
 	[EpluginSettingType.select]: (value: any): any => value,
-<<<<<<< HEAD
 	[EpluginSettingType.filepicker]: (value: any): any => value,
-};
-
-/**
- * Get the plugin setting description composed.
- * @param param0 
- * @returns 
- */
-export function getPluginSettingDescription({description, options}: TpluginSetting): string{
-	return [
-		description,
-		...(options?.file?.extensions ? [`Supported extensions: ${options.file.extensions.join(', ')}.`] : []),
-		...(options?.file?.recommended?.dimensions ? [`Recommended dimensions: ${options.file.recommended.dimensions.width}x${options.file.recommended.dimensions.height}${options.file.recommended.dimensions.unit || ''}.`] : []),
-	].join(' ');
-=======
 };
 
 /**
@@ -82,5 +67,17 @@
 	string: (value: string): string => `"${value.replace(/"/,'\\"').replace(/\n/g,'\\n')}"`, // Escape the " character and new line
 	object: (value: any): string => JSON.stringify(value),
 	default: (value: any): any => value
->>>>>>> a56e9d10
+};
+
+/**
+ * Get the plugin setting description composed.
+ * @param options 
+ * @returns 
+ */
+ export function getPluginSettingDescription({description, options}: TpluginSetting): string{
+	return [
+		description,
+		...(options?.file?.extensions ? [`Supported extensions: ${options.file.extensions.join(', ')}.`] : []),
+		...(options?.file?.recommended?.dimensions ? [`Recommended dimensions: ${options.file.recommended.dimensions.width}x${options.file.recommended.dimensions.height}${options.file.recommended.dimensions.unit || ''}.`] : []),
+	].join(' ');
 };