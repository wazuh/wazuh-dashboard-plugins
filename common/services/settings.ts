--- conflicted
+++ resolved
@@ -82,8 +82,6 @@
 };
 
 /**
-<<<<<<< HEAD
-=======
  * Group the settings by category
  * @param settings 
  * @returns 
@@ -103,24 +101,17 @@
 };
 
 /**
->>>>>>> 1356c5b0
  * Get the plugin setting description composed.
  * @param options 
  * @returns 
  */
-<<<<<<< HEAD
- export function getPluginSettingDescription({description, options}: TpluginSetting): string{
-	return [
-		description,
-		...(options?.file?.extensions ? [`Supported extensions: ${options.file.extensions.join(', ')}.`] : []),
-		...(options?.file?.recommended?.dimensions ? [`Recommended dimensions: ${options.file.recommended.dimensions.width}x${options.file.recommended.dimensions.height}${options.file.recommended.dimensions.unit || ''}.`] : []),
-	].join(' ');
-=======
  export function getPluginSettingDescription({description, options}: TPluginSetting): string{
 	return [
 		description,
 		...(options?.select ? [`Allowed values: ${options.select.map(({text, value}) => formatLabelValuePair(text, value)).join(', ')}.`] : []),
 		...(options?.switch ? [`Allowed values: ${['enabled', 'disabled'].map(s => formatLabelValuePair(options.switch.values[s].label, options.switch.values[s].value)).join(', ')}.`] : []),
+		...(options?.file?.extensions ? [`Supported extensions: ${options.file.extensions.join(', ')}.`] : []),
+		...(options?.file?.recommended?.dimensions ? [`Recommended dimensions: ${options.file.recommended.dimensions.width}x${options.file.recommended.dimensions.height}${options.file.recommended.dimensions.unit || ''}.`] : []),
 	].join(' ');
 };
 
@@ -134,5 +125,4 @@
 	return label !== `${value}`
 		? `${value} (${label})`
 		: `${value}`
->>>>>>> 1356c5b0
 };