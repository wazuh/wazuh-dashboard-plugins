--- conflicted
+++ resolved
@@ -80,24 +80,6 @@
 	default: (value: any): any => value
 };
 
-<<<<<<< HEAD
-export function getPluginSettingDescription({description, options}: TpluginSetting): string{
-	return [
-		description,
-		...(options?.file?.extensions ? [`Supported extensions: ${options.file.extensions.join(', ')}.`] : []),
-		...(options?.file?.recommended?.dimensions ? [`Recommended dimensions: ${options.file.recommended.dimensions.width}x${options.file.recommended.dimensions.height}${options.file.recommended.dimensions.unit || ''}.`] : []),
-	].join(' ');
-};
-
-export function getSettingDependOnCustomizationIsEnabled(configuration: any, settingKey: string, overwriteDefaultValue?: any){
-	const defaultValue = typeof overwriteDefaultValue !== 'undefined'
-		? overwriteDefaultValue
-		: getSettingDefaultValue(settingKey);
-
-	return configuration['customization.enabled']
-		? (configuration[settingKey] ?? defaultValue)
-		: defaultValue;
-=======
 /**
  * Group the settings by category
  * @param settings 
@@ -140,5 +122,19 @@
 	return label !== `${value}`
 		? `${value} (${label})`
 		: `${value}`
->>>>>>> 797c9c6d
+};
+
+/**
+ * Get the configuration value if the customization is enabled.
+ * @param options 
+ * @returns
+ */
+export function getSettingDependOnCustomizationIsEnabled(configuration: any, settingKey: string, overwriteDefaultValue?: any){
+	const defaultValue = typeof overwriteDefaultValue !== 'undefined'
+		? overwriteDefaultValue
+		: getSettingDefaultValue(settingKey);
+
+	return configuration['customization.enabled']
+		? (configuration[settingKey] ?? defaultValue)
+		: defaultValue;
 };