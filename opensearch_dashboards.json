--- conflicted
+++ resolved
@@ -1,10 +1,6 @@
 {
   "id": "wazuh",
-<<<<<<< HEAD
-  "version": "4.3.7-4308",
-=======
   "version": "4.4.0-4400",
->>>>>>> 0a2f940d
   "opensearchDashboardsVersion": "opensearchDashboards",
   "configPath": [
     "wazuh"
