# Wazuh Kibana App

[![Slack](https://img.shields.io/badge/slack-join-blue.svg)](https://wazuh.com/community/join-us-on-slack/)
[![Email](https://img.shields.io/badge/email-join-blue.svg)](https://groups.google.com/forum/#!forum/wazuh)
[![Documentation](https://img.shields.io/badge/docs-view-green.svg)](https://documentation.wazuh.com)
[![Documentation](https://img.shields.io/badge/web-view-green.svg)](https://wazuh.com)

This repository contains the Wazuh Kibana plugin, from which you can navigate through the Wazuh data using visualizations in a simple and understandable way. It also allows you to manage the configuration and capabilities of the Wazuh server.

Wazuh is a security detection, visibility, and compliance open source project. Wazuh helps you to gain deeper security visibility into your infrastructure by monitoring hosts at an operating system and application level.

You can learn more about it here [wazuh.com](https://wazuh.com/)

## Description

This plugin for Kibana allows you to visualize and analyze Wazuh alerts stored in Elasticsearch and provides the following capabilities:

- Search alerts classified by modules and filter them using the different views. You will be able to explore the alerts both at Wazuh cluster level, and in a particular agent. The modules, divided into the following use cases, are:
  - Security Information Management
    - Security events: Browse through your security alerts, identifying issues and threats in your environment.
    - Integrity monitoring: Alerts related to file changes, including permissions, content, ownership and attributes.
    - Amazon AWS: Security events related to your Amazon AWS services, collected directly via AWS API.
    - Office 365: Security events related to your Office 365 services.
    - GitHub: Security events related to your GitHub organizations, collected via GitHub audit logs API.
    - Google Cloud Platform: Security events related to your Google Cloud Platform services, collected directly via GCP API.
  - Auditing and Policy Monitoring
    - Policy monitoring: Verify that your systems are configured according to your security policies baseline.
    - Security configuration assessment: Scan your assets as part of a configuration assessment audit.
    - System auditing: Audit users behavior, monitoring command execution and alerting on access to critical files.
    - OpenSCAP: Configuration assessment and automation of compliance monitoring using SCAP checks.
    - CIS-CAT: Configuration assessment using Center of Internet Security scanner and SCAP checks.
  - Threat Detection and Response
    - Vulnerabilities: Discover what applications in your environment are affected by well-known vulnerabilities.
    - MITRE ATT&CK: Security events from the knowledge base of adversary tactics and techniques based on real-world observations.
    - VirusTotal: Alerts resulting from VirusTotal analysis of suspicious files via an integration with their API.
    - Osquery: Osquery can be used to expose an operating system as a high-performance relational database.
    - Docker listener: Monitor and collect the activity from Docker containers such as creation, running, starting, stopping or pausing events.
  - Regulatory Compliance
    - PCI DSS: Global security standard for entities that process, store or transmit payment cardholder data.
    - NIST 800-53: National Institute of Standards and Technology Special Publication 800-53 (NIST 800-53) sets guidelines for federal information systems.
    - GDPR: General Data Protection Regulation (GDPR) sets guidelines for processing of personal data.
    - HIPAA: Health Insurance Portability and Accountability Act of 1996 (HIPAA) provides data privacy and security provisions for safeguarding medical information.
    - TSC: Trust Services Criteria for Security, Availability, Processing Integrity, Confidentiality, and Privacy.
- View and edit the Wazuh manager configuration.
- Manage your ruleset (rules, decoders and CDB lists).
- Manage your groups of agents.
- Check the status and logs of your Wazuh cluster.
- Manage your agents, as well as see their configuration and data inventory. You can also deploy new agents.
- Explore and interact with the Wazuh API through our Dev Tools.

## Documentation

- [Full documentation](https://documentation.wazuh.com)
- [Wazuh installation guide](https://documentation.wazuh.com/current/installation-guide/index.html)
- [Screenshots](https://documentation.wazuh.com/current/index.html#example-screenshots)

**Modules overview**

![Overview](screenshots/app.png)

**Security events**

![Overview](screenshots/app2.png)

**Integrity monitoring**

![Overview](screenshots/app3.png)

**Vulnerability detection**

![Overview](screenshots/app4.png)

**Regulatory compliance**

![Overview](screenshots/app5.png)

**Agents overview**

![Overview](screenshots/app6.png)

**Agent summary**

![Overview](screenshots/app7.png)

## Branches

- `stable` corresponds to the latest Wazuh app stable version.
- `master` branch contains the latest code, be aware of possible bugs on this branch.

## Requisites

<<<<<<< HEAD
- Wazuh HIDS 4.6.0
- Kibana 7.10.2
- Elasticsearch 7.10.2
=======
- Wazuh HIDS 4.5.0
- Kibana 7.16.x or 7.17.x
- Elasticsearch 7.16.x or 7.17.x
>>>>>>> b34e85cc

## Installation

Ensure that the directory `/usr/share/kibana/data` exists
If not create it:

```
mkdir /usr/share/kibana/data
chown -R kibana:kibana /usr/share/kibana/data
```

Install the Wazuh app plugin for Kibana

Replace `{WAZUH_KIBANA_PACKAGE_URI}` with the desired URL of the [compatibility matrix](https://github.com/wazuh/wazuh-kibana-app/wiki/Compatibility#compatibility-matrix)

```
cd /usr/share/kibana
<<<<<<< HEAD
sudo -u kibana bin/kibana-plugin install {WAZUH_KIBANA_PACKAGE_URI}
=======
sudo -u kibana bin/kibana-plugin install https://packages.wazuh.com/4.x/ui/kibana/wazuh_kibana-4.5.0_7.16.0-1.zip
>>>>>>> b34e85cc
```

Restart Kibana

- Systemd:

```
systemctl restart kibana
```

- SysV Init:

```
service kibana restart
```

## Upgrade

Note: Since Wazuh 4.0.4 release revision 4016 (regardless of the Elastic Stack version) the location of the wazuh.yml has been moved from `/usr/share/kibana/optimize/wazuh/config/wazuh.yml` to `/usr/share/kibana/data/wazuh/config/wazuh.yml`.

Since Wazuh 3.12.0 release (regardless of the Elastic Stack version) the location of the wazuh.yml has been moved from `/usr/share/kibana/plugins/wazuh/wazuh.yml` to `/usr/share/kibana/data/wazuh/config/wazuh.yml`.

Stop Kibana

- Systemd:

```
systemctl stop kibana
```

- SysV Init:

```
service kibana stop
```

Ensure that the directory `/usr/share/kibana/data` exists
If not create it:

```
mkdir /usr/share/kibana/data
```

### From 3.11.x

Copy the `wazuh.yml` to its new location.

```
mkdir -p /usr/share/kibana/data/wazuh/config
cp /usr/share/kibana/plugins/wazuh/wazuh.yml /usr/share/kibana/optimize/wazuh/config/wazuh.yml
```

### From 4.0.4 - 4016

Copy the `wazuh.yml` to its new location.

```
mkdir -p /usr/share/kibana/data/wazuh/config
cp /usr/share/kibana/optimize/wazuh/config/wazuh.yml /usr/share/kibana/data/wazuh/config/wazuh.yml
```

```
mkdir -p /usr/share/kibana/data/wazuh/config
cp /usr/share/kibana/optimize/wazuh/config/wazuh.yml /usr/share/kibana/data/wazuh/config/wazuh.yml
```

Remove the Wazuh app using the kibana-plugin tool

```
cd /usr/share/kibana/
sudo -u kibana bin/kibana-plugin remove wazuh
```

Remove generated bundles

```
rm -rf /usr/share/kibana/optimize/bundles
```

Update file permissions. This will prevent errors when generating new bundles or updating the app:

```
chown -R kibana:kibana /usr/share/kibana/data
chown -R kibana:kibana /usr/share/kibana/plugins
```

Install the Wazuh app

Replace `{WAZUH_KIBANA_PACKAGE_URI}` with the desired URL of the [compatibility matrix](https://github.com/wazuh/wazuh-kibana-app/wiki/Compatibility#compatibility-matrix)

```
cd /usr/share/kibana/
<<<<<<< HEAD
sudo -u kibana bin/kibana-plugin install {WAZUH_KIBANA_PACKAGE_URI}
=======
sudo -u kibana bin/kibana-plugin install https://packages.wazuh.com/4.x/ui/kibana/wazuh_kibana-4.5.0_7.16.0-1.zip
>>>>>>> b34e85cc
```

Update configuration file permissions.

```
sudo chown kibana:kibana /usr/share/kibana/data/wazuh/config/wazuh.yml
sudo chmod 600 /usr/share/kibana/data/wazuh/config/wazuh.yml
```

Restart Kibana

- Systemd:

```
systemctl restart kibana
```

- SysV Init:

```
service kibana restart
```

## Wazuh - Kibana - Open Distro version compatibility matrix

The compatibility matrix is avaliable in the repository [wiki](https://github.com/wazuh/wazuh-kibana-app/wiki/Compatibility).

## Contribute

If you want to contribute to our project please don't hesitate to send a pull request. You can also join our users [mailing list](https://groups.google.com/d/forum/wazuh), by sending an email to [wazuh+subscribe@googlegroups.com](mailto:wazuh+subscribe@googlegroups.com), to ask questions and participate in discussions.

## Software and libraries used

- [Elastic](https://elastic.co)
- [Elastic UI framework](https://elastic.github.io/eui)
- [AngularJS](https://angularjs.org)
- [AngularJS Material](https://material.angularjs.org)
- [Node.js](https://nodejs.org)
- [NPM](https://npmjs.com)
- [React](https://reactjs.org)
- [Redux](https://redux.js.org)

## Copyright & License

Copyright &copy; 2022 Wazuh, Inc.

This program is free software; you can redistribute it and/or modify it under the terms of the GNU General Public License as published by the Free Software Foundation; either version 2 of the License, or (at your option) any later version.

Find more information about this on the [LICENSE](LICENSE) file.<|MERGE_RESOLUTION|>--- conflicted
+++ resolved
@@ -89,15 +89,9 @@
 
 ## Requisites
 
-<<<<<<< HEAD
 - Wazuh HIDS 4.6.0
-- Kibana 7.10.2
-- Elasticsearch 7.10.2
-=======
-- Wazuh HIDS 4.5.0
 - Kibana 7.16.x or 7.17.x
 - Elasticsearch 7.16.x or 7.17.x
->>>>>>> b34e85cc
 
 ## Installation
 
@@ -115,11 +109,7 @@
 
 ```
 cd /usr/share/kibana
-<<<<<<< HEAD
 sudo -u kibana bin/kibana-plugin install {WAZUH_KIBANA_PACKAGE_URI}
-=======
-sudo -u kibana bin/kibana-plugin install https://packages.wazuh.com/4.x/ui/kibana/wazuh_kibana-4.5.0_7.16.0-1.zip
->>>>>>> b34e85cc
 ```
 
 Restart Kibana
@@ -212,11 +202,7 @@
 
 ```
 cd /usr/share/kibana/
-<<<<<<< HEAD
 sudo -u kibana bin/kibana-plugin install {WAZUH_KIBANA_PACKAGE_URI}
-=======
-sudo -u kibana bin/kibana-plugin install https://packages.wazuh.com/4.x/ui/kibana/wazuh_kibana-4.5.0_7.16.0-1.zip
->>>>>>> b34e85cc
 ```
 
 Update configuration file permissions.
