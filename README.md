--- conflicted
+++ resolved
@@ -32,13 +32,8 @@
 
 - Wazuh HIDS 3.11.0
 - Wazuh RESTful API 3.11.0
-<<<<<<< HEAD
 - Kibana 6.8.3
 - Elasticsearch 6.8.3
-=======
-- Kibana 7.4.0
-- Elasticsearch 7.4.0
->>>>>>> 24bebca3
 
 ## Installation
 
@@ -47,21 +42,13 @@
 - With sudo:
 
 ```
-<<<<<<< HEAD
 sudo -u kibana /usr/share/kibana/bin/kibana-plugin install https://packages.wazuh.com/wazuhapp/wazuhapp-3.11.0_6.8.3.zip
-=======
-sudo -u kibana /usr/share/kibana/bin/kibana-plugin install https://packages.wazuh.com/wazuhapp/wazuhapp-3.11.0_7.4.0.zip
->>>>>>> 24bebca3
 ```
 
 - Without sudo:
 
 ```
-<<<<<<< HEAD
 su -c '/usr/share/kibana/bin/kibana-plugin install https://packages.wazuh.com/wazuhapp/wazuhapp-3.11.0_6.8.3.zip' kibana
-=======
-su -c '/usr/share/kibana/bin/kibana-plugin install https://packages.wazuh.com/wazuhapp/wazuhapp-3.11.0_7.4.0.zip' kibana
->>>>>>> 24bebca3
 ```
 
 Restart Kibana
@@ -118,21 +105,13 @@
 - With sudo:
 
 ```
-<<<<<<< HEAD
 sudo -u kibana /usr/share/kibana/bin/kibana-plugin install https://packages.wazuh.com/wazuhapp/wazuhapp-3.11.0_6.8.3.zip
-=======
-sudo -u kibana /usr/share/kibana/bin/kibana-plugin install https://packages.wazuh.com/wazuhapp/wazuhapp-3.11.0_7.4.0.zip
->>>>>>> 24bebca3
 ```
 
 - Without sudo:
 
 ```
-<<<<<<< HEAD
 su -c '/usr/share/kibana/bin/kibana-plugin install https://packages.wazuh.com/wazuhapp/wazuhapp-3.11.0_6.8.3.zip' kibana
-=======
-su -c '/usr/share/kibana/bin/kibana-plugin install https://packages.wazuh.com/wazuhapp/wazuhapp-3.11.0_7.4.0.zip' kibana
->>>>>>> 24bebca3
 ```
 
 Restart Kibana
@@ -233,11 +212,7 @@
 |      6.8.3     |       3.10.2      | /usr/share/kibana/bin/kibana-plugin install <https://packages.wazuh.com/wazuhapp/wazuhapp-3.10.2_6.8.3.zip> |
 |      7.3.2     |       3.10.2      | /usr/share/kibana/bin/kibana-plugin install <https://packages.wazuh.com/wazuhapp/wazuhapp-3.10.2_7.3.2.zip> |
 |      6.8.3     |       3.11.0      | /usr/share/kibana/bin/kibana-plugin install <https://packages.wazuh.com/wazuhapp/wazuhapp-3.11.0_6.8.3.zip> |
-<<<<<<< HEAD
-|      7.3.2     |       3.11.0      | /usr/share/kibana/bin/kibana-plugin install <https://packages.wazuh.com/wazuhapp/wazuhapp-3.11.0_7.3.2.zip> |
-=======
 |      7.2.0     |       3.11.0      | /usr/share/kibana/bin/kibana-plugin install <https://packages.wazuh.com/wazuhapp/wazuhapp-3.11.0_7.2.0.zip> |
->>>>>>> 24bebca3
 |      7.4.0     |       3.11.0      | /usr/share/kibana/bin/kibana-plugin install <https://packages.wazuh.com/wazuhapp/wazuhapp-3.11.0_7.4.0.zip> |
 
 
