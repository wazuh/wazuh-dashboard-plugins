# Wazuh Kibana App

[![Slack](https://img.shields.io/badge/slack-join-blue.svg)](https://wazuh.com/community/join-us-on-slack/)
[![Email](https://img.shields.io/badge/email-join-blue.svg)](https://groups.google.com/forum/#!forum/wazuh)
[![Documentation](https://img.shields.io/badge/docs-view-green.svg)](https://documentation.wazuh.com)
[![Documentation](https://img.shields.io/badge/web-view-green.svg)](https://wazuh.com)

This repository contains the Wazuh Kibana plugin, from which you can navigate through the Wazuh data using visualizations in a simple and understandable way. It also allows you to manage the configuration and capabilities of the Wazuh server.

Wazuh is a security detection, visibility, and compliance open source project. Wazuh helps you to gain deeper security visibility into your infrastructure by monitoring hosts at an operating system and application level.

You can learn more about it here [wazuh.com](https://wazuh.com/)

## Description

This plugin for Kibana allows you to visualize and analyze Wazuh alerts stored in Elasticsearch and provides the following capabilities:

- Search alerts classified by modules and filter them using the different views. You will be able to explore the alerts both at Wazuh cluster level, and in a particular agent. The modules, divided into the following use cases, are:
    - Security Information Management
        - Security events: Browse through your security alerts, identifying issues and threats in your environment.
        - Integrity monitoring: Alerts related to file changes, including permissions, content, ownership and attributes.
        - Amazon AWS: Security events related to your Amazon AWS services, collected directly via AWS API.
        - Office 365: Security events related to your Office 365 services.
        - GitHub: Security events related to your GitHub organizations, collected via GitHub audit logs API.
        - Google Cloud Platform: Security events related to your Google Cloud Platform services, collected directly via GCP API.
    - Auditing and Policy Monitoring
        - Policy monitoring: Verify that your systems are configured according to your security policies baseline.
        - Security configuration assessment: Scan your assets as part of a configuration assessment audit.
        - System auditing: Audit users behavior, monitoring command execution and alerting on access to critical files.
        - OpenSCAP: Configuration assessment and automation of compliance monitoring using SCAP checks.
        - CIS-CAT: Configuration assessment using Center of Internet Security scanner and SCAP checks.
    - Threat Detection and Response
        - Vulnerabilities: Discover what applications in your environment are affected by well-known vulnerabilities.
        - MITRE ATT&CK: Security events from the knowledge base of adversary tactics and techniques based on real-world observations.
        - VirusTotal: Alerts resulting from VirusTotal analysis of suspicious files via an integration with their API.
        - Osquery: Osquery can be used to expose an operating system as a high-performance relational database.
        - Docker listener: Monitor and collect the activity from Docker containers such as creation, running, starting, stopping or pausing events.
    - Regulatory Compliance
        - PCI DSS: Global security standard for entities that process, store or transmit payment cardholder data.
        - NIST 800-53: National Institute of Standards and Technology Special Publication 800-53 (NIST 800-53) sets guidelines for federal information systems.
        - GDPR: General Data Protection Regulation (GDPR) sets guidelines for processing of personal data.
        - HIPAA: Health Insurance Portability and Accountability Act of 1996 (HIPAA) provides data privacy and security provisions for safeguarding medical information.
        - TSC: Trust Services Criteria for Security, Availability, Processing Integrity, Confidentiality, and Privacy.
- View and edit the Wazuh manager configuration.
- Manage your ruleset (rules, decoders and CDB lists).
- Manage your groups of agents.
- Check the status and logs of your Wazuh cluster.
- Manage your agents, as well as see their configuration and data inventory. You can also deploy new agents.
- Explore and interact with the Wazuh API through our Dev Tools.

## Documentation

- [Full documentation](https://documentation.wazuh.com)
- [Wazuh installation guide](https://documentation.wazuh.com/current/installation-guide/index.html)
- [Screenshots](https://documentation.wazuh.com/current/index.html#example-screenshots)

**Modules overview**

![Overview](screenshots/app.png)

**Security events**

![Overview](screenshots/app2.png)

**Integrity monitoring**

![Overview](screenshots/app3.png)

**Vulnerability detection**

![Overview](screenshots/app4.png)

**Regulatory compliance**

![Overview](screenshots/app5.png)

**Agents overview**

![Overview](screenshots/app6.png)

**Agent summary**

![Overview](screenshots/app7.png)

## Branches

- `stable` corresponds to the latest Wazuh app stable version.
- `master` branch contains the latest code, be aware of possible bugs on this branch.

## Requisites

<<<<<<< HEAD
- Wazuh HIDS 4.5.0
- Kibana 7.16.0
- Elasticsearch 7.16.0
=======
- Wazuh HIDS 4.4.1
- Kibana 7.16.x or 7.17.x
- Elasticsearch 7.16.x or 7.17.x
>>>>>>> 640814dc

## Installation

Ensure that the directory `/usr/share/kibana/data` exists
If not create it:

```
mkdir /usr/share/kibana/data
chown -R kibana:kibana /usr/share/kibana/data
```

Install the Wazuh app plugin for Kibana

```
cd /usr/share/kibana
sudo -u kibana bin/kibana-plugin install https://packages.wazuh.com/4.x/ui/kibana/wazuh_kibana-4.5.0_7.16.0-1.zip
```

Restart Kibana

- Systemd:

```
systemctl restart kibana
```

- SysV Init:

```
service kibana restart
```

## Upgrade

Note: Since Wazuh 4.0.4 release revision 4016 (regardless of the Elastic Stack version) the location of the wazuh.yml has been moved from `/usr/share/kibana/optimize/wazuh/config/wazuh.yml` to `/usr/share/kibana/data/wazuh/config/wazuh.yml`.

Since Wazuh 3.12.0 release (regardless of the Elastic Stack version) the location of the wazuh.yml has been moved from `/usr/share/kibana/plugins/wazuh/wazuh.yml` to `/usr/share/kibana/data/wazuh/config/wazuh.yml`.

Stop Kibana

- Systemd:

```
systemctl stop kibana
```

- SysV Init:

```
service kibana stop
```
Ensure that the directory `/usr/share/kibana/data` exists
If not create it:

```
mkdir /usr/share/kibana/data
```

### From 3.11.x
Copy the `wazuh.yml` to its new location.

```
mkdir -p /usr/share/kibana/data/wazuh/config
cp /usr/share/kibana/plugins/wazuh/wazuh.yml /usr/share/kibana/optimize/wazuh/config/wazuh.yml
```
### From 4.0.4 - 4016
Copy the `wazuh.yml` to its new location.

```
mkdir -p /usr/share/kibana/data/wazuh/config
cp /usr/share/kibana/optimize/wazuh/config/wazuh.yml /usr/share/kibana/data/wazuh/config/wazuh.yml
```

```
mkdir -p /usr/share/kibana/data/wazuh/config
cp /usr/share/kibana/optimize/wazuh/config/wazuh.yml /usr/share/kibana/data/wazuh/config/wazuh.yml
```

Remove the Wazuh app using the kibana-plugin tool

```
cd /usr/share/kibana/
sudo -u kibana bin/kibana-plugin remove wazuh
```

Remove generated bundles

```
rm -rf /usr/share/kibana/optimize/bundles
```

Update file permissions. This will prevent errors when generating new bundles or updating the app:

```
chown -R kibana:kibana /usr/share/kibana/data
chown -R kibana:kibana /usr/share/kibana/plugins
```

Install the Wazuh app

```
cd /usr/share/kibana/
sudo -u kibana bin/kibana-plugin install https://packages.wazuh.com/4.x/ui/kibana/wazuh_kibana-4.5.0_7.16.0-1.zip
```

Update configuration file permissions.

```
sudo chown kibana:kibana /usr/share/kibana/data/wazuh/config/wazuh.yml
sudo chmod 600 /usr/share/kibana/data/wazuh/config/wazuh.yml
```

Restart Kibana

- Systemd:

```
systemctl restart kibana
```
 
- SysV Init: 
 
``` 
service kibana restart 
```

 
## Wazuh - Kibana - Open Distro version compatibility matrix

The compatibility matrix is avaliable in the repository [wiki](https://github.com/wazuh/wazuh-kibana-app/wiki/Compatibility).

## Contribute

If you want to contribute to our project please don't hesitate to send a pull request. You can also join our users [mailing list](https://groups.google.com/d/forum/wazuh), by sending an email to [wazuh+subscribe@googlegroups.com](mailto:wazuh+subscribe@googlegroups.com), to ask questions and participate in discussions.

## Software and libraries used

- [Elastic](https://elastic.co)
- [Elastic UI framework](https://elastic.github.io/eui)
- [AngularJS](https://angularjs.org)
- [AngularJS Material](https://material.angularjs.org)
- [Node.js](https://nodejs.org)
- [NPM](https://npmjs.com)
- [React](https://reactjs.org)
- [Redux](https://redux.js.org)

## Copyright & License

Copyright &copy; 2022 Wazuh, Inc.

This program is free software; you can redistribute it and/or modify it under the terms of the GNU General Public License as published by the Free Software Foundation; either version 2 of the License, or (at your option) any later version.

Find more information about this on the [LICENSE](LICENSE) file.<|MERGE_RESOLUTION|>--- conflicted
+++ resolved
@@ -89,15 +89,9 @@
 
 ## Requisites
 
-<<<<<<< HEAD
 - Wazuh HIDS 4.5.0
-- Kibana 7.16.0
-- Elasticsearch 7.16.0
-=======
-- Wazuh HIDS 4.4.1
 - Kibana 7.16.x or 7.17.x
 - Elasticsearch 7.16.x or 7.17.x
->>>>>>> 640814dc
 
 ## Installation
 
