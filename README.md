--- conflicted
+++ resolved
@@ -30,116 +30,9 @@
 [![Documentation](https://img.shields.io/badge/web-view-green.svg)](https://wazuh.com)
 -->
 
-<<<<<<< HEAD
 ## Welcome
 
 This repository contains a set of plugins for [Wazuh dashboard][dashboard].
-=======
-This repository contains the Wazuh Kibana plugin, from which you can navigate through the Wazuh data using visualizations in a simple and understandable way. It also allows you to manage the configuration and capabilities of the Wazuh server.
-
-Wazuh is a security detection, visibility, and compliance open source project. Wazuh helps you to gain deeper security visibility into your infrastructure by monitoring hosts at an operating system and application level.
-
-You can learn more about it here [wazuh.com](https://wazuh.com/)
-
-## Description
-
-This plugin for Kibana allows you to visualize and analyze Wazuh alerts stored in Elasticsearch and provides the following capabilities:
-
-- Search alerts classified by modules and filter them using the different views. You will be able to explore the alerts both at Wazuh cluster level, and in a particular agent. The modules, divided into the following use cases, are:
-  - Security Information Management
-    - Security events: Browse through your security alerts, identifying issues and threats in your environment.
-    - Integrity monitoring: Alerts related to file changes, including permissions, content, ownership and attributes.
-    - Amazon AWS: Security events related to your Amazon AWS services, collected directly via AWS API.
-    - Office 365: Security events related to your Office 365 services.
-    - GitHub: Security events related to your GitHub organizations, collected via GitHub audit logs API.
-    - Google Cloud Platform: Security events related to your Google Cloud Platform services, collected directly via GCP API.
-  - Auditing and Policy Monitoring
-    - Policy monitoring: Verify that your systems are configured according to your security policies baseline.
-    - Security configuration assessment: Scan your assets as part of a configuration assessment audit.
-    - System auditing: Audit users behavior, monitoring command execution and alerting on access to critical files.
-    - OpenSCAP: Configuration assessment and automation of compliance monitoring using SCAP checks.
-    - CIS-CAT: Configuration assessment using Center of Internet Security scanner and SCAP checks.
-  - Threat Detection and Response
-    - Vulnerabilities: Discover what applications in your environment are affected by well-known vulnerabilities.
-    - MITRE ATT&CK: Security events from the knowledge base of adversary tactics and techniques based on real-world observations.
-    - VirusTotal: Alerts resulting from VirusTotal analysis of suspicious files via an integration with their API.
-    - Osquery: Osquery can be used to expose an operating system as a high-performance relational database.
-    - Docker listener: Monitor and collect the activity from Docker containers such as creation, running, starting, stopping or pausing events.
-  - Regulatory Compliance
-    - PCI DSS: Global security standard for entities that process, store or transmit payment cardholder data.
-    - NIST 800-53: National Institute of Standards and Technology Special Publication 800-53 (NIST 800-53) sets guidelines for federal information systems.
-    - GDPR: General Data Protection Regulation (GDPR) sets guidelines for processing of personal data.
-    - HIPAA: Health Insurance Portability and Accountability Act of 1996 (HIPAA) provides data privacy and security provisions for safeguarding medical information.
-    - TSC: Trust Services Criteria for Security, Availability, Processing Integrity, Confidentiality, and Privacy.
-- View and edit the Wazuh manager configuration.
-- Manage your ruleset (rules, decoders and CDB lists).
-- Manage your groups of agents.
-- Check the status and logs of your Wazuh cluster.
-- Manage your agents, as well as see their configuration and data inventory. You can also deploy new agents.
-- Explore and interact with the Wazuh API through our Dev Tools.
-
-## Documentation
-
-- [Full documentation](https://documentation.wazuh.com)
-- [Wazuh installation guide](https://documentation.wazuh.com/current/installation-guide/index.html)
-- [Screenshots](https://documentation.wazuh.com/current/index.html#example-screenshots)
-
-**Modules overview**
-
-![Overview](screenshots/app.png)
-
-**Security events**
-
-![Overview](screenshots/app2.png)
-
-**Integrity monitoring**
-
-![Overview](screenshots/app3.png)
-
-**Vulnerability detection**
-
-![Overview](screenshots/app4.png)
-
-**Regulatory compliance**
-
-![Overview](screenshots/app5.png)
-
-**Agents overview**
-
-![Overview](screenshots/app6.png)
-
-**Agent summary**
-
-![Overview](screenshots/app7.png)
-
-## Branches
-
-- `stable` corresponds to the latest Wazuh app stable version.
-- `master` branch contains the latest code, be aware of possible bugs on this branch.
-
-## Requisites
-
-- Wazuh HIDS 4.5.1
-- Kibana 7.10.2
-- Elasticsearch 7.10.2
-
-## Installation
-
-Ensure that the directory `/usr/share/kibana/data` exists
-If not create it:
-
-```
-mkdir /usr/share/kibana/data
-chown -R kibana:kibana /usr/share/kibana/data
-```
-
-Install the Wazuh app plugin for Kibana
-
-```
-cd /usr/share/kibana
-sudo -u kibana bin/kibana-plugin install https://packages.wazuh.com/4.x/ui/kibana/wazuh_kibana-4.5.1_7.10.2-1.zip
-```
->>>>>>> 6c2d91e0
 
 Wazuh is a security detection, visibility, and compliance open source project. Wazuh helps 
 you to gain deeper security visibility into your infrastructure by monitoring hosts at an 
@@ -175,42 +68,179 @@
     <img width="640px" src="screenshots/app2.png"/>
 </p>
 
-<<<<<<< HEAD
 **Integrity monitoring**
-=======
+
+<p align="center">
+    <img width="640px" src="screenshots/app3.png"/>
+</p>
+
+**Vulnerability detection**
+
+<p align="center">
+    <img width="640px" src="screenshots/app4.png"/>
+</p>
+
+**Regulatory compliance**
+
+<p align="center">
+    <img width="640px" src="screenshots/app5.png"/>
+</p>
+
+**Agents overview**
+
+<p align="center">
+    <img width="640px" src="screenshots/app6.png"/>
+</p>
+
+**Agent summary**
+
+<p align="center">
+    <img width="640px" src="screenshots/app7.png"/>
+</p>
+
+## Branches
+
+- `stable` corresponds to the latest Wazuh app stable version.
+- `master` branch contains the latest code, be aware of possible bugs on this branch.
+
+## Requisites
+
+- Wazuh HIDS 4.5.1
+- Kibana 7.10.2
+- Elasticsearch 7.10.2
+
+## Installation
+
+Ensure that the directory `/usr/share/kibana/data` exists
+If not create it:
+
+```
+mkdir /usr/share/kibana/data
+chown -R kibana:kibana /usr/share/kibana/data
+```
+
+Install the Wazuh app plugin for Kibana
+
+```
+cd /usr/share/kibana
+sudo -u kibana bin/kibana-plugin install https://packages.wazuh.com/4.x/ui/kibana/wazuh_kibana-4.5.1_7.10.2-1.zip
+```
+
+Restart Kibana
+
+- Systemd:
+
+```
+systemctl restart kibana
+```
+
+- SysV Init:
+
+```
+service kibana restart
+```
+
+## Upgrade
+
+Note: Since Wazuh 4.0.4 release revision 4016 (regardless of the Elastic Stack version) the location of the wazuh.yml has been moved from `/usr/share/kibana/optimize/wazuh/config/wazuh.yml` to `/usr/share/kibana/data/wazuh/config/wazuh.yml`.
+
+Since Wazuh 3.12.0 release (regardless of the Elastic Stack version) the location of the wazuh.yml has been moved from `/usr/share/kibana/plugins/wazuh/wazuh.yml` to `/usr/share/kibana/data/wazuh/config/wazuh.yml`.
+
+Stop Kibana
+
+- Systemd:
+
+```
+systemctl stop kibana
+```
+
+- SysV Init:
+
+```
+service kibana stop
+```
+
+Ensure that the directory `/usr/share/kibana/data` exists
+If not create it:
+
+```
+mkdir /usr/share/kibana/data
+```
+
+### From 3.11.x
+
+Copy the `wazuh.yml` to its new location.
+
+```
+mkdir -p /usr/share/kibana/data/wazuh/config
+cp /usr/share/kibana/plugins/wazuh/wazuh.yml /usr/share/kibana/optimize/wazuh/config/wazuh.yml
+```
+
+### From 4.0.4 - 4016
+
+Copy the `wazuh.yml` to its new location.
+
+```
+mkdir -p /usr/share/kibana/data/wazuh/config
+cp /usr/share/kibana/optimize/wazuh/config/wazuh.yml /usr/share/kibana/data/wazuh/config/wazuh.yml
+```
+
+```
+mkdir -p /usr/share/kibana/data/wazuh/config
+cp /usr/share/kibana/optimize/wazuh/config/wazuh.yml /usr/share/kibana/data/wazuh/config/wazuh.yml
+```
+
+Remove the Wazuh app using the kibana-plugin tool
+
+```
+cd /usr/share/kibana/
+sudo -u kibana bin/kibana-plugin remove wazuh
+```
+
+Remove generated bundles
+
+```
+rm -rf /usr/share/kibana/optimize/bundles
+```
+
+Update file permissions. This will prevent errors when generating new bundles or updating the app:
+
+```
+chown -R kibana:kibana /usr/share/kibana/data
+chown -R kibana:kibana /usr/share/kibana/plugins
+```
+
+Install the Wazuh app
+
 ```
 cd /usr/share/kibana/
 sudo -u kibana bin/kibana-plugin install https://packages.wazuh.com/4.x/ui/kibana/wazuh_kibana-4.5.1_7.10.2-1.zip
 ```
->>>>>>> 6c2d91e0
-
-<p align="center">
-    <img width="640px" src="screenshots/app3.png"/>
-</p>
-
-**Vulnerability detection**
-
-<p align="center">
-    <img width="640px" src="screenshots/app4.png"/>
-</p>
-
-**Regulatory compliance**
-
-<p align="center">
-    <img width="640px" src="screenshots/app5.png"/>
-</p>
-
-**Agents overview**
-
-<p align="center">
-    <img width="640px" src="screenshots/app6.png"/>
-</p>
-
-**Agent summary**
-
-<p align="center">
-    <img width="640px" src="screenshots/app7.png"/>
-</p>
+
+Update configuration file permissions.
+
+```
+sudo chown kibana:kibana /usr/share/kibana/data/wazuh/config/wazuh.yml
+sudo chmod 600 /usr/share/kibana/data/wazuh/config/wazuh.yml
+```
+
+Restart Kibana
+
+- Systemd:
+
+```
+systemctl restart kibana
+```
+
+- SysV Init:
+
+```
+service kibana restart
+```
+
+## Wazuh - Kibana - Open Distro version compatibility matrix
+
+The compatibility matrix is avaliable in the repository [wiki](https://github.com/wazuh/wazuh-kibana-app/wiki/Compatibility).
 
 ## Contribute
 
