--- conflicted
+++ resolved
@@ -30,13 +30,8 @@
 
 ## Requisites
 
-<<<<<<< HEAD
 - Wazuh HIDS 3.12.0
 - Wazuh RESTful API 3.12.0
-=======
-- Wazuh HIDS 3.11.4
-- Wazuh RESTful API 3.11.4
->>>>>>> d1191570
 - Kibana 7.6.0
 - Elasticsearch 7.6.0
 
@@ -45,13 +40,8 @@
 Install the app
 
 ```
-<<<<<<< HEAD
 cd /usr/share/kibana
 sudo -u kibana bin/kibana-plugin install https://packages.wazuh.com/wazuhapp/wazuhapp-3.12.0_7.6.0.zip
-=======
-cd /usr/share/kibana/
-sudo -u kibana bin/kibana-plugin install https://packages.wazuh.com/wazuhapp/wazuhapp-3.11.4_7.6.0.zip
->>>>>>> d1191570
 ```
 
 Restart Kibana
@@ -115,13 +105,8 @@
 Install the app
 
 ```
-<<<<<<< HEAD
 cd /usr/share/kibana
 sudo -u kibana bin/kibana-plugin install https://packages.wazuh.com/wazuhapp/wazuhapp-3.12.0_7.6.0.zip
-=======
-cd /usr/share/kibana/
-sudo -u kibana bin/kibana-plugin install https://packages.wazuh.com/wazuhapp/wazuhapp-3.11.4_7.6.0.zip
->>>>>>> d1191570
 ```
 
 Restore the configuration file backup.
@@ -151,7 +136,7 @@
 service kibana restart 
 ``` 
  
-## Older packages 
+## Wazuh - Kibana compatibility matrix
  
 | Kibana version | Wazuh app version | Package                                                         |
 | :------------: | :---------------: | :-------------------------------------------------------------- |
@@ -257,12 +242,9 @@
 |      7.4.2     |       3.11.3      | <https://packages.wazuh.com/wazuhapp/wazuhapp-3.11.3_7.4.2.zip> |
 |      7.5.2     |       3.11.3      | <https://packages.wazuh.com/wazuhapp/wazuhapp-3.11.3_7.5.2.zip> |
 |      7.6.0     |       3.11.3      | <https://packages.wazuh.com/wazuhapp/wazuhapp-3.11.3_7.6.0.zip> |
-<<<<<<< HEAD
-=======
 |      6.8.6     |       3.11.4      | <https://packages.wazuh.com/wazuhapp/wazuhapp-3.11.4_6.8.6.zip> |
 |      7.4.2     |       3.11.4      | <https://packages.wazuh.com/wazuhapp/wazuhapp-3.11.4_7.4.2.zip> |
 |      7.6.0     |       3.11.4      | <https://packages.wazuh.com/wazuhapp/wazuhapp-3.11.4_7.6.0.zip> |
->>>>>>> d1191570
 
 
 ## Contribute
