# Wazuh Kibana App

[![Slack](https://img.shields.io/badge/slack-join-blue.svg)](https://wazuh.com/community/join-us-on-slack/)
[![Email](https://img.shields.io/badge/email-join-blue.svg)](https://groups.google.com/forum/#!forum/wazuh)
[![Documentation](https://img.shields.io/badge/docs-view-green.svg)](https://documentation.wazuh.com)
[![Documentation](https://img.shields.io/badge/web-view-green.svg)](https://wazuh.com)

This repository contains the Wazuh Kibana plugin, from which you can navigate through the Wazuh data using visualizations in a simple and understandable way. It also allows you to manage the configuration and capabilities of the Wazuh server.

Wazuh is a security detection, visibility, and compliance open source project. Wazuh helps you to gain deeper security visibility into your infrastructure by monitoring hosts at an operating system and application level.

You can learn more about it here [wazuh.com](https://wazuh.com/)

## Description

This plugin for Kibana allows you to visualize and analyze Wazuh alerts stored in Elasticsearch and provides the following capabilities:

- Search alerts classified by modules and filter them using the different views. You will be able to explore the alerts both at Wazuh cluster level, and in a particular agent. The modules, divided into the following use cases, are:
    - Security Information Management
        - Security events: Browse through your security alerts, identifying issues and threats in your environment.
        - Integrity monitoring: Alerts related to file changes, including permissions, content, ownership and attributes.
        - Amazon AWS: Security events related to your Amazon AWS services, collected directly via AWS API.
        - Google Cloud Platform: Security events related to your Google Cloud Platform services, collected directly via GCP API.
    - Auditing and Policy Monitoring
        - Policy monitoring: Verify that your systems are configured according to your security policies baseline.
        - Security configuration assessment: Scan your assets as part of a configuration assessment audit.
        - System auditing: Audit users behavior, monitoring command execution and alerting on access to critical files.
        - OpenSCAP: Configuration assessment and automation of compliance monitoring using SCAP checks.
        - CIS-CAT: Configuration assessment using Center of Internet Security scanner and SCAP checks.
    - Threat Detection and Response
        - Vulnerabilities: Discover what applications in your environment are affected by well-known vulnerabilities.
        - MITRE ATT&CK: Security events from the knowledge base of adversary tactics and techniques based on real-world observations.
        - VirusTotal: Alerts resulting from VirusTotal analysis of suspicious files via an integration with their API.
        - Osquery: Osquery can be used to expose an operating system as a high-performance relational database.
        - Docker listener: Monitor and collect the activity from Docker containers such as creation, running, starting, stopping or pausing events.
    - Regulatory Compliance
        - PCI DSS: Global security standard for entities that process, store or transmit payment cardholder data.
        - NIST 800-53: National Institute of Standards and Technology Special Publication 800-53 (NIST 800-53) sets guidelines for federal information systems.
        - GDPR: General Data Protection Regulation (GDPR) sets guidelines for processing of personal data.
        - HIPAA: Health Insurance Portability and Accountability Act of 1996 (HIPAA) provides data privacy and security provisions for safeguarding medical information.
        - TSC: Trust Services Criteria for Security, Availability, Processing Integrity, Confidentiality, and Privacy.
- View and edit the Wazuh manager configuration.
- Manage your ruleset (rules, decoders and CDB lists).
- Manage your groups of agents.
- Check the status and logs of your Wazuh cluster.
- Manage your agents, as well as see their configuration and data inventory. You can also deploy new agents.
- Explore and interact with the Wazuh API through our Dev Tools.

## Documentation

- [Full documentation](https://documentation.wazuh.com)
- [Wazuh installation guide](https://documentation.wazuh.com/current/installation-guide/index.html)
- [Screenshots](https://documentation.wazuh.com/current/index.html#example-screenshots)

**Modules overview**

![Overview](/public/img/app.png)

**Security events**

![Overview](/public/img/app2.png)

**Integrity monitoring**

![Overview](/public/img/app3.png)

**Vulnerability detection**

![Overview](/public/img/app4.png)

**Regulatory compliance**

![Overview](/public/img/app5.png)

**Agents overview**

![Overview](/public/img/app6.png)

**Agent summary**

![Overview](/public/img/app7.png)

## Branches

- `stable` corresponds to the latest Wazuh app stable version.
- `master` branch contains the latest code, be aware of possible bugs on this branch.

## Requisites

<<<<<<< HEAD
- Wazuh HIDS 4.0.3
- Kibana 7.9.1
- Elasticsearch 7.9.1
=======
- Wazuh HIDS 4.0.4
- Kibana 7.9.3
- Elasticsearch 7.9.3
>>>>>>> d3016aff

## Installation

Install the Wazuh app plugin for Kibana

```
cd /usr/share/kibana
<<<<<<< HEAD
sudo -u kibana bin/kibana-plugin install https://packages.wazuh.com/4.x/ui/kibana/wazuh_kibana-4.0.3_7.9.1-1.zip
=======
sudo -u kibana bin/kibana-plugin install https://packages.wazuh.com/4.x/ui/kibana/wazuh_kibana-4.0.4_7.9.3-1.zip
>>>>>>> d3016aff
```

Restart Kibana

- Systemd:

```
systemctl restart kibana
```

- SysV Init:

```
service kibana restart
```

## Upgrade

Note: Since Wazuh 3.12.0 release (regardless of the Elastic Stack version) the location of the wazuh.yml has been moved from `/usr/share/kibana/plugins/wazuh/wazuh.yml` to `/usr/share/kibana/optimize/wazuh/config/wazuh.yml`.

Stop Kibana

- Systemd:

```
systemctl stop kibana
```

- SysV Init:

```
service kibana stop
```

Copy the `wazuh.yml` to its new location. (Only needed for upgrades from 3.11.x)

```
mkdir -p /usr/share/kibana/optimize/wazuh/config
cp /usr/share/kibana/plugins/wazuh/wazuh.yml /usr/share/kibana/optimize/wazuh/config/wazuh.yml
```

Remove the Wazuh app using the kibana-plugin tool

```
cd /usr/share/kibana/
sudo -u kibana bin/kibana-plugin remove wazuh
```

Remove generated bundles

```
rm -rf /usr/share/kibana/optimize/bundles
```

Update file permissions. This will prevent errors when generating new bundles or updating the app:

```
chown -R kibana:kibana /usr/share/kibana/optimize
chown -R kibana:kibana /usr/share/kibana/plugins
```

Install the Wazuh app

```
cd /usr/share/kibana/
<<<<<<< HEAD
sudo -u kibana bin/kibana-plugin install https://packages.wazuh.com/4.x/ui/kibana/wazuh_kibana-4.0.3_7.9.1-1.zip
=======
sudo -u kibana bin/kibana-plugin install https://packages.wazuh.com/4.x/ui/kibana/wazuh_kibana-4.0.4_7.9.3-1.zip
>>>>>>> d3016aff
```

Update configuration file permissions.

```
sudo chown kibana:kibana /usr/share/kibana/optimize/wazuh/config/wazuh.yml
sudo chmod 600 /usr/share/kibana/optimize/wazuh/config/wazuh.yml
```

Restart Kibana

- Systemd:

```
systemctl restart kibana
```
 
- SysV Init: 
 
``` 
service kibana restart 
```

 
## Wazuh - Kibana - Open Distro version compatibility matrix
 
| Wazuh app | Kibana | Open Distro | Package                                                                    |
| :-------: | :----: | :---------: | :------------------------------------------------------------------------- |
|   4.0.4   |  7.9.3 |             | <https://packages.wazuh.com/4.x/ui/kibana/wazuh_kibana-4.0.4_7.9.3-1.zip>  |
|   4.0.4   |  7.9.1 |   1.11.0    | <https://packages.wazuh.com/4.x/ui/kibana/wazuh_kibana-4.0.4_7.9.1-1.zip>  |
|   4.0.3   |  7.9.3 |             | <https://packages.wazuh.com/4.x/ui/kibana/wazuh_kibana-4.0.3_7.9.3-1.zip>  |
|   4.0.3   |  7.9.2 |             | <https://packages.wazuh.com/4.x/ui/kibana/wazuh_kibana-4.0.3_7.9.2-1.zip>  |
|   4.0.3   |  7.9.1 |   1.11.0    | <https://packages.wazuh.com/4.x/ui/kibana/wazuh_kibana-4.0.3_7.9.1-1.zip>  |
|   4.0.2   |  7.9.3 |             | <https://packages.wazuh.com/4.x/ui/kibana/wazuh_kibana-4.0.2_7.9.3-1.zip>  |
|   4.0.2   |  7.9.1 |   1.11.0    | <https://packages.wazuh.com/4.x/ui/kibana/wazuh_kibana-4.0.2_7.9.1-1.zip>  |
|   4.0.1   |  7.9.3 |             | <https://packages.wazuh.com/4.x/ui/kibana/wazuh_kibana-4.0.1_7.9.3-1.zip>  |
|   4.0.1   |  7.9.1 |   1.11.0    | <https://packages.wazuh.com/4.x/ui/kibana/wazuh_kibana-4.0.1_7.9.1-1.zip>  |
|   4.0.0   |  7.9.3 |             | <https://packages.wazuh.com/4.x/ui/kibana/wazuh_kibana-4.0.0_7.9.3-1.zip>  |
|   4.0.0   |  7.9.2 |             | <https://packages.wazuh.com/4.x/ui/kibana/wazuh_kibana-4.0.0_7.9.2-1.zip>  |
|   4.0.0   |  7.9.1 |   1.10.1    | <https://packages.wazuh.com/4.x/ui/kibana/wazuh_kibana-4.0.0_7.9.1-1.zip>  |
|   3.13.2  |  7.9.1 |   1.10.1    | <https://packages.wazuh.com/wazuhapp/wazuhapp-3.13.2_7.9.1.zip>            |
|   3.13.2  |  7.8.0 |    1.9.0    | <https://packages.wazuh.com/wazuhapp/wazuhapp-3.13.2_7.8.0.zip>            |
|   3.13.1  |  7.9.1 |             | <https://packages.wazuh.com/wazuhapp/wazuhapp-3.13.1_7.9.1.zip>            |
|   3.13.1  |  7.9.0 |             | <https://packages.wazuh.com/wazuhapp/wazuhapp-3.13.1_7.9.0.zip>            |
|   3.13.1  |  7.8.1 |             | <https://packages.wazuh.com/wazuhapp/wazuhapp-3.13.1_7.8.1.zip>            |
|   3.13.1  |  7.8.0 |    1.9.0    | <https://packages.wazuh.com/wazuhapp/wazuhapp-3.13.1_7.8.0.zip>            |
|   3.13.0  |  7.8.0 |    1.9.0    | <https://packages.wazuh.com/wazuhapp/wazuhapp-3.13.0_7.8.0.zip>            |
|   3.13.0  |  7.7.1 |             | <https://packages.wazuh.com/wazuhapp/wazuhapp-3.13.0_7.7.1.zip>            |
|   3.13.0  |  7.7.0 |    1.8.0    | <https://packages.wazuh.com/wazuhapp/wazuhapp-3.13.0_7.7.0.zip>            |
|   3.12.3  |  7.7.1 |             | <https://packages.wazuh.com/wazuhapp/wazuhapp-3.12.3_7.7.1.zip>            |
|   3.12.3  |  7.7.0 |    1.8.0    | <https://packages.wazuh.com/wazuhapp/wazuhapp-3.12.3_7.7.0.zip>            |
|   3.12.3  |  7.6.2 |             | <https://packages.wazuh.com/wazuhapp/wazuhapp-3.12.3_7.6.2.zip>            |
|   3.12.3  |  7.6.1 |1.6.0 - 1.7.0| <https://packages.wazuh.com/wazuhapp/wazuhapp-3.12.3_7.6.1.zip>            |
|   3.12.3  |  7.3.1 |             | <https://packages.wazuh.com/wazuhapp/wazuhapp-3.12.3_7.3.1.zip>            |
|   3.12.3  |  6.8.10|             | <https://packages.wazuh.com/wazuhapp/wazuhapp-3.12.3_6.8.10.zip>           |
|   3.12.3  |  6.8.9 |             | <https://packages.wazuh.com/wazuhapp/wazuhapp-3.12.3_6.8.9.zip>            |
|   3.12.3  |  6.8.8 |             | <https://packages.wazuh.com/wazuhapp/wazuhapp-3.12.3_6.8.8.zip>            |
|   3.12.2  |  7.6.2 |             | <https://packages.wazuh.com/wazuhapp/wazuhapp-3.12.2_7.6.2.zip>            |
|   3.12.2  |  7.6.1 |1.6.0 - 1.7.0| <https://packages.wazuh.com/wazuhapp/wazuhapp-3.12.2_7.6.1.zip>            |
|   3.12.2  |  6.8.8 |             | <https://packages.wazuh.com/wazuhapp/wazuhapp-3.12.2_6.8.8.zip>            |
|   3.12.1  |  7.6.2 |             | <https://packages.wazuh.com/wazuhapp/wazuhapp-3.12.1_7.6.2.zip>            |
|   3.12.1  |  7.6.1 |1.6.0 - 1.7.0| <https://packages.wazuh.com/wazuhapp/wazuhapp-3.12.1_7.6.1.zip>            |
|   3.12.1  |  6.8.8 |             | <https://packages.wazuh.com/wazuhapp/wazuhapp-3.12.1_6.8.8.zip>            |
|   3.12.0  |  7.6.2 |             | <https://packages.wazuh.com/wazuhapp/wazuhapp-3.12.0_7.6.2.zip>            |
|   3.12.0  |  7.6.1 |1.6.0 - 1.7.0| <https://packages.wazuh.com/wazuhapp/wazuhapp-3.12.0_7.6.1.zip>            |
|   3.12.0  |  7.4.2 |    1.4.0    | <https://packages.wazuh.com/wazuhapp/wazuhapp-3.12.0_7.4.2.zip>            |
|   3.12.0  |  6.8.8 |             | <https://packages.wazuh.com/wazuhapp/wazuhapp-3.12.0_6.8.8.zip>            |
|   3.12.0  |  6.8.7 |             | <https://packages.wazuh.com/wazuhapp/wazuhapp-3.12.0_6.8.7.zip>            |
|   3.11.4  |  7.6.1 |1.6.0 - 1.7.0| <https://packages.wazuh.com/wazuhapp/wazuhapp-3.11.4_7.6.1.zip>            |
|   3.11.4  |  7.6.0 |             | <https://packages.wazuh.com/wazuhapp/wazuhapp-3.11.4_7.6.0.zip>            |
|   3.11.4  |  7.4.2 |    1.4.0    | <https://packages.wazuh.com/wazuhapp/wazuhapp-3.11.4_7.4.2.zip>            |
|   3.11.4  |  6.8.7 |             | <https://packages.wazuh.com/wazuhapp/wazuhapp-3.11.4_6.8.7.zip>            |
|   3.11.4  |  6.8.6 |             | <https://packages.wazuh.com/wazuhapp/wazuhapp-3.11.4_6.8.6.zip>            |
|   3.11.3  |  7.6.0 |             | <https://packages.wazuh.com/wazuhapp/wazuhapp-3.11.3_7.6.0.zip>            |
|   3.11.3  |  7.5.2 |             | <https://packages.wazuh.com/wazuhapp/wazuhapp-3.11.3_7.5.2.zip>            |
|   3.11.3  |  7.4.2 |    1.4.0    | <https://packages.wazuh.com/wazuhapp/wazuhapp-3.11.3_7.4.2.zip>            |
|   3.11.3  |  7.3.2 |    1.3.0    | <https://packages.wazuh.com/wazuhapp/wazuhapp-3.11.3_7.3.2.zip>            |
|   3.11.3  |  6.8.6 |             | <https://packages.wazuh.com/wazuhapp/wazuhapp-3.11.3_6.8.6.zip>            |
|   3.11.2  |  7.5.2 |             | <https://packages.wazuh.com/wazuhapp/wazuhapp-3.11.2_7.5.2.zip>            |
|   3.11.2  |  7.5.1 |             | <https://packages.wazuh.com/wazuhapp/wazuhapp-3.11.2_7.5.1.zip>            |
|   3.11.2  |  7.3.2 |    1.3.0    | <https://packages.wazuh.com/wazuhapp/wazuhapp-3.11.2_7.3.2.zip>            |
|   3.11.2  |  6.8.6 |             | <https://packages.wazuh.com/wazuhapp/wazuhapp-3.11.2_6.8.6.zip>            |
|   3.11.1  |  7.5.1 |             | <https://packages.wazuh.com/wazuhapp/wazuhapp-3.11.1_7.5.1.zip>            |
|   3.11.1  |  7.3.2 |    1.3.0    | <https://packages.wazuh.com/wazuhapp/wazuhapp-3.11.1_7.3.2.zip>            |
|   3.11.1  |  6.8.6 |             | <https://packages.wazuh.com/wazuhapp/wazuhapp-3.11.1_6.8.6.zip>            |
|   3.11.0  |  7.5.1 |             | <https://packages.wazuh.com/wazuhapp/wazuhapp-3.11.0_7.5.1.zip>            |
|   3.11.0  |  7.3.2 |    1.3.0    | <https://packages.wazuh.com/wazuhapp/wazuhapp-3.11.0_7.3.2.zip>            |
|   3.11.0  |  6.8.6 |             | <https://packages.wazuh.com/wazuhapp/wazuhapp-3.11.0_6.8.6.zip>            |
|   3.10.2  |  7.5.1 |             | <https://packages.wazuh.com/wazuhapp/wazuhapp-3.10.2_7.5.1.zip>            |
|   3.10.2  |  7.5.0 |             | <https://packages.wazuh.com/wazuhapp/wazuhapp-3.10.2_7.5.0.zip>            |
|   3.10.2  |  7.4.2 |    1.4.0    | <https://packages.wazuh.com/wazuhapp/wazuhapp-3.10.2_7.4.2.zip>            |
|   3.10.2  |  7.4.1 |             | <https://packages.wazuh.com/wazuhapp/wazuhapp-3.10.2_7.4.1.zip>            |
|   3.10.2  |  7.4.0 |             | <https://packages.wazuh.com/wazuhapp/wazuhapp-3.10.2_7.4.0.zip>            |
|   3.10.2  |  7.3.2 |    1.3.0    | <https://packages.wazuh.com/wazuhapp/wazuhapp-3.10.2_7.3.2.zip>            |
|   3.10.2  |  6.8.6 |             | <https://packages.wazuh.com/wazuhapp/wazuhapp-3.10.2_6.8.6.zip>            |
|   3.10.2  |  6.8.5 |             | <https://packages.wazuh.com/wazuhapp/wazuhapp-3.10.2_6.8.5.zip>            |
|   3.10.2  |  6.8.4 |             | <https://packages.wazuh.com/wazuhapp/wazuhapp-3.10.2_6.8.4.zip>            |
|   3.10.2  |  6.8.3 |             | <https://packages.wazuh.com/wazuhapp/wazuhapp-3.10.2_6.8.3.zip>            |
|   3.10.1  |  7.3.2 |    1.3.0    | <https://packages.wazuh.com/wazuhapp/wazuhapp-3.10.1_7.3.2.zip>            |
|   3.10.1  |  7.3.1 |             | <https://packages.wazuh.com/wazuhapp/wazuhapp-3.10.1_7.3.1.zip>            |
|   3.10.1  |  6.8.2 |             | <https://packages.wazuh.com/wazuhapp/wazuhapp-3.10.1_6.8.2.zip>            |
|   3.10.0  |  7.3.2 |    1.3.0    | <https://packages.wazuh.com/wazuhapp/wazuhapp-3.10.0_7.3.2.zip>            |
|   3.10.0  |  7.3.1 |             | <https://packages.wazuh.com/wazuhapp/wazuhapp-3.10.0_7.3.1.zip>            |
|   3.10.0  |  6.8.2 |             | <https://packages.wazuh.com/wazuhapp/wazuhapp-3.10.0_6.8.2.zip>            |
|   3.9.5   |  7.3.0 |             | <https://packages.wazuh.com/wazuhapp/wazuhapp-3.9.5_7.3.0.zip>             |
|   3.9.5   |  7.2.1 |    1.2.1    | <https://packages.wazuh.com/wazuhapp/wazuhapp-3.9.5_7.2.1.zip>             |
|   3.9.5   |  6.8.2 |             | <https://packages.wazuh.com/wazuhapp/wazuhapp-3.9.5_6.8.2.zip>             |
|   3.9.4   |  7.3.0 |             | <https://packages.wazuh.com/wazuhapp/wazuhapp-3.9.4_7.3.0.zip>             |
|   3.9.4   |  7.2.1 |    1.2.1    | <https://packages.wazuh.com/wazuhapp/wazuhapp-3.9.4_7.2.1.zip>             |
|   3.9.4   |  7.2.0 |    1.2.0    | <https://packages.wazuh.com/wazuhapp/wazuhapp-3.9.4_7.2.0.zip>             |
|   3.9.4   |  6.8.2 |             | <https://packages.wazuh.com/wazuhapp/wazuhapp-3.9.4_6.8.2.zip>             |
|   3.9.4   |  6.8.1 |    0.10.0   | <https://packages.wazuh.com/wazuhapp/wazuhapp-3.9.4_6.8.1.zip>             |
|   3.9.3   |  7.2.0 |    1.2.0    | <https://packages.wazuh.com/wazuhapp/wazuhapp-3.9.3_7.2.0.zip>             |
|   3.9.3   |  7.1.1 |    1.1.0    | <https://packages.wazuh.com/wazuhapp/wazuhapp-3.9.3_7.1.1.zip>             |
|   3.9.3   |  7.0.1 |1.0.0 - 1.0.2| <https://packages.wazuh.com/wazuhapp/wazuhapp-3.9.3_7.0.1.zip>             |
|   3.9.3   |  6.8.1 |    0.10.0   | <https://packages.wazuh.com/wazuhapp/wazuhapp-3.9.3_6.8.1.zip>             |
|   3.9.2   |  7.1.1 |    1.1.0    | <https://packages.wazuh.com/wazuhapp/wazuhapp-3.9.2_7.1.1.zip>             |
|   3.9.1   |  7.1.1 |    1.1.0    | <https://packages.wazuh.com/wazuhapp/wazuhapp-3.9.1_7.1.1.zip>             |
|   3.9.1   |  7.1.0 |             | <https://packages.wazuh.com/wazuhapp/wazuhapp-3.9.1_7.1.0.zip>             |
|   3.9.1   |  6.8.0 |             | <https://packages.wazuh.com/wazuhapp/wazuhapp-3.9.1_6.8.0.zip>             |
|   3.9.0   |  6.7.2 |             | <https://packages.wazuh.com/wazuhapp/wazuhapp-3.9.0_6.7.2.zip>             |
|   3.9.0   |  6.7.1 |    0.9.0    | <https://packages.wazuh.com/wazuhapp/wazuhapp-3.9.0_6.7.1.zip>             |
|   3.8.2   |  6.7.1 |    0.9.0    | <https://packages.wazuh.com/wazuhapp/wazuhapp-3.8.2_6.7.1.zip>             |
|   3.8.2   |  6.7.0 |             | <https://packages.wazuh.com/wazuhapp/wazuhapp-3.8.2_6.7.0.zip>             |
|   3.8.2   |  6.6.2 |    0.8.0    | <https://packages.wazuh.com/wazuhapp/wazuhapp-3.8.2_6.6.2.zip>             |
|   3.8.2   |  6.6.1 |             | <https://packages.wazuh.com/wazuhapp/wazuhapp-3.8.2_6.6.1.zip>             |
|   3.8.2   |  6.6.0 |             | <https://packages.wazuh.com/wazuhapp/wazuhapp-3.8.2_6.6.0.zip>             |
|   3.8.2   |  6.5.4 |0.7.0 - 0.7.1| <https://packages.wazuh.com/wazuhapp/wazuhapp-3.8.2_6.5.4.zip>             |
|   3.8.1   |  6.5.4 |0.7.0 - 0.7.1| <https://packages.wazuh.com/wazuhapp/wazuhapp-3.8.1_6.5.4.zip>             |
|   3.8.0   |  6.5.4 |0.7.0 - 0.7.1| <https://packages.wazuh.com/wazuhapp/wazuhapp-3.8.0_6.5.4.zip>             |


## Contribute

If you want to contribute to our project please don't hesitate to send a pull request. You can also join our users [mailing list](https://groups.google.com/d/forum/wazuh), by sending an email to [wazuh+subscribe@googlegroups.com](mailto:wazuh+subscribe@googlegroups.com), to ask questions and participate in discussions.

## Software and libraries used

- [Elastic](https://elastic.co)
- [Elastic UI framework](https://elastic.github.io/eui)
- [AngularJS](https://angularjs.org)
- [AngularJS Material](https://material.angularjs.org)
- [Node.js](https://nodejs.org)
- [NPM](https://npmjs.com)
- [React](https://reactjs.org)
- [Redux](https://redux.js.org)

## Copyright & License

Copyright &copy; 2020 Wazuh, Inc.

This program is free software; you can redistribute it and/or modify it under the terms of the GNU General Public License as published by the Free Software Foundation; either version 2 of the License, or (at your option) any later version.

Find more information about this on the [LICENSE](LICENSE) file.<|MERGE_RESOLUTION|>--- conflicted
+++ resolved
@@ -87,15 +87,9 @@
 
 ## Requisites
 
-<<<<<<< HEAD
-- Wazuh HIDS 4.0.3
-- Kibana 7.9.1
-- Elasticsearch 7.9.1
-=======
 - Wazuh HIDS 4.0.4
 - Kibana 7.9.3
 - Elasticsearch 7.9.3
->>>>>>> d3016aff
 
 ## Installation
 
@@ -103,11 +97,7 @@
 
 ```
 cd /usr/share/kibana
-<<<<<<< HEAD
-sudo -u kibana bin/kibana-plugin install https://packages.wazuh.com/4.x/ui/kibana/wazuh_kibana-4.0.3_7.9.1-1.zip
-=======
 sudo -u kibana bin/kibana-plugin install https://packages.wazuh.com/4.x/ui/kibana/wazuh_kibana-4.0.4_7.9.3-1.zip
->>>>>>> d3016aff
 ```
 
 Restart Kibana
@@ -173,11 +163,7 @@
 
 ```
 cd /usr/share/kibana/
-<<<<<<< HEAD
-sudo -u kibana bin/kibana-plugin install https://packages.wazuh.com/4.x/ui/kibana/wazuh_kibana-4.0.3_7.9.1-1.zip
-=======
 sudo -u kibana bin/kibana-plugin install https://packages.wazuh.com/4.x/ui/kibana/wazuh_kibana-4.0.4_7.9.3-1.zip
->>>>>>> d3016aff
 ```
 
 Update configuration file permissions.
