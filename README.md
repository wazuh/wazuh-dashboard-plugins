--- conflicted
+++ resolved
@@ -192,11 +192,7 @@
 
 ```
 cd /usr/share/kibana/
-<<<<<<< HEAD
-sudo -u kibana bin/kibana-plugin install https://packages.wazuh.com/4.x/ui/kibana/wazuh_kibana-4.1.5_7.10.2-1.zip
-=======
 sudo -u kibana bin/kibana-plugin install https://packages.wazuh.com/4.x/ui/kibana/wazuh_kibana-4.2.0_7.10.2-1.zip
->>>>>>> cedfcfca
 ```
 
 Update configuration file permissions.
@@ -225,11 +221,8 @@
  
 | Wazuh app | Kibana  | Open Distro | Package                                                                    |
 | :-------: | :----:  | :---------: | :------------------------------------------------------------------------- |
-<<<<<<< HEAD
-=======
 |   4.2.0   |  7.11.2 |             | <https://packages.wazuh.com/4.x/ui/kibana/wazuh_kibana-4.2.0_7.11.2-1.zip> |
 |   4.2.0   |  7.10.2 |   1.13.2    | <https://packages.wazuh.com/4.x/ui/kibana/wazuh_kibana-4.2.0_7.10.2-1.zip> |
->>>>>>> cedfcfca
 |   4.1.5   |  7.11.2 |             | <https://packages.wazuh.com/4.x/ui/kibana/wazuh_kibana-4.1.5_7.11.2-1.zip> |
 |   4.1.5   |  7.10.2 |   1.13.0    | <https://packages.wazuh.com/4.x/ui/kibana/wazuh_kibana-4.1.5_7.10.2-1.zip> |
 |   4.1.5   |  7.10.0 |   1.12.0    | <https://packages.wazuh.com/4.x/ui/kibana/wazuh_kibana-4.1.5_7.10.0-1.zip> |
