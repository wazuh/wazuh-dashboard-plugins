# Wazuh Kibana App

[![Slack](https://img.shields.io/badge/slack-join-blue.svg)](https://wazuh.com/community/join-us-on-slack/)
[![Email](https://img.shields.io/badge/email-join-blue.svg)](https://groups.google.com/forum/#!forum/wazuh)
[![Documentation](https://img.shields.io/badge/docs-view-green.svg)](https://documentation.wazuh.com)
[![Documentation](https://img.shields.io/badge/web-view-green.svg)](https://wazuh.com)

This repository contains the Wazuh Kibana plugin, from which you can navigate through the Wazuh data using visualizations in a simple and understandable way. It also allows you to manage the configuration and capabilities of the Wazuh server.

Wazuh is a security detection, visibility, and compliance open source project. Wazuh helps you to gain deeper security visibility into your infrastructure by monitoring hosts at an operating system and application level.

You can learn more about it here [wazuh.com](https://wazuh.com/)

## Description

This plugin for Kibana allows you to visualize and analyze Wazuh alerts stored in Elasticsearch and provides the following capabilities:

- Search alerts classified by modules and filter them using the different views. You will be able to explore the alerts both at Wazuh cluster level, and in a particular agent. The modules, divided into the following use cases, are:
    - Security Information Management
        - Security events: Browse through your security alerts, identifying issues and threats in your environment.
        - Integrity monitoring: Alerts related to file changes, including permissions, content, ownership and attributes.
        - Amazon AWS: Security events related to your Amazon AWS services, collected directly via AWS API.
        - Google Cloud Platform: Security events related to your Google Cloud Platform services, collected directly via GCP API.
    - Auditing and Policy Monitoring
        - Policy monitoring: Verify that your systems are configured according to your security policies baseline.
        - Security configuration assessment: Scan your assets as part of a configuration assessment audit.
        - System auditing: Audit users behavior, monitoring command execution and alerting on access to critical files.
        - OpenSCAP: Configuration assessment and automation of compliance monitoring using SCAP checks.
        - CIS-CAT: Configuration assessment using Center of Internet Security scanner and SCAP checks.
    - Threat Detection and Response
        - Vulnerabilities: Discover what applications in your environment are affected by well-known vulnerabilities.
        - MITRE ATT&CK: Security events from the knowledge base of adversary tactics and techniques based on real-world observations.
        - VirusTotal: Alerts resulting from VirusTotal analysis of suspicious files via an integration with their API.
        - Osquery: Osquery can be used to expose an operating system as a high-performance relational database.
        - Docker listener: Monitor and collect the activity from Docker containers such as creation, running, starting, stopping or pausing events.
    - Regulatory Compliance
        - PCI DSS: Global security standard for entities that process, store or transmit payment cardholder data.
        - NIST 800-53: National Institute of Standards and Technology Special Publication 800-53 (NIST 800-53) sets guidelines for federal information systems.
        - GDPR: General Data Protection Regulation (GDPR) sets guidelines for processing of personal data.
        - HIPAA: Health Insurance Portability and Accountability Act of 1996 (HIPAA) provides data privacy and security provisions for safeguarding medical information.
        - TSC: Trust Services Criteria for Security, Availability, Processing Integrity, Confidentiality, and Privacy.
- View and edit the Wazuh manager configuration.
- Manage your ruleset (rules, decoders and CDB lists).
- Manage your groups of agents.
- Check the status and logs of your Wazuh cluster.
- Manage your agents, as well as see their configuration and data inventory. You can also deploy new agents.
- Explore and interact with the Wazuh API through our Dev Tools.

## Documentation

- [Full documentation](https://documentation.wazuh.com)
- [Wazuh installation guide](https://documentation.wazuh.com/current/installation-guide/index.html)
- [Screenshots](https://documentation.wazuh.com/current/index.html#example-screenshots)

**Modules overview**

![Overview](/public/assets/app.png)

**Security events**

![Overview](/public/assets/app2.png)

**Integrity monitoring**

![Overview](/public/assets/app3.png)

**Vulnerability detection**

![Overview](/public/assets/app4.png)

**Regulatory compliance**

![Overview](/public/assets/app5.png)

**Agents overview**

![Overview](/public/assets/app6.png)

**Agent summary**

![Overview](/public/asstes/app7.png)

## Branches

- `stable` corresponds to the latest Wazuh app stable version.
- `master` branch contains the latest code, be aware of possible bugs on this branch.

## Requisites

- Wazuh HIDS 4.2.6
- Kibana 7.10.2
- Elasticsearch 7.10.2

## Installation

Ensure that the directory `/usr/share/kibana/data` exists
If not create it:

```
mkdir /usr/share/kibana/data
chown -R kibana:kibana /usr/share/kibana/data
```

Install the Wazuh app plugin for Kibana

```
cd /usr/share/kibana
<<<<<<< HEAD
sudo -u kibana bin/kibana-plugin install https://packages.wazuh.com/4.x/ui/kibana/wazuh_kibana-4.2.5_7.10.2-1.zip
=======
sudo -u kibana bin/kibana-plugin install https://packages.wazuh.com/4.x/ui/kibana/wazuh_kibana-4.2.6_7.10.2-1.zip
>>>>>>> 471e1719
```

Restart Kibana

- Systemd:

```
systemctl restart kibana
```

- SysV Init:

```
service kibana restart
```

## Upgrade

Note: Since Wazuh 4.0.4 release revision 4016 (regardless of the Elastic Stack version) the location of the wazuh.yml has been moved from `/usr/share/kibana/optimize/wazuh/config/wazuh.yml` to `/usr/share/kibana/data/wazuh/config/wazuh.yml`.

Since Wazuh 3.12.0 release (regardless of the Elastic Stack version) the location of the wazuh.yml has been moved from `/usr/share/kibana/plugins/wazuh/wazuh.yml` to `/usr/share/kibana/data/wazuh/config/wazuh.yml`.

Stop Kibana

- Systemd:

```
systemctl stop kibana
```

- SysV Init:

```
service kibana stop
```
Ensure that the directory `/usr/share/kibana/data` exists
If not create it:

```
mkdir /usr/share/kibana/data
```

### From 3.11.x
Copy the `wazuh.yml` to its new location.

```
mkdir -p /usr/share/kibana/data/wazuh/config
cp /usr/share/kibana/plugins/wazuh/wazuh.yml /usr/share/kibana/optimize/wazuh/config/wazuh.yml
```
### From 4.0.4 - 4016
Copy the `wazuh.yml` to its new location.

```
mkdir -p /usr/share/kibana/data/wazuh/config
cp /usr/share/kibana/optimize/wazuh/config/wazuh.yml /usr/share/kibana/data/wazuh/config/wazuh.yml
```

```
mkdir -p /usr/share/kibana/data/wazuh/config
cp /usr/share/kibana/optimize/wazuh/config/wazuh.yml /usr/share/kibana/data/wazuh/config/wazuh.yml
```

Remove the Wazuh app using the kibana-plugin tool

```
cd /usr/share/kibana/
sudo -u kibana bin/kibana-plugin remove wazuh
```

Remove generated bundles

```
rm -rf /usr/share/kibana/optimize/bundles
```

Update file permissions. This will prevent errors when generating new bundles or updating the app:

```
chown -R kibana:kibana /usr/share/kibana/data
chown -R kibana:kibana /usr/share/kibana/plugins
```

Install the Wazuh app

```
cd /usr/share/kibana/
<<<<<<< HEAD
sudo -u kibana bin/kibana-plugin install https://packages.wazuh.com/4.x/ui/kibana/wazuh_kibana-4.2.5_7.10.2-1.zip
=======
sudo -u kibana bin/kibana-plugin install https://packages.wazuh.com/4.x/ui/kibana/wazuh_kibana-4.2.6_7.10.2-1.zip
>>>>>>> 471e1719
```

Update configuration file permissions.

```
sudo chown kibana:kibana /usr/share/kibana/data/wazuh/config/wazuh.yml
sudo chmod 600 /usr/share/kibana/data/wazuh/config/wazuh.yml
```

Restart Kibana

- Systemd:

```
systemctl restart kibana
```
 
- SysV Init: 
 
``` 
service kibana restart 
```

 
## Wazuh - Kibana - Open Distro version compatibility matrix
 
| Wazuh app | Kibana  | Open Distro | Package                                                                    |
| :-------: | :----:  | :---------: | :------------------------------------------------------------------------- |
<<<<<<< HEAD
=======
|   4.2.6   |  7.14.2 |             | <https://packages.wazuh.com/4.x/ui/kibana/wazuh_kibana-4.2.6_7.14.2-1.zip> |
|   4.2.6   |  7.14.1 |             | <https://packages.wazuh.com/4.x/ui/kibana/wazuh_kibana-4.2.6_7.14.1-1.zip> |
|   4.2.6   |  7.14.0 |             | <https://packages.wazuh.com/4.x/ui/kibana/wazuh_kibana-4.2.6_7.14.0-1.zip> |
|   4.2.6   |  7.13.4 |             | <https://packages.wazuh.com/4.x/ui/kibana/wazuh_kibana-4.2.6_7.13.4-1.zip> |
|   4.2.6   |  7.13.3 |             | <https://packages.wazuh.com/4.x/ui/kibana/wazuh_kibana-4.2.6_7.13.3-1.zip> |
|   4.2.6   |  7.13.2 |             | <https://packages.wazuh.com/4.x/ui/kibana/wazuh_kibana-4.2.6_7.13.2-1.zip> |
|   4.2.6   |  7.13.1 |             | <https://packages.wazuh.com/4.x/ui/kibana/wazuh_kibana-4.2.6_7.13.1-1.zip> |
|   4.2.6   |  7.13.0 |             | <https://packages.wazuh.com/4.x/ui/kibana/wazuh_kibana-4.2.6_7.13.0-1.zip> |
|   4.2.6   |  7.12.1 |             | <https://packages.wazuh.com/4.x/ui/kibana/wazuh_kibana-4.2.6_7.12.1-1.zip> |
|   4.2.6   |  7.11.2 |             | <https://packages.wazuh.com/4.x/ui/kibana/wazuh_kibana-4.2.6_7.11.2-1.zip> |
|   4.2.6   |  7.10.2 |   1.13.2    | <https://packages.wazuh.com/4.x/ui/kibana/wazuh_kibana-4.2.6_7.10.2-1.zip> |
>>>>>>> 471e1719
|   4.2.5   |  7.14.2 |             | <https://packages.wazuh.com/4.x/ui/kibana/wazuh_kibana-4.2.5_7.14.2-1.zip> |
|   4.2.5   |  7.14.1 |             | <https://packages.wazuh.com/4.x/ui/kibana/wazuh_kibana-4.2.5_7.14.1-1.zip> |
|   4.2.5   |  7.14.0 |             | <https://packages.wazuh.com/4.x/ui/kibana/wazuh_kibana-4.2.5_7.14.0-1.zip> |
|   4.2.5   |  7.13.4 |             | <https://packages.wazuh.com/4.x/ui/kibana/wazuh_kibana-4.2.5_7.13.4-1.zip> |
|   4.2.5   |  7.13.3 |             | <https://packages.wazuh.com/4.x/ui/kibana/wazuh_kibana-4.2.5_7.13.3-1.zip> |
|   4.2.5   |  7.13.2 |             | <https://packages.wazuh.com/4.x/ui/kibana/wazuh_kibana-4.2.5_7.13.2-1.zip> |
|   4.2.5   |  7.13.1 |             | <https://packages.wazuh.com/4.x/ui/kibana/wazuh_kibana-4.2.5_7.13.1-1.zip> |
|   4.2.5   |  7.13.0 |             | <https://packages.wazuh.com/4.x/ui/kibana/wazuh_kibana-4.2.5_7.13.0-1.zip> |
|   4.2.5   |  7.12.1 |             | <https://packages.wazuh.com/4.x/ui/kibana/wazuh_kibana-4.2.5_7.12.1-1.zip> |
|   4.2.5   |  7.11.2 |             | <https://packages.wazuh.com/4.x/ui/kibana/wazuh_kibana-4.2.5_7.11.2-1.zip> |
<<<<<<< HEAD
|   4.2.5   |  7.10.2 |   1.13.2    | <https://packages.wazuh.com/4.x/ui/kibana/wazuh_kibana-4.2.4_7.10.2-1.zip> |
=======
|   4.2.5   |  7.10.2 |   1.13.2    | <https://packages.wazuh.com/4.x/ui/kibana/wazuh_kibana-4.2.5_7.10.2-1.zip> |
>>>>>>> 471e1719
|   4.2.4   |  7.12.1 |             | <https://packages.wazuh.com/4.x/ui/kibana/wazuh_kibana-4.2.4_7.12.1-1.zip> |
|   4.2.4   |  7.11.2 |             | <https://packages.wazuh.com/4.x/ui/kibana/wazuh_kibana-4.2.4_7.11.2-1.zip> |
|   4.2.4   |  7.10.2 |   1.13.2    | <https://packages.wazuh.com/4.x/ui/kibana/wazuh_kibana-4.2.4_7.10.2-1.zip> |
|   4.2.3   |  7.12.1 |             | <https://packages.wazuh.com/4.x/ui/kibana/wazuh_kibana-4.2.3_7.12.1-1.zip> |
|   4.2.3   |  7.11.2 |             | <https://packages.wazuh.com/4.x/ui/kibana/wazuh_kibana-4.2.3_7.11.2-1.zip> |
|   4.2.3   |  7.10.2 |   1.13.2    | <https://packages.wazuh.com/4.x/ui/kibana/wazuh_kibana-4.2.3_7.10.2-1.zip> |
|   4.2.2   |  7.12.1 |             | <https://packages.wazuh.com/4.x/ui/kibana/wazuh_kibana-4.2.2_7.12.1-1.zip> |
|   4.2.2   |  7.11.2 |             | <https://packages.wazuh.com/4.x/ui/kibana/wazuh_kibana-4.2.2_7.11.2-1.zip> |
|   4.2.2   |  7.10.2 |   1.13.2    | <https://packages.wazuh.com/4.x/ui/kibana/wazuh_kibana-4.2.2_7.10.2-1.zip> |
|   4.2.1   |  7.11.2 |             | <https://packages.wazuh.com/4.x/ui/kibana/wazuh_kibana-4.2.1_7.11.2-1.zip> |
|   4.2.1   |  7.10.2 |   1.13.2    | <https://packages.wazuh.com/4.x/ui/kibana/wazuh_kibana-4.2.1_7.10.2-1.zip> |
|   4.2.0   |  7.11.2 |             | <https://packages.wazuh.com/4.x/ui/kibana/wazuh_kibana-4.2.0_7.11.2-1.zip> |
|   4.2.0   |  7.10.2 |   1.13.2    | <https://packages.wazuh.com/4.x/ui/kibana/wazuh_kibana-4.2.0_7.10.2-1.zip> |
|   4.1.5   |  7.11.2 |             | <https://packages.wazuh.com/4.x/ui/kibana/wazuh_kibana-4.1.5_7.11.2-1.zip> |
|   4.1.5   |  7.10.2 |   1.13.0    | <https://packages.wazuh.com/4.x/ui/kibana/wazuh_kibana-4.1.5_7.10.2-1.zip> |
|   4.1.5   |  7.10.0 |   1.12.0    | <https://packages.wazuh.com/4.x/ui/kibana/wazuh_kibana-4.1.5_7.10.0-1.zip> |
|   4.1.4   |  7.10.2 |             | <https://packages.wazuh.com/4.x/ui/kibana/wazuh_kibana-4.1.4_7.10.2-1.zip> |
|   4.1.4   |  7.10.0 |   1.12.0    | <https://packages.wazuh.com/4.x/ui/kibana/wazuh_kibana-4.1.4_7.10.0-1.zip> |
|   4.1.3   |  7.10.2 |             | <https://packages.wazuh.com/4.x/ui/kibana/wazuh_kibana-4.1.3_7.10.2-1.zip> |
|   4.1.3   |  7.10.0 |   1.12.0    | <https://packages.wazuh.com/4.x/ui/kibana/wazuh_kibana-4.1.3_7.10.0-1.zip> |
|   4.1.2   |  7.10.2 |             | <https://packages.wazuh.com/4.x/ui/kibana/wazuh_kibana-4.1.2_7.10.2-1.zip> |
|   4.1.2   |  7.10.0 |   1.12.0    | <https://packages.wazuh.com/4.x/ui/kibana/wazuh_kibana-4.1.2_7.10.0-1.zip> |
|   4.1.1   |  7.10.2 |             | <https://packages.wazuh.com/4.x/ui/kibana/wazuh_kibana-4.1.1_7.10.2-1.zip> |
|   4.1.1   |  7.10.0 |   1.12.0    | <https://packages.wazuh.com/4.x/ui/kibana/wazuh_kibana-4.1.1_7.10.0-1.zip> |
|   4.1.0   |  7.10.2 |             | <https://packages.wazuh.com/4.x/ui/kibana/wazuh_kibana-4.1.0_7.10.2-1.zip> |
|   4.1.0   |  7.10.0 |   1.12.0    | <https://packages.wazuh.com/4.x/ui/kibana/wazuh_kibana-4.1.0_7.10.0-1.zip> |
|   4.0.4   |  7.9.3  |             | <https://packages.wazuh.com/4.x/ui/kibana/wazuh_kibana-4.0.4_7.9.3-1.zip>  |
|   4.0.4   |  7.9.1  |   1.11.0    | <https://packages.wazuh.com/4.x/ui/kibana/wazuh_kibana-4.0.4_7.9.1-1.zip>  |
|   4.0.3   |  7.9.3  |             | <https://packages.wazuh.com/4.x/ui/kibana/wazuh_kibana-4.0.3_7.9.3-1.zip>  |
|   4.0.3   |  7.9.2  |             | <https://packages.wazuh.com/4.x/ui/kibana/wazuh_kibana-4.0.3_7.9.2-1.zip>  |
|   4.0.3   |  7.9.1  |   1.11.0    | <https://packages.wazuh.com/4.x/ui/kibana/wazuh_kibana-4.0.3_7.9.1-1.zip>  |
|   4.0.2   |  7.9.3  |             | <https://packages.wazuh.com/4.x/ui/kibana/wazuh_kibana-4.0.2_7.9.3-1.zip>  |
|   4.0.2   |  7.9.1  |   1.11.0    | <https://packages.wazuh.com/4.x/ui/kibana/wazuh_kibana-4.0.2_7.9.1-1.zip>  |
|   4.0.1   |  7.9.3  |             | <https://packages.wazuh.com/4.x/ui/kibana/wazuh_kibana-4.0.1_7.9.3-1.zip>  |
|   4.0.1   |  7.9.1  |   1.11.0    | <https://packages.wazuh.com/4.x/ui/kibana/wazuh_kibana-4.0.1_7.9.1-1.zip>  |
|   4.0.0   |  7.9.3  |             | <https://packages.wazuh.com/4.x/ui/kibana/wazuh_kibana-4.0.0_7.9.3-1.zip>  |
|   4.0.0   |  7.9.2  |             | <https://packages.wazuh.com/4.x/ui/kibana/wazuh_kibana-4.0.0_7.9.2-1.zip>  |
|   4.0.0   |  7.9.1  |   1.10.1    | <https://packages.wazuh.com/4.x/ui/kibana/wazuh_kibana-4.0.0_7.9.1-1.zip>  |
|   3.13.2  |  7.9.1  |   1.10.1    | <https://packages.wazuh.com/wazuhapp/wazuhapp-3.13.2_7.9.1.zip>            |
|   3.13.2  |  7.8.0  |    1.9.0    | <https://packages.wazuh.com/wazuhapp/wazuhapp-3.13.2_7.8.0.zip>            |
|   3.13.1  |  7.9.1  |             | <https://packages.wazuh.com/wazuhapp/wazuhapp-3.13.1_7.9.1.zip>            |
|   3.13.1  |  7.9.0  |             | <https://packages.wazuh.com/wazuhapp/wazuhapp-3.13.1_7.9.0.zip>            |
|   3.13.1  |  7.8.1  |             | <https://packages.wazuh.com/wazuhapp/wazuhapp-3.13.1_7.8.1.zip>            |
|   3.13.1  |  7.8.0  |    1.9.0    | <https://packages.wazuh.com/wazuhapp/wazuhapp-3.13.1_7.8.0.zip>            |
|   3.13.0  |  7.8.0  |    1.9.0    | <https://packages.wazuh.com/wazuhapp/wazuhapp-3.13.0_7.8.0.zip>            |
|   3.13.0  |  7.7.1  |             | <https://packages.wazuh.com/wazuhapp/wazuhapp-3.13.0_7.7.1.zip>            |
|   3.13.0  |  7.7.0  |    1.8.0    | <https://packages.wazuh.com/wazuhapp/wazuhapp-3.13.0_7.7.0.zip>            |
|   3.12.3  |  7.7.1  |             | <https://packages.wazuh.com/wazuhapp/wazuhapp-3.12.3_7.7.1.zip>            |
|   3.12.3  |  7.7.0  |    1.8.0    | <https://packages.wazuh.com/wazuhapp/wazuhapp-3.12.3_7.7.0.zip>            |
|   3.12.3  |  7.6.2  |             | <https://packages.wazuh.com/wazuhapp/wazuhapp-3.12.3_7.6.2.zip>            |
|   3.12.3  |  7.6.1  |1.6.0 - 1.7.0| <https://packages.wazuh.com/wazuhapp/wazuhapp-3.12.3_7.6.1.zip>            |
|   3.12.3  |  7.3.1  |             | <https://packages.wazuh.com/wazuhapp/wazuhapp-3.12.3_7.3.1.zip>            |
|   3.12.3  |  6.8.10 |             | <https://packages.wazuh.com/wazuhapp/wazuhapp-3.12.3_6.8.10.zip>           |
|   3.12.3  |  6.8.9  |             | <https://packages.wazuh.com/wazuhapp/wazuhapp-3.12.3_6.8.9.zip>            |
|   3.12.3  |  6.8.8  |             | <https://packages.wazuh.com/wazuhapp/wazuhapp-3.12.3_6.8.8.zip>            |
|   3.12.2  |  7.6.2  |             | <https://packages.wazuh.com/wazuhapp/wazuhapp-3.12.2_7.6.2.zip>            |
|   3.12.2  |  7.6.1  |1.6.0 - 1.7.0| <https://packages.wazuh.com/wazuhapp/wazuhapp-3.12.2_7.6.1.zip>            |
|   3.12.2  |  6.8.8  |             | <https://packages.wazuh.com/wazuhapp/wazuhapp-3.12.2_6.8.8.zip>            |
|   3.12.1  |  7.6.2  |             | <https://packages.wazuh.com/wazuhapp/wazuhapp-3.12.1_7.6.2.zip>            |
|   3.12.1  |  7.6.1  |1.6.0 - 1.7.0| <https://packages.wazuh.com/wazuhapp/wazuhapp-3.12.1_7.6.1.zip>            |
|   3.12.1  |  6.8.8  |             | <https://packages.wazuh.com/wazuhapp/wazuhapp-3.12.1_6.8.8.zip>            |
|   3.12.0  |  7.6.2  |             | <https://packages.wazuh.com/wazuhapp/wazuhapp-3.12.0_7.6.2.zip>            |
|   3.12.0  |  7.6.1  |1.6.0 - 1.7.0| <https://packages.wazuh.com/wazuhapp/wazuhapp-3.12.0_7.6.1.zip>            |
|   3.12.0  |  7.4.2  |    1.4.0    | <https://packages.wazuh.com/wazuhapp/wazuhapp-3.12.0_7.4.2.zip>            |
|   3.12.0  |  6.8.8  |             | <https://packages.wazuh.com/wazuhapp/wazuhapp-3.12.0_6.8.8.zip>            |
|   3.12.0  |  6.8.7  |             | <https://packages.wazuh.com/wazuhapp/wazuhapp-3.12.0_6.8.7.zip>            |
|   3.11.4  |  7.6.1  |1.6.0 - 1.7.0| <https://packages.wazuh.com/wazuhapp/wazuhapp-3.11.4_7.6.1.zip>            |
|   3.11.4  |  7.6.0  |             | <https://packages.wazuh.com/wazuhapp/wazuhapp-3.11.4_7.6.0.zip>            |
|   3.11.4  |  7.4.2  |    1.4.0    | <https://packages.wazuh.com/wazuhapp/wazuhapp-3.11.4_7.4.2.zip>            |
|   3.11.4  |  6.8.7  |             | <https://packages.wazuh.com/wazuhapp/wazuhapp-3.11.4_6.8.7.zip>            |
|   3.11.4  |  6.8.6  |             | <https://packages.wazuh.com/wazuhapp/wazuhapp-3.11.4_6.8.6.zip>            |
|   3.11.3  |  7.6.0  |             | <https://packages.wazuh.com/wazuhapp/wazuhapp-3.11.3_7.6.0.zip>            |
|   3.11.3  |  7.5.2  |             | <https://packages.wazuh.com/wazuhapp/wazuhapp-3.11.3_7.5.2.zip>            |
|   3.11.3  |  7.4.2  |    1.4.0    | <https://packages.wazuh.com/wazuhapp/wazuhapp-3.11.3_7.4.2.zip>            |
|   3.11.3  |  7.3.2  |    1.3.0    | <https://packages.wazuh.com/wazuhapp/wazuhapp-3.11.3_7.3.2.zip>            |
|   3.11.3  |  6.8.6  |             | <https://packages.wazuh.com/wazuhapp/wazuhapp-3.11.3_6.8.6.zip>            |
|   3.11.2  |  7.5.2  |             | <https://packages.wazuh.com/wazuhapp/wazuhapp-3.11.2_7.5.2.zip>            |
|   3.11.2  |  7.5.1  |             | <https://packages.wazuh.com/wazuhapp/wazuhapp-3.11.2_7.5.1.zip>            |
|   3.11.2  |  7.3.2  |    1.3.0    | <https://packages.wazuh.com/wazuhapp/wazuhapp-3.11.2_7.3.2.zip>            |
|   3.11.2  |  6.8.6  |             | <https://packages.wazuh.com/wazuhapp/wazuhapp-3.11.2_6.8.6.zip>            |
|   3.11.1  |  7.5.1  |             | <https://packages.wazuh.com/wazuhapp/wazuhapp-3.11.1_7.5.1.zip>            |
|   3.11.1  |  7.3.2  |    1.3.0    | <https://packages.wazuh.com/wazuhapp/wazuhapp-3.11.1_7.3.2.zip>            |
|   3.11.1  |  6.8.6  |             | <https://packages.wazuh.com/wazuhapp/wazuhapp-3.11.1_6.8.6.zip>            |
|   3.11.0  |  7.5.1  |             | <https://packages.wazuh.com/wazuhapp/wazuhapp-3.11.0_7.5.1.zip>            |
|   3.11.0  |  7.3.2  |    1.3.0    | <https://packages.wazuh.com/wazuhapp/wazuhapp-3.11.0_7.3.2.zip>            |
|   3.11.0  |  6.8.6  |             | <https://packages.wazuh.com/wazuhapp/wazuhapp-3.11.0_6.8.6.zip>            |
|   3.10.2  |  7.5.1  |             | <https://packages.wazuh.com/wazuhapp/wazuhapp-3.10.2_7.5.1.zip>            |
|   3.10.2  |  7.5.0  |             | <https://packages.wazuh.com/wazuhapp/wazuhapp-3.10.2_7.5.0.zip>            |
|   3.10.2  |  7.4.2  |    1.4.0    | <https://packages.wazuh.com/wazuhapp/wazuhapp-3.10.2_7.4.2.zip>            |
|   3.10.2  |  7.4.1  |             | <https://packages.wazuh.com/wazuhapp/wazuhapp-3.10.2_7.4.1.zip>            |
|   3.10.2  |  7.4.0  |             | <https://packages.wazuh.com/wazuhapp/wazuhapp-3.10.2_7.4.0.zip>            |
|   3.10.2  |  7.3.2  |    1.3.0    | <https://packages.wazuh.com/wazuhapp/wazuhapp-3.10.2_7.3.2.zip>            |
|   3.10.2  |  6.8.6  |             | <https://packages.wazuh.com/wazuhapp/wazuhapp-3.10.2_6.8.6.zip>            |
|   3.10.2  |  6.8.5  |             | <https://packages.wazuh.com/wazuhapp/wazuhapp-3.10.2_6.8.5.zip>            |
|   3.10.2  |  6.8.4  |             | <https://packages.wazuh.com/wazuhapp/wazuhapp-3.10.2_6.8.4.zip>            |
|   3.10.2  |  6.8.3  |             | <https://packages.wazuh.com/wazuhapp/wazuhapp-3.10.2_6.8.3.zip>            |
|   3.10.1  |  7.3.2  |    1.3.0    | <https://packages.wazuh.com/wazuhapp/wazuhapp-3.10.1_7.3.2.zip>            |
|   3.10.1  |  7.3.1  |             | <https://packages.wazuh.com/wazuhapp/wazuhapp-3.10.1_7.3.1.zip>            |
|   3.10.1  |  6.8.2  |             | <https://packages.wazuh.com/wazuhapp/wazuhapp-3.10.1_6.8.2.zip>            |
|   3.10.0  |  7.3.2  |    1.3.0    | <https://packages.wazuh.com/wazuhapp/wazuhapp-3.10.0_7.3.2.zip>            |
|   3.10.0  |  7.3.1  |             | <https://packages.wazuh.com/wazuhapp/wazuhapp-3.10.0_7.3.1.zip>            |
|   3.10.0  |  6.8.2  |             | <https://packages.wazuh.com/wazuhapp/wazuhapp-3.10.0_6.8.2.zip>            |
|   3.9.5   |  7.3.0  |             | <https://packages.wazuh.com/wazuhapp/wazuhapp-3.9.5_7.3.0.zip>             |
|   3.9.5   |  7.2.1  |    1.2.1    | <https://packages.wazuh.com/wazuhapp/wazuhapp-3.9.5_7.2.1.zip>             |
|   3.9.5   |  6.8.2  |             | <https://packages.wazuh.com/wazuhapp/wazuhapp-3.9.5_6.8.2.zip>             |
|   3.9.4   |  7.3.0  |             | <https://packages.wazuh.com/wazuhapp/wazuhapp-3.9.4_7.3.0.zip>             |
|   3.9.4   |  7.2.1  |    1.2.1    | <https://packages.wazuh.com/wazuhapp/wazuhapp-3.9.4_7.2.1.zip>             |
|   3.9.4   |  7.2.0  |    1.2.0    | <https://packages.wazuh.com/wazuhapp/wazuhapp-3.9.4_7.2.0.zip>             |
|   3.9.4   |  6.8.2  |             | <https://packages.wazuh.com/wazuhapp/wazuhapp-3.9.4_6.8.2.zip>             |
|   3.9.4   |  6.8.1  |    0.10.0   | <https://packages.wazuh.com/wazuhapp/wazuhapp-3.9.4_6.8.1.zip>             |
|   3.9.3   |  7.2.0  |    1.2.0    | <https://packages.wazuh.com/wazuhapp/wazuhapp-3.9.3_7.2.0.zip>             |
|   3.9.3   |  7.1.1  |    1.1.0    | <https://packages.wazuh.com/wazuhapp/wazuhapp-3.9.3_7.1.1.zip>             |
|   3.9.3   |  7.0.1  |1.0.0 - 1.0.2| <https://packages.wazuh.com/wazuhapp/wazuhapp-3.9.3_7.0.1.zip>             |
|   3.9.3   |  6.8.1  |    0.10.0   | <https://packages.wazuh.com/wazuhapp/wazuhapp-3.9.3_6.8.1.zip>             |
|   3.9.2   |  7.1.1  |    1.1.0    | <https://packages.wazuh.com/wazuhapp/wazuhapp-3.9.2_7.1.1.zip>             |
|   3.9.1   |  7.1.1  |    1.1.0    | <https://packages.wazuh.com/wazuhapp/wazuhapp-3.9.1_7.1.1.zip>             |
|   3.9.1   |  7.1.0  |             | <https://packages.wazuh.com/wazuhapp/wazuhapp-3.9.1_7.1.0.zip>             |
|   3.9.1   |  6.8.0  |             | <https://packages.wazuh.com/wazuhapp/wazuhapp-3.9.1_6.8.0.zip>             |
|   3.9.0   |  6.7.2  |             | <https://packages.wazuh.com/wazuhapp/wazuhapp-3.9.0_6.7.2.zip>             |
|   3.9.0   |  6.7.1  |    0.9.0    | <https://packages.wazuh.com/wazuhapp/wazuhapp-3.9.0_6.7.1.zip>             |
|   3.8.2   |  6.7.1  |    0.9.0    | <https://packages.wazuh.com/wazuhapp/wazuhapp-3.8.2_6.7.1.zip>             |
|   3.8.2   |  6.7.0  |             | <https://packages.wazuh.com/wazuhapp/wazuhapp-3.8.2_6.7.0.zip>             |
|   3.8.2   |  6.6.2  |    0.8.0    | <https://packages.wazuh.com/wazuhapp/wazuhapp-3.8.2_6.6.2.zip>             |
|   3.8.2   |  6.6.1  |             | <https://packages.wazuh.com/wazuhapp/wazuhapp-3.8.2_6.6.1.zip>             |
|   3.8.2   |  6.6.0  |             | <https://packages.wazuh.com/wazuhapp/wazuhapp-3.8.2_6.6.0.zip>             |
|   3.8.2   |  6.5.4  |0.7.0 - 0.7.1| <https://packages.wazuh.com/wazuhapp/wazuhapp-3.8.2_6.5.4.zip>             |
|   3.8.1   |  6.5.4  |0.7.0 - 0.7.1| <https://packages.wazuh.com/wazuhapp/wazuhapp-3.8.1_6.5.4.zip>             |
|   3.8.0   |  6.5.4  |0.7.0 - 0.7.1| <https://packages.wazuh.com/wazuhapp/wazuhapp-3.8.0_6.5.4.zip>             |


## Contribute

If you want to contribute to our project please don't hesitate to send a pull request. You can also join our users [mailing list](https://groups.google.com/d/forum/wazuh), by sending an email to [wazuh+subscribe@googlegroups.com](mailto:wazuh+subscribe@googlegroups.com), to ask questions and participate in discussions.

## Software and libraries used

- [Elastic](https://elastic.co)
- [Elastic UI framework](https://elastic.github.io/eui)
- [AngularJS](https://angularjs.org)
- [AngularJS Material](https://material.angularjs.org)
- [Node.js](https://nodejs.org)
- [NPM](https://npmjs.com)
- [React](https://reactjs.org)
- [Redux](https://redux.js.org)

## Copyright & License

Copyright &copy; 2022 Wazuh, Inc.

This program is free software; you can redistribute it and/or modify it under the terms of the GNU General Public License as published by the Free Software Foundation; either version 2 of the License, or (at your option) any later version.

Find more information about this on the [LICENSE](LICENSE) file.<|MERGE_RESOLUTION|>--- conflicted
+++ resolved
@@ -105,11 +105,7 @@
 
 ```
 cd /usr/share/kibana
-<<<<<<< HEAD
-sudo -u kibana bin/kibana-plugin install https://packages.wazuh.com/4.x/ui/kibana/wazuh_kibana-4.2.5_7.10.2-1.zip
-=======
 sudo -u kibana bin/kibana-plugin install https://packages.wazuh.com/4.x/ui/kibana/wazuh_kibana-4.2.6_7.10.2-1.zip
->>>>>>> 471e1719
 ```
 
 Restart Kibana
@@ -196,11 +192,7 @@
 
 ```
 cd /usr/share/kibana/
-<<<<<<< HEAD
-sudo -u kibana bin/kibana-plugin install https://packages.wazuh.com/4.x/ui/kibana/wazuh_kibana-4.2.5_7.10.2-1.zip
-=======
 sudo -u kibana bin/kibana-plugin install https://packages.wazuh.com/4.x/ui/kibana/wazuh_kibana-4.2.6_7.10.2-1.zip
->>>>>>> 471e1719
 ```
 
 Update configuration file permissions.
@@ -229,8 +221,6 @@
  
 | Wazuh app | Kibana  | Open Distro | Package                                                                    |
 | :-------: | :----:  | :---------: | :------------------------------------------------------------------------- |
-<<<<<<< HEAD
-=======
 |   4.2.6   |  7.14.2 |             | <https://packages.wazuh.com/4.x/ui/kibana/wazuh_kibana-4.2.6_7.14.2-1.zip> |
 |   4.2.6   |  7.14.1 |             | <https://packages.wazuh.com/4.x/ui/kibana/wazuh_kibana-4.2.6_7.14.1-1.zip> |
 |   4.2.6   |  7.14.0 |             | <https://packages.wazuh.com/4.x/ui/kibana/wazuh_kibana-4.2.6_7.14.0-1.zip> |
@@ -242,7 +232,6 @@
 |   4.2.6   |  7.12.1 |             | <https://packages.wazuh.com/4.x/ui/kibana/wazuh_kibana-4.2.6_7.12.1-1.zip> |
 |   4.2.6   |  7.11.2 |             | <https://packages.wazuh.com/4.x/ui/kibana/wazuh_kibana-4.2.6_7.11.2-1.zip> |
 |   4.2.6   |  7.10.2 |   1.13.2    | <https://packages.wazuh.com/4.x/ui/kibana/wazuh_kibana-4.2.6_7.10.2-1.zip> |
->>>>>>> 471e1719
 |   4.2.5   |  7.14.2 |             | <https://packages.wazuh.com/4.x/ui/kibana/wazuh_kibana-4.2.5_7.14.2-1.zip> |
 |   4.2.5   |  7.14.1 |             | <https://packages.wazuh.com/4.x/ui/kibana/wazuh_kibana-4.2.5_7.14.1-1.zip> |
 |   4.2.5   |  7.14.0 |             | <https://packages.wazuh.com/4.x/ui/kibana/wazuh_kibana-4.2.5_7.14.0-1.zip> |
@@ -253,11 +242,7 @@
 |   4.2.5   |  7.13.0 |             | <https://packages.wazuh.com/4.x/ui/kibana/wazuh_kibana-4.2.5_7.13.0-1.zip> |
 |   4.2.5   |  7.12.1 |             | <https://packages.wazuh.com/4.x/ui/kibana/wazuh_kibana-4.2.5_7.12.1-1.zip> |
 |   4.2.5   |  7.11.2 |             | <https://packages.wazuh.com/4.x/ui/kibana/wazuh_kibana-4.2.5_7.11.2-1.zip> |
-<<<<<<< HEAD
-|   4.2.5   |  7.10.2 |   1.13.2    | <https://packages.wazuh.com/4.x/ui/kibana/wazuh_kibana-4.2.4_7.10.2-1.zip> |
-=======
 |   4.2.5   |  7.10.2 |   1.13.2    | <https://packages.wazuh.com/4.x/ui/kibana/wazuh_kibana-4.2.5_7.10.2-1.zip> |
->>>>>>> 471e1719
 |   4.2.4   |  7.12.1 |             | <https://packages.wazuh.com/4.x/ui/kibana/wazuh_kibana-4.2.4_7.12.1-1.zip> |
 |   4.2.4   |  7.11.2 |             | <https://packages.wazuh.com/4.x/ui/kibana/wazuh_kibana-4.2.4_7.11.2-1.zip> |
 |   4.2.4   |  7.10.2 |   1.13.2    | <https://packages.wazuh.com/4.x/ui/kibana/wazuh_kibana-4.2.4_7.10.2-1.zip> |
