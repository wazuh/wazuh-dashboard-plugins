# Wazuh Kibana App

[![Slack](https://img.shields.io/badge/slack-join-blue.svg)](https://wazuh.com/community/join-us-on-slack/)
[![Email](https://img.shields.io/badge/email-join-blue.svg)](https://groups.google.com/forum/#!forum/wazuh)
[![Documentation](https://img.shields.io/badge/docs-view-green.svg)](https://documentation.wazuh.com)
[![Documentation](https://img.shields.io/badge/web-view-green.svg)](https://wazuh.com)

This repository contains the Wazuh Kibana plugin, from which you can navigate through the Wazuh data using visualizations in a simple and understandable way. It also allows you to manage the configuration and capabilities of the Wazuh server.

Wazuh is a security detection, visibility, and compliance open source project. Wazuh helps you to gain deeper security visibility into your infrastructure by monitoring hosts at an operating system and application level.

You can learn more about it here [wazuh.com](https://wazuh.com/)

## Description

This plugin for Kibana allows you to visualize and analyze Wazuh alerts stored in Elasticsearch and provides the following capabilities:

- Search alerts classified by modules and filter them using the different views. You will be able to explore the alerts both at Wazuh cluster level, and in a particular agent. The modules, divided into the following use cases, are:
    - Security Information Management
        - Security events: Browse through your security alerts, identifying issues and threats in your environment.
        - Integrity monitoring: Alerts related to file changes, including permissions, content, ownership and attributes.
        - Amazon AWS: Security events related to your Amazon AWS services, collected directly via AWS API.
        - Google Cloud Platform: Security events related to your Google Cloud Platform services, collected directly via GCP API.
    - Auditing and Policy Monitoring
        - Policy monitoring: Verify that your systems are configured according to your security policies baseline.
        - Security configuration assessment: Scan your assets as part of a configuration assessment audit.
        - System auditing: Audit users behavior, monitoring command execution and alerting on access to critical files.
        - OpenSCAP: Configuration assessment and automation of compliance monitoring using SCAP checks.
        - CIS-CAT: Configuration assessment using Center of Internet Security scanner and SCAP checks.
    - Threat Detection and Response
        - Vulnerabilities: Discover what applications in your environment are affected by well-known vulnerabilities.
        - MITRE ATT&CK: Security events from the knowledge base of adversary tactics and techniques based on real-world observations.
        - VirusTotal: Alerts resulting from VirusTotal analysis of suspicious files via an integration with their API.
        - Osquery: Osquery can be used to expose an operating system as a high-performance relational database.
        - Docker listener: Monitor and collect the activity from Docker containers such as creation, running, starting, stopping or pausing events.
    - Regulatory Compliance
        - PCI DSS: Global security standard for entities that process, store or transmit payment cardholder data.
        - NIST 800-53: National Institute of Standards and Technology Special Publication 800-53 (NIST 800-53) sets guidelines for federal information systems.
        - GDPR: General Data Protection Regulation (GDPR) sets guidelines for processing of personal data.
        - HIPAA: Health Insurance Portability and Accountability Act of 1996 (HIPAA) provides data privacy and security provisions for safeguarding medical information.
        - TSC: Trust Services Criteria for Security, Availability, Processing Integrity, Confidentiality, and Privacy.
- View and edit the Wazuh manager configuration.
- Manage your ruleset (rules, decoders and CDB lists).
- Manage your groups of agents.
- Check the status and logs of your Wazuh cluster.
- Manage your agents, as well as see their configuration and data inventory. You can also deploy new agents.
- Explore and interact with the Wazuh API through our Dev Tools.

## Documentation

- [Full documentation](https://documentation.wazuh.com)
- [Wazuh installation guide](https://documentation.wazuh.com/current/installation-guide/index.html)
- [Screenshots](https://documentation.wazuh.com/current/index.html#example-screenshots)

**Modules overview**

![Overview](/public/assets/app.png)

**Security events**

![Overview](/public/assets/app2.png)

**Integrity monitoring**

![Overview](/public/assets/app3.png)

**Vulnerability detection**

![Overview](/public/assets/app4.png)

**Regulatory compliance**

![Overview](/public/assets/app5.png)

**Agents overview**

![Overview](/public/assets/app6.png)

**Agent summary**

![Overview](/public/asstes/app7.png)

## Branches

- `stable` corresponds to the latest Wazuh app stable version.
- `master` branch contains the latest code, be aware of possible bugs on this branch.

## Requisites

- Wazuh HIDS 4.2.2
- Kibana 7.10.2
- Elasticsearch 7.10.2

## Installation

Ensure that the directory `/usr/share/kibana/data` exists
If not create it:

```
mkdir /usr/share/kibana/data
chown -R kibana:kibana /usr/share/kibana/data
```

Install the Wazuh app plugin for Kibana

```
cd /usr/share/kibana
sudo -u kibana bin/kibana-plugin install https://packages.wazuh.com/4.x/ui/kibana/wazuh_kibana-4.2.3_7.10.2-1.zip
```

Restart Kibana

- Systemd:

```
systemctl restart kibana
```

- SysV Init:

```
service kibana restart
```

## Upgrade

Note: Since Wazuh 4.0.4 release revision 4016 (regardless of the Elastic Stack version) the location of the wazuh.yml has been moved from `/usr/share/kibana/optimize/wazuh/config/wazuh.yml` to `/usr/share/kibana/data/wazuh/config/wazuh.yml`.

Since Wazuh 3.12.0 release (regardless of the Elastic Stack version) the location of the wazuh.yml has been moved from `/usr/share/kibana/plugins/wazuh/wazuh.yml` to `/usr/share/kibana/data/wazuh/config/wazuh.yml`.

Stop Kibana

- Systemd:

```
systemctl stop kibana
```

- SysV Init:

```
service kibana stop
```
Ensure that the directory `/usr/share/kibana/data` exists
If not create it:

```
mkdir /usr/share/kibana/data
```

### From 3.11.x
Copy the `wazuh.yml` to its new location.

```
mkdir -p /usr/share/kibana/data/wazuh/config
cp /usr/share/kibana/plugins/wazuh/wazuh.yml /usr/share/kibana/optimize/wazuh/config/wazuh.yml
```
### From 4.0.4 - 4016
Copy the `wazuh.yml` to its new location.

```
mkdir -p /usr/share/kibana/data/wazuh/config
cp /usr/share/kibana/optimize/wazuh/config/wazuh.yml /usr/share/kibana/data/wazuh/config/wazuh.yml
```

```
mkdir -p /usr/share/kibana/data/wazuh/config
cp /usr/share/kibana/optimize/wazuh/config/wazuh.yml /usr/share/kibana/data/wazuh/config/wazuh.yml
```

Remove the Wazuh app using the kibana-plugin tool

```
cd /usr/share/kibana/
sudo -u kibana bin/kibana-plugin remove wazuh
```

Remove generated bundles

```
rm -rf /usr/share/kibana/optimize/bundles
```

Update file permissions. This will prevent errors when generating new bundles or updating the app:

```
chown -R kibana:kibana /usr/share/kibana/data
chown -R kibana:kibana /usr/share/kibana/plugins
```

Install the Wazuh app

```
cd /usr/share/kibana/
sudo -u kibana bin/kibana-plugin install https://packages.wazuh.com/4.x/ui/kibana/wazuh_kibana-4.2.3_7.10.2-1.zip
```

Update configuration file permissions.

```
sudo chown kibana:kibana /usr/share/kibana/data/wazuh/config/wazuh.yml
sudo chmod 600 /usr/share/kibana/data/wazuh/config/wazuh.yml
```

Restart Kibana

- Systemd:

```
systemctl restart kibana
```
 
- SysV Init: 
 
``` 
service kibana restart 
```

 
## Wazuh - Kibana - Open Distro version compatibility matrix
 
| Wazuh app | Kibana  | Open Distro | Package                                                                    |
| :-------: | :----:  | :---------: | :------------------------------------------------------------------------- |
<<<<<<< HEAD
=======
|   4.2.3   |  7.12.1 |             | <https://packages.wazuh.com/4.x/ui/kibana/wazuh_kibana-4.2.3_7.12.1-1.zip> |
|   4.2.3   |  7.11.2 |             | <https://packages.wazuh.com/4.x/ui/kibana/wazuh_kibana-4.2.3_7.11.2-1.zip> |
|   4.2.3   |  7.10.2 |   1.13.2    | <https://packages.wazuh.com/4.x/ui/kibana/wazuh_kibana-4.2.3_7.10.2-1.zip> |
|   4.2.2   |  7.12.1 |             | <https://packages.wazuh.com/4.x/ui/kibana/wazuh_kibana-4.2.2_7.12.1-1.zip> |
|   4.2.2   |  7.11.2 |             | <https://packages.wazuh.com/4.x/ui/kibana/wazuh_kibana-4.2.2_7.11.2-1.zip> |
|   4.2.2   |  7.10.2 |   1.13.2    | <https://packages.wazuh.com/4.x/ui/kibana/wazuh_kibana-4.2.2_7.10.2-1.zip> |
>>>>>>> ed2c754c
|   4.2.1   |  7.11.2 |             | <https://packages.wazuh.com/4.x/ui/kibana/wazuh_kibana-4.2.1_7.11.2-1.zip> |
|   4.2.1   |  7.10.2 |   1.13.2    | <https://packages.wazuh.com/4.x/ui/kibana/wazuh_kibana-4.2.1_7.10.2-1.zip> |
|   4.2.0   |  7.11.2 |             | <https://packages.wazuh.com/4.x/ui/kibana/wazuh_kibana-4.2.0_7.11.2-1.zip> |
|   4.2.0   |  7.10.2 |   1.13.2    | <https://packages.wazuh.com/4.x/ui/kibana/wazuh_kibana-4.2.0_7.10.2-1.zip> |
|   4.1.5   |  7.11.2 |             | <https://packages.wazuh.com/4.x/ui/kibana/wazuh_kibana-4.1.5_7.11.2-1.zip> |
|   4.1.5   |  7.10.2 |   1.13.0    | <https://packages.wazuh.com/4.x/ui/kibana/wazuh_kibana-4.1.5_7.10.2-1.zip> |
|   4.1.5   |  7.10.0 |   1.12.0    | <https://packages.wazuh.com/4.x/ui/kibana/wazuh_kibana-4.1.5_7.10.0-1.zip> |
|   4.1.4   |  7.10.2 |             | <https://packages.wazuh.com/4.x/ui/kibana/wazuh_kibana-4.1.4_7.10.2-1.zip> |
|   4.1.4   |  7.10.0 |   1.12.0    | <https://packages.wazuh.com/4.x/ui/kibana/wazuh_kibana-4.1.4_7.10.0-1.zip> |
|   4.1.3   |  7.10.2 |             | <https://packages.wazuh.com/4.x/ui/kibana/wazuh_kibana-4.1.3_7.10.2-1.zip> |
|   4.1.3   |  7.10.0 |   1.12.0    | <https://packages.wazuh.com/4.x/ui/kibana/wazuh_kibana-4.1.3_7.10.0-1.zip> |
|   4.1.2   |  7.10.2 |             | <https://packages.wazuh.com/4.x/ui/kibana/wazuh_kibana-4.1.2_7.10.2-1.zip> |
|   4.1.2   |  7.10.0 |   1.12.0    | <https://packages.wazuh.com/4.x/ui/kibana/wazuh_kibana-4.1.2_7.10.0-1.zip> |
|   4.1.1   |  7.10.2 |             | <https://packages.wazuh.com/4.x/ui/kibana/wazuh_kibana-4.1.1_7.10.2-1.zip> |
|   4.1.1   |  7.10.0 |   1.12.0    | <https://packages.wazuh.com/4.x/ui/kibana/wazuh_kibana-4.1.1_7.10.0-1.zip> |
|   4.1.0   |  7.10.2 |             | <https://packages.wazuh.com/4.x/ui/kibana/wazuh_kibana-4.1.0_7.10.2-1.zip> |
|   4.1.0   |  7.10.0 |   1.12.0    | <https://packages.wazuh.com/4.x/ui/kibana/wazuh_kibana-4.1.0_7.10.0-1.zip> |
|   4.0.4   |  7.9.3  |             | <https://packages.wazuh.com/4.x/ui/kibana/wazuh_kibana-4.0.4_7.9.3-1.zip>  |
|   4.0.4   |  7.9.1  |   1.11.0    | <https://packages.wazuh.com/4.x/ui/kibana/wazuh_kibana-4.0.4_7.9.1-1.zip>  |
|   4.0.3   |  7.9.3  |             | <https://packages.wazuh.com/4.x/ui/kibana/wazuh_kibana-4.0.3_7.9.3-1.zip>  |
|   4.0.3   |  7.9.2  |             | <https://packages.wazuh.com/4.x/ui/kibana/wazuh_kibana-4.0.3_7.9.2-1.zip>  |
|   4.0.3   |  7.9.1  |   1.11.0    | <https://packages.wazuh.com/4.x/ui/kibana/wazuh_kibana-4.0.3_7.9.1-1.zip>  |
|   4.0.2   |  7.9.3  |             | <https://packages.wazuh.com/4.x/ui/kibana/wazuh_kibana-4.0.2_7.9.3-1.zip>  |
|   4.0.2   |  7.9.1  |   1.11.0    | <https://packages.wazuh.com/4.x/ui/kibana/wazuh_kibana-4.0.2_7.9.1-1.zip>  |
|   4.0.1   |  7.9.3  |             | <https://packages.wazuh.com/4.x/ui/kibana/wazuh_kibana-4.0.1_7.9.3-1.zip>  |
|   4.0.1   |  7.9.1  |   1.11.0    | <https://packages.wazuh.com/4.x/ui/kibana/wazuh_kibana-4.0.1_7.9.1-1.zip>  |
|   4.0.0   |  7.9.3  |             | <https://packages.wazuh.com/4.x/ui/kibana/wazuh_kibana-4.0.0_7.9.3-1.zip>  |
|   4.0.0   |  7.9.2  |             | <https://packages.wazuh.com/4.x/ui/kibana/wazuh_kibana-4.0.0_7.9.2-1.zip>  |
|   4.0.0   |  7.9.1  |   1.10.1    | <https://packages.wazuh.com/4.x/ui/kibana/wazuh_kibana-4.0.0_7.9.1-1.zip>  |
|   3.13.2  |  7.9.1  |   1.10.1    | <https://packages.wazuh.com/wazuhapp/wazuhapp-3.13.2_7.9.1.zip>            |
|   3.13.2  |  7.8.0  |    1.9.0    | <https://packages.wazuh.com/wazuhapp/wazuhapp-3.13.2_7.8.0.zip>            |
|   3.13.1  |  7.9.1  |             | <https://packages.wazuh.com/wazuhapp/wazuhapp-3.13.1_7.9.1.zip>            |
|   3.13.1  |  7.9.0  |             | <https://packages.wazuh.com/wazuhapp/wazuhapp-3.13.1_7.9.0.zip>            |
|   3.13.1  |  7.8.1  |             | <https://packages.wazuh.com/wazuhapp/wazuhapp-3.13.1_7.8.1.zip>            |
|   3.13.1  |  7.8.0  |    1.9.0    | <https://packages.wazuh.com/wazuhapp/wazuhapp-3.13.1_7.8.0.zip>            |
|   3.13.0  |  7.8.0  |    1.9.0    | <https://packages.wazuh.com/wazuhapp/wazuhapp-3.13.0_7.8.0.zip>            |
|   3.13.0  |  7.7.1  |             | <https://packages.wazuh.com/wazuhapp/wazuhapp-3.13.0_7.7.1.zip>            |
|   3.13.0  |  7.7.0  |    1.8.0    | <https://packages.wazuh.com/wazuhapp/wazuhapp-3.13.0_7.7.0.zip>            |
|   3.12.3  |  7.7.1  |             | <https://packages.wazuh.com/wazuhapp/wazuhapp-3.12.3_7.7.1.zip>            |
|   3.12.3  |  7.7.0  |    1.8.0    | <https://packages.wazuh.com/wazuhapp/wazuhapp-3.12.3_7.7.0.zip>            |
|   3.12.3  |  7.6.2  |             | <https://packages.wazuh.com/wazuhapp/wazuhapp-3.12.3_7.6.2.zip>            |
|   3.12.3  |  7.6.1  |1.6.0 - 1.7.0| <https://packages.wazuh.com/wazuhapp/wazuhapp-3.12.3_7.6.1.zip>            |
|   3.12.3  |  7.3.1  |             | <https://packages.wazuh.com/wazuhapp/wazuhapp-3.12.3_7.3.1.zip>            |
|   3.12.3  |  6.8.10 |             | <https://packages.wazuh.com/wazuhapp/wazuhapp-3.12.3_6.8.10.zip>           |
|   3.12.3  |  6.8.9  |             | <https://packages.wazuh.com/wazuhapp/wazuhapp-3.12.3_6.8.9.zip>            |
|   3.12.3  |  6.8.8  |             | <https://packages.wazuh.com/wazuhapp/wazuhapp-3.12.3_6.8.8.zip>            |
|   3.12.2  |  7.6.2  |             | <https://packages.wazuh.com/wazuhapp/wazuhapp-3.12.2_7.6.2.zip>            |
|   3.12.2  |  7.6.1  |1.6.0 - 1.7.0| <https://packages.wazuh.com/wazuhapp/wazuhapp-3.12.2_7.6.1.zip>            |
|   3.12.2  |  6.8.8  |             | <https://packages.wazuh.com/wazuhapp/wazuhapp-3.12.2_6.8.8.zip>            |
|   3.12.1  |  7.6.2  |             | <https://packages.wazuh.com/wazuhapp/wazuhapp-3.12.1_7.6.2.zip>            |
|   3.12.1  |  7.6.1  |1.6.0 - 1.7.0| <https://packages.wazuh.com/wazuhapp/wazuhapp-3.12.1_7.6.1.zip>            |
|   3.12.1  |  6.8.8  |             | <https://packages.wazuh.com/wazuhapp/wazuhapp-3.12.1_6.8.8.zip>            |
|   3.12.0  |  7.6.2  |             | <https://packages.wazuh.com/wazuhapp/wazuhapp-3.12.0_7.6.2.zip>            |
|   3.12.0  |  7.6.1  |1.6.0 - 1.7.0| <https://packages.wazuh.com/wazuhapp/wazuhapp-3.12.0_7.6.1.zip>            |
|   3.12.0  |  7.4.2  |    1.4.0    | <https://packages.wazuh.com/wazuhapp/wazuhapp-3.12.0_7.4.2.zip>            |
|   3.12.0  |  6.8.8  |             | <https://packages.wazuh.com/wazuhapp/wazuhapp-3.12.0_6.8.8.zip>            |
|   3.12.0  |  6.8.7  |             | <https://packages.wazuh.com/wazuhapp/wazuhapp-3.12.0_6.8.7.zip>            |
|   3.11.4  |  7.6.1  |1.6.0 - 1.7.0| <https://packages.wazuh.com/wazuhapp/wazuhapp-3.11.4_7.6.1.zip>            |
|   3.11.4  |  7.6.0  |             | <https://packages.wazuh.com/wazuhapp/wazuhapp-3.11.4_7.6.0.zip>            |
|   3.11.4  |  7.4.2  |    1.4.0    | <https://packages.wazuh.com/wazuhapp/wazuhapp-3.11.4_7.4.2.zip>            |
|   3.11.4  |  6.8.7  |             | <https://packages.wazuh.com/wazuhapp/wazuhapp-3.11.4_6.8.7.zip>            |
|   3.11.4  |  6.8.6  |             | <https://packages.wazuh.com/wazuhapp/wazuhapp-3.11.4_6.8.6.zip>            |
|   3.11.3  |  7.6.0  |             | <https://packages.wazuh.com/wazuhapp/wazuhapp-3.11.3_7.6.0.zip>            |
|   3.11.3  |  7.5.2  |             | <https://packages.wazuh.com/wazuhapp/wazuhapp-3.11.3_7.5.2.zip>            |
|   3.11.3  |  7.4.2  |    1.4.0    | <https://packages.wazuh.com/wazuhapp/wazuhapp-3.11.3_7.4.2.zip>            |
|   3.11.3  |  7.3.2  |    1.3.0    | <https://packages.wazuh.com/wazuhapp/wazuhapp-3.11.3_7.3.2.zip>            |
|   3.11.3  |  6.8.6  |             | <https://packages.wazuh.com/wazuhapp/wazuhapp-3.11.3_6.8.6.zip>            |
|   3.11.2  |  7.5.2  |             | <https://packages.wazuh.com/wazuhapp/wazuhapp-3.11.2_7.5.2.zip>            |
|   3.11.2  |  7.5.1  |             | <https://packages.wazuh.com/wazuhapp/wazuhapp-3.11.2_7.5.1.zip>            |
|   3.11.2  |  7.3.2  |    1.3.0    | <https://packages.wazuh.com/wazuhapp/wazuhapp-3.11.2_7.3.2.zip>            |
|   3.11.2  |  6.8.6  |             | <https://packages.wazuh.com/wazuhapp/wazuhapp-3.11.2_6.8.6.zip>            |
|   3.11.1  |  7.5.1  |             | <https://packages.wazuh.com/wazuhapp/wazuhapp-3.11.1_7.5.1.zip>            |
|   3.11.1  |  7.3.2  |    1.3.0    | <https://packages.wazuh.com/wazuhapp/wazuhapp-3.11.1_7.3.2.zip>            |
|   3.11.1  |  6.8.6  |             | <https://packages.wazuh.com/wazuhapp/wazuhapp-3.11.1_6.8.6.zip>            |
|   3.11.0  |  7.5.1  |             | <https://packages.wazuh.com/wazuhapp/wazuhapp-3.11.0_7.5.1.zip>            |
|   3.11.0  |  7.3.2  |    1.3.0    | <https://packages.wazuh.com/wazuhapp/wazuhapp-3.11.0_7.3.2.zip>            |
|   3.11.0  |  6.8.6  |             | <https://packages.wazuh.com/wazuhapp/wazuhapp-3.11.0_6.8.6.zip>            |
|   3.10.2  |  7.5.1  |             | <https://packages.wazuh.com/wazuhapp/wazuhapp-3.10.2_7.5.1.zip>            |
|   3.10.2  |  7.5.0  |             | <https://packages.wazuh.com/wazuhapp/wazuhapp-3.10.2_7.5.0.zip>            |
|   3.10.2  |  7.4.2  |    1.4.0    | <https://packages.wazuh.com/wazuhapp/wazuhapp-3.10.2_7.4.2.zip>            |
|   3.10.2  |  7.4.1  |             | <https://packages.wazuh.com/wazuhapp/wazuhapp-3.10.2_7.4.1.zip>            |
|   3.10.2  |  7.4.0  |             | <https://packages.wazuh.com/wazuhapp/wazuhapp-3.10.2_7.4.0.zip>            |
|   3.10.2  |  7.3.2  |    1.3.0    | <https://packages.wazuh.com/wazuhapp/wazuhapp-3.10.2_7.3.2.zip>            |
|   3.10.2  |  6.8.6  |             | <https://packages.wazuh.com/wazuhapp/wazuhapp-3.10.2_6.8.6.zip>            |
|   3.10.2  |  6.8.5  |             | <https://packages.wazuh.com/wazuhapp/wazuhapp-3.10.2_6.8.5.zip>            |
|   3.10.2  |  6.8.4  |             | <https://packages.wazuh.com/wazuhapp/wazuhapp-3.10.2_6.8.4.zip>            |
|   3.10.2  |  6.8.3  |             | <https://packages.wazuh.com/wazuhapp/wazuhapp-3.10.2_6.8.3.zip>            |
|   3.10.1  |  7.3.2  |    1.3.0    | <https://packages.wazuh.com/wazuhapp/wazuhapp-3.10.1_7.3.2.zip>            |
|   3.10.1  |  7.3.1  |             | <https://packages.wazuh.com/wazuhapp/wazuhapp-3.10.1_7.3.1.zip>            |
|   3.10.1  |  6.8.2  |             | <https://packages.wazuh.com/wazuhapp/wazuhapp-3.10.1_6.8.2.zip>            |
|   3.10.0  |  7.3.2  |    1.3.0    | <https://packages.wazuh.com/wazuhapp/wazuhapp-3.10.0_7.3.2.zip>            |
|   3.10.0  |  7.3.1  |             | <https://packages.wazuh.com/wazuhapp/wazuhapp-3.10.0_7.3.1.zip>            |
|   3.10.0  |  6.8.2  |             | <https://packages.wazuh.com/wazuhapp/wazuhapp-3.10.0_6.8.2.zip>            |
|   3.9.5   |  7.3.0  |             | <https://packages.wazuh.com/wazuhapp/wazuhapp-3.9.5_7.3.0.zip>             |
|   3.9.5   |  7.2.1  |    1.2.1    | <https://packages.wazuh.com/wazuhapp/wazuhapp-3.9.5_7.2.1.zip>             |
|   3.9.5   |  6.8.2  |             | <https://packages.wazuh.com/wazuhapp/wazuhapp-3.9.5_6.8.2.zip>             |
|   3.9.4   |  7.3.0  |             | <https://packages.wazuh.com/wazuhapp/wazuhapp-3.9.4_7.3.0.zip>             |
|   3.9.4   |  7.2.1  |    1.2.1    | <https://packages.wazuh.com/wazuhapp/wazuhapp-3.9.4_7.2.1.zip>             |
|   3.9.4   |  7.2.0  |    1.2.0    | <https://packages.wazuh.com/wazuhapp/wazuhapp-3.9.4_7.2.0.zip>             |
|   3.9.4   |  6.8.2  |             | <https://packages.wazuh.com/wazuhapp/wazuhapp-3.9.4_6.8.2.zip>             |
|   3.9.4   |  6.8.1  |    0.10.0   | <https://packages.wazuh.com/wazuhapp/wazuhapp-3.9.4_6.8.1.zip>             |
|   3.9.3   |  7.2.0  |    1.2.0    | <https://packages.wazuh.com/wazuhapp/wazuhapp-3.9.3_7.2.0.zip>             |
|   3.9.3   |  7.1.1  |    1.1.0    | <https://packages.wazuh.com/wazuhapp/wazuhapp-3.9.3_7.1.1.zip>             |
|   3.9.3   |  7.0.1  |1.0.0 - 1.0.2| <https://packages.wazuh.com/wazuhapp/wazuhapp-3.9.3_7.0.1.zip>             |
|   3.9.3   |  6.8.1  |    0.10.0   | <https://packages.wazuh.com/wazuhapp/wazuhapp-3.9.3_6.8.1.zip>             |
|   3.9.2   |  7.1.1  |    1.1.0    | <https://packages.wazuh.com/wazuhapp/wazuhapp-3.9.2_7.1.1.zip>             |
|   3.9.1   |  7.1.1  |    1.1.0    | <https://packages.wazuh.com/wazuhapp/wazuhapp-3.9.1_7.1.1.zip>             |
|   3.9.1   |  7.1.0  |             | <https://packages.wazuh.com/wazuhapp/wazuhapp-3.9.1_7.1.0.zip>             |
|   3.9.1   |  6.8.0  |             | <https://packages.wazuh.com/wazuhapp/wazuhapp-3.9.1_6.8.0.zip>             |
|   3.9.0   |  6.7.2  |             | <https://packages.wazuh.com/wazuhapp/wazuhapp-3.9.0_6.7.2.zip>             |
|   3.9.0   |  6.7.1  |    0.9.0    | <https://packages.wazuh.com/wazuhapp/wazuhapp-3.9.0_6.7.1.zip>             |
|   3.8.2   |  6.7.1  |    0.9.0    | <https://packages.wazuh.com/wazuhapp/wazuhapp-3.8.2_6.7.1.zip>             |
|   3.8.2   |  6.7.0  |             | <https://packages.wazuh.com/wazuhapp/wazuhapp-3.8.2_6.7.0.zip>             |
|   3.8.2   |  6.6.2  |    0.8.0    | <https://packages.wazuh.com/wazuhapp/wazuhapp-3.8.2_6.6.2.zip>             |
|   3.8.2   |  6.6.1  |             | <https://packages.wazuh.com/wazuhapp/wazuhapp-3.8.2_6.6.1.zip>             |
|   3.8.2   |  6.6.0  |             | <https://packages.wazuh.com/wazuhapp/wazuhapp-3.8.2_6.6.0.zip>             |
|   3.8.2   |  6.5.4  |0.7.0 - 0.7.1| <https://packages.wazuh.com/wazuhapp/wazuhapp-3.8.2_6.5.4.zip>             |
|   3.8.1   |  6.5.4  |0.7.0 - 0.7.1| <https://packages.wazuh.com/wazuhapp/wazuhapp-3.8.1_6.5.4.zip>             |
|   3.8.0   |  6.5.4  |0.7.0 - 0.7.1| <https://packages.wazuh.com/wazuhapp/wazuhapp-3.8.0_6.5.4.zip>             |


## Contribute

If you want to contribute to our project please don't hesitate to send a pull request. You can also join our users [mailing list](https://groups.google.com/d/forum/wazuh), by sending an email to [wazuh+subscribe@googlegroups.com](mailto:wazuh+subscribe@googlegroups.com), to ask questions and participate in discussions.

## Software and libraries used

- [Elastic](https://elastic.co)
- [Elastic UI framework](https://elastic.github.io/eui)
- [AngularJS](https://angularjs.org)
- [AngularJS Material](https://material.angularjs.org)
- [Node.js](https://nodejs.org)
- [NPM](https://npmjs.com)
- [React](https://reactjs.org)
- [Redux](https://redux.js.org)

## Copyright & License

Copyright &copy; 2021 Wazuh, Inc.

This program is free software; you can redistribute it and/or modify it under the terms of the GNU General Public License as published by the Free Software Foundation; either version 2 of the License, or (at your option) any later version.

Find more information about this on the [LICENSE](LICENSE) file.<|MERGE_RESOLUTION|>--- conflicted
+++ resolved
@@ -221,15 +221,12 @@
  
 | Wazuh app | Kibana  | Open Distro | Package                                                                    |
 | :-------: | :----:  | :---------: | :------------------------------------------------------------------------- |
-<<<<<<< HEAD
-=======
 |   4.2.3   |  7.12.1 |             | <https://packages.wazuh.com/4.x/ui/kibana/wazuh_kibana-4.2.3_7.12.1-1.zip> |
 |   4.2.3   |  7.11.2 |             | <https://packages.wazuh.com/4.x/ui/kibana/wazuh_kibana-4.2.3_7.11.2-1.zip> |
 |   4.2.3   |  7.10.2 |   1.13.2    | <https://packages.wazuh.com/4.x/ui/kibana/wazuh_kibana-4.2.3_7.10.2-1.zip> |
 |   4.2.2   |  7.12.1 |             | <https://packages.wazuh.com/4.x/ui/kibana/wazuh_kibana-4.2.2_7.12.1-1.zip> |
 |   4.2.2   |  7.11.2 |             | <https://packages.wazuh.com/4.x/ui/kibana/wazuh_kibana-4.2.2_7.11.2-1.zip> |
 |   4.2.2   |  7.10.2 |   1.13.2    | <https://packages.wazuh.com/4.x/ui/kibana/wazuh_kibana-4.2.2_7.10.2-1.zip> |
->>>>>>> ed2c754c
 |   4.2.1   |  7.11.2 |             | <https://packages.wazuh.com/4.x/ui/kibana/wazuh_kibana-4.2.1_7.11.2-1.zip> |
 |   4.2.1   |  7.10.2 |   1.13.2    | <https://packages.wazuh.com/4.x/ui/kibana/wazuh_kibana-4.2.1_7.10.2-1.zip> |
 |   4.2.0   |  7.11.2 |             | <https://packages.wazuh.com/4.x/ui/kibana/wazuh_kibana-4.2.0_7.11.2-1.zip> |
