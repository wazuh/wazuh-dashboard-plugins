--- conflicted
+++ resolved
@@ -30,28 +30,17 @@
 
 ## Requisites
 
-<<<<<<< HEAD
 - Wazuh HIDS 3.9.0
 - Wazuh RESTful API 3.9.0
-- Kibana 6.6.0
-- Elasticsearch 6.6.0
-=======
-- Wazuh HIDS 3.8.2
-- Wazuh RESTful API 3.8.2
 - Kibana 6.6.1
 - Elasticsearch 6.6.1
->>>>>>> b920b6d4
 
 ## Installation
 
 Install the app
 
 ```
-<<<<<<< HEAD
-sudo -u kibana NODE_OPTIONS="--max-old-space-size=3072" /usr/share/kibana/bin/kibana-plugin install https://packages.wazuh.com/wazuhapp/wazuhapp-3.9.0_6.6.0.zip
-=======
-sudo -u kibana NODE_OPTIONS="--max-old-space-size=3072" /usr/share/kibana/bin/kibana-plugin install https://packages.wazuh.com/wazuhapp/wazuhapp-3.8.2_6.6.1.zip
->>>>>>> b920b6d4
+sudo -u kibana NODE_OPTIONS="--max-old-space-size=3072" /usr/share/kibana/bin/kibana-plugin install https://packages.wazuh.com/wazuhapp/wazuhapp-3.9.0_6.6.1.zip
 ```
 
 Restart Kibana
@@ -106,11 +95,7 @@
 Install the app
 
 ```
-<<<<<<< HEAD
-sudo -u kibana NODE_OPTIONS="--max-old-space-size=3072" /usr/share/kibana/bin/kibana-plugin install https://packages.wazuh.com/wazuhapp/wazuhapp-3.9.0_6.6.0.zip
-=======
-sudo -u kibana NODE_OPTIONS="--max-old-space-size=3072" /usr/share/kibana/bin/kibana-plugin install https://packages.wazuh.com/wazuhapp/wazuhapp-3.8.2_6.6.1.zip
->>>>>>> b920b6d4
+sudo -u kibana NODE_OPTIONS="--max-old-space-size=3072" /usr/share/kibana/bin/kibana-plugin install https://packages.wazuh.com/wazuhapp/wazuhapp-3.9.0_6.6.1.zip
 ```
 
 Restart Kibana
@@ -180,12 +165,9 @@
 |      6.5.4     |       3.8.1       | /usr/share/kibana/bin/kibana-plugin install <https://packages.wazuh.com/wazuhapp/wazuhapp-3.8.1_6.5.4.zip> |
 |      6.5.4     |       3.8.2       | /usr/share/kibana/bin/kibana-plugin install <https://packages.wazuh.com/wazuhapp/wazuhapp-3.8.2_6.5.4.zip> |
 |      6.6.0     |       3.8.2       | /usr/share/kibana/bin/kibana-plugin install <https://packages.wazuh.com/wazuhapp/wazuhapp-3.8.2_6.6.0.zip> |
-<<<<<<< HEAD
+|      6.6.1     |       3.8.2       | /usr/share/kibana/bin/kibana-plugin install <https://packages.wazuh.com/wazuhapp/wazuhapp-3.8.2_6.6.1.zip> |
 |      6.6.0     |       3.9.0       | /usr/share/kibana/bin/kibana-plugin install <https://packages.wazuh.com/wazuhapp/wazuhapp-3.9.0_6.6.0.zip> |
-=======
-|      6.6.1     |       3.8.2       | /usr/share/kibana/bin/kibana-plugin install <https://packages.wazuh.com/wazuhapp/wazuhapp-3.8.2_6.6.1.zip> |
-
->>>>>>> b920b6d4
+|      6.6.1     |       3.9.0       | /usr/share/kibana/bin/kibana-plugin install <https://packages.wazuh.com/wazuhapp/wazuhapp-3.9.0_6.6.1.zip> |
 
 ## Contribute
 
