--- conflicted
+++ resolved
@@ -56,11 +56,8 @@
 |      6.2.4     |       3.2.4       | /usr/share/kibana/bin/kibana-plugin install <https://packages.wazuh.com/wazuhapp/wazuhapp-3.2.4_6.2.4.zip> |
 |      6.2.4     |       3.3.0       | /usr/share/kibana/bin/kibana-plugin install <https://packages.wazuh.com/wazuhapp/wazuhapp-3.3.0_6.2.4.zip> |
 |      6.2.4     |       3.3.1       | /usr/share/kibana/bin/kibana-plugin install <https://packages.wazuh.com/wazuhapp/wazuhapp-3.3.1_6.2.4.zip> |
-<<<<<<< HEAD
-=======
 |      6.3.0     |       3.3.0       | /usr/share/kibana/bin/kibana-plugin install <https://packages.wazuh.com/wazuhapp/wazuhapp-3.3.0_6.3.0.zip> |
 |      6.3.0     |       3.3.1       | /usr/share/kibana/bin/kibana-plugin install <https://packages.wazuh.com/wazuhapp/wazuhapp-3.3.1_6.3.0.zip> |
->>>>>>> 77214617
 
 ## Upgrade
 
