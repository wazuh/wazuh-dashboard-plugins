--- conflicted
+++ resolved
@@ -87,15 +87,9 @@
 
 ## Requisites
 
-<<<<<<< HEAD
 - Wazuh HIDS 4.2.0
 - Kibana 7.10.2
 - Elasticsearch 7.10.2
-=======
-- Wazuh HIDS 4.1.5
-- Kibana 7.10.0
-- Elasticsearch 7.10.0
->>>>>>> 6bddc274
 
 ## Installation
 
@@ -111,11 +105,7 @@
 
 ```
 cd /usr/share/kibana
-<<<<<<< HEAD
 sudo -u kibana bin/kibana-plugin install https://packages.wazuh.com/4.x/ui/kibana/wazuh_kibana-4.2.0_7.10.2-1.zip
-=======
-sudo -u kibana bin/kibana-plugin install https://packages.wazuh.com/4.x/ui/kibana/wazuh_kibana-4.1.5_7.10.0-1.zip
->>>>>>> 6bddc274
 ```
 
 Restart Kibana
@@ -202,11 +192,7 @@
 
 ```
 cd /usr/share/kibana/
-<<<<<<< HEAD
 sudo -u kibana bin/kibana-plugin install https://packages.wazuh.com/4.x/ui/kibana/wazuh_kibana-4.2.0_7.10.2-1.zip
-=======
-sudo -u kibana bin/kibana-plugin install https://packages.wazuh.com/4.x/ui/kibana/wazuh_kibana-4.1.5_7.10.0-1.zip
->>>>>>> 6bddc274
 ```
 
 Update configuration file permissions.
@@ -235,13 +221,10 @@
  
 | Wazuh app | Kibana  | Open Distro | Package                                                                    |
 | :-------: | :----:  | :---------: | :------------------------------------------------------------------------- |
-<<<<<<< HEAD
 |   4.2.0   |  7.11.2 |             | <https://packages.wazuh.com/4.x/ui/kibana/wazuh_kibana-4.2.0_7.11.2-1.zip> |
 |   4.2.0   |  7.10.2 |   1.13.2    | <https://packages.wazuh.com/4.x/ui/kibana/wazuh_kibana-4.2.0_7.10.2-1.zip> |
-=======
 |   4.1.5   |  7.10.2 |             | <https://packages.wazuh.com/4.x/ui/kibana/wazuh_kibana-4.1.5_7.10.2-1.zip> |
 |   4.1.5   |  7.10.0 |   1.12.0    | <https://packages.wazuh.com/4.x/ui/kibana/wazuh_kibana-4.1.5_7.10.0-1.zip> |
->>>>>>> 6bddc274
 |   4.1.4   |  7.10.2 |             | <https://packages.wazuh.com/4.x/ui/kibana/wazuh_kibana-4.1.4_7.10.2-1.zip> |
 |   4.1.4   |  7.10.0 |   1.12.0    | <https://packages.wazuh.com/4.x/ui/kibana/wazuh_kibana-4.1.4_7.10.0-1.zip> |
 |   4.1.3   |  7.10.2 |             | <https://packages.wazuh.com/4.x/ui/kibana/wazuh_kibana-4.1.3_7.10.2-1.zip> |
