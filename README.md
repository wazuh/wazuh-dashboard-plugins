# Wazuh Kibana App

[![Slack](https://img.shields.io/badge/slack-join-blue.svg)](https://wazuh.com/community/join-us-on-slack/)
[![Email](https://img.shields.io/badge/email-join-blue.svg)](https://groups.google.com/forum/#!forum/wazuh)
[![Documentation](https://img.shields.io/badge/docs-view-green.svg)](https://documentation.wazuh.com)
[![Documentation](https://img.shields.io/badge/web-view-green.svg)](https://wazuh.com)

This repository contains the Wazuh Kibana plugin, from which you can navigate through the Wazuh data using visualizations in a simple and understandable way. It also allows you to manage the configuration and capabilities of the Wazuh server.

Wazuh is a security detection, visibility, and compliance open source project. Wazuh helps you to gain deeper security visibility into your infrastructure by monitoring hosts at an operating system and application level.

You can learn more about it here [wazuh.com](https://wazuh.com/)

## Description

This plugin for Kibana allows you to visualize and analyze Wazuh alerts stored in Elasticsearch and provides the following capabilities:

- Search alerts classified by modules and filter them using the different views. You will be able to explore the alerts both at Wazuh cluster level, and in a particular agent. The modules, divided into the following use cases, are:
    - Security Information Management
        - Security events: Browse through your security alerts, identifying issues and threats in your environment.
        - Integrity monitoring: Alerts related to file changes, including permissions, content, ownership and attributes.
        - Amazon AWS: Security events related to your Amazon AWS services, collected directly via AWS API.
        - Google Cloud Platform: Security events related to your Google Cloud Platform services, collected directly via GCP API.
    - Auditing and Policy Monitoring
        - Policy monitoring: Verify that your systems are configured according to your security policies baseline.
        - Security configuration assessment: Scan your assets as part of a configuration assessment audit.
        - System auditing: Audit users behavior, monitoring command execution and alerting on access to critical files.
        - OpenSCAP: Configuration assessment and automation of compliance monitoring using SCAP checks.
        - CIS-CAT: Configuration assessment using Center of Internet Security scanner and SCAP checks.
    - Threat Detection and Response
        - Vulnerabilities: Discover what applications in your environment are affected by well-known vulnerabilities.
        - MITRE ATT&CK: Security events from the knowledge base of adversary tactics and techniques based on real-world observations.
        - VirusTotal: Alerts resulting from VirusTotal analysis of suspicious files via an integration with their API.
        - Osquery: Osquery can be used to expose an operating system as a high-performance relational database.
        - Docker listener: Monitor and collect the activity from Docker containers such as creation, running, starting, stopping or pausing events.
    - Regulatory Compliance
        - PCI DSS: Global security standard for entities that process, store or transmit payment cardholder data.
        - NIST 800-53: National Institute of Standards and Technology Special Publication 800-53 (NIST 800-53) sets guidelines for federal information systems.
        - GDPR: General Data Protection Regulation (GDPR) sets guidelines for processing of personal data.
        - HIPAA: Health Insurance Portability and Accountability Act of 1996 (HIPAA) provides data privacy and security provisions for safeguarding medical information.
        - TSC: Trust Services Criteria for Security, Availability, Processing Integrity, Confidentiality, and Privacy.
- View and edit the Wazuh manager configuration.
- Manage your ruleset (rules, decoders and CDB lists).
- Manage your groups of agents.
- Check the status and logs of your Wazuh cluster.
- Manage your agents, as well as see their configuration and data inventory. You can also deploy new agents.
- Explore and interact with the Wazuh API through our Dev Tools.

## Documentation

- [Full documentation](https://documentation.wazuh.com)
- [Wazuh installation guide](https://documentation.wazuh.com/current/installation-guide/index.html)
- [Screenshots](https://documentation.wazuh.com/current/index.html#example-screenshots)

**Modules overview**

![Overview](/public/img/app.png)

**Security events**

![Overview](/public/img/app2.png)

**Integrity monitoring**

![Overview](/public/img/app3.png)

**Vulnerability detection**

![Overview](/public/img/app4.png)

<<<<<<< HEAD
**Agents overview**

![Overview](/public/img/app5.png)

**Agent summary**

![Overview](/public/img/app6.png)

=======
**Regulatory compliance**

![Overview](/public/img/app5.png)

**Agents overview**

![Overview](/public/img/app6.png)

**Agent summary**

![Overview](/public/img/app7.png)

>>>>>>> 97f13a86
## Branches

- `stable` corresponds to the latest Wazuh app stable version.
- `master` branch contains the latest code, be aware of possible bugs on this branch.

## Requisites

<<<<<<< HEAD
- Wazuh HIDS 3.13.1
- Wazuh RESTful API 3.13.1
- Kibana 7.8.1
- Elasticsearch 7.8.1
=======
- Wazuh HIDS 3.13.2
- Wazuh RESTful API 3.13.2
- Kibana 7.9.1
- Elasticsearch 7.9.1
>>>>>>> 97f13a86

## Installation

Install the Wazuh app plugin for Kibana

```
cd /usr/share/kibana
<<<<<<< HEAD
sudo -u kibana bin/kibana-plugin install https://packages.wazuh.com/wazuhapp/wazuhapp-3.13.1_7.8.1.zip
=======
sudo -u kibana bin/kibana-plugin install https://packages.wazuh.com/wazuhapp/wazuhapp-3.13.2_7.9.1.zip
>>>>>>> 97f13a86
```

Restart Kibana

- Systemd:

```
systemctl restart kibana
```

- SysV Init:

```
service kibana restart
```

## Upgrade

Note: Since Wazuh 3.12.0 release (regardless of the Elastic Stack version) the location of the wazuh.yml has been moved from `/usr/share/kibana/plugins/wazuh/wazuh.yml` to `/usr/share/kibana/optimize/wazuh/config/wazuh.yml`.

Stop Kibana

- Systemd:

```
systemctl stop kibana
```

- SysV Init:

```
service kibana stop
```

Copy the `wazuh.yml` to its new location. (Only needed for upgrades from 3.11.x)

```
mkdir -p /usr/share/kibana/optimize/wazuh/config
cp /usr/share/kibana/plugins/wazuh/wazuh.yml /usr/share/kibana/optimize/wazuh/config/wazuh.yml
```

Remove the Wazuh app using the kibana-plugin tool

```
cd /usr/share/kibana/
sudo -u kibana bin/kibana-plugin remove wazuh
```

Remove generated bundles

```
rm -rf /usr/share/kibana/optimize/bundles
```

Update file permissions. This will prevent errors when generating new bundles or updating the app:

```
chown -R kibana:kibana /usr/share/kibana/optimize
chown -R kibana:kibana /usr/share/kibana/plugins
```

Install the Wazuh app

```
cd /usr/share/kibana/
<<<<<<< HEAD
sudo -u kibana bin/kibana-plugin install https://packages.wazuh.com/wazuhapp/wazuhapp-3.13.1_7.8.1.zip
=======
sudo -u kibana bin/kibana-plugin install https://packages.wazuh.com/wazuhapp/wazuhapp-3.13.2_7.9.1.zip
>>>>>>> 97f13a86
```

Update configuration file permissions.

```
sudo chown kibana:kibana /usr/share/kibana/optimize/wazuh/config/wazuh.yml
sudo chmod 600 /usr/share/kibana/optimize/wazuh/config/wazuh.yml
```

Restart Kibana

- Systemd:

```
systemctl restart kibana
```
 
- SysV Init: 
 
``` 
service kibana restart 
```

 
## Wazuh - Kibana - Open Distro version compatibility matrix
 
| Wazuh app | Kibana | Open Distro | Package                                                         |
| :-------: | :----: | :---------: | :-------------------------------------------------------------- |
<<<<<<< HEAD
=======
|   3.13.2  |  7.9.1 |             | <https://packages.wazuh.com/wazuhapp/wazuhapp-3.13.2_7.9.1.zip> |
|   3.13.1  |  7.9.1 |             | <https://packages.wazuh.com/wazuhapp/wazuhapp-3.13.1_7.9.1.zip> |
|   3.13.1  |  7.9.0 |             | <https://packages.wazuh.com/wazuhapp/wazuhapp-3.13.1_7.9.0.zip> |
>>>>>>> 97f13a86
|   3.13.1  |  7.8.1 |             | <https://packages.wazuh.com/wazuhapp/wazuhapp-3.13.1_7.8.1.zip> |
|   3.13.1  |  7.8.0 |    1.9.0    | <https://packages.wazuh.com/wazuhapp/wazuhapp-3.13.1_7.8.0.zip> |
|   3.13.0  |  7.8.0 |    1.9.0    | <https://packages.wazuh.com/wazuhapp/wazuhapp-3.13.0_7.8.0.zip> |
|   3.13.0  |  7.7.1 |             | <https://packages.wazuh.com/wazuhapp/wazuhapp-3.13.0_7.7.1.zip> |
|   3.13.0  |  7.7.0 |    1.8.0    | <https://packages.wazuh.com/wazuhapp/wazuhapp-3.13.0_7.7.0.zip> |
|   3.12.3  |  7.7.1 |             | <https://packages.wazuh.com/wazuhapp/wazuhapp-3.12.3_7.7.1.zip> |
|   3.12.3  |  7.7.0 |    1.8.0    | <https://packages.wazuh.com/wazuhapp/wazuhapp-3.12.3_7.7.0.zip> |
|   3.12.3  |  7.6.2 |             | <https://packages.wazuh.com/wazuhapp/wazuhapp-3.12.3_7.6.2.zip> |
|   3.12.3  |  7.6.1 |1.6.0 - 1.7.0| <https://packages.wazuh.com/wazuhapp/wazuhapp-3.12.3_7.6.1.zip> |
|   3.12.3  |  7.3.1 |             | <https://packages.wazuh.com/wazuhapp/wazuhapp-3.12.3_7.3.1.zip> |
|   3.12.3  |  6.8.10|             | <https://packages.wazuh.com/wazuhapp/wazuhapp-3.12.3_6.8.10.zip>|
|   3.12.3  |  6.8.9 |             | <https://packages.wazuh.com/wazuhapp/wazuhapp-3.12.3_6.8.9.zip> |
|   3.12.3  |  6.8.8 |             | <https://packages.wazuh.com/wazuhapp/wazuhapp-3.12.3_6.8.8.zip> |
|   3.12.2  |  7.6.2 |             | <https://packages.wazuh.com/wazuhapp/wazuhapp-3.12.2_7.6.2.zip> |
|   3.12.2  |  7.6.1 |1.6.0 - 1.7.0| <https://packages.wazuh.com/wazuhapp/wazuhapp-3.12.2_7.6.1.zip> |
|   3.12.2  |  6.8.8 |             | <https://packages.wazuh.com/wazuhapp/wazuhapp-3.12.2_6.8.8.zip> |
|   3.12.1  |  7.6.2 |             | <https://packages.wazuh.com/wazuhapp/wazuhapp-3.12.1_7.6.2.zip> |
|   3.12.1  |  7.6.1 |1.6.0 - 1.7.0| <https://packages.wazuh.com/wazuhapp/wazuhapp-3.12.1_7.6.1.zip> |
|   3.12.1  |  6.8.8 |             | <https://packages.wazuh.com/wazuhapp/wazuhapp-3.12.1_6.8.8.zip> |
|   3.12.0  |  7.6.2 |             | <https://packages.wazuh.com/wazuhapp/wazuhapp-3.12.0_7.6.2.zip> |
|   3.12.0  |  7.6.1 |1.6.0 - 1.7.0| <https://packages.wazuh.com/wazuhapp/wazuhapp-3.12.0_7.6.1.zip> |
|   3.12.0  |  7.4.2 |    1.4.0    | <https://packages.wazuh.com/wazuhapp/wazuhapp-3.12.0_7.4.2.zip> |
|   3.12.0  |  6.8.8 |             | <https://packages.wazuh.com/wazuhapp/wazuhapp-3.12.0_6.8.8.zip> |
|   3.12.0  |  6.8.7 |             | <https://packages.wazuh.com/wazuhapp/wazuhapp-3.12.0_6.8.7.zip> |
|   3.11.4  |  7.6.1 |1.6.0 - 1.7.0| <https://packages.wazuh.com/wazuhapp/wazuhapp-3.11.4_7.6.1.zip> |
|   3.11.4  |  7.6.0 |             | <https://packages.wazuh.com/wazuhapp/wazuhapp-3.11.4_7.6.0.zip> |
|   3.11.4  |  7.4.2 |    1.4.0    | <https://packages.wazuh.com/wazuhapp/wazuhapp-3.11.4_7.4.2.zip> |
|   3.11.4  |  6.8.7 |             | <https://packages.wazuh.com/wazuhapp/wazuhapp-3.11.4_6.8.7.zip> |
|   3.11.4  |  6.8.6 |             | <https://packages.wazuh.com/wazuhapp/wazuhapp-3.11.4_6.8.6.zip> |
|   3.11.3  |  7.6.0 |             | <https://packages.wazuh.com/wazuhapp/wazuhapp-3.11.3_7.6.0.zip> |
|   3.11.3  |  7.5.2 |             | <https://packages.wazuh.com/wazuhapp/wazuhapp-3.11.3_7.5.2.zip> |
|   3.11.3  |  7.4.2 |    1.4.0    | <https://packages.wazuh.com/wazuhapp/wazuhapp-3.11.3_7.4.2.zip> |
|   3.11.3  |  7.3.2 |    1.3.0    | <https://packages.wazuh.com/wazuhapp/wazuhapp-3.11.3_7.3.2.zip> |
|   3.11.3  |  6.8.6 |             | <https://packages.wazuh.com/wazuhapp/wazuhapp-3.11.3_6.8.6.zip> |
|   3.11.2  |  7.5.2 |             | <https://packages.wazuh.com/wazuhapp/wazuhapp-3.11.2_7.5.2.zip> |
|   3.11.2  |  7.5.1 |             | <https://packages.wazuh.com/wazuhapp/wazuhapp-3.11.2_7.5.1.zip> |
|   3.11.2  |  7.3.2 |    1.3.0    | <https://packages.wazuh.com/wazuhapp/wazuhapp-3.11.2_7.3.2.zip> |
|   3.11.2  |  6.8.6 |             | <https://packages.wazuh.com/wazuhapp/wazuhapp-3.11.2_6.8.6.zip> |
|   3.11.1  |  7.5.1 |             | <https://packages.wazuh.com/wazuhapp/wazuhapp-3.11.1_7.5.1.zip> |
|   3.11.1  |  7.3.2 |    1.3.0    | <https://packages.wazuh.com/wazuhapp/wazuhapp-3.11.1_7.3.2.zip> |
|   3.11.1  |  6.8.6 |             | <https://packages.wazuh.com/wazuhapp/wazuhapp-3.11.1_6.8.6.zip> |
|   3.11.0  |  7.5.1 |             | <https://packages.wazuh.com/wazuhapp/wazuhapp-3.11.0_7.5.1.zip> |
|   3.11.0  |  7.3.2 |    1.3.0    | <https://packages.wazuh.com/wazuhapp/wazuhapp-3.11.0_7.3.2.zip> |
|   3.11.0  |  6.8.6 |             | <https://packages.wazuh.com/wazuhapp/wazuhapp-3.11.0_6.8.6.zip> |
|   3.10.2  |  7.5.1 |             | <https://packages.wazuh.com/wazuhapp/wazuhapp-3.10.2_7.5.1.zip> |
|   3.10.2  |  7.5.0 |             | <https://packages.wazuh.com/wazuhapp/wazuhapp-3.10.2_7.5.0.zip> |
|   3.10.2  |  7.4.2 |    1.4.0    | <https://packages.wazuh.com/wazuhapp/wazuhapp-3.10.2_7.4.2.zip> |
|   3.10.2  |  7.4.1 |             | <https://packages.wazuh.com/wazuhapp/wazuhapp-3.10.2_7.4.1.zip> |
|   3.10.2  |  7.4.0 |             | <https://packages.wazuh.com/wazuhapp/wazuhapp-3.10.2_7.4.0.zip> |
|   3.10.2  |  7.3.2 |    1.3.0    | <https://packages.wazuh.com/wazuhapp/wazuhapp-3.10.2_7.3.2.zip> |
|   3.10.2  |  6.8.6 |             | <https://packages.wazuh.com/wazuhapp/wazuhapp-3.10.2_6.8.6.zip> |
|   3.10.2  |  6.8.5 |             | <https://packages.wazuh.com/wazuhapp/wazuhapp-3.10.2_6.8.5.zip> |
|   3.10.2  |  6.8.4 |             | <https://packages.wazuh.com/wazuhapp/wazuhapp-3.10.2_6.8.4.zip> |
|   3.10.2  |  6.8.3 |             | <https://packages.wazuh.com/wazuhapp/wazuhapp-3.10.2_6.8.3.zip> |
|   3.10.1  |  7.3.2 |    1.3.0    | <https://packages.wazuh.com/wazuhapp/wazuhapp-3.10.1_7.3.2.zip> |
|   3.10.1  |  7.3.1 |             | <https://packages.wazuh.com/wazuhapp/wazuhapp-3.10.1_7.3.1.zip> |
|   3.10.1  |  6.8.2 |             | <https://packages.wazuh.com/wazuhapp/wazuhapp-3.10.1_6.8.2.zip> |
|   3.10.0  |  7.3.2 |    1.3.0    | <https://packages.wazuh.com/wazuhapp/wazuhapp-3.10.0_7.3.2.zip> |
|   3.10.0  |  7.3.1 |             | <https://packages.wazuh.com/wazuhapp/wazuhapp-3.10.0_7.3.1.zip> |
|   3.10.0  |  6.8.2 |             | <https://packages.wazuh.com/wazuhapp/wazuhapp-3.10.0_6.8.2.zip> |
|   3.9.5   |  7.3.0 |             | <https://packages.wazuh.com/wazuhapp/wazuhapp-3.9.5_7.3.0.zip>  |
|   3.9.5   |  7.2.1 |    1.2.1    | <https://packages.wazuh.com/wazuhapp/wazuhapp-3.9.5_7.2.1.zip>  |
|   3.9.5   |  6.8.2 |             | <https://packages.wazuh.com/wazuhapp/wazuhapp-3.9.5_6.8.2.zip>  |
|   3.9.4   |  7.3.0 |             | <https://packages.wazuh.com/wazuhapp/wazuhapp-3.9.4_7.3.0.zip>  |
|   3.9.4   |  7.2.1 |    1.2.1    | <https://packages.wazuh.com/wazuhapp/wazuhapp-3.9.4_7.2.1.zip>  |
|   3.9.4   |  7.2.0 |    1.2.0    | <https://packages.wazuh.com/wazuhapp/wazuhapp-3.9.4_7.2.0.zip>  |
|   3.9.4   |  6.8.2 |             | <https://packages.wazuh.com/wazuhapp/wazuhapp-3.9.4_6.8.2.zip>  |
|   3.9.4   |  6.8.1 |    0.10.0   | <https://packages.wazuh.com/wazuhapp/wazuhapp-3.9.4_6.8.1.zip>  |
|   3.9.3   |  7.2.0 |    1.2.0    | <https://packages.wazuh.com/wazuhapp/wazuhapp-3.9.3_7.2.0.zip>  |
|   3.9.3   |  7.1.1 |    1.1.0    | <https://packages.wazuh.com/wazuhapp/wazuhapp-3.9.3_7.1.1.zip>  |
|   3.9.3   |  7.0.1 |1.0.0 - 1.0.2| <https://packages.wazuh.com/wazuhapp/wazuhapp-3.9.3_7.0.1.zip>  |
|   3.9.3   |  6.8.1 |    0.10.0   | <https://packages.wazuh.com/wazuhapp/wazuhapp-3.9.3_6.8.1.zip>  |
|   3.9.2   |  7.1.1 |    1.1.0    | <https://packages.wazuh.com/wazuhapp/wazuhapp-3.9.2_7.1.1.zip>  |
|   3.9.1   |  7.1.1 |    1.1.0    | <https://packages.wazuh.com/wazuhapp/wazuhapp-3.9.1_7.1.1.zip>  |
|   3.9.1   |  7.1.0 |             | <https://packages.wazuh.com/wazuhapp/wazuhapp-3.9.1_7.1.0.zip>  |
|   3.9.1   |  6.8.0 |             | <https://packages.wazuh.com/wazuhapp/wazuhapp-3.9.1_6.8.0.zip>  |
|   3.9.0   |  6.7.2 |             | <https://packages.wazuh.com/wazuhapp/wazuhapp-3.9.0_6.7.2.zip>  |
|   3.9.0   |  6.7.1 |    0.9.0    | <https://packages.wazuh.com/wazuhapp/wazuhapp-3.9.0_6.7.1.zip>  |
|   3.8.2   |  6.7.1 |    0.9.0    | <https://packages.wazuh.com/wazuhapp/wazuhapp-3.8.2_6.7.1.zip>  |
|   3.8.2   |  6.7.0 |             | <https://packages.wazuh.com/wazuhapp/wazuhapp-3.8.2_6.7.0.zip>  |
|   3.8.2   |  6.6.2 |    0.8.0    | <https://packages.wazuh.com/wazuhapp/wazuhapp-3.8.2_6.6.2.zip>  |
|   3.8.2   |  6.6.1 |             | <https://packages.wazuh.com/wazuhapp/wazuhapp-3.8.2_6.6.1.zip>  |
|   3.8.2   |  6.6.0 |             | <https://packages.wazuh.com/wazuhapp/wazuhapp-3.8.2_6.6.0.zip>  |
|   3.8.2   |  6.5.4 |0.7.0 - 0.7.1| <https://packages.wazuh.com/wazuhapp/wazuhapp-3.8.2_6.5.4.zip>  |
|   3.8.1   |  6.5.4 |0.7.0 - 0.7.1| <https://packages.wazuh.com/wazuhapp/wazuhapp-3.8.1_6.5.4.zip>  |
|   3.8.0   |  6.5.4 |0.7.0 - 0.7.1| <https://packages.wazuh.com/wazuhapp/wazuhapp-3.8.0_6.5.4.zip>  |


## Contribute

If you want to contribute to our project please don't hesitate to send a pull request. You can also join our users [mailing list](https://groups.google.com/d/forum/wazuh), by sending an email to [wazuh+subscribe@googlegroups.com](mailto:wazuh+subscribe@googlegroups.com), to ask questions and participate in discussions.

## Software and libraries used

- [Elastic](https://elastic.co)
- [Elastic UI framework](https://elastic.github.io/eui)
- [AngularJS](https://angularjs.org)
- [AngularJS Material](https://material.angularjs.org)
- [Node.js](https://nodejs.org)
- [NPM](https://npmjs.com)
- [React](https://reactjs.org)
- [Redux](https://redux.js.org)

## Copyright & License

Copyright &copy; 2020 Wazuh, Inc.

This program is free software; you can redistribute it and/or modify it under the terms of the GNU General Public License as published by the Free Software Foundation; either version 2 of the License, or (at your option) any later version.

Find more information about this on the [LICENSE](LICENSE) file.<|MERGE_RESOLUTION|>--- conflicted
+++ resolved
@@ -68,29 +68,18 @@
 
 ![Overview](/public/img/app4.png)
 
-<<<<<<< HEAD
+**Regulatory compliance**
+
+![Overview](/public/img/app5.png)
+
 **Agents overview**
 
-![Overview](/public/img/app5.png)
+![Overview](/public/img/app6.png)
 
 **Agent summary**
 
-![Overview](/public/img/app6.png)
-
-=======
-**Regulatory compliance**
-
-![Overview](/public/img/app5.png)
-
-**Agents overview**
-
-![Overview](/public/img/app6.png)
-
-**Agent summary**
-
 ![Overview](/public/img/app7.png)
 
->>>>>>> 97f13a86
 ## Branches
 
 - `stable` corresponds to the latest Wazuh app stable version.
@@ -98,17 +87,10 @@
 
 ## Requisites
 
-<<<<<<< HEAD
-- Wazuh HIDS 3.13.1
-- Wazuh RESTful API 3.13.1
-- Kibana 7.8.1
-- Elasticsearch 7.8.1
-=======
-- Wazuh HIDS 3.13.2
-- Wazuh RESTful API 3.13.2
+- Wazuh HIDS 4.0.0
+- Wazuh RESTful API 4.0.0
 - Kibana 7.9.1
 - Elasticsearch 7.9.1
->>>>>>> 97f13a86
 
 ## Installation
 
@@ -116,11 +98,7 @@
 
 ```
 cd /usr/share/kibana
-<<<<<<< HEAD
-sudo -u kibana bin/kibana-plugin install https://packages.wazuh.com/wazuhapp/wazuhapp-3.13.1_7.8.1.zip
-=======
-sudo -u kibana bin/kibana-plugin install https://packages.wazuh.com/wazuhapp/wazuhapp-3.13.2_7.9.1.zip
->>>>>>> 97f13a86
+sudo -u kibana bin/kibana-plugin install https://packages.wazuh.com/wazuhapp/wazuhapp-4.0.0_7.9.1.zip
 ```
 
 Restart Kibana
@@ -186,11 +164,7 @@
 
 ```
 cd /usr/share/kibana/
-<<<<<<< HEAD
-sudo -u kibana bin/kibana-plugin install https://packages.wazuh.com/wazuhapp/wazuhapp-3.13.1_7.8.1.zip
-=======
-sudo -u kibana bin/kibana-plugin install https://packages.wazuh.com/wazuhapp/wazuhapp-3.13.2_7.9.1.zip
->>>>>>> 97f13a86
+sudo -u kibana bin/kibana-plugin install https://packages.wazuh.com/wazuhapp/wazuhapp-4.0.0_7.9.1.zip
 ```
 
 Update configuration file permissions.
@@ -219,12 +193,12 @@
  
 | Wazuh app | Kibana | Open Distro | Package                                                         |
 | :-------: | :----: | :---------: | :-------------------------------------------------------------- |
-<<<<<<< HEAD
-=======
+|   4.0.0   |  7.9.1 |             | <https://packages.wazuh.com/wazuhapp/wazuhapp-4.0.0_7.9.1.zip>  |
+|   4.0.0   |  7.8.0 |    1.9.0    | <https://packages.wazuh.com/wazuhapp/wazuhapp-4.0.0_7.8.0.zip>  |
 |   3.13.2  |  7.9.1 |             | <https://packages.wazuh.com/wazuhapp/wazuhapp-3.13.2_7.9.1.zip> |
+|   3.13.2  |  7.8.0 |    1.9.0    | <https://packages.wazuh.com/wazuhapp/wazuhapp-3.13.2_7.8.0.zip> |
 |   3.13.1  |  7.9.1 |             | <https://packages.wazuh.com/wazuhapp/wazuhapp-3.13.1_7.9.1.zip> |
 |   3.13.1  |  7.9.0 |             | <https://packages.wazuh.com/wazuhapp/wazuhapp-3.13.1_7.9.0.zip> |
->>>>>>> 97f13a86
 |   3.13.1  |  7.8.1 |             | <https://packages.wazuh.com/wazuhapp/wazuhapp-3.13.1_7.8.1.zip> |
 |   3.13.1  |  7.8.0 |    1.9.0    | <https://packages.wazuh.com/wazuhapp/wazuhapp-3.13.1_7.8.0.zip> |
 |   3.13.0  |  7.8.0 |    1.9.0    | <https://packages.wazuh.com/wazuhapp/wazuhapp-3.13.0_7.8.0.zip> |
