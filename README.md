--- conflicted
+++ resolved
@@ -89,11 +89,7 @@
 
 ## Requisites
 
-<<<<<<< HEAD
 - Wazuh HIDS 4.5.0
-=======
-- Wazuh HIDS 4.4.2
->>>>>>> 94f76244
 - Kibana 7.10.2
 - Elasticsearch 7.10.2
 
@@ -111,11 +107,7 @@
 
 ```
 cd /usr/share/kibana
-<<<<<<< HEAD
 sudo -u kibana bin/kibana-plugin install https://packages.wazuh.com/4.x/ui/kibana/wazuh_kibana-4.5.0_7.10.2-1.zip
-=======
-sudo -u kibana bin/kibana-plugin install https://packages.wazuh.com/4.x/ui/kibana/wazuh_kibana-4.4.2_7.10.2-1.zip
->>>>>>> 94f76244
 ```
 
 Restart Kibana
