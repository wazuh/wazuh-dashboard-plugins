--- conflicted
+++ resolved
@@ -89,145 +89,9 @@
 
 ## Requisites
 
-<<<<<<< HEAD
-- Wazuh HIDS 4.3.0
-- Wazuh dashboard 4.3.0
-- Wazuh indexer 4.3.0
-=======
 - Wazuh HIDS 4.3.1
-- Kibana 7.10.2
-- Elasticsearch 7.10.2
-
-## Installation
-
-Ensure that the directory `/usr/share/kibana/data` exists
-If not create it:
-
-```
-mkdir /usr/share/kibana/data
-chown -R kibana:kibana /usr/share/kibana/data
-```
-
-Install the Wazuh app plugin for Kibana
-
-```
-cd /usr/share/kibana
-sudo -u kibana bin/kibana-plugin install https://packages.wazuh.com/4.x/ui/kibana/wazuh_kibana-4.3.1_7.10.2-1.zip
-```
-
-Restart Kibana
-
-- Systemd:
-
-```
-systemctl restart kibana
-```
-
-- SysV Init:
-
-```
-service kibana restart
-```
-
-## Upgrade
-
-Note: Since Wazuh 4.0.4 release revision 4016 (regardless of the Elastic Stack version) the location of the wazuh.yml has been moved from `/usr/share/kibana/optimize/wazuh/config/wazuh.yml` to `/usr/share/kibana/data/wazuh/config/wazuh.yml`.
-
-Since Wazuh 3.12.0 release (regardless of the Elastic Stack version) the location of the wazuh.yml has been moved from `/usr/share/kibana/plugins/wazuh/wazuh.yml` to `/usr/share/kibana/data/wazuh/config/wazuh.yml`.
-
-Stop Kibana
-
-- Systemd:
-
-```
-systemctl stop kibana
-```
-
-- SysV Init:
-
-```
-service kibana stop
-```
-Ensure that the directory `/usr/share/kibana/data` exists
-If not create it:
-
-```
-mkdir /usr/share/kibana/data
-```
-
-### From 3.11.x
-Copy the `wazuh.yml` to its new location.
-
-```
-mkdir -p /usr/share/kibana/data/wazuh/config
-cp /usr/share/kibana/plugins/wazuh/wazuh.yml /usr/share/kibana/optimize/wazuh/config/wazuh.yml
-```
-### From 4.0.4 - 4016
-Copy the `wazuh.yml` to its new location.
-
-```
-mkdir -p /usr/share/kibana/data/wazuh/config
-cp /usr/share/kibana/optimize/wazuh/config/wazuh.yml /usr/share/kibana/data/wazuh/config/wazuh.yml
-```
-
-```
-mkdir -p /usr/share/kibana/data/wazuh/config
-cp /usr/share/kibana/optimize/wazuh/config/wazuh.yml /usr/share/kibana/data/wazuh/config/wazuh.yml
-```
-
-Remove the Wazuh app using the kibana-plugin tool
-
-```
-cd /usr/share/kibana/
-sudo -u kibana bin/kibana-plugin remove wazuh
-```
-
-Remove generated bundles
-
-```
-rm -rf /usr/share/kibana/optimize/bundles
-```
-
-Update file permissions. This will prevent errors when generating new bundles or updating the app:
-
-```
-chown -R kibana:kibana /usr/share/kibana/data
-chown -R kibana:kibana /usr/share/kibana/plugins
-```
-
-Install the Wazuh app
-
-```
-cd /usr/share/kibana/
-sudo -u kibana bin/kibana-plugin install https://packages.wazuh.com/4.x/ui/kibana/wazuh_kibana-4.3.1_7.10.2-1.zip
-```
-
-Update configuration file permissions.
-
-```
-sudo chown kibana:kibana /usr/share/kibana/data/wazuh/config/wazuh.yml
-sudo chmod 600 /usr/share/kibana/data/wazuh/config/wazuh.yml
-```
-
-Restart Kibana
-
-- Systemd:
-
-```
-systemctl restart kibana
-```
- 
-- SysV Init: 
- 
-``` 
-service kibana restart 
-```
-
- 
-## Wazuh - Kibana - Open Distro version compatibility matrix
-
-The compatibility matrix is avaliable in the repository [wiki](https://github.com/wazuh/wazuh-kibana-app/wiki/Compatibility).
->>>>>>> fe2eaa80
+- Wazuh dashboard 4.3.1
+- Wazuh indexer 4.3.1
 
 ## Contribute
 
