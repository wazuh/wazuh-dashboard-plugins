--- conflicted
+++ resolved
@@ -89,11 +89,7 @@
 
 ## Requisites
 
-<<<<<<< HEAD
 - Wazuh HIDS 4.5.0
-=======
-- Wazuh HIDS 4.4.2
->>>>>>> 22bab276
 - Kibana 7.16.x or 7.17.x
 - Elasticsearch 7.16.x or 7.17.x
 
@@ -111,11 +107,7 @@
 
 ```
 cd /usr/share/kibana
-<<<<<<< HEAD
 sudo -u kibana bin/kibana-plugin install https://packages.wazuh.com/4.x/ui/kibana/wazuh_kibana-4.5.0_7.16.0-1.zip
-=======
-sudo -u kibana bin/kibana-plugin install https://packages.wazuh.com/4.x/ui/kibana/wazuh_kibana-4.4.2_7.16.0-1.zip
->>>>>>> 22bab276
 ```
 
 Restart Kibana
