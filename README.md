# Wazuh Kibana App

[![Slack](https://img.shields.io/badge/slack-join-blue.svg)](https://goo.gl/forms/M2AoZC4b2R9A9Zy12)
[![Email](https://img.shields.io/badge/email-join-blue.svg)](https://groups.google.com/forum/#!forum/wazuh)
[![Documentation](https://img.shields.io/badge/docs-view-green.svg)](https://documentation.wazuh.com)
[![Documentation](https://img.shields.io/badge/web-view-green.svg)](https://wazuh.com)

Wazuh is a security detection, visibility, and compliance open source project. It was born as a fork of OSSEC HIDS, later was integrated with Elastic Stack and OpenSCAP evolving into a more comprehensive solution. You can read more in <https://wazuh.com/>

## Description

Visualize and analyze Wazuh alerts stored in Elasticsearch using our Kibana app plugin.

-   Obtain statistics per agent, search alerts and filter by using the different visualizations.
-   View the Wazuh manager configuration.
-   File integrity monitoring.

## Documentation

-   [Full documentation](https://documentation.wazuh.com)
-   [Wazuh installation guide](https://documentation.wazuh.com/current/installation-guide/index.html)
-   [Screenshots](https://documentation.wazuh.com/current/index.html#example-screenshots)

![Overview](https://documentation.wazuh.com/current/_images/overview-general.png)

## Requisites

-   Wazuh HIDS 3.0.0 or superior
-   Wazuh RESTful API 3.0.0 or superior
-   Kibana 6.0.0 or superior
-   Elasticsearch 6.0.0 or superior

## Installation

<<<<<<< HEAD
| Kibana version | Wazuh app version | Installation                                                                                               |
| :------------: | :---------------: | :--------------------------------------------------------------------------------------------------------- |
|      6.0.0     |       3.0.0       | /usr/share/kibana/bin/kibana-plugin install <https://packages.wazuh.com/wazuhapp/wazuhapp-3.0.0_6.0.0.zip> |
|      6.0.1     |       3.0.0       | /usr/share/kibana/bin/kibana-plugin install <https://packages.wazuh.com/wazuhapp/wazuhapp-3.0.0_6.0.1.zip> |
|      6.1.0     |       3.0.0       | /usr/share/kibana/bin/kibana-plugin install <https://packages.wazuh.com/wazuhapp/wazuhapp-3.0.0_6.1.0.zip> |
|      6.1.0     |       3.1.0       | /usr/share/kibana/bin/kibana-plugin install <https://packages.wazuh.com/wazuhapp/wazuhapp-3.1.0_6.1.0.zip> |
|      6.1.1     |       3.1.0       | /usr/share/kibana/bin/kibana-plugin install <https://packages.wazuh.com/wazuhapp/wazuhapp-3.1.0_6.1.1.zip> |
|      6.1.2     |       3.1.0       | /usr/share/kibana/bin/kibana-plugin install <https://packages.wazuh.com/wazuhapp/wazuhapp-3.1.0_6.1.2.zip> |
|      6.1.3     |       3.1.0       | /usr/share/kibana/bin/kibana-plugin install <https://packages.wazuh.com/wazuhapp/wazuhapp-3.1.0_6.1.3.zip> |
|      6.1.0     |       3.2.0       | /usr/share/kibana/bin/kibana-plugin install <https://packages.wazuh.com/wazuhapp/wazuhapp-3.2.0_6.1.0.zip> |
|      6.1.1     |       3.2.0       | /usr/share/kibana/bin/kibana-plugin install <https://packages.wazuh.com/wazuhapp/wazuhapp-3.2.0_6.1.1.zip> |
|      6.1.2     |       3.2.0       | /usr/share/kibana/bin/kibana-plugin install <https://packages.wazuh.com/wazuhapp/wazuhapp-3.2.0_6.1.2.zip> |
|      6.1.3     |       3.2.0       | /usr/share/kibana/bin/kibana-plugin install <https://packages.wazuh.com/wazuhapp/wazuhapp-3.2.0_6.1.3.zip> |
|      6.2.0     |       3.2.0       | /usr/share/kibana/bin/kibana-plugin install <https://packages.wazuh.com/wazuhapp/wazuhapp-3.2.0_6.2.0.zip> |
|      6.2.1     |       3.2.0       | /usr/share/kibana/bin/kibana-plugin install <https://packages.wazuh.com/wazuhapp/wazuhapp-3.2.0_6.2.1.zip> |
|      6.2.2     |       3.2.0       | /usr/share/kibana/bin/kibana-plugin install <https://packages.wazuh.com/wazuhapp/wazuhapp-3.2.0_6.2.2.zip> |
|      6.2.2     |       3.2.1       | /usr/share/kibana/bin/kibana-plugin install <https://packages.wazuh.com/wazuhapp/wazuhapp-3.2.1_6.2.2.zip> |
|      6.2.3     |       3.2.1       | /usr/share/kibana/bin/kibana-plugin install <https://packages.wazuh.com/wazuhapp/wazuhapp-3.2.1_6.2.3.zip> |
=======
| Kibana version | Wazuh App version | Installation |
| :---:         | :---:         |     :---      |
| 6.0.0  | 3.0.0  | /usr/share/kibana/bin/kibana-plugin install https://packages.wazuh.com/wazuhapp/wazuhapp-3.0.0_6.0.0.zip  |
| 6.0.1  | 3.0.0  | /usr/share/kibana/bin/kibana-plugin install https://packages.wazuh.com/wazuhapp/wazuhapp-3.0.0_6.0.1.zip  |
| 6.1.0  | 3.0.0  | /usr/share/kibana/bin/kibana-plugin install https://packages.wazuh.com/wazuhapp/wazuhapp-3.0.0_6.1.0.zip  |
| 6.1.0  | 3.1.0  | /usr/share/kibana/bin/kibana-plugin install https://packages.wazuh.com/wazuhapp/wazuhapp-3.1.0_6.1.0.zip  |
| 6.1.1  | 3.1.0  | /usr/share/kibana/bin/kibana-plugin install https://packages.wazuh.com/wazuhapp/wazuhapp-3.1.0_6.1.1.zip  |
| 6.1.2  | 3.1.0  | /usr/share/kibana/bin/kibana-plugin install https://packages.wazuh.com/wazuhapp/wazuhapp-3.1.0_6.1.2.zip  |
| 6.1.3  | 3.1.0  | /usr/share/kibana/bin/kibana-plugin install https://packages.wazuh.com/wazuhapp/wazuhapp-3.1.0_6.1.3.zip  |
| 6.1.0  | 3.2.0  | /usr/share/kibana/bin/kibana-plugin install https://packages.wazuh.com/wazuhapp/wazuhapp-3.2.0_6.1.0.zip  |
| 6.1.1  | 3.2.0  | /usr/share/kibana/bin/kibana-plugin install https://packages.wazuh.com/wazuhapp/wazuhapp-3.2.0_6.1.1.zip  |
| 6.1.2  | 3.2.0  | /usr/share/kibana/bin/kibana-plugin install https://packages.wazuh.com/wazuhapp/wazuhapp-3.2.0_6.1.2.zip  |
| 6.1.3  | 3.2.0  | /usr/share/kibana/bin/kibana-plugin install https://packages.wazuh.com/wazuhapp/wazuhapp-3.2.0_6.1.3.zip  |
| 6.2.0  | 3.2.0  | /usr/share/kibana/bin/kibana-plugin install https://packages.wazuh.com/wazuhapp/wazuhapp-3.2.0_6.2.0.zip  |
| 6.2.1  | 3.2.0  | /usr/share/kibana/bin/kibana-plugin install https://packages.wazuh.com/wazuhapp/wazuhapp-3.2.0_6.2.1.zip  |
| 6.2.2  | 3.2.0  | /usr/share/kibana/bin/kibana-plugin install https://packages.wazuh.com/wazuhapp/wazuhapp-3.2.0_6.2.2.zip  |
| 6.2.2  | 3.2.1  | /usr/share/kibana/bin/kibana-plugin install https://packages.wazuh.com/wazuhapp/wazuhapp-3.2.1_6.2.2.zip  |
| 6.2.3  | 3.2.1  | /usr/share/kibana/bin/kibana-plugin install https://packages.wazuh.com/wazuhapp/wazuhapp-3.2.1_6.2.3.zip  |
| 6.2.4  | 3.2.1  | /usr/share/kibana/bin/kibana-plugin install https://packages.wazuh.com/wazuhapp/wazuhapp-3.2.1_6.2.4.zip  |
>>>>>>> dfefb718

## Upgrade

Remove the app using kibana-plugin tool

    /usr/share/kibana/bin/kibana-plugin remove wazuh

Install the app

    /usr/share/kibana/bin/kibana-plugin install https://packages.wazuh.com/wazuhapp/wazuhapp-3.x.x_6.x.x.zip

## Contribute

If you want to contribute to our project please don't hesitate to send a pull request. You can also join our users [mailing list](https://groups.google.com/d/forum/wazuh), by sending an email to <mailto:wazuh+subscribe@googlegroups.com>, to ask questions and participate in discussions.

## Software and libraries used

-   API from Elastic and Kibana (elastic.co).
-   Angular Material (material.angularjs.org).
-   Bootstrap (getbootstrap.com).
-   AngularJS.
-   Node.js (Ryan Dahl).
-   NPM packages Angular animate, aria, cookies, md5, needle and cron.

## Copyright & License

Copyright (C) 2018 Wazuh, Inc.

This program is free software; you can redistribute it and/or modify it under the terms of the GNU General Public License as published by the Free Software Foundation; either version 2 of the License, or (at your option) any later version.

Find more information about this on the [LICENSE](LICENSE) file.

## References

-   [Wazuh website](https://wazuh.com)
-   [Wazuh documentation](https://documentation.wazuh.com)
-   [Elastic Stack website](https://elastic.co)<|MERGE_RESOLUTION|>--- conflicted
+++ resolved
@@ -32,7 +32,6 @@
 
 ## Installation
 
-<<<<<<< HEAD
 | Kibana version | Wazuh app version | Installation                                                                                               |
 | :------------: | :---------------: | :--------------------------------------------------------------------------------------------------------- |
 |      6.0.0     |       3.0.0       | /usr/share/kibana/bin/kibana-plugin install <https://packages.wazuh.com/wazuhapp/wazuhapp-3.0.0_6.0.0.zip> |
@@ -51,27 +50,7 @@
 |      6.2.2     |       3.2.0       | /usr/share/kibana/bin/kibana-plugin install <https://packages.wazuh.com/wazuhapp/wazuhapp-3.2.0_6.2.2.zip> |
 |      6.2.2     |       3.2.1       | /usr/share/kibana/bin/kibana-plugin install <https://packages.wazuh.com/wazuhapp/wazuhapp-3.2.1_6.2.2.zip> |
 |      6.2.3     |       3.2.1       | /usr/share/kibana/bin/kibana-plugin install <https://packages.wazuh.com/wazuhapp/wazuhapp-3.2.1_6.2.3.zip> |
-=======
-| Kibana version | Wazuh App version | Installation |
-| :---:         | :---:         |     :---      |
-| 6.0.0  | 3.0.0  | /usr/share/kibana/bin/kibana-plugin install https://packages.wazuh.com/wazuhapp/wazuhapp-3.0.0_6.0.0.zip  |
-| 6.0.1  | 3.0.0  | /usr/share/kibana/bin/kibana-plugin install https://packages.wazuh.com/wazuhapp/wazuhapp-3.0.0_6.0.1.zip  |
-| 6.1.0  | 3.0.0  | /usr/share/kibana/bin/kibana-plugin install https://packages.wazuh.com/wazuhapp/wazuhapp-3.0.0_6.1.0.zip  |
-| 6.1.0  | 3.1.0  | /usr/share/kibana/bin/kibana-plugin install https://packages.wazuh.com/wazuhapp/wazuhapp-3.1.0_6.1.0.zip  |
-| 6.1.1  | 3.1.0  | /usr/share/kibana/bin/kibana-plugin install https://packages.wazuh.com/wazuhapp/wazuhapp-3.1.0_6.1.1.zip  |
-| 6.1.2  | 3.1.0  | /usr/share/kibana/bin/kibana-plugin install https://packages.wazuh.com/wazuhapp/wazuhapp-3.1.0_6.1.2.zip  |
-| 6.1.3  | 3.1.0  | /usr/share/kibana/bin/kibana-plugin install https://packages.wazuh.com/wazuhapp/wazuhapp-3.1.0_6.1.3.zip  |
-| 6.1.0  | 3.2.0  | /usr/share/kibana/bin/kibana-plugin install https://packages.wazuh.com/wazuhapp/wazuhapp-3.2.0_6.1.0.zip  |
-| 6.1.1  | 3.2.0  | /usr/share/kibana/bin/kibana-plugin install https://packages.wazuh.com/wazuhapp/wazuhapp-3.2.0_6.1.1.zip  |
-| 6.1.2  | 3.2.0  | /usr/share/kibana/bin/kibana-plugin install https://packages.wazuh.com/wazuhapp/wazuhapp-3.2.0_6.1.2.zip  |
-| 6.1.3  | 3.2.0  | /usr/share/kibana/bin/kibana-plugin install https://packages.wazuh.com/wazuhapp/wazuhapp-3.2.0_6.1.3.zip  |
-| 6.2.0  | 3.2.0  | /usr/share/kibana/bin/kibana-plugin install https://packages.wazuh.com/wazuhapp/wazuhapp-3.2.0_6.2.0.zip  |
-| 6.2.1  | 3.2.0  | /usr/share/kibana/bin/kibana-plugin install https://packages.wazuh.com/wazuhapp/wazuhapp-3.2.0_6.2.1.zip  |
-| 6.2.2  | 3.2.0  | /usr/share/kibana/bin/kibana-plugin install https://packages.wazuh.com/wazuhapp/wazuhapp-3.2.0_6.2.2.zip  |
-| 6.2.2  | 3.2.1  | /usr/share/kibana/bin/kibana-plugin install https://packages.wazuh.com/wazuhapp/wazuhapp-3.2.1_6.2.2.zip  |
-| 6.2.3  | 3.2.1  | /usr/share/kibana/bin/kibana-plugin install https://packages.wazuh.com/wazuhapp/wazuhapp-3.2.1_6.2.3.zip  |
-| 6.2.4  | 3.2.1  | /usr/share/kibana/bin/kibana-plugin install https://packages.wazuh.com/wazuhapp/wazuhapp-3.2.1_6.2.4.zip  |
->>>>>>> dfefb718
+|      6.2.4     |       3.2.1       | /usr/share/kibana/bin/kibana-plugin install <https://packages.wazuh.com/wazuhapp/wazuhapp-3.2.1_6.2.4.zip> |
 
 ## Upgrade
 
