# Wazuh Kibana App

[![Slack](https://img.shields.io/badge/slack-join-blue.svg)](https://wazuh.com/community/join-us-on-slack/)
[![Email](https://img.shields.io/badge/email-join-blue.svg)](https://groups.google.com/forum/#!forum/wazuh)
[![Documentation](https://img.shields.io/badge/docs-view-green.svg)](https://documentation.wazuh.com)
[![Documentation](https://img.shields.io/badge/web-view-green.svg)](https://wazuh.com)

This repository contains the Wazuh Kibana plugin, from which you can navigate through the Wazuh data using visualizations in a simple and understandable way. It also allows you to manage the configuration and capabilities of the Wazuh server.

Wazuh is a security detection, visibility, and compliance open source project. Wazuh helps you to gain deeper security visibility into your infrastructure by monitoring hosts at an operating system and application level.

You can learn more about it here [wazuh.com](https://wazuh.com/)

## Description

This plugin for Kibana allows you to visualize and analyze Wazuh alerts stored in Elasticsearch and provides the following capabilities:

- Search alerts classified by modules and filter them using the different views. You will be able to explore the alerts both at Wazuh cluster level, and in a particular agent. The modules, divided into the following use cases, are:
    - Security Information Management
        - Security events: Browse through your security alerts, identifying issues and threats in your environment.
        - Integrity monitoring: Alerts related to file changes, including permissions, content, ownership and attributes.
        - Amazon AWS: Security events related to your Amazon AWS services, collected directly via AWS API.
        - Google Cloud Platform: Security events related to your Google Cloud Platform services, collected directly via GCP API.
    - Auditing and Policy Monitoring
        - Policy monitoring: Verify that your systems are configured according to your security policies baseline.
        - Security configuration assessment: Scan your assets as part of a configuration assessment audit.
        - System auditing: Audit users behavior, monitoring command execution and alerting on access to critical files.
        - OpenSCAP: Configuration assessment and automation of compliance monitoring using SCAP checks.
        - CIS-CAT: Configuration assessment using Center of Internet Security scanner and SCAP checks.
    - Threat Detection and Response
        - Vulnerabilities: Discover what applications in your environment are affected by well-known vulnerabilities.
        - MITRE ATT&CK: Security events from the knowledge base of adversary tactics and techniques based on real-world observations.
        - VirusTotal: Alerts resulting from VirusTotal analysis of suspicious files via an integration with their API.
        - Osquery: Osquery can be used to expose an operating system as a high-performance relational database.
        - Docker listener: Monitor and collect the activity from Docker containers such as creation, running, starting, stopping or pausing events.
    - Regulatory Compliance
        - PCI DSS: Global security standard for entities that process, store or transmit payment cardholder data.
        - NIST 800-53: National Institute of Standards and Technology Special Publication 800-53 (NIST 800-53) sets guidelines for federal information systems.
        - GDPR: General Data Protection Regulation (GDPR) sets guidelines for processing of personal data.
        - HIPAA: Health Insurance Portability and Accountability Act of 1996 (HIPAA) provides data privacy and security provisions for safeguarding medical information.
        - TSC: Trust Services Criteria for Security, Availability, Processing Integrity, Confidentiality, and Privacy.
- View and edit the Wazuh manager configuration.
- Manage your ruleset (rules, decoders and CDB lists).
- Manage your groups of agents.
- Check the status and logs of your Wazuh cluster.
- Manage your agents, as well as see their configuration and data inventory. You can also deploy new agents.
- Explore and interact with the Wazuh API through our Dev Tools.

## Documentation

- [Full documentation](https://documentation.wazuh.com)
- [Wazuh installation guide](https://documentation.wazuh.com/current/installation-guide/index.html)
- [Screenshots](https://documentation.wazuh.com/current/index.html#example-screenshots)

**Modules overview**

![Overview](/public/img/app.png)

**Security events**

![Overview](/public/img/app2.png)

**Integrity monitoring**

![Overview](/public/img/app3.png)

**Vulnerability detection**

![Overview](/public/img/app4.png)

**Regulatory compliance**

![Overview](/public/img/app5.png)

**Agents overview**

![Overview](/public/img/app6.png)

**Agent summary**

![Overview](/public/img/app7.png)

## Branches

- `stable` corresponds to the latest Wazuh app stable version.
- `master` branch contains the latest code, be aware of possible bugs on this branch.

## Requisites

- Wazuh HIDS 3.13.2
- Wazuh RESTful API 3.13.2
<<<<<<< HEAD
- Kibana 7.9.1
- Elasticsearch 7.9.2
=======
- Kibana 7.7.0
- Elasticsearch 7.7.0
>>>>>>> 85f1884d

## Installation

Install the Wazuh app plugin for Kibana

```
cd /usr/share/kibana
<<<<<<< HEAD
sudo -u kibana bin/kibana-plugin install https://packages.wazuh.com/wazuhapp/wazuhapp-3.13.2_7.9.2.zip
=======
sudo -u kibana bin/kibana-plugin install https://packages.wazuh.com/wazuhapp/wazuhapp-3.13.2_7.7.0.zip
>>>>>>> 85f1884d
```

Restart Kibana

- Systemd:

```
systemctl restart kibana
```

- SysV Init:

```
service kibana restart
```

## Upgrade

Note: Since Wazuh 3.12.0 release (regardless of the Elastic Stack version) the location of the wazuh.yml has been moved from `/usr/share/kibana/plugins/wazuh/wazuh.yml` to `/usr/share/kibana/optimize/wazuh/config/wazuh.yml`.

Stop Kibana

- Systemd:

```
systemctl stop kibana
```

- SysV Init:

```
service kibana stop
```

Copy the `wazuh.yml` to its new location. (Only needed for upgrades from 3.11.x)

```
mkdir -p /usr/share/kibana/optimize/wazuh/config
cp /usr/share/kibana/plugins/wazuh/wazuh.yml /usr/share/kibana/optimize/wazuh/config/wazuh.yml
```

Remove the Wazuh app using the kibana-plugin tool

```
cd /usr/share/kibana/
sudo -u kibana bin/kibana-plugin remove wazuh
```

Remove generated bundles

```
rm -rf /usr/share/kibana/optimize/bundles
```

Update file permissions. This will prevent errors when generating new bundles or updating the app:

```
chown -R kibana:kibana /usr/share/kibana/optimize
chown -R kibana:kibana /usr/share/kibana/plugins
```

Install the Wazuh app

```
cd /usr/share/kibana/
<<<<<<< HEAD
sudo -u kibana bin/kibana-plugin install https://packages.wazuh.com/wazuhapp/wazuhapp-3.13.2_7.9.2.zip
=======
sudo -u kibana bin/kibana-plugin install https://packages.wazuh.com/wazuhapp/wazuhapp-3.13.2_7.7.0.zip
>>>>>>> 85f1884d
```

Update configuration file permissions.

```
sudo chown kibana:kibana /usr/share/kibana/optimize/wazuh/config/wazuh.yml
sudo chmod 600 /usr/share/kibana/optimize/wazuh/config/wazuh.yml
```

Restart Kibana

- Systemd:

```
systemctl restart kibana
```
 
- SysV Init: 
 
``` 
service kibana restart 
```

 
## Wazuh - Kibana - Open Distro version compatibility matrix
 
| Wazuh app | Kibana | Open Distro | Package                                                         |
| :-------: | :----: | :---------: | :-------------------------------------------------------------- |
<<<<<<< HEAD
|   3.13.2  |  7.9.2 |             | <https://packages.wazuh.com/wazuhapp/wazuhapp-3.13.2_7.9.2.zip> |
|   3.13.2  |  7.9.1 |             | <https://packages.wazuh.com/wazuhapp/wazuhapp-3.13.2_7.9.1.zip> |
|   3.13.2  |  7.8.0 |             | <https://packages.wazuh.com/wazuhapp/wazuhapp-3.13.2_7.8.0.zip> |
|   3.13.1  |  7.9.1 |             | <https://packages.wazuh.com/wazuhapp/wazuhapp-3.13.1_7.9.1.zip> |
|   3.13.1  |  7.9.0 |             | <https://packages.wazuh.com/wazuhapp/wazuhapp-3.13.1_7.9.0.zip> |
|   3.13.1  |  7.8.1 |             | <https://packages.wazuh.com/wazuhapp/wazuhapp-3.13.1_7.8.1.zip> |
|   3.13.1  |  7.8.0 |    1.9.0    | <https://packages.wazuh.com/wazuhapp/wazuhapp-3.13.1_7.8.0.zip> |
|   3.13.0  |  7.8.0 |    1.9.0    | <https://packages.wazuh.com/wazuhapp/wazuhapp-3.13.0_7.8.0.zip> |
=======
|   3.13.2  |  7.7.0 |    1.8.0    | <https://packages.wazuh.com/wazuhapp/wazuhapp-3.13.2_7.7.0.zip> |
|   3.13.1  |  7.8.0 |             | <https://packages.wazuh.com/wazuhapp/wazuhapp-3.13.1_7.8.0.zip> |
|   3.13.1  |  7.7.0 |    1.8.0    | <https://packages.wazuh.com/wazuhapp/wazuhapp-3.13.1_7.7.0.zip> |
|   3.13.0  |  7.8.0 |             | <https://packages.wazuh.com/wazuhapp/wazuhapp-3.13.0_7.8.0.zip> |
>>>>>>> 85f1884d
|   3.13.0  |  7.7.1 |             | <https://packages.wazuh.com/wazuhapp/wazuhapp-3.13.0_7.7.1.zip> |
|   3.13.0  |  7.7.0 |    1.8.0    | <https://packages.wazuh.com/wazuhapp/wazuhapp-3.13.0_7.7.0.zip> |
|   3.12.3  |  7.7.1 |             | <https://packages.wazuh.com/wazuhapp/wazuhapp-3.12.3_7.7.1.zip> |
|   3.12.3  |  7.7.0 |    1.8.0    | <https://packages.wazuh.com/wazuhapp/wazuhapp-3.12.3_7.7.0.zip> |
|   3.12.3  |  7.6.2 |             | <https://packages.wazuh.com/wazuhapp/wazuhapp-3.12.3_7.6.2.zip> |
|   3.12.3  |  7.6.1 |1.6.0 - 1.7.0| <https://packages.wazuh.com/wazuhapp/wazuhapp-3.12.3_7.6.1.zip> |
|   3.12.3  |  7.3.1 |             | <https://packages.wazuh.com/wazuhapp/wazuhapp-3.12.3_7.3.1.zip> |
|   3.12.3  |  6.8.10|             | <https://packages.wazuh.com/wazuhapp/wazuhapp-3.12.3_6.8.10.zip>|
|   3.12.3  |  6.8.9 |             | <https://packages.wazuh.com/wazuhapp/wazuhapp-3.12.3_6.8.9.zip> |
|   3.12.3  |  6.8.8 |             | <https://packages.wazuh.com/wazuhapp/wazuhapp-3.12.3_6.8.8.zip> |
|   3.12.2  |  7.6.2 |             | <https://packages.wazuh.com/wazuhapp/wazuhapp-3.12.2_7.6.2.zip> |
|   3.12.2  |  7.6.1 |1.6.0 - 1.7.0| <https://packages.wazuh.com/wazuhapp/wazuhapp-3.12.2_7.6.1.zip> |
|   3.12.2  |  6.8.8 |             | <https://packages.wazuh.com/wazuhapp/wazuhapp-3.12.2_6.8.8.zip> |
|   3.12.1  |  7.6.2 |             | <https://packages.wazuh.com/wazuhapp/wazuhapp-3.12.1_7.6.2.zip> |
|   3.12.1  |  7.6.1 |1.6.0 - 1.7.0| <https://packages.wazuh.com/wazuhapp/wazuhapp-3.12.1_7.6.1.zip> |
|   3.12.1  |  6.8.8 |             | <https://packages.wazuh.com/wazuhapp/wazuhapp-3.12.1_6.8.8.zip> |
|   3.12.0  |  7.6.2 |             | <https://packages.wazuh.com/wazuhapp/wazuhapp-3.12.0_7.6.2.zip> |
|   3.12.0  |  7.6.1 |1.6.0 - 1.7.0| <https://packages.wazuh.com/wazuhapp/wazuhapp-3.12.0_7.6.1.zip> |
|   3.12.0  |  7.4.2 |    1.4.0    | <https://packages.wazuh.com/wazuhapp/wazuhapp-3.12.0_7.4.2.zip> |
|   3.12.0  |  6.8.8 |             | <https://packages.wazuh.com/wazuhapp/wazuhapp-3.12.0_6.8.8.zip> |
|   3.12.0  |  6.8.7 |             | <https://packages.wazuh.com/wazuhapp/wazuhapp-3.12.0_6.8.7.zip> |
|   3.11.4  |  7.6.1 |1.6.0 - 1.7.0| <https://packages.wazuh.com/wazuhapp/wazuhapp-3.11.4_7.6.1.zip> |
|   3.11.4  |  7.6.0 |             | <https://packages.wazuh.com/wazuhapp/wazuhapp-3.11.4_7.6.0.zip> |
|   3.11.4  |  7.4.2 |    1.4.0    | <https://packages.wazuh.com/wazuhapp/wazuhapp-3.11.4_7.4.2.zip> |
|   3.11.4  |  6.8.7 |             | <https://packages.wazuh.com/wazuhapp/wazuhapp-3.11.4_6.8.7.zip> |
|   3.11.4  |  6.8.6 |             | <https://packages.wazuh.com/wazuhapp/wazuhapp-3.11.4_6.8.6.zip> |
|   3.11.3  |  7.6.0 |             | <https://packages.wazuh.com/wazuhapp/wazuhapp-3.11.3_7.6.0.zip> |
|   3.11.3  |  7.5.2 |             | <https://packages.wazuh.com/wazuhapp/wazuhapp-3.11.3_7.5.2.zip> |
|   3.11.3  |  7.4.2 |    1.4.0    | <https://packages.wazuh.com/wazuhapp/wazuhapp-3.11.3_7.4.2.zip> |
|   3.11.3  |  7.3.2 |    1.3.0    | <https://packages.wazuh.com/wazuhapp/wazuhapp-3.11.3_7.3.2.zip> |
|   3.11.3  |  6.8.6 |             | <https://packages.wazuh.com/wazuhapp/wazuhapp-3.11.3_6.8.6.zip> |
|   3.11.2  |  7.5.2 |             | <https://packages.wazuh.com/wazuhapp/wazuhapp-3.11.2_7.5.2.zip> |
|   3.11.2  |  7.5.1 |             | <https://packages.wazuh.com/wazuhapp/wazuhapp-3.11.2_7.5.1.zip> |
|   3.11.2  |  7.3.2 |    1.3.0    | <https://packages.wazuh.com/wazuhapp/wazuhapp-3.11.2_7.3.2.zip> |
|   3.11.2  |  6.8.6 |             | <https://packages.wazuh.com/wazuhapp/wazuhapp-3.11.2_6.8.6.zip> |
|   3.11.1  |  7.5.1 |             | <https://packages.wazuh.com/wazuhapp/wazuhapp-3.11.1_7.5.1.zip> |
|   3.11.1  |  7.3.2 |    1.3.0    | <https://packages.wazuh.com/wazuhapp/wazuhapp-3.11.1_7.3.2.zip> |
|   3.11.1  |  6.8.6 |             | <https://packages.wazuh.com/wazuhapp/wazuhapp-3.11.1_6.8.6.zip> |
|   3.11.0  |  7.5.1 |             | <https://packages.wazuh.com/wazuhapp/wazuhapp-3.11.0_7.5.1.zip> |
|   3.11.0  |  7.3.2 |    1.3.0    | <https://packages.wazuh.com/wazuhapp/wazuhapp-3.11.0_7.3.2.zip> |
|   3.11.0  |  6.8.6 |             | <https://packages.wazuh.com/wazuhapp/wazuhapp-3.11.0_6.8.6.zip> |
|   3.10.2  |  7.5.1 |             | <https://packages.wazuh.com/wazuhapp/wazuhapp-3.10.2_7.5.1.zip> |
|   3.10.2  |  7.5.0 |             | <https://packages.wazuh.com/wazuhapp/wazuhapp-3.10.2_7.5.0.zip> |
|   3.10.2  |  7.4.2 |    1.4.0    | <https://packages.wazuh.com/wazuhapp/wazuhapp-3.10.2_7.4.2.zip> |
|   3.10.2  |  7.4.1 |             | <https://packages.wazuh.com/wazuhapp/wazuhapp-3.10.2_7.4.1.zip> |
|   3.10.2  |  7.4.0 |             | <https://packages.wazuh.com/wazuhapp/wazuhapp-3.10.2_7.4.0.zip> |
|   3.10.2  |  7.3.2 |    1.3.0    | <https://packages.wazuh.com/wazuhapp/wazuhapp-3.10.2_7.3.2.zip> |
|   3.10.2  |  6.8.6 |             | <https://packages.wazuh.com/wazuhapp/wazuhapp-3.10.2_6.8.6.zip> |
|   3.10.2  |  6.8.5 |             | <https://packages.wazuh.com/wazuhapp/wazuhapp-3.10.2_6.8.5.zip> |
|   3.10.2  |  6.8.4 |             | <https://packages.wazuh.com/wazuhapp/wazuhapp-3.10.2_6.8.4.zip> |
|   3.10.2  |  6.8.3 |             | <https://packages.wazuh.com/wazuhapp/wazuhapp-3.10.2_6.8.3.zip> |
|   3.10.1  |  7.3.2 |    1.3.0    | <https://packages.wazuh.com/wazuhapp/wazuhapp-3.10.1_7.3.2.zip> |
|   3.10.1  |  7.3.1 |             | <https://packages.wazuh.com/wazuhapp/wazuhapp-3.10.1_7.3.1.zip> |
|   3.10.1  |  6.8.2 |             | <https://packages.wazuh.com/wazuhapp/wazuhapp-3.10.1_6.8.2.zip> |
|   3.10.0  |  7.3.2 |    1.3.0    | <https://packages.wazuh.com/wazuhapp/wazuhapp-3.10.0_7.3.2.zip> |
|   3.10.0  |  7.3.1 |             | <https://packages.wazuh.com/wazuhapp/wazuhapp-3.10.0_7.3.1.zip> |
|   3.10.0  |  6.8.2 |             | <https://packages.wazuh.com/wazuhapp/wazuhapp-3.10.0_6.8.2.zip> |
|   3.9.5   |  7.3.0 |             | <https://packages.wazuh.com/wazuhapp/wazuhapp-3.9.5_7.3.0.zip>  |
|   3.9.5   |  7.2.1 |    1.2.1    | <https://packages.wazuh.com/wazuhapp/wazuhapp-3.9.5_7.2.1.zip>  |
|   3.9.5   |  6.8.2 |             | <https://packages.wazuh.com/wazuhapp/wazuhapp-3.9.5_6.8.2.zip>  |
|   3.9.4   |  7.3.0 |             | <https://packages.wazuh.com/wazuhapp/wazuhapp-3.9.4_7.3.0.zip>  |
|   3.9.4   |  7.2.1 |    1.2.1    | <https://packages.wazuh.com/wazuhapp/wazuhapp-3.9.4_7.2.1.zip>  |
|   3.9.4   |  7.2.0 |    1.2.0    | <https://packages.wazuh.com/wazuhapp/wazuhapp-3.9.4_7.2.0.zip>  |
|   3.9.4   |  6.8.2 |             | <https://packages.wazuh.com/wazuhapp/wazuhapp-3.9.4_6.8.2.zip>  |
|   3.9.4   |  6.8.1 |    0.10.0   | <https://packages.wazuh.com/wazuhapp/wazuhapp-3.9.4_6.8.1.zip>  |
|   3.9.3   |  7.2.0 |    1.2.0    | <https://packages.wazuh.com/wazuhapp/wazuhapp-3.9.3_7.2.0.zip>  |
|   3.9.3   |  7.1.1 |    1.1.0    | <https://packages.wazuh.com/wazuhapp/wazuhapp-3.9.3_7.1.1.zip>  |
|   3.9.3   |  7.0.1 |1.0.0 - 1.0.2| <https://packages.wazuh.com/wazuhapp/wazuhapp-3.9.3_7.0.1.zip>  |
|   3.9.3   |  6.8.1 |    0.10.0   | <https://packages.wazuh.com/wazuhapp/wazuhapp-3.9.3_6.8.1.zip>  |
|   3.9.2   |  7.1.1 |    1.1.0    | <https://packages.wazuh.com/wazuhapp/wazuhapp-3.9.2_7.1.1.zip>  |
|   3.9.1   |  7.1.1 |    1.1.0    | <https://packages.wazuh.com/wazuhapp/wazuhapp-3.9.1_7.1.1.zip>  |
|   3.9.1   |  7.1.0 |             | <https://packages.wazuh.com/wazuhapp/wazuhapp-3.9.1_7.1.0.zip>  |
|   3.9.1   |  6.8.0 |             | <https://packages.wazuh.com/wazuhapp/wazuhapp-3.9.1_6.8.0.zip>  |
|   3.9.0   |  6.7.2 |             | <https://packages.wazuh.com/wazuhapp/wazuhapp-3.9.0_6.7.2.zip>  |
|   3.9.0   |  6.7.1 |    0.9.0    | <https://packages.wazuh.com/wazuhapp/wazuhapp-3.9.0_6.7.1.zip>  |
|   3.8.2   |  6.7.1 |    0.9.0    | <https://packages.wazuh.com/wazuhapp/wazuhapp-3.8.2_6.7.1.zip>  |
|   3.8.2   |  6.7.0 |             | <https://packages.wazuh.com/wazuhapp/wazuhapp-3.8.2_6.7.0.zip>  |
|   3.8.2   |  6.6.2 |    0.8.0    | <https://packages.wazuh.com/wazuhapp/wazuhapp-3.8.2_6.6.2.zip>  |
|   3.8.2   |  6.6.1 |             | <https://packages.wazuh.com/wazuhapp/wazuhapp-3.8.2_6.6.1.zip>  |
|   3.8.2   |  6.6.0 |             | <https://packages.wazuh.com/wazuhapp/wazuhapp-3.8.2_6.6.0.zip>  |
|   3.8.2   |  6.5.4 |0.7.0 - 0.7.1| <https://packages.wazuh.com/wazuhapp/wazuhapp-3.8.2_6.5.4.zip>  |
|   3.8.1   |  6.5.4 |0.7.0 - 0.7.1| <https://packages.wazuh.com/wazuhapp/wazuhapp-3.8.1_6.5.4.zip>  |
|   3.8.0   |  6.5.4 |0.7.0 - 0.7.1| <https://packages.wazuh.com/wazuhapp/wazuhapp-3.8.0_6.5.4.zip>  |


## Contribute

If you want to contribute to our project please don't hesitate to send a pull request. You can also join our users [mailing list](https://groups.google.com/d/forum/wazuh), by sending an email to [wazuh+subscribe@googlegroups.com](mailto:wazuh+subscribe@googlegroups.com), to ask questions and participate in discussions.

## Software and libraries used

- [Elastic](https://elastic.co)
- [Elastic UI framework](https://elastic.github.io/eui)
- [AngularJS](https://angularjs.org)
- [AngularJS Material](https://material.angularjs.org)
- [Node.js](https://nodejs.org)
- [NPM](https://npmjs.com)
- [React](https://reactjs.org)
- [Redux](https://redux.js.org)

## Copyright & License

Copyright &copy; 2020 Wazuh, Inc.

This program is free software; you can redistribute it and/or modify it under the terms of the GNU General Public License as published by the Free Software Foundation; either version 2 of the License, or (at your option) any later version.

Find more information about this on the [LICENSE](LICENSE) file.<|MERGE_RESOLUTION|>--- conflicted
+++ resolved
@@ -89,13 +89,8 @@
 
 - Wazuh HIDS 3.13.2
 - Wazuh RESTful API 3.13.2
-<<<<<<< HEAD
 - Kibana 7.9.1
-- Elasticsearch 7.9.2
-=======
-- Kibana 7.7.0
-- Elasticsearch 7.7.0
->>>>>>> 85f1884d
+- Elasticsearch 7.9.1
 
 ## Installation
 
@@ -103,11 +98,7 @@
 
 ```
 cd /usr/share/kibana
-<<<<<<< HEAD
-sudo -u kibana bin/kibana-plugin install https://packages.wazuh.com/wazuhapp/wazuhapp-3.13.2_7.9.2.zip
-=======
-sudo -u kibana bin/kibana-plugin install https://packages.wazuh.com/wazuhapp/wazuhapp-3.13.2_7.7.0.zip
->>>>>>> 85f1884d
+sudo -u kibana bin/kibana-plugin install https://packages.wazuh.com/wazuhapp/wazuhapp-3.13.2_7.9.1.zip
 ```
 
 Restart Kibana
@@ -173,11 +164,7 @@
 
 ```
 cd /usr/share/kibana/
-<<<<<<< HEAD
-sudo -u kibana bin/kibana-plugin install https://packages.wazuh.com/wazuhapp/wazuhapp-3.13.2_7.9.2.zip
-=======
-sudo -u kibana bin/kibana-plugin install https://packages.wazuh.com/wazuhapp/wazuhapp-3.13.2_7.7.0.zip
->>>>>>> 85f1884d
+sudo -u kibana bin/kibana-plugin install https://packages.wazuh.com/wazuhapp/wazuhapp-3.13.2_7.9.1.zip
 ```
 
 Update configuration file permissions.
@@ -206,7 +193,6 @@
  
 | Wazuh app | Kibana | Open Distro | Package                                                         |
 | :-------: | :----: | :---------: | :-------------------------------------------------------------- |
-<<<<<<< HEAD
 |   3.13.2  |  7.9.2 |             | <https://packages.wazuh.com/wazuhapp/wazuhapp-3.13.2_7.9.2.zip> |
 |   3.13.2  |  7.9.1 |             | <https://packages.wazuh.com/wazuhapp/wazuhapp-3.13.2_7.9.1.zip> |
 |   3.13.2  |  7.8.0 |             | <https://packages.wazuh.com/wazuhapp/wazuhapp-3.13.2_7.8.0.zip> |
@@ -215,12 +201,6 @@
 |   3.13.1  |  7.8.1 |             | <https://packages.wazuh.com/wazuhapp/wazuhapp-3.13.1_7.8.1.zip> |
 |   3.13.1  |  7.8.0 |    1.9.0    | <https://packages.wazuh.com/wazuhapp/wazuhapp-3.13.1_7.8.0.zip> |
 |   3.13.0  |  7.8.0 |    1.9.0    | <https://packages.wazuh.com/wazuhapp/wazuhapp-3.13.0_7.8.0.zip> |
-=======
-|   3.13.2  |  7.7.0 |    1.8.0    | <https://packages.wazuh.com/wazuhapp/wazuhapp-3.13.2_7.7.0.zip> |
-|   3.13.1  |  7.8.0 |             | <https://packages.wazuh.com/wazuhapp/wazuhapp-3.13.1_7.8.0.zip> |
-|   3.13.1  |  7.7.0 |    1.8.0    | <https://packages.wazuh.com/wazuhapp/wazuhapp-3.13.1_7.7.0.zip> |
-|   3.13.0  |  7.8.0 |             | <https://packages.wazuh.com/wazuhapp/wazuhapp-3.13.0_7.8.0.zip> |
->>>>>>> 85f1884d
 |   3.13.0  |  7.7.1 |             | <https://packages.wazuh.com/wazuhapp/wazuhapp-3.13.0_7.7.1.zip> |
 |   3.13.0  |  7.7.0 |    1.8.0    | <https://packages.wazuh.com/wazuhapp/wazuhapp-3.13.0_7.7.0.zip> |
 |   3.12.3  |  7.7.1 |             | <https://packages.wazuh.com/wazuhapp/wazuhapp-3.12.3_7.7.1.zip> |
