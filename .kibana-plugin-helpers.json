{
  "serverSourcePatterns": [
    "package.json",
    "yarn.lock",
    "kibana.json",
    "LICENSE",
    "{common,server,target}/**/*",
<<<<<<< HEAD
    "!*test*"
=======
    "!*test*",
    "CHANGELOG.md"
>>>>>>> e99140f6
  ]
}<|MERGE_RESOLUTION|>--- conflicted
+++ resolved
@@ -5,11 +5,7 @@
     "kibana.json",
     "LICENSE",
     "{common,server,target}/**/*",
-<<<<<<< HEAD
-    "!*test*"
-=======
     "!*test*",
     "CHANGELOG.md"
->>>>>>> e99140f6
   ]
 }