--- conflicted
+++ resolved
@@ -1,4 +1,3 @@
-<<<<<<< HEAD
 export default { 
     encode: text => {
 
@@ -87,109 +86,3 @@
         return result.join("");
     }
 };
-
-=======
-/*
- * Wazuh app - Module for Base64 encryption
- * Copyright (C) 2018 Wazuh, Inc.
- *
- * This program is free software; you can redistribute it and/or modify
- * it under the terms of the GNU General Public License as published by
- * the Free Software Foundation; either version 2 of the License, or
- * (at your option) any later version.
- *
- * Find more information about this on the LICENSE file.
- */
-
-module.exports = {
-    encode: function(text) {
-
-        if (/([^\u0000-\u00ff])/.test(text)) {
-            throw new Error("Can't base64 encode non-ASCII characters.");
-        }
-
-        var digits = "ABCDEFGHIJKLMNOPQRSTUVWXYZabcdefghijklmnopqrstuvwxyz0123456789-_",
-            i = 0,
-            cur, prev, byteNum,
-            result = [];
-
-        while (i < text.length) {
-
-            cur = text.charCodeAt(i);
-            byteNum = i % 3;
-
-            switch (byteNum) {
-                case 0: //first byte
-                    result.push(digits.charAt(cur >> 2));
-                    break;
-
-                case 1: //second byte
-                    result.push(digits.charAt((prev & 3) << 4 | (cur >> 4)));
-                    break;
-
-                case 2: //third byte
-                    result.push(digits.charAt((prev & 0x0f) << 2 | (cur >> 6)));
-                    result.push(digits.charAt(cur & 0x3f));
-                    break;
-            }
-
-            prev = cur;
-            i++;
-        }
-
-        if (byteNum == 0) {
-            result.push(digits.charAt((prev & 3) << 4));
-            result.push("==");
-        } else if (byteNum == 1) {
-            result.push(digits.charAt((prev & 0x0f) << 2));
-            result.push("=");
-        }
-
-        return result.join("");
-    },
-    decode: function(text) {
-
-        text = text.replace(/\s/g, "");
-
-        if (!(/^[a-z0-9\-_\s]+\={0,2}$/i.test(text)) || text.length % 4 > 0) {
-            throw new Error("Not a base64-encoded string.");
-        }
-
-        //local variables
-        var digits = "ABCDEFGHIJKLMNOPQRSTUVWXYZabcdefghijklmnopqrstuvwxyz0123456789+/",
-            cur, prev, digitNum,
-            i = 0,
-            result = [];
-
-        text = text.replace(/=/g, "");
-
-        while (i < text.length) {
-
-            cur = digits.indexOf(text.charAt(i));
-            digitNum = i % 4;
-
-            switch (digitNum) {
-
-                //case 0: first digit - do nothing, not enough info to work with
-
-                case 1: //second digit
-                    result.push(String.fromCharCode(prev << 2 | cur >> 4));
-                    break;
-
-                case 2: //third digit
-                    result.push(String.fromCharCode((prev & 0x0f) << 4 | cur >> 2));
-                    break;
-
-                case 3: //fourth digit
-                    result.push(String.fromCharCode((prev & 3) << 6 | cur));
-                    break;
-            }
-
-            prev = cur;
-            i++;
-        }
-
-        return result.join("");
-    }
-};
->>>>>>> 1c733de0
