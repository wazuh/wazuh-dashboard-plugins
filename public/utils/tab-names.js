/*
 * Wazuh app - Tab name equivalence
 * Copyright (C) 2015-2019 Wazuh, Inc.
 *
 * This program is free software; you can redistribute it and/or modify
 * it under the terms of the GNU General Public License as published by
 * the Free Software Foundation; either version 2 of the License, or
 * (at your option) any later version.
 *
 * Find more information about this on the LICENSE file.
 */

export const TabNames = {
  welcome: 'Welcome',
  general: 'Security events',
  fim: 'Integrity monitoring',
  pm: 'Policy monitoring',
  vuls: 'Vulnerabilities',
  oscap: 'OpenSCAP',
  audit: 'System auditing',
  ciscat: 'CIS-CAT',
  pci: 'PCI DSS',
  gdpr: 'GDPR',
  aws: 'Amazon AWS',
  virustotal: 'VirusTotal',
  configuration: 'Configuration',
  syscollector: 'Inventory data',
  api: 'API configuration',
  extensions: 'Extensions',
  pattern: 'Index pattern',
  about: 'About',
  status: 'Status',
  ruleset: 'Ruleset',
  rules: 'Rules',
  decoders: 'Decoders',
  logs: 'Logs',
  groups: 'Groups',
  monitoring: 'Cluster',
  reporting: 'Reporting',
  'registration-service': 'Registration service',
  cluster: 'Cluster',
  'wazuh-modules': 'Wazuh modules',
  'active-response': 'Active response',
  integrations: 'Integrations',
  'database-output': 'Database output',
  alerts: 'Alerts',
  'global-configuration': 'Global configuration',
  'integrity-monitoring': 'Integrity monitoring',
  'policy-monitoring': 'Policy monitoring',
  'log-collection': 'Log collection',
  agentless: 'Agentless',
  inventory: 'Inventory',
  osquery: 'Osquery',
  'open-scap': 'OpenSCAP',
  'cis-cat': 'CIS-CAT',
  'vulnerability-detector': 'Vulnerabilities',
  'aws-s3': 'Amazon S3',
  command: 'Wazuh commands',
  client: 'Client configuration',
  edition: 'Edit node configuration',
  'client-buffer': 'Anti-flooding settings',
<<<<<<< HEAD
  'configuration-assessment': 'Configuration assessment'
=======
  sca: 'Configuration assessment'
>>>>>>> bc1dac71
};<|MERGE_RESOLUTION|>--- conflicted
+++ resolved
@@ -59,9 +59,5 @@
   client: 'Client configuration',
   edition: 'Edit node configuration',
   'client-buffer': 'Anti-flooding settings',
-<<<<<<< HEAD
-  'configuration-assessment': 'Configuration assessment'
-=======
   sca: 'Configuration assessment'
->>>>>>> bc1dac71
 };