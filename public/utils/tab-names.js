--- conflicted
+++ resolved
@@ -26,9 +26,7 @@
     extensions   : 'Extensions',
     pattern      : 'Index pattern',
     about        : 'About',
-<<<<<<< HEAD
-    syscollector : 'Inventory'
-=======
+    syscollector : 'Inventory',
     status       : 'Status',
     ruleset      : 'Ruleset',
     rules        : 'Rules',
@@ -37,5 +35,4 @@
     groups       : 'Groups',
     monitoring   : 'Monitoring',
     reporting    : 'Reporting'
->>>>>>> 7943800c
 }