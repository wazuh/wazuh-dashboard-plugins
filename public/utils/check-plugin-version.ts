--- conflicted
+++ resolved
@@ -12,11 +12,7 @@
 import { GenericRequest } from '../react-services/generic-request';
 import { AxiosResponse } from 'axios';
 import _ from 'lodash';
-<<<<<<< HEAD
-import { version as wzVersion, revision as wzRevision} from '../../package.json';
-=======
 import { version as appVersion, revision as appRevision} from '../../package.json';
->>>>>>> 44061ac0
 import { getCookies, getToasts } from '../kibana-services';
 
 type TAppInfo = {
@@ -43,16 +39,6 @@
 };
 
 const checkClientAppVersion = (appInfo: TAppInfo) => {
-<<<<<<< HEAD
-  if (appInfo['app-version'] !== wzVersion || appInfo.revision !== wzRevision) {
-    if( window.history.state != 'refreshed') {
-      clearBrowserInfo(appInfo);
-    } else {
-      getToasts().addDanger({title: 'Conflict with the Wazuh app version', text: 'The version of the Wazuh app in your browser does not correspond with the app version installed in Kibana.\nPlease clear your browser cache.\nIf the error persist please restart Kibana too.'})
-    }
-  } else {
-    if( window.history.state != 'refreshed') window.history.replaceState('', 'wazuh');
-=======
   if (appInfo['app-version'] !== appVersion || appInfo.revision !== appRevision) {
     if( window.history.state !== 'refreshed') {
       clearBrowserInfo(appInfo);
@@ -66,7 +52,6 @@
     if(window.history.state == 'refreshed'){
       window.history.replaceState('', 'wazuh');
     };
->>>>>>> 44061ac0
     const storeAppInfo = localStorage.getItem('appInfo');
     !storeAppInfo && updateAppInfo(appInfo);
   }
@@ -90,10 +75,7 @@
 
   //replace status to avoid infinite refresh
   window.history.replaceState('refreshed', 'wazuh');
-<<<<<<< HEAD
-=======
 
->>>>>>> 44061ac0
   // delete browser cache and hard reload
   window.location.reload(true);
 }
