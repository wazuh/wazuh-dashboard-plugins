--- conflicted
+++ resolved
@@ -1,8 +1,4 @@
-<<<<<<< HEAD
-import { PLUGIN_PLATFORM_NAME } from "../../common/constants";
-=======
-import { ASSETS_BASE_URL_PREFIX } from "../../common/constants";
->>>>>>> 8a90a3f6
+import { ASSETS_BASE_URL_PREFIX, PLUGIN_PLATFORM_NAME } from "../../common/constants";
 
 export const configEquivalences = {
   pattern: 'Default index pattern to use on the app.',
