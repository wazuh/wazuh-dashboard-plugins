--- conflicted
+++ resolved
@@ -9,9 +9,9 @@
     'Enable or disable the setup health check when opening the app.',
   'checks.fields':
     'Enable or disable the known fields health check when opening the app.',
-    'checks.metaFields': 
+    'checks.metaFields':
       'Change the default value of the Kibana metaField configuration',
-    'checks.timeFilter': 
+    'checks.timeFilter':
       'Change the default value of the Kibana timeFilter configuration',
   'extensions.pci': 'Enable or disable the PCI DSS tab on Overview and Agents.',
   'extensions.gdpr': 'Enable or disable the GDPR tab on Overview and Agents.',
@@ -64,12 +64,9 @@
   'cron.statistics.interval': 'Define the frequency of task execution using cron schedule expressions.',
   'cron.statistics.index.name': 'Define the name of the index in which the documents are to be saved.',
   'cron.statistics.index.creation': 'Define the interval in which the index will be created.',
-<<<<<<< HEAD
   'cron.statistics.index.shards': 'Define the number of shards to use for the statistics indices.',
   'cron.statistics.index.replicas': 'Define the number of replicas to use for the statistics indices.',
-=======
-  'alerts.sample.prefix': 'Define the index name prefix of sample alerts. It must match with the template used by the index pattern to avoid unknown fields in dashboards.'
->>>>>>> 1e2eac2b
+  'alerts.sample.prefix': 'Define the index name prefix of sample alerts. It must match with the template used by the index pattern to avoid unknown fields in dashboards.',
 };
 
 export const nameEquivalence = {
@@ -101,12 +98,9 @@
   'cron.statistics.interval': 'Interval',
   'cron.statistics.index.name': 'Index name',
   'cron.statistics.index.creation': 'Index creation',
-<<<<<<< HEAD
   'cron.statistics.index.shards': 'Index shards',
   'cron.statistics.index.replicas': 'Index replicas',
-=======
   'alerts.sample.prefix': 'Sample alerts prefix',
->>>>>>> 1e2eac2b
 }
 
 const HEALTH_CHECK = 'Health Check';
@@ -144,12 +138,9 @@
   'cron.statistics.interval': STATISTICS,
   'cron.statistics.index.name': STATISTICS,
   'cron.statistics.index.creation': STATISTICS,
-<<<<<<< HEAD
   'cron.statistics.index.shards': STATISTICS,
   'cron.statistics.index.replicas': STATISTICS,
-=======
   'alerts.sample.prefix': GENERAL,
->>>>>>> 1e2eac2b
 }
 
 const TEXT = 'text';
@@ -213,10 +204,7 @@
       ]
     }
   },
-<<<<<<< HEAD
   'cron.statistics.index.shards': { type: NUMBER },
   'cron.statistics.index.replicas': { type: NUMBER },
-=======
   'alerts.sample.prefix': { type: TEXT },
->>>>>>> 1e2eac2b
 }