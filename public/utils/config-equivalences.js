export const configEquivalences = {
  pattern: 'Default index pattern to use on the app.',
  'checks.pattern':
    'Enable or disable the index pattern health check when opening the app.',
  'checks.template':
    'Enable or disable the template health check when opening the app.',
  'checks.api': 'Enable or disable the API health check when opening the app.',
  'checks.setup':
    'Enable or disable the setup health check when opening the app.',
  'checks.fields':
    'Enable or disable the known fields health check when opening the app.',
  'extensions.pci': 'Enable or disable the PCI DSS tab on Overview and Agents.',
  'extensions.gdpr': 'Enable or disable the GDPR tab on Overview and Agents.',
  'extensions.audit': 'Enable or disable the Audit tab on Overview and Agents.',
  'extensions.oscap':
    'Enable or disable the Open SCAP tab on Overview and Agents.',
  'extensions.ciscat':
    'Enable or disable the CIS-CAT tab on Overview and Agents.',
  'extensions.aws': 'Enable or disable the Amazon (AWS) tab on Overview.',
  'extensions.gcp': 'Enable or disable the Google Cloud Platform tab on Overview.',
  'extensions.virustotal':
    'Enable or disable the VirusTotal tab on Overview and Agents.',
  'extensions.osquery':
    'Enable or disable the Osquery tab on Overview and Agents.',
  'extensions.mitre': 'Enable or disable the MITRE tab on Overview and Agents.',
  'extensions.docker':
    'Enable or disable the Docker listener tab on Overview and Agents.',
  timeout:
    'Defines the maximum time the app will wait for an API response when making requests to it.',
  'api.selector':
    'Defines if the user is allowed to change the selected API directly from the top menu bar.',
  'ip.selector':
    'Defines if the user is allowed to change the selected index pattern directly from the top menu bar.',
  'ip.ignore':
    'Disable certain index pattern names from being available in index pattern selector from the Wazuh app.',
  'xpack.rbac.enabled':
    'Enable or disable X-Pack RBAC security capabilities when using the app.',
  'wazuh.monitoring.enabled':
    'Enable or disable the wazuh-monitoring index creation and/or visualization.',
  'wazuh.monitoring.frequency':
    'Define in seconds the frequency the app generates a new document on the wazuh-monitoring index.',
  'wazuh.monitoring.shards':
    'Define the number of shards to use for the wazuh-monitoring-3.x-* indices.',
  'wazuh.monitoring.replicas':
    'Define the number of replicas to use for the wazuh-monitoring-3.x-* indices.',
  'wazuh.monitoring.creation':
    'Define the interval in which the wazuh-monitoring index will be created.',
  'wazuh.monitoring.pattern':
    'Default index pattern to use on the app for Wazuh monitoring.',
  admin:
    'Enable or disable administrator requests to the Wazuh API when using the app.',
  hideManagerAlerts:
    'Hide the alerts of the manager in all dashboards.',
  'logs.level':
    'Set the app logging level, allowed values are info and debug. Default is info.',
<<<<<<< HEAD
  'enrollment.dns':
    'Set the variable WAZUH_REGISTRATION_SERVER with this value in the agent deployment.'
=======
  'cron.prefix':
    'Define the index prefix of predefined jobs.',
  'cron.statistics.status':
    'Enable or disable the statistics tasks.',
  'cron.statistics.apis':
    'Enter the ID of the APIs you want to save data from, leave this empty to run the task on all configured APIs.',
  'cron.statistics.interval': 'Define the frequency of task execution using cron schedule expressions.',
  'cron.statistics.index.name': 'Define the name of the index in which the documents are to be saved.',
  'cron.statistics.index.creation': 'Define the interval in which the index will be created.',
>>>>>>> 84da02c0
};

export const nameEquivalence = {
  pattern: 'Index pattern',
  'checks.pattern': 'Index pattern',
  'checks.template': 'Index template',
  'checks.api': 'API connection',
  'checks.setup': 'API version',
  'checks.fields': 'Know fields',
  timeout: 'Request timeout',
  'api.selector': 'API selector',
  'ip.selector': 'IP selector',
  'ip.ignore': 'IP ignore',
  'xpack.rbac.enabled': 'X-Pack RBAC',
  'wazuh.monitoring.enabled': 'Status',
  'wazuh.monitoring.frequency': 'Frecuency',
  'wazuh.monitoring.shards': 'Index shards',
  'wazuh.monitoring.replicas': 'Index replicas',
  'wazuh.monitoring.creation': 'Interval creation',
  'wazuh.monitoring.pattern': 'Index pattern',
  admin: 'Admin mode',
  hideManagerAlerts: 'Hide manager alerts',
  'logs.level': 'Log level',
<<<<<<< HEAD
  'enrollment.dns': 'Enrollment DNS'
=======
  'cron.prefix': 'Cron prefix',
  'cron.statistics.status': 'Status',
  'cron.statistics.apis': 'Includes apis',
  'cron.statistics.interval': 'Interval',
  'cron.statistics.index.name': 'Index name',
  'cron.statistics.index.creation': 'Index creation',
>>>>>>> 84da02c0
}

const HEALTH_CHECK = 'Health Check';
const GENERAL = 'General';
const SECURITY = 'Security';
const MONITORING = 'Monitoring'
const STATISTICS = 'Statistics'
export const categoriesNames = [HEALTH_CHECK, GENERAL, SECURITY, MONITORING, STATISTICS,];

export const categoriesEquivalence = {
  pattern: GENERAL,
  'checks.pattern': HEALTH_CHECK,
  'checks.template': HEALTH_CHECK,
  'checks.api': HEALTH_CHECK,
  'checks.setup': HEALTH_CHECK,
  'checks.fields': HEALTH_CHECK,
  timeout: GENERAL,
  'api.selector': GENERAL,
  'ip.selector': GENERAL,
  'ip.ignore': GENERAL,
  'xpack.rbac.enabled': SECURITY,
  'wazuh.monitoring.enabled': MONITORING,
  'wazuh.monitoring.frequency': MONITORING,
  'wazuh.monitoring.shards': MONITORING,
  'wazuh.monitoring.replicas': MONITORING,
  'wazuh.monitoring.creation': MONITORING,
  'wazuh.monitoring.pattern': MONITORING,
  admin: SECURITY,
  hideManagerAlerts: GENERAL,
  'logs.level': GENERAL,
<<<<<<< HEAD
  'enrollment.dns': GENERAL,
=======
  'cron.prefix': GENERAL,
  'cron.statistics.status': STATISTICS,
  'cron.statistics.apis': STATISTICS,
  'cron.statistics.interval': STATISTICS,
  'cron.statistics.index.name': STATISTICS,
  'cron.statistics.index.creation': STATISTICS,
>>>>>>> 84da02c0
}

const TEXT = 'text';
const NUMBER = 'number';
const LIST = 'list';
const BOOLEAN = 'boolean';
const ARRAY = 'array';
const INTERVAL = 'interval'

export const formEquivalence = {
  pattern: { type: TEXT },
  'checks.pattern': { type: BOOLEAN },
  'checks.template': { type: BOOLEAN },
  'checks.api': { type: BOOLEAN },
  'checks.setup': { type: BOOLEAN },
  'checks.fields': { type: BOOLEAN },
  timeout: { type: NUMBER },
  'api.selector': { type: BOOLEAN },
  'ip.selector': { type: BOOLEAN },
  'ip.ignore': { type: ARRAY },
  'xpack.rbac.enabled': { type: BOOLEAN },
  'wazuh.monitoring.enabled': { type: BOOLEAN },
  'wazuh.monitoring.frequency': { type: NUMBER },
  'wazuh.monitoring.shards': { type: NUMBER },
  'wazuh.monitoring.replicas': { type: NUMBER },
  'wazuh.monitoring.creation': {
    type: LIST, params: {
      options: [
        { text: 'Hourly', value: 'h' },
        { text: 'Daily', value: 'd' },
        { text: 'Weekly', value: 'w' },
        { text: 'Monthly', value: 'm' },
      ]
    }
  },
  'wazuh.monitoring.pattern': { type: TEXT },
  admin: { type: BOOLEAN },
  hideManagerAlerts: { type: BOOLEAN },
  'logs.level': {
    type: LIST, params: {
      options: [
        { text: 'Info', value: 'info' },
        { text: 'Debug', value: 'debug' },
      ]
    }
  },
<<<<<<< HEAD
  'enrollment.dns': { type: TEXT },
=======
  'cron.prefix': { type: TEXT },
  'cron.statistics.status': { type: BOOLEAN },
  'cron.statistics.apis': { type: ARRAY },
  'cron.statistics.interval': { type: INTERVAL },
  'cron.statistics.index.name': { type: TEXT },
  'cron.statistics.index.creation': {
    type: LIST, params: {
      options: [
        { text: 'Hourly', value: 'h' },
        { text: 'Daily', value: 'd' },
        { text: 'Weekly', value: 'w' },
        { text: 'Monthly', value: 'm' },
      ]
    }
  },
>>>>>>> 84da02c0
}<|MERGE_RESOLUTION|>--- conflicted
+++ resolved
@@ -53,10 +53,8 @@
     'Hide the alerts of the manager in all dashboards.',
   'logs.level':
     'Set the app logging level, allowed values are info and debug. Default is info.',
-<<<<<<< HEAD
   'enrollment.dns':
-    'Set the variable WAZUH_REGISTRATION_SERVER with this value in the agent deployment.'
-=======
+    'Set the variable WAZUH_REGISTRATION_SERVER with this value in the agent deployment.',
   'cron.prefix':
     'Define the index prefix of predefined jobs.',
   'cron.statistics.status':
@@ -66,7 +64,6 @@
   'cron.statistics.interval': 'Define the frequency of task execution using cron schedule expressions.',
   'cron.statistics.index.name': 'Define the name of the index in which the documents are to be saved.',
   'cron.statistics.index.creation': 'Define the interval in which the index will be created.',
->>>>>>> 84da02c0
 };
 
 export const nameEquivalence = {
@@ -90,16 +87,13 @@
   admin: 'Admin mode',
   hideManagerAlerts: 'Hide manager alerts',
   'logs.level': 'Log level',
-<<<<<<< HEAD
-  'enrollment.dns': 'Enrollment DNS'
-=======
+  'enrollment.dns': 'Enrollment DNS',
   'cron.prefix': 'Cron prefix',
   'cron.statistics.status': 'Status',
   'cron.statistics.apis': 'Includes apis',
   'cron.statistics.interval': 'Interval',
   'cron.statistics.index.name': 'Index name',
   'cron.statistics.index.creation': 'Index creation',
->>>>>>> 84da02c0
 }
 
 const HEALTH_CHECK = 'Health Check';
@@ -130,16 +124,13 @@
   admin: SECURITY,
   hideManagerAlerts: GENERAL,
   'logs.level': GENERAL,
-<<<<<<< HEAD
   'enrollment.dns': GENERAL,
-=======
   'cron.prefix': GENERAL,
   'cron.statistics.status': STATISTICS,
   'cron.statistics.apis': STATISTICS,
   'cron.statistics.interval': STATISTICS,
   'cron.statistics.index.name': STATISTICS,
   'cron.statistics.index.creation': STATISTICS,
->>>>>>> 84da02c0
 }
 
 const TEXT = 'text';
@@ -186,9 +177,7 @@
       ]
     }
   },
-<<<<<<< HEAD
   'enrollment.dns': { type: TEXT },
-=======
   'cron.prefix': { type: TEXT },
   'cron.statistics.status': { type: BOOLEAN },
   'cron.statistics.apis': { type: ARRAY },
@@ -204,5 +193,4 @@
       ]
     }
   },
->>>>>>> 84da02c0
 }