/*
 * Wazuh app - Replace Wazuh name string by logo
 * Copyright (C) 2015-2019 Wazuh, Inc.
 *
 * This program is free software; you can redistribute it and/or modify
 * it under the terms of the GNU General Public License as published by
 * the Free Software Foundation; either version 2 of the License, or
 * (at your option) any later version.
 *
 * Find more information about this on the LICENSE file.
 */

import chrome from 'ui/chrome';

// Adds the logowz-menu
export const changeWazuhNavLogo = () => {
  const interval = setInterval(() => {
    const nav = $('nav');
    if (nav.length) {
      clearInterval(interval);
    }
    const url = chrome.addBasePath('/plugins/wazuh/img/logo.svg');
<<<<<<< HEAD
    $('.euiBreadcrumb').html(
      `<div class="wz-menu-logo"><img src="${url}" class="navBarLogo" alt=""></div>`
=======
    $('.euiBreadcrumbs').html(
      `<img src="${url}" class="navBarLogo" alt="">`
>>>>>>> 6f830ae0
    );
  }, 100);
};<|MERGE_RESOLUTION|>--- conflicted
+++ resolved
@@ -20,13 +20,8 @@
       clearInterval(interval);
     }
     const url = chrome.addBasePath('/plugins/wazuh/img/logo.svg');
-<<<<<<< HEAD
-    $('.euiBreadcrumb').html(
-      `<div class="wz-menu-logo"><img src="${url}" class="navBarLogo" alt=""></div>`
-=======
     $('.euiBreadcrumbs').html(
       `<img src="${url}" class="navBarLogo" alt="">`
->>>>>>> 6f830ae0
     );
   }, 100);
 };