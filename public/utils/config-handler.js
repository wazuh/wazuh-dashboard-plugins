/*
 * Wazuh app - Configuration handler class
 * Copyright (C) 2015-2019 Wazuh, Inc.
 *
 * This program is free software; you can redistribute it and/or modify
 * it under the terms of the GNU General Public License as published by
 * the Free Software Foundation; either version 2 of the License, or
 * (at your option) any later version.
 *
 * Find more information about this on the LICENSE file.
 */
import js2xmlparser from 'js2xmlparser';
import XMLBeautifier from './xml-beautifier';
import { queryConfig } from '../services/query-config';
import { objectWithoutProperties } from './remove-hash-key.js';

export class ConfigurationHandler {
  constructor(apiReq, errorHandler) {
    this.apiReq = apiReq;
    this.errorHandler = errorHandler;
  }

  buildIntegrations(list, $scope) {
    if (!list || !list.length) return;
    for (const integration of list)
      $scope.integrations[integration.name] = integration;
  }

  /**
   * Switchs between configuration tabs
   * @param {string} configurationTab The configuration tab to open
   * @param {Array<object>} sections Array that includes sections to be fetched
   */
  async switchConfigTab(configurationTab, sections, $scope, agentId = false) {
    try {
      $scope.load = true;
      $scope.currentConfig = null;
      $scope.XMLContent = false;
      $scope.JSONContent = false;
      $scope.configurationSubTab = false;
      $scope.configurationTab = configurationTab;
      if (configurationTab === 'active-response') this.switchConfigurationSubTab('active-response', $scope);
      if (configurationTab === 'global-configuration') this.switchConfigurationSubTab('global', $scope);
      if (configurationTab === 'integrity-monitoring') this.switchConfigurationSubTab('fim-general', $scope);
      if (configurationTab === 'log-collection') this.switchConfigurationSubTab('localfile', $scope);
      if (configurationTab === 'policy-monitoring') this.switchConfigurationSubTab('pm-general', $scope);
      if (configurationTab === 'alerts') (!$scope.agent || $scope.agent.id === '000') ?
        this.switchConfigurationSubTab('general-alerts', $scope) :
        this.switchConfigurationSubTab('labels', $scope)

      $scope.currentConfig = await queryConfig(
        agentId || '000',
        sections,
        this.apiReq,
        this.errorHandler
      );
      if (sections[0].component === 'integrator') {
        this.buildIntegrations(
          $scope.currentConfig['integrator-integration'].integration,
          $scope
        );
      } else {
        $scope.integrations = {};
      }

      if (
        $scope.currentConfig['logcollector-localfile'] &&
        $scope.currentConfig['logcollector-localfile'].localfile
      ) {
        $scope.currentConfig['logcollector-localfile'].localfile.forEach(
          function (file) {
            if (file.target) {
              file.targetStr = '';
              file.target.forEach(function (target, idx) {
                file.targetStr = file.targetStr.concat(target);
                if (idx != file.target.length - 1) {
                  file.targetStr = file.targetStr.concat(', ');
                }
              });
            }
          }
        );
      }
      $scope.load = false;
      $scope.$applyAsync();
    } catch (error) {
      this.errorHandler.handle(error, 'Manager');
      $scope.load = false;
    }
    return;
  }

  /**
   * Switchs to a wodle section
   * @param {string} wodleName The wodle to open
   */
  async switchWodle(wodleName, $scope, agentId = false) {
    try {
      $scope.load = true;
      $scope.currentConfig = null;
      $scope.XMLContent = false;
      $scope.JSONContent = false;
      $scope.configurationSubTab = false;
      $scope.configurationTab = wodleName;
      if (wodleName === 'cis-cat') this.switchConfigurationSubTab('ciscat-general', $scope);
      if (wodleName === 'aws-s3') this.switchConfigurationSubTab('amazon-general', $scope);
      if (wodleName === 'vulnerability-detector') this.switchConfigurationSubTab('vulnerabilities-general', $scope);
      if (wodleName === 'open-scap') this.switchConfigurationSubTab('openscap-general', $scope);

      $scope.currentConfig = await queryConfig(
        agentId || '000',
        [{ component: 'wmodules', configuration: 'wmodules' }],
        this.apiReq,
        this.errorHandler
      );

      // Filter by provided wodleName
      let result = [];
      if (
        wodleName &&
        $scope.currentConfig &&
        $scope.currentConfig['wmodules-wmodules'] &&
        $scope.currentConfig['wmodules-wmodules'].wmodules
      ) {
        result = $scope.currentConfig['wmodules-wmodules'].wmodules.filter(
          item => typeof item[wodleName] !== 'undefined'
        );
      }

      if (result.length) {
        $scope.currentConfig =
          wodleName === 'command'
            ? { commands: result.map(item => item.command) }
            : result[0];
      }

      $scope.load = false;
      $scope.$applyAsync();
    } catch (error) {
      this.errorHandler.handle(error, 'Manager');
      $scope.load = false;
    }
    return;
  }

  /**
   * Determines if a wodle is enabled or not
   * @param {string} wodleName The wodle to check
   * @param {string} agentId The agent ID
   */
  async isWodleEnabled(wodleName, agentId = false) {
    try {
      // Get wodles configuration
      const wodlesConfig = await queryConfig(
        agentId || '000',
        [{ component: 'wmodules', configuration: 'wmodules' }],
        this.apiReq,
        this.errorHandler
      );

      // Filter by provided wodleName
      let result = [];
      if (
        wodleName &&
        wodleName !== 'command' &&
        wodlesConfig &&
        wodlesConfig['wmodules-wmodules'] &&
        wodlesConfig['wmodules-wmodules'].wmodules
      ) {
        result = wodlesConfig['wmodules-wmodules'].wmodules.filter(
          item =>
            typeof item[wodleName] !== 'undefined' &&
            item[wodleName].disabled === 'no'
        );
      }

      return !!result.length;
    } catch (error) {
      return false;
    }
  }

  /**
   * Switchs between configuration tabs
   * @param {*} configurationTab
   */
  switchConfigurationTab(configurationTab, $scope) {
    $scope.selectedItem = 0;
    $scope.currentConfig = null;
    $scope.XMLContent = false;
    $scope.JSONContent = false;
    $scope.configurationSubTab = false;
    $scope.configurationTab = configurationTab;
    $scope.$applyAsync();
  }

  /**
   * Switchs between configuration sub-tabs
   * @param {*} configurationSubTab
   */
  switchConfigurationSubTab(configurationSubTab, $scope) {
    $scope.selectedItem = 0;
    $scope.XMLContent = false;
    $scope.JSONContent = false;
    $scope.configurationSubTab = configurationSubTab;
    $scope.$applyAsync();
  }

  /**
   * Assigns XML raw content for specific configuration
   * @param {object} config Raw content to show in XML
   */
  getXML($scope) {
    const config = {};
    Object.assign(config, $scope.currentConfig);
    $scope.JSONContent = false;
    if ($scope.XMLContent) {
      $scope.XMLContent = false;
    } else {
      try {
        const cleaned = objectWithoutProperties(config);
        $scope.XMLContent = XMLBeautifier(
          js2xmlparser.parse('configuration', cleaned)
        );
        $scope.$broadcast('XMLContentReady', { data: $scope.XMLContent });
      } catch (error) {
        $scope.XMLContent = false;
      }
    }
    $scope.$applyAsync();
  }

<<<<<<< HEAD
  json2xml(data) {
    if (data) {
      const result = XMLBeautifier(js2xmlparser.parse('configuration', data));
=======
  json2xml(data, $scope) {
    if (data) {
      const result = XMLBeautifier(
        js2xmlparser.parse('configuration', data)
      );
>>>>>>> 2b3ed008
      return result;
    }
    return false;
  }

  /**
   * Assigns JSON raw content for specific configuration
   * @param {object} config Raw content to show in JSON
   */
  getJSON($scope) {
    const config = {};
    Object.assign(config, $scope.currentConfig);
    $scope.XMLContent = false;
    if ($scope.JSONContent) {
      $scope.JSONContent = false;
    } else {
      try {
        const cleaned = objectWithoutProperties(config);
        $scope.JSONContent = JSON.stringify(cleaned, null, 2);
        $scope.$broadcast('JSONContentReady', { data: $scope.JSONContent });
      } catch (error) {
        $scope.JSONContent = false;
      }
    }
    $scope.$applyAsync();
  }

  reset($scope) {
    $scope.currentConfig = null;
    $scope.configurationTab = '';
    $scope.configurationSubTab = '';
    $scope.integrations = {};
    $scope.selectedItem = 0;
  }
}<|MERGE_RESOLUTION|>--- conflicted
+++ resolved
@@ -230,17 +230,9 @@
     $scope.$applyAsync();
   }
 
-<<<<<<< HEAD
   json2xml(data) {
     if (data) {
       const result = XMLBeautifier(js2xmlparser.parse('configuration', data));
-=======
-  json2xml(data, $scope) {
-    if (data) {
-      const result = XMLBeautifier(
-        js2xmlparser.parse('configuration', data)
-      );
->>>>>>> 2b3ed008
       return result;
     }
     return false;
