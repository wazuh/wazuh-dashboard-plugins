--- conflicted
+++ resolved
@@ -21,12 +21,8 @@
   EuiFlexItem,
   EuiButtonIcon,
   EuiDescriptionList,
-<<<<<<< HEAD
-  EuiCallOut
-=======
   EuiCallOut,
   EuiLink
->>>>>>> e7bb0d58
 } from '@elastic/eui';
 import { RequirementCard } from '../../controllers/overview/components/requirement-card';
 import AlertsStats from '../../controllers/overview/components/alerts-stats';
@@ -276,57 +272,7 @@
     };
 
     return (
-<<<<<<< HEAD
       <Fragment>
-=======
-      <EuiFlexItem>
-        {selectedTab &&
-          selectedTab !== 'welcome' &&
-          this.visualizations[selectedTab] &&
-          this.visualizations[selectedTab].metrics && (
-            <div className="wz-no-display">
-              {this.visualizations[selectedTab].metrics.map((vis, i) => {
-                return (
-                  <div key={i}>
-                    <WzReduxProvider>
-                      <KibanaVis
-                        visID={vis.id}
-                        tab={selectedTab}
-                        isMetric={true}
-                        {...this.props}
-                      ></KibanaVis>
-                    </WzReduxProvider>
-                  </div>
-                );
-              })}
-            </div>
-          )}
-
-        {/* Sample alerts Callout */}
-        {this.state.thereAreSampleAlerts && (
-          <EuiCallOut title='This dashboard contains sample data' color='warning' iconType='alert' style={{margin: '0 8px'}}>
-            <p>The data displayed may contain sample alerts. {this.state.adminMode && (
-              <Fragment>
-                Go <EuiLink href='#/manager/sample_data?tab=sample_data' aria-label='go to configure sample data'>here</EuiLink> to configure the sample data.
-              </Fragment>
-            )}</p>
-          </EuiCallOut>
-        )}
-
-        {/* Metrics of Dashboard */}
-        {selectedTab &&
-          selectedTab !== 'welcome' &&
-          this.visualizations[selectedTab] &&
-          this.visualizations[selectedTab].metrics &&
-          this.state.metricItems && (
-            <div className="md-padding-top-10">
-              <WzReduxProvider>
-                <AlertsStats {...this.state.metricItems} tab={selectedTab} />
-              </WzReduxProvider>
-            </div>
-          )}
-
->>>>>>> e7bb0d58
         {/* Cards for Regulatory Compliance Dashboards */}
         {cardReqs && cardReqs.items && (
           <div style={{ padding: '10px 12px 8px' }}>
@@ -361,7 +307,18 @@
                 })}
               </div>
             )}
-
+  
+          {/* Sample alerts Callout */}
+          {this.state.thereAreSampleAlerts && (
+            <EuiCallOut title='This dashboard contains sample data' color='warning' iconType='alert' style={{margin: '0 8px'}}>
+              <p>The data displayed may contain sample alerts. {this.state.adminMode && (
+                <Fragment>
+                  Go <EuiLink href='#/manager/sample_data?tab=sample_data' aria-label='go to configure sample data'>here</EuiLink> to configure the sample data.
+                </Fragment>
+              )}</p>
+            </EuiCallOut>
+          )}
+  
           {/* Metrics of Dashboard */}
           {selectedTab &&
             selectedTab !== 'welcome' &&
@@ -374,7 +331,6 @@
                 </WzReduxProvider>
               </div>
             )}
-
           {selectedTab &&
             selectedTab !== 'welcome' &&
             this.visualizations[selectedTab] &&
