/*
 * Wazuh app - React component for Visualize.
 * Copyright (C) 2015-2020 Wazuh, Inc.
 *
 * This program is free software; you can redistribute it and/or modify
 * it under the terms of the GNU General Public License as published by
 * the Free Software Foundation; either version 2 of the License, or
 * (at your option) any later version.
 *
 * Find more information about this on the LICENSE file.
 */
import React, { Component } from 'react';

import { visualizations } from './visualizations';
import { agentVisualizations } from './agent-visualizations';
import KibanaVis from '../../kibana-integrations/kibana-vis';
<<<<<<< HEAD
import { EuiPage, EuiFlexGroup, EuiPanel, EuiFlexItem, EuiButtonIcon, EuiDescriptionList, EuiCallOut, EuiLink } from '@elastic/eui';
import { RequirementCard } from '../../controllers/overview/components/requirement-card'
import AlertsStats from '../../controllers/overview/components/alerts-stats'
=======
import {
  EuiPage,
  EuiFlexGroup,
  EuiPanel,
  EuiFlexItem,
  EuiButtonIcon,
  EuiDescriptionList
} from '@elastic/eui';
import { RequirementCard } from '../../controllers/overview/components/requirement-card';
import AlertsStats from '../../controllers/overview/components/alerts-stats';
>>>>>>> 9defe0c3
import WzReduxProvider from '../../redux/wz-redux-provider';
import { WazuhConfig } from '../../react-services/wazuh-config';
import { WzRequest } from '../../react-services/wz-request';
import { CommonData } from '../../services/common-data';

export class WzVisualize extends Component {
  constructor(props) {
    super(props);
    this.visualizations = this.props.isAgent
      ? agentVisualizations
      : visualizations;
    this.state = {
      selectedTab: this.props.selectedTab,
      expandedVis: false,
      cardReqs: {},
<<<<<<< HEAD
      thereAreSampleAlerts: false,
      metricItems: this.props.selectedTab !== 'welcome'
        ? this.getMetricItems(this.props.selectedTab)
        : []
=======
      metricItems:
        this.props.selectedTab !== 'welcome'
          ? this.getMetricItems(this.props.selectedTab)
          : []
>>>>>>> 9defe0c3
    };
    this.metricValues = false;
    this.wzReq = WzRequest;
    const wazuhConfig = new WazuhConfig();
    this.commonData = new CommonData();
    const configuration = wazuhConfig.getConfig();
    this.monitoringEnabled = !!(configuration || {})[
      'wazuh.monitoring.enabled'
    ];
  }

  async componentDidMount() {
    this.agentsStatus = false;
    const { selectedTab } = this.state;
    if (selectedTab === 'pci') {
      this.setState({
        cardReqs: {
          items: await this.commonData.getPCI(),
          reqTitle: 'PCI DSS Requirement'
        }
      });
    }
    if (selectedTab === 'gdpr') {
      this.setState({
        cardReqs: {
          items: await this.commonData.getGDPR(),
          reqTitle: 'GDPR Requirement'
        }
      });
    }

    if (selectedTab === 'hipaa') {
      this.setState({
        cardReqs: {
          items: await this.commonData.getHIPAA(),
          reqTitle: 'HIPAA Requirement'
        }
      });
    }

    if (selectedTab === 'nist') {
      this.setState({
        cardReqs: {
          items: await this.commonData.getNIST(),
          reqTitle: 'NIST 800-53 Requirement'
        }
      });
    }

    if (!this.monitoringEnabled) {
      const data = await this.wzReq.apiReq('GET', '/agents/summary', {});
      const result = ((data || {}).data || {}).data || false;
      if (result) {
        this.agentsStatus = [
          {
            title: 'Total',
            description: result.Total - 1
          },
          {
            title: 'Active',
            description: result.Active - 1
          },
          {
            title: 'Disconnected',
            description: result.Disconnected
          },
          {
            title: 'Never Connected',
            description: result['Never connected']
          },
          {
            title: 'Agents coverage',
            description:
              (result.Total - 1
                ? ((result.Active - 1) / (result.Total - 1)) * 100
                : 0) + '%'
          }
        ];
      }
    }

    // Check if there is sample alerts installed
    try{
      this.setState({
        thereAreSampleAlerts: (await WzRequest.genericReq('GET', '/elastic/samplealerts', {})).data.sampleAlertsInstalled
      });
    }catch(error){}
  }

  async componentDidUpdate() {
    const { selectedTab } = this.state;
    if (selectedTab !== this.props.selectedTab) {
      this.setState({
        selectedTab: this.props.selectedTab,
        metricItems:
          this.props.selectedTab !== 'welcome'
            ? this.getMetricItems(this.props.selectedTab)
            : []
      });
    }
  }

  getMetricItems(tab) {
    const items = [];
    if (
      this.visualizations &&
      this.visualizations[tab] &&
      this.visualizations[tab].metrics
    ) {
      this.visualizations[tab].metrics.forEach(x => {
        items.push({ id: x.id, description: x.description, color: x.color });
      });
    }
    return {
      items
    };
  }

  expand = id => {
    this.setState({ expandedVis: this.state.expandedVis === id ? false : id });
  };

  render() {
    const { selectedTab, cardReqs } = this.state;
    const renderVisualizations = vis => {
      return (
        <EuiFlexItem
          grow={parseInt((vis.width || 10) / 10)}
          key={vis.id}
          style={{ maxWidth: vis.width + '%', margin: 0, padding: 12 }}
        >
          <EuiPanel
            paddingSize="none"
            className={
              this.state.expandedVis === vis.id ? 'fullscreen h-100' : 'h-100'
            }
          >
            <EuiFlexItem className="h-100">
              <EuiFlexGroup
                style={{ padding: '12px 12px 0px' }}
                className="embPanel__header"
              >
                <h2 className="embPanel__title wz-headline-title">
                  {vis.title}
                </h2>
                <EuiButtonIcon
                  color="text"
                  style={{ padding: '0px 6px', height: 30 }}
                  onClick={() => this.expand(vis.id)}
                  iconType="expand"
                  aria-label="Expand"
                />
              </EuiFlexGroup>
              <div style={{ height: '100%' }}>
                {(vis.id !== 'Wazuh-App-Overview-General-Agents-status' ||
                  (vis.id === 'Wazuh-App-Overview-General-Agents-status' &&
                    this.monitoringEnabled)) && (
                  <WzReduxProvider>
                    <KibanaVis
                      visID={vis.id}
                      tab={selectedTab}
                      {...this.props}
                    ></KibanaVis>
                  </WzReduxProvider>
                )}
                {vis.id === 'Wazuh-App-Overview-General-Agents-status' &&
                  !this.monitoringEnabled && (
                    <EuiPage style={{ background: 'transparent' }}>
                      <EuiDescriptionList
                        type="column"
                        listItems={this.agentsStatus}
                        style={{ maxWidth: '400px' }}
                      />
                    </EuiPage>
                  )}
              </div>
            </EuiFlexItem>
          </EuiPanel>
        </EuiFlexItem>
      );
    };

    const renderVisualizationRow = (rows, width, idx) => {
      return (
        <EuiFlexItem
          grow={(width || 10) / 10}
          key={idx}
          style={{ maxWidth: width + '%', margin: 0, padding: 12 }}
        >
          {rows.map((visRow, j) => {
            return (
              <EuiFlexGroup
                key={j}
                style={{
                  height: visRow.height + 'px',
                  marginBottom: visRow.noMargin ? '' : '4px'
                }}
              >
                {visRow.vis.map(visualizeRow => {
                  return renderVisualizations(visualizeRow);
                })}
              </EuiFlexGroup>
            );
          })}
        </EuiFlexItem>
      );
    };

    return (
      <EuiFlexItem>
        {selectedTab &&
          selectedTab !== 'welcome' &&
          this.visualizations[selectedTab] &&
          this.visualizations[selectedTab].metrics && (
            <div className="wz-no-display">
              {this.visualizations[selectedTab].metrics.map((vis, i) => {
                return (
                  <div key={i}>
                    <WzReduxProvider>
                      <KibanaVis
                        visID={vis.id}
                        tab={selectedTab}
                        isMetric={true}
                        {...this.props}
                      ></KibanaVis>
                    </WzReduxProvider>
                  </div>
                );
              })}
            </div>
          )}

        {/* Sample alerts Callout */}
        {this.state.thereAreSampleAlerts && (
          <EuiCallOut title='There are sample data installed' color='warning' iconType='alert' style={{margin: '0 8px'}}>
            <p>The data displayed may contain sample alerts. Go <EuiLink href='#/manager/sample_data?tab=sample_data' aria-label='go to configure sample data'>here</EuiLink> to configure the sample data.</p>
          </EuiCallOut>
        )}

        {/* Metrics of Dashboard */}
        {selectedTab &&
          selectedTab !== 'welcome' &&
          this.visualizations[selectedTab] &&
          this.visualizations[selectedTab].metrics &&
          this.state.metricItems && (
            <div className="md-padding-top-10">
              <WzReduxProvider>
                <AlertsStats {...this.state.metricItems} tab={selectedTab} />
              </WzReduxProvider>
            </div>
          )}

        {/* Cards for Regulatory Compliance Dashboards */}
        {cardReqs && cardReqs.items && (
          <div style={{ padding: '10px 12px 8px' }}>
            <RequirementCard {...cardReqs} />
          </div>
        )}

        {selectedTab &&
          selectedTab !== 'welcome' &&
          this.visualizations[selectedTab] &&
          this.visualizations[selectedTab].rows.map((row, i) => {
            return (
              <EuiFlexGroup
                key={i}
                style={{
                  height: row.height + 'px',
                  margin: 0,
                  maxWidth: '100%'
                }}
              >
                {row.vis.map((vis, n) => {
                  return !vis.hasRows
                    ? renderVisualizations(vis)
                    : renderVisualizationRow(vis.rows, vis.width, n);
                })}
              </EuiFlexGroup>
            );
          })}
      </EuiFlexItem>
    );
  }
}<|MERGE_RESOLUTION|>--- conflicted
+++ resolved
@@ -14,11 +14,6 @@
 import { visualizations } from './visualizations';
 import { agentVisualizations } from './agent-visualizations';
 import KibanaVis from '../../kibana-integrations/kibana-vis';
-<<<<<<< HEAD
-import { EuiPage, EuiFlexGroup, EuiPanel, EuiFlexItem, EuiButtonIcon, EuiDescriptionList, EuiCallOut, EuiLink } from '@elastic/eui';
-import { RequirementCard } from '../../controllers/overview/components/requirement-card'
-import AlertsStats from '../../controllers/overview/components/alerts-stats'
-=======
 import {
   EuiPage,
   EuiFlexGroup,
@@ -29,7 +24,6 @@
 } from '@elastic/eui';
 import { RequirementCard } from '../../controllers/overview/components/requirement-card';
 import AlertsStats from '../../controllers/overview/components/alerts-stats';
->>>>>>> 9defe0c3
 import WzReduxProvider from '../../redux/wz-redux-provider';
 import { WazuhConfig } from '../../react-services/wazuh-config';
 import { WzRequest } from '../../react-services/wz-request';
@@ -45,17 +39,11 @@
       selectedTab: this.props.selectedTab,
       expandedVis: false,
       cardReqs: {},
-<<<<<<< HEAD
       thereAreSampleAlerts: false,
-      metricItems: this.props.selectedTab !== 'welcome'
-        ? this.getMetricItems(this.props.selectedTab)
-        : []
-=======
       metricItems:
         this.props.selectedTab !== 'welcome'
           ? this.getMetricItems(this.props.selectedTab)
           : []
->>>>>>> 9defe0c3
     };
     this.metricValues = false;
     this.wzReq = WzRequest;
