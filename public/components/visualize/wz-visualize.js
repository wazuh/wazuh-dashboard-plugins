/*
 * Wazuh app - React component for Visualize.
 * Copyright (C) 2015-2020 Wazuh, Inc.
 *
 * This program is free software; you can redistribute it and/or modify
 * it under the terms of the GNU General Public License as published by
 * the Free Software Foundation; either version 2 of the License, or
 * (at your option) any later version.
 *
 * Find more information about this on the LICENSE file.
 */
import React, { Component } from 'react';

import { visualizations } from './visualizations';
import { agentVisualizations } from './agent-visualizations';
import KibanaVis from '../../kibana-integrations/kibana-vis';
import {
  EuiPage,
  EuiFlexGroup,
  EuiPanel,
  EuiFlexItem,
  EuiButtonIcon,
  EuiDescriptionList
} from '@elastic/eui';
import { RequirementCard } from '../../controllers/overview/components/requirement-card';
import AlertsStats from '../../controllers/overview/components/alerts-stats';
import WzReduxProvider from '../../redux/wz-redux-provider';
import { WazuhConfig } from '../../react-services/wazuh-config';
import { WzRequest } from '../../react-services/wz-request';
import { CommonData } from '../../services/common-data';

export class WzVisualize extends Component {
  constructor(props) {
    super(props);
    this.visualizations = this.props.isAgent
      ? agentVisualizations
      : visualizations;
    this.state = {
      selectedTab: this.props.selectedTab,
      expandedVis: false,
      cardReqs: {},
      metricItems:
        this.props.selectedTab !== 'welcome'
          ? this.getMetricItems(this.props.selectedTab)
          : []
    };
    this.metricValues = false;
    this.wzReq = WzRequest;
    const wazuhConfig = new WazuhConfig();
    this.commonData = new CommonData();
    const configuration = wazuhConfig.getConfig();
    this.monitoringEnabled = !!(configuration || {})[
      'wazuh.monitoring.enabled'
    ];
  }

  async componentDidMount() {
    this.agentsStatus = false;
    const { selectedTab } = this.state;
    if (selectedTab === 'pci') {
      this.setState({
        cardReqs: {
          items: await this.commonData.getPCI(),
          reqTitle: 'PCI DSS Requirement'
        }
      });
    }
    if (selectedTab === 'gdpr') {
      this.setState({
        cardReqs: {
          items: await this.commonData.getGDPR(),
          reqTitle: 'GDPR Requirement'
        }
      });
    }

    if (selectedTab === 'hipaa') {
      this.setState({
        cardReqs: {
          items: await this.commonData.getHIPAA(),
          reqTitle: 'HIPAA Requirement'
        }
      });
    }

    if (selectedTab === 'nist') {
      this.setState({
        cardReqs: {
          items: await this.commonData.getNIST(),
          reqTitle: 'NIST 800-53 Requirement'
        }
      });
    }

    if (!this.monitoringEnabled) {
      const data = await this.wzReq.apiReq('GET', '/agents/summary/status', {});
      const result = ((data || {}).data || {}).data || false;
      if (result) {
        this.agentsStatus = [
          {
            title: 'Total',
<<<<<<< HEAD
            description: result.total - 1,
          },
          {
            title: 'Active',
            description: result.active - 1,
          },
          {
            title: 'Disconnected',
            description: result.disconnected,
          },
          {
            title: 'Never Connected',
            description: result['never_connected'],
          },
          {
            title: 'Agents coverage',
            description: ((result.total - 1) ? ((result.active - 1) / (result.total - 1)) * 100 : 0) + '%',
          },
=======
            description: result.Total - 1
          },
          {
            title: 'Active',
            description: result.Active - 1
          },
          {
            title: 'Disconnected',
            description: result.Disconnected
          },
          {
            title: 'Never Connected',
            description: result['Never connected']
          },
          {
            title: 'Agents coverage',
            description:
              (result.Total - 1
                ? ((result.Active - 1) / (result.Total - 1)) * 100
                : 0) + '%'
          }
>>>>>>> 4696e115
        ];
      }
    }
  }

  async componentDidUpdate() {
    const { selectedTab } = this.state;
    if (selectedTab !== this.props.selectedTab) {
      this.setState({
        selectedTab: this.props.selectedTab,
        metricItems:
          this.props.selectedTab !== 'welcome'
            ? this.getMetricItems(this.props.selectedTab)
            : []
      });
    }
  }

  getMetricItems(tab) {
    const items = [];
    if (
      this.visualizations &&
      this.visualizations[tab] &&
      this.visualizations[tab].metrics
    ) {
      this.visualizations[tab].metrics.forEach(x => {
        items.push({ id: x.id, description: x.description, color: x.color });
      });
    }
    return {
      items
    };
  }

  expand = id => {
    this.setState({ expandedVis: this.state.expandedVis === id ? false : id });
  };

  render() {
    const { selectedTab, cardReqs } = this.state;
    const renderVisualizations = vis => {
      return (
        <EuiFlexItem
          grow={parseInt((vis.width || 10) / 10)}
          key={vis.id}
          style={{ maxWidth: vis.width + '%', margin: 0, padding: 12 }}
        >
          <EuiPanel
            paddingSize="none"
            className={
              this.state.expandedVis === vis.id ? 'fullscreen h-100' : 'h-100'
            }
          >
            <EuiFlexItem className="h-100">
              <EuiFlexGroup
                style={{ padding: '12px 12px 0px' }}
                className="embPanel__header"
              >
                <h2 className="embPanel__title wz-headline-title">
                  {vis.title}
                </h2>
                <EuiButtonIcon
                  color="text"
                  style={{ padding: '0px 6px', height: 30 }}
                  onClick={() => this.expand(vis.id)}
                  iconType="expand"
                  aria-label="Expand"
                />
              </EuiFlexGroup>
              <div style={{ height: '100%' }}>
                {(vis.id !== 'Wazuh-App-Overview-General-Agents-status' ||
                  (vis.id === 'Wazuh-App-Overview-General-Agents-status' &&
                    this.monitoringEnabled)) && (
                  <WzReduxProvider>
                    <KibanaVis
                      visID={vis.id}
                      tab={selectedTab}
                      {...this.props}
                    ></KibanaVis>
                  </WzReduxProvider>
                )}
                {vis.id === 'Wazuh-App-Overview-General-Agents-status' &&
                  !this.monitoringEnabled && (
                    <EuiPage style={{ background: 'transparent' }}>
                      <EuiDescriptionList
                        type="column"
                        listItems={this.agentsStatus}
                        style={{ maxWidth: '400px' }}
                      />
                    </EuiPage>
                  )}
              </div>
            </EuiFlexItem>
          </EuiPanel>
        </EuiFlexItem>
      );
    };

    const renderVisualizationRow = (rows, width, idx) => {
      return (
        <EuiFlexItem
          grow={(width || 10) / 10}
          key={idx}
          style={{ maxWidth: width + '%', margin: 0, padding: 12 }}
        >
          {rows.map((visRow, j) => {
            return (
              <EuiFlexGroup
                key={j}
                style={{
                  height: visRow.height + 'px',
                  marginBottom: visRow.noMargin ? '' : '4px'
                }}
              >
                {visRow.vis.map(visualizeRow => {
                  return renderVisualizations(visualizeRow);
                })}
              </EuiFlexGroup>
            );
          })}
        </EuiFlexItem>
      );
    };

    return (
      <EuiFlexItem>
        {selectedTab &&
          selectedTab !== 'welcome' &&
          this.visualizations[selectedTab] &&
          this.visualizations[selectedTab].metrics && (
            <div className="wz-no-display">
              {this.visualizations[selectedTab].metrics.map((vis, i) => {
                return (
                  <div key={i}>
                    <WzReduxProvider>
                      <KibanaVis
                        visID={vis.id}
                        tab={selectedTab}
                        isMetric={true}
                        {...this.props}
                      ></KibanaVis>
                    </WzReduxProvider>
                  </div>
                );
              })}
            </div>
          )}

        {/* Metrics of Dashboard */}
        {selectedTab &&
          selectedTab !== 'welcome' &&
          this.visualizations[selectedTab] &&
          this.visualizations[selectedTab].metrics &&
          this.state.metricItems && (
            <div className="md-padding-top-10">
              <WzReduxProvider>
                <AlertsStats {...this.state.metricItems} tab={selectedTab} />
              </WzReduxProvider>
            </div>
          )}

        {/* Cards for Regulatory Compliance Dashboards */}
        {cardReqs && cardReqs.items && (
          <div style={{ padding: '10px 12px 8px' }}>
            <RequirementCard {...cardReqs} />
          </div>
        )}

        {selectedTab &&
          selectedTab !== 'welcome' &&
          this.visualizations[selectedTab] &&
          this.visualizations[selectedTab].rows.map((row, i) => {
            return (
              <EuiFlexGroup
                key={i}
                style={{
                  height: row.height + 'px',
                  margin: 0,
                  maxWidth: '100%'
                }}
              >
                {row.vis.map((vis, n) => {
                  return !vis.hasRows
                    ? renderVisualizations(vis)
                    : renderVisualizationRow(vis.rows, vis.width, n);
                })}
              </EuiFlexGroup>
            );
          })}
      </EuiFlexItem>
    );
  }
}<|MERGE_RESOLUTION|>--- conflicted
+++ resolved
@@ -99,7 +99,6 @@
         this.agentsStatus = [
           {
             title: 'Total',
-<<<<<<< HEAD
             description: result.total - 1,
           },
           {
@@ -118,29 +117,6 @@
             title: 'Agents coverage',
             description: ((result.total - 1) ? ((result.active - 1) / (result.total - 1)) * 100 : 0) + '%',
           },
-=======
-            description: result.Total - 1
-          },
-          {
-            title: 'Active',
-            description: result.Active - 1
-          },
-          {
-            title: 'Disconnected',
-            description: result.Disconnected
-          },
-          {
-            title: 'Never Connected',
-            description: result['Never connected']
-          },
-          {
-            title: 'Agents coverage',
-            description:
-              (result.Total - 1
-                ? ((result.Active - 1) / (result.Total - 1)) * 100
-                : 0) + '%'
-          }
->>>>>>> 4696e115
         ];
       }
     }
