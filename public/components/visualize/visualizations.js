/*
 * Wazuh app - Overview visualizations
 * Copyright (C) 2015-2020 Wazuh, Inc.
 *
 * This program is free software; you can redistribute it and/or modify
 * it under the terms of the GNU General Public License as published by
 * the Free Software Foundation; either version 2 of the License, or
 * (at your option) any later version.
 *
 * Find more information about this on the LICENSE file.
 */

export const visualizations = {
  general: {
    metrics: [
      {
        id: 'Wazuh-App-Overview-General-Metric-alerts',
        description: 'Total',
        color: 'primary'
      },
      {
        id: 'Wazuh-App-Overview-General-Level-12-alerts',
        description: 'Level 12 or above alerts',
        color: 'accent'
      },
      {
        id: 'Wazuh-App-Overview-General-Authentication-failure',
        description: 'Authentication failure',
        color: 'danger'
      },
      {
        id: 'Wazuh-App-Overview-General-Authentication-success',
        description: 'Authentication success',
        color: 'secondary'
      }
    ],
    rows: [
      {
        height: 360,
        vis: [
          {
            title: 'Alert level evolution',
            id: 'Wazuh-App-Overview-General-Alert-level-evolution',
            width: 50
          },
          {
            title: 'Alerts',
            id: 'Wazuh-App-Overview-General-Alerts',
            width: 50
          }
        ]
      },
      {
        height: 270,
        vis: [
          {
            title: 'Top 5 agents',
            id: 'Wazuh-App-Overview-General-Top-5-agents',
            width: 33
          },
          {
            title: 'Top 5 rule groups',
            id: 'Wazuh-App-Overview-General-Top-5-rule-groups',
            width: 33
          },
          {
            title: 'Agents status',
            id: 'Wazuh-App-Overview-General-Agents-status',
            width: 34
          }
        ]
      },
      {
        height: 360,
        vis: [
          {
            title: 'Alerts evolution - Top 5 agents',
            id: 'Wazuh-App-Overview-General-Alerts-evolution-Top-5-agents'
          }
        ]
      },
      {
        height: 600,
        vis: [
          {
            title: 'Alerts summary',
            id: 'Wazuh-App-Overview-General-Alerts-summary'
          }
        ]
      }
    ]
  },
  fim: {
    rows: [
      {
        height: 400,
        vis: [
          {
            title: 'Alerts by action over time',
            id: 'Wazuh-App-Agents-FIM-Alerts-by-action-over-time'
          }
        ]
      },
      {
        height: 300,
        vis: [
          {
            title: 'Top 5 agents',
            id: 'Wazuh-App-Overview-FIM-Top-5-agents-pie',
            width: 30
          },
          {
            title: 'Events summary',
            id: 'Wazuh-App-Overview-FIM-Events-summary',
            width: 70
          }
        ]
      },
      {
        height: 300,
        vis: [
          {
            title: 'Rule distribution',
            id: 'Wazuh-App-Overview-FIM-Top-5-rules',
            width: 33
          },
          {
            title: 'Actions',
            id: 'Wazuh-App-Overview-FIM-Common-actions',
            width: 33
          },
          {
            title: 'Top 5 users',
            id: 'Wazuh-App-Overview-FIM-top-agents-user',
            width: 34
          }
        ]
      },
      {
        height: 600,
        vis: [
          {
            title: 'Alerts summary',
            id: 'Wazuh-App-Overview-FIM-Alerts-summary'
          }
        ]
      }
    ]
  },
  aws: {
    rows: [
      {
        height: 250,
        vis: [
          {
            title: 'Sources',
            id: 'Wazuh-App-Overview-AWS-Top-sources',
            width: 25
          },
          {
            title: 'Accounts',
            id: 'Wazuh-App-Overview-AWS-Top-accounts',
            width: 25
          },
          {
            title: 'S3 buckets',
            id: 'Wazuh-App-Overview-AWS-Top-buckets',
            width: 25
          },
          {
            title: 'Regions',
            id: 'Wazuh-App-Overview-AWS-Top-regions',
            width: 25
          }
        ]
      },
      {
        height: 300,
        vis: [
          {
            title: 'Events by source over time',
            id: 'Wazuh-App-Overview-AWS-Events-by-source',
            width: 50
          },
          {
            title: 'Events by S3 bucket over time',
            id: 'Wazuh-App-Overview-AWS-Events-by-s3-bucket',
            width: 50
          }
        ]
      },
      {
        height: 570,
        vis: [
          {
            title: 'Geolocation map',
            id: 'Wazuh-App-Overview-AWS-geo'
          }
        ]
      },
      {
        height: 570,
        vis: [
          {
            title: 'Top rules',
            id: 'Wazuh-App-Overview-AWS-Top-5-rules'
          }
        ]
      }
    ]
  },
  pci: {
    rows: [
      {
        height: 400,
        vis: [
          {
            title: 'PCI DSS requirements',
            id: 'Wazuh-App-Overview-PCI-DSS-requirements',
            width: 50
          },
          {
            title: 'Top 10 agents by alerts number',
            id: 'Wazuh-App-Overview-PCI-DSS-Agents',
            width: 50
          }
        ]
      },
      {
        height: 300,
        vis: [
          {
            title: 'Top requirements over time',
            id: 'Wazuh-App-Overview-PCI-DSS-Requirements-over-time'
          }
        ]
      },
      {
        height: 530,
        vis: [
          {
            title: 'Last alerts',
            id: 'Wazuh-App-Overview-PCI-DSS-Requirements-Agents-heatmap'
          }
        ]
      },
      {
        height: 255,
        vis: [
          {
            title: 'Requirements by agent',
            id: 'Wazuh-App-Overview-PCI-DSS-Requirements-by-agent'
          }
        ]
      },
      {
        height: 600,
        vis: [
          {
            title: 'Alerts summary',
            id: 'Wazuh-App-Overview-PCI-DSS-Alerts-summary'
          }
        ]
      }
    ]
  },
  gdpr: {
    rows: [
      {
        height: 400,
        vis: [
          {
            title: 'Top 10 agents by alerts number',
            id: 'Wazuh-App-Overview-GDPR-Agents',
            width: 30
          },
          {
            title: 'GDPR requirements',
            id: 'Wazuh-App-Overview-GDPR-requirements',
            width: 70
          }
        ]
      },
      {
        height: 300,
        vis: [
          {
            title: 'Top requirements over time',
            id: 'Wazuh-App-Overview-GDPR-Requirements-heatmap'
          }
        ]
      },
      {
        height: 530,
        vis: [
          {
            title: 'Last alerts',
            id: 'Wazuh-App-Overview-GDPR-Requirements-Agents-heatmap'
          }
        ]
      },
      {
        height: 255,
        vis: [
          {
            title: 'Requirements by agent',
            id: 'Wazuh-App-Overview-GDPR-Requirements-by-agent'
          }
        ]
      },
      {
        height: 600,
        vis: [
          {
            title: 'Alerts summary',
            id: 'Wazuh-App-Overview-GDPR-Alerts-summary'
          }
        ]
      }
    ]
  },
  nist: {
    rows: [
      {
        height: 400,
        vis: [
          {
            title: 'Most active agents',
            id: 'Wazuh-App-Overview-NIST-Agents',
            width: 20
          },
          {
            title: 'Top requirements over time',
            id: 'Wazuh-App-Overview-NIST-Requirements-over-time',
            width: 50
          },
          {
            title: 'Requiments distribution by agent',
            id: 'Wazuh-App-Overview-NIST-requirements-by-agents',
            width: 30
          }
        ]
      },
      {
        height: 350,
        vis: [
          {
            title: 'Alerts volume by agent',
            id: 'Wazuh-App-Overview-NIST-Requirements-Agents-heatmap',
            width: 50
          },
          {
            title: 'Stats',
            id: 'Wazuh-App-Overview-NIST-Metrics',
            width: 20
          },
          {
            title: 'Top 10 requirements',
            id: 'Wazuh-App-Overview-NIST-Top-10-requirements',
            width: 30
          }
        ]
      },
      {
        height: 600,
        vis: [
          {
            title: 'Alerts summary',
            id: 'Wazuh-App-Overview-NIST-Alerts-summary'
          }
        ]
      }
    ]
  },
  hipaa: {
    rows: [
      {
        height: 570,
        vis: [
          {
            title: 'Alerts volume by agent',
            id: 'Wazuh-App-Overview-HIPAA-Heatmap',
            width: 50
          },
          {
            hasRows: true,
            width: 50,
            rows: [
              {
                height: 285,
                vis: [
                  {
                    title: 'Most common alerts',
                    id: 'Wazuh-App-Overview-HIPAA-Tag-cloud',
                    width: 50
                  },
                  {
                    title: 'Top 10 requirements',
                    id: 'Wazuh-App-Overview-HIPAA-Top-10-requirements',
                    width: 50
                  }
                ]
              },
              {
                height: 285,
                noMargin: true,
                vis: [
                  {
                    title: 'Most active agents',
                    id: 'Wazuh-App-Overview-HIPAA-Top-10-agents',
                    width: 50
                  },
                  {
                    title: 'Stats',
                    id: 'Wazuh-App-Overview-HIPAA-Metrics',
                    width: 50
                  }
                ]
              }
            ]
          }
        ]
      },
      {
        height: 400,
        vis: [
          {
            title: 'Requirements evolution over time',
            id: 'Wazuh-App-Overview-HIPAA-Top-requirements-over-time',
            width: 50
          },
          {
            title: 'Requirements distribution by agent',
            id:
              'Wazuh-App-Overview-HIPAA-Top-10-requirements-over-time-by-agent',
            width: 50
          }
        ]
      },
      {
        height: 600,
        vis: [
          {
            title: 'Alerts summary',
            id: 'Wazuh-App-Overview-HIPAA-Alerts-summary'
          }
        ]
      }
    ]
  },
  vuls: {
    metrics: [
      {
        id: 'Wazuh-App-Overview-vuls-Metric-Critical-severity',
        description: 'Critical severity alerts',
        color: 'danger'
      },
      {
        id: 'Wazuh-App-Overview-vuls-Metric-High-severity',
        description: 'High severity alerts',
        color: 'primary'
      },
      {
        id: 'Wazuh-App-Overview-vuls-Metric-Medium-severity',
        description: 'Medium severity alerts',
        color: 'secondary'
      },
      {
        id: 'Wazuh-App-Overview-vuls-Metric-Low-severity',
        description: 'Low severity alerts',
        color: 'subdued'
      }
    ],
    rows: [
      {
        height: 270,
        vis: [
          {
            title: 'Most affected agents',
            id: 'Wazuh-App-Overview-vuls-Most-affected-agents',
            width: 30
          },
          {
            title: 'Alerts severity',
            id: 'Wazuh-App-Overview-vuls-Alerts-severity',
            width: 70
          }
        ]
      },
      {
        height: 270,
        vis: [
          {
            title: 'Severity distribution',
            id: 'Wazuh-App-Overview-vuls-Vulnerability-severity-distribution',
            width: 25
          },
          {
            title: 'Commonly affected packages',
            id: 'Wazuh-App-Overview-vuls-Commonly-affected-packages',
            width: 25
          },
          {
            title: 'Most common CVEs',
            id: 'Wazuh-App-Overview-vuls-Most-common-CVEs',
            width: 25
          },
          {
            title: 'Most common CWEs',
            id: 'Wazuh-App-Overview-vuls-Most-common-CWEs',
            width: 25
          }
        ]
      },
      {
        height: 600,
        vis: [
          {
            title: 'Alert summary',
            id: 'Wazuh-App-Overview-vuls-Alert-summary'
          }
        ]
      }
    ]
  },
  virustotal: {
    metrics: [
      {
        id: 'Wazuh-App-Overview-Virustotal-Total-Malicious',
        description: 'Total malicious',
        color: 'danger'
      },
      {
        id: 'Wazuh-App-Overview-Virustotal-Total-Positives',
        description: 'Total positives',
        color: 'primary'
      },
      {
        id: 'Wazuh-App-Overview-Virustotal-Total',
        description: 'Total',
        color: 'secondary'
      }
    ],
    rows: [
      {
        height: 360,
        vis: [
          {
            title: 'Unique malicious files per agent',
            id: 'Wazuh-App-Overview-Virustotal-Malicious-Per-Agent',
            width: 50
          },
          {
            title: 'Last scanned files',
            id: 'Wazuh-App-Overview-Virustotal-Last-Files-Pie',
            width: 50
          }
        ]
      },
      {
        height: 550,
        vis: [
          {
<<<<<<< HEAD
            title: 'Alerts evolution by agents',
            id: 'Wazuh-App-Overview-Virustotal-Alerts-Evolution',
          },
        ],
=======
            title: 'Top 10 agents with positive scans',
            id: 'Wazuh-App-Overview-Virustotal-Positives-Heatmap'
          }
        ]
>>>>>>> 9defe0c3
      },
      {
        height: 250,
        vis: [
          {
            title: 'Malicious files alerts evolution',
            id: 'Wazuh-App-Overview-Virustotal-Malicious-Evolution'
          }
        ]
      },
      {
        height: 570,
        vis: [
          {
            title: 'Last files',
            id: 'Wazuh-App-Overview-Virustotal-Files-Table'
          }
        ]
      }
    ]
  },
  osquery: {
    metrics: [
      {
        id: 'Wazuh-App-Overview-Osquery-Agents-reporting',
        description: 'Agents reporting Osquery events',
        color: 'primary'
      }
    ],
    rows: [
      {
        height: 300,
        vis: [
          {
            title: 'Top 5 Osquery events added',
            id: 'Wazuh-App-Overview-Osquery-Top-5-added',
            width: 25
          },
          {
            title: 'Top 5 Osquery events removed',
            id: 'Wazuh-App-Overview-Osquery-Top-5-removed',
            width: 25
          },
          {
            title: 'Evolution of Osquery events per pack over time',
            id: 'Wazuh-App-Agents-Osquery-Evolution',
            width: 50
          }
        ]
      },
      {
        height: 300,
        vis: [
          {
            title: 'Most common packs',
            id: 'Wazuh-App-Overview-Osquery-Most-common-packs',
            width: 30
          },
          {
            title: 'Top 5 rules',
            id: 'Wazuh-App-Overview-Osquery-Top-5-rules',
            width: 70
          }
        ]
      },
      {
        height: 600,
        vis: [
          {
            title: 'Alerts summary',
            id: 'Wazuh-App-Overview-Osquery-Alerts-summary'
          }
        ]
      }
    ]
  },
  docker: {
    rows: [
      {
        height: 300,
        vis: [
          {
            title: 'Top 5 images',
            id: 'Wazuh-App-Overview-Docker-top-5-images',
            width: 25
          },
          {
            title: 'Top 5 events',
            id: 'Wazuh-App-Overview-Docker-top-5-actions',
            width: 25
          },
          {
            title: 'Resources usage over time',
            id: 'Wazuh-App-Overview-Docker-Types-over-time',
            width: 50
          }
        ]
      },
      {
        height: 300,
        vis: [
          {
            title: 'Events occurred evolution',
            id: 'Wazuh-App-Overview-Docker-Actions-over-time'
          }
        ]
      },
      {
        height: 600,
        vis: [
          {
            title: 'Alerts summary',
            id: 'Wazuh-App-Overview-Docker-Events-summary'
          }
        ]
      }
    ]
  },
  oscap: {
    metrics: [
      {
        id: 'Wazuh-App-Overview-OSCAP-Last-score',
        description: 'Last score',
        color: 'accent'
      },
      {
        id: 'Wazuh-App-Overview-OSCAP-Highest-score',
        description: 'Highest score',
        color: 'primary'
      },
      {
        id: 'Wazuh-App-Overview-OSCAP-Lowest-score',
        description: 'Lowest score',
        color: 'secondary'
      }
    ],
    rows: [
      {
        height: 215,
        vis: [
          {
            title: 'Top 5 Agents',
            id: 'Wazuh-App-Overview-OSCAP-Agents',
            width: 25
          },
          {
            title: 'Top 5 Profiles',
            id: 'Wazuh-App-Overview-OSCAP-Profiles',
            width: 25
          },
          {
            title: 'Top 5 Content',
            id: 'Wazuh-App-Overview-OSCAP-Content',
            width: 25
          },
          {
            title: 'Top 5 Severity',
            id: 'Wazuh-App-Overview-OSCAP-Severity',
            width: 25
          }
        ]
      },
      {
        height: 240,
        vis: [
          {
            title: 'Top 5 Agents - Severity high',
            id: 'Wazuh-App-Overview-OSCAP-Top-5-agents-Severity-high'
          }
        ]
      },
      {
        height: 320,
        vis: [
          {
            title: 'Top 10 - Alerts',
            id: 'Wazuh-App-Overview-OSCAP-Top-10-alerts',
            width: 50
          },
          {
            title: 'Top 10 - High risk alerts',
            id: 'Wazuh-App-Overview-OSCAP-Top-10-high-risk-alerts',
            width: 50
          }
        ]
      },
      {
        height: 600,
        vis: [
          {
            title: 'Alerts summary',
            id: 'Wazuh-App-Overview-OSCAP-Last-alerts'
          }
        ]
      }
    ]
  },
  ciscat: {
    metrics: [
<<<<<<< HEAD
      { id: 'Wazuh-app-Overview-CISCAT-last-scan-error', description: 'Last errors', color: 'accent' },
      { id: 'Wazuh-app-Overview-CISCAT-last-scan-fail', description: 'Last fails',  color: 'subdued' },
      { id: 'Wazuh-app-Overview-CISCAT-last-scan-not-checked', description: 'Last not checked', color: 'primary'  },
      { id: 'Wazuh-app-Overview-CISCAT-last-scan-pass', description: 'Last pass', color: 'secondary' },
      { id: 'Wazuh-app-Overview-CISCAT-last-scan-unknown', description: 'Last unknown', color: 'accent' },
      { id: 'Wazuh-app-Overview-CISCAT-last-scan-score', description: 'Last scan score', color: 'subdued' },
      { id: 'Wazuh-app-Overview-CISCAT-last-scan-timestamp', description: 'Last scan date', color: 'primary' },
      { id: 'Wazuh-app-Overview-CISCAT-last-scan-benchmark', description: 'Last scan benchmark', color: 'secondary' }
=======
      {
        id: 'Wazuh-app-Overview-CISCAT-last-scan-error',
        description: 'Last not checked',
        color: 'accent'
      },
      {
        id: 'Wazuh-app-Overview-CISCAT-last-scan-fail',
        description: 'Last pass',
        color: 'primary'
      },
      {
        id: 'Wazuh-app-Overview-CISCAT-last-scan-not-checked',
        description: 'Last scan score',
        color: 'secondary'
      },
      {
        id: 'Wazuh-app-Overview-CISCAT-last-scan-pass',
        description: 'Last scan date',
        color: 'subdued'
      },
      {
        id: 'Wazuh-app-Overview-CISCAT-last-scan-score',
        description: 'Last errors',
        color: 'accent'
      },
      {
        id: 'Wazuh-app-Overview-CISCAT-last-scan-timestamp',
        description: 'Last fails',
        color: 'primary'
      },
      {
        id: 'Wazuh-app-Overview-CISCAT-last-scan-benchmark',
        description: 'Last unknown',
        color: 'secondary'
      },
      {
        id: 'Wazuh-app-Overview-CISCAT-last-scan-unknown',
        description: 'Last scan benchmark',
        color: 'subdued'
      }
>>>>>>> 9defe0c3
    ],
    rows: [
      {
        height: 320,
        vis: [
          {
            title: 'Top 5 CIS-CAT groups',
            id: 'Wazuh-app-Overview-CISCAT-top-5-groups',
            width: 60
          },
          {
            title: 'Scan result evolution',
            id: 'Wazuh-app-Overview-CISCAT-scan-result-evolution',
            width: 40
          }
        ]
      },
      {
        height: 600,
        vis: [
          {
            title: 'Alerts summary',
            id: 'Wazuh-app-Overview-CISCAT-alerts-summary'
          }
        ]
      }
    ]
  },
  pm: {
    rows: [
      {
        height: 290,
        vis: [
          {
            title: 'Events over time',
            id: 'Wazuh-App-Overview-PM-Events-over-time',
            width: 50
          },
          {
            title: 'Rule distribution',
            id: 'Wazuh-App-Overview-PM-Top-5-rules',
            width: 25
          },
          {
            title: 'Top 5 agents',
            id: 'Wazuh-App-Overview-PM-Top-5-agents-pie',
            width: 25
          }
        ]
      },
      {
        height: 240,
        vis: [
          {
            title: 'Events per control type evolution',
            id: 'Wazuh-App-Overview-PM-Events-per-agent-evolution'
          }
        ]
      },
      {
        height: 600,
        vis: [
          {
            title: 'Alerts summary',
            id: 'Wazuh-App-Overview-PM-Alerts-summary'
          }
        ]
      }
    ]
  },
  audit: {
    rows: [
      {
        height: 250,
        vis: [
          {
            title: 'Groups',
            id: 'Wazuh-App-Overview-Audit-Groups',
            width: 25
          },
          {
            title: 'Agents',
            id: 'Wazuh-App-Overview-Audit-Agents',
            width: 25
          },
          {
            title: 'Commands',
            id: 'Wazuh-App-Overview-Audit-Commands',
            width: 25
          },
          {
            title: 'Files',
            id: 'Wazuh-App-Overview-Audit-Files',
            width: 25
          }
        ]
      },
      {
        height: 310,
        vis: [
          {
            title: 'Alerts over time',
            id: 'Wazuh-App-Overview-Audit-Alerts-over-time'
          }
        ]
      },
      {
        height: 600,
        vis: [
          {
            title: 'Alerts summary',
            id: 'Wazuh-App-Overview-Audit-Last-alerts'
          }
        ]
      }
    ]
  }
};<|MERGE_RESOLUTION|>--- conflicted
+++ resolved
@@ -561,17 +561,10 @@
         height: 550,
         vis: [
           {
-<<<<<<< HEAD
-            title: 'Alerts evolution by agents',
-            id: 'Wazuh-App-Overview-Virustotal-Alerts-Evolution',
-          },
-        ],
-=======
             title: 'Top 10 agents with positive scans',
             id: 'Wazuh-App-Overview-Virustotal-Positives-Heatmap'
           }
         ]
->>>>>>> 9defe0c3
       },
       {
         height: 250,
@@ -771,16 +764,6 @@
   },
   ciscat: {
     metrics: [
-<<<<<<< HEAD
-      { id: 'Wazuh-app-Overview-CISCAT-last-scan-error', description: 'Last errors', color: 'accent' },
-      { id: 'Wazuh-app-Overview-CISCAT-last-scan-fail', description: 'Last fails',  color: 'subdued' },
-      { id: 'Wazuh-app-Overview-CISCAT-last-scan-not-checked', description: 'Last not checked', color: 'primary'  },
-      { id: 'Wazuh-app-Overview-CISCAT-last-scan-pass', description: 'Last pass', color: 'secondary' },
-      { id: 'Wazuh-app-Overview-CISCAT-last-scan-unknown', description: 'Last unknown', color: 'accent' },
-      { id: 'Wazuh-app-Overview-CISCAT-last-scan-score', description: 'Last scan score', color: 'subdued' },
-      { id: 'Wazuh-app-Overview-CISCAT-last-scan-timestamp', description: 'Last scan date', color: 'primary' },
-      { id: 'Wazuh-app-Overview-CISCAT-last-scan-benchmark', description: 'Last scan benchmark', color: 'secondary' }
-=======
       {
         id: 'Wazuh-app-Overview-CISCAT-last-scan-error',
         description: 'Last not checked',
@@ -821,7 +804,6 @@
         description: 'Last scan benchmark',
         color: 'subdued'
       }
->>>>>>> 9defe0c3
     ],
     rows: [
       {
