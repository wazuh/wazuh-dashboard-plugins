--- conflicted
+++ resolved
@@ -112,13 +112,9 @@
     if (nextState.status !== this.state.status) {
       return true;
     }
-<<<<<<< HEAD
     if (this.updateSuggestOnProps(nextProps.qSuggests, nextProps.apiSuggests)){
       return true;
     }
-=======
-
->>>>>>> 98e83f74
     return false;
   }
 
