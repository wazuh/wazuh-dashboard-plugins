--- conflicted
+++ resolved
@@ -30,15 +30,9 @@
     this.queryObjects = this.descomposeQuery(query);
   }
 
-<<<<<<< HEAD
-  private descomposeQuery(query: string): queryObject[] {
-    const descomposeRegex = /(and |or )?([\w\.\-]+)?(=|!=|<|>|~)?([\[\]\{\}\\\w\.\-\:\%\/\s]+)?/i;
-    const getQueryObjects = (query, queries: queryObject[] = []): queryObject[] => {
-=======
   private descomposeQuery (query:string):queryObject[] {
     const descomposeRegex = new RegExp("((?<conjuntion>and |or )?(?<field>[\\w\\.\\-]+)?(?<operator>=|!=|<|>|~)?(?<value>[\\[\\]\\{\\}\\\\\\w\\.\\-\\:\\%\\/\\s]+)?)","i");
     const getQueryObjects = (query, queries=[]):queryObject[] => {
->>>>>>> 7ef95a3c
       const firstConjuntion = / and | or /i.exec(query);
       const currentQ = !!firstConjuntion ? query.slice(0, firstConjuntion.index) : query;
       const descomposeQuery = currentQ && descomposeRegex.exec(currentQ);
