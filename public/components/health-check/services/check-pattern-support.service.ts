/*
 * Wazuh app - Check index pattern support service
 *
 * Copyright (C) 2015-2021 Wazuh, Inc.
 *
 * This program is free software; you can redistribute it and/or modify
 * it under the terms of the GNU General Public License as published by
 * the Free Software Foundation; either version 2 of the License, or
 * (at your option) any later version.
 *
 * Find more information about this on the LICENSE file.
 *
 */
import { SavedObject } from '../../../react-services';
import { CheckLogger } from '../types/check_logger';
<<<<<<< HEAD
import { satisfyKibanaVersion } from '../../../../common/semver';
=======
import { satisfyPluginPlatformVersion } from '../../../../common/semver';
>>>>>>> 950eb27e

export const checkPatternSupportService = (pattern: string, indexType : string) => async (checkLogger: CheckLogger) => {
  checkLogger.info(`Checking index pattern id [${pattern}] exists...`);
  const result = await SavedObject.existsIndexPattern(pattern);
  checkLogger.info(`Exist index pattern id [${pattern}]: ${result.data ? 'yes' : 'no'}`);
  
  if (!result.data) {
    let fields;
<<<<<<< HEAD
    if(satisfyKibanaVersion('<7.11')){
=======
    if(satisfyPluginPlatformVersion('<7.11')){
>>>>>>> 950eb27e
      checkLogger.info(`Getting indices fields for the index pattern id [${pattern}]...`);
      fields = await SavedObject.getIndicesFields(pattern, indexType);
      checkLogger.info(`Fields for index pattern id [${pattern}] found: ${fields.length}`);
    };
  
    try {
      checkLogger.info(`Creating saved object for the index pattern with id [${pattern}].
  title: ${pattern}
  id: ${pattern}
  timeFieldName: timestamp
  ${fields ? `fields: ${fields.length}`: ''}`);
      await SavedObject.createSavedObject(
        'index-pattern',
        pattern,
        {
          attributes: {
            title: pattern,
            timeFieldName: 'timestamp'
          }
        },
        fields
      );
      checkLogger.action(`Created the saved object for the index pattern id [${pattern}]`);
    } catch (error) {
      checkLogger.error(`Error creating index pattern id [${pattern}]: ${error.message || error}`);
    }
  };
}<|MERGE_RESOLUTION|>--- conflicted
+++ resolved
@@ -13,11 +13,7 @@
  */
 import { SavedObject } from '../../../react-services';
 import { CheckLogger } from '../types/check_logger';
-<<<<<<< HEAD
-import { satisfyKibanaVersion } from '../../../../common/semver';
-=======
 import { satisfyPluginPlatformVersion } from '../../../../common/semver';
->>>>>>> 950eb27e
 
 export const checkPatternSupportService = (pattern: string, indexType : string) => async (checkLogger: CheckLogger) => {
   checkLogger.info(`Checking index pattern id [${pattern}] exists...`);
@@ -26,11 +22,7 @@
   
   if (!result.data) {
     let fields;
-<<<<<<< HEAD
-    if(satisfyKibanaVersion('<7.11')){
-=======
     if(satisfyPluginPlatformVersion('<7.11')){
->>>>>>> 950eb27e
       checkLogger.info(`Getting indices fields for the index pattern id [${pattern}]...`);
       fields = await SavedObject.getIndicesFields(pattern, indexType);
       checkLogger.info(`Fields for index pattern id [${pattern}] found: ${fields.length}`);
