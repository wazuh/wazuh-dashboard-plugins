--- conflicted
+++ resolved
@@ -50,11 +50,8 @@
 import { getDataPlugin } from '../../../kibana-services';
 import { CheckLogger } from '../types/check_logger';
 import { compose } from 'redux';
-<<<<<<< HEAD
 import './health-check.scss';
-=======
 import { getThemeAssetURL, getAssetURL } from '../../../utils/assets';
->>>>>>> 8ccc2c4e
 
 const checks = {
   api: {
@@ -109,17 +106,10 @@
     canRetry: true,
   },
   timeFilter: {
-<<<<<<< HEAD
-    title: `Check ${KIBANA_SETTING_NAME_TIME_FILTER} setting`,
-    label: `${KIBANA_SETTING_NAME_TIME_FILTER} setting`,
-    validator: checkKibanaSettings(KIBANA_SETTING_NAME_TIME_FILTER, JSON.stringify(WAZUH_KIBANA_SETTING_TIME_FILTER), (checkLogger: CheckLogger, options: { defaultAppValue: any }) => {
-      getDataPlugin().query.timefilter.timefilter.setTime(WAZUH_KIBANA_SETTING_TIME_FILTER)
-=======
     title: `Check ${PLUGIN_PLATFORM_SETTING_NAME_TIME_FILTER} setting`,
     label: `${PLUGIN_PLATFORM_SETTING_NAME_TIME_FILTER} setting`,
     validator: checkPluginPlatformSettings(PLUGIN_PLATFORM_SETTING_NAME_TIME_FILTER, JSON.stringify(WAZUH_PLUGIN_PLATFORM_SETTING_TIME_FILTER), (checkLogger: CheckLogger, options: {defaultAppValue: any}) => {
       getDataPlugin().query.timefilter.timefilter.setTime(WAZUH_PLUGIN_PLATFORM_SETTING_TIME_FILTER)
->>>>>>> 8ccc2c4e
         && checkLogger.action(`Timefilter set to ${JSON.stringify(options.defaultAppValue)}`);
     }),
     awaitFor: [],
