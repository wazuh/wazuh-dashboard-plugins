import React, { Component } from 'react';
import { EuiLoadingSpinner, EuiDescriptionList, EuiIcon, EuiCallOut, EuiSpacer, EuiButton } from '@elastic/eui';
import { AppState } from '../../react-services/app-state';
import { PatternHandler } from '../../react-services/pattern-handler';
import { getAngularModule, getToasts, getHttp } from '../../kibana-services';
import { WazuhConfig } from '../../react-services/wazuh-config';
import { GenericRequest } from '../../react-services/generic-request';
import { ApiCheck } from '../../react-services/wz-api-check';
import { WzRequest } from '../../react-services/wz-request';
import { SavedObject } from '../../react-services/saved-objects';
import { ErrorHandler } from '../../react-services/error-handler';
import { WAZUH_INDEX_TYPE_ALERTS, WAZUH_INDEX_TYPE_STATISTICS, WAZUH_INDEX_TYPE_MONITORING } from '../../../common/constants';
import { checkKibanaSettings, checkKibanaSettingsTimeFilter } from './lib';

export class HealthCheck extends Component {
  checkPatternCount = 0;
  constructor(props) {
    super(props);
    this.state = {
      checks: [],
      results: [],
      errors: []
    };
  }
  async componentDidMount() {
    const app = getAngularModule();
    this.$rootScope = app.$injector.get('$rootScope');
    this.load();
  }

  showToast = (color, title, text, time) => {
    getToasts().add({
      color: color,
      title: title,
      text: text,
      toastLifeTimeMs: time
    });
  };

  /**
   * Manage an error
   */
  handleError(error) {
    let errors = this.state.errors;
    errors.push(ErrorHandler.handle(error, 'Health Check', { silent: true }));
    this.setState({ errors });
  }

  /**
   * This validates a pattern
   */
  async checkPatterns() {
    this.checkPatternCount++;
    if (this.checkPatternCount > 10) return Promise.reject('Error trying to check patterns.');
    try {
      const patternId = AppState.getCurrentPattern();
      let patternTitle = '';
      let results = this.state.results;
      let errors = this.state.errors;
      if (this.state.checks.pattern) {
        const i = this.state.results.map(item => item.id).indexOf(2);
        let patternData = patternId ? await SavedObject.existsIndexPattern(patternId) : false;
        if (!patternData) patternData = {};
        patternTitle = patternData.title;

        if (!patternData.status) {
          const patternList = await PatternHandler.getPatternList("healthcheck");
          if (patternList.length) {
            const currentPattern = patternList[0].id;
            AppState.setCurrentPattern(currentPattern);
            return await this.checkPatterns();
          } else {
            errors.push('The selected index-pattern is not present.');
            results[i].description = <span><EuiIcon type="alert" color="danger" ></EuiIcon> Error</span>;
          }
        } else {
          results[i].description = <span><EuiIcon type="check" color="secondary" ></EuiIcon> Ready</span>;
        }
        this.setState({ results, errors });
      }

      if (this.state.checks.template) {
        if (!patternTitle) {
          var patternData = await SavedObject.existsIndexPattern(patternId);
          patternTitle = patternData.title;
        }
        const i = results.map(item => item.id).indexOf(3);
        const templateData = await GenericRequest.request(
          'GET',
          `/elastic/template/${patternTitle}`
        );
        if (!templateData.data.status) {
          errors.push('No template found for the selected index-pattern.');
          results[i].description = <span><EuiIcon type="alert" color="danger" ></EuiIcon> Error</span>;
        } else {
          results[i].description = <span><EuiIcon type="check" color="secondary" ></EuiIcon> Ready</span>;
        }
        this.setState({ results, errors });
      }
      return;
    } catch (error) {
      this.handleError(error);
    }
  }

  async trySetDefault() {
    try {
      const response = await GenericRequest.request('GET', '/hosts/apis');
      const hosts = response.data;
      const errors = [];

      if (hosts.length) {
        for (var i = 0; i < hosts.length; i++) {
          try {
            const API = await ApiCheck.checkApi(hosts[i], true);
            if (API && API.data) {
              return hosts[i].id;
            }
          } catch (err) {
            errors.push(`Could not connect to API with id: ${hosts[i].id}: ${err.message || err}`);
          }
        }
        if (errors.length) {
          let err = this.state.errors;
          errors.forEach(error => err.push(error));
          this.setState({ errors: err })
          return Promise.reject('No API available to connect.');
        }
      }
    } catch (err) {
      return Promise.reject(`Error connecting to API: ${err}`);
    }
  }

  /**
   * This attempts to connect with API
   */
  async checkApiConnection() {
    let results = this.state.results;
    let errors = this.state.errors;
    let apiChanged = false;
    try {
      const currentApi = JSON.parse(AppState.getCurrentAPI() || '{}');
      if (this.state.checks.api && currentApi && currentApi.id) {
        let data;
        try {
          data = await ApiCheck.checkStored(currentApi.id);
        } catch (err) {
          try {
            const newApi = await this.trySetDefault();
            data = await ApiCheck.checkStored(newApi, true);
            apiChanged = true;
          } catch (err2) {
            throw err2
          };
        }
        if (apiChanged) {
          this.showToast(
            'warning',
            'Selected Wazuh API has been updated',
            '',
            3000
          );
          const api = ((data || {}).data || {}).data || {};
          const name = (api.cluster_info || {}).manager || false;
          AppState.setCurrentAPI(
            JSON.stringify({ name: name, id: api.id })
          );
        }
        //update cluster info
        const cluster_info = (((data || {}).data || {}).data || {})
          .cluster_info;
        if (cluster_info) {
          AppState.setClusterInfo(cluster_info);
        }
        const i = results.map(item => item.id).indexOf(0);
        if (data === 3099) {
          errors.push('Wazuh not ready yet.');
          results[i].description = <span><EuiIcon type="alert" color="danger" ></EuiIcon> Error</span>;
          if (this.checks.setup) {
            const i = results.map(item => item.id).indexOf(1);
            results[i].description = <span><EuiIcon type="alert" color="danger" ></EuiIcon> Error</span>;
          }
          this.setState({ results, errors });
        } else if (data.data.error || data.data.data.apiIsDown) {
          errors.push(data.data.data.apiIsDown ? 'Wazuh API is down.' : `Error connecting to the API.${data.data.error && data.data.error.message ? ` ${data.data.error.message}` : ''}`);
          results[i].description = <span><EuiIcon type="alert" color="danger" ></EuiIcon> Error</span>;
          results[i + 1].description = <span><EuiIcon type="alert" color="danger" ></EuiIcon> Error</span>;
          this.setState({ results, errors });
        } else {
          results[i].description = <span><EuiIcon type="check" color="secondary" ></EuiIcon> Ready</span>;
          this.setState({ results, errors });
          if (this.state.checks.setup) {
            const versionData = await WzRequest.apiReq(
              'GET',
              '//',
              {}
            );
            const apiVersion = versionData.data.data.api_version;
            const setupData = await GenericRequest.request(
              'GET',
              '/api/setup'
            );
            if (!setupData.data.data['app-version']) {
              errors.push('Error fetching app version');
            };
            if (!apiVersion) {
              errors.push('Error fetching Wazuh API version');
            };
            const api = /v?(?<version>\d+)\.(?<minor>\d+)\.(?<path>\d+)/.exec(apiVersion);
            const appSplit = setupData.data.data['app-version'].split('.');

            const i = this.state.results.map(item => item.id).indexOf(1);
            if (api.groups.version !== appSplit[0] || api.groups.minor !== appSplit[1]) {
              errors.push(
                'API version mismatch. Expected v' +
                setupData.data.data['app-version']
              );
              results[i].description = <span><EuiIcon type="alert" color="danger" ></EuiIcon> Error</span>;
              this.setState({ results, errors });
            } else {
              results[i].description = <span><EuiIcon type="check" color="secondary" ></EuiIcon> Ready</span>;
              this.setState({ results, errors });
            }
          }
        }
      }
      return;
    } catch (error) {
      results[0].description = <span><EuiIcon type="alert" color="danger" ></EuiIcon> Error</span>;
      results[1].description = <span><EuiIcon type="alert" color="danger" ></EuiIcon> Error</span>;
      this.setState({ results });
      AppState.removeNavigation();
      if (error && error.data && error.data.code && error.data.code === 3002) {
        return error;
      } else {
        this.handleError(error);
      }
    }
  }

<<<<<<< HEAD
  /**
   * This check if the pattern exist then create if not
   * @param pattern string
   */
  async checkSupportPattern(pattern, itemId, indexType) {
    let results = this.state.results;
    let errors = this.state.errors;

    const result = await SavedObject.existsIndexPattern(pattern);
    if (!result.data) {
      const toast = getToasts().addWarning(`${pattern} index pattern was not found and it will be created`)
      const fields = await SavedObject.getIndicesFields(pattern, indexType);
      try {
        await SavedObject.createSavedObject(
          'index-pattern',
          pattern,
          {
            attributes: {
              title: pattern,
              timeFieldName: 'timestamp'
            }
          },
          fields
        );
        getToasts().remove(toast.id);
        getToasts().addSuccess(`${pattern} index pattern created successfully`)
        results[itemId].description = <span><EuiIcon type="check" color="secondary" ></EuiIcon> Ready</span>;
        this.setState({ results });
      } catch (error) {
        getToasts().remove(toast.id);
        errors.push(`Error trying to create ${pattern} index pattern: ${error.message}`);
        results[itemId].description = <span><EuiIcon type="alert" color="danger" ></EuiIcon> Error</span>;
        this.setState({ results });
      }
=======
    /**
     * This check if the pattern exist then create if not
     * @param pattern string
     */
    async checkSupportPattern(pattern, itemId) {
        let results = this.state.results;
        let errors = this.state.errors;
        const result = await SavedObject.existsIndexPattern(pattern);
        if (!result.data) {
            const toast = getToasts().addWarning(`${pattern} index pattern was not found and it will be created`)
            const fields = await SavedObject.getIndicesFields(pattern);
            try {
                await SavedObject.createSavedObject(
                    'index-pattern',
                    pattern,
                    {
                    attributes: {
                        title: pattern,
                        timeFieldName: 'timestamp'
                    }
                    },
                    fields
                );
                getToasts().remove(toast.id);
                getToasts().addSuccess(`${pattern} index pattern created successfully`)
                results[itemId].description = <span><EuiIcon type="check" color="secondary" ></EuiIcon> Ready</span>;
                this.setState({ results });
            } catch (error) {
                getToasts().remove(toast.id);
                errors.push(`Error trying to create ${pattern} index pattern: ${error.message}`);
                results[itemId].description = <span><EuiIcon type="alert" color="danger" ></EuiIcon> Error</span>;
                this.setState({ results, errors });
            }
        }else{
            results[itemId].description = <span><EuiIcon type="check" color="secondary" ></EuiIcon> Ready</span>;
            this.setState({ results });
        }
>>>>>>> a7203aa0
    }
  }

<<<<<<< HEAD
  /**
   * On controller loads
   */
  async load() {
    try {
      const wazuhConfig = new WazuhConfig();
      const configuration = wazuhConfig.getConfig();
      checkKibanaSettings(configuration['checks.metaFields']);
      checkKibanaSettingsTimeFilter(configuration['checks.timeFilter']);
      AppState.setPatternSelector(configuration['ip.selector']);
      let checks = {};
      checks.pattern = configuration['checks.pattern'];
      checks.template = configuration['checks.template'];
      checks.api = configuration['checks.api'];
      checks.setup = configuration['checks.setup'];
      checks.fields = configuration['checks.fields'];
      const results = []
      results.push(
        {
          id: 0,
          title: 'Check Wazuh API connection',
          description: checks.api ? <span><EuiLoadingSpinner size="m" /> Checking...</span> : 'Disabled'
        },
        {
          id: 1,
          title: 'Check for Wazuh API version',
          description: checks.setup ? <span><EuiLoadingSpinner size="m" /> Checking...</span> : 'Disabled'
        },
        {
          id: 2,
          title: 'Check Elasticsearch index pattern',
          description: checks.pattern ? <span><EuiLoadingSpinner size="m" /> Checking...</span> : 'Disabled'
        },
        {
          id: 3,
          title: 'Check Elasticsearch template',
          description: checks.template ? <span><EuiLoadingSpinner size="m" /> Checking...</span> : 'Disabled'
        },
        {
          id: 4,
          title: 'Check index pattern fields',
          description: checks.fields ? <span><EuiLoadingSpinner size="m" /> Checking...</span> : 'Disabled'
        },
        {
          id: 5,
          title: 'Check Monitoring index pattern',
          description: <span><EuiLoadingSpinner size="m" /> Checking...</span>
        },
        {
          id: 6,
          title: 'Check Statistics index pattern',
          description: <span><EuiLoadingSpinner size="m" /> Checking...</span>
        },
      );
      this.setState({ checks, results },
        async () => {
          await Promise.all([
            this.checkPatterns(),
            this.checkApiConnection(),
            this.checkSupportPattern(configuration['wazuh.monitoring.pattern'], 5, WAZUH_INDEX_TYPE_MONITORING),
            this.checkSupportPattern(`${configuration['cron.prefix']}-${configuration['cron.statistics.index.name']}-*`, 6, WAZUH_INDEX_TYPE_STATISTICS),
          ]);
          if (checks.fields) {
            const i = results.map(item => item.id).indexOf(4);
            try {
              await PatternHandler.refreshIndexPattern();
              results[i].description = <span><EuiIcon type="check" color="secondary" ></EuiIcon> Ready</span>;
              this.setState({ results });
            } catch (error) {
              results[i].description = <span><EuiIcon type="alert" color="danger" ></EuiIcon> Error</span>;
              this.setState({ results }, () => this.handleError(error));
            }
          }

          if (!this.state.errors || !this.state.errors.length) {
            setTimeout(() => {
              const params = this.$rootScope.previousParams || {};
              var queryString = Object.keys(params).map(key => key + '=' + params[key]).join('&');
              const url = 'wazuh#' + (this.$rootScope.previousLocation || '') + '?' + queryString;
              window.location.assign(
                getHttp().basePath.prepend(url)
              );
              return;
            }, 300);
          }
          return;
        });
    } catch (error) {
      this.handleError(error);
=======
    /**
     * On controller loads
     */
    async load() {
        try {
            const wazuhConfig = new WazuhConfig();
            const configuration = wazuhConfig.getConfig();
            checkKibanaSettings(configuration['checks.metaFields']);
            checkKibanaSettingsTimeFilter(configuration['checks.timeFilter']);            
            AppState.setPatternSelector(configuration['ip.selector']);            
            let checks = {};
            checks.pattern = configuration['checks.pattern'];
            checks.template = configuration['checks.template'];
            checks.api = configuration['checks.api'];
            checks.setup = configuration['checks.setup'];
            checks.fields = configuration['checks.fields'];
            const results = []
            results.push(
                {
                    id: 0,
                    title: 'Check Wazuh API connection',
                    description: checks.api ? <span><EuiLoadingSpinner size="m" /> Checking...</span> : 'Disabled'
                },
                {
                    id: 1,
                    title: 'Check for Wazuh API version',
                    description: checks.setup ? <span><EuiLoadingSpinner size="m" /> Checking...</span> : 'Disabled'
                },
                {
                    id: 2,
                    title: 'Check Elasticsearch index pattern',
                    description: checks.pattern ? <span><EuiLoadingSpinner size="m" /> Checking...</span> : 'Disabled'
                },
                {
                    id: 3,
                    title: 'Check Elasticsearch template',
                    description: checks.template ? <span><EuiLoadingSpinner size="m" /> Checking...</span> : 'Disabled'
                },
                {
                    id: 4,
                    title: 'Check index pattern fields',
                    description: checks.fields ? <span><EuiLoadingSpinner size="m" /> Checking...</span> : 'Disabled'
                },
                {
                    id: 5,
                    title: 'Check Monitoring index pattern',
                    description: <span><EuiLoadingSpinner size="m" /> Checking...</span> 
                },
                {
                    id: 6,
                    title: 'Check Statistics index pattern',
                    description: <span><EuiLoadingSpinner size="m" /> Checking...</span> 
                },
            );
            this.setState({ checks, results },
                async () => {
                    await Promise.all([
                        this.checkPatterns(),
                        this.checkApiConnection(),
                    ]);
                    await Promise.all([
                        this.checkSupportPattern(configuration['wazuh.monitoring.pattern'], 5),
                        this.checkSupportPattern(`${configuration['cron.prefix']}-${configuration['cron.statistics.index.name']}-*`, 6),
                    ]);
                    if (checks.fields) {
                        const i = results.map(item => item.id).indexOf(4);
                        try {
                            await PatternHandler.refreshIndexPattern();
                            results[i].description = <span><EuiIcon type="check" color="secondary" ></EuiIcon> Ready</span>;
                            this.setState({ results });
                        } catch (error) {
                            results[i].description = <span><EuiIcon type="alert" color="danger" ></EuiIcon> Error</span>;
                            this.setState({ results }, () => this.handleError(error));
                        }
                    }

                    if (!this.state.errors || !this.state.errors.length) {
                        setTimeout(() => {
                            const params = this.$rootScope.previousParams || {};
                            var queryString = Object.keys(params).map(key => key + '=' + params[key]).join('&');
                            const url = 'wazuh#' + (this.$rootScope.previousLocation || '') + '?' + queryString;
                            window.location.assign(
                                getHttp().basePath.prepend(url)
                            );
                            return;
                        }, 300);
                    }
                });
        } catch (error) {
            this.handleError(error);
        }
>>>>>>> a7203aa0
    }
  }

  goApp() {
    window.location.href = '/app/wazuh#/settings';
  }

  render() {
    const logo_url = getHttp().basePath.prepend('/plugins/wazuh/assets/icon_blue.svg');
    return (
      <div className="health-check">
        <EuiLoadingSpinner className="health-check-loader" />
        <img src={logo_url} className="health-check-logo" alt=""></img>
        <div className="margin-top-30">
          <EuiDescriptionList
            textStyle="reverse"
            align="center"
            type="column"
            listItems={this.state.results}
          />
        </div>
        <EuiSpacer size="xxl" />
        {(this.state.errors || []).map(error => (
          <>
            <EuiCallOut
              title={error}
              color="danger"
              iconType="alert"
              style={{ textAlign: 'left' }}>
            </EuiCallOut>
            <EuiSpacer size="xs" />
          </>
        ))}
        <EuiSpacer size="xxl" />
        {!!this.state.errors.length && (
          <EuiButton
            fill
            onClick={() => this.goApp()}>
            Go to App
          </EuiButton>
        )}
      </div >
    );
  }
};<|MERGE_RESOLUTION|>--- conflicted
+++ resolved
@@ -239,7 +239,6 @@
     }
   }
 
-<<<<<<< HEAD
   /**
    * This check if the pattern exist then create if not
    * @param pattern string
@@ -274,49 +273,12 @@
         results[itemId].description = <span><EuiIcon type="alert" color="danger" ></EuiIcon> Error</span>;
         this.setState({ results });
       }
-=======
-    /**
-     * This check if the pattern exist then create if not
-     * @param pattern string
-     */
-    async checkSupportPattern(pattern, itemId) {
-        let results = this.state.results;
-        let errors = this.state.errors;
-        const result = await SavedObject.existsIndexPattern(pattern);
-        if (!result.data) {
-            const toast = getToasts().addWarning(`${pattern} index pattern was not found and it will be created`)
-            const fields = await SavedObject.getIndicesFields(pattern);
-            try {
-                await SavedObject.createSavedObject(
-                    'index-pattern',
-                    pattern,
-                    {
-                    attributes: {
-                        title: pattern,
-                        timeFieldName: 'timestamp'
-                    }
-                    },
-                    fields
-                );
-                getToasts().remove(toast.id);
-                getToasts().addSuccess(`${pattern} index pattern created successfully`)
-                results[itemId].description = <span><EuiIcon type="check" color="secondary" ></EuiIcon> Ready</span>;
-                this.setState({ results });
-            } catch (error) {
-                getToasts().remove(toast.id);
-                errors.push(`Error trying to create ${pattern} index pattern: ${error.message}`);
-                results[itemId].description = <span><EuiIcon type="alert" color="danger" ></EuiIcon> Error</span>;
-                this.setState({ results, errors });
-            }
-        }else{
-            results[itemId].description = <span><EuiIcon type="check" color="secondary" ></EuiIcon> Ready</span>;
-            this.setState({ results });
-        }
->>>>>>> a7203aa0
+    }else{
+      results[itemId].description = <span><EuiIcon type="check" color="secondary" ></EuiIcon> Ready</span>;
+      this.setState({ results });
     }
   }
-
-<<<<<<< HEAD
+        
   /**
    * On controller loads
    */
@@ -406,99 +368,6 @@
         });
     } catch (error) {
       this.handleError(error);
-=======
-    /**
-     * On controller loads
-     */
-    async load() {
-        try {
-            const wazuhConfig = new WazuhConfig();
-            const configuration = wazuhConfig.getConfig();
-            checkKibanaSettings(configuration['checks.metaFields']);
-            checkKibanaSettingsTimeFilter(configuration['checks.timeFilter']);            
-            AppState.setPatternSelector(configuration['ip.selector']);            
-            let checks = {};
-            checks.pattern = configuration['checks.pattern'];
-            checks.template = configuration['checks.template'];
-            checks.api = configuration['checks.api'];
-            checks.setup = configuration['checks.setup'];
-            checks.fields = configuration['checks.fields'];
-            const results = []
-            results.push(
-                {
-                    id: 0,
-                    title: 'Check Wazuh API connection',
-                    description: checks.api ? <span><EuiLoadingSpinner size="m" /> Checking...</span> : 'Disabled'
-                },
-                {
-                    id: 1,
-                    title: 'Check for Wazuh API version',
-                    description: checks.setup ? <span><EuiLoadingSpinner size="m" /> Checking...</span> : 'Disabled'
-                },
-                {
-                    id: 2,
-                    title: 'Check Elasticsearch index pattern',
-                    description: checks.pattern ? <span><EuiLoadingSpinner size="m" /> Checking...</span> : 'Disabled'
-                },
-                {
-                    id: 3,
-                    title: 'Check Elasticsearch template',
-                    description: checks.template ? <span><EuiLoadingSpinner size="m" /> Checking...</span> : 'Disabled'
-                },
-                {
-                    id: 4,
-                    title: 'Check index pattern fields',
-                    description: checks.fields ? <span><EuiLoadingSpinner size="m" /> Checking...</span> : 'Disabled'
-                },
-                {
-                    id: 5,
-                    title: 'Check Monitoring index pattern',
-                    description: <span><EuiLoadingSpinner size="m" /> Checking...</span> 
-                },
-                {
-                    id: 6,
-                    title: 'Check Statistics index pattern',
-                    description: <span><EuiLoadingSpinner size="m" /> Checking...</span> 
-                },
-            );
-            this.setState({ checks, results },
-                async () => {
-                    await Promise.all([
-                        this.checkPatterns(),
-                        this.checkApiConnection(),
-                    ]);
-                    await Promise.all([
-                        this.checkSupportPattern(configuration['wazuh.monitoring.pattern'], 5),
-                        this.checkSupportPattern(`${configuration['cron.prefix']}-${configuration['cron.statistics.index.name']}-*`, 6),
-                    ]);
-                    if (checks.fields) {
-                        const i = results.map(item => item.id).indexOf(4);
-                        try {
-                            await PatternHandler.refreshIndexPattern();
-                            results[i].description = <span><EuiIcon type="check" color="secondary" ></EuiIcon> Ready</span>;
-                            this.setState({ results });
-                        } catch (error) {
-                            results[i].description = <span><EuiIcon type="alert" color="danger" ></EuiIcon> Error</span>;
-                            this.setState({ results }, () => this.handleError(error));
-                        }
-                    }
-
-                    if (!this.state.errors || !this.state.errors.length) {
-                        setTimeout(() => {
-                            const params = this.$rootScope.previousParams || {};
-                            var queryString = Object.keys(params).map(key => key + '=' + params[key]).join('&');
-                            const url = 'wazuh#' + (this.$rootScope.previousLocation || '') + '?' + queryString;
-                            window.location.assign(
-                                getHttp().basePath.prepend(url)
-                            );
-                            return;
-                        }, 300);
-                    }
-                });
-        } catch (error) {
-            this.handleError(error);
-        }
->>>>>>> a7203aa0
     }
   }
 
