import React, { Component } from 'react';
import { EuiLoadingSpinner, EuiDescriptionList, EuiIcon, EuiCallOut, EuiSpacer, EuiButton } from '@elastic/eui';
import { AppState } from '../../react-services/app-state';
import { PatternHandler } from '../../react-services/pattern-handler';
import { getAngularModule, getToasts, getHttp } from '../../kibana-services';
import { WazuhConfig } from '../../react-services/wazuh-config';
import { GenericRequest } from '../../react-services/generic-request';
import { ApiCheck } from '../../react-services/wz-api-check';
import { WzRequest } from '../../react-services/wz-request';
import { SavedObject } from '../../react-services/saved-objects';
import { ErrorHandler } from '../../react-services/error-handler';
import { WAZUH_ERROR_DAEMONS_NOT_READY, WAZUH_INDEX_TYPE_STATISTICS, WAZUH_INDEX_TYPE_MONITORING } from '../../../common/constants';
<<<<<<< HEAD
import { checkKibanaSettings, checkKibanaSettingsTimeFilter } from './lib';
=======
import { checkKibanaSettings, checkKibanaSettingsTimeFilter, checkKibanaSettingsMaxBuckets} from './lib';
>>>>>>> e99140f6
import store from '../../redux/store';
import { updateWazuhNotReadyYet } from '../../redux/actions/appStateActions.js';

export class HealthCheck extends Component {
  checkPatternCount = 0;
  constructor(props) {
    super(props);
    this.state = {
      checks: [],
      results: [],
      errors: []
    };
  }
  async componentDidMount() {
    const app = getAngularModule();
    this.$rootScope = app.$injector.get('$rootScope');
    this.load();
  }

  showToast = (color, title, text, time) => {
    getToasts().add({
      color: color,
      title: title,
      text: text,
      toastLifeTimeMs: time
    });
  };

  /**
   * Manage an error
   */
  handleError(error) {
    let errors = this.state.errors;
    errors.push(ErrorHandler.handle(error, 'Health Check', { silent: true }));
    this.setState({ errors });
  }

  /**
   * Sleep method
   * @param time
   */
  delay = time => new Promise(res => setTimeout(res,time));

  /**
   * This validates a pattern
   */
  async checkPatterns() {
    this.checkPatternCount++;
    if (this.checkPatternCount > 10) return Promise.reject('Error trying to check patterns.');
    try {
      const patternId = AppState.getCurrentPattern();
      let patternTitle = '';
      let results = this.state.results;
      let errors = this.state.errors;
      if (this.state.checks.pattern) {
        const i = this.state.results.map(item => item.id).indexOf(2);
        let patternData = patternId ? await SavedObject.existsIndexPattern(patternId) : false;
        if (!patternData) patternData = {};
        patternTitle = patternData.title;

        if (!patternData.status) {
          const patternList = await PatternHandler.getPatternList("healthcheck");
          if (patternList.length) {
            const currentPattern = patternList[0].id;
            AppState.setCurrentPattern(currentPattern);
            return await this.checkPatterns();
          } else {
            errors.push('The selected index-pattern is not present.');
            results[i].description = <span><EuiIcon type="alert" color="danger" ></EuiIcon> Error</span>;
          }
        } else {
          results[i].description = <span><EuiIcon type="check" color="secondary" ></EuiIcon> Ready</span>;
        }
        this.setState({ results, errors });
      }

      if (this.state.checks.template) {
        if (!patternTitle) {
          var patternData = await SavedObject.existsIndexPattern(patternId);
          patternTitle = patternData.title;
        }
        const i = results.map(item => item.id).indexOf(3);
        const templateData = await GenericRequest.request(
          'GET',
          `/elastic/template/${patternTitle}`
        );
        if (!templateData.data.status) {
          errors.push('No template found for the selected index-pattern.');
          results[i].description = <span><EuiIcon type="alert" color="danger" ></EuiIcon> Error</span>;
        } else {
          results[i].description = <span><EuiIcon type="check" color="secondary" ></EuiIcon> Ready</span>;
        }
        this.setState({ results, errors });
      }
      return;
    } catch (error) {
      this.handleError(error);
    }
  }

  async trySetDefault() {
    try {
      const response = await GenericRequest.request('GET', '/hosts/apis');
      const hosts = response.data;
      const errors = [];

      if (hosts.length) {
        for (let i = 0; i < hosts.length; i++) {
          let tries = 10;
          while (tries--) {
            await this.delay(5000);
            try {
              const API = await ApiCheck.checkApi(hosts[i], true);
              if (API && API.data) {
                return hosts[i].id;
              }
            } catch (err) {
              if (err.includes(WAZUH_ERROR_DAEMONS_NOT_READY)) {
                const updateNotReadyYet = updateWazuhNotReadyYet(false);
                store.dispatch(updateNotReadyYet);
              } else {
                errors.push(`Could not connect to API with id: ${hosts[i].id}: ${err.message || err}`);
              }
            }
          }
        }

        const updateNotReadyYet = updateWazuhNotReadyYet(true);
        store.dispatch(updateNotReadyYet);

        if (errors.length) {
          let err = this.state.errors;
          errors.forEach(error => err.push(error));
          this.setState({ errors: err })
          return Promise.reject('No API available to connect.');
        }
      }
    } catch (err) {
      return Promise.reject(`Error connecting to API: ${err}`);
    }
  }

  /**
   * This attempts to connect with API
   */
  async checkApiConnection() {
    let results = this.state.results;
    let errors = this.state.errors;
    let apiChanged = false;
    try {
      const currentApi = JSON.parse(AppState.getCurrentAPI() || '{}');
      if (this.state.checks.api && currentApi && currentApi.id) {
        let data;
        try {
          data = await ApiCheck.checkStored(currentApi.id);
        } catch (err) {
          try {
            const newApi = await this.trySetDefault();
            data = await ApiCheck.checkStored(newApi, true);
            apiChanged = true;
          } catch (err2) {
            throw err2
          };
        }
        if (apiChanged) {
          this.showToast(
            'warning',
            'Selected Wazuh API has been updated',
            '',
            3000
          );
          const api = ((data || {}).data || {}).data || {};
          const name = (api.cluster_info || {}).manager || false;
          AppState.setCurrentAPI(
            JSON.stringify({ name: name, id: api.id })
          );
        }
        //update cluster info
        const cluster_info = (((data || {}).data || {}).data || {})
          .cluster_info;
        if (cluster_info) {
          AppState.setClusterInfo(cluster_info);
        }
        const i = results.map(item => item.id).indexOf(0);
        if (data === 3099) {
          errors.push('Wazuh not ready yet.');
          results[i].description = <span><EuiIcon type="alert" color="danger" ></EuiIcon> Error</span>;
          if (this.checks.setup) {
            const i = results.map(item => item.id).indexOf(1);
            results[i].description = <span><EuiIcon type="alert" color="danger" ></EuiIcon> Error</span>;
          }
          this.setState({ results, errors });
        } else if (data.data.error || data.data.data.apiIsDown) {
          errors.push(data.data.data.apiIsDown ? 'Wazuh API is down.' : `Error connecting to the API.${data.data.error && data.data.error.message ? ` ${data.data.error.message}` : ''}`);
          results[i].description = <span><EuiIcon type="alert" color="danger" ></EuiIcon> Error</span>;
          results[i + 1].description = <span><EuiIcon type="alert" color="danger" ></EuiIcon> Error</span>;
          this.setState({ results, errors });
        } else {
          results[i].description = <span><EuiIcon type="check" color="secondary" ></EuiIcon> Ready</span>;
          this.setState({ results, errors });
          if (this.state.checks.setup) {
            const versionData = await WzRequest.apiReq(
              'GET',
              '//',
              {}
            );
            const apiVersion = versionData.data.data.api_version;
            const setupData = await GenericRequest.request(
              'GET',
              '/api/setup'
            );
            if (!setupData.data.data['app-version']) {
              errors.push('Error fetching app version');
            };
            if (!apiVersion) {
              errors.push('Error fetching Wazuh API version');
            };
            const api = /v?(?<version>\d+)\.(?<minor>\d+)\.(?<path>\d+)/.exec(apiVersion);
            const appSplit = setupData.data.data['app-version'].split('.');

            const i = this.state.results.map(item => item.id).indexOf(1);
            if (api.groups.version !== appSplit[0] || api.groups.minor !== appSplit[1]) {
              errors.push(
                'API version mismatch. Expected v' +
                setupData.data.data['app-version']
              );
              results[i].description = <span><EuiIcon type="alert" color="danger" ></EuiIcon> Error</span>;
              this.setState({ results, errors });
            } else {
              results[i].description = <span><EuiIcon type="check" color="secondary" ></EuiIcon> Ready</span>;
              this.setState({ results, errors });
            }
          }
        }
      }
      return;
    } catch (error) {
      results[0].description = <span><EuiIcon type="alert" color="danger" ></EuiIcon> Error</span>;
      results[1].description = <span><EuiIcon type="alert" color="danger" ></EuiIcon> Error</span>;
      this.setState({ results });
      AppState.removeNavigation();
      if (error && error.data && error.data.code && error.data.code === 3002) {
        return error;
      } else {
        this.handleError(error);
      }
    }
  }

  /**
   * This check if the pattern exist then create if not
   * @param pattern string
   */
  async checkSupportPattern(pattern, itemId, indexType) {
    let results = this.state.results;
    let errors = this.state.errors;

    const result = await SavedObject.existsIndexPattern(pattern);
    if (!result.data) {
      const toast = getToasts().addWarning(`${pattern} index pattern was not found and it will be created`)
      const fields = await SavedObject.getIndicesFields(pattern, indexType);
      try {
        await SavedObject.createSavedObject(
          'index-pattern',
          pattern,
          {
            attributes: {
              title: pattern,
              timeFieldName: 'timestamp'
            }
          },
          fields
        );
        getToasts().remove(toast.id);
        getToasts().addSuccess(`${pattern} index pattern created successfully`)
        results[itemId].description = <span><EuiIcon type="check" color="secondary" ></EuiIcon> Ready</span>;
        this.setState({ results });
      } catch (error) {
        getToasts().remove(toast.id);
        errors.push(`Error trying to create ${pattern} index pattern: ${error.message}`);
        results[itemId].description = <span><EuiIcon type="alert" color="danger" ></EuiIcon> Error</span>;
        this.setState({ results });
      }
    }else{
      results[itemId].description = <span><EuiIcon type="check" color="secondary" ></EuiIcon> Ready</span>;
      this.setState({ results });
    }
  }

  /**
   * On controller loads
   */
  async load() {
    try {
      const wazuhConfig = new WazuhConfig();
      const configuration = wazuhConfig.getConfig();
      checkKibanaSettings(configuration['checks.metaFields']);
      checkKibanaSettingsTimeFilter(configuration['checks.timeFilter']);
<<<<<<< HEAD
=======
      checkKibanaSettingsMaxBuckets(configuration['checks.maxBuckets']);
>>>>>>> e99140f6
      AppState.setPatternSelector(configuration['ip.selector']);
      let checks = {};
      checks.pattern = configuration['checks.pattern'];
      checks.template = configuration['checks.template'];
      checks.api = configuration['checks.api'];
      checks.setup = configuration['checks.setup'];
      checks.fields = configuration['checks.fields'];
      const results = []
      results.push(
        {
          id: 0,
          title: 'Check Wazuh API connection',
          description: checks.api ? <span><EuiLoadingSpinner size="m" /> Checking...</span> : 'Disabled'
        },
        {
          id: 1,
          title: 'Check for Wazuh API version',
          description: checks.setup ? <span><EuiLoadingSpinner size="m" /> Checking...</span> : 'Disabled'
        },
        {
          id: 2,
          title: 'Check Elasticsearch index pattern',
          description: checks.pattern ? <span><EuiLoadingSpinner size="m" /> Checking...</span> : 'Disabled'
        },
        {
          id: 3,
          title: 'Check Elasticsearch template',
          description: checks.template ? <span><EuiLoadingSpinner size="m" /> Checking...</span> : 'Disabled'
        },
        {
          id: 4,
          title: 'Check index pattern fields',
          description: checks.fields ? <span><EuiLoadingSpinner size="m" /> Checking...</span> : 'Disabled'
        },
        {
          id: 5,
          title: 'Check Monitoring index pattern',
          description: <span><EuiLoadingSpinner size="m" /> Checking...</span>
        },
        {
          id: 6,
          title: 'Check Statistics index pattern',
          description: <span><EuiLoadingSpinner size="m" /> Checking...</span>
        },
      );
      this.setState({ checks, results },
        async () => {
          await Promise.all([
            this.checkPatterns(),
            this.checkApiConnection(),
            this.checkSupportPattern(configuration['wazuh.monitoring.pattern'], 5, WAZUH_INDEX_TYPE_MONITORING),
            this.checkSupportPattern(`${configuration['cron.prefix']}-${configuration['cron.statistics.index.name']}-*`, 6, WAZUH_INDEX_TYPE_STATISTICS),
          ]);
          if (checks.fields) {
            const i = results.map(item => item.id).indexOf(4);
            try {
              await PatternHandler.refreshIndexPattern();
              results[i].description = <span><EuiIcon type="check" color="secondary" ></EuiIcon> Ready</span>;
              this.setState({ results });
            } catch (error) {
              results[i].description = <span><EuiIcon type="alert" color="danger" ></EuiIcon> Error</span>;
              this.setState({ results }, () => this.handleError(error));
            }
          }

          if (!this.state.errors || !this.state.errors.length) {
            setTimeout(() => {
              const params = this.$rootScope.previousParams || {};
              var queryString = Object.keys(params).map(key => key + '=' + params[key]).join('&');
              const url = 'wazuh#' + (this.$rootScope.previousLocation || '') + '?' + queryString;
              window.location.assign(
                getHttp().basePath.prepend(url)
              );
              return;
            }, 300);
          }
          return;
        });
    } catch (error) {
      this.handleError(error);
    }
  }

  goApp() {
    window.location.href = '/app/wazuh#/settings';
  }

  render() {
    const logo_url = getHttp().basePath.prepend('/plugins/wazuh/assets/icon_blue.svg');
    return (
      <div className="health-check">
        <EuiLoadingSpinner className="health-check-loader" />
        <img src={logo_url} className="health-check-logo" alt=""></img>
        <div className="margin-top-30">
          <EuiDescriptionList
            textStyle="reverse"
            align="center"
            type="column"
            listItems={this.state.results}
          />
        </div>
        <EuiSpacer size="xxl" />
        {(this.state.errors || []).map(error => (
          <>
            <EuiCallOut
              title={error}
              color="danger"
              iconType="alert"
              style={{ textAlign: 'left' }}>
            </EuiCallOut>
            <EuiSpacer size="xs" />
          </>
        ))}
        <EuiSpacer size="xxl" />
        {!!this.state.errors.length && (
          <EuiButton
            fill
            onClick={() => this.goApp()}>
            Go to App
          </EuiButton>
        )}
      </div >
    );
  }
};<|MERGE_RESOLUTION|>--- conflicted
+++ resolved
@@ -10,11 +10,7 @@
 import { SavedObject } from '../../react-services/saved-objects';
 import { ErrorHandler } from '../../react-services/error-handler';
 import { WAZUH_ERROR_DAEMONS_NOT_READY, WAZUH_INDEX_TYPE_STATISTICS, WAZUH_INDEX_TYPE_MONITORING } from '../../../common/constants';
-<<<<<<< HEAD
-import { checkKibanaSettings, checkKibanaSettingsTimeFilter } from './lib';
-=======
 import { checkKibanaSettings, checkKibanaSettingsTimeFilter, checkKibanaSettingsMaxBuckets} from './lib';
->>>>>>> e99140f6
 import store from '../../redux/store';
 import { updateWazuhNotReadyYet } from '../../redux/actions/appStateActions.js';
 
@@ -313,10 +309,7 @@
       const configuration = wazuhConfig.getConfig();
       checkKibanaSettings(configuration['checks.metaFields']);
       checkKibanaSettingsTimeFilter(configuration['checks.timeFilter']);
-<<<<<<< HEAD
-=======
       checkKibanaSettingsMaxBuckets(configuration['checks.maxBuckets']);
->>>>>>> e99140f6
       AppState.setPatternSelector(configuration['ip.selector']);
       let checks = {};
       checks.pattern = configuration['checks.pattern'];
