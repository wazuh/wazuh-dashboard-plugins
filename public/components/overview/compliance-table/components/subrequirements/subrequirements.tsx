/*
 * Wazuh app - Mitre alerts components
 * Copyright (C) 2015-2020 Wazuh, Inc.
 *
 * This program is free software; you can redistribute it and/or modify
 * it under the terms of the GNU General Public License as published by
 * the Free Software Foundation; either version 2 of the License, or
 * (at your option) any later version.
 *
 * Find more information about this on the LICENSE file.
 */
import React, { Component } from 'react';
import {
  EuiFacetButton,
  EuiFlexGroup,
  EuiFlexGrid,
  EuiFlexItem,
  EuiTitle,
  EuiFieldSearch,
  EuiSpacer,
  EuiCallOut,
  EuiToolTip,
  EuiSwitch,
  EuiPopover,
  EuiText,
  EuiIcon,
  EuiOverlayMask,
  EuiLoadingSpinner,
} from '@elastic/eui';
import { getServices } from '../../../../../../../../src/plugins/discover/public/kibana_services';
import { AppNavigate } from '../../../../../react-services/app-navigate';
import { AppState } from '../../../../../react-services/app-state';
import { RequirementFlyout } from '../requirement-flyout/requirement-flyout'
<<<<<<< HEAD
import { WAZUH_ALERTS_PATTERN } from '../../../../../../util/constants';
=======
>>>>>>> 97f13a86

export class ComplianceSubrequirements extends Component {
  _isMount = false;
  state: {
  }

  props!: {
  };

  constructor(props) {
    super(props);
    this.state = {
      hideAlerts: false,
      searchValue: "",
    }
  }

  hideAlerts() {
    this.setState({ hideAlerts: !this.state.hideAlerts })
  }

  onSearchValueChange = e => {
    this.setState({ searchValue: e.target.value });
  }

  /** 
  * Adds a new filter with format { "filter_key" : "filter_value" }, e.g. {"agent.id": "001"}
  * @param filter 
  */
  addFilter(filter) {
    const { filterManager } = getServices();
    const matchPhrase = {};
    matchPhrase[filter.key] = filter.value;
    const newFilter = {
      "meta": {
        "disabled": false,
        "key": filter.key,
        "params": { "query": filter.value },
        "type": "phrase",
        "negate": filter.negate || false,
<<<<<<< HEAD
        "index": WAZUH_ALERTS_PATTERN
=======
        "index": AppState.getCurrentPattern() || "wazuh-alerts-3.x-*"
>>>>>>> 97f13a86
      },
      "query": { "match_phrase": matchPhrase },
      "$state": { "store": "appState" }
    }
    filterManager.addFilters([newFilter]);
  }

  getRequirementKey() {
    if (this.props.section === 'pci') {
      return 'rule.pci_dss';
    }
    if (this.props.section === 'gdpr') {
      return 'rule.gdpr';
    }
    if (this.props.section === 'nist') {
      return 'rule.nist_800_53';
    }
    if (this.props.section === 'hipaa') {
      return 'rule.hipaa';
    }
    if (this.props.section === 'tsc') {
      return 'rule.tsc';
    }
    return "pci_dss"
  }

  openDashboardCurrentWindow(requirementId) {
    this.addFilter({ key: this.getRequirementKey(), value: requirementId, negate: false });
    this.props.onSelectedTabChanged('dashboard');
  }

  openDiscoverCurrentWindow(requirementId) {
    this.addFilter({ key: this.getRequirementKey(), value: requirementId, negate: false });
    this.props.onSelectedTabChanged('events');
  }

  openDiscover(e, requirementId) {
    const filters = {};
    filters[this.getRequirementKey()] = requirementId;
    AppNavigate.navigateToModule(e, 'overview', { "tab": this.props.section, "tabView": "discover", filters, }, () => this.openDiscoverCurrentWindow(requirementId))
  }

  openDashboard(e, requirementId) {
    const filters = {};
    filters[this.getRequirementKey()] = requirementId;
    AppNavigate.navigateToModule(e, 'overview', { "tab": this.props.section, "tabView": "panels", filters }, () => this.openDashboardCurrentWindow(requirementId))
  }


  renderFacet() {
    const { complianceObject } = this.props;
    const { requirementsCount } = this.props;
    const tacticsToRender: Array<any> = [];
    const showTechniques = {};

    Object.keys(complianceObject).forEach((key, inx) => {
      const currentTechniques = complianceObject[key];
      if (this.props.selectedRequirements[key]) {
        currentTechniques.forEach((technique, idx) => {
          if (!showTechniques[technique] && ((technique.toLowerCase().includes(this.state.searchValue.toLowerCase())) || this.props.descriptions[technique].toLowerCase().includes(this.state.searchValue.toLowerCase()))) {
            const quantity = (requirementsCount.find(item => item.key === technique) || {}).doc_count || 0;
            if (!this.state.hideAlerts || (this.state.hideAlerts && quantity > 0)) {
              showTechniques[technique] = true;
              tacticsToRender.push({
                id: technique,
                label: `${technique} - ${this.props.descriptions[technique]}`,
                quantity
              })
            }
          }
        });

      }
    });

    const tacticsToRenderOrdered = tacticsToRender.sort((a, b) => b.quantity - a.quantity).map((item, idx) => {
      const tooltipContent = `View details of ${item.id}`
      const toolTipAnchorClass = "wz-display-inline-grid" + (this.state.hover === item.id ? " wz-mitre-width" : " ");
      return (
        <EuiFlexItem
          onMouseEnter={() => this.setState({ hover: item.id })}
          onMouseLeave={() => this.setState({ hover: "" })}
          key={idx} style={{ border: "1px solid #8080804a", maxWidth: "calc(25% - 8px)", maxHeight: 41 }}>

          <EuiPopover
            id="techniqueActionsContextMenu"
            anchorClassName="wz-width-100"
            button={(
              <EuiFacetButton
                style={{ width: "100%", padding: "0 5px 0 5px", lineHeight: "40px", maxHeight: "40px" }}
                quantity={item.quantity}
                className={"module-table"}
                onClick={() => { this.showFlyout(item.id) }}>
                <EuiToolTip position="top" content={tooltipContent} anchorClassName={toolTipAnchorClass}>
                  <span style={{
                    display: "block",
                    overflow: "hidden",
                    whiteSpace: "nowrap",
                    textOverflow: "ellipsis"
                  }}>
                    {item.id} - {this.props.descriptions[item.id]}
                  </span>
                </EuiToolTip>

                {this.state.hover === item.id &&
                  <span style={{ float: "right", position: 'fixed' }}>
                    <EuiToolTip position="top" content={"Show " + item.id + " in Dashboard"} >
                      <EuiIcon onMouseDown={(e) => { this.openDashboard(e, item.id); e.stopPropagation() }} color="primary" type="visualizeApp"></EuiIcon>
                    </EuiToolTip> &nbsp;
                      <EuiToolTip position="top" content={"Inspect " + item.id + " in Events"} >
                      <EuiIcon onMouseDown={(e) => { this.openDiscover(e, item.id); e.stopPropagation() }} color="primary" type="discoverApp"></EuiIcon>
                    </EuiToolTip>

                  </span>
                }
              </EuiFacetButton>
            )
            }
            isOpen={this.state.actionsOpen === item.id}
            closePopover={() => { }}
            panelPaddingSize="none"
            style={{ width: "100%" }}
            withTitle
            anchorPosition="downLeft">xxx
          </EuiPopover>
        </EuiFlexItem>
      );

    })
    if (tacticsToRender.length) {
      return (
        <EuiFlexGrid columns={4} gutterSize="s" style={{ maxHeight: "calc(100vh - 385px)", overflow: "overlay", overflowX: "hidden", maxWidth: "82vw", paddingRight: 10 }}>
          {tacticsToRenderOrdered}
        </EuiFlexGrid>
      )
    } else {
      return <EuiCallOut title='There are no results.' iconType='help' color='warning'></EuiCallOut>
    }
  }


  onChangeFlyout = (flyoutOn) => {
    this.setState({ flyoutOn });
  }

  closeFlyout() {
    this.setState({ flyoutOn: false });
  }

  showFlyout(requirement) {
    this.setState({
      selectedRequirement: requirement,
      flyoutOn: true
    })
  }




  render() {
    return (
      <div style={{ padding: 10 }}>
        <EuiFlexGroup>
          <EuiFlexItem grow={true}>
            <EuiTitle size="m">
              <h1>Requirements</h1>
            </EuiTitle>
          </EuiFlexItem>

          <EuiFlexItem grow={false}>
            <EuiFlexGroup>
              <EuiFlexItem grow={false}>
                <EuiText grow={false}>
                  <span>Hide requirements with no alerts </span> &nbsp;
                  <EuiSwitch
                    label=""
                    checked={this.state.hideAlerts}
                    onChange={e => this.hideAlerts()}
                  />
                </EuiText>
              </EuiFlexItem>
            </EuiFlexGroup>
          </EuiFlexItem>
        </EuiFlexGroup>
        <EuiSpacer size="xs" />

        <EuiFieldSearch
          fullWidth={true}
          placeholder="Filter requirements"
          value={this.state.searchValue}
          onChange={e => this.onSearchValueChange(e)}
          isClearable={true}
          aria-label="Use aria labels when no actual label is in use"
        />
        <EuiSpacer size="s" />

        <div>
          {this.props.loadingAlerts
            ? <EuiFlexItem style={{ height: "calc(100vh - 410px)", alignItems: 'center' }} >
                <EuiLoadingSpinner size='xl' style={{ margin: 0, position: 'absolute', top: '50%', transform: 'translateY(-50%)' }} />
              </EuiFlexItem>
            : this.props.requirementsCount && this.renderFacet()
          }
        </div>

        {this.state.flyoutOn &&
          <EuiOverlayMask onClick={() => this.closeFlyout() } >
            <RequirementFlyout
              currentRequirement={this.state.selectedRequirement}
              onChangeFlyout={this.onChangeFlyout}
              description={this.props.descriptions[this.state.selectedRequirement]}
              getRequirementKey={() => { return this.getRequirementKey() }}
              openDashboard={(e, itemId) => this.openDashboard(e, itemId)}
              openDiscover={(e, itemId) => this.openDiscover(e, itemId)}
            />
          </EuiOverlayMask>}
      </div>
    )
  }
}<|MERGE_RESOLUTION|>--- conflicted
+++ resolved
@@ -31,10 +31,7 @@
 import { AppNavigate } from '../../../../../react-services/app-navigate';
 import { AppState } from '../../../../../react-services/app-state';
 import { RequirementFlyout } from '../requirement-flyout/requirement-flyout'
-<<<<<<< HEAD
 import { WAZUH_ALERTS_PATTERN } from '../../../../../../util/constants';
-=======
->>>>>>> 97f13a86
 
 export class ComplianceSubrequirements extends Component {
   _isMount = false;
@@ -75,11 +72,7 @@
         "params": { "query": filter.value },
         "type": "phrase",
         "negate": filter.negate || false,
-<<<<<<< HEAD
-        "index": WAZUH_ALERTS_PATTERN
-=======
-        "index": AppState.getCurrentPattern() || "wazuh-alerts-3.x-*"
->>>>>>> 97f13a86
+        "index": AppState.getCurrentPattern() || WAZUH_ALERTS_PATTERN
       },
       "query": { "match_phrase": matchPhrase },
       "$state": { "store": "appState" }
