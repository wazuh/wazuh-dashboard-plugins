/*
 * Wazuh app - React component for showing the Mitre Att&ck intelligence.
 *
 * Copyright (C) 2015-2021 Wazuh, Inc.
 *
 * This program is free software; you can redistribute it and/or modify
 * it under the terms of the GNU General Public License as published by
 * the Free Software Foundation; either version 2 of the License, or
 * (at your option) any later version.
 *
 * Find more information about this on the LICENSE file.
 */

import React, { useCallback, useState, useRef, useEffect } from 'react';
import {
  EuiFlexGroup,
  EuiFlexItem,
} from '@elastic/eui';

import { MitreAttackResources } from './mitre_attack_resources';
import { ModuleMitreAttackIntelligenceLeftPanel } from './module_mitre_attack_intelligence_left_panel';
import { ModuleMitreAttackIntelligenceRightPanel } from './module_mitre_attack_intelligence_right_panel';
import { useAsyncAction } from '../../../components/common/hooks';
import { WzRequest } from '../../../react-services';
import { PanelSplit } from '../../../components/common/panels';

export const ModuleMitreIntelligence = () => {
  const [selectedResource, setSelectedResource] = useState(MitreAttackResources[0].id);
  const [searchTermAllResources, setSearchTermAllResources] = useState('');
  const searchTermAllResourcesLastSearch = useRef('');
  const [resourceFilters, setResourceFilters] = useState([]);
  const searchTermAllResourcesUsed = useRef(false);
  const searchTermAllResourcesAction = useAsyncAction(async (searchTerm) => {
    selectedResource !== null && setSelectedResource(null);
    searchTermAllResourcesUsed.current = true;
    searchTermAllResourcesLastSearch.current = searchTerm;
    const limitResults = 5;
    return (await Promise.all(
      MitreAttackResources.map(
        async resource => {
          const response = await WzRequest.apiReq('GET', resource.apiEndpoint, {params: { search: searchTerm, limit: limitResults }});
          return {
            id: resource.id,
            name: resource.label,
            fieldName: resource.fieldName,
            results: response?.data?.data?.affected_items,
            totalResults: response?.data?.data?.total_affected_items,
            loadMoreResults: response?.data?.data?.total_affected_items && response?.data?.data?.total_affected_items > limitResults && (() => {
              setResourceFilters([{field: 'search', value: searchTermAllResourcesLastSearch.current}]);
              setSelectedResource(resource.id);
            })
          }
        }
      )
      )).filter(searchTermAllResourcesResponse => searchTermAllResourcesResponse.results.length)
  }
  , [searchTermAllResources]);

  useEffect(() => {
    const urlParams = new URLSearchParams(location.href);
    const redirectTab = urlParams.get('tabRedirect');
    if (redirectTab) {
      setSelectedResource(redirectTab);
    }
  },[]);

  const onSelectResource = useCallback((resourceID) => {
<<<<<<< HEAD
    setResourceFilters([]);
    setSelectedResource(prevSelectedResource => prevSelectedResource === resourceID ? null : resourceID);
  }, []);
=======
    setSelectedResource(prevSelectedResource => prevSelectedResource === resourceID && searchTermAllResourcesUsed.current ? null : resourceID);
  }, [searchTermAllResourcesUsed.current]);
>>>>>>> b91d9210

  const onSearchTermAllResourcesChange = useCallback((searchTerm) => {
    setSearchTermAllResources(searchTerm);
  }, []);

  return (
    <EuiFlexGroup style={{ margin: '0 8px' }}>
      <EuiFlexItem>
        <PanelSplit 
          side={<ModuleMitreAttackIntelligenceLeftPanel
            onSearchTermAllResourcesChange={onSearchTermAllResourcesChange}
            onSearchTermAllResourcesSearch={searchTermAllResourcesAction.run}
            onSelectResource={onSelectResource}
            selectedResource={selectedResource}
            />}
            sideProps={{style: {width: '15%' , minWidth: 145, overflowX: "hidden"}}}
            content={<ModuleMitreAttackIntelligenceRightPanel
              results={searchTermAllResourcesAction.data}
              loading={searchTermAllResourcesAction.running}
              selectedResource={selectedResource}
              resourceFilters={resourceFilters}
          />}
          contentProps={{style: { maxHeight: 'calc(100vh - 255px)', overflowY: 'auto', overflowX: 'hidden'}}}
        />
      </EuiFlexItem>
    </EuiFlexGroup>
  )
}<|MERGE_RESOLUTION|>--- conflicted
+++ resolved
@@ -65,14 +65,9 @@
   },[]);
 
   const onSelectResource = useCallback((resourceID) => {
-<<<<<<< HEAD
     setResourceFilters([]);
-    setSelectedResource(prevSelectedResource => prevSelectedResource === resourceID ? null : resourceID);
-  }, []);
-=======
     setSelectedResource(prevSelectedResource => prevSelectedResource === resourceID && searchTermAllResourcesUsed.current ? null : resourceID);
   }, [searchTermAllResourcesUsed.current]);
->>>>>>> b91d9210
 
   const onSearchTermAllResourcesChange = useCallback((searchTerm) => {
     setSearchTermAllResources(searchTerm);
