/*
 * Wazuh app - Mitre Att&ck resouces.
 *
 * Copyright (C) 2015-2021 Wazuh, Inc.
 *
 * This program is free software; you can redistribute it and/or modify
 * it under the terms of the GNU General Public License as published by
 * the Free Software Foundation; either version 2 of the License, or
 * (at your option) any later version.
 *
 * Find more information about this on the LICENSE file.
 */

import { WzRequest } from '../../../react-services';
import { Markdown } from '../../common/util';
import { formatUIDate } from '../../../react-services';

const getMitreAttackIntelligenceSuggestions = (endpoint: string, field: string) => async (input: string) => {
  try{
    const response = await WzRequest.apiReq('GET', endpoint, {});
    return response?.data?.data.affected_items
      .map(item => ({
        ...item,
        ['references.external_id']: item?.references?.find(reference => reference.source === 'mitre-attack')?.external_id
      }))
      .map(item => item[field])
      .filter(item => item && item.toLowerCase().includes(input.toLowerCase()))
      .sort()
      .slice(0,9)
  }catch(error){
    return [];
  }
};

function buildResource(label: string, labelResource: string){
  const id = label.toLowerCase();
  const endpoint: string = `/mitre/${id}`;
  return {
    label: label,
    id,
    searchBarSuggestions: [
      {
        type: 'q',
        label: 'description',
        description: `${labelResource} description`,
        operators: ['~'],
        values: (input) => input ? [input] : []
      },
      {
        type: 'q',
        label: 'name',
        description: `${labelResource} name`,
        operators: ['=', '!='],
        values: getMitreAttackIntelligenceSuggestions(endpoint, 'name')
      },
      {
        type: 'q',
        label: 'references.external_id',
        description: `${labelResource} ID`,
        operators: ['=', '!='],
        values: getMitreAttackIntelligenceSuggestions(endpoint, 'references.external_id')
      }
    ],
    apiEndpoint: endpoint,
    fieldName: 'name',
    initialSortingField: 'name',
    tableColumns: [
      {
        field: 'references.external_id',
        name: 'ID',
        width: '12%'
      },
      {
        field: 'name',
        name: 'Name',
        sortable: true,
        width: '30%'
      },
      {
        field: 'description',
        name: 'Description',
        sortable: true,
        render: (value) => value ? (
          Markdown({markdown: value})
        ) : '',
        truncateText: true
      }
<<<<<<< HEAD
    ]
=======
    ],
    mitreFlyoutHeaderProperties: [
      {
        label: 'ID',
        id: 'references.external_id',
      },
      {
        label: 'Name',
        id: 'name'
      },
      {
        label: 'Created Time',
        id: 'created_time',
        render: (value) => value ? (
          formatUIDate(value)
        ) : ''
      },
      {
        label: 'Modified Time',
        id: 'modified_time',
        render: (value) => value ? (
          formatUIDate(value)
        ) : ''
      },
      {
        label: 'Version',
        id: 'mitre_version'
      },
    ],
>>>>>>> 22abec4a
  }
};

export const MitreAttackResources = [
  buildResource('Groups', 'Group'),
  buildResource('Mitigations', 'Mitigation'),
  buildResource('Software', 'Software'),
  buildResource('Tactics', 'Tactic'),
  buildResource('Techniques', 'Technique')
];<|MERGE_RESOLUTION|>--- conflicted
+++ resolved
@@ -85,9 +85,6 @@
         ) : '',
         truncateText: true
       }
-<<<<<<< HEAD
-    ]
-=======
     ],
     mitreFlyoutHeaderProperties: [
       {
@@ -117,7 +114,6 @@
         id: 'mitre_version'
       },
     ],
->>>>>>> 22abec4a
   }
 };
 
