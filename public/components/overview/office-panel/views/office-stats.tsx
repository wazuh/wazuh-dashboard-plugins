/*
 * Wazuh app - React View OfficeStats.
 *
 * Copyright (C) 2015-2021 Wazuh, Inc.
 *
 * This program is free software; you can redistribute it and/or modify
 * it under the terms of the GNU General Public License as published by
 * the Free Software Foundation; either version 2 of the License, or
 * (at your option) any later version.
 *
 * Find more information about this on the LICENSE file.
 */

import React from 'react';
import { EuiDescriptionList, EuiPanel } from '@elastic/eui';
import { PanelModuleConfiguration } from '../../../common/modules/panel';
import moduleLogo from '../../../../assets/office365.svg';
import { renderValueYesThenEnabled } from '../../../../controllers/management/components/management/configuration/utils/utils';

const settings = [
  { field: 'enabled', label: 'Service status', render: renderValueYesThenEnabled },
  { field: 'only_future_events', label: 'Collect events generated since Wazuh agent was started'},
  { field: 'curl_max_size', label: 'Maximum size allowed for the Office 365 API response'},
  { field: 'interval', label: 'Interval between Office 365 wodle executions in seconds'},
  { field: 'api_auth', label: 'Credentials', render: (value) => value.map(v => 
    <EuiPanel paddingSize='s' key={`module_configuration_api_auth_${v.tenant_id}_${v.client_id}`}>
      <EuiDescriptionList listItems={[
        {title: 'Tenant ID', description: v.tenant_id},
        {title: 'Client ID', description: v.client_id},
        {title: 'Client secret', description: v.client_secret},
        {title: 'Path file of client secret', description: v.client_secret_path},
      ].filter(item => typeof item.description !== 'undefined')}/>
    </EuiPanel>
  ).reduce((prev, cur) => [prev, <div style={{marginTop: '8px'}} /> , cur], [])},
  { field: 'subscriptions', label: 'Subscriptions', render: (value) => value
    .map(v => <EuiDescriptionList key={`module_configuration_subscriptions_${v}`}>{v}</EuiDescriptionList>)
  }
];

const mapWModuleConfigurationToRenderProperties = (wmodules: {[key: string]: any}[], wmoduleID: string, entity: string, name: string = '') => {
  const configuration = wmodules.find(wmodule => Object.keys(wmodule)[0] === wmoduleID);
  return configuration 
    ? {entity, name, configuration: configuration[Object.keys(configuration)[0]]}
    : null;
};

<<<<<<< HEAD
export const OfficeStats = ({ listItems = [] } : { listItems: any[]}) => {
  const logoStyle = { width: 30 };
  return (
    <EuiFlexGroup direction={'column'} alignItems={'flexStart'}>
      <EuiFlexItem>
        <EuiFlexGroup>
          <EuiFlexItem className={'wz-justify-center'}>
            <img alt="moduleLogo" src={moduleLogo} style={logoStyle} />
          </EuiFlexItem>
          <EuiFlexItem>
            <EuiTitle size={'s'}>
              <h4 className={'office-stats-title'}>Office 365</h4>
            </EuiTitle>
            <EuiTitle size={'xs'}>
              <h5 className={'office-stats-subtitle'}>Module configuration</h5>
            </EuiTitle>
          </EuiFlexItem>
        </EuiFlexGroup>
      </EuiFlexItem>
      <EuiFlexItem>
        {
          listItems.length ? (
            <EuiDescriptionList className={'office-description-list'} listItems={listItems} compressed />) : (
            <EuiCallOut className={'office-stats-callout-warning'}
              title="Module configuration unavailable"
              color="warning"
              iconType="warning" />)
        }
      </EuiFlexItem>
    </EuiFlexGroup>
  );
};
=======
export const ModuleConfiguration = props => <PanelModuleConfiguration 
  moduleTitle='Office 365'
  moduleIconType={moduleLogo}
  settings={settings}
  configurationAPIPartialPath='/wmodules/wmodules'
  mapResponseConfiguration={(response, type, params) => {
    return type === 'agent'
      ? mapWModuleConfigurationToRenderProperties(response.data.data.wmodules, 'office365', 'Agent', params.name)
      : (type === 'cluster_node'
      ? mapWModuleConfigurationToRenderProperties(response.data.data.affected_items[0].wmodules, 'office365', 'Manager', params.name)
      : mapWModuleConfigurationToRenderProperties(response.data.data.affected_items[0].wmodules, 'office365', 'Manager')
    );
  }}
/>
>>>>>>> 2b7a899a
<|MERGE_RESOLUTION|>--- conflicted
+++ resolved
@@ -44,40 +44,6 @@
     : null;
 };
 
-<<<<<<< HEAD
-export const OfficeStats = ({ listItems = [] } : { listItems: any[]}) => {
-  const logoStyle = { width: 30 };
-  return (
-    <EuiFlexGroup direction={'column'} alignItems={'flexStart'}>
-      <EuiFlexItem>
-        <EuiFlexGroup>
-          <EuiFlexItem className={'wz-justify-center'}>
-            <img alt="moduleLogo" src={moduleLogo} style={logoStyle} />
-          </EuiFlexItem>
-          <EuiFlexItem>
-            <EuiTitle size={'s'}>
-              <h4 className={'office-stats-title'}>Office 365</h4>
-            </EuiTitle>
-            <EuiTitle size={'xs'}>
-              <h5 className={'office-stats-subtitle'}>Module configuration</h5>
-            </EuiTitle>
-          </EuiFlexItem>
-        </EuiFlexGroup>
-      </EuiFlexItem>
-      <EuiFlexItem>
-        {
-          listItems.length ? (
-            <EuiDescriptionList className={'office-description-list'} listItems={listItems} compressed />) : (
-            <EuiCallOut className={'office-stats-callout-warning'}
-              title="Module configuration unavailable"
-              color="warning"
-              iconType="warning" />)
-        }
-      </EuiFlexItem>
-    </EuiFlexGroup>
-  );
-};
-=======
 export const ModuleConfiguration = props => <PanelModuleConfiguration 
   moduleTitle='Office 365'
   moduleIconType={moduleLogo}
@@ -91,5 +57,4 @@
       : mapWModuleConfigurationToRenderProperties(response.data.data.affected_items[0].wmodules, 'office365', 'Manager')
     );
   }}
-/>
->>>>>>> 2b7a899a
+/>