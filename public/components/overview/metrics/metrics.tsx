--- conflicted
+++ resolved
@@ -102,20 +102,17 @@
         { name: "Highest scan score", type: "custom", filter: { phrase: "oscap-report", field:"rule.groups"} , agg: { "customAggResult": { "terms": { "field": "data.oscap.scan.score", "order": { "_term": "desc" }, "size": 1 }, "aggs": { "aggResult": { "terms": { "field": "data.oscap.scan.score" } } } }}, color: "secondary"},
         { name: "Lowest scan score", type: "custom", filter: { phrase: "oscap-report", field:"rule.groups"} , agg: { "customAggResult": { "terms": { "field": "data.oscap.scan.score", "order": { "_term": "asc" }, "size": 1 }, "aggs": { "aggResult": { "terms": { "field": "data.oscap.scan.score" } } } }}, color: "danger"},
       ],
-<<<<<<< HEAD
       github: [
         { name: "Organizations", type: "unique-count",  field: "data.github.org"},
         { name: "Repositories", type: "unique-count",  field: "data.github.repo", color: "secondary"},
         { name: "Actors", type: "unique-count",  field: "data.github.actor", color: "danger"},
-      ]
-=======
+      ],
       office: [
         { name: "Max Rule Level", type: "custom", filter: { phrase: "office365", field:"rule.groups"} , agg: { "customAggResult": { "terms": { "field": "timestamp", "order": { "_term": "desc" }, "size": 1 }, "aggs": { "aggResult": { "terms": { "field": "rule.level" } } } }}},
         { name: "Suspicious Downloads", type: "phrase", value: "91724", field: "rule.id", color: "danger"}, 
         { name: "Full Access Permissions", type: "phrase", value: "91725", field: "rule.id"},
         { name: "Phishing and Malware", type: "phrases", values: ["91556", "91575", "91700"], field: "rule.id",color: "danger"},
       ],
->>>>>>> 1ac7cebc
     }
   }
 
