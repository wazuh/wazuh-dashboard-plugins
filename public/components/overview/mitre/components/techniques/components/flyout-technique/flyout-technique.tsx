--- conflicted
+++ resolved
@@ -68,14 +68,8 @@
 
   formatTechniqueData (rawData) {
     const { platform_name, phase_name} = rawData;
-<<<<<<< HEAD
-    const { name, description, x_mitre_version: version , x_mitre_data_sources: dataSources} = rawData.json;
-    // const { } = rawData.json.
-    this.setState({techniqueData: { name, description, phase_name, platform_name, version, dataSources } })
-=======
     const { name, description, x_mitre_version: version } = rawData.json;
     this.setState({techniqueData: { name, description, phase_name, platform_name, version } })
->>>>>>> 90d656fe
   }
 
   getArrayFormatted(arrayText) {
