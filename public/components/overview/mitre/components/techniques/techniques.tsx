--- conflicted
+++ resolved
@@ -20,21 +20,13 @@
   EuiSpacer,
   EuiToolTip
 } from '@elastic/eui';
-<<<<<<< HEAD
-import { mitreTechniques } from '../../lib/index'
 import { FlyoutTechnique } from './components/flyout-technique/';
 import { WzRequest } from '../../../../../react-services/wz-request';
-=======
 import { mitreTechniques, getElasticAlerts, IFilterParams } from '../../lib'
 import { ITactic } from '../../';
->>>>>>> 882c048c
 
 export class Techniques extends Component {
   _isMount = false;
-  state: {
-    searchValue: any
-    techniquesCount: {key: string, doc_count: number}[]
-  }
 
   props!: {
     tacticsObject: ITactic
@@ -42,32 +34,27 @@
     indexPattern: any
     filterParams: IFilterParams
   }
-<<<<<<< HEAD
+
   state: {
+    techniquesCount: {key: string, doc_count: number}[]
     searchValue: any,
     isFlyoutVisible: Boolean,
     currentTechniqueData: {},
     currentTechnique: string
   }
-=======
-
->>>>>>> 882c048c
+
 	constructor(props) {
     super(props);
     
     this.state = {
       searchValue: "",
-<<<<<<< HEAD
       isFlyoutVisible: false,
       currentTechniqueData: {},
+      techniquesCount: [],
       currentTechnique: ''
     }
     this.onChangeFlyout.bind(this);
 	}
-=======
-      techniquesCount: [],
-    }
-  }
   
   async componentDidMount(){
     this._isMount = true;
@@ -113,7 +100,6 @@
       this._isMount && this.setState({loadingAlerts: false})
     }
   }
->>>>>>> 882c048c
 
   renderFacet() {
     const { tacticsObject } = this.props;
@@ -124,18 +110,6 @@
       const currentTechniques = tacticsObject[key];
       if(this.props.selectedTactics[key]){
         currentTechniques.forEach( (technique,idx) => {
-<<<<<<< HEAD
-          if(technique.toLowerCase().includes(this.state.searchValue.toLowerCase())){
-            tacticsToRender.push(
-              <EuiFlexItem key={inx+"_"+idx} style={{border: "1px solid #8080804a", padding: "0 5px 0 5px"}}>
-                <EuiFacetButton
-                  quantity={0}
-                  onClick={() => this.showFlyout(technique)}>
-                    {mitreTechniques[technique].name}
-                </EuiFacetButton>
-              </EuiFlexItem>
-            );
-=======
           if(technique.toLowerCase().includes(this.state.searchValue.toLowerCase()) || mitreTechniques[technique].name.toLowerCase().includes(this.state.searchValue.toLowerCase()) ){
             const quantity = (techniquesCount.find(item => item.key === technique) || {}).doc_count || 0;
             tacticsToRender.push({
@@ -143,7 +117,6 @@
               label: `${technique} - ${mitreTechniques[technique].name}`,
               quantity
             })
->>>>>>> 882c048c
           }
         });
 
@@ -159,7 +132,7 @@
             <EuiFacetButton
               style={{width: "100%", padding: "0 5px 0 5px"}}
               quantity={item.quantity}
-              onClick={() => alert("open flyout of " + item.id)}>
+              onClick={() => this.showFlyout(item.id)}>
                 {item.id} - {mitreTechniques[item.id].name}
             </EuiFacetButton>
         </EuiToolTip>
