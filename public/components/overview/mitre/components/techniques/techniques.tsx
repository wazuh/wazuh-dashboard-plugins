--- conflicted
+++ resolved
@@ -549,50 +549,24 @@
           <EuiSpacer size="s" />
 
           <div>{this.renderFacet()}</div>
-          {isFlyoutVisible && (
-            <EuiOverlayMask
-              headerZindexLocation="below"
-              // @ts-ignore
-              onClick={() => this.onChangeFlyout(false)}
-            >
-              <FlyoutTechnique
-                openDashboard={(e, itemId) => this.openDashboard(e, itemId)}
-                openDiscover={(e, itemId) => this.openDiscover(e, itemId)}
-                openIntelligence={(e, redirectTo, itemId) =>
-                  this.openIntelligence(e, redirectTo, itemId)
-                }
-                onChangeFlyout={this.onChangeFlyout}
-                currentTechniqueData={this.state.currentTechniqueData}
-                currentTechnique={currentTechnique}
-                tacticsObject={this.props.tacticsObject}
-              />
+          { isFlyoutVisible &&
+            <EuiOverlayMask headerZindexLocation="below">
+              <EuiOutsideClickDetector onOutsideClick={() => this.onChangeFlyout(false)}>
+                <div>{/* EuiOutsideClickDetector needs a static first child */}
+                  <FlyoutTechnique
+                    openDashboard={(e, itemId) => this.openDashboard(e, itemId)}
+                    openDiscover={(e, itemId) => this.openDiscover(e, itemId)}
+                    openIntelligence={(e, redirectTo, itemId) => this.openIntelligence(e, redirectTo, itemId)}
+                    onChangeFlyout={this.onChangeFlyout}
+                    currentTechniqueData={this.state.currentTechniqueData}
+                    currentTechnique={currentTechnique}
+                    tacticsObject={this.props.tacticsObject} />
+                </div>
+              </EuiOutsideClickDetector>
             </EuiOverlayMask>
-          )}
+          }
         </div>
-<<<<<<< HEAD
-        { isFlyoutVisible &&
-          <EuiOverlayMask headerZindexLocation="below">
-            <EuiOutsideClickDetector onOutsideClick={() => this.onChangeFlyout(false)}>
-              <div>{/* EuiOutsideClickDetector needs a static first child */}
-                <FlyoutTechnique
-                  openDashboard={(e, itemId) => this.openDashboard(e, itemId)}
-                  openDiscover={(e, itemId) => this.openDiscover(e, itemId)}
-                  openIntelligence={(e, redirectTo, itemId) => this.openIntelligence(e, redirectTo, itemId)}
-                  onChangeFlyout={this.onChangeFlyout}
-                  currentTechniqueData={this.state.currentTechniqueData}
-                  currentTechnique={currentTechnique}
-                  tacticsObject={this.props.tacticsObject} />
-              </div>
-            </EuiOutsideClickDetector>
-          </EuiOverlayMask>
-        } 
-      </div>   
-		)
-	}
-})
-=======
       );
     }
   }
-);
->>>>>>> a70e4616
+);