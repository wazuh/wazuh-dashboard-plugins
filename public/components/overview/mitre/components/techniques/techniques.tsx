/*
 * Wazuh app - Mitre alerts components
 * Copyright (C) 2015-2021 Wazuh, Inc.
 *
 * This program is free software; you can redistribute it and/or modify
 * it under the terms of the GNU General Public License as published by
 * the Free Software Foundation; either version 2 of the License, or
 * (at your option) any later version.
 *
 * Find more information about this on the LICENSE file.
 */
import React, { Component, Fragment } from 'react';
import {
  EuiFacetButton,
  EuiFlexGroup,
  EuiFlexGrid,
  EuiFlexItem,
  EuiTitle,
  EuiFieldSearch,
  EuiSpacer,
  EuiToolTip,
  EuiSwitch,
  EuiPopover,
  EuiText,
  EuiContextMenu,
  EuiIcon,
  EuiOverlayMask,
  EuiOutsideClickDetector,
  EuiCallOut,
  EuiLoadingSpinner,
} from '@elastic/eui';
import { FlyoutTechnique } from './components/flyout-technique/';
import { getElasticAlerts, IFilterParams } from '../../lib';
import { ITactic } from '../../';
import { withWindowSize } from '../../../../../components/common/hocs/withWindowSize';
import { WzRequest } from '../../../../../react-services/wz-request';
import { WAZUH_ALERTS_PATTERN } from '../../../../../../common/constants';
import { AppState } from '../../../../../react-services/app-state';
import { WzFieldSearchDelay } from '../../../../common/search';
import { getDataPlugin, getToasts } from '../../../../../kibana-services';
import { UI_LOGGER_LEVELS } from '../../../../../../common/constants';
import { UI_ERROR_SEVERITIES } from '../../../../../react-services/error-orchestrator/types';
import { getErrorOrchestrator } from '../../../../../react-services/common-services';

const MITRE_ATTACK = 'mitre-attack';

export const Techniques = withWindowSize(
  class Techniques extends Component {
    _isMount = false;

    props!: {
      tacticsObject: ITactic;
      selectedTactics: any;
      indexPattern: any;
      filterParams: IFilterParams;
    };

    state: {
      techniquesCount: { key: string; doc_count: number }[];
      isFlyoutVisible: Boolean;
      currentTechnique: string;
      hideAlerts: boolean;
      actionsOpen: string;
      filteredTechniques: boolean | [string];
      mitreTechniques: [];
      isSearching: boolean;
    };

    constructor(props) {
      super(props);

      this.state = {
        isFlyoutVisible: false,
        techniquesCount: [],
        currentTechnique: '',
        hideAlerts: false,
        actionsOpen: '',
        filteredTechniques: false,
        mitreTechniques: [],
        isSearching: false,
      };
      this.onChangeFlyout.bind(this);
    }

    async componentDidMount() {
      this._isMount = true;
      await this.buildMitreTechniquesFromApi();
    }

    shouldComponentUpdate(nextProps, nextState) {
      const { filterParams, indexPattern, selectedTactics, isLoading } = this.props;
      if (nextProps.isLoading !== isLoading) return true;
      if (JSON.stringify(nextProps.filterParams) !== JSON.stringify(filterParams)) return true;
      if (JSON.stringify(nextProps.indexPattern) !== JSON.stringify(indexPattern)) return true;
      if (JSON.stringify(nextState.selectedTactics) !== JSON.stringify(selectedTactics))
        return true;
      return false;
    }

    componentDidUpdate(prevProps) {
      const { isLoading, tacticsObject, filters } = this.props;
      if (
        JSON.stringify(prevProps.tacticsObject) !== JSON.stringify(tacticsObject) ||
        isLoading !== prevProps.isLoading ||
        JSON.stringify(prevProps.filterParams) !== JSON.stringify(this.props.filterParams)
      )
        this.getTechniquesCount();
    }

    componentWillUnmount() {
      this._isMount = false;
    }

    showToast(color: string, title: string = '', text: string = '', time: number = 3000) {
      getToasts().add({
        color: color,
        title: title,
        text: text,
        toastLifeTimeMs: time,
      });
    }

    async getTechniquesCount() {
      try {
        const { indexPattern, filters } = this.props;
        if (!indexPattern) {
          return;
        }
        const aggs = {
          techniques: {
            terms: {
              field: 'rule.mitre.id',
              size: 1000,
            },
          },
        };
        this._isMount && this.setState({ loadingAlerts: true });
        // TODO: use `status` and `statusText`  to show errors
        // @ts-ignore
        const { data, status, statusText } = await getElasticAlerts(indexPattern, filters, aggs);
        const { buckets } = data.aggregations.techniques;
        this._isMount && this.setState({ techniquesCount: buckets, loadingAlerts: false });
      } catch (error) {
        const options = {
          context: `${Techniques.name}.getTechniquesCount`,
          level: UI_LOGGER_LEVELS.ERROR,
          severity: UI_ERROR_SEVERITIES.BUSINESS,
          store: true,
          display: true,
          error: {
            error: error,
            message: error.message || error,
            title: `Mitre alerts could not be fetched`,
          },
        };
        getErrorOrchestrator().handleError(options);
        this._isMount && this.setState({ loadingAlerts: false });
      }
    }

    buildPanel(techniqueID) {
      return [
        {
          id: 0,
          title: 'Actions',
          items: [
            {
              name: 'Filter for value',
              icon: <EuiIcon type="magnifyWithPlus" size="m" />,
              onClick: () => {
                this.closeActionsMenu();
                this.addFilter({ key: 'rule.mitre.id', value: techniqueID, negate: false });
              },
            },
            {
              name: 'Filter out value',
              icon: <EuiIcon type="magnifyWithMinus" size="m" />,
              onClick: () => {
                this.closeActionsMenu();
                this.addFilter({ key: 'rule.mitre.id', value: techniqueID, negate: true });
              },
            },
            {
              name: 'View technique details',
              icon: <EuiIcon type="filebeatApp" size="m" />,
              onClick: () => {
                this.closeActionsMenu();
                this.showFlyout(techniqueID);
              },
            },
          ],
        },
      ];
    }

    techniqueColumnsResponsive() {
      if (this.props && this.props.windowSize) {
        return this.props.windowSize.width < 930 ? 2 : this.props.windowSize.width < 1200 ? 3 : 4;
      } else {
        return 4;
      }
    }

    async getMitreTechniques(params) {
      try {
        return await WzRequest.apiReq('GET', '/mitre/techniques', { params });
      } catch (error) {
        const options = {
          context: `${Techniques.name}.getMitreTechniques`,
          level: UI_LOGGER_LEVELS.ERROR,
          severity: UI_ERROR_SEVERITIES.BUSINESS,
          store: true,
          display: true,
          error: {
            error: error,
            message: error.message || error,
            title: `Mitre techniques could not be fetched`,
          },
        };
        getErrorOrchestrator().handleError(options);
        return [];
      }
    }

    async buildMitreTechniquesFromApi() {
      const limitResults = 500;
      const params = { limit: limitResults };
      this.setState({ isSearching: true });
      const output = await this.getMitreTechniques(params);
      const totalItems = (((output || {}).data || {}).data || {}).total_affected_items;
      let mitreTechniques = [];
      mitreTechniques.push(...output.data.data.affected_items);
      if (totalItems && output.data && output.data.data && totalItems > limitResults) {
        const extraResults = await Promise.all(
          Array(Math.ceil((totalItems - params.limit) / params.limit))
            .fill()
            .map(async (_, index) => {
              const response = await this.getMitreTechniques({
                ...params,
                offset: limitResults * (1 + index),
              });
              return response.data.data.affected_items;
            })
        );
        mitreTechniques.push(...extraResults.flat());
      }
      this.setState({ mitreTechniques: mitreTechniques, isSearching: false });
    }

    buildObjTechniques(techniques) {
      const techniquesObj = [];
      techniques.forEach((element) => {
        const mitreObj = this.state.mitreTechniques.find((item) => item.id === element);
        if (mitreObj) {
          const mitreTechniqueName = mitreObj.name;
          const mitreTechniqueID =
            mitreObj.source === MITRE_ATTACK
              ? mitreObj.external_id
              : mitreObj.references.find((item) => item.source === MITRE_ATTACK).external_id;
          mitreTechniqueID
            ? techniquesObj.push({ id: mitreTechniqueID, name: mitreTechniqueName })
            : '';
        }
      });
      return techniquesObj;
    }

    renderFacet() {
      const { tacticsObject } = this.props;
      const { techniquesCount } = this.state;
      let hash = {};
      let tacticsToRender: Array<any> = [];
      const currentTechniques = Object.keys(tacticsObject)
        .map((tacticsKey) => ({
          tactic: tacticsKey,
          techniques: this.buildObjTechniques(tacticsObject[tacticsKey].techniques),
        }))
        .filter((tactic) => this.props.selectedTactics[tactic.tactic])
        .map((tactic) => tactic.techniques)
        .flat()
        .filter((techniqueID, index, array) => array.indexOf(techniqueID) === index);
      tacticsToRender = currentTechniques
        .filter((technique) =>
          this.state.filteredTechniques
            ? this.state.filteredTechniques.includes(technique.id)
            : technique.id && hash[technique.id]
            ? false
            : (hash[technique.id] = true)
        )
        .map((technique) => {
          return {
            id: technique.id,
            label: `${technique.id} - ${technique.name}`,
            quantity:
              (techniquesCount.find((item) => item.key === technique.id) || {}).doc_count || 0,
          };
        })
        .filter((technique) => (this.state.hideAlerts ? technique.quantity !== 0 : true));
      const tacticsToRenderOrdered = tacticsToRender
        .sort((a, b) => b.quantity - a.quantity)
        .map((item, idx) => {
          const tooltipContent = `View details of ${item.label} (${item.id})`;
          const toolTipAnchorClass =
            'wz-display-inline-grid' + (this.state.hover === item.id ? ' wz-mitre-width' : ' ');
          return (
            <EuiFlexItem
              onMouseEnter={() => this.setState({ hover: item.id })}
              onMouseLeave={() => this.setState({ hover: '' })}
              key={idx}
              style={{ border: '1px solid #8080804a', maxWidth: 'calc(25% - 8px)', maxHeight: 41 }}
            >
              <EuiPopover
                id="techniqueActionsContextMenu"
                anchorClassName="wz-width-100"
                button={
                  <EuiFacetButton
                    style={{
                      width: '100%',
                      padding: '0 5px 0 5px',
                      lineHeight: '40px',
                      maxHeight: 40,
                    }}
                    quantity={item.quantity}
                    className={'module-table'}
                    onClick={() => this.showFlyout(item.id)}
                  >
                    <EuiToolTip
                      position="top"
                      content={tooltipContent}
                      anchorClassName={toolTipAnchorClass}
                    >
                      <span
                        style={{
                          display: 'block',
                          overflow: 'hidden',
                          whiteSpace: 'nowrap',
                          textOverflow: 'ellipsis',
                        }}
                      >
                        {item.label}
                      </span>
                    </EuiToolTip>

                    {this.state.hover === item.id && (
                      <span style={{ float: 'right', position: 'fixed' }}>
                        <EuiToolTip position="top" content={'Show ' + item.id + ' in Dashboard'}>
                          <EuiIcon
                            onClick={(e) => {
                              this.openDashboard(e, item.id);
                              e.stopPropagation();
                            }}
                            color="primary"
                            type="visualizeApp"
                          ></EuiIcon>
                        </EuiToolTip>{' '}
                        &nbsp;
                        <EuiToolTip position="top" content={'Inspect ' + item.id + ' in Events'}>
                          <EuiIcon
                            onClick={(e) => {
                              this.openDiscover(e, item.id);
                              e.stopPropagation();
                            }}
                            color="primary"
                            type="discoverApp"
                          ></EuiIcon>
                        </EuiToolTip>
                      </span>
                    )}
                  </EuiFacetButton>
                }
                isOpen={this.state.actionsOpen === item.id}
                closePopover={() => this.closeActionsMenu()}
                panelPaddingSize="none"
                style={{ width: '100%' }}
                anchorPosition="downLeft"
              >
                <EuiContextMenu initialPanelId={0} panels={this.buildPanel(item.id)} />
              </EuiPopover>
            </EuiFlexItem>
          );
        });
      if (this.state.isSearching || this.state.loadingAlerts || this.props.isLoading) {
        return (
          <EuiFlexItem style={{ height: 'calc(100vh - 450px)', alignItems: 'center' }}>
            <EuiLoadingSpinner size="xl" />
          </EuiFlexItem>
        );
      }
      if (tacticsToRender.length) {
        return (
          <EuiFlexGrid
            columns={this.techniqueColumnsResponsive()}
            gutterSize="s"
            style={{
              maxHeight: 'calc(100vh - 420px)',
              overflow: 'overlay',
              overflowX: 'hidden',
              paddingRight: 10,
            }}
          >
            {tacticsToRenderOrdered}
          </EuiFlexGrid>
        );
      } else {
        return (
          <EuiCallOut title="There are no results." iconType="help" color="warning"></EuiCallOut>
        );
      }
    }

    openDiscover(e, techniqueID) {
      this.addFilter({ key: 'rule.mitre.id', value: techniqueID, negate: false });
      this.props.onSelectedTabChanged('events');
    }

    openDashboard(e, techniqueID) {
      this.addFilter({ key: 'rule.mitre.id', value: techniqueID, negate: false });
      this.props.onSelectedTabChanged('dashboard');
    }

    /**
     * Adds a new filter with format { "filter_key" : "filter_value" }, e.g. {"agent.id": "001"}
     * @param filter
     */
    addFilter(filter) {
      const { filterManager } = getDataPlugin().query;
      const matchPhrase = {};
      matchPhrase[filter.key] = filter.value;
      const newFilter = {
        meta: {
          disabled: false,
          key: filter.key,
          params: { query: filter.value },
          type: 'phrase',
          negate: filter.negate || false,
          index: AppState.getCurrentPattern() || WAZUH_ALERTS_PATTERN,
        },
        query: { match_phrase: matchPhrase },
        $state: { store: 'appState' },
      };
      filterManager.addFilters([newFilter]);
    }

    onChange = (searchValue) => {
      if (!searchValue) {
        this._isMount && this.setState({ filteredTechniques: false, isSearching: false });
      }
    };

    onSearch = async (searchValue) => {
      try {
        if (searchValue) {
          this._isMount && this.setState({ isSearching: true });
          const response = await WzRequest.apiReq('GET', '/mitre/techniques', {
            params: {
              search: searchValue,
            },
          });
          const filteredTechniques = (((response || {}).data || {}).data.affected_items || []).map(
            (item) => [item].filter((reference) => reference.source === MITRE_ATTACK)[0].external_id
          );
          this._isMount && this.setState({ filteredTechniques, isSearching: false });
        } else {
          this._isMount && this.setState({ filteredTechniques: false, isSearching: false });
        }
      } catch (error) {
        const options = {
          context: `${Techniques.name}.onSearch`,
          level: UI_LOGGER_LEVELS.ERROR,
          severity: UI_ERROR_SEVERITIES.BUSINESS,
          store: true,
          display: true,
          error: {
            error: error,
            message: error.message || error,
            title: error.name || error,
          },
        };
        getErrorOrchestrator().handleError(options);
        this._isMount && this.setState({ filteredTechniques: false, isSearching: false });
      }
    };
    async closeActionsMenu() {
      this.setState({ actionsOpen: false });
    }

    async showActionsMenu(techniqueData) {
      this.setState({ actionsOpen: techniqueData });
    }

    async showFlyout(techniqueData) {
      this.setState({ isFlyoutVisible: true, currentTechnique: techniqueData });
    }

    closeFlyout() {
      this.setState({ isFlyoutVisible: false });
    }

    onChangeFlyout = (isFlyoutVisible: boolean) => {
      this.setState({ isFlyoutVisible });
    };

    hideAlerts() {
      this.setState({ hideAlerts: !this.state.hideAlerts });
    }

    render() {
      const { isFlyoutVisible, currentTechnique } = this.state;
      return (
        <div style={{ padding: 10 }}>
          <EuiFlexGroup>
            <EuiFlexItem grow={true}>
              <EuiTitle size="m">
                <h1>Techniques</h1>
              </EuiTitle>
            </EuiFlexItem>

            <EuiFlexItem grow={false}>
              <EuiFlexGroup>
                <EuiFlexItem grow={false}>
                  <EuiText grow={false}>
                    <span>Hide techniques with no alerts </span> &nbsp;
                    <EuiSwitch
                      label=""
                      checked={this.state.hideAlerts}
                      onChange={(e) => this.hideAlerts()}
                    />
                  </EuiText>
                </EuiFlexItem>
              </EuiFlexGroup>
            </EuiFlexItem>
          </EuiFlexGroup>
          <EuiSpacer size="xs" />

          <WzFieldSearchDelay
            fullWidth={true}
            placeholder="Filter techniques of selected tactic/s"
            onChange={this.onChange}
            onSearch={this.onSearch}
            isClearable={true}
            aria-label="Use aria labels when no actual label is in use"
          />
          <EuiSpacer size="s" />

          <div>{this.renderFacet()}</div>

<<<<<<< HEAD
          {isFlyoutVisible && (
                <FlyoutTechnique
                  openDashboard={(e, itemId) => this.openDashboard(e, itemId)}
                  openDiscover={(e, itemId) => this.openDiscover(e, itemId)}
                  openIntelligence={(e, redirectTo, itemId) =>
                    this.openIntelligence(e, redirectTo, itemId)
                  }
                  onChangeFlyout={this.onChangeFlyout}
                  currentTechniqueData={this.state.currentTechniqueData}
                  currentTechnique={currentTechnique}
                  tacticsObject={this.props.tacticsObject}
                />
          )}
=======
          { isFlyoutVisible &&
            <EuiOverlayMask headerZindexLocation="below">
              <EuiOutsideClickDetector onOutsideClick={() => this.onChangeFlyout(false)}>
                <div>{/* EuiOutsideClickDetector needs a static first child */}
                  <FlyoutTechnique
                    openDashboard={(e, itemId) => this.openDashboard(e, itemId)}
                    openDiscover={(e, itemId) => this.openDiscover(e, itemId)}
                    onChangeFlyout={this.onChangeFlyout}
                    currentTechnique={currentTechnique}
                   />
                </div>
              </EuiOutsideClickDetector>
            </EuiOverlayMask>
          }
>>>>>>> 5f67809e
        </div>
      );
    }
  }
);<|MERGE_RESOLUTION|>--- conflicted
+++ resolved
@@ -16,7 +16,6 @@
   EuiFlexGrid,
   EuiFlexItem,
   EuiTitle,
-  EuiFieldSearch,
   EuiSpacer,
   EuiToolTip,
   EuiSwitch,
@@ -24,8 +23,6 @@
   EuiText,
   EuiContextMenu,
   EuiIcon,
-  EuiOverlayMask,
-  EuiOutsideClickDetector,
   EuiCallOut,
   EuiLoadingSpinner,
 } from '@elastic/eui';
@@ -544,36 +541,14 @@
 
           <div>{this.renderFacet()}</div>
 
-<<<<<<< HEAD
           {isFlyoutVisible && (
-                <FlyoutTechnique
-                  openDashboard={(e, itemId) => this.openDashboard(e, itemId)}
-                  openDiscover={(e, itemId) => this.openDiscover(e, itemId)}
-                  openIntelligence={(e, redirectTo, itemId) =>
-                    this.openIntelligence(e, redirectTo, itemId)
-                  }
-                  onChangeFlyout={this.onChangeFlyout}
-                  currentTechniqueData={this.state.currentTechniqueData}
-                  currentTechnique={currentTechnique}
-                  tacticsObject={this.props.tacticsObject}
-                />
+            <FlyoutTechnique
+              openDashboard={(e, itemId) => this.openDashboard(e, itemId)}
+              openDiscover={(e, itemId) => this.openDiscover(e, itemId)}
+              onChangeFlyout={this.onChangeFlyout}
+              currentTechnique={currentTechnique}
+            />
           )}
-=======
-          { isFlyoutVisible &&
-            <EuiOverlayMask headerZindexLocation="below">
-              <EuiOutsideClickDetector onOutsideClick={() => this.onChangeFlyout(false)}>
-                <div>{/* EuiOutsideClickDetector needs a static first child */}
-                  <FlyoutTechnique
-                    openDashboard={(e, itemId) => this.openDashboard(e, itemId)}
-                    openDiscover={(e, itemId) => this.openDiscover(e, itemId)}
-                    onChangeFlyout={this.onChangeFlyout}
-                    currentTechnique={currentTechnique}
-                   />
-                </div>
-              </EuiOutsideClickDetector>
-            </EuiOverlayMask>
-          }
->>>>>>> 5f67809e
         </div>
       );
     }
