/*
 * Wazuh app - Mitre alerts components
 * Copyright (C) 2015-2021 Wazuh, Inc.
 *
 * This program is free software; you can redistribute it and/or modify
 * it under the terms of the GNU General Public License as published by
 * the Free Software Foundation; either version 2 of the License, or
 * (at your option) any later version.
 *
 * Find more information about this on the LICENSE file.
 */
import React, { Component } from 'react';
import {
  EuiTitle,
  EuiFlexGroup,
  EuiFlexItem,
  EuiFacetButton,
  EuiFacetGroup,
  EuiPopover,
  EuiButtonIcon,
  EuiLoadingSpinner,
  EuiContextMenu,
  EuiIcon
} from '@elastic/eui'
import { IFilterParams, getElasticAlerts } from '../../lib';
import { getToasts }  from '../../../../../kibana-services';
import { UI_LOGGER_LEVELS } from '../../../../../../common/constants';
import { UI_ERROR_SEVERITIES } from '../../../../../react-services/error-orchestrator/types';
import { getErrorOrchestrator } from '../../../../../react-services/common-services';

export class Tactics extends Component {
  _isMount = false;
  state: {
    tacticsList: Array<any>;
    tacticsCount: { key: string; doc_count: number }[];
    allSelected: boolean;
    loadingAlerts: boolean;
    isPopoverOpen: boolean;
    firstTime: boolean;
  };

  props!: {
    tacticsObject: object;
    selectedTactics: Array<any>;
    filterParams: IFilterParams;
    indexPattern: any;
    onChangeSelectedTactics(selectedTactics): void;
  };

  constructor(props) {
    super(props);
    this.state = {
      tacticsList: [],
      tacticsCount: [],
      allSelected: false,
      loadingAlerts: true,
      isPopoverOpen: false,
      firstTime: true,
    };
  }

  async componentDidMount() {
    this._isMount = true;
  }

  initTactics() {
    const tacticsIds = Object.keys(this.props.tacticsObject);
    const selectedTactics = {};
<<<<<<< HEAD
    tacticsIds.forEach( (item,id) => {
=======

    tacticsIds.forEach((item, id) => {
>>>>>>> 46b91073
      selectedTactics[item] = true;
    });

    this.props.onChangeSelectedTactics(selectedTactics);
  }

  shouldComponentUpdate(nextProps, nextState) {
    const { filterParams, indexPattern, selectedTactics, isLoading } = this.props;
    const { tacticsCount, loadingAlerts } = this.state;
    if (nextState.loadingAlerts !== loadingAlerts) return true;
    if (nextProps.isLoading !== isLoading) return true;
    if (JSON.stringify(nextProps.filterParams) !== JSON.stringify(filterParams)) return true;
    if (JSON.stringify(nextProps.indexPattern) !== JSON.stringify(indexPattern)) return true;
    if (JSON.stringify(nextState.tacticsCount) !== JSON.stringify(tacticsCount)) return true;
    if (JSON.stringify(nextState.selectedTactics) !== JSON.stringify(selectedTactics)) return true;
    return false;
  }

  async componentDidUpdate(prevProps) {
    const { isLoading, tacticsObject } = this.props;
    if (
      JSON.stringify(prevProps.tacticsObject) !== JSON.stringify(tacticsObject) ||
      isLoading !== prevProps.isLoading
    ) {
      this.getTacticsCount(this.state.firstTime);
    }
  }

  showToast = (color, title, text, time) => {
    getToasts().add({
      color: color,
      title: title,
      text: text,
      toastLifeTimeMs: time,
    });
  };

  async getTacticsCount() {
    this.setState({ loadingAlerts: true });
    const { firstTime } = this.state;
    try {
      const { indexPattern, filterParams } = this.props;
      if (!indexPattern) {
        return;
      }
      const aggs = {
        tactics: {
          terms: {
            field: 'rule.mitre.tactic',
            size: 1000,
          },
        },
      };

      // TODO: use `status` and `statusText`  to show errors
      // @ts-ignore
      const { data } = await getElasticAlerts(indexPattern, filterParams, aggs);
      const { buckets } = data.aggregations.tactics;
      if (firstTime) {
        this.initTactics(buckets); // top tactics are checked on component mount
      }
      this._isMount &&
        this.setState({ tacticsCount: buckets, loadingAlerts: false, firstTime: false });
    } catch (error) {
      const options = {
        context: `${Tactics.name}.getTacticsCount`,
        level: UI_LOGGER_LEVELS.ERROR,
        severity: UI_ERROR_SEVERITIES.BUSINESS,
        store: true,
        display: true,
        error: {
          error: error,
          message: error.message || error,
          title: `Mitre alerts could not be fetched`,
        },
      };
      getErrorOrchestrator().handleError(options);
      this.setState({ loadingAlerts: false });
    }
  }

  componentWillUnmount() {
    this._isMount = false;
  }

  facetClicked(id) {
    const { selectedTactics: oldSelected, onChangeSelectedTactics } = this.props;
    const selectedTactics = {
      ...oldSelected,
      [id]: !oldSelected[id],
    };
    onChangeSelectedTactics(selectedTactics);
  }

  getTacticsList() {
    const { tacticsCount } = this.state;
    const { selectedTactics } = this.props;
    const tacticsIds = Object.keys(this.props.tacticsObject);
    const tacticsList: Array<any> = tacticsIds.map((item) => {
      const quantity = (tacticsCount.find((tactic) => tactic.key === item) || {}).doc_count || 0;
      return {
        id: item,
        label: item,
        quantity,
        onClick: (id) => this.facetClicked(id),
      };
    });

    return (
      <>
        {tacticsList
          .sort((a, b) => b.quantity - a.quantity)
          .map((facet) => {
            let iconNode;
            return (
              <EuiFacetButton
                key={facet.id}
                id={`${facet.id}`}
                quantity={facet.quantity}
                isSelected={selectedTactics[facet.id]}
                isLoading={this.state.loadingAlerts}
                icon={iconNode}
                onClick={facet.onClick ? () => facet.onClick(facet.id) : undefined}
              >
                {facet.label}
              </EuiFacetButton>
            );
          })}
      </>
    );
  }

  checkAllChecked(tacticList: any[]) {
    const { selectedTactics } = this.props;
    let allSelected = true;
    tacticList.forEach((item) => {
      if (!selectedTactics[item.id]) allSelected = false;
    });

    if (allSelected !== this.state.allSelected) {
      this.setState({ allSelected });
    }
  }

  onCheckAllClick() {
    const allSelected = !this.state.allSelected;
    const { selectedTactics, onChangeSelectedTactics } = this.props;
    Object.keys(selectedTactics).map((item) => {
      selectedTactics[item] = allSelected;
    });

    this.setState({ allSelected });
    onChangeSelectedTactics(selectedTactics);
  }

  onGearButtonClick() {
    this.setState({ isPopoverOpen: !this.state.isPopoverOpen });
  }

  closePopover() {
    this.setState({ isPopoverOpen: false });
  }

  selectAll(status) {
    const { selectedTactics, onChangeSelectedTactics } = this.props;
    Object.keys(selectedTactics).map((item) => {
      selectedTactics[item] = status;
    });
    onChangeSelectedTactics(selectedTactics);
  }

  render() {
    const panels = [
      {
        id: 0,
        title: 'Options',
        items: [
          {
            name: 'Select all',
            icon: <EuiIcon type="check" size="m" />,
            onClick: () => {
              this.closePopover();
              this.selectAll(true);
            },
          },
          {
            name: 'Unselect all',
            icon: <EuiIcon type="cross" size="m" />,
            onClick: () => {
              this.closePopover();
              this.selectAll(false);
            },
          },
        ],
      },
    ];
    return (
      <div style={{ backgroundColor: '#80808014', padding: '10px 10px 0 10px', height: '100%' }}>
        <EuiFlexGroup>
          <EuiFlexItem>
            <EuiTitle size="m">
              <h1>Tactics</h1>
            </EuiTitle>
          </EuiFlexItem>

          <EuiFlexItem grow={false} style={{ marginTop: '15px', marginRight: 8 }}>
            <EuiPopover
              button={
                <EuiButtonIcon
                  iconType="gear"
                  onClick={() => this.onGearButtonClick()}
                  aria-label={'tactics options'}
                ></EuiButtonIcon>
              }
              isOpen={this.state.isPopoverOpen}
              panelPaddingSize="none"
              closePopover={() => this.closePopover()}
            >
              <EuiContextMenu initialPanelId={0} panels={panels} />
            </EuiPopover>
          </EuiFlexItem>
        </EuiFlexGroup>
        {this.props.isLoading ? (
          <EuiFlexItem style={{ alignItems: 'center', marginTop: 50 }}>
            <EuiLoadingSpinner size="xl" />
          </EuiFlexItem>
        ) : (
          <EuiFacetGroup style={{}}>{this.getTacticsList()}</EuiFacetGroup>
        )}
      </div>
    );
  }
}<|MERGE_RESOLUTION|>--- conflicted
+++ resolved
@@ -66,12 +66,8 @@
   initTactics() {
     const tacticsIds = Object.keys(this.props.tacticsObject);
     const selectedTactics = {};
-<<<<<<< HEAD
-    tacticsIds.forEach( (item,id) => {
-=======
 
     tacticsIds.forEach((item, id) => {
->>>>>>> 46b91073
       selectedTactics[item] = true;
     });
 
