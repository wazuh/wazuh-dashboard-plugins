/*
 * Wazuh app - Mitre alerts components
 * Copyright (C) 2015-2021 Wazuh, Inc.
 *
 * This program is free software; you can redistribute it and/or modify
 * it under the terms of the GNU General Public License as published by
 * the Free Software Foundation; either version 2 of the License, or
 * (at your option) any later version.
 *
 * Find more information about this on the LICENSE file.
 */
import React, { Component } from 'react';
import {
  EuiTitle,
  EuiFlexGroup,
  EuiFlexItem,
  EuiFacetButton,
  EuiFacetGroup,
  EuiPopover,
  EuiButtonIcon,
  EuiLoadingSpinner,
  EuiContextMenu,
  EuiIcon
} from '@elastic/eui'
import { IFilterParams, getElasticAlerts } from '../../lib';
import { getToasts }  from '../../../../../kibana-services';
import { UI_LOGGER_LEVELS } from '../../../../../../common/constants';
import { UI_ERROR_SEVERITIES } from '../../../../../react-services/error-orchestrator/types';
import { getErrorOrchestrator } from '../../../../../react-services/common-services';

export class Tactics extends Component {
  _isMount = false;
  state: {
    tacticsList: Array<any>;
    tacticsCount: { key: string; doc_count: number }[];
    allSelected: boolean;
    loadingAlerts: boolean;
    isPopoverOpen: boolean;
    firstTime: boolean;
  };

  props!: {
    tacticsObject: object;
    selectedTactics: Array<any>;
    filterParams: IFilterParams;
    indexPattern: any;
    onChangeSelectedTactics(selectedTactics): void;
  };

  constructor(props) {
    super(props);
    this.state = {
      tacticsList: [],
      tacticsCount: [],
      allSelected: false,
      loadingAlerts: true,
      isPopoverOpen: false,
      firstTime: true,
    };
  }

  async componentDidMount() {
    this._isMount = true;
  }

  initTactics() {
    const tacticsIds = Object.keys(this.props.tacticsObject);
    const selectedTactics = {};
<<<<<<< HEAD
    tacticsIds.forEach( (item,id) => {
=======
    /*let isMax = {};
     tacticsIds.forEach( (item,id) => {
       if(buckets.length){ 
         const max_doc = buckets[0].doc_count;
         if(!Object.keys(isMax).length){
           buckets.forEach( bucket => {
            if(bucket.doc_count === max_doc){
              isMax[bucket.key] = true;
            }
           })
         }
        selectedTactics[item] =  isMax[item] ? true : false; //if results are found, only the first tactic is selected
       }else{
        selectedTactics[item] = true;
       }
    });*/
    tacticsIds.forEach((item, id) => {
>>>>>>> a70e4616
      selectedTactics[item] = true;
    });

    this.props.onChangeSelectedTactics(selectedTactics);
  }

  shouldComponentUpdate(nextProps, nextState) {
    const { filterParams, indexPattern, selectedTactics, isLoading } = this.props;
    const { tacticsCount, loadingAlerts } = this.state;
    if (nextState.loadingAlerts !== loadingAlerts) return true;
    if (nextProps.isLoading !== isLoading) return true;
    if (JSON.stringify(nextProps.filterParams) !== JSON.stringify(filterParams)) return true;
    if (JSON.stringify(nextProps.indexPattern) !== JSON.stringify(indexPattern)) return true;
    if (JSON.stringify(nextState.tacticsCount) !== JSON.stringify(tacticsCount)) return true;
    if (JSON.stringify(nextState.selectedTactics) !== JSON.stringify(selectedTactics)) return true;
    return false;
  }

  async componentDidUpdate(prevProps) {
    const { isLoading, tacticsObject } = this.props;
    if (
      JSON.stringify(prevProps.tacticsObject) !== JSON.stringify(tacticsObject) ||
      isLoading !== prevProps.isLoading
    ) {
      this.getTacticsCount(this.state.firstTime);
    }
  }

  showToast = (color, title, text, time) => {
    getToasts().add({
      color: color,
      title: title,
      text: text,
      toastLifeTimeMs: time,
    });
  };

  async getTacticsCount() {
    this.setState({ loadingAlerts: true });
    const { firstTime } = this.state;
    try {
      const { indexPattern, filterParams } = this.props;
      if (!indexPattern) {
        return;
      }
      const aggs = {
        tactics: {
          terms: {
            field: 'rule.mitre.tactic',
            size: 1000,
          },
        },
      };

      // TODO: use `status` and `statusText`  to show errors
      // @ts-ignore
      const { data } = await getElasticAlerts(indexPattern, filterParams, aggs);
      const { buckets } = data.aggregations.tactics;
      if (firstTime) {
        this.initTactics(buckets); // top tactics are checked on component mount
      }
      this._isMount &&
        this.setState({ tacticsCount: buckets, loadingAlerts: false, firstTime: false });
    } catch (error) {
      const options = {
        context: `${Tactics.name}.getTacticsCount`,
        level: UI_LOGGER_LEVELS.ERROR,
        severity: UI_ERROR_SEVERITIES.BUSINESS,
        store: true,
        display: true,
        error: {
          error: error,
          message: error.message || error,
          title: `Mitre alerts could not be fetched`,
        },
      };
      getErrorOrchestrator().handleError(options);
      this.setState({ loadingAlerts: false });
    }
  }

  componentWillUnmount() {
    this._isMount = false;
  }

  facetClicked(id) {
    const { selectedTactics: oldSelected, onChangeSelectedTactics } = this.props;
    const selectedTactics = {
      ...oldSelected,
      [id]: !oldSelected[id],
    };
    onChangeSelectedTactics(selectedTactics);
  }

  getTacticsList() {
    const { tacticsCount } = this.state;
    const { selectedTactics } = this.props;
    const tacticsIds = Object.keys(this.props.tacticsObject);
    const tacticsList: Array<any> = tacticsIds.map((item) => {
      const quantity = (tacticsCount.find((tactic) => tactic.key === item) || {}).doc_count || 0;
      return {
        id: item,
        label: item,
        quantity,
        onClick: (id) => this.facetClicked(id),
      };
    });

    return (
      <>
        {tacticsList
          .sort((a, b) => b.quantity - a.quantity)
          .map((facet) => {
            let iconNode;
            return (
              <EuiFacetButton
                key={facet.id}
                id={`${facet.id}`}
                quantity={facet.quantity}
                isSelected={selectedTactics[facet.id]}
                isLoading={this.state.loadingAlerts}
                icon={iconNode}
                onClick={facet.onClick ? () => facet.onClick(facet.id) : undefined}
              >
                {facet.label}
              </EuiFacetButton>
            );
          })}
      </>
    );
  }

  checkAllChecked(tacticList: any[]) {
    const { selectedTactics } = this.props;
    let allSelected = true;
    tacticList.forEach((item) => {
      if (!selectedTactics[item.id]) allSelected = false;
    });

    if (allSelected !== this.state.allSelected) {
      this.setState({ allSelected });
    }
  }

  onCheckAllClick() {
    const allSelected = !this.state.allSelected;
    const { selectedTactics, onChangeSelectedTactics } = this.props;
    Object.keys(selectedTactics).map((item) => {
      selectedTactics[item] = allSelected;
    });

    this.setState({ allSelected });
    onChangeSelectedTactics(selectedTactics);
  }

  onGearButtonClick() {
    this.setState({ isPopoverOpen: !this.state.isPopoverOpen });
  }

  closePopover() {
    this.setState({ isPopoverOpen: false });
  }

  selectAll(status) {
    const { selectedTactics, onChangeSelectedTactics } = this.props;
    Object.keys(selectedTactics).map((item) => {
      selectedTactics[item] = status;
    });
    onChangeSelectedTactics(selectedTactics);
  }

  render() {
    const panels = [
      {
        id: 0,
        title: 'Options',
        items: [
          {
            name: 'Select all',
            icon: <EuiIcon type="check" size="m" />,
            onClick: () => {
              this.closePopover();
              this.selectAll(true);
            },
          },
          {
            name: 'Unselect all',
            icon: <EuiIcon type="cross" size="m" />,
            onClick: () => {
              this.closePopover();
              this.selectAll(false);
            },
          },
        ],
      },
    ];
    return (
      <div style={{ backgroundColor: '#80808014', padding: '10px 10px 0 10px', height: '100%' }}>
        <EuiFlexGroup>
          <EuiFlexItem>
            <EuiTitle size="m">
              <h1>Tactics</h1>
            </EuiTitle>
          </EuiFlexItem>

          <EuiFlexItem grow={false} style={{ marginTop: '15px', marginRight: 8 }}>
            <EuiPopover
              button={
                <EuiButtonIcon
                  iconType="gear"
                  onClick={() => this.onGearButtonClick()}
                  aria-label={'tactics options'}
                ></EuiButtonIcon>
              }
              isOpen={this.state.isPopoverOpen}
              panelPaddingSize="none"
              closePopover={() => this.closePopover()}
            >
              <EuiContextMenu initialPanelId={0} panels={panels} />
            </EuiPopover>
          </EuiFlexItem>
        </EuiFlexGroup>
        {this.props.isLoading ? (
          <EuiFlexItem style={{ alignItems: 'center', marginTop: 50 }}>
            <EuiLoadingSpinner size="xl" />
          </EuiFlexItem>
        ) : (
          <EuiFacetGroup style={{}}>{this.getTacticsList()}</EuiFacetGroup>
        )}
      </div>
    );
  }
}<|MERGE_RESOLUTION|>--- conflicted
+++ resolved
@@ -66,27 +66,8 @@
   initTactics() {
     const tacticsIds = Object.keys(this.props.tacticsObject);
     const selectedTactics = {};
-<<<<<<< HEAD
-    tacticsIds.forEach( (item,id) => {
-=======
-    /*let isMax = {};
-     tacticsIds.forEach( (item,id) => {
-       if(buckets.length){ 
-         const max_doc = buckets[0].doc_count;
-         if(!Object.keys(isMax).length){
-           buckets.forEach( bucket => {
-            if(bucket.doc_count === max_doc){
-              isMax[bucket.key] = true;
-            }
-           })
-         }
-        selectedTactics[item] =  isMax[item] ? true : false; //if results are found, only the first tactic is selected
-       }else{
-        selectedTactics[item] = true;
-       }
-    });*/
+
     tacticsIds.forEach((item, id) => {
->>>>>>> a70e4616
       selectedTactics[item] = true;
     });
 
