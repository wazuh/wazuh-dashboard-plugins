--- conflicted
+++ resolved
@@ -148,11 +148,7 @@
       <div>
         <EuiFlexGroup>
           <EuiFlexItem>
-<<<<<<< HEAD
-            <div className='wz-discover hide-filter-controll' >
-=======
             <div className='wz-discover hide-filter-control' >
->>>>>>> 7ef95a3c
               <KbnSearchBar
                 onQuerySubmit={this.onQuerySubmit}
                 onFiltersUpdated={this.onFiltersUpdated}
