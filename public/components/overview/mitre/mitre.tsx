--- conflicted
+++ resolved
@@ -22,19 +22,10 @@
 
 import {  FilterManager, Filter } from '../../../../../../src/plugins/data/public/';
 //@ts-ignore
-<<<<<<< HEAD
-import { getServices } from 'plugins/kibana/discover/kibana_services';
+import { getServices } from '../../../../../../src/plugins/discover/public/kibana_services';
 import { KbnSearchBar } from '../../kbn-search-bar';
 import { TimeRange, Query } from '../../../../../../src/plugins/data/common';
 import { ModulesHelper } from '../../common/modules/modules-helper';
-=======
-import { getServices } from '../../../../../../src/plugins/discover/public/kibana_services';
-
-import {
-  TimeRange,
-  Query
-} from '../../../../../../src/plugins/data/common';
->>>>>>> 97f13a86
 
 export interface ITactic {
   [key:string]: string[]
@@ -158,14 +149,10 @@
         <EuiFlexGroup>
           <EuiFlexItem>
             <div className='wz-discover hide-filter-control' >
-<<<<<<< HEAD
               <KbnSearchBar
                 onQuerySubmit={this.onQuerySubmit}
                 onFiltersUpdated={this.onFiltersUpdated}
                 isLoading={isLoading} />
-=======
-              {this.getSearchBar()}
->>>>>>> 97f13a86
             </div>
           </EuiFlexItem>
         </EuiFlexGroup>
