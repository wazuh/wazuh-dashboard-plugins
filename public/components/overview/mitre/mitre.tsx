--- conflicted
+++ resolved
@@ -25,10 +25,7 @@
 import { TimeRange, Query } from '../../../../../../src/plugins/data/common';
 import { ModulesHelper } from '../../common/modules/modules-helper';
 import { getDataPlugin, getToasts } from '../../../kibana-services';
-<<<<<<< HEAD
-=======
 import { WzEmptyPromptNoPermissions } from "../../common/permissions/prompt";
->>>>>>> e99140f6
 
 export interface ITactic {
   [key:string]: string[]
@@ -167,11 +164,7 @@
             <EuiPanel paddingSize="none">
                 <EuiFlexGroup >
                   <EuiFlexItem grow={false} style={{width: "15%", minWidth: 145, height: "calc(100vh - 325px)",overflowX: "hidden"}}>
-<<<<<<< HEAD
-                    <Tactics 
-=======
                     <Tactics
->>>>>>> e99140f6
                       indexPattern={this.indexPattern}
                       onChangeSelectedTactics={this.onChangeSelectedTactics}
                       filters={this.state.filterParams}
