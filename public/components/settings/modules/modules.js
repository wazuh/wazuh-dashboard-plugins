import React, { Component } from 'react';
import {
  EuiBadge,
  EuiBetaBadge,
  EuiDescriptionList,
  EuiFlexGroup,
  EuiFlexItem,
  EuiPage,
  EuiPanel,
  EuiSpacer,
  EuiSwitch,
  EuiTitle,
} from '@elastic/eui';
import { WAZUH_MODULES } from '../../../../common/wazuh-modules';
import { AppState } from '../../../react-services/app-state';
import store from '../../../redux/store';
import { updateSelectedSettingsSection } from '../../../redux/actions/appStateActions';
import {
  withErrorBoundary,
  withReduxProvider,
  withUserAuthorizationPrompt,
} from '../../common/hocs';
import { UI_LOGGER_LEVELS, WAZUH_ROLE_ADMINISTRATOR_NAME } from '../../../../common/constants';
import { compose } from 'redux';
import { UI_ERROR_SEVERITIES } from '../../../react-services/error-orchestrator/types';
import { getErrorOrchestrator } from '../../../react-services/common-services';

export class EnableModulesWrapper extends Component {
  constructor(props) {
<<<<<<< HEAD
    super(props);
    this.currentApi = JSON.parse(AppState.getCurrentAPI()).id;
    this.state = {
      extensions: [],
      groups: [
        {
          title: 'Security Information Management',
          modules: [
            { name: 'general', default: true, agent: false },
            { name: 'fim', default: true, agent: false },
            { name: 'aws', default: false, agent: false },
            { name: 'gcp', default: false, agent: false },
            { name: 'github', default: false, agent: false }
          ]
        },
        {
          title: 'Auditing and Policy Monitoring',
          modules: [
            { name: 'pm', default: true, agent: false },
            { name: 'sca', default: true, agent: false },
            { name: 'audit', default: true, agent: false },
            { name: 'oscap', default: false, agent: false },
            { name: 'ciscat', default: false, agent: false }
          ]
        },
        {
          title: 'Threat Detection and Response',
          modules: [
            { name: 'vuls', default: true, agent: false },
            { name: 'mitre', default: true, agent: false },
            { name: 'virustotal', default: false, agent: false },
            { name: 'osquery', default: false, agent: false },
            { name: 'docker', default: false, agent: false },
          ]
=======
    try {
      super(props);
      this.currentApi = JSON.parse(AppState.getCurrentAPI(true)).id;
      this.state = {
        extensions: [],
        groups: [
          {
            title: 'Security Information Management',
            modules: [
              { name: 'general', default: true, agent: false },
              { name: 'fim', default: true, agent: false },
              { name: 'office', default: false, agent: false },
              { name: 'aws', default: false, agent: false },
              { name: 'gcp', default: false, agent: false }
            ]
          },
          {
            title: 'Auditing and Policy Monitoring',
            modules: [
              { name: 'pm', default: true, agent: false },
              { name: 'sca', default: true, agent: false },
              { name: 'audit', default: true, agent: false },
              { name: 'oscap', default: false, agent: false },
              { name: 'ciscat', default: false, agent: false }
            ]
          },
          {
            title: 'Threat Detection and Response',
            modules: [
              { name: 'vuls', default: true, agent: false },
              { name: 'mitre', default: true, agent: false },
              { name: 'virustotal', default: false, agent: false },
              { name: 'osquery', default: false, agent: false },
              { name: 'docker', default: false, agent: false },
            ]
          },
          {
            title: 'Regulatory Compliance',
            modules: [
              { name: 'pci', default: true, agent: false },
              { name: 'nist', default: true, agent: false },
              { name: 'gdpr', default: false, agent: false },
              { name: 'hipaa', default: false, agent: false },
              { name: 'tsc', default: false, agent: false }
            ]
          }
        ]
      };
    } catch (error) {
      const options = {
        context: `${EnableModulesWrapper.name}.constructor`,
        level: UI_LOGGER_LEVELS.ERROR,
        severity: UI_ERROR_SEVERITIES.CRITICAL,
        store: true,
        error: {
          error: error,
          message: error.message || error,
          title: error.name || error,
>>>>>>> 1ac7cebc
        },
      };

      getErrorOrchestrator().handleError(options);
    }
  }

  async componentDidMount() {
    try {
      store.dispatch(updateSelectedSettingsSection('modules'));
      const extensions = await AppState.getExtensions(this.currentApi);
      this.setState({ extensions });
    } catch (error) {
      const options = {
        context: `${EnableModulesWrapper.name}.componentDidMount`,
        level: UI_LOGGER_LEVELS.ERROR,
        severity: UI_ERROR_SEVERITIES.BUSINESS,
        error: {
          error: error,
          message: error.message || error,
          title: error.name || error,
        },
      };

      getErrorOrchestrator().handleError(options);
    }
  }

  toggleExtension(extension) {
    const extensions = this.state.extensions;
    extensions[extension.name] = !extensions[extension.name];
    this.setState({ extensions });
    try {
      this.currentApi && AppState.setExtensions(this.currentApi, extensions);
    } catch (error) {
      const options = {
        level: UI_LOGGER_LEVELS.ERROR,
        severity: UI_ERROR_SEVERITIES.BUSINESS,
        error: {
          error: error,
          message: error.message || error,
          title: error.name || error,
        },
      };

      getErrorOrchestrator().handleError(options);
    }
  }

  buildModuleGroup(extensions) {
    const switches = extensions.map(extension => {
      return (
        <EuiFlexGroup key={extension.name} responsive={false}>
          <EuiFlexItem grow={false} style={{ minWidth: 90 }}>
            {!extension.default && (
              <EuiSwitch
                label=""
                style={{
                  padding: '8px 0px',
                  right: 0,
                  position: 'absolute',
                  top: 0
                }}
                checked={typeof this.state.extensions[extension.name] !== 'undefined' ? this.state.extensions[extension.name] : false}
                onChange={() => this.toggleExtension(extension)}
              />
            )}
            {extension.default && (
              <EuiBetaBadge
                label="Default"
                tooltipContent="This module is enabled by default"
                style={{ margin: '6px 0px' }}
              />
            )}
          </EuiFlexItem>
          <EuiFlexItem>
            <EuiDescriptionList
              listItems={[
                {
                  title: (
                    <span>
                      {extension.agent && (
                        <span>
                          <EuiBadge color="#006bb4">{'Agent module'}</EuiBadge>
                          &nbsp;&nbsp;
                        </span>
                      )}
                      {WAZUH_MODULES[extension.name].title}
                    </span>
                  ),
                  description: (
                    <span>{WAZUH_MODULES[extension.name].description}</span>
                  )
                }
              ]}
            />
          </EuiFlexItem>
        </EuiFlexGroup>
      );
    });

    return <div>{switches}</div>;
  }

  render() {
    return this.state.groups.map((group, i) => {
      return (
        <EuiPage
          key={i}
          style={{ paddingBottom: i !== this.state.groups.length - 1 ? 8 : 16 }}
        >
          <EuiPanel paddingSize="l">
            <EuiFlexGroup>
              <EuiFlexItem>
                <EuiTitle size="s">
                  <h2>{group.title}</h2>
                </EuiTitle>
              </EuiFlexItem>
            </EuiFlexGroup>
            <EuiSpacer size="l" />
            <EuiFlexGroup>
              <EuiFlexItem>{this.buildModuleGroup(group.modules)}</EuiFlexItem>
            </EuiFlexGroup>
          </EuiPanel>
        </EuiPage>
      );
    });
  }
}

export const EnableModules = compose (
  withErrorBoundary,
  withReduxProvider,
  withUserAuthorizationPrompt(null, [WAZUH_ROLE_ADMINISTRATOR_NAME])
)(EnableModulesWrapper);<|MERGE_RESOLUTION|>--- conflicted
+++ resolved
@@ -27,42 +27,6 @@
 
 export class EnableModulesWrapper extends Component {
   constructor(props) {
-<<<<<<< HEAD
-    super(props);
-    this.currentApi = JSON.parse(AppState.getCurrentAPI()).id;
-    this.state = {
-      extensions: [],
-      groups: [
-        {
-          title: 'Security Information Management',
-          modules: [
-            { name: 'general', default: true, agent: false },
-            { name: 'fim', default: true, agent: false },
-            { name: 'aws', default: false, agent: false },
-            { name: 'gcp', default: false, agent: false },
-            { name: 'github', default: false, agent: false }
-          ]
-        },
-        {
-          title: 'Auditing and Policy Monitoring',
-          modules: [
-            { name: 'pm', default: true, agent: false },
-            { name: 'sca', default: true, agent: false },
-            { name: 'audit', default: true, agent: false },
-            { name: 'oscap', default: false, agent: false },
-            { name: 'ciscat', default: false, agent: false }
-          ]
-        },
-        {
-          title: 'Threat Detection and Response',
-          modules: [
-            { name: 'vuls', default: true, agent: false },
-            { name: 'mitre', default: true, agent: false },
-            { name: 'virustotal', default: false, agent: false },
-            { name: 'osquery', default: false, agent: false },
-            { name: 'docker', default: false, agent: false },
-          ]
-=======
     try {
       super(props);
       this.currentApi = JSON.parse(AppState.getCurrentAPI(true)).id;
@@ -76,7 +40,8 @@
               { name: 'fim', default: true, agent: false },
               { name: 'office', default: false, agent: false },
               { name: 'aws', default: false, agent: false },
-              { name: 'gcp', default: false, agent: false }
+              { name: 'gcp', default: false, agent: false },
+              { name: 'github', default: false, agent: false }
             ]
           },
           {
@@ -121,7 +86,6 @@
           error: error,
           message: error.message || error,
           title: error.name || error,
->>>>>>> 1ac7cebc
         },
       };
 
