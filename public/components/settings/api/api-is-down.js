/*
 * Wazuh app - React component for the adding an API entry form.
 *
 * Copyright (C) 2015-2020 Wazuh, Inc.
 *
 * This program is free software; you can redistribute it and/or modify
 * it under the terms of the GNU General Public License as published by
 * the Free Software Foundation; either version 2 of the License, or
 * (at your option) any later version.
 *
 * Find more information about this on the LICENSE file.
 */
import React, { Component } from 'react';
import PropTypes from 'prop-types';
import {
  EuiFlexGroup,
  EuiFlexItem,
  EuiCodeBlock,
  EuiText,
  EuiSpacer,
  EuiCode,
  EuiButton,
  EuiButtonEmpty,
  EuiSteps,
  EuiBasicTable,
  EuiHealth,
  EuiCallOut,
  EuiLoadingSpinner,
  EuiToolTip,
  EuiButtonIcon,
  EuiPanel
} from '@elastic/eui';

export class ApiIsDown extends Component {
  constructor(props) {
    super(props);
    this.state = {
      status: 'incomplete',
      fetchingData: false,
      apiEntries: [],
      refreshingEntries: false
    };
  }

  componentDidMount() {
    this.setState({
      apiEntries: [...this.props.apiEntries]
    });
  }

  /**
   * Checks again the connection in order to know the state of the API entries
   */
  async checkConnection() {
    try {
      let status = 'complete';
      this.setState({ error: false });
      const hosts = await this.props.getHosts();
      this.setState({
        fetchingData: true,
        refreshingEntries: true,
        apiEntries: hosts
      });
      const entries = this.state.apiEntries;
      let numErr = 0;
      for (let idx in entries) {
        const entry = entries[idx];
        try {
          const data = await this.props.testApi(entry);
          const clusterInfo = data.data || {};
          const id = entries[idx].id;
          entries[idx].status = 'online';
          entries[idx].cluster_info = clusterInfo;
          //Updates the cluster info in the registry
          await this.props.updateClusterInfoInRegistry(id, clusterInfo);
          this.props.setDefault(entry);
        } catch (error) {
          numErr = numErr + 1;
          const code = ((error || {}).data || {}).code;
<<<<<<< HEAD
          const downReason =
            ((error || {}).data || {}).message || error || 'Wazuh is not reachable';
=======
          const downReason = typeof error === 'string' ? error :
          (error || {}).message || ((error || {}).data || {}).message || 'Wazuh is not reachable';
>>>>>>> 4f588e64
          const status = code === 3099 ? 'down' : 'unknown';
          entries[idx].status = { status, downReason };
        }
      }
      if (numErr) {
        status = numErr >= entries.length ? 'danger' : 'warning';
      }
      this.setState({
        apiEntries: entries,
        fetchingData: false,
        status: status,
        refreshingEntries: false
      });
    } catch (error) {
      if (
        error &&
        error.data &&
        error.data.message &&
        error.data.code === 2001
      ) {
        this.setState({ error: error.data.message, status: 'danger' });
      }
    }
  }

  render() {
    const apiExample = `# Example Wazuh API configuration
hosts:
    - production:
        url: http://172.16.1.2
        port: 55000
        user: foo
        password: bar
`;

    const checkConnectionChildren = (
      <div>
        <EuiText>
          Check that the Kibana server can reach the configured Wazuh API(s).
        </EuiText>
        <EuiSpacer />
        <EuiButton
          onClick={async () => await this.checkConnection()}
          isLoading={this.state.fetchingData}
        >
          Check connection
        </EuiButton>
        {this.state.status !== 'danger' &&
          this.state.status !== 'incomplete' && (
            <EuiButtonEmpty onClick={() => this.props.closeApiIsDown()}>
              Close
            </EuiButtonEmpty>
          )}
        <EuiSpacer />
        <EuiText>Already configured Wazuh API(s)</EuiText>
        <EuiSpacer />
        {(!this.state.error && (
          <EuiBasicTable
            loading={this.state.refreshingEntries}
            items={this.state.apiEntries}
            columns={[
              { field: 'id', name: 'ID' },
              { field: 'url', name: 'Host' },
              { field: 'port', name: 'Port' },
              {
                field: 'status',
                name: 'Status',
                render: item => {
                  if (item) {
                    return item === 'online' ? (
                      <EuiHealth color="success">Online</EuiHealth>
                    ) : item.status === 'down' ? (
                      <span>
                        <EuiHealth color="warning">Warning</EuiHealth>
                        <EuiToolTip position="top" content={item.downReason}>
                          <EuiButtonIcon
                            color="primary"
                            style={{ marginTop: '-12px' }}
                            iconType="questionInCircle"
                            aria-label="Info about the error"
                            onClick={() =>
                              this.props.copyToClipBoard(item.downReason)
                            }
                          />
                        </EuiToolTip>
                      </span>
                    ) : (
                      <span>
                        <EuiHealth color="danger">Offline</EuiHealth>
                        <EuiToolTip position="top" content={item.downReason}>
                          <EuiButtonIcon
                            color="primary"
                            style={{ marginTop: '-12px' }}
                            iconType="questionInCircle"
                            aria-label="Info about the error"
                            onClick={() =>
                              this.props.copyToClipBoard(item.downReason)
                            }
                          />
                        </EuiToolTip>
                      </span>
                    );
                  } else {
                    return (
                      <span>
                        <EuiLoadingSpinner size="s" />
                        <span>&nbsp;&nbsp;Checking</span>
                      </span>
                    );
                  }
                }
              }
            ]}
          />
        )) || (
          <EuiCallOut
            color="danger"
            iconType="cross"
            title={this.state.error}
          />
        )}
      </div>
    );

    const steps = [
      {
        title: 'Check the Wazuh API service status',
        children: (
          <div>
            <EuiText>For Systemd</EuiText>
            <EuiSpacer />
            <EuiCode>$ sudo systemctl status wazuh-api</EuiCode>
            <EuiSpacer />
            <EuiText>For SysV Init</EuiText>
            <EuiSpacer />
            <EuiCode>$ sudo service wazuh-api status</EuiCode>
          </div>
        )
      },
      {
        title: 'Check the configuration',
        children: (
          <div>
            <EuiText>
              Review the settings in the{' '}
              <EuiCode>
                /usr/share/kibana/optimize/wazuh/config/wazuh.yml
              </EuiCode>{' '}
              file.
            </EuiText>
            <EuiSpacer />
            <EuiCodeBlock language="yaml">{apiExample}</EuiCodeBlock>
          </div>
        )
      },
      {
        title: 'Test the configuration',
        children: checkConnectionChildren,
        status: this.state.status
      }
    ];
    return (
      <EuiFlexGroup>
        <EuiFlexItem />
        <EuiFlexItem className="min-guide-width">
          <EuiPanel>
            <EuiText>
              <h2>Wazuh API seems to be down</h2>
            </EuiText>
            <EuiSpacer />
            <EuiSteps firstStepNumber={1} steps={steps} />
          </EuiPanel>
        </EuiFlexItem>
        <EuiFlexItem />
      </EuiFlexGroup>
    );
  }
}

ApiIsDown.propTypes = {
  apiEntries: PropTypes.array,
  checkManager: PropTypes.func,
  setDefault: PropTypes.func,
  closeApiIsDown: PropTypes.func,
  updateClusterInfoInRegistry: PropTypes.func,
  getHosts: PropTypes.func,
  copyToClipboard: PropTypes.func
};<|MERGE_RESOLUTION|>--- conflicted
+++ resolved
@@ -77,13 +77,8 @@
         } catch (error) {
           numErr = numErr + 1;
           const code = ((error || {}).data || {}).code;
-<<<<<<< HEAD
-          const downReason =
-            ((error || {}).data || {}).message || error || 'Wazuh is not reachable';
-=======
           const downReason = typeof error === 'string' ? error :
           (error || {}).message || ((error || {}).data || {}).message || 'Wazuh is not reachable';
->>>>>>> 4f588e64
           const status = code === 3099 ? 'down' : 'unknown';
           entries[idx].status = { status, downReason };
         }
