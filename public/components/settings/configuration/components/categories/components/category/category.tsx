/*
 * Wazuh app - React component building the configuration component.
 *
 * Copyright (C) 2015-2022 Wazuh, Inc.
 *
 * This program is free software; you can redistribute it and/or modify
 * it under the terms of the GNU General Public License as published by
 * the Free Software Foundation; either version 2 of the License, or
 * (at your option) any later version.
 *
 * Find more information about this on the LICENSE file.
 */

import React, { } from 'react';
import {
  EuiFlexItem,
  EuiPanel,
  EuiText,
  EuiFlexGroup,
  EuiForm,
  EuiDescribedFormGroup,
  EuiTitle,
  EuiSpacer,
  EuiToolTip,
  EuiButtonIcon,
} from '@elastic/eui';
import { EuiIconTip } from '@elastic/eui';
<<<<<<< HEAD
import { TPluginSettingWithKey } from '../../../../../../../../common/constants';
import { getPluginSettingDescription } from '../../../../../../../../common/services/settings';
import { webDocumentationLink } from '../../../../../../../../common/services/web_documentation';
import classNames from 'classnames';
import { InputForm } from '../../../../../../common/form';

=======
import { EpluginSettingType, TPluginSettingWithKey, UI_LOGGER_LEVELS } from '../../../../../../../../common/constants';
import { webDocumentationLink } from '../../../../../../../../common/services/web_documentation';
import classNames from 'classnames';
import { InputForm } from '../../../../../../common/form';
import { useDispatch } from 'react-redux';
import { getHttp } from '../../../../../../../kibana-services';
import { getAssetURL } from '../../../../../../../utils/assets';
import { UI_ERROR_SEVERITIES } from '../../../../../../../react-services/error-orchestrator/types';
import { WzRequest } from '../../../../../../../react-services';
import { updateAppConfig } from '../../../../../../../redux/actions/appConfigActions';
import { getErrorOrchestrator } from '../../../../../../../react-services/common-services';
import { WzButtonModalConfirm } from '../../../../../../common/buttons';
import { toastRequiresReloadingBrowserTab, toastRequiresRestartingPluginPlatform, toastRequiresRunningHealthcheck, toastSuccessUpdateConfiguration } from '../show-toasts';
>>>>>>> ce29034e

interface ICategoryProps {
  title: string
  description?: string
  documentationLink?: string
  items: TPluginSettingWithKey[]
  currentConfiguration: { [field: string]: any }
<<<<<<< HEAD
  changedConfiguration: { [field: string]: any }
  onChangeFieldForm: () => void
=======
>>>>>>> ce29034e
}

export const Category: React.FunctionComponent<ICategoryProps> = ({
  title,
<<<<<<< HEAD
=======
  currentConfiguration,
>>>>>>> ce29034e
  description,
  documentationLink,
  items
}) => {
  return (
    <EuiFlexItem>
      <EuiPanel paddingSize="l">
        <EuiText>
          <EuiFlexGroup>
            <EuiFlexItem>
              <h2>{title}{
                documentationLink &&
                <EuiToolTip
                  position="right"
                  content="Documentation">
                  <>
                    &nbsp;
                  <EuiButtonIcon
                      iconType="iInCircle"
                      iconSize="l"
                      aria-label="Help"
                      target="_blank"
                      href={webDocumentationLink(documentationLink)}
                    ></EuiButtonIcon>
                  </>
                </EuiToolTip>
              }
              </h2>
            </EuiFlexItem>
          </EuiFlexGroup>
        </EuiText>
        {
          description &&
          <>
            <EuiText color="subdued">
              <EuiFlexGroup>
                <EuiFlexItem>
                  <span>{description}</span>
                </EuiFlexItem>
              </EuiFlexGroup>
            </EuiText>
            <EuiSpacer />
          </>
        }
        <EuiForm>
        {items.map((item, idx) => {
            const isUpdated = item.changed && !item.error;
            return (
              <EuiDescribedFormGroup
                fullWidth
                key={idx}
                className={classNames('mgtAdvancedSettings__field', {
                  'mgtAdvancedSettings__field--unsaved': isUpdated,
                  'mgtAdvancedSettings__field--invalid': item.error
                })}
                title={
                  <EuiTitle className="mgtAdvancedSettings__fieldTitle" size="s">
                    <span>
                      {item.title}
                      {item.error && (
                        <EuiIconTip
<<<<<<< HEAD
                        anchorClassName="mgtAdvancedSettings__fieldTitleUnsavedIcon"
                        type='alert'
                        color='danger'
                        aria-label={item.key}
                        content='Invalid' />
                      )}
                      {isUpdated && (
                        <EuiIconTip
                        anchorClassName="mgtAdvancedSettings__fieldTitleUnsavedIcon"
=======
                        anchorClassName="mgtAdvancedSettings__fieldTitleUnsavedIcon"
                        type='alert'
                        color='danger'
                        aria-label={item.key}
                        content='Invalid' />
                      )}
                      {isUpdated && (
                        <EuiIconTip
                        anchorClassName="mgtAdvancedSettings__fieldTitleUnsavedIcon"
>>>>>>> ce29034e
                        type='dot'
                        color='warning'
                        aria-label={item.key}
                        content='Unsaved' />
                      )}
                    </span>
                  </EuiTitle>}
<<<<<<< HEAD
                description={getPluginSettingDescription(item)} >
                  <InputForm
                    label={item.key}
                    {...item}
=======
                description={item.description} >
                  <InputForm
                    label={item.key}
                    {...item}
                    {...((item.type === EpluginSettingType.filepicker && currentConfiguration[item.key])
                      ? {
                          postInput: () => (
                            <EuiFlexItem grow={false}>
                              <InputFormFilePickerPreInput
                                image={getHttp().basePath.prepend(getAssetURL(currentConfiguration[item.key]))}
                                field={item}
                              />
                            </EuiFlexItem>
                          )
                        }
                      : {}
                    )}
>>>>>>> ce29034e
                  />
              </EuiDescribedFormGroup>
            )
          })}
        </EuiForm>
      </EuiPanel>
    </EuiFlexItem>
  )
<<<<<<< HEAD
=======
};

const InputFormFilePickerPreInput = ({image, field}: {image: string, field: any}) => {
  const dispatch = useDispatch();

  return (
    <>
      <EuiFlexGroup alignItems="center" responsive={false}>
        <EuiFlexItem grow={false}>
          <img
            src={image}
            alt="Custom logo"
            style={{maxWidth: '40px', maxHeight: '40px', width: '100%'}}
          />
        </EuiFlexItem>
        <EuiFlexItem grow={false}>
          <WzButtonModalConfirm
            buttonType="icon"
            tooltip={{
              content: 'Delete file',
              position: 'top',
            }}
            modalTitle={`Do you want to delete the ${field.key} file?`}
            onConfirm={async () => {
              try{
                const response = await WzRequest.genericReq('DELETE', `/utils/configuration/files/${field.key}`);
                dispatch(updateAppConfig(response.data.data.updatedConfiguration));
                
                // Show the toasts if necessary
                const { requiresRunningHealthCheck, requiresReloadingBrowserTab, requiresRestartingPluginPlatform } = response.data.data;
                requiresRunningHealthCheck && toastRequiresRunningHealthcheck();
                requiresReloadingBrowserTab&& toastRequiresReloadingBrowserTab();
                requiresRestartingPluginPlatform && toastRequiresRestartingPluginPlatform();
                toastSuccessUpdateConfiguration();
              }catch(error){
                const options = {
                  context: `${InputFormFilePickerPreInput.name}.confirmDeleteFile`,
                  level: UI_LOGGER_LEVELS.ERROR,
                  severity: UI_ERROR_SEVERITIES.BUSINESS,
                  store: true,
                  error: {
                    error: error,
                    message: error.message || error,
                    title: error.name || error,
                  },
                };
                getErrorOrchestrator().handleError(options);
              }
            }}
            modalProps={{ buttonColor: 'danger' }}
            iconType="trash"
            color="danger"
            aria-label="Delete file"
          />
        </EuiFlexItem>
      </EuiFlexGroup>
    </>
  );
>>>>>>> ce29034e
};<|MERGE_RESOLUTION|>--- conflicted
+++ resolved
@@ -25,14 +25,6 @@
   EuiButtonIcon,
 } from '@elastic/eui';
 import { EuiIconTip } from '@elastic/eui';
-<<<<<<< HEAD
-import { TPluginSettingWithKey } from '../../../../../../../../common/constants';
-import { getPluginSettingDescription } from '../../../../../../../../common/services/settings';
-import { webDocumentationLink } from '../../../../../../../../common/services/web_documentation';
-import classNames from 'classnames';
-import { InputForm } from '../../../../../../common/form';
-
-=======
 import { EpluginSettingType, TPluginSettingWithKey, UI_LOGGER_LEVELS } from '../../../../../../../../common/constants';
 import { webDocumentationLink } from '../../../../../../../../common/services/web_documentation';
 import classNames from 'classnames';
@@ -46,7 +38,6 @@
 import { getErrorOrchestrator } from '../../../../../../../react-services/common-services';
 import { WzButtonModalConfirm } from '../../../../../../common/buttons';
 import { toastRequiresReloadingBrowserTab, toastRequiresRestartingPluginPlatform, toastRequiresRunningHealthcheck, toastSuccessUpdateConfiguration } from '../show-toasts';
->>>>>>> ce29034e
 
 interface ICategoryProps {
   title: string
@@ -54,19 +45,11 @@
   documentationLink?: string
   items: TPluginSettingWithKey[]
   currentConfiguration: { [field: string]: any }
-<<<<<<< HEAD
-  changedConfiguration: { [field: string]: any }
-  onChangeFieldForm: () => void
-=======
->>>>>>> ce29034e
 }
 
 export const Category: React.FunctionComponent<ICategoryProps> = ({
   title,
-<<<<<<< HEAD
-=======
   currentConfiguration,
->>>>>>> ce29034e
   description,
   documentationLink,
   items
@@ -128,7 +111,6 @@
                       {item.title}
                       {item.error && (
                         <EuiIconTip
-<<<<<<< HEAD
                         anchorClassName="mgtAdvancedSettings__fieldTitleUnsavedIcon"
                         type='alert'
                         color='danger'
@@ -138,17 +120,6 @@
                       {isUpdated && (
                         <EuiIconTip
                         anchorClassName="mgtAdvancedSettings__fieldTitleUnsavedIcon"
-=======
-                        anchorClassName="mgtAdvancedSettings__fieldTitleUnsavedIcon"
-                        type='alert'
-                        color='danger'
-                        aria-label={item.key}
-                        content='Invalid' />
-                      )}
-                      {isUpdated && (
-                        <EuiIconTip
-                        anchorClassName="mgtAdvancedSettings__fieldTitleUnsavedIcon"
->>>>>>> ce29034e
                         type='dot'
                         color='warning'
                         aria-label={item.key}
@@ -156,12 +127,6 @@
                       )}
                     </span>
                   </EuiTitle>}
-<<<<<<< HEAD
-                description={getPluginSettingDescription(item)} >
-                  <InputForm
-                    label={item.key}
-                    {...item}
-=======
                 description={item.description} >
                   <InputForm
                     label={item.key}
@@ -179,7 +144,6 @@
                         }
                       : {}
                     )}
->>>>>>> ce29034e
                   />
               </EuiDescribedFormGroup>
             )
@@ -188,8 +152,6 @@
       </EuiPanel>
     </EuiFlexItem>
   )
-<<<<<<< HEAD
-=======
 };
 
 const InputFormFilePickerPreInput = ({image, field}: {image: string, field: any}) => {
@@ -248,5 +210,4 @@
       </EuiFlexGroup>
     </>
   );
->>>>>>> ce29034e
 };