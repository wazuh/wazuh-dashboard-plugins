/*
 * Wazuh app - React component building the configuration component.
 *
 * Copyright (C) 2015-2022 Wazuh, Inc.
 *
 * This program is free software; you can redistribute it and/or modify
 * it under the terms of the GNU General Public License as published by
 * the Free Software Foundation; either version 2 of the License, or
 * (at your option) any later version.
 *
 * Find more information about this on the LICENSE file.
 */

import React, { } from 'react';
import {
  EuiFlexItem,
  EuiPanel,
  EuiText,
  EuiFlexGroup,
  EuiForm,
  EuiDescribedFormGroup,
  EuiTitle,
  EuiSpacer,
  EuiToolTip,
  EuiButtonIcon,
} from '@elastic/eui';
import { EuiIconTip } from '@elastic/eui';
<<<<<<< HEAD
import { TPluginSettingWithKey } from '../../../../../../../../common/constants';
import { getPluginSettingDescription } from '../../../../../../../../common/services/settings';
import { webDocumentationLink } from '../../../../../../../../common/services/web_documentation';
import classNames from 'classnames';
import { InputForm } from '../../../../../../common/form';

=======
import { EpluginSettingType, TPluginSettingWithKey, UI_LOGGER_LEVELS } from '../../../../../../../../common/constants';
import { webDocumentationLink } from '../../../../../../../../common/services/web_documentation';
import classNames from 'classnames';
import { InputForm } from '../../../../../../common/form';
import { useDispatch } from 'react-redux';
import { getHttp } from '../../../../../../../kibana-services';
import { getAssetURL } from '../../../../../../../utils/assets';
import { UI_ERROR_SEVERITIES } from '../../../../../../../react-services/error-orchestrator/types';
import { WzRequest } from '../../../../../../../react-services';
import { updateAppConfig } from '../../../../../../../redux/actions/appConfigActions';
import { getErrorOrchestrator } from '../../../../../../../react-services/common-services';
import { WzButtonModalConfirm } from '../../../../../../common/buttons';
import { toastRequiresReloadingBrowserTab, toastRequiresRestartingPluginPlatform, toastRequiresRunningHealthcheck, toastSuccessUpdateConfiguration } from '../show-toasts';
>>>>>>> bc514826

interface ICategoryProps {
  title: string
  description?: string
  documentationLink?: string
  items: TPluginSettingWithKey[]
  currentConfiguration: { [field: string]: any }
<<<<<<< HEAD
  changedConfiguration: { [field: string]: any }
  onChangeFieldForm: () => void
=======
>>>>>>> bc514826
}

export const Category: React.FunctionComponent<ICategoryProps> = ({
  title,
<<<<<<< HEAD
=======
  currentConfiguration,
>>>>>>> bc514826
  description,
  documentationLink,
  items
}) => {
  return (
    <EuiFlexItem>
      <EuiPanel paddingSize="l">
        <EuiText>
          <EuiFlexGroup>
            <EuiFlexItem>
              <h2>{title}{
                documentationLink &&
                <EuiToolTip
                  position="right"
                  content="Documentation">
                  <>
                    &nbsp;
                  <EuiButtonIcon
                      iconType="iInCircle"
                      iconSize="l"
                      aria-label="Help"
                      target="_blank"
                      href={webDocumentationLink(documentationLink)}
                    ></EuiButtonIcon>
                  </>
                </EuiToolTip>
              }
              </h2>
            </EuiFlexItem>
          </EuiFlexGroup>
        </EuiText>
        {
          description &&
          <>
            <EuiText color="subdued">
              <EuiFlexGroup>
                <EuiFlexItem>
                  <span>{description}</span>
                </EuiFlexItem>
              </EuiFlexGroup>
            </EuiText>
            <EuiSpacer />
          </>
        }
        <EuiForm>
        {items.map((item, idx) => {
            const isUpdated = item.changed && !item.error;
            return (
              <EuiDescribedFormGroup
                fullWidth
                key={idx}
                className={classNames('mgtAdvancedSettings__field', {
                  'mgtAdvancedSettings__field--unsaved': isUpdated,
                  'mgtAdvancedSettings__field--invalid': item.error
                })}
                title={
                  <EuiTitle className="mgtAdvancedSettings__fieldTitle" size="s">
                    <span>
                      {item.title}
                      {item.error && (
                        <EuiIconTip
<<<<<<< HEAD
                        anchorClassName="mgtAdvancedSettings__fieldTitleUnsavedIcon"
                        type='alert'
                        color='danger'
                        aria-label={item.key}
                        content='Invalid' />
                      )}
                      {isUpdated && (
                        <EuiIconTip
                        anchorClassName="mgtAdvancedSettings__fieldTitleUnsavedIcon"
=======
                        anchorClassName="mgtAdvancedSettings__fieldTitleUnsavedIcon"
                        type='alert'
                        color='danger'
                        aria-label={item.key}
                        content='Invalid' />
                      )}

                      {isUpdated && (
                        <EuiIconTip
                        anchorClassName="mgtAdvancedSettings__fieldTitleUnsavedIcon"
>>>>>>> bc514826
                        type='dot'
                        color='warning'
                        aria-label={item.key}
                        content='Unsaved' />
                      )}
                    </span>
                  </EuiTitle>}
<<<<<<< HEAD
                description={getPluginSettingDescription(item)} >
                  <InputForm
                    label={item.key}
                    {...item}
=======
                description={item.description} >
                  <InputForm
                    label={item.key}
                    {...item}
                    {...((item.type === EpluginSettingType.filepicker && currentConfiguration[item.key])
                      ? {
                          postInput: () => (
                            <EuiFlexItem grow={false}>
                              <InputFormFilePickerPreInput
                                image={getHttp().basePath.prepend(getAssetURL(currentConfiguration[item.key]))}
                                field={item}
                              />
                            </EuiFlexItem>
                          )
                        }
                      : {}
                    )}
>>>>>>> bc514826
                  />
              </EuiDescribedFormGroup>
            )
          })}
        </EuiForm>
      </EuiPanel>
    </EuiFlexItem>
  )
<<<<<<< HEAD
=======
};

const InputFormFilePickerPreInput = ({image, field}: {image: string, field: any}) => {
  const dispatch = useDispatch();

  return (
    <>
      <EuiFlexGroup alignItems="center" responsive={false}>
        <EuiFlexItem grow={false}>
          <img
            src={image}
            alt="Custom logo"
            style={{maxWidth: '40px', maxHeight: '40px', width: '100%'}}
          />
        </EuiFlexItem>
        <EuiFlexItem grow={false}>
          <WzButtonModalConfirm
            buttonType="icon"
            tooltip={{
              content: 'Delete file',
              position: 'top',
            }}
            modalTitle={`Do you want to delete the ${field.key} file?`}
            onConfirm={async () => {
              try{
                const response = await WzRequest.genericReq('DELETE', `/utils/configuration/files/${field.key}`);
                dispatch(updateAppConfig(response.data.data.updatedConfiguration));
                
                // Show the toasts if necessary
                const { requiresRunningHealthCheck, requiresReloadingBrowserTab, requiresRestartingPluginPlatform } = response.data.data;
                requiresRunningHealthCheck && toastRequiresRunningHealthcheck();
                requiresReloadingBrowserTab&& toastRequiresReloadingBrowserTab();
                requiresRestartingPluginPlatform && toastRequiresRestartingPluginPlatform();
                toastSuccessUpdateConfiguration();
              }catch(error){
                const options = {
                  context: `${InputFormFilePickerPreInput.name}.confirmDeleteFile`,
                  level: UI_LOGGER_LEVELS.ERROR,
                  severity: UI_ERROR_SEVERITIES.BUSINESS,
                  store: true,
                  error: {
                    error: error,
                    message: error.message || error,
                    title: error.name || error,
                  },
                };
                getErrorOrchestrator().handleError(options);
              }
            }}
            modalProps={{ buttonColor: 'danger' }}
            iconType="trash"
            color="danger"
            aria-label="Delete file"
          />
        </EuiFlexItem>
      </EuiFlexGroup>
    </>
  );
>>>>>>> bc514826
};<|MERGE_RESOLUTION|>--- conflicted
+++ resolved
@@ -25,14 +25,6 @@
   EuiButtonIcon,
 } from '@elastic/eui';
 import { EuiIconTip } from '@elastic/eui';
-<<<<<<< HEAD
-import { TPluginSettingWithKey } from '../../../../../../../../common/constants';
-import { getPluginSettingDescription } from '../../../../../../../../common/services/settings';
-import { webDocumentationLink } from '../../../../../../../../common/services/web_documentation';
-import classNames from 'classnames';
-import { InputForm } from '../../../../../../common/form';
-
-=======
 import { EpluginSettingType, TPluginSettingWithKey, UI_LOGGER_LEVELS } from '../../../../../../../../common/constants';
 import { webDocumentationLink } from '../../../../../../../../common/services/web_documentation';
 import classNames from 'classnames';
@@ -46,7 +38,6 @@
 import { getErrorOrchestrator } from '../../../../../../../react-services/common-services';
 import { WzButtonModalConfirm } from '../../../../../../common/buttons';
 import { toastRequiresReloadingBrowserTab, toastRequiresRestartingPluginPlatform, toastRequiresRunningHealthcheck, toastSuccessUpdateConfiguration } from '../show-toasts';
->>>>>>> bc514826
 
 interface ICategoryProps {
   title: string
@@ -54,19 +45,11 @@
   documentationLink?: string
   items: TPluginSettingWithKey[]
   currentConfiguration: { [field: string]: any }
-<<<<<<< HEAD
-  changedConfiguration: { [field: string]: any }
-  onChangeFieldForm: () => void
-=======
->>>>>>> bc514826
 }
 
 export const Category: React.FunctionComponent<ICategoryProps> = ({
   title,
-<<<<<<< HEAD
-=======
   currentConfiguration,
->>>>>>> bc514826
   description,
   documentationLink,
   items
@@ -128,7 +111,6 @@
                       {item.title}
                       {item.error && (
                         <EuiIconTip
-<<<<<<< HEAD
                         anchorClassName="mgtAdvancedSettings__fieldTitleUnsavedIcon"
                         type='alert'
                         color='danger'
@@ -138,18 +120,6 @@
                       {isUpdated && (
                         <EuiIconTip
                         anchorClassName="mgtAdvancedSettings__fieldTitleUnsavedIcon"
-=======
-                        anchorClassName="mgtAdvancedSettings__fieldTitleUnsavedIcon"
-                        type='alert'
-                        color='danger'
-                        aria-label={item.key}
-                        content='Invalid' />
-                      )}
-
-                      {isUpdated && (
-                        <EuiIconTip
-                        anchorClassName="mgtAdvancedSettings__fieldTitleUnsavedIcon"
->>>>>>> bc514826
                         type='dot'
                         color='warning'
                         aria-label={item.key}
@@ -157,12 +127,6 @@
                       )}
                     </span>
                   </EuiTitle>}
-<<<<<<< HEAD
-                description={getPluginSettingDescription(item)} >
-                  <InputForm
-                    label={item.key}
-                    {...item}
-=======
                 description={item.description} >
                   <InputForm
                     label={item.key}
@@ -180,7 +144,6 @@
                         }
                       : {}
                     )}
->>>>>>> bc514826
                   />
               </EuiDescribedFormGroup>
             )
@@ -189,8 +152,6 @@
       </EuiPanel>
     </EuiFlexItem>
   )
-<<<<<<< HEAD
-=======
 };
 
 const InputFormFilePickerPreInput = ({image, field}: {image: string, field: any}) => {
@@ -249,5 +210,4 @@
       </EuiFlexGroup>
     </>
   );
->>>>>>> bc514826
 };