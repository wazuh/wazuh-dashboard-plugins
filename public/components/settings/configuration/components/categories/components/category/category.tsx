/*
 * Wazuh app - React component building the configuration component.
 *
 * Copyright (C) 2015-2022 Wazuh, Inc.
 *
 * This program is free software; you can redistribute it and/or modify
 * it under the terms of the GNU General Public License as published by
 * the Free Software Foundation; either version 2 of the License, or
 * (at your option) any later version.
 *
 * Find more information about this on the LICENSE file.
 */

import React, { } from 'react';
import {
  EuiFlexItem,
  EuiPanel,
  EuiText,
  EuiFlexGroup,
  EuiForm,
  EuiDescribedFormGroup,
  EuiTitle,
<<<<<<< HEAD
=======
  EuiSpacer,
  EuiToolTip,
  EuiButtonIcon,
>>>>>>> a9358612
} from '@elastic/eui';
import { EuiIconTip } from '@elastic/eui';
import { TPluginSettingWithKey } from '../../../../../../../../common/constants';
import { getPluginSettingDescription } from '../../../../../../../../common/services/settings';
import { webDocumentationLink } from '../../../../../../../../common/services/web_documentation';
import classNames from 'classnames';
import { InputForm } from '../../../../../../common/form';


interface ICategoryProps {
  title: string
  description?: string
  documentationLink?: string
  items: TPluginSettingWithKey[]
  currentConfiguration: { [field: string]: any }
  changedConfiguration: { [field: string]: any }
  onChangeFieldForm: () => void
}

export const Category: React.FunctionComponent<ICategoryProps> = ({
  title,
  description,
  documentationLink,
  items
}) => {
  return (
    <EuiFlexItem>
      <EuiPanel paddingSize="l">
        <EuiText>
          <EuiFlexGroup>
            <EuiFlexItem>
              <h2>{title}{
                documentationLink &&
                <EuiToolTip
                  position="right"
                  content="Documentation">
                  <>
                    &nbsp;
                  <EuiButtonIcon
                      iconType="iInCircle"
                      iconSize="l"
                      aria-label="Help"
                      target="_blank"
                      href={webDocumentationLink(documentationLink)}
                    ></EuiButtonIcon>
                  </>
                </EuiToolTip>
              }
              </h2>
            </EuiFlexItem>
          </EuiFlexGroup>
        </EuiText>
        {
          description &&
          <>
            <EuiText color="subdued">
              <EuiFlexGroup>
                <EuiFlexItem>
                  <span>{description}</span>
                </EuiFlexItem>
              </EuiFlexGroup>
            </EuiText>
            <EuiSpacer />
          </>
        }
        <EuiForm>
        {items.map((item, idx) => {
            const isUpdated = item.changed && !item.error;
            return (
              <EuiDescribedFormGroup
                fullWidth
                key={idx}
                className={classNames('mgtAdvancedSettings__field', {
                  'mgtAdvancedSettings__field--unsaved': isUpdated,
                  'mgtAdvancedSettings__field--invalid': item.error
                })}
                title={
                  <EuiTitle className="mgtAdvancedSettings__fieldTitle" size="s">
                    <span>
                      {item.title}
                      {item.error && (
                        <EuiIconTip
                        anchorClassName="mgtAdvancedSettings__fieldTitleUnsavedIcon"
                        type='alert'
                        color='danger'
                        aria-label={item.key}
                        content='Invalid' />
                      )}
                      {isUpdated && (
                        <EuiIconTip
                        anchorClassName="mgtAdvancedSettings__fieldTitleUnsavedIcon"
                        type='dot'
                        color='warning'
                        aria-label={item.key}
                        content='Unsaved' />
                      )}
                    </span>
                  </EuiTitle>}
                description={getPluginSettingDescription(item)} >
                  <InputForm
                    label={item.key}
                    {...item}
                  />
              </EuiDescribedFormGroup>
            )
          })}
        </EuiForm>
      </EuiPanel>
    </EuiFlexItem>
  )
};<|MERGE_RESOLUTION|>--- conflicted
+++ resolved
@@ -20,12 +20,9 @@
   EuiForm,
   EuiDescribedFormGroup,
   EuiTitle,
-<<<<<<< HEAD
-=======
   EuiSpacer,
   EuiToolTip,
   EuiButtonIcon,
->>>>>>> a9358612
 } from '@elastic/eui';
 import { EuiIconTip } from '@elastic/eui';
 import { TPluginSettingWithKey } from '../../../../../../../../common/constants';
