/*
 * Wazuh app - React component building the configuration component.
 *
 * Copyright (C) 2015-2022 Wazuh, Inc.
 *
 * This program is free software; you can redistribute it and/or modify
 * it under the terms of the GNU General Public License as published by
 * the Free Software Foundation; either version 2 of the License, or
 * (at your option) any later version.
 *
 * Find more information about this on the LICENSE file.
 */

import React, { } from 'react';
import {
  EuiFlexItem,
  EuiPanel,
  EuiText,
  EuiFlexGroup,
  EuiForm,
  EuiDescribedFormGroup,
  EuiTitle,
  EuiSpacer,
  EuiToolTip,
  EuiButtonIcon,
} from '@elastic/eui';
import { EuiIconTip } from '@elastic/eui';
import { TPluginSettingWithKey } from '../../../../../../../../common/constants';
import { getPluginSettingDescription } from '../../../../../../../../common/services/settings';
import { webDocumentationLink } from '../../../../../../../../common/services/web_documentation';
import classNames from 'classnames';
import { InputForm } from '../../../../../../common/form';


interface ICategoryProps {
  title: string
  description?: string
  documentationLink?: string
  items: TPluginSettingWithKey[]
  currentConfiguration: { [field: string]: any }
  changedConfiguration: { [field: string]: any }
  onChangeFieldForm: () => void
}

export const Category: React.FunctionComponent<ICategoryProps> = ({
  title,
  description,
  documentationLink,
  items
}) => {
  return (
    <EuiFlexItem>
      <EuiPanel paddingSize="l">
        <EuiText>
          <EuiFlexGroup>
            <EuiFlexItem>
              <h2>{title}{
                documentationLink &&
                <EuiToolTip
                  position="right"
                  content="Documentation">
                  <>
                    &nbsp;
                  <EuiButtonIcon
                      iconType="iInCircle"
                      iconSize="l"
                      aria-label="Help"
                      target="_blank"
                      href={webDocumentationLink(documentationLink)}
                    ></EuiButtonIcon>
                  </>
                </EuiToolTip>
              }
              </h2>
            </EuiFlexItem>
          </EuiFlexGroup>
        </EuiText>
        {
          description &&
          <>
            <EuiText color="subdued">
              <EuiFlexGroup>
                <EuiFlexItem>
                  <span>{description}</span>
                </EuiFlexItem>
              </EuiFlexGroup>
            </EuiText>
            <EuiSpacer />
          </>
        }
        <EuiForm>
        {items.map((item, idx) => {
            const isUpdated = item.changed && !item.error;
            return (
              <EuiDescribedFormGroup
                fullWidth
                key={idx}
                className={classNames('mgtAdvancedSettings__field', {
                  'mgtAdvancedSettings__field--unsaved': isUpdated,
<<<<<<< HEAD
                  'mgtAdvancedSettings__field--invalid': item.error
=======
>>>>>>> 430fe829
                })}
                title={
                  <EuiTitle className="mgtAdvancedSettings__fieldTitle" size="s">
                    <span>
                      {item.title}
<<<<<<< HEAD
                      {item.error && (
                        <EuiIconTip
                        anchorClassName="mgtAdvancedSettings__fieldTitleUnsavedIcon"
                        type='alert'
                        color='danger'
                        aria-label={item.key}
                        content='Invalid' />
                      )}
=======
>>>>>>> 430fe829
                      {isUpdated && (
                        <EuiIconTip
                        anchorClassName="mgtAdvancedSettings__fieldTitleUnsavedIcon"
                        type='dot'
                        color='warning'
                        aria-label={item.key}
                        content='Unsaved' />
                      )}
                    </span>
                  </EuiTitle>}
                description={getPluginSettingDescription(item)} >
                  <InputForm
                    label={item.key}
                    {...item}
                  />
              </EuiDescribedFormGroup>
            )
          })}
        </EuiForm>
      </EuiPanel>
    </EuiFlexItem>
  )
};<|MERGE_RESOLUTION|>--- conflicted
+++ resolved
@@ -97,16 +97,12 @@
                 key={idx}
                 className={classNames('mgtAdvancedSettings__field', {
                   'mgtAdvancedSettings__field--unsaved': isUpdated,
-<<<<<<< HEAD
                   'mgtAdvancedSettings__field--invalid': item.error
-=======
->>>>>>> 430fe829
                 })}
                 title={
                   <EuiTitle className="mgtAdvancedSettings__fieldTitle" size="s">
                     <span>
                       {item.title}
-<<<<<<< HEAD
                       {item.error && (
                         <EuiIconTip
                         anchorClassName="mgtAdvancedSettings__fieldTitleUnsavedIcon"
@@ -115,8 +111,7 @@
                         aria-label={item.key}
                         content='Invalid' />
                       )}
-=======
->>>>>>> 430fe829
+
                       {isUpdated && (
                         <EuiIconTip
                         anchorClassName="mgtAdvancedSettings__fieldTitleUnsavedIcon"
