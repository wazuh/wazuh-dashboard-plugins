/*
 * Wazuh app - React component building the configuration component.
 *
 * Copyright (C) 2015-2022 Wazuh, Inc.
 *
 * This program is free software; you can redistribute it and/or modify
 * it under the terms of the GNU General Public License as published by
 * the Free Software Foundation; either version 2 of the License, or
 * (at your option) any later version.
 *
 * Find more information about this on the LICENSE file.
 */

import React from 'react';

import {
  EuiBottomBar,
  EuiFlexGroup,
  EuiFlexItem,
  EuiText,
  EuiButtonEmpty,
  EuiButton
} from '@elastic/eui';

interface IBottomBarProps {
  unsavedCount: number
  errorsCount: number
  onCancel: () => void
  onSave: () => void
}

<<<<<<< HEAD
export const BottomBar: React.FunctionComponent<IBottomBarProps> = ({ totalCount, errorsCount, onCancel, onSave }) => (
  <EuiBottomBar paddingSize="m">
      <EuiFlexGroup alignItems='center' justifyContent='spaceBetween' gutterSize='s'>
        <SettingLabel count={totalCount} errors={errorsCount}/>
=======
export const BottomBar: React.FunctionComponent<IBottomBarProps> = ({ unsavedCount, onCancel, onSave }) => (
  <EuiBottomBar paddingSize="m">
      <EuiFlexGroup alignItems='center' justifyContent='spaceBetween' gutterSize='s'>
        <SettingLabel count={unsavedCount}/>
>>>>>>> 5d686155
        <CancelButton onClick={onCancel} />
        <SaveButton onClick={onSave} isDisabled={Boolean(errorsCount)}/>
      </EuiFlexGroup>
    </EuiBottomBar>
);

const SettingLabel = ({ count, errors }) => (
  <EuiFlexItem className='mgtAdvancedSettingsForm__unsavedCount'>
    <EuiText color='ghost' className='mgtAdvancedSettingsForm__unsavedCountMessage'>
      {`${count} unsaved settings`}
    </EuiText>
    {errors ? (
      <EuiText color='danger' className='mgtAdvancedSettingsForm__unsavedCountMessage'>
        {`${errors} setting with ${errors === 1 ? 'error' : 'errors'}`}
      </EuiText>
    ) : null}
  </EuiFlexItem>
);


const CancelButton = ({ onClick}) => (
  <EuiFlexItem grow={false}>
    <EuiButtonEmpty
      size='s'
      iconSide='left'
      iconType='cross'
      color="ghost"
      className="mgtAdvancedSettingsForm__button"
      onClick={onClick}>
      Cancel changes
    </EuiButtonEmpty>
  </EuiFlexItem>
);

const SaveButton = ({ onClick, isDisabled }) => (
  <EuiFlexItem grow={false}>
    <EuiButton
      fill
      size='s'
      iconSide='left'
      iconType='check'
      isDisabled={isDisabled}
      color='secondary'
      className="mgtAdvancedSettingsForm__button"
      onClick={onClick} >
      Save changes
      </EuiButton>
  </EuiFlexItem>
);<|MERGE_RESOLUTION|>--- conflicted
+++ resolved
@@ -29,17 +29,10 @@
   onSave: () => void
 }
 
-<<<<<<< HEAD
-export const BottomBar: React.FunctionComponent<IBottomBarProps> = ({ totalCount, errorsCount, onCancel, onSave }) => (
+export const BottomBar: React.FunctionComponent<IBottomBarProps> = ({ unsavedCount, errorsCount, onCancel, onSave }) => (
   <EuiBottomBar paddingSize="m">
       <EuiFlexGroup alignItems='center' justifyContent='spaceBetween' gutterSize='s'>
-        <SettingLabel count={totalCount} errors={errorsCount}/>
-=======
-export const BottomBar: React.FunctionComponent<IBottomBarProps> = ({ unsavedCount, onCancel, onSave }) => (
-  <EuiBottomBar paddingSize="m">
-      <EuiFlexGroup alignItems='center' justifyContent='spaceBetween' gutterSize='s'>
-        <SettingLabel count={unsavedCount}/>
->>>>>>> 5d686155
+        <SettingLabel count={unsavedCount} errors={errorsCount}/>
         <CancelButton onClick={onCancel} />
         <SaveButton onClick={onSave} isDisabled={Boolean(errorsCount)}/>
       </EuiFlexGroup>
