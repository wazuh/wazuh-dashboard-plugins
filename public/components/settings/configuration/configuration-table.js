/*
 * Wazuh app - React component for configuration table.
 * Copyright (C) 2015-2020 Wazuh, Inc.
 *
 * This program is free software; you can redistribute it and/or modify
 * it under the terms of the GNU General Public License as published by
 * the Free Software Foundation; either version 2 of the License, or
 * (at your option) any later version.
 *
 * Find more information about this on the LICENSE file.
 */
import React, { Component } from 'react';
import { EuiBasicTable, EuiCallOut } from '@elastic/eui';

import ConfigurationHandler from './utils/configuration-handler';
import { toastNotifications } from 'ui/notify';

import ConfigurationColums from './utils/columns';
import { configEquivalences } from '../../../utils/config-equivalences';

export class WzConfigurationTable extends Component {
  _isMounted = false;
  constructor(props) {
    super(props);
    this.state = {
      items: [],
      itemsTypes: [],
      totalItems: 0,
      isLoading: false,
      error: false,
      editingKey: false
    };

    this.setEditingKey = this.setEditingKey.bind(this);
    this.newValueItem = this.newValueItem.bind(this);
    this.editKey = this.editKey.bind(this);

    this.functions = {
      setEditingKey: this.setEditingKey,
      newValueItem: this.newValueItem,
      editKey: this.editKey
    };

    this.configurationHandler = ConfigurationHandler;
  }

  setEditingKey(key) {
    this.setState({ editingKey: key });
    if (key === null) {
      this.getItems();
    }
  }

  newValueItem(newValue, key, type) {
    let newValueWithType = newValue;

    if (type === 'number' && newValue) {
      newValueWithType = parseInt(newValue);
    }

    let { items } = this.state;

    for (const item of items) {
      if (item.setting === key) {
        item.value = newValueWithType;
      }
    }

    this.setState({ items });
  }

  async editKey(key, value, type) {
    this.setState({ isLoading: true });
    try {
      const result = await this.configurationHandler.editKey(
        key,
        type === 'number' ? (value ? value : 0) : value
      );

      let newValue = value;
      if (type === 'object') {
        newValue = JSON.parse(value);
      }
      if (type === 'boolean') {
        newValue = value === 'true' ? true : false;
      }
      if (type === 'number') {
        newValue = value ? value : 0;
      }

      this.newValueItem(newValue, key, type);
      this.setState({ editingKey: null, isLoading: false });

      const response = result.data.data;
      if (response.needRestart) {
        this.showToast(
          'warning',
          'You must restart Kibana for the changes to take effect',
          3000
        );
<<<<<<< HEAD
      } else if (response.needWait) {
        this.showToast(
          'warning',
          'The configuration has been successfully updated, but it may take a few seconds for the change to take effect',
          3000
        );
=======
>>>>>>> 25a5c2f5
      } else {
        this.showToast(
          'success',
          'The configuration has been successfully updated',
          3000
        );
      }
    } catch (error) {
      return Promise.reject(error);
    }
  }

  async componentDidMount() {
    this._isMounted = true;
    this.getItems();
  }

  componentWillUnmount() {
    this._isMounted = false;
  }

  /**
   * This get the string equivalence for a given key
   * @param {String} key
   */
  configEquivalence(key) {
    return configEquivalences[key] || '-';
  }

  async getItems() {
    this.setState({ isLoading: true });
    try {
      const data = { ...(this.props.wazuhConfig.getConfig() || {}) };

      let arrayItems = [];
      for (const key in data) {
        if (key.includes('extension') || key.includes('hosts')) {
          delete data[key];
        } else {
          arrayItems.push({
            setting: key,
            value: data[key],
            typeof: typeof data[key],
            description: this.configEquivalence(key)
          });
        }
      }
      this.setState({ items: arrayItems, isLoading: false });
    } catch (error) {
      this.setState({ isLoading: false });
      return Promise.reject(error);
    }
  }

  onTableChange = () => {};

  render() {
    const { isLoading, error } = this.state;
    const { items, editingKey } = this.state;
    const message = isLoading ? null : 'No results...';

    this.configurationColums = new ConfigurationColums(
      this.functions,
      editingKey
    );
    const columns = this.configurationColums.columns;

    if (!error) {
      return (
        <div>
          <EuiBasicTable
            itemId="id"
            items={items}
            columns={columns}
            onChange={this.onTableChange}
            loading={isLoading}
            message={message}
          />
        </div>
      );
    } else {
      return <EuiCallOut color="warning" title={error} iconType="gear" />;
    }
  }

  showToast = (color, title, time) => {
    toastNotifications.add({
      color: color,
      title: title,
      toastLifeTimeMs: time
    });
  };
}<|MERGE_RESOLUTION|>--- conflicted
+++ resolved
@@ -98,15 +98,6 @@
           'You must restart Kibana for the changes to take effect',
           3000
         );
-<<<<<<< HEAD
-      } else if (response.needWait) {
-        this.showToast(
-          'warning',
-          'The configuration has been successfully updated, but it may take a few seconds for the change to take effect',
-          3000
-        );
-=======
->>>>>>> 25a5c2f5
       } else {
         this.showToast(
           'success',
