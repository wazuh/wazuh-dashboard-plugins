/*
 * Wazuh app - React component for configuration table.
 * Copyright (C) 2015-2020 Wazuh, Inc.
 *
 * This program is free software; you can redistribute it and/or modify
 * it under the terms of the GNU General Public License as published by
 * the Free Software Foundation; either version 2 of the License, or
 * (at your option) any later version.
 *
 * Find more information about this on the LICENSE file.
 */
import React, { Component } from 'react';
import { EuiBasicTable, EuiCallOut } from '@elastic/eui';

import ConfigurationHandler from './utils/configuration-handler';
import { toastNotifications } from 'ui/notify';

import ConfigurationColums from './utils/columns';
import { configEquivalences } from '../../../utils/config-equivalences';

export class WzConfigurationTable extends Component {
  _isMounted = false;
  constructor(props) {
    super(props);
    this.state = {
      items: [],
      itemsTypes: [],
      totalItems: 0,
      isLoading: false,
      error: false,
      editingKey: false
    };

    this.setEditingKey = this.setEditingKey.bind(this);
    this.newValueItem = this.newValueItem.bind(this);
    this.editKey = this.editKey.bind(this);

    this.functions = {
      setEditingKey: this.setEditingKey,
      newValueItem: this.newValueItem,
      editKey: this.editKey
    };

    this.configurationHandler = ConfigurationHandler;
  }

  setEditingKey(key) {
    this.setState({ editingKey: key });
    if (key === null) {
      this.getItems();
    }
  }

  newValueItem(newValue, key, type) {
    let newValueWithType = newValue;

    if (type === 'number' && newValue) {
      newValueWithType = parseInt(newValue);
    }

    let { items } = this.state;

    for (const item of items) {
      if (item.setting === key) {
        item.value = newValueWithType;
      }
    }

    this.setState({ items });
  }

  async editKey(key, value, type) {
    this.setState({ isLoading: true });
    try {
      const result = await this.configurationHandler.editKey(
        key,
        type === 'number' ? (value ? value : 0) : value
      );

      let newValue = value;
      if (type === 'object') {
        newValue = JSON.parse(value);
      }
      if (type === 'boolean') {
        newValue = value === 'true' ? true : false;
      }
      if (type === 'number') {
        newValue = value ? value : 0;
      }

      this.newValueItem(newValue, key, type);
      this.setState({ editingKey: null, isLoading: false });

      const response = result.data.data;
      if (response.needRestart) {
        this.showToast(
          'warning',
          'You must restart Kibana for the changes to take effect',
          3000
        );
<<<<<<< HEAD
      } else if (response.needWait) {
        this.showToast(
          'warning',
          'The configuration has been successfully updated, but it may take a few seconds for the change to take effect',
          3000
        );
=======
>>>>>>> 9defe0c3
      } else {
        this.showToast(
          'success',
          'The configuration has been successfully updated',
          3000
        );
      }
    } catch (error) {
      return Promise.reject(error);
    }
  }

  async componentDidMount() {
    this._isMounted = true;
    this.getItems();
  }

  componentWillUnmount() {
    this._isMounted = false;
  }

  /**
   * This get the string equivalence for a given key
   * @param {String} key
   */
  configEquivalence(key) {
    return configEquivalences[key] || '-';
  }

  async getItems() {
    this.setState({ isLoading: true });
    try {
      const data = { ...(this.props.wazuhConfig.getConfig() || {}) };

      let arrayItems = [];
      for (const key in data) {
        if (key.includes('extension') || key.includes('hosts')) {
          delete data[key];
        } else {
          arrayItems.push({
            setting: key,
            value: data[key],
            typeof: typeof data[key],
            description: this.configEquivalence(key)
          });
        }
      }
      this.setState({ items: arrayItems, isLoading: false });
    } catch (error) {
      this.setState({ isLoading: false });
      return Promise.reject(error);
    }
  }

  onTableChange = () => {};

  render() {
    const { isLoading, error } = this.state;
    const { items, editingKey } = this.state;
    const message = isLoading ? null : 'No results...';

    this.configurationColums = new ConfigurationColums(
      this.functions,
      editingKey
    );
    const columns = this.configurationColums.columns;

    if (!error) {
      return (
        <div>
          <EuiBasicTable
            itemId="id"
            items={items}
            columns={columns}
            onChange={this.onTableChange}
            loading={isLoading}
            message={message}
          />
        </div>
      );
    } else {
      return <EuiCallOut color="warning" title={error} iconType="gear" />;
    }
  }

  showToast = (color, title, time) => {
    toastNotifications.add({
      color: color,
      title: title,
      toastLifeTimeMs: time
    });
  };
}<|MERGE_RESOLUTION|>--- conflicted
+++ resolved
@@ -98,15 +98,6 @@
           'You must restart Kibana for the changes to take effect',
           3000
         );
-<<<<<<< HEAD
-      } else if (response.needWait) {
-        this.showToast(
-          'warning',
-          'The configuration has been successfully updated, but it may take a few seconds for the change to take effect',
-          3000
-        );
-=======
->>>>>>> 9defe0c3
       } else {
         this.showToast(
           'success',
