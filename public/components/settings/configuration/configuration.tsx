/*
 * Wazuh app - React component building the configuration component.
 *
 * Copyright (C) 2015-2022 Wazuh, Inc.
 *
 * This program is free software; you can redistribute it and/or modify
 * it under the terms of the GNU General Public License as published by
 * the Free Software Foundation; either version 2 of the License, or
 * (at your option) any later version.
 *
 * Find more information about this on the LICENSE file.
 */

import React, { useState, useEffect } from 'react';
import { useDispatch, useSelector } from 'react-redux';
import { Header, BottomBar } from './components';
import { useKbnLoadingIndicator} from '../../common/hooks';
import { useForm } from '../../common/form/hooks';
import {
  EuiButton,
  EuiFlexGroup,
  EuiFlexItem,
  EuiPage,
  EuiPageBody,
  EuiPageHeader,
  EuiSpacer,
  Query,
} from '@elastic/eui';
import store from '../../../redux/store'
import { updateSelectedSettingsSection } from '../../../redux/actions/appStateActions';
import { withUserAuthorizationPrompt, withErrorBoundary, withReduxProvider } from '../../common/hocs';
import { EpluginSettingType, PLUGIN_PLATFORM_NAME, PLUGIN_SETTINGS, PLUGIN_SETTINGS_CATEGORIES, UI_LOGGER_LEVELS, WAZUH_ROLE_ADMINISTRATOR_NAME } from '../../../../common/constants';
import { compose } from 'redux';
<<<<<<< HEAD
import { formatSettingValueFromForm, getPluginSettingDescription, getSettingDefaultValue, getSettingsDefaultList } from '../../../../common/services/settings';
=======
import { formatSettingValueFromForm, getSettingsDefaultList, groupSettingsByCategory } from '../../../../common/services/settings';
>>>>>>> 1356c5b0
import _ from 'lodash';
import { Category } from './components/categories/components';
import { WzRequest } from '../../../react-services';
import { UIErrorLog, UIErrorSeverity, UILogLevel, UI_ERROR_SEVERITIES } from '../../../react-services/error-orchestrator/types';
import { getErrorOrchestrator } from '../../../react-services/common-services';
import { getToasts } from '../../../kibana-services';
import { updateAppConfig } from '../../../redux/actions/appConfigActions';
import path from 'path';

export type ISetting = {
  key: string
  value: boolean | string | number | object
  description: string
  category: string
  name: string
  readonly?: boolean
  form: { type: string, params: {} }
};

const pluginSettingConfigurableUI = getSettingsDefaultList()
  .filter(categorySetting => categorySetting.isConfigurableFromUI)
  .map(setting => ({ ...setting, category: PLUGIN_SETTINGS_CATEGORIES[setting.category].title}));

const settingsCategoriesSearchBarFilters = [...new Set(pluginSettingConfigurableUI.map(({category}) => category))].sort().map(category => ({value: category}))

const trasnsfromPluginSettingsToFormFields = configuration => Object.fromEntries(
  getSettingsDefaultList()
    .filter(pluginSetting => pluginSetting.isConfigurableFromUI)
    .map(({
      key,
      type,
      validate,
      defaultValue: initialValue,
      uiFormTransformChangedInputValue,
      uiFormTransformConfigurationValueToInputValue,
      uiFormTransformInputValueToConfigurationValue,
      ...rest
    }) => ([
      key, 
      {
        type,
        validate: validate?.bind?.(rest),
        transformChangedInputValue: uiFormTransformChangedInputValue?.bind?.(rest),
        transformChangedOutputValue: uiFormTransformInputValueToConfigurationValue?.bind?.(rest),
        initialValue: uiFormTransformConfigurationValueToInputValue ? uiFormTransformConfigurationValueToInputValue.bind(rest)(configuration?.[key] ?? initialValue) : (configuration?.[key] ?? initialValue)
      }
    ]))
);

const WzConfigurationSettingsProvider = (props) => {
  const [loading, setLoading ] = useKbnLoadingIndicator();
  const [query, setQuery] = useState('');
  const currentConfiguration = useSelector(state => state.appConfig.data);

  const { fields, changed, errors, doChanges, undoChanges } = useForm(trasnsfromPluginSettingsToFormFields(currentConfiguration));
  const dispatch = useDispatch();

  useEffect(() => {
    store.dispatch(updateSelectedSettingsSection('configuration'));
  }, []);

  const onChangeSearchQuery = (query) => {
    setQuery(query);
  };

  const visibleSettings = Object.entries(fields)
    .map(([fieldKey, fieldForm]) => ({
      ...fieldForm,
      key: fieldKey,
      category: PLUGIN_SETTINGS_CATEGORIES[PLUGIN_SETTINGS[fieldKey].category].title,
      type: PLUGIN_SETTINGS[fieldKey].type,
      options: PLUGIN_SETTINGS[fieldKey]?.options,
      title: PLUGIN_SETTINGS[fieldKey]?.title,
      description: getPluginSettingDescription(PLUGIN_SETTINGS[fieldKey]),
    }));

  // https://github.com/elastic/eui/blob/aa4cfd7b7c34c2d724405a3ecffde7fe6cf3b50f/src/components/search_bar/query/query.ts#L138-L163
  const search = Query.execute(query.query || query, visibleSettings, ['description', 'key', 'title']);

  const visibleCategories = groupSettingsByCategory(search || visibleSettings);

  const onSave = async () => {
    setLoading(true);
    try {
      const settingsToUpdate = Object.entries(changed).reduce((accum, [pluginSettingKey, currentValue]) => {
<<<<<<< HEAD
        if(PLUGIN_SETTINGS[pluginSettingKey].configurableFile && PLUGIN_SETTINGS[pluginSettingKey].type === EpluginSettingType.filepicker){
          accum.fileUpload = {
            ...accum.fileUpload,
            [pluginSettingKey]: {
              file: currentValue,
              extension: path.extname(currentValue.name)
            }
          }
        }else if(PLUGIN_SETTINGS[pluginSettingKey].configurableFile){
=======
        if(PLUGIN_SETTINGS[pluginSettingKey].isConfigurableFromFile){
>>>>>>> 1356c5b0
          accum.saveOnConfigurationFile = {
            ...accum.saveOnConfigurationFile,
            [pluginSettingKey]: formatSettingValueFromForm(pluginSettingKey, currentValue)
          }
        };
        return accum;
      }, {saveOnConfigurationFile: {}, fileUpload: {}});

      const requests = [];

      // Update the settings that doesn't upload a file
      if(Object.keys(settingsToUpdate.saveOnConfigurationFile).length){
        requests.push(WzRequest.genericReq(
          'PUT', '/utils/configuration',
          settingsToUpdate.saveOnConfigurationFile
        ));
      };

      // Update the settings that uploads a file
      if(Object.keys(settingsToUpdate.fileUpload).length){
        requests.push(...Object.entries(settingsToUpdate.fileUpload)
          .map(([pluginSettingKey, {file, extension}]) => {
              // Create the form data
              const formData = new FormData();
              formData.append('file', file);
              formData.append('extension', extension);
              return WzRequest.genericReq(
                'PUT', `/utils/configuration/files/${pluginSettingKey}`,
                formData,
                {overwriteHeaders: {'content-type': 'multipart/form-data'}}
              )
            }));            
      };

      const responses = await Promise.all(requests);      

      // Show the toasts if necessary
      responses.some(({data: { data: {requireHealtCheck}}}) => requireHealtCheck) && toastRequiresRunningHealthcheck();
      responses.some(({data: { data: {requiresReloadingBrowserTab}}}) => requiresReloadingBrowserTab) && toastRequiresReloadingBrowserTab();
      responses.some(({data: { data: {requiresRestartingPluginPlatform}}}) => requiresRestartingPluginPlatform) && toastRequiresRestartingPluginPlatform();

      // Update the app configuration frontend-cached setting in memory with the new values
      dispatch(updateAppConfig({
        ...responses.reduce((accum, {data: {data}}) => {
          return {
            ...accum,
            ...(data.updatedConfiguration ? {...data.updatedConfiguration} : {}),
          }
        },{})
      }));

      // Remove the selected files on the file picker inputs
      if(Object.keys(settingsToUpdate.fileUpload).length){
        Object.keys(settingsToUpdate.fileUpload).forEach(settingKey => {
          console.log({dsadsa: fields[settingKey].inputRef});
          try{
            fields[settingKey].inputRef.removeFiles(
              // This method uses some methods of a DOM event.
              // Because we want to remove the files when the configuration is saved,
              // there is no event, so we create a object that contains the
              // methods used to remove the files. Of this way, we can skip the errors
              // due to missing methods.
              // This workaround is based in @elastic/eui v29.3.2
              // https://github.com/elastic/eui/blob/v29.3.2/src/components/form/file_picker/file_picker.tsx#L107-L108
              {stopPropagation: () => {}, preventDefault: () => {}}
            );
          }catch(error){
            // TODO: There is an error related to accessing to `target` of undefined
            // that we should review it.
          }
        });
      };

      // Show the success toast
      successToast();

      // Reset the form changed configuration
      doChanges();
    } catch (error) {
      const options: UIErrorLog = {
        context: `${WzConfigurationSettingsProvider.name}.onSave`,
        level: UI_LOGGER_LEVELS.ERROR as UILogLevel,
        severity: UI_ERROR_SEVERITIES.BUSINESS as UIErrorSeverity,
        store: true,
        error: {
          error: error,
          message: error.message || error,
          title: `Error saving the configuration: ${error.message || error}`,
        },
      };

      getErrorOrchestrator().handleError(options);
    } finally {
      setLoading(false);
    };
  };

  return (
    <EuiPage >
      <EuiPageBody className='mgtPage__body' restrictWidth>
        <EuiPageHeader>
          <Header
            query={query}
            setQuery={onChangeSearchQuery}
            searchBarFilters={[{
              type: 'field_value_selection',
              field: 'category',
              name: 'Categories',
              multiSelect: 'or',
              options: settingsCategoriesSearchBarFilters,
            }]}/>
        </EuiPageHeader>
        <EuiFlexGroup direction='column'>
          {visibleCategories && visibleCategories.map(({category, settings}) => ( 
            <Category 
              key={`configuration_category_${category}`}
              title={category}
              items={settings}
              currentConfiguration={currentConfiguration}
            />
            )
          )}
        </EuiFlexGroup>
        <EuiSpacer size="xxl" />
        {Object.keys(changed).length > 0 && (
          <BottomBar
            errorsCount={Object.keys(errors).length}
            unsavedCount={Object.keys(changed).length}
            onCancel={undoChanges}
            onSave={onSave}
          />
        )}
      </EuiPageBody>
    </EuiPage>
  );
}
export const WzConfigurationSettings = compose (
  withErrorBoundary,
  withReduxProvider,
  withUserAuthorizationPrompt(null, [WAZUH_ROLE_ADMINISTRATOR_NAME])
)(WzConfigurationSettingsProvider);

const toastRequiresReloadingBrowserTab = () => {
  getToasts().add({
    color: 'success',
    title: 'This setting require you to reload the page to take effect.',
    text: <EuiFlexGroup justifyContent="flexEnd" gutterSize="s">
      <EuiFlexItem grow={false}>
        <EuiButton onClick={() => window.location.reload()} size="s">Reload page</EuiButton>
      </EuiFlexItem>
    </EuiFlexGroup>
  });
};

const toastRequiresRunningHealthcheck = () => {
  const toast = getToasts().add({
    color: 'warning',
    title: 'You must execute the health check for the changes to take effect',
    toastLifeTimeMs: 5000,
    text:
      <EuiFlexGroup alignItems="center" gutterSize="s">
        <EuiFlexItem grow={false} >
          <EuiButton onClick={() => {
            getToasts().remove(toast);
            window.location.href = '#/health-check';
          }} size="s">Execute health check</EuiButton>
        </EuiFlexItem>
      </EuiFlexGroup>
  });
};

const toastRequiresRestartingPluginPlatform = () => {
  getToasts().add({
    color: 'warning',
    title: `You must restart ${PLUGIN_PLATFORM_NAME} for the changes to take effect`,
  });
};

const successToast = () => {
  getToasts().add({
    color: 'success',
    title: 'The configuration has been successfully updated',
  });
};<|MERGE_RESOLUTION|>--- conflicted
+++ resolved
@@ -31,11 +31,7 @@
 import { withUserAuthorizationPrompt, withErrorBoundary, withReduxProvider } from '../../common/hocs';
 import { EpluginSettingType, PLUGIN_PLATFORM_NAME, PLUGIN_SETTINGS, PLUGIN_SETTINGS_CATEGORIES, UI_LOGGER_LEVELS, WAZUH_ROLE_ADMINISTRATOR_NAME } from '../../../../common/constants';
 import { compose } from 'redux';
-<<<<<<< HEAD
-import { formatSettingValueFromForm, getPluginSettingDescription, getSettingDefaultValue, getSettingsDefaultList } from '../../../../common/services/settings';
-=======
-import { formatSettingValueFromForm, getSettingsDefaultList, groupSettingsByCategory } from '../../../../common/services/settings';
->>>>>>> 1356c5b0
+import { formatSettingValueFromForm, getPluginSettingDescription, getSettingsDefaultList, groupSettingsByCategory } from '../../../../common/services/settings';
 import _ from 'lodash';
 import { Category } from './components/categories/components';
 import { WzRequest } from '../../../react-services';
@@ -121,8 +117,7 @@
     setLoading(true);
     try {
       const settingsToUpdate = Object.entries(changed).reduce((accum, [pluginSettingKey, currentValue]) => {
-<<<<<<< HEAD
-        if(PLUGIN_SETTINGS[pluginSettingKey].configurableFile && PLUGIN_SETTINGS[pluginSettingKey].type === EpluginSettingType.filepicker){
+        if(PLUGIN_SETTINGS[pluginSettingKey].isConfigurableFromFile && PLUGIN_SETTINGS[pluginSettingKey].type === EpluginSettingType.filepicker){
           accum.fileUpload = {
             ...accum.fileUpload,
             [pluginSettingKey]: {
@@ -130,10 +125,7 @@
               extension: path.extname(currentValue.name)
             }
           }
-        }else if(PLUGIN_SETTINGS[pluginSettingKey].configurableFile){
-=======
-        if(PLUGIN_SETTINGS[pluginSettingKey].isConfigurableFromFile){
->>>>>>> 1356c5b0
+        }else if(PLUGIN_SETTINGS[pluginSettingKey].isConfigurableFromFile){
           accum.saveOnConfigurationFile = {
             ...accum.saveOnConfigurationFile,
             [pluginSettingKey]: formatSettingValueFromForm(pluginSettingKey, currentValue)
