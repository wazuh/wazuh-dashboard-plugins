/*
 * Wazuh app - React component building the configuration component.
 *
 * Copyright (C) 2015-2022 Wazuh, Inc.
 *
 * This program is free software; you can redistribute it and/or modify
 * it under the terms of the GNU General Public License as published by
 * the Free Software Foundation; either version 2 of the License, or
 * (at your option) any later version.
 *
 * Find more information about this on the LICENSE file.
 */

import React, { useState, useEffect } from 'react';
import { useDispatch, useSelector } from 'react-redux';
import { Header, BottomBar } from './components';
import { useKbnLoadingIndicator} from '../../common/hooks';
import { useForm } from '../../common/form/hooks';
import {
  EuiButton,
  EuiFlexGroup,
  EuiFlexItem,
  EuiPage,
  EuiPageBody,
  EuiPageHeader,
  EuiSpacer,
  Query,
} from '@elastic/eui';
import store from '../../../redux/store'
import { updateSelectedSettingsSection } from '../../../redux/actions/appStateActions';
import { withUserAuthorizationPrompt, withErrorBoundary, withReduxProvider } from '../../common/hocs';
import { PLUGIN_PLATFORM_NAME, PLUGIN_SETTINGS, PLUGIN_SETTINGS_CATEGORIES, UI_LOGGER_LEVELS, WAZUH_ROLE_ADMINISTRATOR_NAME } from '../../../../common/constants';
import { compose } from 'redux';
<<<<<<< HEAD
import { getPluginSettingDescription, getSettingsDefaultList, groupSettingsByCategory, getCategorySettingByTitle } from '../../../../common/services/settings';
import _ from 'lodash';
=======
import { getSettingsDefaultList, groupSettingsByCategory, getCategorySettingByTitle } from '../../../../common/services/settings';
>>>>>>> e5a28eab
import { Category } from './components/categories/components';
import { WzRequest } from '../../../react-services';
import { UIErrorLog, UIErrorSeverity, UILogLevel, UI_ERROR_SEVERITIES } from '../../../react-services/error-orchestrator/types';
import { getErrorOrchestrator } from '../../../react-services/common-services';
import { getToasts } from '../../../kibana-services';
import { updateAppConfig } from '../../../redux/actions/appConfigActions';
import path from 'path';
import { toastRequiresReloadingBrowserTab, toastRequiresRestartingPluginPlatform, toastRequiresRunningHealthcheck, toastSuccessUpdateConfiguration } from './components/categories/components/show-toasts';

export type ISetting = {
  key: string
  value: boolean | string | number | object
  description: string
  category: string
  name: string
  readonly?: boolean
  form: { type: string, params: {} }
};

const pluginSettingConfigurableUI = getSettingsDefaultList()
  .filter(categorySetting => categorySetting.isConfigurableFromUI)
  .map(setting => ({ ...setting, category: PLUGIN_SETTINGS_CATEGORIES[setting.category].title}));

const settingsCategoriesSearchBarFilters = [...new Set(pluginSettingConfigurableUI.map(({category}) => category))].sort().map(category => ({value: category}))

const trasnsfromPluginSettingsToFormFields = configuration => Object.fromEntries(
  getSettingsDefaultList()
    .filter(pluginSetting => pluginSetting.isConfigurableFromUI)
    .map(({
      key,
      type,
      validate,
      defaultValue: initialValue,
      uiFormTransformChangedInputValue,
      uiFormTransformConfigurationValueToInputValue,
      uiFormTransformInputValueToConfigurationValue,
      ...rest
    }) => ([
      key,
      {
        type,
        validate: validate?.bind?.(rest),
        transformChangedInputValue: uiFormTransformChangedInputValue?.bind?.(rest),
        transformChangedOutputValue: uiFormTransformInputValueToConfigurationValue?.bind?.(rest),
        initialValue: uiFormTransformConfigurationValueToInputValue ? uiFormTransformConfigurationValueToInputValue.bind(rest)(configuration?.[key] ?? initialValue) : (configuration?.[key] ?? initialValue)
      }
    ]))
);

const WzConfigurationSettingsProvider = (props) => {
  const [loading, setLoading ] = useKbnLoadingIndicator();
  const [query, setQuery] = useState('');
  const currentConfiguration = useSelector(state => state.appConfig.data);

  const { fields, changed, errors, doChanges, undoChanges } = useForm(trasnsfromPluginSettingsToFormFields(currentConfiguration));
  const dispatch = useDispatch();

  useEffect(() => {
    store.dispatch(updateSelectedSettingsSection('configuration'));
  }, []);

  const onChangeSearchQuery = (query) => {
    setQuery(query);
  };

  const visibleSettings = Object.entries(fields)
    .map(([fieldKey, fieldForm]) => ({
      ...fieldForm,
      key: fieldKey,
      category: PLUGIN_SETTINGS_CATEGORIES[PLUGIN_SETTINGS[fieldKey].category].title,
      type: PLUGIN_SETTINGS[fieldKey].type,
      options: PLUGIN_SETTINGS[fieldKey]?.options,
      title: PLUGIN_SETTINGS[fieldKey]?.title,
      description: getPluginSettingDescription(PLUGIN_SETTINGS[fieldKey]),
    }));

  // https://github.com/elastic/eui/blob/aa4cfd7b7c34c2d724405a3ecffde7fe6cf3b50f/src/components/search_bar/query/query.ts#L138-L163
  const search = Query.execute(query.query || query, visibleSettings, ['description', 'key', 'title']);

  const visibleCategories = groupSettingsByCategory(search || visibleSettings)
  // Sort categories to render them in their enum definition order
    .sort((a, b) =>
      (getCategorySettingByTitle(a.category)?.renderOrder || 0) -
      (getCategorySettingByTitle(b.category)?.renderOrder || 0)
    );

  const onSave = async () => {
    setLoading(true);
    try {
      const settingsToUpdate = Object.entries(changed).reduce((accum, [pluginSettingKey, currentValue]) => {
        if(PLUGIN_SETTINGS[pluginSettingKey].isConfigurableFromFile && PLUGIN_SETTINGS[pluginSettingKey].type === EpluginSettingType.filepicker){
          accum.fileUpload = {
            ...accum.fileUpload,
            [pluginSettingKey]: {
              file: currentValue,
              extension: path.extname(currentValue.name)
            }
          }
        }else if(PLUGIN_SETTINGS[pluginSettingKey].isConfigurableFromFile){
          accum.saveOnConfigurationFile = {
            ...accum.saveOnConfigurationFile,
            [pluginSettingKey]: currentValue
          }
        };
        return accum;
      }, {saveOnConfigurationFile: {}, fileUpload: {}});

      const requests = [];

      // Update the settings that doesn't upload a file
      if(Object.keys(settingsToUpdate.saveOnConfigurationFile).length){
        requests.push(WzRequest.genericReq(
          'PUT', '/utils/configuration',
          settingsToUpdate.saveOnConfigurationFile
        ));
      };
<<<<<<< HEAD

      // Update the settings that uploads a file
      if(Object.keys(settingsToUpdate.fileUpload).length){
        requests.push(...Object.entries(settingsToUpdate.fileUpload)
          .map(([pluginSettingKey, {file, extension}]) => {
              // Create the form data
              const formData = new FormData();
              formData.append('file', file);
              return WzRequest.genericReq(
                'PUT', `/utils/configuration/files/${pluginSettingKey}`,
                formData,
                {overwriteHeaders: {'content-type': 'multipart/form-data'}}
              )
            }));            
      };

      const responses = await Promise.all(requests);      
=======
      const responses = await Promise.all(requests);
>>>>>>> e5a28eab

      // Show the toasts if necessary
      responses.some(({data: { data: {requiresRunningHealthCheck}}}) => requiresRunningHealthCheck) && toastRequiresRunningHealthcheck();
      responses.some(({data: { data: {requiresReloadingBrowserTab}}}) => requiresReloadingBrowserTab) && toastRequiresReloadingBrowserTab();
      responses.some(({data: { data: {requiresRestartingPluginPlatform}}}) => requiresRestartingPluginPlatform) && toastRequiresRestartingPluginPlatform();

      // Update the app configuration frontend-cached setting in memory with the new values
      dispatch(updateAppConfig({
        ...responses.reduce((accum, {data: {data}}) => {
          return {
            ...accum,
            ...(data.updatedConfiguration ? {...data.updatedConfiguration} : {}),
          }
        },{})
      }));

      // Remove the selected files on the file picker inputs
      if(Object.keys(settingsToUpdate.fileUpload).length){
        Object.keys(settingsToUpdate.fileUpload).forEach(settingKey => {
          try{
            fields[settingKey].inputRef.removeFiles(
              // This method uses some methods of a DOM event.
              // Because we want to remove the files when the configuration is saved,
              // there is no event, so we create a object that contains the
              // methods used to remove the files. Of this way, we can skip the errors
              // due to missing methods.
              // This workaround is based in @elastic/eui v29.3.2
              // https://github.com/elastic/eui/blob/v29.3.2/src/components/form/file_picker/file_picker.tsx#L107-L108
              {stopPropagation: () => {}, preventDefault: () => {}}
            );
          }catch(error){
            // TODO: There is an error related to accessing to `target` of undefined
            // that we should review it.
          }
        });
      };

      // Show the success toast
      toastSuccessUpdateConfiguration();

      // Reset the form changed configuration
      doChanges();
    } catch (error) {
      const options: UIErrorLog = {
        context: `${WzConfigurationSettingsProvider.name}.onSave`,
        level: UI_LOGGER_LEVELS.ERROR as UILogLevel,
        severity: UI_ERROR_SEVERITIES.BUSINESS as UIErrorSeverity,
        store: true,
        error: {
          error: error,
          message: error.message || error,
          title: `Error saving the configuration: ${error.message || error}`,
        },
      };

      getErrorOrchestrator().handleError(options);
    } finally {
      setLoading(false);
    };
  };

  const onCancel = () => {
    const updatedSettingsUseFilePicker = Object.entries(changed).reduce((accum, [pluginSettingKey]) => {
      if(PLUGIN_SETTINGS[pluginSettingKey].isConfigurableFromFile && PLUGIN_SETTINGS[pluginSettingKey].type === EpluginSettingType.filepicker){
        accum.push(pluginSettingKey);
      };
      return accum;
    }, []);

    updatedSettingsUseFilePicker.forEach(settingKey => {
      try{
        fields[settingKey].inputRef.removeFiles(
          // This method uses some methods of a DOM event.
          // Because we want to remove the files when the configuration is saved,
          // there is no event, so we create a object that contains the
          // methods used to remove the files. Of this way, we can skip the errors
          // due to missing methods.
          // This workaround is based in @elastic/eui v29.3.2
          // https://github.com/elastic/eui/blob/v29.3.2/src/components/form/file_picker/file_picker.tsx#L107-L108
          {stopPropagation: () => {}, preventDefault: () => {}}
        );
      }catch(error){
        // TODO: There is an error related to accessing to `target` of undefined
        // that we should review it.
      }
    });
    undoChanges();
  };

  return (
    <EuiPage >
      <EuiPageBody className='mgtPage__body' restrictWidth>
        <EuiPageHeader>
          <Header
            query={query}
            setQuery={onChangeSearchQuery}
            searchBarFilters={[{
              type: 'field_value_selection',
              field: 'category',
              name: 'Categories',
              multiSelect: 'or',
              options: settingsCategoriesSearchBarFilters,
            }]}/>
        </EuiPageHeader>
        <EuiFlexGroup direction='column'>
          {visibleCategories && visibleCategories.map(({ category, settings }) => {
            const { description, documentationLink } = getCategorySettingByTitle(category);
            return (
              <Category
                key={`configuration_category_${category}`}
                title={category}
                description={description}
                documentationLink={documentationLink}
                items={settings}
                currentConfiguration={currentConfiguration}
              />
            )
          }
          )}
        </EuiFlexGroup>
        <EuiSpacer size="xxl" />
        {Object.keys(changed).length > 0 && (
          <BottomBar
            errorsCount={Object.keys(errors).length}
            unsavedCount={Object.keys(changed).length}
            onCancel={onCancel}
            onSave={onSave}
          />
        )}
      </EuiPageBody>
    </EuiPage>
  );
}
export const WzConfigurationSettings = compose (
  withErrorBoundary,
  withReduxProvider,
  withUserAuthorizationPrompt(null, [WAZUH_ROLE_ADMINISTRATOR_NAME])
)(WzConfigurationSettingsProvider);<|MERGE_RESOLUTION|>--- conflicted
+++ resolved
@@ -29,14 +29,10 @@
 import store from '../../../redux/store'
 import { updateSelectedSettingsSection } from '../../../redux/actions/appStateActions';
 import { withUserAuthorizationPrompt, withErrorBoundary, withReduxProvider } from '../../common/hocs';
-import { PLUGIN_PLATFORM_NAME, PLUGIN_SETTINGS, PLUGIN_SETTINGS_CATEGORIES, UI_LOGGER_LEVELS, WAZUH_ROLE_ADMINISTRATOR_NAME } from '../../../../common/constants';
+import { EpluginSettingType, PLUGIN_PLATFORM_NAME, PLUGIN_SETTINGS, PLUGIN_SETTINGS_CATEGORIES, UI_LOGGER_LEVELS, WAZUH_ROLE_ADMINISTRATOR_NAME } from '../../../../common/constants';
 import { compose } from 'redux';
-<<<<<<< HEAD
 import { getPluginSettingDescription, getSettingsDefaultList, groupSettingsByCategory, getCategorySettingByTitle } from '../../../../common/services/settings';
 import _ from 'lodash';
-=======
-import { getSettingsDefaultList, groupSettingsByCategory, getCategorySettingByTitle } from '../../../../common/services/settings';
->>>>>>> e5a28eab
 import { Category } from './components/categories/components';
 import { WzRequest } from '../../../react-services';
 import { UIErrorLog, UIErrorSeverity, UILogLevel, UI_ERROR_SEVERITIES } from '../../../react-services/error-orchestrator/types';
@@ -153,7 +149,6 @@
           settingsToUpdate.saveOnConfigurationFile
         ));
       };
-<<<<<<< HEAD
 
       // Update the settings that uploads a file
       if(Object.keys(settingsToUpdate.fileUpload).length){
@@ -167,13 +162,10 @@
                 formData,
                 {overwriteHeaders: {'content-type': 'multipart/form-data'}}
               )
-            }));            
-      };
-
-      const responses = await Promise.all(requests);      
-=======
+            }));
+      };
+
       const responses = await Promise.all(requests);
->>>>>>> e5a28eab
 
       // Show the toasts if necessary
       responses.some(({data: { data: {requiresRunningHealthCheck}}}) => requiresRunningHealthCheck) && toastRequiresRunningHealthcheck();
