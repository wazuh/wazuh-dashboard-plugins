--- conflicted
+++ resolved
@@ -39,6 +39,7 @@
 import { getErrorOrchestrator } from '../../../react-services/common-services';
 import { getToasts } from '../../../kibana-services';
 import { updateAppConfig } from '../../../redux/actions/appConfigActions';
+import path from 'path';
 
 export type ISetting = {
   key: string
@@ -119,7 +120,7 @@
       type: PLUGIN_SETTINGS[fieldKey].type,
       options: PLUGIN_SETTINGS[fieldKey]?.options,
       title: PLUGIN_SETTINGS[fieldKey]?.title,
-      description: PLUGIN_SETTINGS[fieldKey]?.description
+      description: PLUGIN_SETTINGS[fieldKey]?.description,
     }));
 
   // https://github.com/elastic/eui/blob/aa4cfd7b7c34c2d724405a3ecffde7fe6cf3b50f/src/components/search_bar/query/query.ts#L138-L163
@@ -130,8 +131,7 @@
   const onSave = async () => {
     setLoading(true);
     try {
-<<<<<<< HEAD
-      const settingsToUpdate = Object.entries(changedConfiguration).reduce((accum, [pluginSettingKey, {currentValue}]) => {
+      const settingsToUpdate = Object.entries(changed).reduce((accum, [pluginSettingKey, currentValue]) => {
         if(PLUGIN_SETTINGS[pluginSettingKey].configurableFile && PLUGIN_SETTINGS[pluginSettingKey].type === EpluginSettingType.filepicker){
           accum.fileUpload = {
             ...accum.fileUpload,
@@ -141,10 +141,6 @@
             }
           }
         }else if(PLUGIN_SETTINGS[pluginSettingKey].configurableFile){
-=======
-      const settingsToUpdate = Object.entries(changed).reduce((accum, [pluginSettingKey, currentValue]) => {
-        if(PLUGIN_SETTINGS[pluginSettingKey].configurableFile){
->>>>>>> 96993367
           accum.saveOnConfigurationFile = {
             ...accum.saveOnConfigurationFile,
             [pluginSettingKey]: formatSettingValueFromForm(pluginSettingKey, currentValue)
@@ -241,6 +237,7 @@
               key={`configuration_category_${category}`}
               title={category}
               items={settings}
+              currentConfiguration={currentConfiguration}
             />
             )
           )}
