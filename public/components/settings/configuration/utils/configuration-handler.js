--- conflicted
+++ resolved
@@ -19,15 +19,12 @@
    */
   static async editKey(key, value) {
     try {
-<<<<<<< HEAD
-=======
       if (key === 'api.selector') {
         AppState.setAPISelector(value);
       }
       if (key === 'ip.selector') {
         AppState.setPatternSelector(value);
       }
->>>>>>> 25a5c2f5
       const result = await WzRequest.genericReq('PUT', '/utils/configuration', {
         key,
         value
