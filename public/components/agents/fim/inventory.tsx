--- conflicted
+++ resolved
@@ -165,17 +165,7 @@
     const response = await WzRequest.apiReq(
       'GET',
       `/syscheck/${agentID}`,
-<<<<<<< HEAD
-      {
-        params: {
-          limit: type === 'file' ? '15' : '1',
-          type,
-          ...(type === 'file' && {sort: '+file'})
-        }
-      }
-=======
       this.buildFilter(type),
->>>>>>> bb6f9e84
     );
     if (type === 'file') {
       return {
