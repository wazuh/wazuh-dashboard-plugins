--- conflicted
+++ resolved
@@ -235,27 +235,15 @@
             {...this.props}
             filters={filters}
             items={syscheck}
-<<<<<<< HEAD
-            onFilterSelect={this.onFilterSelect}
-            totalItems={totalItemsFile}
-            onChangeCustomBadges={this.onChangeCustomBadges} />
-=======
             totalItems={totalItemsFile}
             onFiltersChange={this.onFiltersChange} />
->>>>>>> ca7404c2
         }
         {selectedTabId === 'registry' &&
           <RegistryTable
             {...this.props}
             filters={filters}
-<<<<<<< HEAD
-            onFilterSelect={this.onFilterSelect}
-            totalItems={totalItemsRegistry}
-            onChangeCustomBadges={this.onChangeCustomBadges} />
-=======
             totalItems={totalItemsRegistry}
             onFiltersChange={this.onFiltersChange} />
->>>>>>> ca7404c2
         }
       </div>
     )
