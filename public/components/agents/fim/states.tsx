--- conflicted
+++ resolved
@@ -12,11 +12,8 @@
  */
 
 import React, { Component } from 'react';
-<<<<<<< HEAD
 import { EuiPanel, EuiPage } from '@elastic/eui';
-=======
 import { StatesTable, FilterBar } from './states/'
->>>>>>> db13261a
 
 export class States extends Component {
   state: {
@@ -31,27 +28,21 @@
   }
 
   onFiltersChange(filters) {
-    this.setState({filters});
+    this.setState({ filters });
   }
 
   render() {
     const { filters } = this.state;
     return (
-<<<<<<< HEAD
       <EuiPage>
         <EuiPanel>
           <div>States</div>
+          <FilterBar
+            onFiltersChange={this.onFiltersChange.bind(this)} />
+          <StatesTable
+            filters={filters} />
         </EuiPanel>
       </EuiPage>
-=======
-      <section>
-        <div>States</div>
-        <FilterBar
-          onFiltersChange={this.onFiltersChange.bind(this)} />
-        <StatesTable
-          filters={filters} />
-      </section>
->>>>>>> db13261a
     )
   }
 }