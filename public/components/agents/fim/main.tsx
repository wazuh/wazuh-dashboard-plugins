--- conflicted
+++ resolved
@@ -50,9 +50,7 @@
     };
     console.log(this.props)
   }
-  componentWillUnmount(){
-    store.dispatch(updateGlobalBreadcrumb());
-  }
+
   setGlobalBreadcrumb() {
     const breadcrumb = [
       {
@@ -63,13 +61,8 @@
         href: "#/agents-preview"
       },
       {
-<<<<<<< HEAD
         text: this.props.agent.name,
         href: `/app/wazuh#/agents?agent=${this.props.agent.id}`,
-=======
-        text: 'ip-10-0-0-246.us-west-1.compute.internal (001)',
-        href: '#/agents?agent=001',
->>>>>>> 2fe89071
         truncate: true,
       },
       {
