/*
 * Wazuh app - Integrity monitoring components
 * Copyright (C) 2015-2020 Wazuh, Inc.
 *
 * This program is free software; you can redistribute it and/or modify
 * it under the terms of the GNU General Public License as published by
 * the Free Software Foundation; either version 2 of the License, or
 * (at your option) any later version.
 *
 * Find more information about this on the LICENSE file.
 */
import React, { Component } from 'react';
<<<<<<< HEAD
=======
import { WzSearchBar } from '../../../../components/wz-search-bar'
>>>>>>> 0e85286b
import { getFilterValues } from './lib';
import { WzSearchBar, IFilter, suggestItem, IWzSuggestItem } from '../../../../components/wz-search-bar'
import { ICustomBadges } from '../../../wz-search-bar/components';
import {
  EuiFlexGroup,
  EuiFlexItem,
} from '@elastic/eui';

export class FilterBar extends Component {
  // TODO: Change the type
<<<<<<< HEAD
  suggestions: {[key:string]: IWzSuggestItem[]} = {
=======
  suggestions: {[key:string]: any[]} = {
>>>>>>> 0e85286b
    files: [
      {type: 'q', label: 'file', description:"Name of the file", operators:['=','!=', '~'], values: async (value) => getFilterValues('file', value, this.props.agent.id, {type:'file'})},
      ...(((this.props.agent || {}).os || {}).platform !== 'windows' ? [{type: 'q', label: 'perm', description:"Permisions of the file", operators:['=','!=', '~'], values: async (value) => getFilterValues('perm', value, this.props.agent.id)}]: []),
      {type: 'q', label: 'mtime', description:"Date the file was modified", operators:['=','!=', '>', '<'], values: async (value) => getFilterValues('mtime', value, this.props.agent.id)},
      {type: 'q', label: 'date', description:"Date of registration of the event", operators:['=','!=', '>', '<'], values: async (value) => getFilterValues('date', value, this.props.agent.id)},
      {type: 'q', label: 'uname', description:"Owner of the file", operators:['=','!=', '~'], values: async (value) => getFilterValues('uname', value, this.props.agent.id)},
      {type: 'q', label: 'uid', description:"Id of the onwner file", operators:['=','!=', '~'], values: async (value) => getFilterValues('uid', value, this.props.agent.id)},
      ...(((this.props.agent || {}).os || {}).platform !== 'windows' ? [{type: 'q', label: 'gname', description:"Name of the group owner file", operators:['=','!=', '~'], values: async (value) => getFilterValues('gname', value, this.props.agent.id)}]: []),
      ...(((this.props.agent || {}).os || {}).platform !== 'windows' ? [{type: 'q', label: 'gid', description:"Id of the group owner", operators:['=','!=', '~'], values: async (value) => getFilterValues('gid', value, this.props.agent.id)}]: []),
      {type: 'q', label: 'md5', description:"md5 hash", operators:['=','!=', '~'], values: async (value) => getFilterValues('md5', value, this.props.agent.id)},
      {type: 'q', label: 'sha1', description:"sha1 hash", operators:['=','!=', '~'], values: async (value) => getFilterValues('sha1', value, this.props.agent.id)},
      {type: 'q', label: 'sha256', description:"sha256 hash", operators:['=','!=', '~'], values: async (value) => getFilterValues('sha256', value, this.props.agent.id)},
      ...(((this.props.agent || {}).os || {}).platform !== 'windows' ? [{type: 'q', label: 'inode', description:"Inode of the file", operators:['=','!=', '~'], values: async (value) => getFilterValues('inode', value, this.props.agent.id)}]: []),
      {type: 'q', label: 'size', description:"Size of the file in Bytes", values: value => !!value ? [value] : [0]}, // TODO: Adapt code to return and array with description
    ],
    registry: [
      {type: 'q', label: 'file', description:"Name of the registry", operators:['=','!=', '~'], values: async (value) => getFilterValues('file', value, this.props.agent.id, {type:'registry'})},
    ]
  }

  props!:{
    onFiltersChange(filters:IFilter[]): void
    selectView: 'files' | 'registry'
    agent: {id: string, agentPlatform: string}
    onChangeCustomBadges?(customBadges: ICustomBadges[]): void 
    customBadges?: ICustomBadges[]
<<<<<<< HEAD
    filters: IFilter[]
=======
    filters: {}[]
  }

  constructor(props) {
    super(props);
    this.state = {
      filterBar: {}
    }
>>>>>>> 0e85286b
  }

  render() {
    const { onFiltersChange, selectView, filters} = this.props;
    return (
      <EuiFlexGroup>
        <EuiFlexItem>
          <WzSearchBar
            noDeleteFiltersOnUpdateSuggests
            filters={filters}
            onFiltersChange={onFiltersChange}
            suggestions={this.suggestions[selectView]}
<<<<<<< HEAD
            placeholder='Add filter or search' />
=======
            apiSuggests={null}
            defaultFormat='?Q'
            placeholder='Add filter or search'
            customBadges={customBadges}
            onChangeCustomBadges={onChangeCustomBadges} />
>>>>>>> 0e85286b
        </EuiFlexItem>
      </EuiFlexGroup>
    )
  }
}<|MERGE_RESOLUTION|>--- conflicted
+++ resolved
@@ -10,12 +10,8 @@
  * Find more information about this on the LICENSE file.
  */
 import React, { Component } from 'react';
-<<<<<<< HEAD
-=======
-import { WzSearchBar } from '../../../../components/wz-search-bar'
->>>>>>> 0e85286b
 import { getFilterValues } from './lib';
-import { WzSearchBar, IFilter, suggestItem, IWzSuggestItem } from '../../../../components/wz-search-bar'
+import { WzSearchBar, IFilter, IWzSuggestItem } from '../../../../components/wz-search-bar'
 import { ICustomBadges } from '../../../wz-search-bar/components';
 import {
   EuiFlexGroup,
@@ -24,11 +20,7 @@
 
 export class FilterBar extends Component {
   // TODO: Change the type
-<<<<<<< HEAD
   suggestions: {[key:string]: IWzSuggestItem[]} = {
-=======
-  suggestions: {[key:string]: any[]} = {
->>>>>>> 0e85286b
     files: [
       {type: 'q', label: 'file', description:"Name of the file", operators:['=','!=', '~'], values: async (value) => getFilterValues('file', value, this.props.agent.id, {type:'file'})},
       ...(((this.props.agent || {}).os || {}).platform !== 'windows' ? [{type: 'q', label: 'perm', description:"Permisions of the file", operators:['=','!=', '~'], values: async (value) => getFilterValues('perm', value, this.props.agent.id)}]: []),
@@ -55,18 +47,7 @@
     agent: {id: string, agentPlatform: string}
     onChangeCustomBadges?(customBadges: ICustomBadges[]): void 
     customBadges?: ICustomBadges[]
-<<<<<<< HEAD
     filters: IFilter[]
-=======
-    filters: {}[]
-  }
-
-  constructor(props) {
-    super(props);
-    this.state = {
-      filterBar: {}
-    }
->>>>>>> 0e85286b
   }
 
   render() {
@@ -79,15 +60,7 @@
             filters={filters}
             onFiltersChange={onFiltersChange}
             suggestions={this.suggestions[selectView]}
-<<<<<<< HEAD
             placeholder='Add filter or search' />
-=======
-            apiSuggests={null}
-            defaultFormat='?Q'
-            placeholder='Add filter or search'
-            customBadges={customBadges}
-            onChangeCustomBadges={onChangeCustomBadges} />
->>>>>>> 0e85286b
         </EuiFlexItem>
       </EuiFlexGroup>
     )
