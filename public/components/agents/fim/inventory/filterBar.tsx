/*
 * Wazuh app - Integrity monitoring components
 * Copyright (C) 2015-2020 Wazuh, Inc.
 *
 * This program is free software; you can redistribute it and/or modify
 * it under the terms of the GNU General Public License as published by
 * the Free Software Foundation; either version 2 of the License, or
 * (at your option) any later version.
 *
 * Find more information about this on the LICENSE file.
 */
import React, { Component } from 'react';
import { WzSearchBar, qSuggests } from '../../../../components/wz-search-bar'
import { getFilterValues } from './lib';
import {
  EuiFlexGroup,
  EuiFlexItem,
} from '@elastic/eui';
import { ICustomBadges } from '../../../wz-search-bar/components';

export class FilterBar extends Component {
  // TODO: Change the type
  suggestions: {[key:string]: any[]} = {
    files: [
<<<<<<< HEAD
      {type: 'q', label: 'file', description:"Name of the file", operators:['=','!=', '~'], values: async (value) => getFilterValues('file', value, this.props.agent.id, {type:'file'})},
      ...(this.props.agent.agentPlatform !== 'windows' ? [{type: 'q', label: 'perm', description:"Permisions of the file", operators:['=','!=', '~'], values: async (value) => getFilterValues('perm', value, this.props.agent.id)}]: []),
      {type: 'q', label: 'mtime', description:"Date the file was modified", operators:['=','!=', '>', '<'], values: async (value) => getFilterValues('mtime', value, this.props.agent.id)},
      {type: 'q', label: 'date', description:"Date of registration of the event", operators:['=','!=', '>', '<'], values: async (value) => getFilterValues('date', value, this.props.agent.id)},
      {type: 'params', label: 'uname', description:"Owner of the file",/*  operators:['=','!=', '~'], */ values: async (value) => getFilterValues('uname', value, this.props.agent.id)},
      {type: 'q', label: 'uid', description:"Id of the onwner file", operators:['=','!=', '~'], values: async (value) => getFilterValues('uid', value, this.props.agent.id)},
      ...(this.props.agent.agentPlatform !== 'windows' ? [{type: 'q', label: 'gname', description:"Name of the group owner file", operators:['=','!=', '~'], values: async (value) => getFilterValues('gname', value, this.props.agent.id)}]: []),
      ...(this.props.agent.agentPlatform !== 'windows' ? [{type: 'q', label: 'gid', description:"Id of the group owner", operators:['=','!=', '~'], values: async (value) => getFilterValues('gid', value, this.props.agent.id)}]: []),
      {type: 'q', label: 'md5', description:"md5 hash", operators:['=','!=', '~'], values: async (value) => getFilterValues('md5', value, this.props.agent.id)},
      {type: 'q', label: 'sha1', description:"sha1 hash", operators:['=','!=', '~'], values: async (value) => getFilterValues('sha1', value, this.props.agent.id)},
      {type: 'q', label: 'sha256', description:"sha256 hash", operators:['=','!=', '~'], values: async (value) => getFilterValues('sha256', value, this.props.agent.id)},
      ...(this.props.agent.agentPlatform !== 'windows' ? [{type: 'q', label: 'inode', description:"Inode of the file", operators:['=','!=', '~'], values: async (value) => getFilterValues('inode', value, this.props.agent.id)}]: []),
      {type: 'q', label: 'size', description:"Size of the file in Bytes", values: value => !!value ? [value] : [0]}, // TODO: Adapt code to return and array with description
=======
      {label: 'file', description:"Name of the file", operators:['=','!=', '~'], values: async (value) => getFilterValues('file', value, this.props.agent.id, {type:'file'})},
      ...(((this.props.agent || {}).os || {}).platform !== 'windows' ? [{label: 'perm', description:"Permisions of the file", operators:['=','!=', '~'], values: async (value) => getFilterValues('perm', value, this.props.agent.id)}]: []),
      {label: 'mtime', description:"Date the file was modified", operators:['=','!=', '>', '<'], values: async (value) => getFilterValues('mtime', value, this.props.agent.id)},
      {label: 'date', description:"Date of registration of the event", operators:['=','!=', '>', '<'], values: async (value) => getFilterValues('date', value, this.props.agent.id)},
      {label: 'uname', description:"Owner of the file", operators:['=','!=', '~'], values: async (value) => getFilterValues('uname', value, this.props.agent.id)},
      {label: 'uid', description:"Id of the onwner file", operators:['=','!=', '~'], values: async (value) => getFilterValues('uid', value, this.props.agent.id)},
      ...(((this.props.agent || {}).os || {}).platform !== 'windows' ? [{label: 'gname', description:"Name of the group owner file", operators:['=','!=', '~'], values: async (value) => getFilterValues('gname', value, this.props.agent.id)}]: []),
      ...(((this.props.agent || {}).os || {}).platform !== 'windows' ? [{label: 'gid', description:"Id of the group owner", operators:['=','!=', '~'], values: async (value) => getFilterValues('gid', value, this.props.agent.id)}]: []),
      {label: 'md5', description:"md5 hash", operators:['=','!=', '~'], values: async (value) => getFilterValues('md5', value, this.props.agent.id)},
      {label: 'sha1', description:"sha1 hash", operators:['=','!=', '~'], values: async (value) => getFilterValues('sha1', value, this.props.agent.id)},
      {label: 'sha256', description:"sha256 hash", operators:['=','!=', '~'], values: async (value) => getFilterValues('sha256', value, this.props.agent.id)},
      ...(((this.props.agent || {}).os || {}).platform !== 'windows' ? [{label: 'inode', description:"Inode of the file", operators:['=','!=', '~'], values: async (value) => getFilterValues('inode', value, this.props.agent.id)}]: []),
      {label: 'size', description:"Size of the file in Bytes", values: value => !!value ? [value] : [0]}, // TODO: Adapt code to return and array with description
>>>>>>> 40aa97f4
    ],
    registry: [
      {type: 'q', label: 'file', description:"Name of the registry", operators:['=','!=', '~'], values: async (value) => getFilterValues('file', value, this.props.agent.id, {type:'registry'})},
    ]
  }

  state: {
    filterBar: {}
  }

  props!:{
    onFiltersChange: Function
    selectView: 'files' | 'registry'
    agent: {id: string, agentPlatform: string}
    onChangeCustomBadges?(customBadges: ICustomBadges[]): void 
    customBadges?: ICustomBadges[]
    filters: {}[]
  }

  constructor(props) {
    super(props);
    this.state = {
      filterBar: {}
    }
  }

  render() {
    const { onFiltersChange, selectView, filters, onChangeCustomBadges, customBadges } = this.props;
    return (
      <EuiFlexGroup>
        <EuiFlexItem>
          <WzSearchBar
            noDeleteFiltersOnUpdateSuggests
            filters={filters}
            onFiltersChange={onFiltersChange}
            suggestions={this.suggestions[selectView]}
            apiSuggests={null}
            defaultFormat='?Q'
            placeholder='Add filter or search'
            customBadges={customBadges}
            onChangeCustomBadges={onChangeCustomBadges} />
        </EuiFlexItem>
      </EuiFlexGroup>
    )
  }
}<|MERGE_RESOLUTION|>--- conflicted
+++ resolved
@@ -10,7 +10,7 @@
  * Find more information about this on the LICENSE file.
  */
 import React, { Component } from 'react';
-import { WzSearchBar, qSuggests } from '../../../../components/wz-search-bar'
+import { WzSearchBar } from '../../../../components/wz-search-bar'
 import { getFilterValues } from './lib';
 import {
   EuiFlexGroup,
@@ -22,35 +22,19 @@
   // TODO: Change the type
   suggestions: {[key:string]: any[]} = {
     files: [
-<<<<<<< HEAD
       {type: 'q', label: 'file', description:"Name of the file", operators:['=','!=', '~'], values: async (value) => getFilterValues('file', value, this.props.agent.id, {type:'file'})},
-      ...(this.props.agent.agentPlatform !== 'windows' ? [{type: 'q', label: 'perm', description:"Permisions of the file", operators:['=','!=', '~'], values: async (value) => getFilterValues('perm', value, this.props.agent.id)}]: []),
+      ...(((this.props.agent || {}).os || {}).platform !== 'windows' ? [{type: 'q', label: 'perm', description:"Permisions of the file", operators:['=','!=', '~'], values: async (value) => getFilterValues('perm', value, this.props.agent.id)}]: []),
       {type: 'q', label: 'mtime', description:"Date the file was modified", operators:['=','!=', '>', '<'], values: async (value) => getFilterValues('mtime', value, this.props.agent.id)},
       {type: 'q', label: 'date', description:"Date of registration of the event", operators:['=','!=', '>', '<'], values: async (value) => getFilterValues('date', value, this.props.agent.id)},
-      {type: 'params', label: 'uname', description:"Owner of the file",/*  operators:['=','!=', '~'], */ values: async (value) => getFilterValues('uname', value, this.props.agent.id)},
+      {type: 'q', label: 'uname', description:"Owner of the file", operators:['=','!=', '~'], values: async (value) => getFilterValues('uname', value, this.props.agent.id)},
       {type: 'q', label: 'uid', description:"Id of the onwner file", operators:['=','!=', '~'], values: async (value) => getFilterValues('uid', value, this.props.agent.id)},
-      ...(this.props.agent.agentPlatform !== 'windows' ? [{type: 'q', label: 'gname', description:"Name of the group owner file", operators:['=','!=', '~'], values: async (value) => getFilterValues('gname', value, this.props.agent.id)}]: []),
-      ...(this.props.agent.agentPlatform !== 'windows' ? [{type: 'q', label: 'gid', description:"Id of the group owner", operators:['=','!=', '~'], values: async (value) => getFilterValues('gid', value, this.props.agent.id)}]: []),
+      ...(((this.props.agent || {}).os || {}).platform !== 'windows' ? [{type: 'q', label: 'gname', description:"Name of the group owner file", operators:['=','!=', '~'], values: async (value) => getFilterValues('gname', value, this.props.agent.id)}]: []),
+      ...(((this.props.agent || {}).os || {}).platform !== 'windows' ? [{type: 'q', label: 'gid', description:"Id of the group owner", operators:['=','!=', '~'], values: async (value) => getFilterValues('gid', value, this.props.agent.id)}]: []),
       {type: 'q', label: 'md5', description:"md5 hash", operators:['=','!=', '~'], values: async (value) => getFilterValues('md5', value, this.props.agent.id)},
       {type: 'q', label: 'sha1', description:"sha1 hash", operators:['=','!=', '~'], values: async (value) => getFilterValues('sha1', value, this.props.agent.id)},
       {type: 'q', label: 'sha256', description:"sha256 hash", operators:['=','!=', '~'], values: async (value) => getFilterValues('sha256', value, this.props.agent.id)},
-      ...(this.props.agent.agentPlatform !== 'windows' ? [{type: 'q', label: 'inode', description:"Inode of the file", operators:['=','!=', '~'], values: async (value) => getFilterValues('inode', value, this.props.agent.id)}]: []),
+      ...(((this.props.agent || {}).os || {}).platform !== 'windows' ? [{type: 'q', label: 'inode', description:"Inode of the file", operators:['=','!=', '~'], values: async (value) => getFilterValues('inode', value, this.props.agent.id)}]: []),
       {type: 'q', label: 'size', description:"Size of the file in Bytes", values: value => !!value ? [value] : [0]}, // TODO: Adapt code to return and array with description
-=======
-      {label: 'file', description:"Name of the file", operators:['=','!=', '~'], values: async (value) => getFilterValues('file', value, this.props.agent.id, {type:'file'})},
-      ...(((this.props.agent || {}).os || {}).platform !== 'windows' ? [{label: 'perm', description:"Permisions of the file", operators:['=','!=', '~'], values: async (value) => getFilterValues('perm', value, this.props.agent.id)}]: []),
-      {label: 'mtime', description:"Date the file was modified", operators:['=','!=', '>', '<'], values: async (value) => getFilterValues('mtime', value, this.props.agent.id)},
-      {label: 'date', description:"Date of registration of the event", operators:['=','!=', '>', '<'], values: async (value) => getFilterValues('date', value, this.props.agent.id)},
-      {label: 'uname', description:"Owner of the file", operators:['=','!=', '~'], values: async (value) => getFilterValues('uname', value, this.props.agent.id)},
-      {label: 'uid', description:"Id of the onwner file", operators:['=','!=', '~'], values: async (value) => getFilterValues('uid', value, this.props.agent.id)},
-      ...(((this.props.agent || {}).os || {}).platform !== 'windows' ? [{label: 'gname', description:"Name of the group owner file", operators:['=','!=', '~'], values: async (value) => getFilterValues('gname', value, this.props.agent.id)}]: []),
-      ...(((this.props.agent || {}).os || {}).platform !== 'windows' ? [{label: 'gid', description:"Id of the group owner", operators:['=','!=', '~'], values: async (value) => getFilterValues('gid', value, this.props.agent.id)}]: []),
-      {label: 'md5', description:"md5 hash", operators:['=','!=', '~'], values: async (value) => getFilterValues('md5', value, this.props.agent.id)},
-      {label: 'sha1', description:"sha1 hash", operators:['=','!=', '~'], values: async (value) => getFilterValues('sha1', value, this.props.agent.id)},
-      {label: 'sha256', description:"sha256 hash", operators:['=','!=', '~'], values: async (value) => getFilterValues('sha256', value, this.props.agent.id)},
-      ...(((this.props.agent || {}).os || {}).platform !== 'windows' ? [{label: 'inode', description:"Inode of the file", operators:['=','!=', '~'], values: async (value) => getFilterValues('inode', value, this.props.agent.id)}]: []),
-      {label: 'size', description:"Size of the file in Bytes", values: value => !!value ? [value] : [0]}, // TODO: Adapt code to return and array with description
->>>>>>> 40aa97f4
     ],
     registry: [
       {type: 'q', label: 'file', description:"Name of the registry", operators:['=','!=', '~'], values: async (value) => getFilterValues('file', value, this.props.agent.id, {type:'registry'})},
