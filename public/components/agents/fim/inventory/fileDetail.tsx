/*
 * Wazuh app - Integrity monitoring table component
 * Copyright (C) 2015-2020 Wazuh, Inc.
 *
 * This program is free software; you can redistribute it and/or modify
 * it under the terms of the GNU General Public License as published by
 * the Free Software Foundation; either version 2 of the License, or
 * (at your option) any later version.
 *
 * Find more information about this on the LICENSE file.
 */
// @ts-ignore
import chrome from 'ui/chrome';
import React, { Component, Fragment } from 'react';
import {
  EuiAccordion,
  EuiFlexGrid,
  EuiFlexItem,
  EuiFlexGroup,
  EuiTitle,
  EuiButtonIcon,
  EuiIcon,
  EuiSpacer,
  EuiStat,
  EuiLink,
  EuiToolTip
} from '@elastic/eui';
import { Discover } from '../../../common/modules/discover'
// @ts-ignore
import { getServices } from 'plugins/kibana/discover/kibana_services';
import { ModulesHelper } from '../../../common/modules/modules-helper'
import { ICustomBadges } from '../../../wz-search-bar/components';
<<<<<<< HEAD
import { buildPhraseFilter, IIndexPattern } from '../../../../../../../src/plugins/data/public';
import { getIndexPattern } from '../../../overview/mitre/lib';
import store from '../../../../redux/store';
import { updateCurrentAgentData } from '../../../../redux/actions/appStateActions';
import rison from 'rison-node';
=======
import { buildPhraseFilter, IIndexPattern } from '../../../../../../../src/plugins/data/common';
import { getIndexPattern } from '../../../overview/mitre/lib';
import moment from 'moment-timezone';
import store from '../../../../redux/store';
import { updateCurrentAgentData } from '../../../../redux/actions/appStateActions';
import rison from 'rison-node';
import { AppNavigate } from '../../../../react-services/app-navigate';
>>>>>>> ca7404c2

export class FileDetails extends Component {

  props!: {
    currentFile: {
      file: string
    },
    implicitFilters: Array<Object>,
    loadEventsWithFilters: Function,
    [key: string]: any
  }
  userSvg = <svg width="16" height="16" viewBox="0 0 16 16" xmlns="http://www.w3.org/2000/svg" className="euiIcon euiIcon--large euiIcon euiIcon--primary euiIcon-isLoaded detail-icon" focusable="false" role="img" aria-hidden="true"><path fill-rule="evenodd" d="M5.482 4.344a2 2 0 10-2.963 0c-.08.042-.156.087-.23.136-.457.305-.75.704-.933 1.073A3.457 3.457 0 001 6.978V9a1 1 0 001 1h2.5a3.69 3.69 0 01.684-.962L5.171 9H2V7s0-2 2-2c1.007 0 1.507.507 1.755 1.01.225-.254.493-.47.793-.636a2.717 2.717 0 00-1.066-1.03zM4 4a1 1 0 100-2 1 1 0 000 2zm10 6h-2.5a3.684 3.684 0 00-.684-.962L10.829 9H14V7s0-2-2-2c-1.007 0-1.507.507-1.755 1.01a3.012 3.012 0 00-.793-.636 2.716 2.716 0 011.066-1.03 2 2 0 112.963 0c.08.042.156.087.23.136.457.305.75.704.933 1.073A3.453 3.453 0 0115 6.944V9a1 1 0 01-1 1zm-2-6a1 1 0 100-2 1 1 0 000 2z"></path><path fill-rule="evenodd" d="M10 8c0 .517-.196.989-.518 1.344a2.755 2.755 0 011.163 1.21A3.453 3.453 0 0111 11.977V14a1 1 0 01-1 1H6a1 1 0 01-1-1v-2.022a2.005 2.005 0 01.006-.135 3.456 3.456 0 01.35-1.29 2.755 2.755 0 011.162-1.21A2 2 0 1110 8zm-4 4v2h4v-2s0-2-2-2-2 2-2 2zm3-4a1 1 0 11-2 0 1 1 0 012 0z"></path></svg>
  indexPattern!: IIndexPattern
  constructor(props) {
    super(props);

    this.state = {
      hoverAddFilter: '',
      totalHits: 0
    }
    this.viewInEvents.bind(this)
  }

  componentDidMount() {
    getIndexPattern().then(idxPtn => this.indexPattern = idxPtn);
  }

  details() {
    return [
      {
        field: 'date',
        name: 'Last analysis',
        grow: 2,
        icon: 'clock',
        link: true,
      },
      {
        field: 'mtime',
        name: 'Last modified',
        grow: 2,
        icon: 'clock',
        link: true,
      },
      {
        field: 'uname',
        name: 'User',
        icon: 'user',
        link: true,
      },
      {
        field: 'uid',
        name: 'User ID',
        icon: 'user',
        link: true,
      },
      {
        field: 'gname',
        name: 'Group',
        icon: 'usersRolesApp',
        onlyLinux: true,
        link: true,
      },
      {
        field: 'gid',
        name: 'Group ID',
        onlyLinux: true,
        icon: 'usersRolesApp',
        link: true,
      },
      {
        field: 'perm',
        name: 'Permissions',
        icon: 'lock',
        link: false,
      },
      {
        field: 'size',
        name: 'Size',
        icon: 'nested',
        link: true,
      },
      {
        field: 'inode',
        name: 'Inode',
        icon: 'link',
        onlyLinux: true,
        link: true,
      },
      {
        field: 'md5',
        name: 'MD5',
        checksum: true,
        icon: 'check',
        link: true,
      },
      {
        field: 'sha1',
        name: 'SHA1',
        checksum: true,
        icon: 'check',
        link: true,
      },
      {
        field: 'sha256',
        name: 'SHA256',
        checksum: true,
        icon: 'check',
        link: true,
      }
    ]
  }

  registryDetails() {
    return [
      {
        field: 'date',
        name: 'Last analysis',
        grow: 2,
        icon: 'clock'
      },
      {
        field: 'mtime',
        name: 'Last modified',
        grow: 2,
        icon: 'clock'
      },
      {
        field: 'sha1',
        name: 'SHA1',
        checksum: true,
        icon: 'check'
      }
    ]
  }

<<<<<<< HEAD
  viewInEvents = () => {
    const { file } = this.props.currentFile;
    const { view, agent } = this.props;
=======
  viewInEvents = (ev) => {
    const { file } = this.props.currentFile;
    if(this.props.view === 'extern'){
      AppNavigate.navigateToModule(ev, 'overview', {"tab": "fim", "tabView": "events", filters: {"syscheck.path": file}  });
    }else{
      AppNavigate.navigateToModule(ev, 'overview', {"tab": "fim", "tabView": "events", filters: {"syscheck.path": file}  }, () => this.openEventCurrentWindow()  )
    }
  }
  
  openEventCurrentWindow(){
    const { file } = this.props.currentFile;
>>>>>>> ca7404c2
    const filters = [{
      ...buildPhraseFilter(
        {name: 'syscheck.path', type: 'text'},
        file, this.indexPattern),
      "$state": { "store": "appState" }
    }];
<<<<<<< HEAD
    if (view === 'inventory') {
      this.props.onSelectedTabChanged('events');
      this.checkFilterManager(filters);
    } else if (view === 'extern') {
      store.dispatch(updateCurrentAgentData(agent));
      chrome.dangerouslyGetActiveInjector().then(injector => {
        const route = injector.get('$route');
        const params = { _w: rison.encode({filters}), tab: 'fim' };
        const paramsEncoded = Object.entries(params).map(e => e.join('=')).join('&');
        window.location.href = `#/overview?${paramsEncoded}`;
        route.reload();
      });
    }
=======

    this.props.onSelectedTabChanged('events');
    this.checkFilterManager(filters);

>>>>>>> ca7404c2
  }

  async checkFilterManager(filters) {
    const { filterManager } = getServices();
    if (filterManager.filters && filterManager.filters.length) {
      const syscheckPathFilters = filterManager.filters.filter(x => {
        return x.meta.key === 'syscheck.path';
      });
      syscheckPathFilters.map(x => {
        filterManager.removeFilter(x);
      });
      filterManager.addFilters([filters]);
      const scope = await ModulesHelper.getDiscoverScope();
      scope.updateQueryAndFetch({ query: null });
    } else {
      setTimeout(() => {
        this.checkFilterManager(filters);
      }, 200);
    }
  }

  formatBytes(a, b = 2) { if (0 === a) return "0 Bytes"; const c = 0 > b ? 0 : b, d = Math.floor(Math.log(a) / Math.log(1024)); return parseFloat((a / Math.pow(1024, d)).toFixed(c)) + " " + ["Bytes", "KB", "MB", "GB", "TB", "PB", "EB", "ZB", "YB"][d] }

  addFilter(field, value) {
    const {filters, onFiltersChange} = this.props;
    const newBadge:ICustomBadges = {field: 'q', value: ''}
    if (field === 'date' || field === 'mtime') {
      let value_max = moment(value).add(1, 'day');
      newBadge.value = `${field}>${moment(value).format('YYYY-MM-DD')} AND ${field}<${value_max.format('YYYY-MM-DD')}`;
    } else {
      newBadge.value = `${field}=${field === 'size' ? this.props.currentFile[field] : value}`;
    }
    !filters.some(item => (item.field === newBadge.field && item.value === newBadge.value)) 
      && onFiltersChange([...filters, newBadge]);
    this.props.closeFlyout();
  }

  getDetails() {
    const { view } = this.props
    const columns = this.props.type === 'file' ? this.details() : this.registryDetails();
    const generalDetails = columns.map((item, idx) => {
      var value = this.props.currentFile[item.field] || '-';
      if (item.field === 'size') {
        value = !isNaN(value) ? this.formatBytes(value) : 0;
      }
      var link = (item.link && !['events', 'extern'].includes(view)) || false;
      const agentPlatform = ((this.props.agent || {}).os || {}).platform;
      if (!item.onlyLinux || (item.onlyLinux && this.props.agent && agentPlatform !== 'windows')) {
        let className = item.checksum ? "detail-value detail-value-checksum" : "detail-value";
        className += item.field === 'perm' ? " detail-value-perm" : "";
        return (
          <EuiFlexItem key={idx}>
            <EuiStat
              title={
                !link
                  ? <span className={className}>{value}</span>
                  : (
                    <span className={className}
                      onMouseEnter={() => {
                        this.setState({ hoverAddFilter: item });
                      }}
                      onMouseLeave={() => {
                        this.setState({ hoverAddFilter: '' });
                      }}
                    >
                      {value}
                      {
                        _.isEqual(this.state.hoverAddFilter, item) &&
                        <EuiToolTip position="top" anchorClassName="detail-tooltip" content={`Filter by ${item.field} is ${value} in inventory`} >
                          <EuiButtonIcon
                            onClick={() => {
                              this.addFilter(item.field, value);
                            }}
                            iconType="magnifyWithPlus"
                            aria-label="Next"
                            iconSize="s"
                            className="buttonAddFilter"
                          />
                        </EuiToolTip>
                      }
                    </span>
                  )
              }
              description={
                <span>
                  {item.icon !== 'users'
                    ? <EuiIcon size="l" type={item.icon} color='primary' className="detail-icon" />
                    : this.userSvg
                  }
                  <span className="detail-title">{item.name}</span>
                </span>
              }
              textAlign="left"
              titleSize="xs"
            />
          </EuiFlexItem>
        )
      }
    });

    return (
      <div>
        <EuiFlexGrid columns={3}> {generalDetails} </EuiFlexGrid>
      </div>);
  }

  updateTotalHits = (total) => {
    this.setState({totalHits : total});
  }

  render() {
    const { fileName, type, implicitFilters, view } = this.props;
    const inspectButtonText = view === 'extern' 
      ? 'Inspect in FIM'
      : 'Inspect in Events';
    return (
      <Fragment>
        <EuiAccordion
          id={fileName}
          buttonContent={
            <EuiTitle size="s">
              <h3>Details</h3>
            </EuiTitle>
          }
          paddingSize="none"
          initialIsOpen={true}>
          <div className='flyout-row details-row'>
            {this.getDetails()}
          </div>
        </EuiAccordion>
        <EuiSpacer size='s' />
        <EuiAccordion
          id={fileName}
          className='events-accordion'
          extraAction={<div style={{marginBottom: 5}}><strong>{this.state.totalHits || 0}</strong> hits</div>}
          buttonContent={
            <EuiTitle size="s">
              <h3>
                Recent events{view !== 'events' && (
                  <span style={{ marginLeft: 16 }}>
                    <EuiToolTip
                      position="top"
                      content={inspectButtonText}>
                      <EuiIcon
                        className='euiButtonIcon euiButtonIcon--primary'
                        onMouseDown={(ev) => this.viewInEvents(ev)}
                        type="popout"
                        aria-label={inspectButtonText}
                      />
                    </EuiToolTip>
                  </span>
                )}
              </h3>
            </EuiTitle>
          }
          paddingSize="none"
          initialIsOpen={true}>
          <EuiFlexGroup className="flyout-row">
            <EuiFlexItem>
              <Discover initialColumns={["icon","timestamp", 'syscheck.event', 'rule.description', 'rule.level', 'rule.id']} includeFilters="syscheck" implicitFilters={implicitFilters} initialFilters={[]} type={type} updateTotalHits={(total) => this.updateTotalHits(total)}/>
            </EuiFlexItem>
          </EuiFlexGroup>
        </EuiAccordion>
      </Fragment>
    )
  }
}<|MERGE_RESOLUTION|>--- conflicted
+++ resolved
@@ -30,13 +30,6 @@
 import { getServices } from 'plugins/kibana/discover/kibana_services';
 import { ModulesHelper } from '../../../common/modules/modules-helper'
 import { ICustomBadges } from '../../../wz-search-bar/components';
-<<<<<<< HEAD
-import { buildPhraseFilter, IIndexPattern } from '../../../../../../../src/plugins/data/public';
-import { getIndexPattern } from '../../../overview/mitre/lib';
-import store from '../../../../redux/store';
-import { updateCurrentAgentData } from '../../../../redux/actions/appStateActions';
-import rison from 'rison-node';
-=======
 import { buildPhraseFilter, IIndexPattern } from '../../../../../../../src/plugins/data/common';
 import { getIndexPattern } from '../../../overview/mitre/lib';
 import moment from 'moment-timezone';
@@ -44,7 +37,6 @@
 import { updateCurrentAgentData } from '../../../../redux/actions/appStateActions';
 import rison from 'rison-node';
 import { AppNavigate } from '../../../../react-services/app-navigate';
->>>>>>> ca7404c2
 
 export class FileDetails extends Component {
 
@@ -180,11 +172,6 @@
     ]
   }
 
-<<<<<<< HEAD
-  viewInEvents = () => {
-    const { file } = this.props.currentFile;
-    const { view, agent } = this.props;
-=======
   viewInEvents = (ev) => {
     const { file } = this.props.currentFile;
     if(this.props.view === 'extern'){
@@ -196,33 +183,16 @@
   
   openEventCurrentWindow(){
     const { file } = this.props.currentFile;
->>>>>>> ca7404c2
     const filters = [{
       ...buildPhraseFilter(
         {name: 'syscheck.path', type: 'text'},
         file, this.indexPattern),
       "$state": { "store": "appState" }
     }];
-<<<<<<< HEAD
-    if (view === 'inventory') {
-      this.props.onSelectedTabChanged('events');
-      this.checkFilterManager(filters);
-    } else if (view === 'extern') {
-      store.dispatch(updateCurrentAgentData(agent));
-      chrome.dangerouslyGetActiveInjector().then(injector => {
-        const route = injector.get('$route');
-        const params = { _w: rison.encode({filters}), tab: 'fim' };
-        const paramsEncoded = Object.entries(params).map(e => e.join('=')).join('&');
-        window.location.href = `#/overview?${paramsEncoded}`;
-        route.reload();
-      });
-    }
-=======
 
     this.props.onSelectedTabChanged('events');
     this.checkFilterManager(filters);
 
->>>>>>> ca7404c2
   }
 
   async checkFilterManager(filters) {
