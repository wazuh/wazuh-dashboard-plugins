--- conflicted
+++ resolved
@@ -306,33 +306,20 @@
           className='events-accordion'
           buttonContent={
             <EuiTitle size="s">
-<<<<<<< HEAD
-              <h3>
-                Recent events
-              <EuiToolTip
-=======
               <h3> 
               Recent events {this.props.view !== 'events' && (
                 <EuiToolTip
->>>>>>> 021b54de
                   position="top"
                   content="Inspect in discover">
                   <EuiIcon
                     className='euiButtonIcon euiButtonIcon--primary'
                     onClick={this.viewInEvents}
                     type="link"
-<<<<<<< HEAD
-                    style={{ marginLeft: 16 }}
-                    aria-label="Inspect in discover"
-                  />
-                </EuiToolTip>
-=======
                     style={{marginLeft: 16}}
                     aria-label="Inspect in discover"
                   />
                 </EuiToolTip>
               )}
->>>>>>> 021b54de
               </h3>
             </EuiTitle>
           }
