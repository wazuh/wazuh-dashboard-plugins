--- conflicted
+++ resolved
@@ -15,11 +15,8 @@
 import React, { useEffect, useState } from 'react';
 import valuesMock from './values.json';
 import { DIRECTIONS } from '@elastic/eui/src/components/flex/flex_group';
-<<<<<<< HEAD
 import { emptyFieldHandler } from '../lib';
-=======
 import { formatUIDate } from '../../../../../react-services/time-service';
->>>>>>> 34ee1aeb
 
 export const RegistryValues = (props) => {
   const [values, setValues] = useState<any[]>([]);
