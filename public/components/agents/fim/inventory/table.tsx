--- conflicted
+++ resolved
@@ -114,17 +114,11 @@
     try {
       const syscheck = await WzRequest.apiReq(
       'GET',
-<<<<<<< HEAD
-      `/syscheck/${agentID}`, {
-        params: this.buildFilter()
-      });
-=======
       `/syscheck/${agentID}`,
       this.buildFilter()
       );
 
       this.props.onTotalItemsChange((((syscheck || {}).data || {}).data || {}).totalItems);
->>>>>>> bb6f9e84
       
       this.setState({
         syscheck: (((syscheck || {}).data || {}).data || {}).affected_items || {},
