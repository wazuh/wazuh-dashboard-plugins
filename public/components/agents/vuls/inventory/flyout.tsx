/*
 * Wazuh app - Agent vulnerabilities components
 * Copyright (C) 2015-2021 Wazuh, Inc.
 *
 * This program is free software; you can redistribute it and/or modify
 * it under the terms of the GNU General Public License as published by
 * the Free Software Foundation; either version 2 of the License, or
 * (at your option) any later version.
 *
 * Find more information about this on the LICENSE file.
 */

import React, { Component, Fragment } from 'react';
import {
  EuiFlyout,
  EuiFlyoutHeader,
  EuiFlyoutBody,
  EuiTitle,
  EuiLoadingContent,
  EuiCallOut,
} from '@elastic/eui';
import { Details } from './detail';
import { AppState } from '../../../../react-services/app-state';
import {
  UI_ERROR_SEVERITIES,
  UIErrorLog,
  UIErrorSeverity,
  UILogLevel,
} from '../../../../react-services/error-orchestrator/types';
import { UI_LOGGER_LEVELS } from '../../../../../common/constants';
import { getErrorOrchestrator } from '../../../../react-services/common-services';

export class FlyoutDetail extends Component {
  state: {
    currentItem: boolean | { [key: string]: string };
    clusterFilter: {};
    isLoading: boolean;
    error: boolean;
  };

  props!: {
    vulName: string;
    agentId: string;
    view: 'inventory' | 'events' | 'extern';
    closeFlyout(): void;
  };

  constructor(props) {
    super(props);
    this.state = {
      currentItem: false,
      clusterFilter: {},
      isLoading: true,
      error: false,
    };
  }

  async componentDidMount() {
    try {
      const isCluster = (AppState.getClusterInfo() || {}).status === 'enabled';
      const clusterFilter = isCluster
        ? { 'cluster.name': AppState.getClusterInfo().cluster }
        : { 'manager.name': AppState.getClusterInfo().manager };
      this.setState({ clusterFilter });
      const currentItem = this.props.item;

      if (!currentItem) {
        throw false;
      }
      this.setState({ currentItem, isLoading: false });
    } catch (error) {
      const options: UIErrorLog = {
        context: `${FlyoutDetail.name}.componentDidMount`,
        level: UI_LOGGER_LEVELS.ERROR as UILogLevel,
        severity: UI_ERROR_SEVERITIES.UI as UIErrorSeverity,
        error: {
          error: error,
          message: `Data could not be fetched for ${this.props.vulName}`,
          title: error.name || error,
        },
      };
      getErrorOrchestrator().handleError(options);
      this.setState({
        error: `Data could not be fetched for ${this.props.vulName}`,
      });
    } finally {
      this.setState({ isLoading: false });
    }
  }

  render() {
    const { currentItem } = this.state;
    const title = `${currentItem.cve}`;
    const id = title.replace(/ /g, '_');
<<<<<<< HEAD
=======

    const filterMap = {
      name: 'data.vulnerability.package.name',
      cve: 'data.vulnerability.cve',
      architecture: 'data.vulnerability.package.architecture',
      version: 'data.vulnerability.package.version',
    };
    const implicitFilters = [
      { 'rule.groups': 'vulnerability-detector' },
      { 'agent.id': this.props.agentId },
      this.state.clusterFilter,
      ...Object.keys(filterMap)
        .map((key) => {
          if (currentItem[key]) {
            return { [filterMap[key]]: currentItem[key] };
          }
        })
        .filter((item) => item),
    ];

>>>>>>> 64509faf
    return (
      <EuiFlyout
        onClose={() => this.props.closeFlyout()}
        size="l"
        aria-labelledby={title}
        maxWidth="70%"
        className="wz-inventory wzApp"
      >
        <EuiFlyoutHeader hasBorder className="flyout-header">
          <EuiTitle size="s">
            <h2 id={id}>{title}</h2>
          </EuiTitle>
        </EuiFlyoutHeader>
        {this.state.isLoading && (
          <EuiFlyoutBody className="flyout-body">
            {(this.state.error && (
              <EuiCallOut title={this.state.error} color="warning" iconType="alert" />
            )) || <EuiLoadingContent style={{ margin: 16 }} />}
          </EuiFlyoutBody>
        )}
        {currentItem && !this.state.isLoading && (
          <EuiFlyoutBody className="flyout-body">
<<<<<<< HEAD
            <Details
              currentItem={currentItem}
              {...this.props}
              implicitFilters={[
                { 'rule.groups': 'vulnerability-detector' },
                { 'data.vulnerability.package.name': currentItem.name },
                { 'data.vulnerability.cve': currentItem.cve },
                { 'data.vulnerability.type': currentItem.type },
                { 'data.vulnerability.package.architecture': currentItem.architecture },
                { 'data.vulnerability.package.version': currentItem.version },
                { 'agent.id': this.props.agentId },
                this.state.clusterFilter,
              ]}
            />
=======
            <Details currentItem={currentItem} {...this.props} implicitFilters={implicitFilters} />
>>>>>>> 64509faf
          </EuiFlyoutBody>
        )}
      </EuiFlyout>
    );
  }
}<|MERGE_RESOLUTION|>--- conflicted
+++ resolved
@@ -92,14 +92,13 @@
     const { currentItem } = this.state;
     const title = `${currentItem.cve}`;
     const id = title.replace(/ /g, '_');
-<<<<<<< HEAD
-=======
 
     const filterMap = {
       name: 'data.vulnerability.package.name',
       cve: 'data.vulnerability.cve',
       architecture: 'data.vulnerability.package.architecture',
       version: 'data.vulnerability.package.version',
+      type: 'data.vulnerability.type',
     };
     const implicitFilters = [
       { 'rule.groups': 'vulnerability-detector' },
@@ -114,7 +113,6 @@
         .filter((item) => item),
     ];
 
->>>>>>> 64509faf
     return (
       <EuiFlyout
         onClose={() => this.props.closeFlyout()}
@@ -137,24 +135,7 @@
         )}
         {currentItem && !this.state.isLoading && (
           <EuiFlyoutBody className="flyout-body">
-<<<<<<< HEAD
-            <Details
-              currentItem={currentItem}
-              {...this.props}
-              implicitFilters={[
-                { 'rule.groups': 'vulnerability-detector' },
-                { 'data.vulnerability.package.name': currentItem.name },
-                { 'data.vulnerability.cve': currentItem.cve },
-                { 'data.vulnerability.type': currentItem.type },
-                { 'data.vulnerability.package.architecture': currentItem.architecture },
-                { 'data.vulnerability.package.version': currentItem.version },
-                { 'agent.id': this.props.agentId },
-                this.state.clusterFilter,
-              ]}
-            />
-=======
             <Details currentItem={currentItem} {...this.props} implicitFilters={implicitFilters} />
->>>>>>> 64509faf
           </EuiFlyoutBody>
         )}
       </EuiFlyout>
