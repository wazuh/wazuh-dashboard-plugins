/*
 * Wazuh app - Agent vulnerabilities components
 * Copyright (C) 2015-2022 Wazuh, Inc.
 *
 * This program is free software; you can redistribute it and/or modify
 * it under the terms of the GNU General Public License as published by
 * the Free Software Foundation; either version 2 of the License, or
 * (at your option) any later version.
 *
 * Find more information about this on the LICENSE file.
 */

import React, { Component } from 'react';
import {
  EuiPanel,
  EuiPage,
  EuiPageBody,
  EuiSpacer,
  EuiProgress,
  EuiFlexGroup,
  EuiFlexItem,
  EuiCard,
  EuiStat,
  EuiToolTip,
  euiPaletteColorBlind,
} from '@elastic/eui';
import { EuiPalette } from '@elastic/eui/src/services/color/eui_palettes';
import { InventoryTable } from './inventory/';
import { getLastScan, getAggregation } from './inventory/lib';
import { ICustomBadges } from '../../wz-search-bar/components';
import {
  VisualizationBasicWidgetSelector,
  VisualizationBasicWidget,
} from '../../common/charts/visualizations/basic';
import { WzStat } from '../../wz-stat';
<<<<<<< HEAD
import { formatUIDate } from '../../../react-services/time-service';
=======
import { beautifyDate } from './inventory/lib';
>>>>>>> 4841223a

interface Aggregation {
  title: number;
  description: string;
  titleColor: string;
}
interface pieStats {
  id: string;
  label: string;
  value: number;
}
interface LastScan {
  last_full_scan: string;
  last_partial_scan: string;
}
interface TitleColors {
  Critical: string;
  High: string;
  Medium: string;
  Low: string;
}

export class Inventory extends Component {
  _isMount = false;
  state: {
    filters: [];
    isLoading: boolean;
    isLoadingStats: boolean;
    customBadges: ICustomBadges[];
    stats: Aggregation[];
    severityPieStats: pieStats[];
    vulnerabilityLastScan: LastScan;
  };
  props: any;
  colorsVisualizationVulnerabilitiesSummaryData: EuiPalette;
  titleColors: TitleColors = {
    Critical: '#BD271E',
    High: '#d5a612',
    Medium: '#006BB4',
    Low: '#6a717d',
  };

  constructor(props) {
    super(props);
    this.state = {
      isLoading: true,
      isLoadingStats: true,
      customBadges: [],
      filters: [],
      stats: [
        {
          title: 0,
          description: 'Critical',
          titleColor: this.titleColors.Critical,
        },
        { title: 0, description: 'High', titleColor: this.titleColors.High },
        {
          title: 0,
          description: 'Medium',
          titleColor: this.titleColors.Medium,
        },
        { title: 0, description: 'Low', titleColor: this.titleColors.Low },
      ],
      severityPieStats: [],
      vulnerabilityLastScan: {
        last_full_scan: '',
        last_partial_scan: '',
      },
    };
<<<<<<< HEAD
    this.fetchVisualizationVulnerabilitiesSummaryData = this.fetchVisualizationVulnerabilitiesSummaryData.bind(
      this
    );
    this.fetchVisualizationVulnerabilitiesSeverityData = this.fetchVisualizationVulnerabilitiesSeverityData.bind(
      this
    );
=======
    this.fetchVisualizationVulnerabilitiesSummaryData =
      this.fetchVisualizationVulnerabilitiesSummaryData.bind(this);
    this.fetchVisualizationVulnerabilitiesSeverityData =
      this.fetchVisualizationVulnerabilitiesSeverityData.bind(this);
>>>>>>> 4841223a
    this.colorsVisualizationVulnerabilitiesSummaryData = euiPaletteColorBlind();
  }

  // when vulnerability module is not configured
  // its meant to render nothing when such date is received
  beautifyDate(date?: string) {
    return date && !['1970-01-01T00:00:00Z', '-'].includes(date) ? formatUIDate(date) : '-';
  }

  async componentDidMount() {
    this._isMount = true;
    await this.loadAgent();
  }

  componentWillUnmount() {
    this._isMount = false;
  }

  async fetchVisualizationVulnerabilitiesSummaryData(field, agentID) {
    const results = await getAggregation(agentID, field, 4);
    return Object.entries(results[field])
      .map(([key, value], index) => ({
        label: key,
        value,
        color: this.colorsVisualizationVulnerabilitiesSummaryData[index],
        onClick: () => this.onFiltersChange(this.buildFilterQuery(field, key)),
      }))
<<<<<<< HEAD
      .sort((firstElement, secondElement) => secondElement.value - firstElement.value);
=======
      .sort(
        (firstElement, secondElement) =>
          secondElement.value - firstElement.value,
      );
>>>>>>> 4841223a
  }

  async fetchVisualizationVulnerabilitiesSeverityData() {
    const { id } = this.props.agent;
    const FIELD = 'severity';
    const SEVERITY_KEYS = ['Critical', 'High', 'Medium', 'Low'];
    this.setState({ isLoadingStats: true });

    const vulnerabilityLastScan = await getLastScan(id);
    const { severity } = await getAggregation(id, FIELD);

<<<<<<< HEAD
    const severityStats = SEVERITY_KEYS.map((key) => ({
=======
    const severityStats = SEVERITY_KEYS.map(key => ({
>>>>>>> 4841223a
      titleColor: this.titleColors[key],
      description: key,
      title: severity[key] ? severity[key] : 0,
    }));

    this.setState({
      stats: severityStats,
      isLoadingStats: false,
      vulnerabilityLastScan,
    });

    return Object.keys(severity).length
<<<<<<< HEAD
      ? SEVERITY_KEYS.map((key) => ({
          label: key,
          value: severity[key] ? severity[key] : 0,
          color: this.titleColors[key],
          onClick: () => this.onFiltersChange(this.buildFilterQuery(FIELD, key)),
=======
      ? SEVERITY_KEYS.map(key => ({
          label: key,
          value: severity[key] ? severity[key] : 0,
          color: this.titleColors[key],
          onClick: () =>
            this.onFiltersChange(this.buildFilterQuery(FIELD, key)),
>>>>>>> 4841223a
        }))
      : [];
  }

  buildFilterQuery(field = '', selectedItem = '') {
    return [
      {
        field: 'q',
        value: `${field}=${selectedItem}`,
      },
    ];
  }

  async loadAgent() {
    if (this._isMount) {
      this.setState({
        isLoading: false,
      });
    }
  }

  onFiltersChange = filters => {
    this.setState({ filters });
  };

  renderTable() {
    const { filters } = this.state;
    return (
      <div>
        <InventoryTable {...this.props} filters={filters} onFiltersChange={this.onFiltersChange} />
      </div>
    );
  }

  loadingInventory() {
    return (
      <EuiPage>
        <EuiFlexGroup>
          <EuiFlexItem>
<<<<<<< HEAD
            <EuiProgress size="xs" color="primary" />
=======
            <EuiProgress size='xs' color='primary' />
>>>>>>> 4841223a
          </EuiFlexItem>
        </EuiFlexGroup>
      </EuiPage>
    );
  }

  buildTitleFilter({ description, title, titleColor }) {
    const { isLoadingStats } = this.state;
    return (
      <EuiFlexItem key={`module_vulnerabilities_inventory_stat_${description}`}>
        <EuiStat
          textAlign="center"
          isLoading={isLoadingStats}
          title={
<<<<<<< HEAD
            <EuiToolTip position="top" content={`Filter by Severity`}>
=======
            <EuiToolTip position='top' content={`Filter by Severity`}>
>>>>>>> 4841223a
              <span
                className={'statWithLink wz-user-select-none'}
                style={{ cursor: 'pointer', fontSize: '2.25rem' }}
                onClick={() =>
                  this.onFiltersChange(
                    this.buildFilterQuery('severity', description),
                  )
                }
              >
                {title}
              </span>
            </EuiToolTip>
          }
          description={description}
          titleColor={titleColor}
        />
      </EuiFlexItem>
    );
  }

  render() {
    const { isLoading, stats, vulnerabilityLastScan } = this.state;
    if (isLoading) {
      return this.loadingInventory();
    }
<<<<<<< HEAD
    const last_full_scan = this.beautifyDate(vulnerabilityLastScan.last_full_scan);
    const last_partial_scan = this.beautifyDate(vulnerabilityLastScan.last_partial_scan);
=======
    const last_full_scan = beautifyDate(vulnerabilityLastScan.last_full_scan);
    const last_partial_scan = beautifyDate(
      vulnerabilityLastScan.last_partial_scan,
    );
>>>>>>> 4841223a

    const table = this.renderTable();
    return (
      <EuiPage>
        <EuiPageBody>
          <EuiFlexGroup wrap>
            <EuiFlexItem>
<<<<<<< HEAD
              <EuiCard title description betaBadgeLabel="Severity" className="wz-euiCard-no-title">
                <div style={{ display: 'flex', alignItems: 'flex-end', height: '100%' }}>
                  <VisualizationBasicWidget
                    type="donut"
=======
              <EuiCard
                title
                description
                betaBadgeLabel='Severity'
                className='wz-euiCard-no-title'
              >
                <div
                  style={{
                    display: 'flex',
                    alignItems: 'flex-end',
                    height: '100%',
                  }}
                >
                  <VisualizationBasicWidget
                    type='donut'
>>>>>>> 4841223a
                    size={{ width: '100%', height: '150px' }}
                    showLegend
                    onFetch={this.fetchVisualizationVulnerabilitiesSeverityData}
                    onFetchDependencies={[this.props.agent.id]}
<<<<<<< HEAD
                    noDataTitle="No results"
                    noDataMessage="No results were found."
=======
                    noDataTitle='No results'
                    noDataMessage='No results were found.'
>>>>>>> 4841223a
                  />
                </div>
              </EuiCard>
            </EuiFlexItem>
            <EuiFlexItem>
<<<<<<< HEAD
              <EuiCard title description betaBadgeLabel="Details">
                <EuiFlexGroup alignItems="center" className={'height-full'}>
                  <EuiFlexItem>
                    <EuiFlexGroup alignItems="center">
                      {stats.map((stat) => this.buildTitleFilter(stat))}
=======
              <EuiCard title description betaBadgeLabel='Details'>
                <EuiFlexGroup alignItems='center' className={'height-full'}>
                  <EuiFlexItem>
                    <EuiFlexGroup alignItems='center'>
                      {stats.map(stat => this.buildTitleFilter(stat))}
>>>>>>> 4841223a
                    </EuiFlexGroup>
                    <EuiFlexGroup style={{ marginTop: 'auto' }}>
                      <EuiFlexItem>
                        <WzStat
                          title={last_full_scan}
<<<<<<< HEAD
                          description="Last full scan"
                          textAlign="center"
                          titleSize="xs"
=======
                          description='Last full scan'
                          textAlign='center'
                          titleSize='xs'
>>>>>>> 4841223a
                        />
                      </EuiFlexItem>
                      <EuiFlexItem>
                        <WzStat
                          title={last_partial_scan}
<<<<<<< HEAD
                          description="Last partial scan"
                          textAlign="center"
                          titleSize="xs"
=======
                          description='Last partial scan'
                          textAlign='center'
                          titleSize='xs'
>>>>>>> 4841223a
                        />
                      </EuiFlexItem>
                    </EuiFlexGroup>
                  </EuiFlexItem>
                </EuiFlexGroup>
              </EuiCard>
            </EuiFlexItem>
            <EuiFlexItem>
<<<<<<< HEAD
              <EuiCard title description betaBadgeLabel="Summary" className="wz-euiCard-no-title">
                <VisualizationBasicWidgetSelector
                  type="donut"
=======
              <EuiCard
                title
                description
                betaBadgeLabel='Summary'
                className='wz-euiCard-no-title'
              >
                <VisualizationBasicWidgetSelector
                  type='donut'
>>>>>>> 4841223a
                  size={{ width: '100%', height: '150px' }}
                  showLegend
                  selectorOptions={[
                    { value: 'name', text: 'Name' },
                    { value: 'cve', text: 'CVE' },
                    { value: 'version', text: 'Version' },
                    { value: 'cvss2_score', text: 'CVSS2 Score' },
                    { value: 'cvss3_score', text: 'CVSS3 Score' },
                  ]}
                  onFetch={this.fetchVisualizationVulnerabilitiesSummaryData}
                  onFetchExtraDependencies={[this.props.agent.id]}
<<<<<<< HEAD
                  noDataTitle="No results"
=======
                  noDataTitle='No results'
>>>>>>> 4841223a
                  noDataMessage={(_, optionRequirement) =>
                    `No ${optionRequirement.text} results were found.`
                  }
                />
              </EuiCard>
            </EuiFlexItem>
          </EuiFlexGroup>
          <EuiSpacer />
          <EuiPanel>{table}</EuiPanel>
        </EuiPageBody>
      </EuiPage>
    );
  }
}<|MERGE_RESOLUTION|>--- conflicted
+++ resolved
@@ -33,11 +33,7 @@
   VisualizationBasicWidget,
 } from '../../common/charts/visualizations/basic';
 import { WzStat } from '../../wz-stat';
-<<<<<<< HEAD
-import { formatUIDate } from '../../../react-services/time-service';
-=======
 import { beautifyDate } from './inventory/lib';
->>>>>>> 4841223a
 
 interface Aggregation {
   title: number;
@@ -107,26 +103,11 @@
         last_partial_scan: '',
       },
     };
-<<<<<<< HEAD
-    this.fetchVisualizationVulnerabilitiesSummaryData = this.fetchVisualizationVulnerabilitiesSummaryData.bind(
-      this
-    );
-    this.fetchVisualizationVulnerabilitiesSeverityData = this.fetchVisualizationVulnerabilitiesSeverityData.bind(
-      this
-    );
-=======
     this.fetchVisualizationVulnerabilitiesSummaryData =
       this.fetchVisualizationVulnerabilitiesSummaryData.bind(this);
     this.fetchVisualizationVulnerabilitiesSeverityData =
       this.fetchVisualizationVulnerabilitiesSeverityData.bind(this);
->>>>>>> 4841223a
     this.colorsVisualizationVulnerabilitiesSummaryData = euiPaletteColorBlind();
-  }
-
-  // when vulnerability module is not configured
-  // its meant to render nothing when such date is received
-  beautifyDate(date?: string) {
-    return date && !['1970-01-01T00:00:00Z', '-'].includes(date) ? formatUIDate(date) : '-';
   }
 
   async componentDidMount() {
@@ -147,14 +128,10 @@
         color: this.colorsVisualizationVulnerabilitiesSummaryData[index],
         onClick: () => this.onFiltersChange(this.buildFilterQuery(field, key)),
       }))
-<<<<<<< HEAD
-      .sort((firstElement, secondElement) => secondElement.value - firstElement.value);
-=======
       .sort(
         (firstElement, secondElement) =>
           secondElement.value - firstElement.value,
       );
->>>>>>> 4841223a
   }
 
   async fetchVisualizationVulnerabilitiesSeverityData() {
@@ -166,11 +143,7 @@
     const vulnerabilityLastScan = await getLastScan(id);
     const { severity } = await getAggregation(id, FIELD);
 
-<<<<<<< HEAD
-    const severityStats = SEVERITY_KEYS.map((key) => ({
-=======
     const severityStats = SEVERITY_KEYS.map(key => ({
->>>>>>> 4841223a
       titleColor: this.titleColors[key],
       description: key,
       title: severity[key] ? severity[key] : 0,
@@ -183,20 +156,12 @@
     });
 
     return Object.keys(severity).length
-<<<<<<< HEAD
-      ? SEVERITY_KEYS.map((key) => ({
-          label: key,
-          value: severity[key] ? severity[key] : 0,
-          color: this.titleColors[key],
-          onClick: () => this.onFiltersChange(this.buildFilterQuery(FIELD, key)),
-=======
       ? SEVERITY_KEYS.map(key => ({
           label: key,
           value: severity[key] ? severity[key] : 0,
           color: this.titleColors[key],
           onClick: () =>
             this.onFiltersChange(this.buildFilterQuery(FIELD, key)),
->>>>>>> 4841223a
         }))
       : [];
   }
@@ -226,7 +191,11 @@
     const { filters } = this.state;
     return (
       <div>
-        <InventoryTable {...this.props} filters={filters} onFiltersChange={this.onFiltersChange} />
+        <InventoryTable
+          {...this.props}
+          filters={filters}
+          onFiltersChange={this.onFiltersChange}
+        />
       </div>
     );
   }
@@ -236,11 +205,7 @@
       <EuiPage>
         <EuiFlexGroup>
           <EuiFlexItem>
-<<<<<<< HEAD
-            <EuiProgress size="xs" color="primary" />
-=======
             <EuiProgress size='xs' color='primary' />
->>>>>>> 4841223a
           </EuiFlexItem>
         </EuiFlexGroup>
       </EuiPage>
@@ -252,14 +217,10 @@
     return (
       <EuiFlexItem key={`module_vulnerabilities_inventory_stat_${description}`}>
         <EuiStat
-          textAlign="center"
+          textAlign='center'
           isLoading={isLoadingStats}
           title={
-<<<<<<< HEAD
-            <EuiToolTip position="top" content={`Filter by Severity`}>
-=======
             <EuiToolTip position='top' content={`Filter by Severity`}>
->>>>>>> 4841223a
               <span
                 className={'statWithLink wz-user-select-none'}
                 style={{ cursor: 'pointer', fontSize: '2.25rem' }}
@@ -285,15 +246,10 @@
     if (isLoading) {
       return this.loadingInventory();
     }
-<<<<<<< HEAD
-    const last_full_scan = this.beautifyDate(vulnerabilityLastScan.last_full_scan);
-    const last_partial_scan = this.beautifyDate(vulnerabilityLastScan.last_partial_scan);
-=======
     const last_full_scan = beautifyDate(vulnerabilityLastScan.last_full_scan);
     const last_partial_scan = beautifyDate(
       vulnerabilityLastScan.last_partial_scan,
     );
->>>>>>> 4841223a
 
     const table = this.renderTable();
     return (
@@ -301,12 +257,6 @@
         <EuiPageBody>
           <EuiFlexGroup wrap>
             <EuiFlexItem>
-<<<<<<< HEAD
-              <EuiCard title description betaBadgeLabel="Severity" className="wz-euiCard-no-title">
-                <div style={{ display: 'flex', alignItems: 'flex-end', height: '100%' }}>
-                  <VisualizationBasicWidget
-                    type="donut"
-=======
               <EuiCard
                 title
                 description
@@ -322,64 +272,38 @@
                 >
                   <VisualizationBasicWidget
                     type='donut'
->>>>>>> 4841223a
                     size={{ width: '100%', height: '150px' }}
                     showLegend
                     onFetch={this.fetchVisualizationVulnerabilitiesSeverityData}
                     onFetchDependencies={[this.props.agent.id]}
-<<<<<<< HEAD
-                    noDataTitle="No results"
-                    noDataMessage="No results were found."
-=======
                     noDataTitle='No results'
                     noDataMessage='No results were found.'
->>>>>>> 4841223a
                   />
                 </div>
               </EuiCard>
             </EuiFlexItem>
             <EuiFlexItem>
-<<<<<<< HEAD
-              <EuiCard title description betaBadgeLabel="Details">
-                <EuiFlexGroup alignItems="center" className={'height-full'}>
-                  <EuiFlexItem>
-                    <EuiFlexGroup alignItems="center">
-                      {stats.map((stat) => this.buildTitleFilter(stat))}
-=======
               <EuiCard title description betaBadgeLabel='Details'>
                 <EuiFlexGroup alignItems='center' className={'height-full'}>
                   <EuiFlexItem>
                     <EuiFlexGroup alignItems='center'>
                       {stats.map(stat => this.buildTitleFilter(stat))}
->>>>>>> 4841223a
                     </EuiFlexGroup>
                     <EuiFlexGroup style={{ marginTop: 'auto' }}>
                       <EuiFlexItem>
                         <WzStat
                           title={last_full_scan}
-<<<<<<< HEAD
-                          description="Last full scan"
-                          textAlign="center"
-                          titleSize="xs"
-=======
                           description='Last full scan'
                           textAlign='center'
                           titleSize='xs'
->>>>>>> 4841223a
                         />
                       </EuiFlexItem>
                       <EuiFlexItem>
                         <WzStat
                           title={last_partial_scan}
-<<<<<<< HEAD
-                          description="Last partial scan"
-                          textAlign="center"
-                          titleSize="xs"
-=======
                           description='Last partial scan'
                           textAlign='center'
                           titleSize='xs'
->>>>>>> 4841223a
                         />
                       </EuiFlexItem>
                     </EuiFlexGroup>
@@ -388,11 +312,6 @@
               </EuiCard>
             </EuiFlexItem>
             <EuiFlexItem>
-<<<<<<< HEAD
-              <EuiCard title description betaBadgeLabel="Summary" className="wz-euiCard-no-title">
-                <VisualizationBasicWidgetSelector
-                  type="donut"
-=======
               <EuiCard
                 title
                 description
@@ -401,7 +320,6 @@
               >
                 <VisualizationBasicWidgetSelector
                   type='donut'
->>>>>>> 4841223a
                   size={{ width: '100%', height: '150px' }}
                   showLegend
                   selectorOptions={[
@@ -413,11 +331,7 @@
                   ]}
                   onFetch={this.fetchVisualizationVulnerabilitiesSummaryData}
                   onFetchExtraDependencies={[this.props.agent.id]}
-<<<<<<< HEAD
-                  noDataTitle="No results"
-=======
                   noDataTitle='No results'
->>>>>>> 4841223a
                   noDataMessage={(_, optionRequirement) =>
                     `No ${optionRequirement.text} results were found.`
                   }
