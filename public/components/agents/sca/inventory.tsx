import React, { Component, Fragment } from 'react';
import { Pie } from "../../d3/pie";
import {
  EuiFlexItem,
  EuiFlexGroup,
  EuiPanel,
  EuiPage,
  EuiBasicTable,
  EuiInMemoryTable,
  EuiSpacer,
  EuiText,
  EuiProgress,
  EuiTitle,
  EuiButton,
  EuiButtonIcon,
  EuiStat,
  EuiHealth,
  EuiDescriptionList,
  EuiButtonEmpty,
  EuiToolTip,
  EuiCallOut,
  EuiPopover
} from '@elastic/eui';
import { WzRequest } from '../../../react-services/wz-request';
import { TimeService } from '../../../react-services/time-service';
import exportCsv from '../../../react-services/wz-csv';
import { getToasts }  from '../../../kibana-services';
import { WzSearchBar } from '../../../components/wz-search-bar';
import { RuleText, ComplianceText } from './components';

export class Inventory extends Component {
  _isMount = false;
  constructor(props) {
    super(props);
    const { agent } = this.props;
    this.state = { agent, items: [], itemIdToExpandedRowMap: {}, showMoreInfo: false, loading: false, filters: [] }
    this.policies = [];
    this.suggestions = {};
    this.columnsPolicies = [
      {
        field: 'name',
        name: 'Policy'
      },
      {
        field: 'description',
        name: 'Description',
        truncateText: true
      },
      {
        field: 'end_scan',
        name: 'End scan',
        dataType: 'date',
<<<<<<< HEAD
        render: TimeService.offset
=======
        render: value => TimeService.offset(value)
>>>>>>> 512061d4
      },
      {
        field: 'pass',
        name: 'Pass',
        width: "100px"
      },
      {
        field: 'fail',
        name: 'Fail',
        width: "100px"
      },
      {
        field: 'invalid',
        name: 'Not applicable',
        width: "100px"
      },
      {
        field: 'score',
        name: 'Score',
        render: score => {
          return `${score}%`;
        },
        width: "100px"
      },
    ];
    this.columnsChecks = [
      {
        field: 'id',
        name: 'ID',
        sortable: true,
        width: "100px"
      },
      {
        field: 'title',
        name: 'Title',
        sortable: true,
        truncateText: true
      },
      {
        name: 'Target',
        truncateText: true,
        render: item => (
          <div>
            {item.file ? (
              <span>
                <b>File:</b> {item.file}
              </span>
            ) : item.directory ? (
              <span>
                <b>Directory:</b> {item.directory}
              </span>
            ) : item.process ? (
              <span>
                <b>Process: </b> {item.process}
              </span>
            ) : item.command ? (
              <span>
                <b>Command: </b> {item.command}
              </span>
            ) : item.registry ? (
              <span>
                <b>Registry: </b> {item.registry}
              </span>
            ) : (
                        '-'
                      )}
          </div>
        )
      },
      {
        field: 'result',
        name: 'Result',
        truncateText: true,
        sortable: true,
        width: "150px",
        render: this.addHealthResultRender,
      },
      {
        align: 'right',
        width: "40px",
        isExpander: true,
        render: item => (
          <EuiButtonIcon
            onClick={() => this.toggleDetails(item)}
            aria-label={
              this.state.itemIdToExpandedRowMap[item.id] ? 'Collapse' : 'Expand'
            }
            iconType={
              this.state.itemIdToExpandedRowMap[item.id]
                ? 'arrowUp'
                : 'arrowDown'
            }
          />
        )
      }
    ];
  }

  async componentDidMount() {
    this._isMount = true;
    await this.initialize();
    const regex = new RegExp('redirectPolicy=' + '[^&]*');
    const match = window.location.href.match(regex);
    if (match && match[0]) {
      this.setState({ loading: true });
      const id = match[0].split('=')[1];
      const policy = await WzRequest.apiReq(
        'GET',
        `/sca/${this.props.agent.id}`,
        { "q": "policy_id=" + id }
      );
      await this.loadScaPolicy(((((policy || {}).data || {}).data || {}).items || [])[0]);
      window.location.href = window.location.href.replace(new RegExp('redirectPolicy=' + '[^&]*'), '');
      this.setState({ loading: false });
    }
  }

  async componentDidUpdate(prevProps, prevState) {
    if (JSON.stringify(this.props.agent) !== JSON.stringify(prevProps.agent)) {
      this.setState({ lookingPolicy: false }, async () => await this.initialize());
    }
  }

  componentWillUnmount() {
    this._isMount = false;
  }

<<<<<<< HEAD
=======

>>>>>>> 512061d4
  addHealthResultRender(result) {
    const color = result => {
      if (result.toLowerCase() === 'passed') {
        return 'success';
      } else if (result.toLowerCase() === 'failed') {
        return 'danger';
      } else {
        return 'subdued';
      }
    };

    return (
      <EuiHealth color={color(result)} style={{ textTransform: 'capitalize' }}>
        {result || 'Not applicable'}
      </EuiHealth>
    );
  }

  buildSuggestionSearchBar(policy, checks) {
    if (this.suggestions[policy]) return;
    const distinctFields = {};
    checks.forEach(item => {
      Object.keys(item).forEach(field => {
        if (typeof item[field] === 'string') {
          if (!distinctFields[field]) {
            distinctFields[field] = {};
          }
          if (!distinctFields[field][item[field]]) {
            distinctFields[field][item[field]] = true;
          }
        }
      });
    });

    this.suggestions[policy] = [
      { type: 'params', label: 'condition', description: 'Filter by check condition', operators: ['=', '!=',], values: (value) => { return Object.keys(distinctFields["condition"]).filter(item => item && item.toLowerCase().includes(value.toLowerCase())) } },
      { type: 'params', label: 'file', description: 'Filter by check file', operators: ['=', '!=',], values: (value) => { return Object.keys(distinctFields["file"]).filter(item => item && item.toLowerCase().includes(value.toLowerCase())) } },
      { type: 'params', label: 'title', description: 'Filter by check title', operators: ['=', '!=',], values: (value) => { return Object.keys(distinctFields["title"]).filter(item => item && item.toLowerCase().includes(value.toLowerCase())) } },
      { type: 'params', label: 'result', description: 'Filter by check result', operators: ['=', '!=',], values: (value) => { return Object.keys(distinctFields["result"]).filter(item => item && item && item.toLowerCase().includes(value.toLowerCase())) } },
      { type: 'params', label: 'status', description: 'Filter by check status', operators: ['=', '!=',], values: (value) => { return Object.keys(distinctFields["status"]).filter(item => item && item.toLowerCase().includes(value.toLowerCase())) } },
      { type: 'params', label: 'rationale', description: 'Filter by check rationale', operators: ['=', '!=',], values: (value) => { return Object.keys(distinctFields["rationale"]).filter(item => item && item.toLowerCase().includes(value.toLowerCase())) } },
      { type: 'params', label: 'registry', description: 'Filter by check registry', operators: ['=', '!=',], values: (value) => { return Object.keys(distinctFields["registry"] || {}).filter(item => item && item.toLowerCase().includes(value.toLowerCase())) } },
      { type: 'params', label: 'description', description: 'Filter by check description', operators: ['=', '!=',], values: (value) => { return Object.keys(distinctFields["description"]).filter(item => item && item.toLowerCase().includes(value.toLowerCase())) } },
      { type: 'params', label: 'remediation', description: 'Filter by check remediation', operators: ['=', '!=',], values: (value) => { return Object.keys(distinctFields["remediation"]).filter(item => item && item.toLowerCase().includes(value.toLowerCase())) } },
      { type: 'params', label: 'reason', description: 'Filter by check reason', operators: ['=', '!=',], values: (value) => { return Object.keys(distinctFields["reason"]).filter(item => item && item.toLowerCase().includes(value.toLowerCase())) } },
    ]

  }

  async initialize() {
    try {
      this._isMount && this.setState({ loading: true });
      this.lookingPolicy = false;
      const policies = await WzRequest.apiReq(
        'GET',
        `/sca/${this.props.agent.id}`,
        {}
      );
      this.policies = (((policies || {}).data || {}).data || {}).affected_items || [];
      const models = [];
      for (let i = 0; i < this.policies.length; i++) {
        models.push({
          name: this.policies[i].name,
          status: [
            { id: 'pass', label: 'Pass', value: this.policies[i].pass },
            { id: 'fail', label: 'Fail', value: this.policies[i].fail },
            {
              id: 'invalid',
              label: 'Not applicable',
              value: this.policies[i].invalid
            }
          ]
        });
      }
      this._isMount && this.setState({ data: models, loading: false });
    } catch (error) {
      this.policies = [];
    }
  }

  async loadScaPolicy(policy) {
    this._isMount && this.setState({ loadingPolicy: true, itemIdToExpandedRowMap: {}, pageIndex: 0 });
    if (policy) {
      try {
        const policyResponse = await WzRequest.apiReq(
          'GET',
          `/sca/${this.props.agent.id}`,
          { "q": "policy_id=" + policy.policy_id }
          );
          const [policyData] = policyResponse.data.data.affected_items;
        // It queries all checks without filters, because the filters are applied in the results
        // due to the use of EuiInMemoryTable instead EuiTable components and do arequest with each change of filters.
        const checksResponse = await WzRequest.apiReq(
          'GET',
          `/sca/${this.props.agent.id}/checks/${policy.policy_id}`,
          { }
        );
        const checks = ((((checksResponse || {}).data || {}).data || {}).affected_items || [])
          .map(item => ({...item, result: item.result || 'not applicable'}));
        this.buildSuggestionSearchBar(policyData.policy_id, checks);
        this._isMount && this.setState({ lookingPolicy: policyData, loadingPolicy: false, items: checks });
      } catch (err) {
        // We can't ensure the suggestions contains valid characters
        getToasts().add({
          color: 'danger',
          title: 'Error',
          text: 'The filter contains invalid characters',
          toastLifeTimeMs: 10000,
        });
        this.setState({ lookingPolicy: policy, loadingPolicy: false });
      }
    }else{
      this._isMount && this.setState({ lookingPolicy: policy, loadingPolicy: false, items: [] });
    }
  }

  filterPolicyChecks = () => !!this.state.items && this.state.items.filter(check =>
      this.state.filters.every(filter => 
        filter.field === 'search'
        ? Object.keys(check).some(key =>  ['string', 'number'].includes(typeof check[key]) && String(check[key]).toLowerCase().includes(filter.value.toLowerCase()))
        : typeof check[filter.field] === 'string' && (filter.value === '' ? check[filter.field] === filter.value
          : check[filter.field].toLowerCase().includes(filter.value.toLowerCase())
        )
      )
    )
  
  toggleDetails = item => {
    const itemIdToExpandedRowMap = { ...this.state.itemIdToExpandedRowMap };

    item.complianceText = '';
    if (item.compliance && item.compliance.length) {
      item.compliance.forEach(x => {
        item.complianceText += `${x.key}: ${x.value}\n`;
      });
    }
    if (item.rules.length) {
      item.rulesText = '';
      item.rules.forEach(x => {
        item.rulesText += `${x.rule}\n`;
      });
    }

    if (itemIdToExpandedRowMap[item.id]) {
      delete itemIdToExpandedRowMap[item.id];
    } else {
      let checks = '';
      checks += (item.rules || []).length > 1 ? 'Checks' : 'Check';
      checks += item.condition ? ` (Condition: ${item.condition})` : '';
      const listItems = [
        {
          title: 'Check not applicable due to:',
          description: item.reason
        },
        {
          title: 'Rationale',
          description: item.rationale || '-'
        },
        {
          title: 'Remediation',
          description: item.remediation || '-'
        },
        {
          title: 'Description',
          description: item.description || '-'
        },
        {
          title: (item.directory || '').includes(',') ? 'Paths' : 'Path',
          description: item.directory
        },
        {
          title: checks,
          description: <RuleText rulesText={item.rulesText} />,
        },
        {
          title: 'Compliance',
          description: <ComplianceText complianceText={item.complianceText} />
        }
      ];
      const itemsToShow = listItems.filter(x => {
        return x.description;
      });
      itemIdToExpandedRowMap[item.id] = (
        <EuiDescriptionList listItems={itemsToShow} />
      );
    }
    this.setState({ itemIdToExpandedRowMap });
  };

  showToast = (color, title, time) => {
    getToasts().add({
      color: color,
      title: title,
      toastLifeTimeMs: time,
    });
  };
  async downloadCsv() {
    try {
      this.showToast('success', 'Your download should begin automatically...', 3000);
      await exportCsv(
        '/sca/' + this.props.agent.id + '/checks/' + this.state.lookingPolicy.policy_id,
        [],
        this.state.lookingPolicy.policy_id
      );
    } catch (error) {
      this.showToast('danger', error, 3000);
    }
  }

  buttonStat(text, field, value) {
    return <button onClick={() => this.setState({ filters: [{ field, value }] })}>{text}</button>
  }

  render() {
    const getPoliciesRowProps = (item, idx) => {
      return {
        'data-test-subj': `sca-row-${idx}`,
        className: 'customRowClass',
        onClick: () => this.loadScaPolicy(item)
      };
    };
    const getChecksRowProps = (item, idx) => {
      return {
        'data-test-subj': `sca-check-row-${idx}`,
        className: 'customRowClass',
        onClick: () => this.toggleDetails(item)
      };
    };

    const sorting = {
      sort: {
        field: 'id',
        direction: 'asc'
      }
    };
    const buttonPopover = (
      <EuiButtonEmpty
        iconType="iInCircle"
        aria-label="Help"
        onClick={() => this.setState({ showMoreInfo: !this.state.showMoreInfo })}>
      </EuiButtonEmpty>
    );
    return (
      <Fragment>
        <div>
          {(this.state.loading &&
            <div style={{ margin: 16 }}>
              <EuiSpacer size="m" />
              <EuiProgress size="xs" color="primary" />
            </div>
          )}
        </div>
        <EuiPage>
          {((this.props.agent && (this.props.agent || {}).status !== 'never_connected' && !(this.policies || []).length && !this.state.loading) &&
            <EuiCallOut title="No scans available" iconType="iInCircle">
              <EuiButton color="primary" onClick={() => this.initialize()}>
                Refresh
           </EuiButton>
            </EuiCallOut>
          )}

          {((this.props.agent && (this.props.agent || {}).status === 'never_connected' && !this.state.loading) &&
            <EuiCallOut title="Agent has never connected" style={{ width: "100%" }} iconType="iInCircle">
              <EuiButton color="primary" onClick={() => this.initialize()}>
                Refresh
              </EuiButton>
            </EuiCallOut>
          )}
          {((this.props.agent && (this.props.agent || {}).os && !this.state.lookingPolicy && (this.policies || []).length > 0 && !this.state.loading) &&
            <div>
              {((this.state.data || []).length &&
                <EuiFlexGroup style={{ 'marginTop': 0 }}>
                  {(this.state.data || []).map((pie, idx) => (
                    <EuiFlexItem key={idx} grow={false}>
                      <EuiPanel betaBadgeLabel={pie.name} style={{ paddingBottom: 0 }}>
                        <Pie width={325} height={130} data={pie.status} colors={['#00a69b', '#ff645c', '#5c6773']} />
                      </EuiPanel>
                    </EuiFlexItem>
                  ))}
                </EuiFlexGroup>
              )}
              <EuiSpacer size="m" />
              <EuiPanel paddingSize="l">
                <EuiFlexGroup>
                  <EuiFlexItem>
                    <EuiBasicTable
                      items={this.policies}
                      columns={this.columnsPolicies}
                      rowProps={getPoliciesRowProps}
                    />
                  </EuiFlexItem>
                </EuiFlexGroup>
              </EuiPanel>
            </div>
          )}
          {((this.props.agent && (this.props.agent || {}).os && this.state.lookingPolicy && !this.state.loading) &&
            <div>
              <EuiPanel paddingSize="l">
                <EuiFlexGroup>
                  <EuiFlexItem grow={false}>
                    <EuiButtonIcon
                      color='primary'
                      style={{ padding: '6px 0px' }}
                      onClick={() => this.loadScaPolicy(false)}
                      iconType="arrowLeft"
                      aria-label="Back to policies"
                      {...{ iconSize: 'l' }}
                    />
                  </EuiFlexItem>
                  <EuiFlexItem>
                    <EuiTitle
                      size="s">
                      <h2>{this.state.lookingPolicy.name}&nbsp;
                        <EuiToolTip position="right" content="Show policy checksum">
                          <EuiPopover
                            button={buttonPopover}
                            isOpen={this.state.showMoreInfo}
                            closePopover={() => this.setState({ showMoreInfo: false })}>
                            <EuiFlexItem style={{ width: 700 }}>
                              <EuiSpacer size="s" />
                              <EuiText>
                                <b>Policy description:</b> {this.state.lookingPolicy.description}
                                <br></br>
                                <b>Policy checksum:</b> {this.state.lookingPolicy.hash_file}
                              </EuiText>
                            </EuiFlexItem>
                          </EuiPopover>
                        </EuiToolTip>
                      </h2>
                    </EuiTitle>
                  </EuiFlexItem>
                  <EuiFlexItem grow={false}>
                    <EuiButtonEmpty
                      iconType="importAction"
                      onClick={async () => await this.downloadCsv()} >
                      Export formatted
                    </EuiButtonEmpty>
                  </EuiFlexItem>
                  <EuiFlexItem grow={false}>
                    <EuiButtonEmpty iconType="refresh" onClick={() => this.loadScaPolicy(this.state.lookingPolicy)}>
                      Refresh
                    </EuiButtonEmpty>
                  </EuiFlexItem>
                </EuiFlexGroup>
                <EuiSpacer size="m" />
                <EuiFlexGroup>
                  <EuiFlexItem>
                    <EuiStat title={this.buttonStat(this.state.lookingPolicy.pass, 'result', 'passed')} description="Pass" titleColor="secondary" titleSize="m" textAlign="center" />
                  </EuiFlexItem>
                  <EuiFlexItem>
                    <EuiStat title={this.buttonStat(this.state.lookingPolicy.fail, 'result', 'failed')} description="Fail" titleColor="danger" titleSize="m" textAlign="center" />
                  </EuiFlexItem>
                  <EuiFlexItem>
                    <EuiStat title={this.buttonStat(this.state.lookingPolicy.invalid, 'result', 'not applicable')} description="Not applicable" titleColor="subdued" titleSize="m" textAlign="center" />
                  </EuiFlexItem>
                  <EuiFlexItem>
                    <EuiStat title={`${this.state.lookingPolicy.score}%`} description="Score" titleColor="accent" titleSize="m" textAlign="center" />
                  </EuiFlexItem>
                  <EuiFlexItem>
                    <EuiStat title={TimeService.offset(this.state.lookingPolicy.end_scan)} description="End scan" titleColor="primary" titleSize="s" textAlign="center" style={{ padding: 5 }} />
                  </EuiFlexItem>
                </EuiFlexGroup>
                <EuiSpacer size="m" />

                <EuiFlexGroup>
                  <EuiFlexItem>
                    <WzSearchBar
                      filters={this.state.filters}
                      suggestions={this.suggestions[this.state.lookingPolicy.policy_id]}
                      placeholder='Filter or search'
                      onFiltersChange={filters => { this.setState({ filters }) }} />
                  </EuiFlexItem>
                </EuiFlexGroup>

                <EuiFlexGroup>
                  <EuiFlexItem>
                    <EuiInMemoryTable
                      items={this.filterPolicyChecks()}
                      columns={this.columnsChecks}
                      rowProps={getChecksRowProps}
                      itemId="id"
                      itemIdToExpandedRowMap={this.state.itemIdToExpandedRowMap}
                      isExpandable={true}
                      sorting={sorting}
                      pagination={true}
                      loading={this.state.loadingPolicy}
                    />
                  </EuiFlexItem>
                </EuiFlexGroup>
              </EuiPanel>
            </div>
          )}
        </EuiPage>
      </Fragment>
    );
  }
}<|MERGE_RESOLUTION|>--- conflicted
+++ resolved
@@ -50,11 +50,7 @@
         field: 'end_scan',
         name: 'End scan',
         dataType: 'date',
-<<<<<<< HEAD
         render: TimeService.offset
-=======
-        render: value => TimeService.offset(value)
->>>>>>> 512061d4
       },
       {
         field: 'pass',
@@ -182,10 +178,6 @@
     this._isMount = false;
   }
 
-<<<<<<< HEAD
-=======
-
->>>>>>> 512061d4
   addHealthResultRender(result) {
     const color = result => {
       if (result.toLowerCase() === 'passed') {
