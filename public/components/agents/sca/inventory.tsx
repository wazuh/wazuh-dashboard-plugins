--- conflicted
+++ resolved
@@ -16,11 +16,7 @@
   EuiFlexGroup,
   EuiPanel,
   EuiPage,
-<<<<<<< HEAD
-  EuiInMemoryTable,
-=======
   EuiBasicTable,
->>>>>>> 8ec037c6
   EuiSpacer,
   EuiText,
   EuiProgress,
@@ -48,12 +44,9 @@
 import { API_NAME_AGENT_STATUS, UI_LOGGER_LEVELS } from '../../../../common/constants';
 import { getErrorOrchestrator } from '../../../react-services/common-services';
 import { VisualizationBasic } from '../../common/charts/visualizations/basic';
-<<<<<<< HEAD
 import { AppNavigate } from '../../../react-services/app-navigate';
 import SCAPoliciesTable from './inventory/policies-table';
-=======
 import { InventoryPolicyChecksTable } from './inventory/checks-table';
->>>>>>> 8ec037c6
 
 type InventoryProps = {
   agent: { [key: string]: any };
@@ -72,40 +65,29 @@
 };
 export class Inventory extends Component<InventoryProps, InventoryState> {
   _isMount = false;
-<<<<<<< HEAD
   props!: {
     [key: string]: any
   }
-=======
   columnsPolicies: object[];
   lookingPolicy: { [key: string]: any } | false = false;
->>>>>>> 8ec037c6
   constructor(props) {
     super(props);
 
 
     this.state = {
-<<<<<<< HEAD
-      // agent,
-      items: [],
-=======
       agent,
->>>>>>> 8ec037c6
       itemIdToExpandedRowMap: {},
       showMoreInfo: false,
       loading: false,
       filters: [],
       pageTableChecks: { pageIndex: 0 },
       policies: [],
-<<<<<<< HEAD
       redirect: false,
       secondTable: false,
       secondTableBack: false,
       checksIsLoading: false
-=======
       lookingPolicy: false,
       loadingPolicy: false,
->>>>>>> 8ec037c6
     };
 
     this.columnsPolicies = [
@@ -242,20 +224,12 @@
     }
   }
 
-<<<<<<< HEAD
   handleBack (ev) {
         AppNavigate.navigateToModule(ev, 'agents', { tab: 'welcome', agent: this.props.agent.id });
         ev.stopPropagation();
   };
 
   async loadScaPolicy(policy, secondTable?) {
-=======
-  /**
-   *
-   * @param policy
-   */
-  async loadScaPolicy(policy) {
->>>>>>> 8ec037c6
     this._isMount &&
       this.setState({
         loadingPolicy: true,
@@ -271,7 +245,6 @@
           },
         });
         const [policyData] = policyResponse.data.data.affected_items;
-<<<<<<< HEAD
         // It queries all checks without filters, because the filters are applied in the results
         // due to the use of EuiInMemoryTable instead EuiTable components and do arequest with each change of filters.
         const checksResponse = await WzRequest.apiReq(
@@ -287,11 +260,6 @@
           this.setState({ lookingPolicy: policyData, loadingPolicy: false, items: checks, checksIsLoading: false });
       } catch (error) {
         this.setState({ lookingPolicy: policy, loadingPolicy: false, checksIsLoading: false });
-=======
-        this._isMount && this.setState({ lookingPolicy: policyData, loadingPolicy: false });
-      } catch (error) {
-        this.setState({ lookingPolicy: policy, loadingPolicy: false });
->>>>>>> 8ec037c6
         const options: UIErrorLog = {
           context: `${Inventory.name}.loadScaPolicy`,
           level: UI_LOGGER_LEVELS.ERROR as UILogLevel,
@@ -309,7 +277,6 @@
     }
   }
 
-<<<<<<< HEAD
   filterPolicyChecks = () =>
     !!this.state.items &&
     this.state.items.filter((check) =>
@@ -378,14 +345,6 @@
     this.setState({ itemIdToExpandedRowMap });
   };
 
-=======
-  /**
-   *
-   * @param color
-   * @param title
-   * @param time
-   */
->>>>>>> 8ec037c6
   showToast = (color, title, time) => {
     getToasts().add({
       color: color,
@@ -429,7 +388,6 @@
   }
 
   render() {
-<<<<<<< HEAD
     const { onClickRow } = this.props
 
     const handlePoliciesTableClickRow = (policy_id) => {
@@ -451,15 +409,7 @@
         direction: 'asc',
       },
     };
-=======
-    const getPoliciesRowProps = (item, idx) => {
-      return {
-        'data-test-subj': `sca-row-${idx}`,
-        className: 'customRowClass',
-        onClick: () => this.loadScaPolicy(item),
-      };
-    };
->>>>>>> 8ec037c6
+
     const buttonPopover = (
       <EuiButtonEmpty
         iconType="iInCircle"
@@ -595,7 +545,6 @@
                         </h2>
                       </EuiTitle>
                     </EuiFlexItem>
-<<<<<<< HEAD
                     <EuiFlexItem grow={false}>
                       <EuiButtonEmpty
                         iconType="importAction"
@@ -612,8 +561,6 @@
                         Refresh
                       </EuiButtonEmpty>
                     </EuiFlexItem>
-=======
->>>>>>> 8ec037c6
                   </EuiFlexGroup>
                   <EuiSpacer size="m" />
                   <EuiFlexGroup>
