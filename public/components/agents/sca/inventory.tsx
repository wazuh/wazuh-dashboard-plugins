import React, { Component, Fragment } from 'react';
import { Pie } from "../../d3/pie";
import {
  EuiFlexItem,
  EuiFlexGroup,
  EuiPanel,
  EuiPage,
  EuiBasicTable,
  EuiInMemoryTable,
  EuiSpacer,
  EuiText,
  EuiProgress,
  EuiTitle,
  EuiButton,
  EuiButtonIcon,
  EuiStat,
  EuiHealth,
  EuiDescriptionList,
  EuiButtonEmpty,
  EuiToolTip,
  EuiCallOut,
  EuiPopover
} from '@elastic/eui';
import { WzRequest } from '../../../react-services/wz-request';
import { formatUIDate } from '../../../react-services/time-service';
import exportCsv from '../../../react-services/wz-csv';
import { getToasts }  from '../../../kibana-services';
import { WzSearchBar } from '../../../components/wz-search-bar';
import { RuleText, ComplianceText } from './components';
<<<<<<< HEAD
=======
import _ from 'lodash';

>>>>>>> a7a187dd
export class Inventory extends Component {
  _isMount = false;
  constructor(props) {
    super(props);
    const { agent } = this.props;
    this.state = { agent, items: [], itemIdToExpandedRowMap: {}, showMoreInfo: false, loading: false, filters: [], pageTableChecks: {pageIndex: 0} }
    this.policies = [];
    this.suggestions = {};
    this.columnsPolicies = [
      {
        field: 'name',
        name: 'Policy'
      },
      {
        field: 'description',
        name: 'Description',
        truncateText: true
      },
      {
        field: 'end_scan',
        name: 'End scan',
        dataType: 'date',
        render: formatUIDate
      },
      {
        field: 'pass',
        name: 'Pass',
        width: "100px"
      },
      {
        field: 'fail',
        name: 'Fail',
        width: "100px"
      },
      {
        field: 'invalid',
        name: 'Not applicable',
        width: "100px"
      },
      {
        field: 'score',
        name: 'Score',
        render: score => {
          return `${score}%`;
        },
        width: "100px"
      },
    ];
    this.columnsChecks = [
      {
        field: 'id',
        name: 'ID',
        sortable: true,
        width: "100px"
      },
      {
        field: 'title',
        name: 'Title',
        sortable: true,
        truncateText: true
      },
      {
        name: 'Target',
        truncateText: true,
        render: item => (
          <div>
            {item.file ? (
              <span>
                <b>File:</b> {item.file}
              </span>
            ) : item.directory ? (
              <span>
                <b>Directory:</b> {item.directory}
              </span>
            ) : item.process ? (
              <span>
                <b>Process: </b> {item.process}
              </span>
            ) : item.command ? (
              <span>
                <b>Command: </b> {item.command}
              </span>
            ) : item.registry ? (
              <span>
                <b>Registry: </b> {item.registry}
              </span>
            ) : (
                        '-'
                      )}
          </div>
        )
      },
      {
        field: 'result',
        name: 'Result',
        truncateText: true,
        sortable: true,
        width: "150px",
        render: this.addHealthResultRender,
      },
      {
        align: 'right',
        width: "40px",
        isExpander: true,
        render: item => (
          <EuiButtonIcon
            onClick={() => this.toggleDetails(item)}
            aria-label={
              this.state.itemIdToExpandedRowMap[item.id] ? 'Collapse' : 'Expand'
            }
            iconType={
              this.state.itemIdToExpandedRowMap[item.id]
                ? 'arrowUp'
                : 'arrowDown'
            }
          />
        )
      }
    ];
  }

  async componentDidMount() {
    this._isMount = true;
    await this.initialize();
    const regex = new RegExp('redirectPolicy=' + '[^&]*');
    const match = window.location.href.match(regex);
    try {
      if (match && match[0]) {
        this.setState({ loading: true });
        const id = match[0].split('=')[1];
        const policy = await WzRequest.apiReq(
          'GET',
          `/sca/${this.props.agent.id}`,
          { "q": "policy_id=" + id }
        );
        await this.loadScaPolicy(((((policy || {}).data || {}).data || {}).items || [])[0]);
        window.location.href = window.location.href.replace(new RegExp('redirectPolicy=' + '[^&]*'), '');
        this.setState({ loading: false });
      }
    } catch (error) {
      this.showToast('danger', error, 3000);
      this.setState({ loading: false });
    }
  }

  async componentDidUpdate(prevProps, prevState) {
    if (!_.isEqual(this.props.agent, prevProps.agent)) {
      this.setState({ lookingPolicy: false }, async () => await this.initialize());
    };
    if(!_.isEqual(this.state.filters, prevState.filters)){
      this.setState({itemIdToExpandedRowMap: {}, pageTableChecks: {pageIndex: 0, pageSize: this.state.pageTableChecks.pageSize}});
    }
  }

  componentWillUnmount() {
    this._isMount = false;
  }

  addHealthResultRender(result) {
    const color = result => {
      if (result.toLowerCase() === 'passed') {
        return 'success';
      } else if (result.toLowerCase() === 'failed') {
        return 'danger';
      } else {
        return 'subdued';
      }
    };

    return (
      <EuiHealth color={color(result)} style={{ textTransform: 'capitalize' }}>
        {result || 'Not applicable'}
      </EuiHealth>
    );
  }

  buildSuggestionSearchBar(policy, checks) {
    if (this.suggestions[policy]) return;
    const distinctFields = {};
    checks.forEach(item => {
      Object.keys(item).forEach(field => {
        if (typeof item[field] === 'string') {
          if (!distinctFields[field]) {
            distinctFields[field] = {};
          }
          if (!distinctFields[field][item[field]]) {
            distinctFields[field][item[field]] = true;
          }
        }
      });
    });

    this.suggestions[policy] = [
      { type: 'params', label: 'condition', description: 'Filter by check condition', operators: ['=', '!=',], values: (value) => { return Object.keys(distinctFields["condition"]).filter(item => item && item.toLowerCase().includes(value.toLowerCase())) } },
      { type: 'params', label: 'file', description: 'Filter by check file', operators: ['=', '!=',], values: (value) => { return Object.keys(distinctFields["file"]).filter(item => item && item.toLowerCase().includes(value.toLowerCase())) } },
      { type: 'params', label: 'title', description: 'Filter by check title', operators: ['=', '!=',], values: (value) => { return Object.keys(distinctFields["title"]).filter(item => item && item.toLowerCase().includes(value.toLowerCase())) } },
      { type: 'params', label: 'result', description: 'Filter by check result', operators: ['=', '!=',], values: (value) => { return Object.keys(distinctFields["result"]).filter(item => item && item && item.toLowerCase().includes(value.toLowerCase())) } },
      { type: 'params', label: 'status', description: 'Filter by check status', operators: ['=', '!=',], values: (value) => { return Object.keys(distinctFields["status"]).filter(item => item && item.toLowerCase().includes(value.toLowerCase())) } },
      { type: 'params', label: 'rationale', description: 'Filter by check rationale', operators: ['=', '!=',], values: (value) => { return Object.keys(distinctFields["rationale"]).filter(item => item && item.toLowerCase().includes(value.toLowerCase())) } },
      { type: 'params', label: 'registry', description: 'Filter by check registry', operators: ['=', '!=',], values: (value) => { return Object.keys(distinctFields["registry"] || {}).filter(item => item && item.toLowerCase().includes(value.toLowerCase())) } },
      { type: 'params', label: 'description', description: 'Filter by check description', operators: ['=', '!=',], values: (value) => { return Object.keys(distinctFields["description"]).filter(item => item && item.toLowerCase().includes(value.toLowerCase())) } },
      { type: 'params', label: 'remediation', description: 'Filter by check remediation', operators: ['=', '!=',], values: (value) => { return Object.keys(distinctFields["remediation"]).filter(item => item && item.toLowerCase().includes(value.toLowerCase())) } },
      { type: 'params', label: 'reason', description: 'Filter by check reason', operators: ['=', '!=',], values: (value) => { return Object.keys(distinctFields["reason"]).filter(item => item && item.toLowerCase().includes(value.toLowerCase())) } },
    ]

  }

  async initialize() {
    try {
      this._isMount && this.setState({ loading: true });
      this.lookingPolicy = false;
      const policies = await WzRequest.apiReq(
        'GET',
        `/sca/${this.props.agent.id}`,
        {}
      );
      this.policies = (((policies || {}).data || {}).data || {}).affected_items || [];
      const models = [];
      for (let i = 0; i < this.policies.length; i++) {
        models.push({
          name: this.policies[i].name,
          status: [
            { id: 'pass', label: 'Pass', value: this.policies[i].pass },
            { id: 'fail', label: 'Fail', value: this.policies[i].fail },
            {
              id: 'invalid',
              label: 'Not applicable',
              value: this.policies[i].invalid
            }
          ]
        });
      }
      this._isMount && this.setState({ data: models, loading: false });
    } catch (error) {
      this.showToast('danger', error, 3000);
      this.setState({ loading: false });
      this.policies = [];
    }
  }

  async loadScaPolicy(policy) {
    this._isMount && this.setState({ loadingPolicy: true, itemIdToExpandedRowMap: {}, pageTableChecks: {pageIndex: 0} });
    if (policy) {
      try {
        const policyResponse = await WzRequest.apiReq(
          'GET',
          `/sca/${this.props.agent.id}`,
          { 
            params: {
              "q": "policy_id=" + policy.policy_id
            } 
          }
        );
        const [policyData] = policyResponse.data.data.affected_items;
        // It queries all checks without filters, because the filters are applied in the results
        // due to the use of EuiInMemoryTable instead EuiTable components and do arequest with each change of filters.
        const checksResponse = await WzRequest.apiReq(
          'GET',
          `/sca/${this.props.agent.id}/checks/${policy.policy_id}`,
          { }
        );
        const checks = ((((checksResponse || {}).data || {}).data || {}).affected_items || [])
          .map(item => ({...item, result: item.result || 'not applicable'}));
        this.buildSuggestionSearchBar(policyData.policy_id, checks);
        this._isMount && this.setState({ lookingPolicy: policyData, loadingPolicy: false, items: checks });
      } catch (err) {
        // We can't ensure the suggestions contains valid characters
        getToasts().add({
          color: 'danger',
          title: 'Error',
          text: 'The filter contains invalid characters',
          toastLifeTimeMs: 10000,
        });
        this.setState({ lookingPolicy: policy, loadingPolicy: false });
      }
    }else{
      this._isMount && this.setState({ lookingPolicy: policy, loadingPolicy: false, items: [] });
    }
  }

  filterPolicyChecks = () => !!this.state.items && this.state.items.filter(check =>
      this.state.filters.every(filter =>
        filter.field === 'search'
        ? Object.keys(check).some(key =>  ['string', 'number'].includes(typeof check[key]) && String(check[key]).toLowerCase().includes(filter.value.toLowerCase()))
        : typeof check[filter.field] === 'string' && (filter.value === '' ? check[filter.field] === filter.value
          : check[filter.field].toLowerCase().includes(filter.value.toLowerCase())
        )
      )
    )

  toggleDetails = item => {
    const itemIdToExpandedRowMap = { ...this.state.itemIdToExpandedRowMap };

    if (itemIdToExpandedRowMap[item.id]) {
      delete itemIdToExpandedRowMap[item.id];
    } else {
      let checks = '';
      checks += (item.rules || []).length > 1 ? 'Checks' : 'Check';
      checks += item.condition ? ` (Condition: ${item.condition})` : '';
      const complianceText = item.compliance && item.compliance.length 
        ? item.compliance.map(el => `${el.key}: ${el.value}`).join('\n')
        : '';
      const rulesText = item.rules.length ? item.rules.map(el => el.rule).join('\n') : '';
      const listItems = [
        {
          title: 'Check not applicable due to:',
          description: item.reason
        },
        {
          title: 'Rationale',
          description: item.rationale || '-'
        },
        {
          title: 'Remediation',
          description: item.remediation || '-'
        },
        {
          title: 'Description',
          description: item.description || '-'
        },
        {
          title: (item.directory || '').includes(',') ? 'Paths' : 'Path',
          description: item.directory
        },
        {
          title: checks,
          description: <RuleText rulesText={rulesText} />,
        },
        {
          title: 'Compliance',
          description: <ComplianceText complianceText={complianceText} />
        }
      ];
      const itemsToShow = listItems.filter(x => {
        return x.description;
      });
      itemIdToExpandedRowMap[item.id] = (
        <EuiDescriptionList listItems={itemsToShow} />
      );
    }
    this.setState({ itemIdToExpandedRowMap });
  };

  showToast = (color, title, time) => {
    getToasts().add({
      color: color,
      title: title,
      toastLifeTimeMs: time,
    });
  };
  async downloadCsv() {
    try {
      this.showToast('success', 'Your download should begin automatically...', 3000);
      await exportCsv(
        '/sca/' + this.props.agent.id + '/checks/' + this.state.lookingPolicy.policy_id,
        [],
        this.state.lookingPolicy.policy_id
      );
    } catch (error) {
      this.showToast('danger', error, 3000);
    }
  }

  buttonStat(text, field, value) {
    return <button onClick={() => this.setState({ filters: [{ field, value }] })}>{text}</button>
  }

  onChangeTableChecks({ page: {index: pageIndex, size: pageSize} }){
    this.setState({ pageTableChecks: {pageIndex, pageSize} });
  }

  render() {
    const getPoliciesRowProps = (item, idx) => {
      return {
        'data-test-subj': `sca-row-${idx}`,
        className: 'customRowClass',
        onClick: () => this.loadScaPolicy(item)
      };
    };
    const getChecksRowProps = (item, idx) => {
      return {
        'data-test-subj': `sca-check-row-${idx}`,
        className: 'customRowClass',
        onClick: () => this.toggleDetails(item)
      };
    };

    const sorting = {
      sort: {
        field: 'id',
        direction: 'asc'
      }
    };
    const buttonPopover = (
      <EuiButtonEmpty
        iconType="iInCircle"
        aria-label="Help"
        onClick={() => this.setState({ showMoreInfo: !this.state.showMoreInfo })}>
      </EuiButtonEmpty>
    );
    return (
      <Fragment>
        <div>
          {(this.state.loading &&
            <div style={{ margin: 16 }}>
              <EuiSpacer size="m" />
              <EuiProgress size="xs" color="primary" />
            </div>
          )}
        </div>
        <EuiPage>
          {((this.props.agent && (this.props.agent || {}).status !== 'never_connected' && !(this.policies || []).length && !this.state.loading) &&
            <EuiCallOut title="No scans available" iconType="iInCircle">
              <EuiButton color="primary" onClick={() => this.initialize()}>
                Refresh
           </EuiButton>
            </EuiCallOut>
          )}

          {((this.props.agent && (this.props.agent || {}).status === 'never_connected' && !this.state.loading) &&
            <EuiCallOut title="Agent has never connected" style={{ width: "100%" }} iconType="iInCircle">
              <EuiButton color="primary" onClick={() => this.initialize()}>
                Refresh
              </EuiButton>
            </EuiCallOut>
          )}
          {((this.props.agent && (this.props.agent || {}).os && !this.state.lookingPolicy && (this.policies || []).length > 0 && !this.state.loading) &&
            <div>
              {((this.state.data || []).length &&
                <EuiFlexGroup style={{ 'marginTop': 0 }}>
                  {(this.state.data || []).map((pie, idx) => (
                    <EuiFlexItem key={idx} grow={false}>
                      <EuiPanel betaBadgeLabel={pie.name} style={{ paddingBottom: 0 }}>
                        <Pie width={325} height={130} data={pie.status} colors={['#00a69b', '#ff645c', '#5c6773']} />
                      </EuiPanel>
                    </EuiFlexItem>
                  ))}
                </EuiFlexGroup>
              )}
              <EuiSpacer size="m" />
              <EuiPanel paddingSize="l">
                <EuiFlexGroup>
                  <EuiFlexItem>
                    <EuiBasicTable
                      items={this.policies}
                      columns={this.columnsPolicies}
                      rowProps={getPoliciesRowProps}
                    />
                  </EuiFlexItem>
                </EuiFlexGroup>
              </EuiPanel>
            </div>
          )}
          {((this.props.agent && (this.props.agent || {}).os && this.state.lookingPolicy && !this.state.loading) &&
            <div>
              <EuiPanel paddingSize="l">
                <EuiFlexGroup>
                  <EuiFlexItem grow={false}>
                    <EuiButtonIcon
                      color='primary'
                      style={{ padding: '6px 0px' }}
                      onClick={() => this.loadScaPolicy(false)}
                      iconType="arrowLeft"
                      aria-label="Back to policies"
                      {...{ iconSize: 'l' }}
                    />
                  </EuiFlexItem>
                  <EuiFlexItem>
                    <EuiTitle
                      size="s">
                      <h2>{this.state.lookingPolicy.name}&nbsp;
                        <EuiToolTip position="right" content="Show policy checksum">
                          <EuiPopover
                            button={buttonPopover}
                            isOpen={this.state.showMoreInfo}
                            closePopover={() => this.setState({ showMoreInfo: false })}>
                            <EuiFlexItem style={{ width: 700 }}>
                              <EuiSpacer size="s" />
                              <EuiText>
                                <b>Policy description:</b> {this.state.lookingPolicy.description}
                                <br></br>
                                <b>Policy checksum:</b> {this.state.lookingPolicy.hash_file}
                              </EuiText>
                            </EuiFlexItem>
                          </EuiPopover>
                        </EuiToolTip>
                      </h2>
                    </EuiTitle>
                  </EuiFlexItem>
                  <EuiFlexItem grow={false}>
                    <EuiButtonEmpty
                      iconType="importAction"
                      onClick={async () => await this.downloadCsv()} >
                      Export formatted
                    </EuiButtonEmpty>
                  </EuiFlexItem>
                  <EuiFlexItem grow={false}>
                    <EuiButtonEmpty iconType="refresh" onClick={() => this.loadScaPolicy(this.state.lookingPolicy)}>
                      Refresh
                    </EuiButtonEmpty>
                  </EuiFlexItem>
                </EuiFlexGroup>
                <EuiSpacer size="m" />
                <EuiFlexGroup>
                  <EuiFlexItem>
                    <EuiStat title={this.buttonStat(this.state.lookingPolicy.pass, 'result', 'passed')} description="Pass" titleColor="secondary" titleSize="m" textAlign="center" />
                  </EuiFlexItem>
                  <EuiFlexItem>
                    <EuiStat title={this.buttonStat(this.state.lookingPolicy.fail, 'result', 'failed')} description="Fail" titleColor="danger" titleSize="m" textAlign="center" />
                  </EuiFlexItem>
                  <EuiFlexItem>
                    <EuiStat title={this.buttonStat(this.state.lookingPolicy.invalid, 'result', 'not applicable')} description="Not applicable" titleColor="subdued" titleSize="m" textAlign="center" />
                  </EuiFlexItem>
                  <EuiFlexItem>
                    <EuiStat title={`${this.state.lookingPolicy.score}%`} description="Score" titleColor="accent" titleSize="m" textAlign="center" />
                  </EuiFlexItem>
                  <EuiFlexItem>
                    <EuiStat title={formatUIDate(this.state.lookingPolicy.end_scan)} description="End scan" titleColor="primary" titleSize="s" textAlign="center" style={{ padding: 5 }} />
                  </EuiFlexItem>
                </EuiFlexGroup>
                <EuiSpacer size="m" />

                <EuiFlexGroup>
                  <EuiFlexItem>
                    <WzSearchBar
                      filters={this.state.filters}
                      suggestions={this.suggestions[this.state.lookingPolicy.policy_id]}
                      placeholder='Filter or search'
                      onFiltersChange={filters => { this.setState({ filters }) }} />
                  </EuiFlexItem>
                </EuiFlexGroup>

                <EuiFlexGroup>
                  <EuiFlexItem>
                    <EuiInMemoryTable
                      items={this.filterPolicyChecks()}
                      columns={this.columnsChecks}
                      rowProps={getChecksRowProps}
                      itemId="id"
                      itemIdToExpandedRowMap={this.state.itemIdToExpandedRowMap}
                      isExpandable={true}
                      sorting={sorting}
                      pagination={this.state.pageTableChecks}
                      loading={this.state.loadingPolicy}
                      onTableChange={(change) => this.onChangeTableChecks(change)}
                    />
                  </EuiFlexItem>
                </EuiFlexGroup>
              </EuiPanel>
            </div>
          )}
        </EuiPage>
      </Fragment>
    );
  }
}<|MERGE_RESOLUTION|>--- conflicted
+++ resolved
@@ -27,11 +27,8 @@
 import { getToasts }  from '../../../kibana-services';
 import { WzSearchBar } from '../../../components/wz-search-bar';
 import { RuleText, ComplianceText } from './components';
-<<<<<<< HEAD
-=======
 import _ from 'lodash';
 
->>>>>>> a7a187dd
 export class Inventory extends Component {
   _isMount = false;
   constructor(props) {
