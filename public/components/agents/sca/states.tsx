import React, { Component, Fragment } from 'react';
import { Pie } from "../../d3/pie";
import {
  EuiFlexItem,
  EuiFlexGroup,
  EuiPanel,
  EuiPage,
  EuiBasicTable,
  EuiInMemoryTable,
  EuiSpacer,
  EuiText,
  EuiProgress,
  EuiTitle,
  EuiButton,
  EuiButtonIcon,
  EuiStat,
  EuiHealth,
  EuiDescriptionList,
  EuiButtonEmpty,
  EuiToolTip,
  EuiCallOut
} from '@elastic/eui';
import { WzRequest } from '../../../react-services/wz-request';
import TimeService from '../../../react-services/time-service'
import exportCsv from '../../../react-services/wz-csv';
import { toastNotifications } from 'ui/notify';

export class States extends Component {
  _isMount = false;
  constructor(props) {
    super(props);
    const { agent } = this.props;
    this.state = { agent, itemIdToExpandedRowMap: {}, showMoreInfo: false, loading: false }
    this.policies = [];
    this.wzReq = WzRequest;
    this.timeService = TimeService;
    this.columnsPolicies = [
      {
        field: 'name',
        name: 'Policy'
      },
      {
        field: 'description',
        name: 'Description',
        truncateText: true
      },
      {
        field: 'end_scan',
        name: 'Last scan',
        dataType: 'date',
        render: value => this.offsetTimestamp('', value)
      },
      {
        field: 'pass',
        name: 'Pass',
        width: "100px"
      },
      {
        field: 'fail',
        name: 'Fail',
        width: "100px"
      },
      {
        field: 'invalid',
        name: 'Not applicable',
        width: "100px"
      },
      {
        field: 'score',
        name: 'Score',
        render: score => {
          return `${score}%`;
        },
        width: "100px"
      },
    ];
    this.columnsChecks = [
      {
        field: 'id',
        name: 'ID',
        sortable: true,
        width: "100px"
      },
      {
        field: 'title',
        name: 'Title',
        sortable: true,
        truncateText: true
      },
      {
        name: 'Target',
        truncateText: true,
        render: item => (
          <div>
            {item.file ? (
              <span>
                <b>File:</b> {item.file}
              </span>
            ) : item.directory ? (
              <span>
                <b>Directory:</b> {item.directory}
              </span>
            ) : item.process ? (
              <span>
                <b>Process: </b> {item.process}
              </span>
            ) : item.command ? (
              <span>
                <b>Command: </b> {item.command}
              </span>
            ) : item.registry ? (
              <span>
                <b>Registry: </b> {item.registry}
              </span>
            ) : (
              '-'
            )}
          </div>
        )
      },
      {
        field: 'result',
        name: 'Result',
        truncateText: true,
        sortable: true,
        width: "150px",
        render: this.addHealthResultRender,
      },
      {
        align: 'right',
        width: "40px",
        isExpander: true,
        render: item => (
          <EuiButtonIcon
            onClick={() => this.toggleDetails(item)}
            aria-label={
              this.state.itemIdToExpandedRowMap[item.id] ? 'Collapse' : 'Expand'
            }
            iconType={
              this.state.itemIdToExpandedRowMap[item.id]
                ? 'arrowUp'
                : 'arrowDown'
            }
          />
        )
      }
    ];
  }

  async componentDidMount() {
    this._isMount = true;
    this.initialize();
  }

  componentWillUnmount() {
    this._isMount = false;
  }

  offsetTimestamp(text, time) {
    try {
      return text + this.timeService.offset(time);
    } catch (error) {
      return time !== '-' ? `${text}${time} (UTC)` : time;
    }
  }

  addHealthResultRender(result) {
    const color = result => {
      if (result.toLowerCase() === 'passed') {
        return 'success';
      } else if (result.toLowerCase() === 'failed') {
        return 'danger';
      } else {
        return 'subdued';
      }
    };

    return (
      <EuiHealth color={color(result)} style={{ textTransform: 'capitalize' }}>
        {result || 'Not applicable'}
      </EuiHealth>
    );
  }

  async initialize() {
    try {
      this._isMount && this.setState({ loading: true });
      this.lookingPolicy = false;
<<<<<<< HEAD
      const policies = await WzRequest.apiReq('GET', `/sca/${this.state.agent.id}`, {});
      this.policies = (((policies || {}).data || {}).data || {}).affected_items || [];
=======
      const policies = await this.wzReq.apiReq(
        'GET',
        `/sca/${this.state.agent.id}`,
        {}
      );
      this.policies = (((policies || {}).data || {}).data || {}).items || [];
>>>>>>> 5444c51f
      const models = [];
      for (let i = 0; i < this.policies.length; i++) {
        models.push({
          name: this.policies[i].name,
          status: [
            { id: 'pass', label: 'Pass', value: this.policies[i].pass },
            { id: 'fail', label: 'Fail', value: this.policies[i].fail },
            {
              id: 'invalid',
              label: 'Not applicable',
              value: this.policies[i].invalid
            }
          ]
        });
      }
      this._isMount && this.setState({ data: models, loading: false });
    } catch (error) {
      this.policies = [];
    }
  }

  async loadScaPolicy(policy) {
    this._isMount && this.setState({ loadingPolicy: true, itemIdToExpandedRowMap: {}, pageIndex: 0 });
    if (policy) {
<<<<<<< HEAD
      const checks = await this.wzReq.apiReq('GET', `/sca/${this.state.agent.id}/checks/${policy.policy_id}`, {});
      this.checks = (((checks || {}).data || {}).data || {}).affected_items || [];
=======
      const checks = await this.wzReq.apiReq(
        'GET',
        `/sca/${this.state.agent.id}/checks/${policy.policy_id}`,
        {}
      );
      this.checks = (((checks || {}).data || {}).data || {}).items || [];
>>>>>>> 5444c51f
    }
    this._isMount && this.setState({ lookingPolicy: policy, loadingPolicy: false });
  }

  toggleDetails = item => {
    const itemIdToExpandedRowMap = { ...this.state.itemIdToExpandedRowMap };

    if (item.compliance.length) {
      item.complianceText = '';
      item.compliance.forEach(x => {
        item.complianceText += `${x.key}: ${x.value}\n`;
      });
    }
    if (item.rules.length) {
      item.rulesText = '';
      item.rules.forEach(x => {
        item.rulesText += `${x.rule}\n`;
      });
    }

    if (itemIdToExpandedRowMap[item.id]) {
      delete itemIdToExpandedRowMap[item.id];
    } else {
      let checks = '';
      checks += (item.rules || []).length > 1 ? 'Checks' : 'Check';
      checks += item.condition ? ` (Condition: ${item.condition})` : ''
      const listItems = [
        {
          title: 'Check not applicable due to:',
          description: item.reason
        },
        {
          title: 'Rationale',
          description: item.rationale
        },
        {
          title: 'Remediation',
          description: item.remediation
        },
        {
          title: 'Description',
          description: item.description
        },
        {
          title: (item.directory || '').includes(',') ? 'Paths' : 'Path',
          description: item.directory
        },
        {
          title: checks,
          description: item.rulesText,
        },
        {
          title: 'Compliance',
          description: item.complianceText
        }
      ];
      const itemsToShow = listItems.filter(x => {
        return x.description;
      });
      itemIdToExpandedRowMap[item.id] = (
        <EuiDescriptionList listItems={itemsToShow} />
      );
    }
    this.setState({ itemIdToExpandedRowMap });
  };

  showToast = (color, title, time) => {
    toastNotifications.add({
      color: color,
      title: title,
      toastLifeTimeMs: time,
    });
  };
  async downloadCsv() {
    try {
      this.showToast('success', 'Your download should begin automatically...', 3000);
      await exportCsv(
        '/sca/' + this.state.agent.id + '/checks/' + this.state.lookingPolicy.policy_id,
        [],
        this.state.lookingPolicy.policy_id + '.csv'
      );
    } catch (error) {
      this.showToast('danger', error, 3000);
    }
  }

  render() {
    const getPoliciesRowProps = (item, idx) => {
      return {
        'data-test-subj': `sca-row-${idx}`,
        className: 'customRowClass',
        onClick: () => this.loadScaPolicy(item)
      };
    };
    const getChecksRowProps = (item, idx) => {
      return {
        'data-test-subj': `sca-check-row-${idx}`,
        className: 'customRowClass',
        onClick: () => this.toggleDetails(item)
      };
    };
    const pagination = {
      pageIndex: this.state.pageIndex,
      pageSize: 10,
      totalItemCount: (this.checks || []).length,
      pageSizeOptions: [10, 25, 50, 100]
    };

    const search = {
      box: {
        incremental: this.state.incremental,
        schema: true
      }
    };
    const sorting = {
      sort: {
        field: 'id',
        direction: 'asc'
      }
    };

    return (
      <Fragment>
        <div>
          {(this.state.loading &&
            <div style={{ margin: 16 }}>
              <EuiSpacer size="m" />
              <EuiProgress size="xs" color="primary" />
            </div>
          )}
        </div>
        <EuiPage>
          {((this.state.agent && (this.state.agent || {}).status !== 'Never connected' && !(this.policies || []).length && !this.state.loading) &&
            <EuiCallOut title="No scans available" iconType="iInCircle">
              <EuiButton color="primary" onClick={() => this.initialize()}>
                Refresh
           </EuiButton>
            </EuiCallOut>
          )}
          {((this.state.agent && (this.state.agent || {}).os && !this.state.lookingPolicy && (this.policies || []).length > 0 && !this.state.loading) &&
            <div>
              {((this.state.data || []).length &&
                <EuiFlexGroup style={{ 'marginTop': 0 }}>
                  {(this.state.data || []).map((pie, idx) => (
                    <EuiFlexItem key={idx} grow={false}>
                      <EuiPanel betaBadgeLabel={pie.name} style={{ paddingBottom: 0 }}>
                        <Pie width={325} height={130} data={pie.status} colors={['#00a69b', '#ff645c', '#5c6773']} />
                      </EuiPanel>
                    </EuiFlexItem>
                  ))}
                </EuiFlexGroup>
              )}
              <EuiSpacer size="m" />
              <EuiPanel paddingSize="l">
                <EuiFlexGroup>
                  <EuiFlexItem>
                    <EuiBasicTable
                      items={this.policies}
                      columns={this.columnsPolicies}
                      rowProps={getPoliciesRowProps}
                    />
                  </EuiFlexItem>
                </EuiFlexGroup>
              </EuiPanel>
            </div>
          )}
          {((this.state.agent && (this.state.agent || {}).os && this.state.lookingPolicy && !this.state.loading) &&
            <div>
              <EuiPanel paddingSize="l">
                <EuiFlexGroup>
                  <EuiFlexItem grow={false}>
                    <EuiButtonIcon
                      color='primary'
                      style={{ padding: '6px 0px' }}
                      onClick={() => this.loadScaPolicy(false)}
                      iconType="arrowLeft"
                      aria-label="Back to policies"
                      {...{iconSize:'l'}}
                    />
                  </EuiFlexItem>
                  <EuiFlexItem>
                    <EuiTitle
                      size="s">
                      <h2>{this.state.lookingPolicy.name}&nbsp;
                        <EuiToolTip position="right" content="Show policy checksum">
                          <EuiButtonEmpty
                            iconType="iInCircle"
                            aria-label="Help"
                            onClick={() => this.setState({ showMoreInfo: !this.state.showMoreInfo })}>
                            More info
                          </EuiButtonEmpty>
                        </EuiToolTip>
                      </h2>
                    </EuiTitle>
                  </EuiFlexItem>
                  <EuiFlexItem grow={false}>
                    <EuiButtonEmpty
                      iconType="importAction"
                      onClick={async () => await this.downloadCsv()} >
                      Export formatted
                    </EuiButtonEmpty>
                  </EuiFlexItem>
                  <EuiFlexItem grow={false}>
                    <EuiButtonEmpty iconType="refresh" onClick={() => this.loadScaPolicy(this.state.lookingPolicy)}>
                      Refresh
                    </EuiButtonEmpty>
                  </EuiFlexItem>
                </EuiFlexGroup>
                {(this.state.showMoreInfo &&
                  <div>
                    <EuiSpacer size="s" />
                    <EuiText>
                      <pre>
                        <code><b>Policy description:</b> {this.state.lookingPolicy.description}</code>
                        <br></br>
                        <code><b>Policy checksum:</b> {this.state.lookingPolicy.hash_file}</code>
                      </pre>
                    </EuiText>
                  </div>
                )}
                <EuiSpacer size="m" />
                <EuiFlexGroup>
                  <EuiFlexItem>
                    <EuiStat title={this.state.lookingPolicy.pass} description="Pass" titleColor="secondary" titleSize="m" textAlign="center" />
                  </EuiFlexItem>
                  <EuiFlexItem>
                    <EuiStat title={this.state.lookingPolicy.fail} description="Fail" titleColor="danger" titleSize="m" textAlign="center" />
                  </EuiFlexItem>
                  <EuiFlexItem>
                    <EuiStat title={this.state.lookingPolicy.invalid} description="Not applicable" titleColor="subdued" titleSize="m" textAlign="center" />
                  </EuiFlexItem>
                  <EuiFlexItem>
                    <EuiStat title={`${this.state.lookingPolicy.score}%`} description="Score" titleColor="accent" titleSize="m" textAlign="center" />
                  </EuiFlexItem>
                  <EuiFlexItem>
                    <EuiStat title={this.state.lookingPolicy.end_scan} description="Last scan" titleColor="primary" titleSize="s" textAlign="center" style={{ padding: 5 }} />
                  </EuiFlexItem>
                </EuiFlexGroup>
                <EuiSpacer size="m" />
                <EuiFlexGroup>
                  <EuiFlexItem>
                    <EuiInMemoryTable
                      items={this.checks}
                      columns={this.columnsChecks}
                      rowProps={getChecksRowProps}
                      itemId="id"
                      itemIdToExpandedRowMap={this.state.itemIdToExpandedRowMap}
                      isExpandable={true}
                      sorting={sorting}
                      search={search}
                      pagination={pagination}
                      loading={this.state.loadingPolicy}
                    />
                  </EuiFlexItem>
                </EuiFlexGroup>
              </EuiPanel>
            </div>
          )}
        </EuiPage>
      </Fragment>
    );
  }
}<|MERGE_RESOLUTION|>--- conflicted
+++ resolved
@@ -186,17 +186,8 @@
     try {
       this._isMount && this.setState({ loading: true });
       this.lookingPolicy = false;
-<<<<<<< HEAD
       const policies = await WzRequest.apiReq('GET', `/sca/${this.state.agent.id}`, {});
       this.policies = (((policies || {}).data || {}).data || {}).affected_items || [];
-=======
-      const policies = await this.wzReq.apiReq(
-        'GET',
-        `/sca/${this.state.agent.id}`,
-        {}
-      );
-      this.policies = (((policies || {}).data || {}).data || {}).items || [];
->>>>>>> 5444c51f
       const models = [];
       for (let i = 0; i < this.policies.length; i++) {
         models.push({
@@ -221,17 +212,8 @@
   async loadScaPolicy(policy) {
     this._isMount && this.setState({ loadingPolicy: true, itemIdToExpandedRowMap: {}, pageIndex: 0 });
     if (policy) {
-<<<<<<< HEAD
       const checks = await this.wzReq.apiReq('GET', `/sca/${this.state.agent.id}/checks/${policy.policy_id}`, {});
       this.checks = (((checks || {}).data || {}).data || {}).affected_items || [];
-=======
-      const checks = await this.wzReq.apiReq(
-        'GET',
-        `/sca/${this.state.agent.id}/checks/${policy.policy_id}`,
-        {}
-      );
-      this.checks = (((checks || {}).data || {}).data || {}).items || [];
->>>>>>> 5444c51f
     }
     this._isMount && this.setState({ lookingPolicy: policy, loadingPolicy: false });
   }
