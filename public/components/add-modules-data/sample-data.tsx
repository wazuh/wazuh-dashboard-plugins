/*
 * Wazuh app - React component for add sample data
 * Copyright (C) 2015-2021 Wazuh, Inc.
 *
 * This program is free software; you can redistribute it and/or modify
 * it under the terms of the GNU General Public License as published by
 * the Free Software Foundation; either version 2 of the License, or
 * (at your option) any later version.
 *
 * Find more information about this on the LICENSE file.
 */

import React, { Component, Fragment } from 'react';
import { WzButtonPermissions } from '../../components/common/permissions/button';

import {
  EuiFlexItem,
  EuiCard,
  EuiFlexGrid,
  EuiFlexGroup,
} from '@elastic/eui';

import { getToasts } from '../../kibana-services';
import { WzRequest } from '../../react-services/wz-request';
import { AppState } from '../../react-services/app-state';
import { WAZUH_ROLE_ADMINISTRATOR_NAME } from '../../../common/constants';

import { UI_ERROR_SEVERITIES } from '../../react-services/error-orchestrator/types';
import { UI_LOGGER_LEVELS } from '../../../common/constants';
import { getErrorOrchestrator } from '../../react-services/common-services';

export default class WzSampleData extends Component {
  categories: {
    title: string;
    description: string;
    image: string;
    categorySampleAlertsIndex: string;
  }[];
  generateAlertsParams: any;
  state: {
    [name: string]: {
      exists: boolean;
      addDataLoading: boolean;
      removeDataLoading: boolean;
    };
  };
  constructor(props) {
    super(props);
    this.generateAlertsParams = {}; // extra params to add to generateAlerts function in server
    this.categories = [
      {
        title: 'Sample security information',
<<<<<<< HEAD
        description: 'Sample data, visualizations and dashboards for security information (integrity monitoring, Amazon AWS services, Office 365, Google Cloud Platform, authorization, ssh, web).',
=======
        description:
          'Sample data, visualizations and dashboards for security information (integrity monitoring, Amazon AWS services, Google Cloud Platform, authorization, ssh, web).',
>>>>>>> c929faec
        image: '',
        categorySampleAlertsIndex: 'security',
      },
      {
        title: 'Sample auditing and policy monitoring',
        description:
          'Sample data, visualizations and dashboards for events of auditing and policy monitoring (policy monitoring, system auditing, OpenSCAP, CIS-CAT).',
        image: '',
        categorySampleAlertsIndex: 'auditing-policy-monitoring',
      },
      {
        title: 'Sample threat detection and response',
        description:
          'Sample data, visualizations and dashboards for threat events of detection and response (vulnerabilities, VirustTotal, Osquery, Docker listener, MITRE).',
        image: '',
        categorySampleAlertsIndex: 'threat-detection',
      },
    ];
    this.state = {};
    this.categories.forEach((category) => {
      this.state[category.categorySampleAlertsIndex] = {
        exists: false,
        addDataLoading: false,
        removeDataLoading: false,
      };
    });
  }
  async componentDidMount() {
    try {
      // Check if sample data for each category was added
      try {
        const results = await PromiseAllRecursiveObject(
          this.categories.reduce((accum, cur) => {
            accum[cur.categorySampleAlertsIndex] = WzRequest.genericReq(
              'GET',
              `/elastic/samplealerts/${cur.categorySampleAlertsIndex}`
            );
            return accum;
          }, {})
        );

        this.setState(
          Object.keys(results).reduce(
            (accum, cur) => {
              accum[cur] = {
                ...this.state[cur],
                exists: results[cur].data.exists,
              };
              return accum;
            },
            { ...this.state }
          )
        );
      } catch (error) {
        throw error;
      }

      // Get information about cluster/manager
      try {
        const clusterName = AppState.getClusterInfo().cluster;
        const managerName = AppState.getClusterInfo().manager;
        this.generateAlertsParams.manager = {
          name: managerName,
        };
        if (clusterName && clusterName !== 'Disabled') {
          this.generateAlertsParams.cluster = {
            name: clusterName,
            node: clusterName,
          };
        }
      } catch (error) {
        throw error;
      }
    } catch (error) {
      const options = {
        context: `${WzSampleData.name}.componentDidMount`,
        level: UI_LOGGER_LEVELS.ERROR,
        severity: UI_ERROR_SEVERITIES.BUSINESS,
        error: {
          error: error,
          message: error.message || error,
          title: error.name || error,
        },
      };
      getErrorOrchestrator().handleError(options);
    }
  }
  showToast(color: string, title: string = '', text: string = '', time: number = 3000) {
    getToasts().add({
      color: color,
      title: title,
      text: text,
      toastLifeTimeMs: time,
    });
  }
  async addSampleData(category) {
    try {
      this.setState({
        [category.categorySampleAlertsIndex]: {
          ...this.state[category.categorySampleAlertsIndex],
          addDataLoading: true,
        },
      });
      await WzRequest.genericReq(
        'POST',
        `/elastic/samplealerts/${category.categorySampleAlertsIndex}`,
        { params: this.generateAlertsParams }
      );
      this.showToast(
        'success',
        `${category.title} alerts added`,
        'Date range for sample data is now-7 days ago',
        5000
      );
      this.setState({
        [category.categorySampleAlertsIndex]: {
          ...this.state[category.categorySampleAlertsIndex],
          exists: true,
          addDataLoading: false,
        },
      });
    } catch (error) {
      const options = {
        context: `${WzSampleData.name}.addSampleData`,
        level: UI_LOGGER_LEVELS.ERROR,
        severity: UI_ERROR_SEVERITIES.BUSINESS,
        error: {
          error: error,
          message: error.message || error,
          title: `${error.name}: Error trying to add sample data`,
        },
      };
      getErrorOrchestrator().handleError(options);
      this.setState({
        [category.categorySampleAlertsIndex]: {
          ...this.state[category.categorySampleAlertsIndex],
          addDataLoading: false,
        },
      });
    }
  }
  async removeSampleData(category) {
    try {
      this.setState({
        [category.categorySampleAlertsIndex]: {
          ...this.state[category.categorySampleAlertsIndex],
          removeDataLoading: true,
        },
      });
      await WzRequest.genericReq(
        'DELETE',
        `/elastic/samplealerts/${category.categorySampleAlertsIndex}`
      );
      this.setState({
        [category.categorySampleAlertsIndex]: {
          ...this.state[category.categorySampleAlertsIndex],
          exists: false,
          removeDataLoading: false,
        },
      });
      this.showToast('success', `${category.title} alerts removed`);
    } catch (error) {
      const options = {
        context: `${WzSampleData.name}.removeSampleData`,
        level: UI_LOGGER_LEVELS.ERROR,
        severity: UI_ERROR_SEVERITIES.BUSINESS,
        error: {
          error: error,
          message: error.message || error,
          title: `${error.name}: Error trying to delete sample data`,
        },
      };
      getErrorOrchestrator().handleError(options);
      this.setState({
        [category.categorySampleAlertsIndex]: {
          ...this.state[category.categorySampleAlertsIndex],
          removeDataLoading: false,
        },
      });
    }
  }
  renderCard(category) {
    const { addDataLoading, exists, removeDataLoading } = this.state[
      category.categorySampleAlertsIndex
    ];
    return (
      <EuiFlexItem key={`sample-data-${category.title}`}>
        <EuiCard
          textAlign="left"
          title={category.title}
          description={category.description}
          image={category.image}
          betaBadgeLabel={exists ? 'Installed' : undefined}
          footer={
            <EuiFlexGroup justifyContent="flexEnd">
              <EuiFlexItem grow={false}>
                {(exists && (
                  <WzButtonPermissions
                    color="danger"
                    roles={[WAZUH_ROLE_ADMINISTRATOR_NAME]}
                    onClick={() => this.removeSampleData(category)}
                  >
                    {(removeDataLoading && 'Removing data') || 'Remove data'}
                  </WzButtonPermissions>
                )) || (
                  <WzButtonPermissions
                    isLoading={addDataLoading}
                    roles={[WAZUH_ROLE_ADMINISTRATOR_NAME]}
                    onClick={() => this.addSampleData(category)}
                  >
                    {(addDataLoading && 'Adding data') || 'Add data'}
                  </WzButtonPermissions>
                )}
              </EuiFlexItem>
            </EuiFlexGroup>
          }
        />
      </EuiFlexItem>
    );
  }
  render() {
    return (
      <EuiFlexGrid columns={3}>
        {this.categories.map((category) => this.renderCard(category))}
      </EuiFlexGrid>
    );
  }
}

const zipObject = (keys = [], values = []) => {
  return keys.reduce((accumulator, key, index) => {
    accumulator[key] = values[index];
    return accumulator;
  }, {});
};

const PromiseAllRecursiveObject = function (obj) {
  const keys = Object.keys(obj);
  return Promise.all(
    keys.map((key) => {
      const value = obj[key];
      // Promise.resolve(value) !== value should work, but !value.then always works
      if (typeof value === 'object' && !value.then) {
        return PromiseAllRecursiveObject(value);
      }
      return value;
    })
  ).then((result) => zipObject(keys, result));
};<|MERGE_RESOLUTION|>--- conflicted
+++ resolved
@@ -50,12 +50,7 @@
     this.categories = [
       {
         title: 'Sample security information',
-<<<<<<< HEAD
         description: 'Sample data, visualizations and dashboards for security information (integrity monitoring, Amazon AWS services, Office 365, Google Cloud Platform, authorization, ssh, web).',
-=======
-        description:
-          'Sample data, visualizations and dashboards for security information (integrity monitoring, Amazon AWS services, Google Cloud Platform, authorization, ssh, web).',
->>>>>>> c929faec
         image: '',
         categorySampleAlertsIndex: 'security',
       },
