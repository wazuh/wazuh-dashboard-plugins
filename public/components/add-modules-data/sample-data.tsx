/*
 * Wazuh app - React component for add sample data
 * Copyright (C) 2015-2021 Wazuh, Inc.
 *
 * This program is free software; you can redistribute it and/or modify
 * it under the terms of the GNU General Public License as published by
 * the Free Software Foundation; either version 2 of the License, or
 * (at your option) any later version.
 *
 * Find more information about this on the LICENSE file.
 */

import React, { Component, Fragment } from 'react';
import { WzButtonPermissions } from '../../components/common/permissions/button';

import {
  EuiFlexItem,
  EuiCard,
  EuiSpacer,
  EuiFlexGrid,
  EuiFlexGroup,
  EuiButton,
  EuiButtonEmpty,
  EuiTitle,
  EuiToolTip,
  EuiButtonIcon
} from '@elastic/eui';

import { getToasts } from '../../kibana-services';
import { WzRequest } from '../../react-services/wz-request';
import { AppState } from '../../react-services/app-state';
import { WAZUH_ROLE_ADMINISTRATOR_NAME } from '../../../common/constants';

export default class WzSampleData extends Component {
  categories: { title: string, description: string, image: string, categorySampleAlertsIndex: string }[]
  generateAlertsParams: any
  state: {
    [name: string]: {
      exists: boolean
      addDataLoading: boolean
      removeDataLoading: boolean
    }
  }
  constructor(props) {
    super(props);
    this.generateAlertsParams = {}; // extra params to add to generateAlerts function in server
    this.categories = [
      {
        title: 'Sample security information',
<<<<<<< HEAD
        description: 'Sample data, visualizations and dashboards for security information (integrity monitoring, Amazon AWS services, Google Cloud Platform, GitHub, authorization, ssh, web).',
=======
        description: 'Sample data, visualizations and dashboards for security information (integrity monitoring, Amazon AWS services, Office 365, Google Cloud Platform, authorization, ssh, web).',
>>>>>>> 1ac7cebc
        image: '',
        categorySampleAlertsIndex: 'security'
      },
      {
        title: 'Sample auditing and policy monitoring',
        description: 'Sample data, visualizations and dashboards for events of auditing and policy monitoring (policy monitoring, system auditing, OpenSCAP, CIS-CAT).',
        image: '',
        categorySampleAlertsIndex: 'auditing-policy-monitoring'
      },
      {
        title: 'Sample threat detection and response',
        description: 'Sample data, visualizations and dashboards for threat events of detection and response (vulnerabilities, VirustTotal, Osquery, Docker listener, MITRE).',
        image: '',
        categorySampleAlertsIndex: 'threat-detection'
      }
    ];
    this.state = {};
    this.categories.forEach(category => {
      this.state[category.categorySampleAlertsIndex] = {
        exists: false,
        addDataLoading: false,
        removeDataLoading: false
      }
    });
  }
  async componentDidMount() {
    // Check if sample data for each category was added
    try {
      const results = await PromiseAllRecursiveObject(this.categories.reduce((accum, cur) => {
        accum[cur.categorySampleAlertsIndex] = WzRequest.genericReq('GET', `/elastic/samplealerts/${cur.categorySampleAlertsIndex}`)
        return accum
      }, {}));

      this.setState(Object.keys(results).reduce((accum, cur) => {
        accum[cur] = {
          ...this.state[cur],
          exists: results[cur].data.exists
        }
        return accum
      }, { ...this.state }));
    } catch (error) { }

    // Get information about cluster/manager
    try {
      const clusterName = AppState.getClusterInfo().cluster;
      const managerName = AppState.getClusterInfo().manager;
      this.generateAlertsParams.manager = {
        name: managerName
      };
      if (clusterName && clusterName !== 'Disabled') {
        this.generateAlertsParams.cluster = {
          name: clusterName,
          node: clusterName
        };
      };

    } catch (error) { }
  }
  showToast(color: string, title: string = '', text: string = '', time: number = 3000) {
    getToasts().add({
      color: color,
      title: title,
      text: text,
      toastLifeTimeMs: time,
    });
  };
  async addSampleData(category) {
    try {
      this.setState({
        [category.categorySampleAlertsIndex]: {
          ...this.state[category.categorySampleAlertsIndex],
          addDataLoading: true
        }
      });
      await WzRequest.genericReq('POST', `/elastic/samplealerts/${category.categorySampleAlertsIndex}`, { params: this.generateAlertsParams });
      this.showToast('success', `${category.title} alerts added`, 'Date range for sample data is now-7 days ago', 5000);
      this.setState({
        [category.categorySampleAlertsIndex]: {
          ...this.state[category.categorySampleAlertsIndex],
          exists: true,
          addDataLoading: false
        }
      });
    } catch (error) {
      this.showToast('danger', 'Error', `Error trying to add sample data: ${error.message || error}`);
      this.setState({
        [category.categorySampleAlertsIndex]: {
          ...this.state[category.categorySampleAlertsIndex],
          addDataLoading: false
        }
      });
    }
  }
  async removeSampleData(category) {
    try {
      this.setState({
        [category.categorySampleAlertsIndex]: {
          ...this.state[category.categorySampleAlertsIndex],
          removeDataLoading: true
        }
      });
      await WzRequest.genericReq('DELETE', `/elastic/samplealerts/${category.categorySampleAlertsIndex}`);
      this.setState({
        [category.categorySampleAlertsIndex]: {
          ...this.state[category.categorySampleAlertsIndex],
          exists: false,
          removeDataLoading: false
        }
      });
      this.showToast('success', `${category.title} alerts removed`);
    } catch (error) {
      this.setState({
        [category.categorySampleAlertsIndex]: {
          ...this.state[category.categorySampleAlertsIndex],
          removeDataLoading: false
        }
      });
      this.showToast('danger', 'Error', `Error trying to delete sample data: ${error.message || error}`);
    }
  }
  renderCard(category) {
    const { addDataLoading, exists, removeDataLoading } = this.state[category.categorySampleAlertsIndex];
    return (
      <EuiFlexItem key={`sample-data-${category.title}`}>
        <EuiCard
          textAlign='left'
          title={category.title}
          description={category.description}
          image={category.image}
          betaBadgeLabel={exists ? 'Installed' : undefined}
          footer={(
            <EuiFlexGroup justifyContent="flexEnd">
              <EuiFlexItem grow={false}>
                {exists && (
                  <WzButtonPermissions
                    color='danger'
                    roles={[WAZUH_ROLE_ADMINISTRATOR_NAME]}
                    onClick={() => this.removeSampleData(category)}
                  >
                    {removeDataLoading && 'Removing data' || 'Remove data'}
                  </WzButtonPermissions>
                ) || (
                    <WzButtonPermissions
                      isLoading={addDataLoading}
                      roles={[WAZUH_ROLE_ADMINISTRATOR_NAME]}
                      onClick={() => this.addSampleData(category)}
                    >
                      {addDataLoading && 'Adding data' || 'Add data'}
                    </WzButtonPermissions>
                  )}
              </EuiFlexItem>
            </EuiFlexGroup>
          )}
        />
      </EuiFlexItem>
    )
  }
  render() {
    return (
      <EuiFlexGrid columns={3}>
        {this.categories.map(category => this.renderCard(category))}
      </EuiFlexGrid>
    )
  }
}

const zipObject = (keys = [], values = []) => {
  return keys.reduce((accumulator, key, index) => {
    accumulator[key] = values[index]
    return accumulator
  }, {})
}

const PromiseAllRecursiveObject = function (obj) {
  const keys = Object.keys(obj);
  return Promise.all(keys.map(key => {
    const value = obj[key];
    // Promise.resolve(value) !== value should work, but !value.then always works
    if (typeof value === 'object' && !value.then) {
      return PromiseAllRecursiveObject(value);
    }
    return value;
  }))
    .then(result => zipObject(keys, result));
};<|MERGE_RESOLUTION|>--- conflicted
+++ resolved
@@ -47,11 +47,7 @@
     this.categories = [
       {
         title: 'Sample security information',
-<<<<<<< HEAD
-        description: 'Sample data, visualizations and dashboards for security information (integrity monitoring, Amazon AWS services, Google Cloud Platform, GitHub, authorization, ssh, web).',
-=======
-        description: 'Sample data, visualizations and dashboards for security information (integrity monitoring, Amazon AWS services, Office 365, Google Cloud Platform, authorization, ssh, web).',
->>>>>>> 1ac7cebc
+        description: 'Sample data, visualizations and dashboards for security information (integrity monitoring, Amazon AWS services, Office 365, Google Cloud Platform, GitHub, authorization, ssh, web).',
         image: '',
         categorySampleAlertsIndex: 'security'
       },
