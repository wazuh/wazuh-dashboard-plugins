/* eslint-disable @typescript-eslint/no-unused-vars */
import React, { Component } from 'react';
import PropTypes from 'prop-types';
import classNames from 'classnames';
import {
  EuiFilterButton,
  EuiFieldText,
  EuiToolTip,
  EuiIcon,
  EuiPopover
} from '@elastic/eui';
<<<<<<< HEAD
import { EuiInputPopover } from '@elastic/eui/es/components/popover';
=======
import { EuiInputPopover } from '@elastic/eui';
>>>>>>> 25a5c2f5

const statusMap = {
  unsaved: {
    icon: 'dot',
    color: 'accent',
    tooltip: 'Changes have not been saved.'
  },
  saved: {
    icon: 'checkInCircleFilled',
    color: 'secondary',
    tooltip: 'Saved.'
  },
  unchanged: {
    icon: '',
    color: 'secondary'
  }
};

export class EuiSuggestInput extends Component {
  state = {
    value: '',
    isPopoverOpen: false
  };

  onFieldChange = e => {
    this.setState({
      value: e.target.value,
      isPopoverOpen: e.target.value !== '' ? true : false
    });
    this.props.sendValue(e.target.value);
  };

  render() {
    const {
      className,
      status,
      append,
      tooltipContent,
      suggestions,
      sendValue,
      onPopoverFocus,
      isPopoverOpen,
      onClosePopover,
      ...rest
    } = this.props;

    let icon;
    let color;

    if (statusMap[status]) {
      icon = statusMap[status].icon;
      color = statusMap[status].color;
    }
    const classes = classNames('euiSuggestInput', className);

    // EuiFieldText's append accepts an array of elements so start by creating an empty array
    const appendArray = [];

    const statusElement = (status === 'saved' || status === 'unsaved') && (
      <EuiToolTip
        position="left"
        content={tooltipContent || statusMap[status].tooltip}
      >
        <EuiIcon
          className="euiSuggestInput__statusIcon"
          color={color}
          type={icon}
        />
      </EuiToolTip>
    );

    // Push the status element to the array if it is not undefined
    if (statusElement) appendArray.push(statusElement);

    // Check to see if consumer passed an append item and if so, add it to the array
    if (append) appendArray.push(append);

    const customInput = (
      <EuiFieldText
        value={this.state.value}
        fullWidth
        append={appendArray}
        isLoading={status === 'loading' ? true : false}
        onChange={this.onFieldChange}
        {...rest}
      />
    );

    return (
      <div className={classes}>
        <EuiInputPopover
          id="popover"
          input={customInput}
          onFocus={onPopoverFocus}
          isOpen={isPopoverOpen}
          panelPaddingSize="none"
          fullWidth
          closePopover={onClosePopover}
        >
          <div>{suggestions}</div>
        </EuiInputPopover>
      </div>
    );
  }
}

EuiSuggestInput.propTypes = {
  className: PropTypes.string,
  /**
   * Status of the current query 'unsaved', 'saved', 'unchanged' or 'loading'.
   */
  status: PropTypes.oneOf(['unsaved', 'saved', 'unchanged', 'loading']),
  tooltipContent: PropTypes.string,
  /**
   * Element to be appended to the input bar.
   */
  append: PropTypes.node,
  /**
   * List of suggestions to display using 'suggestItem'.
   */
  suggestions: PropTypes.array,
  isOpen: PropTypes.bool,
  onClosePopover: PropTypes.func,
  onPopoverFocus: PropTypes.func
};

EuiSuggestInput.defaultProps = {
  status: 'unchanged'
};<|MERGE_RESOLUTION|>--- conflicted
+++ resolved
@@ -9,11 +9,7 @@
   EuiIcon,
   EuiPopover
 } from '@elastic/eui';
-<<<<<<< HEAD
-import { EuiInputPopover } from '@elastic/eui/es/components/popover';
-=======
 import { EuiInputPopover } from '@elastic/eui';
->>>>>>> 25a5c2f5
 
 const statusMap = {
   unsaved: {
