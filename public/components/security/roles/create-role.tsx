import React, { useState, useEffect } from 'react';
import {
    EuiButton,
    EuiTitle,
    EuiFlyout,
    EuiFlyoutHeader,
    EuiFlyoutBody,
    EuiForm,
    EuiFieldText,
    EuiOverlayMask,
<<<<<<< HEAD
    EuiOutsideClickDetector,
=======
>>>>>>> 64509faf
    EuiFormRow,
    EuiSpacer,
    EuiComboBox,
    EuiConfirmModal
} from '@elastic/eui';

import { WzRequest } from '../../../react-services/wz-request';
import { ErrorHandler } from '../../../react-services/error-handler';
import { WzOverlayMask } from '../../common/util'



export const CreateRole = ({ closeFlyout }) => {
  const [policies, setPolicies] = useState([]);
  const [roleName, setRoleName] = useState('');
  const [roleNameError, setRoleNameError] = useState(false);
  const [selectedPolicies, setSelectedPolicies] = useState([]);
  const [selectedPoliciesError, setSelectedPoliciesError] = useState(false);
  const [initialSelectedPolies] = useState<any[]>([]);
  const [initialRoleName] = useState('');
  const [isModalVisible, setIsModalVisible] = useState(false);
  const [hasChanges, setHasChanges] = useState(false);

  async function getData() {
    const policies_request = await WzRequest.apiReq('GET', '/security/policies', {});
    const policies = ((((policies_request || {}).data || {}).data || {}).affected_items || []).map(
      (x) => {
        return { label: x.name, id: x.id };
      }
    );
    setPolicies(policies);
  }

  useEffect(() => {
    getData();
  }, []);

  const createUser = async () => {
    if (!roleName) {
      setRoleNameError(true);
      return;
    } else if (roleNameError) {
      setRoleNameError(false);
    }
    if (!selectedPolicies.length) {
      setSelectedPoliciesError(true);
      return;
    } else if (selectedPoliciesError) {
      setSelectedPoliciesError(false);
    }

    try {
      const result = await WzRequest.apiReq('POST', '/security/roles', {
        name: roleName,
      });
      const data = (result.data || {}).data;
      if (data.failed_items && data.failed_items.length) {
        return;
      }
      let roleId = '';
      if (data.affected_items && data.affected_items) {
        roleId = data.affected_items[0].id;
      }
      const policiesId = selectedPolicies.map((policy) => {
        return policy.id;
      });
      const policyResult = await WzRequest.apiReq('POST', `/security/roles/${roleId}/policies`, {
        params: {
          policy_ids: policiesId.toString(),
        },
      });

      const policiesData = (policyResult.data || {}).data;
      if (policiesData.failed_items && policiesData.failed_items.length) {
        return;
      }
      ErrorHandler.info('Role was successfully created with the selected policies');
    } catch (error) {
      ErrorHandler.handle(error, 'There was an error');
    }
    closeFlyout(false);
  };

  const onChangeRoleName = (e) => {
    setRoleName(e.target.value);
  };

  const onChangePolicies = (selectedPolicies) => {
    setSelectedPolicies(selectedPolicies);
  };

  let modal;
  if (isModalVisible) {
    modal = (
      <EuiOverlayMask>
        <EuiConfirmModal
          title="Unsubmitted changes"
          onConfirm={() => {
            setIsModalVisible(false);
            closeFlyout(false);
            setHasChanges(false);
          }}
          onCancel={() => setIsModalVisible(false)}
          cancelButtonText="No, don't do it"
          confirmButtonText="Yes, do it"
        >
          <p style={{ textAlign: 'center' }}>
            There are unsaved changes. Are you sure you want to proceed?
          </p>
        </EuiConfirmModal>
      </EuiOverlayMask>
    );
  }

  useEffect(() => {
    if (initialSelectedPolies.length != selectedPolicies.length || initialRoleName != roleName) {
      setHasChanges(true);
    } else {
      setHasChanges(false);
    }
  }, [selectedPolicies, roleName]);

<<<<<<< HEAD
  const onClose = () => { hasChanges ? setIsModalVisible(true) : closeFlyout(false) };

  return (
    <>
      <EuiOverlayMask headerZindexLocation="below">
        <EuiOutsideClickDetector onOutsideClick={onClose}>
          <EuiFlyout className="wzApp" onClose={onClose}>
            <EuiFlyoutHeader hasBorder={false}>
              <EuiTitle size="m">
                <h2>New role</h2>
              </EuiTitle>
            </EuiFlyoutHeader>
            <EuiFlyoutBody>
              <EuiForm component="form" style={{ padding: 24 }}>
                <EuiFormRow
                  label="Role name"
                  isInvalid={roleNameError}
                  error={'Please provide a role name'}
                  helpText="Introduce a name for this new role."
                >
                  <EuiFieldText
                    placeholder=""
                    value={roleName}
                    onChange={(e) => onChangeRoleName(e)}
                    aria-label=""
                  />
                </EuiFormRow>
                <EuiFormRow
                  label="Policies"
                  isInvalid={selectedPoliciesError}
                  error={'At least one policy must be selected.'}
                  helpText="Assign policies to the role."
                >
                  <EuiComboBox
                    placeholder="Select policies"
                    options={policies}
                    selectedOptions={selectedPolicies}
                    onChange={onChangePolicies}
                    isClearable={true}
                    data-test-subj="demoComboBox"
                  />
                </EuiFormRow>
                <EuiSpacer />
                <EuiButton fill onClick={createUser}>
                  Create role
              </EuiButton>
              </EuiForm>
            </EuiFlyoutBody>
          </EuiFlyout>
        </EuiOutsideClickDetector>
      </EuiOverlayMask>
=======
  return (
    <>
      <WzOverlayMask
        headerZindexLocation="below"
        onClick={() => {
          hasChanges ? setIsModalVisible(true) : closeFlyout(false);
        }}
      >
        <EuiFlyout className="wzApp" onClose={() => {
          hasChanges ? setIsModalVisible(true) : closeFlyout(false);
        }}>
          <EuiFlyoutHeader hasBorder={false}>
            <EuiTitle size="m">
              <h2>New role</h2>
            </EuiTitle>
          </EuiFlyoutHeader>
          <EuiFlyoutBody>
            <EuiForm component="form" style={{ padding: 24 }}>
              <EuiFormRow
                label="Role name"
                isInvalid={roleNameError}
                error={'Please provide a role name'}
                helpText="Introduce a name for this new role."
              >
                <EuiFieldText
                  placeholder=""
                  value={roleName}
                  onChange={(e) => onChangeRoleName(e)}
                  aria-label=""
                />
              </EuiFormRow>
              <EuiFormRow
                label="Policies"
                isInvalid={selectedPoliciesError}
                error={'At least one policy must be selected.'}
                helpText="Assign policies to the role."
              >
                <EuiComboBox
                  placeholder="Select policies"
                  options={policies}
                  selectedOptions={selectedPolicies}
                  onChange={onChangePolicies}
                  isClearable={true}
                  data-test-subj="demoComboBox"
                />
              </EuiFormRow>
              <EuiSpacer />
              <EuiButton fill onClick={createUser}>
                Create role
              </EuiButton>
            </EuiForm>
          </EuiFlyoutBody>
        </EuiFlyout>
      </WzOverlayMask>
>>>>>>> 64509faf
      {modal}
    </>
  );
};<|MERGE_RESOLUTION|>--- conflicted
+++ resolved
@@ -8,10 +8,7 @@
     EuiForm,
     EuiFieldText,
     EuiOverlayMask,
-<<<<<<< HEAD
     EuiOutsideClickDetector,
-=======
->>>>>>> 64509faf
     EuiFormRow,
     EuiSpacer,
     EuiComboBox,
@@ -134,7 +131,6 @@
     }
   }, [selectedPolicies, roleName]);
 
-<<<<<<< HEAD
   const onClose = () => { hasChanges ? setIsModalVisible(true) : closeFlyout(false) };
 
   return (
@@ -186,62 +182,6 @@
           </EuiFlyout>
         </EuiOutsideClickDetector>
       </EuiOverlayMask>
-=======
-  return (
-    <>
-      <WzOverlayMask
-        headerZindexLocation="below"
-        onClick={() => {
-          hasChanges ? setIsModalVisible(true) : closeFlyout(false);
-        }}
-      >
-        <EuiFlyout className="wzApp" onClose={() => {
-          hasChanges ? setIsModalVisible(true) : closeFlyout(false);
-        }}>
-          <EuiFlyoutHeader hasBorder={false}>
-            <EuiTitle size="m">
-              <h2>New role</h2>
-            </EuiTitle>
-          </EuiFlyoutHeader>
-          <EuiFlyoutBody>
-            <EuiForm component="form" style={{ padding: 24 }}>
-              <EuiFormRow
-                label="Role name"
-                isInvalid={roleNameError}
-                error={'Please provide a role name'}
-                helpText="Introduce a name for this new role."
-              >
-                <EuiFieldText
-                  placeholder=""
-                  value={roleName}
-                  onChange={(e) => onChangeRoleName(e)}
-                  aria-label=""
-                />
-              </EuiFormRow>
-              <EuiFormRow
-                label="Policies"
-                isInvalid={selectedPoliciesError}
-                error={'At least one policy must be selected.'}
-                helpText="Assign policies to the role."
-              >
-                <EuiComboBox
-                  placeholder="Select policies"
-                  options={policies}
-                  selectedOptions={selectedPolicies}
-                  onChange={onChangePolicies}
-                  isClearable={true}
-                  data-test-subj="demoComboBox"
-                />
-              </EuiFormRow>
-              <EuiSpacer />
-              <EuiButton fill onClick={createUser}>
-                Create role
-              </EuiButton>
-            </EuiForm>
-          </EuiFlyoutBody>
-        </EuiFlyout>
-      </WzOverlayMask>
->>>>>>> 64509faf
       {modal}
     </>
   );
