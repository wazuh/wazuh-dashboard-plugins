import React, { useState, useEffect } from 'react';
import {
  EuiPageContent,
  EuiPageContentHeader,
  EuiPageContentHeaderSection,
  EuiPageContentBody,
  EuiButton,
  EuiTitle,
  EuiOverlayMask,
  EuiEmptyPrompt
} from '@elastic/eui';
import { UsersTable } from './components/users-table';

import { CreateUser } from './components/create-user';
import { EditUser } from './components/edit-user';
import { compose } from 'redux';
import { connect } from 'react-redux';
import { withGuard } from '../../common/hocs';
import { PromptNoSecurityPluginUsers } from './components/prompt-no-security-plugin';
import UsersServices from './services';
import RolesServices from '../roles/services';
import { User } from './types/user.type';
import { useApiService } from '../../common/hooks/useApiService';
import { Role } from '../roles/types/role.type';

const mapStateToProps = state => ({ currentPlatform: state.appStateReducers.currentPlatform });

export const Users = compose(
  connect(mapStateToProps),
  withGuard(
    (props) => {
      return props.currentPlatform === 'elastic';
    },
    PromptNoSecurityPluginUsers
  )
)(() => {
  const [isEditFlyoutVisible, setIsEditFlyoutVisible] = useState(false);
  const [isCreateFlyoutVisible, setIsCreateFlyoutVisible] = useState(false);
  const [editingUser, setEditingUser] = useState({});
  const [users, setUsers] = useState([] as User[]);
  const [rolesLoading, roles, rolesError] = useApiService<Role[]>(RolesServices.GetRoles, {});
  const [securityError, setSecurityError] = useState(false);
  const [rolesObject, setRolesObject] = useState({})

  const getUsers = async () => {
    const _users = await UsersServices.GetUsers()
      .catch(error => {
        setUsers([]);
        setSecurityError(true);
      });

    setUsers(_users as User[]);
  }

  useEffect(() => {
    if (!rolesLoading && (roles || []).length) {
      const _rolesObject = (roles || []).reduce((rolesObj, role) => ({ ...rolesObj, [role.id]: role.name }), {});
      setRolesObject(_rolesObject);
    }
    if (rolesError) {
      setSecurityError(true);
    }
  }, [rolesLoading]);

  useEffect(() => {
    getUsers();
  }, [])

  let editFlyout, createFlyout;
  const closeEditFlyout = async () => {
    await getUsers();
    setIsEditFlyoutVisible(false);
  }

  const closeCreateFlyout = async () => {
    await getUsers();
    setIsCreateFlyoutVisible(false);
  }

  if (securityError) {
    return <EuiEmptyPrompt
      iconType="securityApp"
      title={<h2>You need permission to manage users</h2>}
      body={
        <p>Contact your system administrator.</p>
      }
    />
  }
  if (isEditFlyoutVisible) {
    editFlyout = (
      <EuiOverlayMask
        headerZindexLocation="below"
        onClick={() => { setIsEditFlyoutVisible(false) }}>
        <EditUser currentUser={editingUser} closeFlyout={closeEditFlyout} rolesObject={rolesObject}/>
      </EuiOverlayMask >
    );
  }

  if (isCreateFlyoutVisible) {
    createFlyout = (
      <EuiOverlayMask
        headerZindexLocation="below"
        onClick={() => { setIsCreateFlyoutVisible(false) }}>
        <CreateUser closeFlyout={closeCreateFlyout} />
      </EuiOverlayMask >
    );
  }

  const showEditFlyover = (item) => {
    setEditingUser(item);
    setIsEditFlyoutVisible(true);
  }

  return (
    <EuiPageContent>
      <EuiPageContentHeader>
        <EuiPageContentHeaderSection>
          <EuiTitle>
            <h2>Users</h2>
          </EuiTitle>
        </EuiPageContentHeaderSection>
        <EuiPageContentHeaderSection>
          <div>
            <EuiButton
              onClick={() => setIsCreateFlyoutVisible(true)}>
              Create user
            </EuiButton>
            {createFlyout}
          </div>
        </EuiPageContentHeaderSection>
      </EuiPageContentHeader>
      <EuiPageContentBody>
<<<<<<< HEAD
        <UsersTable users={users} editUserFlyover={showEditFlyover} rolesLoading={rolesLoading} roles={rolesObject} onSave={async () => await getUsers()}></UsersTable>
=======
        <UsersTable
          users={users}
          editUserFlyover={showEditFlyover}
          rolesLoading={rolesLoading}
          roles={rolesObject}
          updateUsers={getUsers} />
>>>>>>> 3a4e1208
      </EuiPageContentBody>
      {editFlyout}
    </EuiPageContent>
  );
});<|MERGE_RESOLUTION|>--- conflicted
+++ resolved
@@ -130,16 +130,7 @@
         </EuiPageContentHeaderSection>
       </EuiPageContentHeader>
       <EuiPageContentBody>
-<<<<<<< HEAD
         <UsersTable users={users} editUserFlyover={showEditFlyover} rolesLoading={rolesLoading} roles={rolesObject} onSave={async () => await getUsers()}></UsersTable>
-=======
-        <UsersTable
-          users={users}
-          editUserFlyover={showEditFlyover}
-          rolesLoading={rolesLoading}
-          roles={rolesObject}
-          updateUsers={getUsers} />
->>>>>>> 3a4e1208
       </EuiPageContentBody>
       {editFlyout}
     </EuiPageContent>
