--- conflicted
+++ resolved
@@ -222,13 +222,8 @@
 
   useEffect(() => {
     if (
-<<<<<<< HEAD
-      initialPassword != password || initialPassword != confirmPassword || 
-      !_.isEqual(userRolesFormatted, selectedRoles) || allowRunAs !== currentUser.allow_run_as
-=======
       initialPassword != password || initialPassword != confirmPassword ||
       !_.isEqual(userRolesFormatted, selectedRoles) || allowRunAs
->>>>>>> 38d6b6fe
     ) {
       setHasChanges(true);
     } else {
