import React, { useState, useEffect, Fragment } from 'react';
import {
  EuiToolTip,
  EuiButtonIcon,
  EuiButton,
  EuiTitle,
  EuiFormRow,
  EuiFlexGroup,
  EuiFlexItem,
  EuiPanel,
  EuiText,
  EuiLink,
  EuiPopover,
  EuiButtonEmpty,
  EuiIcon,
  EuiSelect,
  EuiFieldText,
  EuiCodeEditor,
  EuiHorizontalRule,
  EuiComboBox,
  EuiComboBoxOptionOption,
  EuiSpacer,
} from '@elastic/eui';
import {
  getJsonFromRule,
  decodeJsonRule,
  getSelectedUsersFromRules,
} from '../helpers/rule-editor.helper';
import { WAZUH_SECURITY_PLUGIN_OPEN_DISTRO_FOR_ELASTICSEARCH } from '../../../../../common/constants';
import 'brace/mode/json';
import 'brace/snippets/json';
import 'brace/ext/language_tools';
import "brace/ext/searchbox";

export const RuleEditor = ({ save, initialRule, isLoading, isReserved, internalUsers, currentPlatform }) => {
  const [logicalOperator, setLogicalOperator] = useState('OR');
  const [isLogicalPopoverOpen, setIsLogicalPopoverOpen] = useState(false);
  const [isJsonEditor, setIsJsonEditor] = useState(false);
  const [ruleJson, setRuleJson] = useState('{\n\t\n}');
  const [hasWrongFormat, setHasWrongFormat] = useState(false);
  const [rules, setRules] = useState<any[]>([]);
  const [internalUserRules, setInternalUserRules] = useState<any[]>([]);
  const [internalUsersOptions, setInternalUsersOptions] = useState<EuiComboBoxOptionOption<any>[]>(
    []
  );
  const [selectedUsers, setSelectedUsers] = useState<EuiComboBoxOptionOption<any>[]>([]);
  const searchOperationOptions = [
    { value: 'FIND', text: 'FIND' },
    { value: 'FIND$', text: 'FIND$' },
    { value: 'MATCH', text: 'MATCH' },
    { value: 'MATCH$', text: 'MATCH$' },
  ];
  const default_user_field = currentPlatform === WAZUH_SECURITY_PLUGIN_OPEN_DISTRO_FOR_ELASTICSEARCH ? 'user_name' : 'username';
  const default_rule = { user_field: default_user_field, searchOperation: 'FIND', value: 'wazuh' };

  useEffect(() => {
    if (initialRule) {
      setStateFromRule(JSON.stringify(initialRule));
    }
  }, []);

  useEffect(() => {
    if (internalUsers.length) {
      const users = internalUsers.map(user => ({ label: user.user, id: user.user }));
      setInternalUsersOptions(users);
    }
  }, [internalUsers]);

  const setStateFromRule = jsonRule => {
    const rulesResult = getRulesFromJson(jsonRule);
    if (!rulesResult.wrongFormat) {
      setRules(rulesResult.customRules);
      setInternalUserRules(rulesResult.internalUsersRules);
      const _selectedUsers = getSelectedUsersFromRules(rulesResult.internalUsersRules);
      setSelectedUsers(_selectedUsers);
      setIsJsonEditor(false);
    } else {
      setRuleJson(JSON.stringify(JSON.parse(jsonRule), undefined, 2));
      setIsJsonEditor(true);
    }
  };
  const onButtonClick = () =>
    setIsLogicalPopoverOpen(isLogicalPopoverOpen => !isLogicalPopoverOpen);
  const closeLogicalPopover = () => setIsLogicalPopoverOpen(false);

  const selectOperator = op => {  
    setLogicalOperator(op);
    closeLogicalPopover();
  };

  const onSelectorChange = (e, idx) => {
    const rulesTmp = [...rules];
    rulesTmp[idx].searchOperation = e.target.value;
    setRules(rulesTmp);
  };

  const updateUserField = (e, idx) => {
    const rulesTmp = [...rules];
    rulesTmp[idx].user_field = e.target.value;
    setRules(rulesTmp);
  };

  const updateValueField = (e, idx) => {
    const rulesTmp = [...rules];
    rulesTmp[idx].value = e.target.value;
    setRules(rulesTmp);
  };

  const removeRule = id => {
    const rulesTmp = [...rules];
    rulesTmp.splice(id, 1);
    setRules(rulesTmp);
  };
  
  const getRulesFromJson = (jsonRule) => {
    if (jsonRule !== '{}' && jsonRule !== '') {
      // empty json is valid
      const { customRules, internalUsersRules, wrongFormat, logicalOperator } = decodeJsonRule(
        jsonRule,
        internalUsers
      );
<<<<<<< HEAD
      setLogicalOperator(logicalOperator);
      setHasWrongFormat(wrongFormat);

=======

      setLogicalOperator(logicalOperator);
      setHasWrongFormat(wrongFormat);

>>>>>>> 790fe6b3
      return { customRules, internalUsersRules, wrongFormat, logicalOperator };
    } else {
      setLogicalOperator('');
      setHasWrongFormat(false);

      return {
        customRules: [],
        internalUsersRules: [],
        wrongFormat: false,
        logicalOperator: 'OR',
      };
    }
  };
  const printRules = () => {
    const rulesList = rules.map((item, idx) => {
      return (
        <Fragment key={`rule_${idx}`}>
          <EuiFlexGroup>
            <EuiFlexItem>
              <EuiFormRow label="User field">
                <EuiFieldText
                  disabled={isLoading || isReserved}
                  placeholder=""
                  value={item.user_field}
                  onChange={e => updateUserField(e, idx)}
                  aria-label=""
                />
              </EuiFormRow>
            </EuiFlexItem>
            <EuiFlexItem grow={false}>
              <EuiFormRow label="Search operation">
                <EuiSelect
                  disabled={isLoading || isReserved}
                  id="selectDocExample"
                  options={searchOperationOptions}
                  value={item.searchOperation}
                  onChange={e => onSelectorChange(e, idx)}
                  aria-label="Use aria labels when no actual label is in use"
                />
              </EuiFormRow>
            </EuiFlexItem>
            <EuiFlexItem>
              <EuiFormRow label="Value">
                <EuiFieldText
                  disabled={isLoading || isReserved}
                  placeholder=""
                  value={item.value}
                  onChange={e => updateValueField(e, idx)}
                  aria-label=""
                />
              </EuiFormRow>
            </EuiFlexItem>
            <EuiFlexItem grow={false}>
              <EuiButtonIcon
                style={{ marginTop: 25 }}
                onClick={() => removeRule(idx)}
                iconType="trash"
                color="danger"
                aria-label="Remove rule"
              />
            </EuiFlexItem>
          </EuiFlexGroup>
          <EuiFlexGroup>
            <EuiFlexItem>
              <EuiHorizontalRule margin="xs" />
            </EuiFlexItem>
          </EuiFlexGroup>
        </Fragment>
      );
    });

    return <div>{rulesList}</div>;
  };

  const addNewRule = () => {
    const rulesTmp = [...rules];
    rulesTmp.push(default_rule);
    setRules(rulesTmp);
  };

  const openJsonEditor = () => {  
    const ruleObject = getJsonFromRule(internalUserRules, rules, logicalOperator);
    
    setRuleJson(JSON.stringify(ruleObject, undefined, 2));
    setIsJsonEditor(true);
  };

  const openVisualEditor = () => {
    setStateFromRule(ruleJson);
  };

  const onChangeRuleJson = e => {
    setRuleJson(e);
    getRulesFromJson(e); // we test format to disable button if it's incorrect
  };

  const getSwitchVisualButton = () => {
    if (hasWrongFormat) {
      return (
        <EuiToolTip position="top" content="Current rule can't be edited using visual editor">
          <EuiButtonEmpty
            color="primary"
            isDisabled={hasWrongFormat}
            onClick={() => openVisualEditor()}
          >
            Switch to visual editor
          </EuiButtonEmpty>
        </EuiToolTip>
      );
    } else {
      return (
        <EuiButtonEmpty color="primary" onClick={() => openVisualEditor()}>
          Switch to visual editor
        </EuiButtonEmpty>
      );
    }
  };

  const saveRule = () => {
    if (isJsonEditor) {
      // if json editor is empty
<<<<<<< HEAD
      if (ruleJson === '') {
=======
      if (ruleJson === '') {       
>>>>>>> 790fe6b3
        setRuleJson('{}');
      }
      save(JSON.parse(ruleJson));
    } else {
      save(getJsonFromRule(internalUserRules, rules, logicalOperator));
    }
  };

  const onChangeSelectedUsers = selectedUsers => {
    setSelectedUsers(selectedUsers);
    const tmpInternalUsersRules = selectedUsers.map(user => {
      return { user_field: default_user_field, searchOperation: 'FIND', value: user.id };
    });
    setInternalUserRules(tmpInternalUsersRules);
  };

  return (
    <>
      <EuiPanel>
        <EuiTitle>
          <h1>Mapping rules</h1>
        </EuiTitle>
        <EuiFlexGroup>
          <EuiFlexItem>
            <EuiText>
              <span>Assign roles to users who match these rules. </span>
              <EuiLink
                href="https://documentation.wazuh.com/current/user-manual/api/rbac/auth_context.html"
                external
                target="_blank"
              >
                Learn more
              </EuiLink>
            </EuiText>
          </EuiFlexItem>
        </EuiFlexGroup>
        <EuiFlexGroup>
          <EuiFlexItem>
            <EuiPanel>
              {(isJsonEditor && (
                <EuiCodeEditor
                  // theme="textmate"
                  readOnly={isLoading || isReserved}
                  width="100%"
                  height="250px"
                  value={ruleJson}
                  mode="json"
                  onChange={onChangeRuleJson}
                  wrapEnabled
                  aria-label="Code Editor"
                />
              )) || (
                  <Fragment>
                    <EuiTitle size="s">
                      <h2>Map internal users</h2>
                    </EuiTitle>
                    <EuiFormRow
                      label="Internal users"
                      helpText="Assign internal users to the selected role mapping"
                    >
                      <EuiComboBox
                        placeholder="Select internal users"
                        options={internalUsersOptions}
                        selectedOptions={selectedUsers}
                        isLoading={isLoading}
                        onChange={onChangeSelectedUsers}
                        isClearable={true}
                        data-test-subj="demoComboBox"
                      />
                    </EuiFormRow>
                    <EuiSpacer />
                    <EuiTitle size="s">
                      <h2>Custom rules</h2>
                    </EuiTitle>
                    <EuiPopover
                      ownFocus
                      button={
                        <EuiButtonEmpty
                          disabled={isLoading || isReserved}
                          onClick={onButtonClick}
                          iconType="arrowDown"
                          iconSide="right"
                        >
                          {logicalOperator === 'AND' ? 'All are true' : 'Any are true'}
                        </EuiButtonEmpty>
                      }
                      isOpen={isLogicalPopoverOpen}
                      closePopover={closeLogicalPopover}
                      anchorPosition="downCenter"
                    >
                      <div>
                        <EuiFlexGroup>
                          <EuiFlexItem>
                            <EuiButtonEmpty
                              disabled={isLoading || isReserved}
                              color="text"
                              onClick={() => selectOperator('AND')}
                            >
                              {logicalOperator === 'AND' && <EuiIcon type="check" />}All are true
                          </EuiButtonEmpty>
                          </EuiFlexItem>
                        </EuiFlexGroup>
                        <EuiFlexGroup>
                          <EuiFlexItem>
                            <EuiButtonEmpty
                              disabled={isLoading || isReserved}
                              color="text"
                              onClick={() => selectOperator('OR')}
                            >
                              {logicalOperator === 'OR' && <EuiIcon type="check" />}Any are true
                          </EuiButtonEmpty>
                          </EuiFlexItem>
                        </EuiFlexGroup>
                      </div>
                    </EuiPopover>
                    {printRules()}

                    <EuiButtonEmpty
                      disabled={isLoading || isReserved}
                      color="primary"
                      onClick={() => addNewRule()}
                    >
                      Add new rule
                  </EuiButtonEmpty>
                  </Fragment>
                )}
            </EuiPanel>
          </EuiFlexItem>
        </EuiFlexGroup>
        <EuiFlexGroup>
          <EuiFlexItem grow={false}>
            {(isJsonEditor && getSwitchVisualButton()) || (
              <EuiButtonEmpty color="primary" onClick={() => openJsonEditor()}>
                Switch to JSON editor
              </EuiButtonEmpty>
            )}
          </EuiFlexItem>
        </EuiFlexGroup>
      </EuiPanel>
      <EuiFlexGroup style={{ marginTop: 6 }}>
        <EuiFlexItem></EuiFlexItem>
        <EuiFlexItem grow={false}>
          <EuiButton disabled={isReserved} isLoading={isLoading} fill onClick={() => saveRule()}>
            Save role mapping
          </EuiButton>
        </EuiFlexItem>
      </EuiFlexGroup>
    </>
  );
};<|MERGE_RESOLUTION|>--- conflicted
+++ resolved
@@ -119,16 +119,10 @@
         jsonRule,
         internalUsers
       );
-<<<<<<< HEAD
+
       setLogicalOperator(logicalOperator);
       setHasWrongFormat(wrongFormat);
 
-=======
-
-      setLogicalOperator(logicalOperator);
-      setHasWrongFormat(wrongFormat);
-
->>>>>>> 790fe6b3
       return { customRules, internalUsersRules, wrongFormat, logicalOperator };
     } else {
       setLogicalOperator('');
@@ -250,11 +244,7 @@
   const saveRule = () => {
     if (isJsonEditor) {
       // if json editor is empty
-<<<<<<< HEAD
-      if (ruleJson === '') {
-=======
       if (ruleJson === '') {       
->>>>>>> 790fe6b3
         setRuleJson('{}');
       }
       save(JSON.parse(ruleJson));
