--- conflicted
+++ resolved
@@ -66,13 +66,13 @@
     setIsEditingPolicy(true);
   }
 
+
   const createPolicy = async () => {
     try {
       const result = await WzRequest.apiReq(
         'POST',
         '/security/policies',
 
-<<<<<<< HEAD
         {
           name: policyName,
           policy: {
@@ -80,36 +80,6 @@
             resources: addedResources.map(x => x.resource),
             effect: effectValue
           }
-=======
-    const createPolicy = async () => {
-        try {
-            const result = await WzRequest.apiReq(
-                'POST',
-                '/security/policies',
-                
-                {
-                    name: policyName,
-                    policy: {
-                        actions: addedActions.map(x => x.action),
-                        resources: addedResources.map(x => x.resource),
-                        effect: effectValue
-                    }
-                }
-            );
-            const resultData = (result.data || {}).data;
-            if (resultData.failed_items && resultData.failed_items.length) {
-                return;
-            }
-            ErrorHandler.info('Policy was successfully created', '');
-            await getPolicies();
-            setPolicyName("");
-            setAddedActions([]);
-            setAddedResources([]);
-            setEffectValue(null);
-        } catch (error) {
-            ErrorHandler.handle(error, 'Error creating policy');
-            return;
->>>>>>> ac9822dc
         }
       );
       const resultData = (result.data || {}).data;
@@ -118,8 +88,13 @@
       }
       ErrorHandler.info('Policy was successfully created', '');
       await getPolicies();
+      setPolicyName("");
+      setAddedActions([]);
+      setAddedResources([]);
+      setEffectValue(null);
     } catch (error) {
       ErrorHandler.handle(error, 'Error creating policy');
+      return;
     }
     setIsFlyoutVisible(false);
   }
@@ -312,16 +287,16 @@
   if (isEditingPolicy) {
     editFlyout = (<EuiOverlayMask
       headerZindexLocation="below"
-      onClick={() => {closeEditingFlyout() }} >
+      onClick={() => { closeEditingFlyout() }} >
       <EditPolicyFlyout closeFlyout={closeEditingFlyout} policy={editingPolicy} />
     </EuiOverlayMask>)
   }
   let flyout;
   if (isFlyoutVisible) {
     flyout = (
-      <EuiOverlayMask 
+      <EuiOverlayMask
         headerZindexLocation="below"
-        onClick={() => {setIsFlyoutVisible(false) }}>
+        onClick={() => { setIsFlyoutVisible(false) }}>
         <EuiFlyout
           onClose={() => setIsFlyoutVisible(false)}>
           <EuiFlyoutHeader hasBorder={false}>
