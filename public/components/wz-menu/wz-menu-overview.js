--- conflicted
+++ resolved
@@ -64,14 +64,10 @@
     // You don't have to do this check first, but it can help prevent an unneeded render
   }
 
-<<<<<<< HEAD
-  componentDidMount() {}
-=======
   async componentDidMount() {
     const extensions = await AppState.getExtensions(this.currentApi);
     this.setState({ extensions });
   }
->>>>>>> 9defe0c3
 
   clickMenuItem = section => {
     this.props.closePopover();
