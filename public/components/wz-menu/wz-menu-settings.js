--- conflicted
+++ resolved
@@ -124,13 +124,8 @@
       {
         name: availableSettings.settings.text,
         id: availableSettings.settings.id,
-<<<<<<< HEAD
-        disabled: false,
-        icon: <EuiIcon type="gear" color="primary" />,
-=======
         disabled: true,
         icon: <EuiIcon type="gear" color="primary"/>,
->>>>>>> 950eb27e
         items: renderSettings
       }
     ];
