/*
 * Wazuh app - React component for registering agents.
 * Copyright (C) 2015-2020 Wazuh, Inc.
 *
 * This program is free software; you can redistribute it and/or modify
 * it under the terms of the GNU General Public License as published by
 * the Free Software Foundation; either version 2 of the License, or
 * (at your option) any later version.
 *
 * Find more information about this on the LICENSE file.
 */
import React, { Component } from 'react';
import { EuiFlexItem, EuiFlexGroup, EuiSideNav, EuiIcon } from '@elastic/eui';
import { WzRequest } from '../../react-services/wz-request';
import { connect } from 'react-redux';

class WzMenuManagement extends Component {
  constructor(props) {
    super(props);
    this.state = {
      // TODO: Fix the selected section
      selectedItemName: null
    };

    this.managementSections = {
      management: { id: 'management', text: 'Management' },
      administration: { id: 'administration', text: 'Administration' },
      ruleset: { id: 'ruleset', text: 'Ruleset' },
      rules: { id: 'rules', text: 'Rules' },
      decoders: { id: 'decoders', text: 'Decoders' },
      lists: { id: 'lists', text: 'CDB lists' },
      groups: { id: 'groups', text: 'Groups' },
      configuration: { id: 'configuration', text: 'Configuration' },
      statusReports: { id: 'statusReports', text: 'Status and reports' },
      status: { id: 'status', text: 'Status' },
      cluster: { id: 'monitoring', text: 'Cluster' },
      logs: { id: 'logs', text: 'Logs' },
      reporting: { id: 'reporting', text: 'Reporting' },
<<<<<<< HEAD
      statistics: { id: 'statistics', text: 'Statistics' },
      sample_data: { id: 'sample_data', text: 'Sample Data' },
=======
      statistics: { id: 'statistics', text: 'Statistics' }
>>>>>>> 9defe0c3
    };

    this.paths = {
      rules: '/rules',
      decoders: '/decoders',
      lists: '/lists/files'
    };

    this.wzReq = WzRequest;
  }

  UNSAFE_componentWillReceiveProps(nextProps) {
    // You don't have to do this check first, but it can help prevent an unneeded render
    if (nextProps.section !== this.state.selectedItemName) {
      this.setState({ selectedItemName: nextProps.section });
    }
  }

  componentDidMount() {}

  clickMenuItem = section => {
    this.props.closePopover();
    window.location.href = `#/manager/${section}?tab=${section}`;
  };

  createItem = (item, data = {}) => {
    // NOTE: Duplicate `name` values will cause `id` collisions.
    return {
      ...data,
      id: item.id,
      name: item.text,
      isSelected: this.props.state.section === item.id,
      onClick: () => this.clickMenuItem(item.id)
    };
  };

  render() {
    const sideNavAdmin = [
      this.createItem(this.managementSections.administration, {
        disabled: true,
        icon: <EuiIcon type="managementApp" color="primary" />,
        items: [
          this.createItem(this.managementSections.rules),
          this.createItem(this.managementSections.decoders),
          this.createItem(this.managementSections.lists),
          this.createItem(this.managementSections.groups),
<<<<<<< HEAD
          this.createItem(this.managementSections.configuration),
          this.createItem(this.managementSections.sample_data)
        ],
=======
          this.createItem(this.managementSections.configuration)
        ]
>>>>>>> 9defe0c3
      })
    ];

    const sideNavStatus = [
      this.createItem(this.managementSections.statusReports, {
        disabled: true,
        icon: <EuiIcon type="reportingApp" color="primary" />,
        items: [
          this.createItem(this.managementSections.status),
          this.createItem(this.managementSections.cluster),
          this.createItem(this.managementSections.statistics),
          this.createItem(this.managementSections.logs),
          this.createItem(this.managementSections.reporting)
        ]
      })
    ];

    return (
      <div className="WzManagementSideMenu">
        <EuiFlexGroup responsive={false}>
          <EuiFlexItem grow={false}>
            <EuiSideNav items={sideNavAdmin} style={{ padding: '4px 12px' }} />
          </EuiFlexItem>
          <EuiFlexItem grow={false}>
            <EuiSideNav items={sideNavStatus} style={{ padding: '4px 12px' }} />
          </EuiFlexItem>
        </EuiFlexGroup>
      </div>
    );
  }
}

const mapStateToProps = state => {
  return {
    state: state.rulesetReducers
  };
};

export default connect(
  mapStateToProps,
  null
)(WzMenuManagement);<|MERGE_RESOLUTION|>--- conflicted
+++ resolved
@@ -36,12 +36,8 @@
       cluster: { id: 'monitoring', text: 'Cluster' },
       logs: { id: 'logs', text: 'Logs' },
       reporting: { id: 'reporting', text: 'Reporting' },
-<<<<<<< HEAD
       statistics: { id: 'statistics', text: 'Statistics' },
       sample_data: { id: 'sample_data', text: 'Sample Data' },
-=======
-      statistics: { id: 'statistics', text: 'Statistics' }
->>>>>>> 9defe0c3
     };
 
     this.paths = {
@@ -88,14 +84,9 @@
           this.createItem(this.managementSections.decoders),
           this.createItem(this.managementSections.lists),
           this.createItem(this.managementSections.groups),
-<<<<<<< HEAD
           this.createItem(this.managementSections.configuration),
           this.createItem(this.managementSections.sample_data)
         ],
-=======
-          this.createItem(this.managementSections.configuration)
-        ]
->>>>>>> 9defe0c3
       })
     ];
 
