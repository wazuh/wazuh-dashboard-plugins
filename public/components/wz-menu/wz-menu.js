--- conflicted
+++ resolved
@@ -487,16 +487,12 @@
     } else {
       this.closeAllPopover()
     }
-<<<<<<< HEAD
-    this.setState({ menuOpened: !this.state.menuOpened, kibanaMenuBlocked, hover: this.state.currentMenuTab }, async () => {
+
+    this.setState({ menuOpened: !this.state.menuOpened, kibanaMenuBlockedOrOpened, hover: this.state.currentMenuTab }, async () => {
       if (this.state.menuOpened) {
         await this.loadApiList();
         await this.loadIndexPatternsList();
       };
-=======
-    this.setState({ menuOpened: !this.state.menuOpened, kibanaMenuBlockedOrOpened, hover: this.state.currentMenuTab }, async () => {
-      if (this.state.menuOpened) await this.loadApiList();
->>>>>>> ba8a48ac
     });
   };
 
