--- conflicted
+++ resolved
@@ -487,17 +487,12 @@
     } else {
       this.closeAllPopover()
     }
-<<<<<<< HEAD
-    this.setState({ menuOpened: !this.state.menuOpened, kibanaMenuBlockedOrOpened, hover: this.state.currentMenuTab }, async () => {
-      if (this.state.menuOpened) await this.loadApiList();
-=======
 
     this.setState({ menuOpened: !this.state.menuOpened, kibanaMenuBlockedOrOpened, hover: this.state.currentMenuTab }, async () => {
       if (this.state.menuOpened) {
         await this.loadApiList();
         await this.loadIndexPatternsList();
       };
->>>>>>> 790fe6b3
     });
   };
 
