/*
 * Wazuh app - React component building the welcome screen of an agent.
 * version, OS, registration date, last keep alive.
 *
 * Copyright (C) 2015-2020 Wazuh, Inc.
 *
 * This program is free software; you can redistribute it and/or modify
 * it under the terms of the GNU General Public License as published by
 * the Free Software Foundation; either version 2 of the License, or
 * (at your option) any later version.
 *
 * Find more information about this on the LICENSE file.
 */
import React, { Component } from 'react';
import {
  EuiCard,
  EuiIcon,
  EuiPanel,
  EuiFlexItem,
  EuiFlexGroup,
  EuiSpacer,
  EuiFlexGrid,
  EuiCallOut,
  EuiTitle,
  EuiHealth,
  EuiPage,
  EuiButton,
} from '@elastic/eui';
import { AgentInfo } from './agents-info';
import { TabDescription } from '../../../../server/reporting/tab-description';
import { UnsupportedComponents } from '../../../utils/components-os-support';
import './welcome.less';

export class AgentsWelcome extends Component {
  constructor(props) {
    super(props);

    this.state = {
      extensions: this.props.extensions
    };
  }

  color = (status, hex = false) => {
    if (status.toLowerCase() === 'active') { return hex ? '#017D73' : 'success'; }
    else if (status.toLowerCase() === 'disconnected') { return hex ? '#BD271E' : 'danger'; }
    else if (status.toLowerCase() === 'never connected') { return hex ? '#98A2B3' : 'subdued'; }
  }

  renderTitle() {
    return (
      <EuiFlexGroup>
        <EuiFlexItem className="wz-module-header-agent-title">
          <span style={{ display: 'inline-flex' }}>
            <EuiTitle size="s">
              <h1>
                <span>{this.props.agent.name} ({this.props.agent.id})&nbsp;&nbsp;</span>
              </h1>
            </EuiTitle>
            <EuiHealth style={{ paddingTop: 6 }} color={this.color(this.props.agent.status)}>{this.props.agent.status}</EuiHealth>
          </span>
        </EuiFlexItem>
      </EuiFlexGroup>
    );
  }

  buildTabCard(tab, icon) {
    return (
      <EuiFlexItem>
        <EuiCard
          size="xs"
          layout="horizontal"
          icon={<EuiIcon size="xl" type={icon} color="primary" />}
          className="homSynopsis__card"
          title={TabDescription[tab].title}
          onClick={() => this.props.switchTab(tab)}
          description={TabDescription[tab].description}
        />
      </EuiFlexItem>
    );
  }

  render() {
    const title = this.renderTitle();
    return (
      <div className="wz-module">
        <div className='wz-module-header-agent-wrapper'>
          <div className='wz-module-header-agent'>
            {title}
          </div>
        </div>
        <div>
          <div className='wz-module-header-nav-wrapper'>
            <div className='wz-module-header-nav'>
              <div className="wz-welcome-page-agent-info">
                <AgentInfo agent={this.props.agent} hideActions={true} {...this.props}></AgentInfo>
              </div>
              <div className="wz-welcome-page-agent-tabs">
                <EuiFlexGroup className="wz-welcome-page-agent-info-actions">
                  <EuiFlexItem grow={false} style={{ marginRight: 0, marginTop: 0 }}>
                    <EuiButton
                      onClick={() => this.props.switchTab('syscollector')}
                      iconType="inspect">
                      <span>Inventory data</span>
                    </EuiButton>
                  </EuiFlexItem>
                  <EuiFlexItem grow={false} style={{ marginTop: 0 }}>
                    <EuiButton
                      onClick={() => this.props.switchTab('configuration')}
                      iconType="gear" >
                      <span>Configuration</span>
                    </EuiButton>
                  </EuiFlexItem>
                </EuiFlexGroup>
              </div>
            </div>
          </div>
        </div>
        <div className="wz-module-body">
          <EuiSpacer size="s" />
          <EuiPage className="wz-welcome-page">
            <EuiFlexGroup>
              <EuiFlexItem>
                <EuiFlexGroup>
                  <EuiFlexItem>
                    <EuiPanel betaBadgeLabel="Security Information Management">
                      <EuiFlexGroup gutterSize="xs">
                        <EuiFlexItem />
                      </EuiFlexGroup>
                      <EuiSpacer size="s" />
                      <EuiFlexGrid columns={2}>
                        {this.buildTabCard('general', 'dashboardApp')}
                        {this.buildTabCard('fim', 'filebeatApp')}
                      </EuiFlexGrid>
                    </EuiPanel>
                  </EuiFlexItem>
                  <EuiFlexItem>
                    <EuiPanel betaBadgeLabel="Auditing and Policy Monitoring">
                      <EuiSpacer size="s" />
                      <EuiFlexGrid columns={2}>
                        {this.buildTabCard('pm', 'advancedSettingsApp')}
                        {this.buildTabCard('sca', 'securityAnalyticsApp')}
                        {this.props.extensions.audit &&
                          this.buildTabCard('audit', 'monitoringApp')}
                        {this.props.extensions.oscap &&
                          this.buildTabCard('oscap', 'codeApp')}
                        {this.props.extensions.ciscat &&
                          this.buildTabCard('ciscat', 'auditbeatApp')}
                      </EuiFlexGrid>
                    </EuiPanel>
                  </EuiFlexItem>
                </EuiFlexGroup>

                <EuiSpacer size="xl" />
                <EuiFlexGroup>
                  <EuiFlexItem>
                    <EuiPanel betaBadgeLabel="Threat Detection and Response">
                      <EuiSpacer size="s" />
                      {(
                        UnsupportedComponents[this.props.agent.agentPlatform] ||
                        UnsupportedComponents['other']
                      ).includes('vuls') &&
                        !this.props.extensions.virustotal &&
                        !this.props.extensions.osquery &&
                        !this.props.extensions.mitre &&
                        !this.props.extensions.docker && (
                          <EuiFlexGroup>
                            <EuiFlexItem>
                              <EuiCallOut
                                title={
                                  <p>
                                    Click the <EuiIcon type="eye" /> icon to
                                    show thread detection and response
                                    extensions.
                                  </p>
                                }
                                color="success"
                                iconType="help"
                              />
                            </EuiFlexItem>
                          </EuiFlexGroup>
                        )}
                      <EuiFlexGrid columns={2}>
                        {!(
                          UnsupportedComponents[
                          this.props.agent.agentPlatform
                          ] || UnsupportedComponents['other']
                        ).includes('vuls') &&
                          this.buildTabCard('vuls', 'securityApp')}
                        {this.props.extensions.virustotal &&
                          this.buildTabCard('virustotal', 'savedObjectsApp')}
                        {this.props.extensions.osquery &&
                          this.buildTabCard('osquery', 'searchProfilerApp')}
                        {this.props.extensions.docker &&
                          this.buildTabCard('docker', 'logoDocker')}
                        {this.props.extensions.mitre &&
                          this.buildTabCard('mitre', 'spacesApp')}{' '}
                        {/* TODO- Change "spacesApp" icon*/}
                      </EuiFlexGrid>
                    </EuiPanel>
                  </EuiFlexItem>

                  <EuiFlexItem>
                    <EuiPanel betaBadgeLabel="Regulatory Compliance">
                      <EuiSpacer size="s" />
                      {!this.props.extensions.pci &&
                        !this.props.extensions.gdpr &&
                        !this.props.extensions.hipaa &&
                        !this.props.extensions.nist && (
                          <EuiFlexGroup>
                            <EuiFlexItem>
                              <EuiCallOut
                                title={
                                  <p>
                                    Click the <EuiIcon type="eye" /> icon to
                                    show regulatory compliance extensions.
                                  </p>
                                }
                                color="success"
                                iconType="help"
                              />
                            </EuiFlexItem>
                          </EuiFlexGroup>
                        )}
                      {(this.props.extensions.pci ||
                        this.props.extensions.gdpr ||
                        this.props.extensions.hipaa ||
<<<<<<< HEAD
                        this.props.extensions.nist) && (
                          <EuiFlexGrid columns={2}>
                            {this.props.extensions.pci &&
                              this.buildTabCard('pci', 'visTagCloud')}
                            {this.props.extensions.nist &&
                              this.buildTabCard('nist', 'apmApp')}
                            {this.props.extensions.gdpr &&
                              this.buildTabCard('gdpr', 'visBarVertical')}
                            {this.props.extensions.hipaa &&
                              this.buildTabCard('hipaa', 'emsApp')}
                          </EuiFlexGrid>
                        )}
=======
                        this.props.extensions.nist ||
                        this.props.extensions.tsc) && (
                        <EuiFlexGrid columns={2}>
                          {this.props.extensions.pci &&
                            this.buildTabCard('pci', 'visTagCloud')}
                          {this.props.extensions.nist &&
                            this.buildTabCard('nist', 'apmApp')}
                          {this.props.extensions.gdpr &&
                            this.buildTabCard('gdpr', 'visBarVertical')}
                          {this.props.extensions.hipaa &&
                            this.buildTabCard('hipaa', 'emsApp')}
                          {this.props.extensions.tsc &&
                            this.buildTabCard('tsc', 'apmApp')}
                        </EuiFlexGrid>
                      )}
>>>>>>> 04a9f59a
                    </EuiPanel>
                  </EuiFlexItem>
                </EuiFlexGroup>
              </EuiFlexItem>
            </EuiFlexGroup>
          </EuiPage>
        </div>
      </div>
    );
  }
}<|MERGE_RESOLUTION|>--- conflicted
+++ resolved
@@ -224,20 +224,6 @@
                       {(this.props.extensions.pci ||
                         this.props.extensions.gdpr ||
                         this.props.extensions.hipaa ||
-<<<<<<< HEAD
-                        this.props.extensions.nist) && (
-                          <EuiFlexGrid columns={2}>
-                            {this.props.extensions.pci &&
-                              this.buildTabCard('pci', 'visTagCloud')}
-                            {this.props.extensions.nist &&
-                              this.buildTabCard('nist', 'apmApp')}
-                            {this.props.extensions.gdpr &&
-                              this.buildTabCard('gdpr', 'visBarVertical')}
-                            {this.props.extensions.hipaa &&
-                              this.buildTabCard('hipaa', 'emsApp')}
-                          </EuiFlexGrid>
-                        )}
-=======
                         this.props.extensions.nist ||
                         this.props.extensions.tsc) && (
                         <EuiFlexGrid columns={2}>
@@ -253,7 +239,6 @@
                             this.buildTabCard('tsc', 'apmApp')}
                         </EuiFlexGrid>
                       )}
->>>>>>> 04a9f59a
                     </EuiPanel>
                   </EuiFlexItem>
                 </EuiFlexGroup>
