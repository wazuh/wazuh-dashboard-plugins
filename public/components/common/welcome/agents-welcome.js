--- conflicted
+++ resolved
@@ -28,12 +28,9 @@
   EuiPage,
   EuiButton,
   EuiPopover,
-<<<<<<< HEAD
-  EuiBasicTable
-=======
+  EuiBasicTable,
   EuiSelect,
   EuiLoadingChart
->>>>>>> faf276ef
 } from '@elastic/eui';
 import { FimEventsTable } from './components';
 import { AgentInfo } from './agents-info';
@@ -58,15 +55,12 @@
 
     this.state = {
       extensions: this.props.extensions,
-<<<<<<< HEAD
       lastScans: [],
       isLoading: true,
       sortField: 'start_scan',
       sortDirection: 'desc',
-      actionAgents: true // Hide actions agents
-=======
+      actionAgents: true, // Hide actions agents
       selectedRequirement: 'pci'
->>>>>>> faf276ef
     };
 
     this.onTimeChange.bind(this);
@@ -574,24 +568,11 @@
                       </EuiFlexItem>
                     </EuiFlexGroup>
                   </EuiFlexItem>
-<<<<<<< HEAD
                   <FimEventsTable agentId={this.props.agent.id} />
                   <EuiFlexItem style={{ marginTop: 0 }}>
                     <EuiPanel paddingSize="m">
-                      <EuiTitle size="xs">
-                        <h1>Last SCA scans</h1>
-                      </EuiTitle>
+                      <EuiText size="xs"><h2>Last SCA scans</h2></EuiText>
                       {scaTable}
-=======
-                  <EuiFlexItem>
-                    <EuiPanel paddingSize="m">
-                      <EuiText size="xs"><h2>Last Integrity monitoring events</h2></EuiText>
-                    </EuiPanel>
-                  </EuiFlexItem>
-                  <EuiFlexItem style={{ marginTop: 0 }}>
-                    <EuiPanel paddingSize="m">
-                      <EuiText size="xs"><h2>Last SCA scans</h2></EuiText>
->>>>>>> faf276ef
                     </EuiPanel>
                   </EuiFlexItem>
                 </EuiFlexGroup>
