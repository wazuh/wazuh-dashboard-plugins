--- conflicted
+++ resolved
@@ -303,15 +303,15 @@
                   </div>
                 </EuiPopover>
               </EuiFlexItem>
-<<<<<<< HEAD
-            }
-            <EuiFlexItem></EuiFlexItem>
-            <EuiFlexItem grow={false} style={{ marginTop: 7 }}>
-              <EuiButtonEmpty
-                iconType="inspect"
-                onClick={() => this.props.switchTab('syscollector')}>
-                Inventory data
-=======
+              }
+              <EuiFlexItem></EuiFlexItem>
+              <EuiFlexItem grow={false} style={{ marginTop: 7 }}>
+                <EuiButtonEmpty
+                  iconType="inspect"
+                  onClick={() => this.props.switchTab('syscollector')}>
+                  Inventory data
+                </EuiButtonEmpty>
+              </EuiFlexItem>
               <EuiFlexItem grow={false} style={{ marginTop: 7 }}>
                 <EuiButtonEmpty
                   iconType="stats"
@@ -324,19 +324,11 @@
                   iconType="gear"
                   onClick={() => this.props.switchTab('configuration')}>
                   Configuration
->>>>>>> 14c40ed9
                 </EuiButtonEmpty>
-            </EuiFlexItem>
-            <EuiFlexItem grow={false} style={{ marginTop: 7 }}>
-              <EuiButtonEmpty
-                iconType="gear"
-                onClick={() => this.props.switchTab('configuration')}>
-                Configuration
-                </EuiButtonEmpty>
-            </EuiFlexItem>
-          </EuiFlexGroup>
-        </EuiFlexItem>
-      </EuiFlexGroup>
+              </EuiFlexItem>
+            </EuiFlexGroup>
+          </EuiFlexItem>
+        </EuiFlexGroup>
     );
 
   }
