--- conflicted
+++ resolved
@@ -28,7 +28,6 @@
   EuiPage,
   EuiButton,
   EuiPopover,
-  EuiBasicTable,
   EuiSelect,
   EuiLoadingChart
 } from '@elastic/eui';
@@ -159,112 +158,9 @@
     );
   }
 
-<<<<<<< HEAD
   onTimeChange = (datePicker) => {
     const {start:from, end:to} = datePicker;
     this.setState({datePicker: {from, to}});
-=======
-  columns() {
-    return [
-      {
-        field: 'start_scan',
-        name: 'Time',
-        sortable: true,
-        width: '200px'
-      },
-      {
-        field: 'name',
-        name: 'Policy',
-        sortable: true,
-        truncateText: true,
-      },
-      {
-        field: 'pass',
-        name: 'Pass',
-        sortable: true,
-        width: '65px'
-      },
-      {
-        field: 'fail',
-        name: 'Fail',
-        sortable: true,
-        width: '65px'
-      },
-      {
-        field: 'invalid',
-        name: 'Not applicable',
-        sortable: true,
-        width: '100px'
-      },
-      {
-        field: 'score',
-        name: 'Score',
-        sortable: true,
-        width: '90px'
-      },
-    ];
-  }
-
-  onTableChange = ({ sort = {} }) => {
-    const { field: sortField, direction: sortDirection } = sort;
-    this.setState({
-      sortField,
-      sortDirection,
-    });
-  };
-
-  buildSortFilter() {
-    const { sortField, sortDirection } = this.state;
-
-    const field = (sortField === 'start_scan') ? '' : sortField;
-    const direction = (sortDirection === 'asc') ? '+' : '-';
-
-    return direction + field;
-  }
-
-  buildFilter() {
-    const { filters } = this.props;
-
-    const filter = {
-      ...filters,
-      limit: 5,
-      sort: this.buildSortFilter(),
-    };
-
-    return filter;
-  }
-
-  renderScaTable() {
-    const columns = this.columns();
-    const {
-      lastScans,
-      isLoading,
-      sortField,
-      sortDirection,
-    } = this.state;
-    const sorting = {
-      sort: {
-        field: sortField,
-        direction: sortDirection
-      }
-    };
-
-    return (
-      <EuiFlexGroup>
-        <EuiFlexItem>
-          <EuiBasicTable
-            items={lastScans}
-            columns={columns}
-            loading={isLoading}
-            sorting={sorting}
-            onChange={this.onTableChange}
-            itemId="policy_id"
-            noItemsMessage="No scans found"
-          />
-        </EuiFlexItem>
-      </EuiFlexGroup>
-    )
->>>>>>> 3cad9d66
   }
 
   getOptions(){
