/*
 * Wazuh app - React component building the welcome screen of an agent.
 * version, OS, registration date, last keep alive.
 *
 * Copyright (C) 2015-2020 Wazuh, Inc.
 *
 * This program is free software; you can redistribute it and/or modify
 * it under the terms of the GNU General Public License as published by
 * the Free Software Foundation; either version 2 of the License, or
 * (at your option) any later version.
 *
 * Find more information about this on the LICENSE file.
 */
import React, { Component } from 'react';
import {
  EuiCard,
  EuiIcon,
  EuiPanel,
  EuiFlexItem,
  EuiFlexGroup,
  EuiSpacer,
  EuiText,
  EuiFlexGrid,
  EuiButtonEmpty,
  EuiTitle,
  EuiHealth,
  EuiButtonIcon,
  EuiPage,
  EuiButton,
  EuiPopover,
  EuiBasicTable,
  EuiSelect,
  EuiLoadingChart
} from '@elastic/eui';
import { FimEventsTable } from './components';
import { AgentInfo } from './agents-info';
import { TabDescription } from '../../../../server/reporting/tab-description';
import { UnsupportedComponents } from '../../../utils/components-os-support';
import { ActionAgents } from '../../../react-services/action-agents';
import { WzRequest } from '../../../react-services/wz-request';
import WzReduxProvider from '../../../redux/wz-redux-provider';
import Overview from '../../wz-menu/wz-menu-overview';
import './welcome.less';
import { WzDatePicker } from '../../../components/wz-date-picker/wz-date-picker';
import KibanaVis from '../../../kibana-integrations/kibana-vis';
import { VisFactoryHandler } from '../../../react-services/vis-factory-handler';
import { AppState } from '../../../react-services/app-state';
import { FilterHandler } from '../../../utils/filter-handler';
import { TabVisualizations } from '../../../factories/tab-visualizations';

export class AgentsWelcome extends Component {
  _isMount = false;
  constructor(props) {
    super(props);

    this.state = {
      extensions: this.props.extensions,
      lastScans: [],
      isLoading: true,
      sortField: 'start_scan',
      sortDirection: 'desc',
      actionAgents: true, // Hide actions agents
      selectedRequirement: 'pci'
    };

  }

  async componentDidMount() {
    this._isMount = true;
    this.getScans(this.props.agent.id);
  }

  async getScans(idAgent) {
    const scans = await WzRequest.apiReq('GET', `/sca/${idAgent}`, this.buildFilter());
    this._isMount &&
      this.setState({
        lastScans: (((scans.data || {}).data || {}).items || {}),
        isLoading: false,
      });
  }

  async componentDidMount(){
    const tabVisualizations = new TabVisualizations();
    tabVisualizations.removeAll();
    tabVisualizations.setTab('welcome');
    tabVisualizations.assign({
      welcome: 8
    });
    const filterHandler = new FilterHandler(AppState.getCurrentPattern());
    await VisFactoryHandler.buildAgentsVisualizations(
      filterHandler,
      'welcome',
      null,
      this.props.agent.id
    );
  }

  color = (status, hex = false) => {
    if (status.toLowerCase() === 'active') { return hex ? '#017D73' : 'success'; }
    else if (status.toLowerCase() === 'disconnected') { return hex ? '#BD271E' : 'danger'; }
    else if (status.toLowerCase() === 'never connected') { return hex ? '#98A2B3' : 'subdued'; }
  }

  renderTitle() {
    return (
      <EuiFlexGroup>
        <EuiFlexItem className="wz-module-header-agent-title">
          <EuiFlexGroup>
            <EuiFlexItem />
            <EuiFlexItem grow={false} className="wz-module-header-agent-title-badge">
              <span style={{ display: 'inline-flex', paddingLeft: 16 }}>
                <EuiTitle size="s">
                  <h1>
                    <span>{this.props.agent.name}&nbsp;&nbsp;&nbsp;</span>
                  </h1>
                </EuiTitle>
                <EuiHealth style={{ paddingTop: 3 }} size="xl" color={this.color(this.props.agent.status)}>
                  {this.props.agent.status}
                </EuiHealth>
              </span>
            </EuiFlexItem>
            <EuiFlexItem />
          </EuiFlexGroup>
        </EuiFlexItem>
      </EuiFlexGroup>
    );
  }

  buildTabCard(tab, icon) {
    return (
      <EuiFlexItem>
        <EuiCard
          size="xs"
          layout="horizontal"
          icon={<EuiIcon size="xl" type={icon} color="primary" />}
          className="homSynopsis__card"
          title={TabDescription[tab].title}
          onClick={() => this.props.switchTab(tab)}
          description={TabDescription[tab].description}
        />
      </EuiFlexItem>
    );
  }
  onClickRestartAgent = () => {
    const { agent } = this.props;
    ActionAgents.restartAgent(agent.id);
  };

  onClickUpgradeAgent = () => {
    const { agent } = this.props;
    ActionAgents.upgradeAgent(agent.id);
  };

  renderUpgradeButton() {
    const { managerVersion } = this.state;
    const { agent } = this.props;
    let outDated = ActionAgents.compareVersions(managerVersion, agent.version);

    if (outDated === true) return;
    return (
      <EuiFlexItem grow={false}>
        <EuiButton
          color="secondary"
          iconType="sortUp"
          onClick={this.onClickUpgradeAgent}
        >
          Upgrade
        </EuiButton>
      </EuiFlexItem>
    );
  }

  columns() {
    return [
      {
        field: 'start_scan',
        name: 'Time',
        sortable: true,
        width: '200px'
      },
      {
        field: 'name',
        name: 'Policy',
        sortable: true,
        truncateText: true,
      },
      {
        field: 'pass',
        name: 'Pass',
        sortable: true,
        width: '65px'
      },
      {
        field: 'fail',
        name: 'Fail',
        sortable: true,
        width: '65px'
      },
      {
        field: 'invalid',
        name: 'Not applicable',
        sortable: true,
        width: '100px'
      },
      {
        field: 'score',
        name: 'Score',
        sortable: true,
        width: '90px'
      },
    ];
  }

  onTableChange = ({ sort = {} }) => {
    const { field: sortField, direction: sortDirection } = sort;
    this.setState({
      sortField,
      sortDirection,
    });
  };

  buildSortFilter() {
    const { sortField, sortDirection } = this.state;

    const field = (sortField === 'start_scan') ? '' : sortField;
    const direction = (sortDirection === 'asc') ? '+' : '-';

    return direction + field;
  }

  buildFilter() {
    const { filters } = this.props;

    const filter = {
      ...filters,
      limit: 5,
      sort: this.buildSortFilter(),
    };

    return filter;
  }

  renderScaTable() {
    const columns = this.columns();
    const {
      lastScans,
      isLoading,
      sortField,
      sortDirection,
    } = this.state;
    const sorting = {
      sort: {
        field: sortField,
        direction: sortDirection
      }
    };

    return (
      <EuiFlexGroup>
        <EuiFlexItem>
          <EuiBasicTable
            items={lastScans}
            columns={columns}
            loading={isLoading}
            sorting={sorting}
            onChange={this.onTableChange}
            itemId="policy_id"
            noItemsMessage="No scans found"
          />
        </EuiFlexItem>
      </EuiFlexGroup>
    )
  }

<<<<<<< HEAD
=======
  onTimeChange = (datePicker) => {
    const {start:from, end:to} = datePicker;
    this.setState({datePicker: {from, to}});
  }

  getOptions(){
    return [
      { value: 'pci', text: 'PCI DSS' },
      { value: 'gdpr', text: 'GDPR' },
      { value: 'nist', text: 'NIST 800-53' },
      { value: 'hipaa', text: 'HIPAA' },
      { value: 'gpg13', text: 'GPG13' },
      { value: 'tsc', text: 'TSC' },
    ];
  }

  setSelectValue(e){
    this.setState({selectedRequirement: e.target.value});
  }

   getRequirementVis(){
    if(this.state.selectedRequirement === 'pci'){
      return 'Wazuh-App-Agents-Welcome-Top-PCI';
    }
    if(this.state.selectedRequirement === 'gdpr'){
      return 'Wazuh-App-Agents-Welcome-Top-GDPR';
    }
    if(this.state.selectedRequirement === 'hipaa'){
      return 'Wazuh-App-Agents-Welcome-Top-HIPAA';
    }
    if(this.state.selectedRequirement === 'nist'){
      return 'Wazuh-App-Agents-Welcome-Top-NIST-800-53';
    }
    if(this.state.selectedRequirement === 'gpg13'){
      return 'Wazuh-App-Agents-Welcome-Top-GPG-13';
    }
    if(this.state.selectedRequirement === 'tsc'){
      return 'Wazuh-App-Agents-Welcome-Top-TSC';
    }
    return 'Wazuh-App-Agents-Welcome-Top-PCI'
  }

>>>>>>> b2af580b
  render() {
    const title = this.renderTitle();
    const upgradeButton = this.renderUpgradeButton();
    const scaTable = this.renderScaTable();

    return (
      <div className="wz-module wz-module-welcome">
        <div className='wz-module-header-agent-wrapper'>
          <div className='wz-module-header-agent'>
            {title}
          </div>
        </div>
        <div>
          <div className='wz-module-header-nav-wrapper'>
            <div className='wz-module-header-nav'>
              <div className="wz-welcome-page-agent-info">
                <AgentInfo agent={this.props.agent} hideActions={true} {...this.props}></AgentInfo>
              </div>
            </div>
          </div>
        </div>
        <div className="wz-module-body">
          <EuiPage>
            <EuiFlexGroup className="wz-welcome-page-agent-info-actions">
              <EuiFlexItem grow={false} style={{ marginRight: 0, marginTop: 0 }}>
                <EuiPopover
                  button={
                    <EuiButton
                      onClick={() => this.setState({ switchModule: !this.state.switchModule })} style={{ cursor: 'pointer' }}
                      iconType="apps">
                      <span>Navigation&nbsp;<EuiIcon type='arrowDown'></EuiIcon></span>
                    </EuiButton>
                  }
                  isOpen={this.state.switchModule}
                  closePopover={() => this.setState({ switchModule: false })}
                  repositionOnScroll={true}
                  anchorPosition="downLeft">
                  <WzReduxProvider>
                    <div style={{ maxWidth: 650 }}>
                      <Overview
                        isAgent={this.props.agent}
                        closePopover={() => this.setState({ switchModule: false })}
                        switchTab={(module) => this.props.switchTab(module)}></Overview>
                    </div>
                  </WzReduxProvider>
                </EuiPopover>
              </EuiFlexItem>
              <EuiFlexItem grow={false} style={{ marginRight: 0, marginTop: 0 }}>
                <EuiButton
                  onClick={() => this.props.switchTab('syscollector')}
                  iconType="inspect">
                  <span>Inventory data</span>
                </EuiButton>
              </EuiFlexItem>
              <EuiFlexItem grow={false} style={{ marginTop: 0 }}>
                <EuiButton
                  onClick={() => this.props.switchTab('configuration')}
                  iconType="gear" >
                  <span>Configuration</span>
                </EuiButton>
              </EuiFlexItem>
              {this.state.hideActions === false &&
              <EuiFlexItem grow={true} style={{ marginTop: 0 }}>
                <EuiFlexGroup justifyContent="flexEnd">
                  <EuiFlexItem grow={false}>
                    <EuiButton
                      color="primary"
                      iconType="refresh"
                      onClick={this.onClickRestartAgent}
                    >
                      Restart
                    </EuiButton>
                  </EuiFlexItem>
                  {upgradeButton}
                </EuiFlexGroup>
              </EuiFlexItem>
              }
            </EuiFlexGroup>
          </EuiPage>
          <EuiPage style={{ paddingTop: 0 }}>
            <EuiFlexGroup>
              <EuiFlexItem>
                <EuiFlexGroup direction="column">
                  <EuiFlexItem>
                    <EuiPanel paddingSize="m" style={{ height: 86 }}>
                      <EuiText size="xs"><h2>Groups it belongs to</h2></EuiText>
                      <div>
                        {this.props.agent.group.map((group, key) => (
                          <EuiButtonEmpty
                            style={{ marginLeft: -8 }}
                            key={`agent-group-${key}`}
                            onClick={() => this.props.goGroups(this.props.agent, key)}
                          >
                            {group}
                          </EuiButtonEmpty>
                        ))}
                      </div>
                    </EuiPanel>
                  </EuiFlexItem>
                  <EuiFlexItem>
                    <EuiFlexGroup>

                      <EuiFlexItem key={'Wazuh-App-Agents-Welcome-Most-Common-Groups'} style={{height: 300}}>
                        <EuiPanel paddingSize="none">
                          <EuiFlexItem>
                            <EuiFlexGroup
                              style={{ padding: '12px 12px 0px' }}
                              className="embPanel__header"
                            >
                             
                             <h2 className="embPanel__title wz-headline-title">
                                <EuiText size="xs"><h2>Most common groups</h2></EuiText>
                              </h2>
                            </EuiFlexGroup>
                            <EuiSpacer size="s" />
                            <div style={{height: this.props.resultState === 'loading' ? 0 : 280}}>
                              <WzReduxProvider>
                                <KibanaVis
                                  visID={'Wazuh-App-Agents-Welcome-Most-Common-Groups'}
                                  tab={'welcome'}
                                ></KibanaVis>
                              </WzReduxProvider>
                            </div>
                            <div style={{ display: this.props.resultState === 'loading'  ? 'block' : 'none', textAlign: "center", paddingTop: 100}}>                        
                              <EuiLoadingChart size="xl" />
                            </div>
                          </EuiFlexItem>
                        </EuiPanel>
                      </EuiFlexItem>


                      <EuiFlexItem key={'Wazuh-App-Agents-Welcome-Top-PCI'} style={{height: 300}}>
                        <EuiPanel paddingSize="none">
                          <EuiFlexItem>
                            <EuiFlexGroup
                              style={{ padding: '12px 12px 0px' }}
                              className="embPanel__header"
                            >
                              <h2 className="embPanel__title wz-headline-title">
                                <EuiText size="xs"><h2>Compliance</h2></EuiText>
                              </h2>
                              <div style={{width: "auto", paddingTop: 6, paddingRight: 12}}>
                              <EuiSelect
                                compressed={true}
                                id="requirementSelect"
                                options={this.getOptions()}
                                value={this.state.selectedRequirement}
                                onChange={e => this.setSelectValue(e)}
                                aria-label="Select requirement"
                              />

                              </div>
                            </EuiFlexGroup>
                            <EuiSpacer size="s" />

                            <div style={{height: this.props.resultState === 'loading' ? 0 : 280}}>
                              <div  style={{height: this.state.selectedRequirement === 'pci' ? 280 : 0}}>
                                <WzReduxProvider>
                                  <KibanaVis
                                    visID={'Wazuh-App-Agents-Welcome-Top-PCI'}
                                    tab={'welcome'}
                                  ></KibanaVis>
                                </WzReduxProvider>
                              </div>
                              <div  style={{height: this.state.selectedRequirement === 'gdpr' ? 280 : 0}}>
                                <WzReduxProvider>
                                  <KibanaVis
                                    visID={'Wazuh-App-Agents-Welcome-Top-GDPR'}
                                    tab={'welcome'}
                                  ></KibanaVis>
                                </WzReduxProvider>
                              </div>
                              <div  style={{height: this.state.selectedRequirement === 'nist' ? 280 : 0}}>
                                <WzReduxProvider>
                                  <KibanaVis
                                    visID={'Wazuh-App-Agents-Welcome-Top-NIST-800-53'}
                                    tab={'welcome'}
                                  ></KibanaVis>
                                </WzReduxProvider>
                              </div>
                              <div  style={{height: this.state.selectedRequirement === 'tsc' ? 280 : 0}}>
                                <WzReduxProvider>
                                  <KibanaVis
                                    visID={'Wazuh-App-Agents-Welcome-Top-TSC'}
                                    tab={'welcome'}
                                  ></KibanaVis>
                                </WzReduxProvider>
                              </div>
                              <div  style={{height: this.state.selectedRequirement === 'gpg13' ? 280 : 0}}>
                                <WzReduxProvider>
                                  <KibanaVis
                                    visID={'Wazuh-App-Agents-Welcome-Top-GPG-13'}
                                    tab={'welcome'}
                                  ></KibanaVis>
                                </WzReduxProvider>
                              </div>
                              <div  style={{height: this.state.selectedRequirement === 'hipaa' ? 280 : 0}}>
                                <WzReduxProvider>
                                  <KibanaVis
                                    visID={'Wazuh-App-Agents-Welcome-Top-HIPAA'}
                                    tab={'welcome'}
                                  ></KibanaVis>
                                </WzReduxProvider>
                              </div>
                            </div>
                            <div style={{ display: this.props.resultState === 'loading'  ? 'block' : 'none', alignSelf: "center", paddingTop: 100}}>                        
                              <EuiLoadingChart size="xl" />
                            </div>
                          </EuiFlexItem>
                        </EuiPanel>
                      </EuiFlexItem>


                    </EuiFlexGroup>
                  </EuiFlexItem>
                      <EuiFlexItem key={'Wazuh-App-Agents-Welcome-Events-Evolution'} style={{height: 300}}>
                        <EuiPanel paddingSize="none">
                          <EuiFlexItem>
                            <EuiFlexGroup
                              style={{ padding: '12px 12px 0px' }}
                              className="embPanel__header"
                            >
                              <h2 className="embPanel__title wz-headline-title">
                                <EuiText size="xs"><h2>Events count evolution</h2></EuiText>
                              </h2>
                            </EuiFlexGroup>
                            <EuiSpacer size="s" />
                            <div style={{ height: this.props.resultState !== 'loading'  ? '280px' : 0 }}>
                              <WzReduxProvider>
                                <KibanaVis
                                  visID={'Wazuh-App-Agents-Welcome-Events-Evolution'}
                                  tab={'welcome'}
                                ></KibanaVis>
                              </WzReduxProvider>
                            </div>
                            <div style={{ display: this.props.resultState === 'loading'  ? 'block' : 'none', alignSelf: "center", paddingTop: 100}}>                        
                              <EuiLoadingChart size="xl" />
                            </div>
                          </EuiFlexItem>
                        </EuiPanel>
                      </EuiFlexItem>
                </EuiFlexGroup>
              </EuiFlexItem>
              <EuiFlexItem>
                <EuiFlexGroup direction="column">
                  <EuiFlexItem style={{maxHeight: 86}}>
                    <EuiFlexGroup justifyContent='flexEnd'>
                      <EuiFlexItem grow={false}>
                        <WzDatePicker onTimeChange={() => {}} />
                      </EuiFlexItem>
                    </EuiFlexGroup>
                  </EuiFlexItem>
                  <FimEventsTable agentId={this.props.agent.id} />
                  <EuiFlexItem style={{ marginTop: 0 }}>
                    <EuiPanel paddingSize="m">
                      <EuiText size="xs"><h2>Last SCA scans</h2></EuiText>
                      {scaTable}
                    </EuiPanel>
                  </EuiFlexItem>
                </EuiFlexGroup>
              </EuiFlexItem>
            </EuiFlexGroup>
            {/* <EuiFlexGroup>
              <EuiFlexItem>
                <EuiFlexGroup>
                  <EuiFlexItem>
                    <EuiPanel betaBadgeLabel="Security Information Management">
                      <EuiFlexGroup gutterSize="xs">
                        <EuiFlexItem />
                      </EuiFlexGroup>
                      <EuiSpacer size="s" />
                      <EuiFlexGrid columns={2}>
                        {this.buildTabCard('general', 'dashboardApp')}
                        {this.buildTabCard('fim', 'filebeatApp')}
                        {this.buildTabCard('gcp', 'logoGCPMono')}
                      </EuiFlexGrid>
                    </EuiPanel>
                  </EuiFlexItem>
                  <EuiFlexItem>
                    <EuiPanel betaBadgeLabel="Auditing and Policy Monitoring">
                      <EuiSpacer size="s" />
                      <EuiFlexGrid columns={2}>
                        {this.buildTabCard('pm', 'advancedSettingsApp')}
                        {this.buildTabCard('sca', 'securityAnalyticsApp')}
                        {this.props.extensions.audit &&
                          this.buildTabCard('audit', 'monitoringApp')}
                        {this.props.extensions.oscap &&
                          this.buildTabCard('oscap', 'codeApp')}
                        {this.props.extensions.ciscat &&
                          this.buildTabCard('ciscat', 'auditbeatApp')}
                      </EuiFlexGrid>
                    </EuiPanel>
                  </EuiFlexItem>
                </EuiFlexGroup>

                <EuiSpacer size="xl" />
                <EuiFlexGroup>
                  <EuiFlexItem>
                    <EuiPanel betaBadgeLabel="Threat Detection and Response">
                      <EuiSpacer size="s" />
                      {(
                        UnsupportedComponents[this.props.agent.agentPlatform] ||
                        UnsupportedComponents['other']
                      ).includes('vuls') &&
                        !this.props.extensions.virustotal &&
                        !this.props.extensions.osquery &&
                        !this.props.extensions.mitre &&
                        !this.props.extensions.docker && (
                          <EuiFlexGroup>
                            <EuiFlexItem>
                              <EuiCallOut
                                title={
                                  <p>
                                    Click the <EuiIcon type="eye" /> icon to
                                    show thread detection and response
                                    extensions.
                                  </p>
                                }
                                color="success"
                                iconType="help"
                              />
                            </EuiFlexItem>
                          </EuiFlexGroup>
                        )}
                      <EuiFlexGrid columns={2}>
                        {!(
                          UnsupportedComponents[
                          this.props.agent.agentPlatform
                          ] || UnsupportedComponents['other']
                        ).includes('vuls') &&
                          this.buildTabCard('vuls', 'securityApp')}
                        {this.props.extensions.virustotal &&
                          this.buildTabCard('virustotal', 'savedObjectsApp')}
                        {this.props.extensions.osquery &&
                          this.buildTabCard('osquery', 'searchProfilerApp')}
                        {this.props.extensions.docker &&
                          this.buildTabCard('docker', 'logoDocker')}
                        {this.props.extensions.mitre &&
                          this.buildTabCard('mitre', 'spacesApp')}{' '}
                      </EuiFlexGrid>
                    </EuiPanel>
                  </EuiFlexItem>

                  <EuiFlexItem>
                    <EuiPanel betaBadgeLabel="Regulatory Compliance">
                      <EuiSpacer size="s" />
                      {!this.props.extensions.pci &&
                        !this.props.extensions.gdpr &&
                        !this.props.extensions.hipaa &&
                        !this.props.extensions.nist && (
                          <EuiFlexGroup>
                            <EuiFlexItem>
                              <EuiCallOut
                                title={
                                  <p>
                                    Click the <EuiIcon type="eye" /> icon to
                                    show regulatory compliance extensions.
                                  </p>
                                }
                                color="success"
                                iconType="help"
                              />
                            </EuiFlexItem>
                          </EuiFlexGroup>
                        )}
                      {(this.props.extensions.pci ||
                        this.props.extensions.gdpr ||
                        this.props.extensions.hipaa ||
                        this.props.extensions.nist ||
                        this.props.extensions.tsc) && (
                          <EuiFlexGrid columns={2}>
                            {this.props.extensions.pci &&
                              this.buildTabCard('pci', 'visTagCloud')}
                            {this.props.extensions.nist &&
                              this.buildTabCard('nist', 'apmApp')}
                            {this.props.extensions.gdpr &&
                              this.buildTabCard('gdpr', 'visBarVertical')}
                            {this.props.extensions.hipaa &&
                              this.buildTabCard('hipaa', 'emsApp')}
                            {this.props.extensions.tsc &&
                              this.buildTabCard('tsc', 'apmApp')}
                          </EuiFlexGrid>
                        )}
                    </EuiPanel>
                  </EuiFlexItem>
                </EuiFlexGroup>
              </EuiFlexItem>
            </EuiFlexGroup> */}
          </EuiPage>
        </div>
      </div>
    );
  }
}<|MERGE_RESOLUTION|>--- conflicted
+++ resolved
@@ -272,13 +272,6 @@
     )
   }
 
-<<<<<<< HEAD
-=======
-  onTimeChange = (datePicker) => {
-    const {start:from, end:to} = datePicker;
-    this.setState({datePicker: {from, to}});
-  }
-
   getOptions(){
     return [
       { value: 'pci', text: 'PCI DSS' },
@@ -316,7 +309,6 @@
     return 'Wazuh-App-Agents-Welcome-Top-PCI'
   }
 
->>>>>>> b2af580b
   render() {
     const title = this.renderTitle();
     const upgradeButton = this.renderUpgradeButton();
