--- conflicted
+++ resolved
@@ -35,10 +35,7 @@
 import { withReduxProvider, withUserAuthorizationPrompt } from "../../../hocs";
 import { compose } from 'redux';
 import SCAPoliciesTable from '../../../../agents/sca/inventory/agent-policies-table';
-<<<<<<< HEAD
-=======
 import { MODULE_SCA_CHECK_RESULT_LABEL } from '../../../../../../common/constants';
->>>>>>> ad396f24
 
 type Props = {
   agent: { [key in string]: any };
@@ -148,29 +145,17 @@
       },
       {
         field: 'pass',
-<<<<<<< HEAD
-        name: 'Pass',
-=======
         name: MODULE_SCA_CHECK_RESULT_LABEL.passed,
->>>>>>> ad396f24
         width: '10%',
       },
       {
         field: 'fail',
-<<<<<<< HEAD
-        name: 'Fail',
-=======
         name: MODULE_SCA_CHECK_RESULT_LABEL.failed,
->>>>>>> ad396f24
         width: '10%',
       },
       {
         field: 'invalid',
-<<<<<<< HEAD
-        name: 'Not applicable',
-=======
         name: MODULE_SCA_CHECK_RESULT_LABEL['not applicable'],
->>>>>>> ad396f24
         width: '10%',
       },
       {
