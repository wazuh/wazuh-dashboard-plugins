/*
 * Wazuh app - React component information about last SCA scan.
 *
 * Copyright (C) 2015-2022 Wazuh, Inc.
 *
 * This program is free software; you can redistribute it and/or modify
 * it under the terms of the GNU General Public License as published by
 * the Free Software Foundation; either version 2 of the License, or
 * (at your option) any later version.
 *
 * Find more information about this on the LICENSE file.
 */

import React, { Component, Fragment } from 'react';
import {
  EuiFlexGroup,
  EuiFlexItem,
  EuiPanel,
  EuiTitle,
  EuiText,
  EuiLink,
  EuiBadge,
  EuiSpacer,
  EuiLoadingChart,
  EuiButtonIcon,
  EuiToolTip,
  EuiEmptyPrompt,
} from '@elastic/eui';
import moment from 'moment-timezone';
import store from '../../../../../redux/store';
import { updateCurrentAgentData } from '../../../../../redux/actions/appStateActions';
import { WzRequest } from '../../../../../react-services';
import { formatUIDate } from '../../../../../react-services/time-service';
import { getAngularModule } from '../../../../../kibana-services';
import { withReduxProvider, withUserAuthorizationPrompt } from "../../../hocs";
import { compose } from 'redux';
import SCAPoliciesTable from '../../../../agents/sca/inventory/agent-policies-table';
<<<<<<< HEAD
=======
import { MODULE_SCA_CHECK_RESULT_LABEL } from '../../../../../../common/constants';
>>>>>>> 4841223a

type Props = {
  agent: { [key in string]: any };
  router: any; // its angular router
}

export const ScaScan = compose(
  withReduxProvider,
  withUserAuthorizationPrompt([
    [
      {action: 'agent:read', resource: 'agent:id:*'},
      {action: 'agent:read', resource: 'agent:group:*'}
    ],
    [
      {action: 'sca:read', resource: 'agent:id:*'},
      {action: 'sca:read', resource: 'agent:group:*'}
    ]
  ])
)(class ScaScan extends Component<Props> {
  _isMount = false;
  router;
  state: {
    lastScan: {
      [key: string]: any
    },
    isLoading: Boolean,
    firstTable: Boolean,
    policies: any[],
  }

  constructor(props) {
    super(props);
    this.state = {
      lastScan: {},
      isLoading: true,
      firstTable: true,
      policies: [],
    };
  }


  async componentDidMount() {
    this._isMount = true;
    const $injector = getAngularModule().$injector;
    this.router = $injector.get('$route');
    this.getLastScan(this.props.agent.id);
  }

  async getLastScan(agentId: Number) {
    const scans = await WzRequest.apiReq('GET', `/sca/${agentId}?sort=-end_scan`, {params:{ limit: 1} });
    this._isMount &&
      this.setState({
        lastScan: (((scans.data || {}).data || {}).affected_items || {})[0],
        isLoading: false,
      });
  }

  durationScan() {
    const { lastScan }  = this.state;
    const start_scan = moment(lastScan.start_scan);
    const end_scan = moment(lastScan.end_scan);
    let diff = start_scan.diff(end_scan);
    let duration = moment.duration(diff);
    let auxDuration = Math.floor(duration.asHours()) + moment.utc(diff).format(":mm:ss");
    return auxDuration === '0:00:00' ? '< 1s' : auxDuration;
  }

  renderLoadingStatus() {
    const { isLoading } = this.state;
    if (!isLoading) {
      return;
    } else {
      return (
        <EuiFlexGroup justifyContent="center" alignItems="center">
          <EuiFlexItem grow={false}>
            <div style={{ display: 'block', textAlign: "center", paddingTop: 100 }}>
              <EuiLoadingChart size="xl" />
            </div>
          </EuiFlexItem>
        </EuiFlexGroup>
      )
    }
  }

  onClickRow = (policy) => {
    window.location.href = `#/overview?tab=sca&redirectPolicyTable=${policy.policy_id}`;
    store.dispatch(updateCurrentAgentData(this.props.agent));
    this.router.reload();                  
  }

  renderScanDetails() {
    const { isLoading, lastScan } = this.state;
    if (isLoading || lastScan === undefined) return;

    const columnsPolicies = [
      {
        field: 'name',
        name: 'Policy',
        width: '40%',
      },
      {
        field: 'end_scan',
        name: 'End scan',
        dataType: 'date',
        render: formatUIDate,
        width: '20%',
      },
      {
        field: 'pass',
<<<<<<< HEAD
        name: 'Pass',
=======
        name: MODULE_SCA_CHECK_RESULT_LABEL.passed,
>>>>>>> 4841223a
        width: '10%',
      },
      {
        field: 'fail',
<<<<<<< HEAD
        name: 'Fail',
=======
        name: MODULE_SCA_CHECK_RESULT_LABEL.failed,
>>>>>>> 4841223a
        width: '10%',
      },
      {
        field: 'invalid',
<<<<<<< HEAD
        name: 'Not applicable',
=======
        name: MODULE_SCA_CHECK_RESULT_LABEL['not applicable'],
>>>>>>> 4841223a
        width: '10%',
      },
      {
        field: 'score',
        name: 'Score',
        width: '10%',
        render: (score) => {
          return `${score}%`;
        }
      },
    ];

    const tableProps = {
      tablePageSizeOptions: [4],
      hidePerPageOptions: true
    }
 
    return (
      <Fragment>
        <EuiFlexGroup>
          <EuiFlexItem grow={false}>
            <EuiTitle size="xs">
              <EuiLink onClick={() => {
                  window.location.href = `#/overview?tab=sca&redirectPolicyTable=${lastScan.policy_id}`;
                  store.dispatch(updateCurrentAgentData(this.props.agent));
                  this.router.reload();
                }
              }>
                <h4>{lastScan.name}</h4>
                <EuiSpacer size="m" />
              </EuiLink>
            </EuiTitle>
          </EuiFlexItem>
          <EuiFlexItem grow={false} style={{ marginTop: 12 }}>
            <EuiBadge color="secondary">{lastScan.policy_id}</EuiBadge>
          </EuiFlexItem>
        </EuiFlexGroup>
        <EuiPanel>
        <SCAPoliciesTable 
          agent={this.props.agent}
          columns={columnsPolicies}
          rowProps={this.onClickRow}
          tableProps={tableProps}
          />
        </EuiPanel>
      </Fragment>
    )
  }


  renderEmptyPrompt() {
    const { isLoading } = this.state;
    if (isLoading) return;
    return (
      <Fragment>
        <EuiEmptyPrompt
          iconType="visVega"
          title={<h4>You don't have SCA scans in this agent.</h4>}
          body={
            <Fragment>
              <p>
                Check your agent settings to generate scans.
              </p>
            </Fragment>
          }
        />
      </Fragment>
    )
  }

  render() {
    const { lastScan } = this.state;
    const loading = this.renderLoadingStatus();
    const scaScan = this.renderScanDetails();
    const emptyPrompt = this.renderEmptyPrompt();
    return (
      <EuiFlexItem>
        <EuiPanel paddingSize="m">
          <EuiText size="xs">
            <EuiFlexGroup className="wz-section-sca-euiFlexGroup">
            <EuiFlexItem grow={false}>
            <EuiTitle size="xs">
              <EuiLink className="agents-link-item" onClick={() => {
                  window.location.href = `#/overview?tab=sca&redirectPolicy=${lastScan.policy_id}`;
                  store.dispatch(updateCurrentAgentData(this.props.agent));
                  this.router.reload();
                }
              }>
               <h2>SCA: Lastest scans</h2>
              </EuiLink>
            </EuiTitle>
          </EuiFlexItem>
              <EuiFlexItem grow={false}>
                <EuiToolTip position="top" content="Open SCA Scans">
                  <EuiButtonIcon
                    iconType="popout"
                    color="primary"
                    className='EuiButtonIcon'
                    onClick={() => {
                        window.location.href = `#/overview?tab=sca`;
                        store.dispatch(updateCurrentAgentData(this.props.agent));
                        this.router.reload();
                      }
                    }
                    aria-label="Open SCA Scans" />
                </EuiToolTip>
              </EuiFlexItem>
            </EuiFlexGroup>
          </EuiText>
          {lastScan === undefined && emptyPrompt}
          {loading}
          {scaScan}
        </EuiPanel>
      </EuiFlexItem>
    )
  }
});<|MERGE_RESOLUTION|>--- conflicted
+++ resolved
@@ -35,10 +35,7 @@
 import { withReduxProvider, withUserAuthorizationPrompt } from "../../../hocs";
 import { compose } from 'redux';
 import SCAPoliciesTable from '../../../../agents/sca/inventory/agent-policies-table';
-<<<<<<< HEAD
-=======
 import { MODULE_SCA_CHECK_RESULT_LABEL } from '../../../../../../common/constants';
->>>>>>> 4841223a
 
 type Props = {
   agent: { [key in string]: any };
@@ -148,29 +145,17 @@
       },
       {
         field: 'pass',
-<<<<<<< HEAD
-        name: 'Pass',
-=======
         name: MODULE_SCA_CHECK_RESULT_LABEL.passed,
->>>>>>> 4841223a
         width: '10%',
       },
       {
         field: 'fail',
-<<<<<<< HEAD
-        name: 'Fail',
-=======
         name: MODULE_SCA_CHECK_RESULT_LABEL.failed,
->>>>>>> 4841223a
         width: '10%',
       },
       {
         field: 'invalid',
-<<<<<<< HEAD
-        name: 'Not applicable',
-=======
         name: MODULE_SCA_CHECK_RESULT_LABEL['not applicable'],
->>>>>>> 4841223a
         width: '10%',
       },
       {
