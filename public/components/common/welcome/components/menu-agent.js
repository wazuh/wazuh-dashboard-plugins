--- conflicted
+++ resolved
@@ -31,52 +31,7 @@
       ? JSON.parse(window.localStorage.getItem('menuAgent'))
       : {};
 
-<<<<<<< HEAD
-    this.agentSections = {
-      securityInformation: {
-        id: 'securityInformation',
-        text: 'Security information management',
-        isTitle: true
-      },
-      auditing: { 
-        id: 'auditing', 
-        text: 'Auditing and Policy Monitoring',
-        isTitle: true
-      },
-      threatDetection: {
-        id: 'threatDetection',
-        text: 'Threat detection and response',
-        isTitle: true
-      },
-      regulatoryCompliance: {
-        id: 'regulatoryCompliance',
-        text: 'Regulatory Compliance',
-        isTitle: true
-      },
-      general: { id: WAZUH_MODULES_ID.SECURITY_EVENTS, text: 'Security events', isPin: this.menuAgent.general ? this.menuAgent.general : false },
-      fim: { id: WAZUH_MODULES_ID.INTEGRITY_MONITORING, text: 'Integrity monitoring', isPin: this.menuAgent.fim ? this.menuAgent.fim : false },
-      office: { id: WAZUH_MODULES_ID.OFFICE_365, text: 'Office 365', isPin: this.menuAgent.office ? this.menuAgent.office : false },
-      aws: { id: WAZUH_MODULES_ID.AMAZON_WEB_SERVICES, text: 'Amazon AWS', isPin: this.menuAgent.aws ? this.menuAgent.aws : false },
-      gcp: { id: WAZUH_MODULES_ID.GOOGLE_CLOUD_PLATFORM, text: 'Google Cloud Platform', isPin: this.menuAgent.gcp ? this.menuAgent.gcp : false },
-      pm: { id: WAZUH_MODULES_ID.POLICY_MONITORING, text: 'Policy Monitoring', isPin: this.menuAgent.pm ? this.menuAgent.pm : false },
-      sca: { id: WAZUH_MODULES_ID.SECURITY_CONFIGURATION_ASSESSMENT, text: 'Security configuration assessment', isPin: this.menuAgent.sca ? this.menuAgent.sca : false },
-      audit: { id: WAZUH_MODULES_ID.AUDITING, text: 'System Auditing', isPin: this.menuAgent.audit ? this.menuAgent.audit : false },
-      oscap: { id: WAZUH_MODULES_ID.OPEN_SCAP, text: 'OpenSCAP', isPin: this.menuAgent.oscap ? this.menuAgent.oscap : false },
-      ciscat: { id: WAZUH_MODULES_ID.CIS_CAT, text: 'CIS-CAT', isPin: this.menuAgent.oscap ? this.menuAgent.oscap : false },
-      vuls: { id: WAZUH_MODULES_ID.VULNERABILITIES, text: 'Vulnerabilities', isPin: this.menuAgent.vuls ? this.menuAgent.vuls : false },
-      virustotal: { id: WAZUH_MODULES_ID.VIRUSTOTAL, text: 'VirusTotal', isPin: this.menuAgent.virustotal ? this.menuAgent.virustotal : false },
-      osquery: { id: WAZUH_MODULES_ID.OSQUERY, text: 'Osquery', isPin: this.menuAgent.osquery ? this.menuAgent.osquery : false },
-      docker: { id: WAZUH_MODULES_ID.DOCKER, text: 'Docker Listener', isPin: this.menuAgent.docker ? this.menuAgent.docker : false },
-      mitre: { id: WAZUH_MODULES_ID.MITRE_ATTACK, text: 'MITRE ATT&CK', isPin: this.menuAgent.mitre ? this.menuAgent.mitre : false },
-      pci: { id: WAZUH_MODULES_ID.PCI_DSS, text: 'PCI DSS', isPin: this.menuAgent.pci ? this.menuAgent.pci : false },
-      gdpr: { id: WAZUH_MODULES_ID.GDPR, text: 'GDPR', isPin: this.menuAgent.gdpr ? this.menuAgent.gdpr : false },
-      hipaa: { id: WAZUH_MODULES_ID.HIPAA, text: 'HIPAA', isPin: this.menuAgent.hipaa ? this.menuAgent.hipaa : false },
-      nist: { id: WAZUH_MODULES_ID.NIST_800_53, text: 'NIST 800-53', isPin: this.menuAgent.nist ? this.menuAgent.nist : false },
-      tsc: { id: WAZUH_MODULES_ID.TSC, text: 'TSC', isPin: this.menuAgent.tsc ? this.menuAgent.tsc : false }
-    };
-=======
     this.agentSections = getAgentSections(this.menuAgent)
->>>>>>> 06a23580
 
     this.securityInformationItems = [
       this.agentSections.general,
