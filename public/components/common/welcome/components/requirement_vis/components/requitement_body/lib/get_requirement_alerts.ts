--- conflicted
+++ resolved
@@ -48,11 +48,7 @@
   }
 
   return {
-<<<<<<< HEAD
-    alerts_count: alerts_count || [],
-=======
     alerts_count: !!alerts_count ? alerts_count : [],
->>>>>>> 97f13a86
     total_alerts: (((response || {}).data || {}).hits || {}).total
   };
 }
