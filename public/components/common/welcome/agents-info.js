/*
 * Wazuh app - React component for showing agent fields such as IP, ID, name,
 * version, OS, registration date, last keep alive.
 *
 * Copyright (C) 2015-2021 Wazuh, Inc.
 *
 * This program is free software; you can redistribute it and/or modify
 * it under the terms of the GNU General Public License as published by
 * the Free Software Foundation; either version 2 of the License, or
 * (at your option) any later version.
 *
 * Find more information about this on the LICENSE file.
 */
import React, { Component, Fragment } from 'react';
import {
  EuiStat,
  EuiFlexItem,
  EuiFlexGroup,
  EuiBadge
} from '@elastic/eui';
import { WzRequest } from '../../../react-services/wz-request';
<<<<<<< HEAD
import { formatUIDate } from '../../../react-services/time-service';
=======
import { TimeService } from '../../../react-services/time-service';
>>>>>>> 0444b1b2

import WzTextWithTooltipIfTruncated from '../wz-text-with-tooltip-if-truncated';
import { WzStat } from '../../wz-stat';
import { GroupTruncate } from '../util/agent-group-truncate'

export class AgentInfo extends Component {
  constructor(props) {
    super(props);

    this.state = {};
    this.timeService = TimeService;
  }

  async componentDidMount() {
    const managerVersion = await WzRequest.apiReq('GET', '//', {});

    this.setState({
      managerVersion: (((managerVersion || {}).data || {}).data || {}).api_version || {}
    });
  }

  getPlatformIcon(agent) {
    let icon = false;
    const os = (agent || {}).os;

    if (((os || {}).uname || '').includes('Linux')) {
      icon = 'linux';
    } else if ((os || {}).platform === 'windows') {
      icon = 'windows';
    } else if ((os || {}).platform === 'darwin') {
      icon = 'apple';
    }

    return <i
      className={`fa fa-${icon} AgentsTable__soBadge AgentsTable__soBadge--${icon}`}
      aria-hidden="true"
    ></i>
  }


  addTextPlatformRender(agent) {
    const checkField = field => {
      return field !== undefined ? field : '-';
    };

    const os_name =
      checkField(((agent || {}).os || {}).name) +
      ' ' +
      checkField(((agent || {}).os || {}).version);

    const osName = os_name === '- -' ? '-' : os_name;

    return (
      <WzTextWithTooltipIfTruncated position='bottom' elementStyle={{ maxWidth: "250px", fontSize: 12 }}>
        {this.getPlatformIcon(this.props.agent)}
        {' '}{osName}
      </WzTextWithTooltipIfTruncated>
    )
  }


  color = (status, hex = false) => {
    if (status.toLowerCase() === 'active') { return hex ? '#017D73' : 'success'; }
    else if (status.toLowerCase() === 'disconnected') { return hex ? '#BD271E' : 'danger'; }
    else if (status.toLowerCase() === 'never connected') { return hex ? '#98A2B3' : 'subdued'; }
  }

  addHealthRender(agent) {
    // this was rendered with a EuiHealth, but EuiHealth has a div wrapper, and this section is rendered  within a <p> tag. <div> tags aren't allowed within <p> tags.
    return (
      <span className="euiFlexGroup euiFlexGroup--gutterExtraSmall euiFlexGroup--alignItemsCenter euiFlexGroup--directionRow" style={{ fontSize: '12px' }}>
        <span className="euiFlexItem euiFlexItem--flexGrowZero">
          <svg width="16" height="16" viewBox="0 0 16 16" xmlns="http://www.w3.org/2000/svg" className={`euiIcon euiIcon--medium euiIcon--${this.color(this.props.agent.status)}`} focusable="false" role="img" aria-hidden="true">
            <circle cx="8" cy="8" r="4"></circle>
          </svg>
        </span>
        <span className="euiFlexItem euiFlexItem--flexGrowZero">{this.props.agent.status}</span>
      </span>
    )
  }

  addGroupsRender(agent) {
    // this was rendered with a EuiHealth, but EuiHealth has a div wrapper, and this section is rendered  within a <p> tag. <div> tags aren't allowed within <p> tags.
    return (
      <span>
        {
          agent.group.map((group, key) => (
            <EuiBadge
              color={'hollow'}
              key={`agent-group-${key}`}
              onClickAriaLabel={`agent-group-${group}`}
              onClick={() => this.props.goGroups(this.props.agent, key)}>
              {group}
            </EuiBadge>
          ))
        }
      </span>
    )
  }

  buildStats(items) {
    const checkField = field => {
      return field !== undefined || field ? field : '-';
    };
    const stats = items.map(item => {
      return (
        <EuiFlexItem key={item.description} style={item.style || null}>
          <WzStat
            title={
              item.description === 'Groups' ? (
                <GroupTruncate
                  agent={this.props.agent}
                  groups={this.props.agent.group}
                  length={40}
                  label={'more'}
                  action={'redirect'}
                  agent={this.props.agent}
                  {...this.props}/>
              ) : item.description === 'Operating system' ? (
                this.addTextPlatformRender(this.props.agent)
              ) : item.description === 'Status' ? (
                this.addHealthRender(this.props.agent)
              ) : (
                <WzTextWithTooltipIfTruncated position='bottom' elementStyle={{ maxWidth: "250px", fontSize: 12 }}>
                  {checkField(item.title)}
                </WzTextWithTooltipIfTruncated>
              )
            }
            description={item.description}
            titleSize="xs"
          />
        </EuiFlexItem>
      );
    });
    return stats;
  }


  parseDateTime(datetime){
    try {
      return this.timeService.offset(datetime);
    } catch (error) {
      return datetime;
    }
  }

  render() {
    const { agent } = this.props;
    let arrayStats;

    

    if (this.props.isCondensed) {
      arrayStats = [
        { title: agent.id, description: 'ID', style: { maxWidth: 100 } },
        { title: agent.status, description: 'Status', style: { maxWidth: 150 } },
        { title: agent.version, description: 'Version', style: { maxWidth: 150 } },
        {
          title: agent.name,
          description: 'Operating system',
          style: { minWidth: 200, maxWidth: 200 }
        }
      ];
    } else {
      arrayStats = [
        { title: agent.id, description: 'ID', style: { maxWidth: 100 } },
        { title: agent.status, description: 'Status', style: { maxWidth: 150 } },
        { title: agent.ip, description: 'IP', style: { maxWidth: 100 } },
        { title: agent.version, description: 'Version', style: { maxWidth: 150 } },
        { title: agent.group, description: 'Groups' },
        {
          title: agent.name,
          description: 'Operating system',
          style: {}
        },
<<<<<<< HEAD
        {
          title: agent.node_name && agent.node_name !== 'unknown' ? agent.node_name : '-',
          description: 'Cluster node',
          style: { maxWidth: 150 }
        },
        {
          title: formatUIDate(agent.dateAdd),
          description: 'Registration date',
          style: { maxWidth: 150 } },
        {
          title: formatUIDate(agent.lastKeepAlive),
          description: 'Last keep alive',
          style: { maxWidth: 150 }
=======
        { 
          title: this.parseDateTime(agent.dateAdd), 
          description: 'Registration date', 
          style: { maxWidth: 150 } },
        { 
          title: this.parseDateTime(agent.lastKeepAlive), 
          description: 'Last keep alive', 
          style: { maxWidth: 150 } 
>>>>>>> 0444b1b2
        },
      ];
    }

    const stats = this.buildStats(arrayStats);

    return (
      <Fragment>
        <EuiFlexGroup className="wz-welcome-page-agent-info-details">
          {stats}
        </EuiFlexGroup>
      </Fragment>
    );
  }
}<|MERGE_RESOLUTION|>--- conflicted
+++ resolved
@@ -19,11 +19,7 @@
   EuiBadge
 } from '@elastic/eui';
 import { WzRequest } from '../../../react-services/wz-request';
-<<<<<<< HEAD
 import { formatUIDate } from '../../../react-services/time-service';
-=======
-import { TimeService } from '../../../react-services/time-service';
->>>>>>> 0444b1b2
 
 import WzTextWithTooltipIfTruncated from '../wz-text-with-tooltip-if-truncated';
 import { WzStat } from '../../wz-stat';
@@ -199,7 +195,6 @@
           description: 'Operating system',
           style: {}
         },
-<<<<<<< HEAD
         {
           title: agent.node_name && agent.node_name !== 'unknown' ? agent.node_name : '-',
           description: 'Cluster node',
@@ -213,16 +208,6 @@
           title: formatUIDate(agent.lastKeepAlive),
           description: 'Last keep alive',
           style: { maxWidth: 150 }
-=======
-        { 
-          title: this.parseDateTime(agent.dateAdd), 
-          description: 'Registration date', 
-          style: { maxWidth: 150 } },
-        { 
-          title: this.parseDateTime(agent.lastKeepAlive), 
-          description: 'Last keep alive', 
-          style: { maxWidth: 150 } 
->>>>>>> 0444b1b2
         },
       ];
     }
