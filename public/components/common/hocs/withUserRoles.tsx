--- conflicted
+++ resolved
@@ -19,41 +19,14 @@
   return <WrappedComponent {...props} userRoles={userRoles}/>;
 }
 
-<<<<<<< HEAD
 // This HOC hides the wrapped component if user has not permissions
 export const withUserRolesRequirements = requiredUserRoles => WrappedComponent => props => {
-=======
-// This HOC hides the wrapped component if user has not roles
-export const withUserRolesValidation = requiredUserRoles => WrappedComponent => props => {
->>>>>>> 51f7d925
   const [userRolesRequirements, userRoles] = useUserRolesRequirements(typeof requiredUserRoles === 'function' ? requiredUserRoles(props) : requiredUserRoles);
   return <WrappedComponent {...props} userRolesRequirements={userRolesRequirements} userRoles={userRoles}/>;
 }
 
-<<<<<<< HEAD
 // This HOC redirects to redirectURL if user has not permissions
 export const withUserRolesPrivate = (requiredUserRoles, redirectURL) => WrappedComponent => props => {
   const [userRolesRequirements, userRoles] = useUserRolesPrivate(requiredUserRoles, redirectURL);
   return userRolesRequirements ? <WrappedComponent {...props} userRolesRequirements={userRolesRequirements} userRoles={userRoles}/> : null;
 }
-=======
-// This HOC redirects to redirectURL if user has not roles
-export const withUserRolesPrivate = (read_api_config, redirectURL) => WrappedComponent => props => {
-  const [userRolesRequirements, userRoles] = useUserRolesPrivate(read_api_config, redirectURL);
-  return userRolesRequirements ? <WrappedComponent {...props} userRolesRequirements={userRolesRequirements} userRoles={userRoles}/> : null;
-}
-
-// This HOC hides the wrapped component if user has not roles
-export const withUserRolesValidationButton = requiredUserRoles => WrappedComponent => props => {
-  const [userRolesRequirements, userRoles] = useUserRolesRequirements(typeof requiredUserRoles === 'function' ? requiredUserRoles(props) : requiredUserRoles);
-  const wrappedComponent = <WrappedComponent {...props} isDisabled={Boolean(userRolesRequirements) || props.isDisabled} userRolesRequirements={userRolesRequirements} userRoles={userRoles}/>
-  return userRolesRequirements ? 
-    <EuiToolTip
-      content={`Require ${userRolesRequirements.map(roles => typeof roles === 'object' ? roles.action : roles).join(', ')} ${userRolesRequirements.length > 1 ? 'roles': 'role'}`}
-      {...props.tooltip}
-    >
-      {wrappedComponent}
-    </EuiToolTip> : wrappedComponent
-  ;
-}
->>>>>>> 51f7d925
