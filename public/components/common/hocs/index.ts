--- conflicted
+++ resolved
@@ -9,31 +9,6 @@
  *
  * Find more information about this on the LICENSE file.
  */
-<<<<<<< HEAD
-export { withWindowSize } from './withWindowSize';
-
-export { withKibanaContext, withKibanaContextExtendsProps } from './withKibanaContext';
-
-export { withUserPermissions, withUserPermissionsRequirements, withUserPermissionsPrivate  } from './withUserPermissions';
-
-export { withUserRoles, withUserRolesRequirements, withUserRolesPrivate  } from './withUserRoles';
-
-export { withUserAuthorizationPrompt} from './withUserAuthorization';
-
-export { withGlobalBreadcrumb  } from './withGlobalBreadcrumb';
-
-export { withReduxProvider  } from './withReduxProvider';
-
-export { withGuard } from './withGuard';
-
-export { withButtonOpenOnClick } from './withButtonOpenOnClick';
-
-export { withAgentSupportModule } from './withAgentSupportModule';
-
-export { withUserLogged } from './withUserLogged';
-
-export { withErrorBoundary } from './error-boundary/with-error-boundary';
-=======
 export * from './withWindowSize';
 export * from './withKibanaContext';
 export * from './withUserPermissions';
@@ -45,4 +20,4 @@
 export * from './withButtonOpenOnClick';
 export * from './withAgentSupportModule';
 export * from './withUserLogged';
->>>>>>> 34ee1aeb
+export * from './error-boundary/with-error-boundary';