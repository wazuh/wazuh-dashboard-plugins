/*
 * Wazuh app - React Higher Order Components (HOC)
 * Copyright (C) 2015-2021 Wazuh, Inc.
 *
 * This program is free software; you can redistribute it and/or modify
 * it under the terms of the GNU General Public License as published by
 * the Free Software Foundation; either version 2 of the License, or
 * (at your option) any later version.
 *
 * Find more information about this on the LICENSE file.
 */
export { withWindowSize } from './withWindowSize';

export { withKibanaContext, withKibanaContextExtendsProps } from './withKibanaContext';

export { withUserPermissions, withUserPermissionsRequirements, withUserPermissionsPrivate  } from './withUserPermissions';

export { withUserRoles, withUserRolesRequirements, withUserRolesPrivate  } from './withUserRoles';

export { withUserAuthorizationPrompt} from './withUserAuthorization';

export { withGlobalBreadcrumb  } from './withGlobalBreadcrumb';

export { withReduxProvider  } from './withReduxProvider';

export { withGuard } from './withGuard';

export { withButtonOpenOnClick } from './withButtonOpenOnClick';

<<<<<<< HEAD
export { withAgentSupportModule } from './withAgentSupportModule';

export { withUserLogged } from './withUserLogged';
=======
export { withAgentSupportModule } from './withAgentSupportModule';
>>>>>>> 0444b1b2
<|MERGE_RESOLUTION|>--- conflicted
+++ resolved
@@ -27,10 +27,6 @@
 
 export { withButtonOpenOnClick } from './withButtonOpenOnClick';
 
-<<<<<<< HEAD
 export { withAgentSupportModule } from './withAgentSupportModule';
 
-export { withUserLogged } from './withUserLogged';
-=======
-export { withAgentSupportModule } from './withAgentSupportModule';
->>>>>>> 0444b1b2
+export { withUserLogged } from './withUserLogged';