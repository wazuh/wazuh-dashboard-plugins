/*
 * Wazuh app - React Higher Order Components (HOC)
 * Copyright (C) 2015-2021 Wazuh, Inc.
 *
 * This program is free software; you can redistribute it and/or modify
 * it under the terms of the GNU General Public License as published by
 * the Free Software Foundation; either version 2 of the License, or
 * (at your option) any later version.
 *
 * Find more information about this on the LICENSE file.
 */
export { withWindowSize } from './withWindowSize';

export { withKibanaContext, withKibanaContextExtendsProps } from './withKibanaContext';

export { withUserPermissions, withUserPermissionsRequirements, withUserPermissionsPrivate  } from './withUserPermissions';

export { withUserRoles, withUserRolesRequirements, withUserRolesPrivate  } from './withUserRoles';

export { withUserAuthorizationPrompt} from './withUserAuthorization';

export { withGlobalBreadcrumb  } from './withGlobalBreadcrumb';

export { withReduxProvider  } from './withReduxProvider';

export { withGuard } from './withGuard';

export { withButtonOpenOnClick } from './withButtonOpenOnClick';

<<<<<<< HEAD
export { withAgentSupportModule } from './withAgentSupportModule';
=======
export { withAgentSupportModule } from './withAgentSupportModule';

export { withUserLogged } from './withUserLogged';
>>>>>>> 790fe6b3
<|MERGE_RESOLUTION|>--- conflicted
+++ resolved
@@ -27,10 +27,6 @@
 
 export { withButtonOpenOnClick } from './withButtonOpenOnClick';
 
-<<<<<<< HEAD
-export { withAgentSupportModule } from './withAgentSupportModule';
-=======
 export { withAgentSupportModule } from './withAgentSupportModule';
 
-export { withUserLogged } from './withUserLogged';
->>>>>>> 790fe6b3
+export { withUserLogged } from './withUserLogged';