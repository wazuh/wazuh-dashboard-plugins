import React from 'react';
import { render, screen } from '@testing-library/react';
import { InputForm } from './index';
import { useForm } from './hooks';

jest.mock('../../../../../../node_modules/@elastic/eui/lib/services/accessibility', () => ({
	htmlIdGenerator: () => () => 'generated-id',
}));

describe('[component] InputForm', () => {
	const optionsEditor = {editor: {language: 'json'}};
	const optionsSelect = {select: [{text: 'Label1', value: 'value1'}, {text: 'Label2', value: 'value2'}]};
	const optionsSwitch = {switch: {values: {enabled: {label: 'Enabled', value: true}, disabled: {label: 'Disabled', value: false}}}};
	it.each`
<<<<<<< HEAD
		inputType | value | options | rest
		${'editor'} | ${'{}'} | ${{editor: {language: 'json'}}} | ${{}}
		${'number'} | ${4} | ${undefined} | ${{}}
		${'select'} | ${'value1'} | ${{select: [{text: 'Label1', value: 'value1'}, {text: 'Label2', value: 'value2'}]}}} | ${{}}
		${'switch'} | ${true} | ${{switch: {values: {enabled: {label: 'Enabled', value: true}, disabled: {label: 'Disabled', value: false}}}}} | ${{}}
		${'text'} | ${'test'} | ${undefined} | ${{isInvalid: false}}
		${'textarea'} | ${'test'} | ${undefined} | ${{}}
	`('Renders correctly to match the snapshot. Input: $inputType', ({ inputType, value, options }) => {
=======
		inputType   | value       | options
		${'editor'} | ${'{}'}     | ${optionsEditor}
		${'number'} | ${4}        | ${undefined}
		${'select'} | ${'value1'} | ${optionsSelect}
		${'switch'} | ${true}     | ${optionsSwitch}
		${'text'}   | ${'test'}   | ${undefined}
	`('Renders correctly to match the snapshot: Input: $inputType', ({ inputType, value, options }) => {
>>>>>>> d6a22a74
		const wrapper = render(
			<InputForm
				type={inputType}
				value={value}
				onChange={() => {}}
				options={options}
			/>
		);
		expect(wrapper.container).toMatchSnapshot();
	});

	it.each`
		inputType | initialValue | options | rest
		${'number'} | ${4} | ${{number: {min: 5}}} | ${{ validate: (value) => value > 3 ? undefined : 'Vaidation error: value is lower than 5'}}
		${'text'} | ${''} | ${undefined} | ${{ validate: (value) => value.length ? undefined : 'Validation error: string can not be empty' }}
		${'text'} | ${'test spaces'} | ${undefined} | ${{ validate: (value) => value.length ? undefined : 'Validation error: string can not contain spaces' }}
	`('Renders correctly to match the snapshot with validation errors. Input: $inputType', async ({ inputType, initialValue, options, rest }) => {
		const TestComponent = () => {
			const { fields: { [inputType]: field } } = useForm({ [inputType]: { initialValue, type: inputType, options, ...rest } });
			return (
				<InputForm
					label={'Test'}
					{...field}
				/>
			);
		};
		const wrapper = render(<TestComponent />);
		expect(wrapper.container).toMatchSnapshot();
	});
});
<|MERGE_RESOLUTION|>--- conflicted
+++ resolved
@@ -12,24 +12,14 @@
 	const optionsSelect = {select: [{text: 'Label1', value: 'value1'}, {text: 'Label2', value: 'value2'}]};
 	const optionsSwitch = {switch: {values: {enabled: {label: 'Enabled', value: true}, disabled: {label: 'Disabled', value: false}}}};
 	it.each`
-<<<<<<< HEAD
-		inputType | value | options | rest
-		${'editor'} | ${'{}'} | ${{editor: {language: 'json'}}} | ${{}}
-		${'number'} | ${4} | ${undefined} | ${{}}
-		${'select'} | ${'value1'} | ${{select: [{text: 'Label1', value: 'value1'}, {text: 'Label2', value: 'value2'}]}}} | ${{}}
-		${'switch'} | ${true} | ${{switch: {values: {enabled: {label: 'Enabled', value: true}, disabled: {label: 'Disabled', value: false}}}}} | ${{}}
-		${'text'} | ${'test'} | ${undefined} | ${{isInvalid: false}}
-		${'textarea'} | ${'test'} | ${undefined} | ${{}}
-	`('Renders correctly to match the snapshot. Input: $inputType', ({ inputType, value, options }) => {
-=======
-		inputType   | value       | options
-		${'editor'} | ${'{}'}     | ${optionsEditor}
-		${'number'} | ${4}        | ${undefined}
-		${'select'} | ${'value1'} | ${optionsSelect}
-		${'switch'} | ${true}     | ${optionsSwitch}
-		${'text'}   | ${'test'}   | ${undefined}
+		inputType     | value       | options
+		${'editor'}   | ${'{}'}     | ${optionsEditor}
+		${'number'}   | ${4}        | ${undefined}
+		${'select'}   | ${'value1'} | ${optionsSelect}
+		${'switch'}   | ${true}     | ${optionsSwitch}
+		${'text'}     | ${'test'}   | ${undefined}
+		${'textarea'} | ${'test'}   | ${undefined}
 	`('Renders correctly to match the snapshot: Input: $inputType', ({ inputType, value, options }) => {
->>>>>>> d6a22a74
 		const wrapper = render(
 			<InputForm
 				type={inputType}
