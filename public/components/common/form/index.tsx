--- conflicted
+++ resolved
@@ -64,14 +64,9 @@
   postInput,
   ...rest
 }: InputFormComponentProps) => {
-<<<<<<< HEAD
   const ComponentInput = Input[
     type as keyof typeof Input
   ] as React.ComponentType<InputFormComponentProps & any>;
-=======
-
-  const ComponentInput = Input[type as keyof typeof Input] as React.ComponentType<InputFormComponentProps & any>;
->>>>>>> 8b646f51
 
   if (!ComponentInput) {
     return null;
