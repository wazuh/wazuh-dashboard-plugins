--- conflicted
+++ resolved
@@ -7,22 +7,15 @@
 import { InputFormFilePicker } from './input_filepicker';
 import { InputFormTextArea } from './input_text_area';
 import { EuiFlexGroup, EuiFlexItem, EuiFormRow } from '@elastic/eui';
-<<<<<<< HEAD
 import { OsCard } from '../../../controllers/register-agent/components/os-card/os-card';
-
-interface InputFormProps {
-  type: string;
-=======
 import { SettingTypes } from './types';
 
 interface InputFormProps {
   type: SettingTypes;
->>>>>>> 106cda1a
   value: any;
   onChange: (event: React.ChangeEvent<HTMLInputElement>) => void;
   error?: string;
   label?: string;
-<<<<<<< HEAD
   header?:
     | React.ReactNode
     | ((props: { value: any; error?: string }) => React.ReactNode);
@@ -35,12 +28,6 @@
   postInput?:
     | React.ReactNode
     | ((props: { value: any; error?: string }) => React.ReactNode);
-=======
-  header?: React.ReactNode | ((props: { value: any; error?: string }) => React.ReactNode);
-  footer?: React.ReactNode | ((props: { value: any; error?: string }) => React.ReactNode);
-  preInput?: React.ReactNode | ((props: { value: any; error?: string }) => React.ReactNode);
-  postInput?: React.ReactNode | ((props: { value: any; error?: string }) => React.ReactNode);
->>>>>>> 106cda1a
 }
 
 interface InputFormComponentProps extends InputFormProps {
@@ -59,18 +46,11 @@
   postInput,
   ...rest
 }: InputFormComponentProps) => {
-<<<<<<< HEAD
   const ComponentInput = Input[
     type as keyof typeof Input
   ] as React.ComponentType<InputFormComponentProps & any>;
 
   if (!ComponentInput) {
-=======
-
-  const ComponentInput = Input[type as keyof typeof Input] as React.ComponentType<InputFormComponentProps & any>;
-
-  if(!ComponentInput){
->>>>>>> 106cda1a
     return null;
   }
 
