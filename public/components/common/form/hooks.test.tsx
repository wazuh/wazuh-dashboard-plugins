--- conflicted
+++ resolved
@@ -1,14 +1,8 @@
 import { fireEvent, render } from '@testing-library/react';
 import '@testing-library/jest-dom/extend-expect';
 import { renderHook, act } from '@testing-library/react-hooks';
-<<<<<<< HEAD
-import React, { useState } from 'react';
-import { FormConfiguration, useForm } from './hooks';
-import { IInputForm } from './types';
-=======
 import { useForm } from './hooks';
 import { FormConfiguration, IInputForm } from './types';
->>>>>>> 8b646f51
 
 describe('[hook] useForm', () => {
   it(`[hook] useForm. Verify the initial state`, async () => {
@@ -182,51 +176,16 @@
   });
 
   it('[hook] useForm. Verify the hook behavior when receives a custom field type', async () => {
-<<<<<<< HEAD
-    const CustomComponent = (props: any) => {
-      const { onChange, field, initialValue } = props;
-      const [value, setValue] = useState(initialValue || '');
-
-      const handleOnChange = (e: any) => {
-        setValue(e.target.value);
-        onChange(e);
-      };
-
-          return (
-            <>
-              {field}
-              <input type='text' value={value} onChange={handleOnChange} />
-            </>
-          );
-      };
-
-=======
->>>>>>> 8b646f51
       const formFields: FormConfiguration = {
         customField: {
           type: 'custom',
           initialValue: 'default value',
-<<<<<<< HEAD
-          component: props => CustomComponent(props),
-=======
           component: (props:IInputForm) => (<>any component</>),
->>>>>>> 8b646f51
         },
       };
 
     const { result } = renderHook(() => useForm(formFields));
-<<<<<<< HEAD
-    const { container, getByRole } = render(<CustomComponent {...result.current.fields.customField} />)
-
-    expect(container).toBeInTheDocument();
-    const input = getByRole('textbox');
-    expect(input).toHaveValue('default value');
-    fireEvent.change(input, { target: { value: 'new value' } });
-    expect(result.current.fields.customField.component).toBeInstanceOf(Function);
-    expect(result.current.fields.customField.value).toBe('new value');
-=======
     expect(result.current.fields.customField.component).toBeInstanceOf(Function);
     expect(result.current.fields.customField.type).toBe('custom');
->>>>>>> 8b646f51
   });
 });