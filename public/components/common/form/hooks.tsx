import { useState } from 'react';
import { isEqual } from 'lodash';
import { EpluginSettingType } from '../../../../common/constants';

function getValueFromEvent(event, type){
  return getValueFromEventType?.[type]?.(event) || getValueFromEventType.default(event)
};

const getValueFromEventType = {
  [EpluginSettingType.switch] : (event: any) => event.target.checked,
  [EpluginSettingType.editor]: (value: any) => value,
  default: (event: any) => event.target.value,
};

export const useForm = (fields) => {
  const [formFields, setFormFields] = useState(Object.entries(fields).reduce((accum, [fieldKey, fieldConfiguration]) => ({
    ...accum,
    [fieldKey]: {
      currentValue: fieldConfiguration.initialValue,
      initialValue: fieldConfiguration.initialValue,
    }
  }), {}));

  const enhanceFields = Object.entries(formFields).reduce((accum, [fieldKey, {currentValue: value, ...restFieldState}]) => ({
    ...accum,
    [fieldKey]: {
      ...fields[fieldKey],
      ...restFieldState,
      type: fields[fieldKey].type,
      value,
<<<<<<< HEAD
      changed: !_.isEqual(restFieldState.initialValue, value),
      error: fields[fieldKey]?.validate?.(value),
=======
      changed: !isEqual(restFieldState.initialValue, value),
      error: fields[fieldKey]?.validate?.(restFieldState.currentValue),
>>>>>>> 19c7cacf
      onChange: (event) => {
        const inputValue = getValueFromEvent(event, fields[fieldKey].type);
        const currentValue = fields[fieldKey]?.transformChangedInputValue?.(inputValue) ?? inputValue;
        setFormFields(state => ({
          ...state,
          [fieldKey]: {
            ...state[fieldKey],
            currentValue,
          }
        }))
      },
    }
  }), {});

  const changed = Object.fromEntries(
    Object.entries(enhanceFields).filter(([, {changed}]) => changed).map(([fieldKey, {value}]) => ([fieldKey, fields[fieldKey]?.transformChangedOutputValue?.(value) ?? value]))
  );

  const errors = Object.fromEntries(
    Object.entries(enhanceFields).filter(([, {error}]) => error).map(([fieldKey, {error}]) => ([fieldKey, error]))
  );

  function undoChanges(){
    setFormFields(state => Object.fromEntries(
      Object.entries(state).map(([fieldKey, fieldConfiguration]) => ([
        fieldKey,
        {
          ...fieldConfiguration,
          currentValue: fieldConfiguration.initialValue
        }
      ]))
    ));
  };

  function doChanges(){
    setFormFields(state => Object.fromEntries(
      Object.entries(state).map(([fieldKey, fieldConfiguration]) => ([
        fieldKey,
        {
          ...fieldConfiguration,
          initialValue: fieldConfiguration.currentValue
        }
      ]))
    ));
  };

  return {
    fields: enhanceFields,
    changed,
    errors,
    undoChanges,
    doChanges
  };
};<|MERGE_RESOLUTION|>--- conflicted
+++ resolved
@@ -28,13 +28,8 @@
       ...restFieldState,
       type: fields[fieldKey].type,
       value,
-<<<<<<< HEAD
-      changed: !_.isEqual(restFieldState.initialValue, value),
-      error: fields[fieldKey]?.validate?.(value),
-=======
       changed: !isEqual(restFieldState.initialValue, value),
       error: fields[fieldKey]?.validate?.(restFieldState.currentValue),
->>>>>>> 19c7cacf
       onChange: (event) => {
         const inputValue = getValueFromEvent(event, fields[fieldKey].type);
         const currentValue = fields[fieldKey]?.transformChangedInputValue?.(inputValue) ?? inputValue;
