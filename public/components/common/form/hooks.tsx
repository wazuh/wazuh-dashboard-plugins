--- conflicted
+++ resolved
@@ -1,10 +1,5 @@
-<<<<<<< HEAD
 import { useState, useRef } from 'react';
-import _ from 'lodash';
-=======
-import { useState } from 'react';
 import { isEqual } from 'lodash';
->>>>>>> e5a28eab
 import { EpluginSettingType } from '../../../../common/constants';
 
 function getValueFromEvent(event, type){
