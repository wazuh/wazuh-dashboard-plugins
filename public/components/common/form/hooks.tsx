import { useState, useRef } from 'react';
import _ from 'lodash';
import { EpluginSettingType } from '../../../../common/constants';

function getValueFromEvent(event, type){
  return getValueFromEventType?.[type]?.(event) || getValueFromEventType.default(event)
};

const getValueFromEventType = {
  [EpluginSettingType.switch] : (event: any) => event.target.checked,
  [EpluginSettingType.editor]: (value: any) => value,
  [EpluginSettingType.filepicker]: (value: any) => value,
  default: (event: any) => event.target.value,
};

export const useForm = (fields) => {
  const [formFields, setFormFields] = useState(Object.entries(fields).reduce((accum, [fieldKey, fieldConfiguration]) => ({
    ...accum,
    [fieldKey]: {
      currentValue: fieldConfiguration.initialValue,
      initialValue: fieldConfiguration.initialValue,
    }
  }), {}));

<<<<<<< HEAD
  const fieldRefs = useRef({});

  const enhanceFields = Object.entries(formFields).filter(f => {return f}).reduce((accum, [fieldKey, fieldState]) => ({
=======
  const enhanceFields = Object.entries(formFields).reduce((accum, [fieldKey, {currentValue: value, ...restFieldState}]) => ({
>>>>>>> 1356c5b0
    ...accum,
    [fieldKey]: {
      ...fields[fieldKey],
      ...restFieldState,
      type: fields[fieldKey].type,
<<<<<<< HEAD
      value: fieldState.currentValue,
      changed: !_.isEqual(fieldState.initialValue, fieldState.currentValue),
      error: fields[fieldKey]?.validate?.(fieldState.currentValue),
      setInputRef: (reference) => {fieldRefs.current[fieldKey] = reference},
      inputRef: fieldRefs.current[fieldKey],
=======
      value,
      changed: !_.isEqual(restFieldState.initialValue, value),
      error: fields[fieldKey]?.validate?.(value),
>>>>>>> 1356c5b0
      onChange: (event) => {
        const inputValue = getValueFromEvent(event, fields[fieldKey].type);
        const currentValue = fields[fieldKey]?.transformChangedInputValue?.(inputValue) ?? inputValue;
        setFormFields(state => ({
          ...state,
          [fieldKey]: {
            ...state[fieldKey],
            currentValue,
          }
        }))
      },
    }
  }), {});

  const changed = Object.fromEntries(
    Object.entries(enhanceFields).filter(([, {changed}]) => changed).map(([fieldKey, {value}]) => ([fieldKey, fields[fieldKey]?.transformChangedOutputValue?.(value) ?? value]))
  );

  const errors = Object.fromEntries(
    Object.entries(enhanceFields).filter(([, {error}]) => error).map(([fieldKey, {error}]) => ([fieldKey, error]))
  );

  function undoChanges(){
    setFormFields(state => Object.fromEntries(
      Object.entries(state).map(([fieldKey, fieldConfiguration]) => ([
        fieldKey,
        {
          ...fieldConfiguration,
          currentValue: fieldConfiguration.initialValue
        }
      ]))
    ));
  };

  function doChanges(){
    setFormFields(state => Object.fromEntries(
      Object.entries(state).map(([fieldKey, fieldConfiguration]) => ([
        fieldKey,
        {
          ...fieldConfiguration,
          initialValue: fieldConfiguration.currentValue
        }
      ]))
    ));
  };

  return {
    fields: enhanceFields,
    changed,
    errors,
    undoChanges,
    doChanges
  };
};<|MERGE_RESOLUTION|>--- conflicted
+++ resolved
@@ -22,29 +22,19 @@
     }
   }), {}));
 
-<<<<<<< HEAD
   const fieldRefs = useRef({});
 
-  const enhanceFields = Object.entries(formFields).filter(f => {return f}).reduce((accum, [fieldKey, fieldState]) => ({
-=======
   const enhanceFields = Object.entries(formFields).reduce((accum, [fieldKey, {currentValue: value, ...restFieldState}]) => ({
->>>>>>> 1356c5b0
     ...accum,
     [fieldKey]: {
       ...fields[fieldKey],
       ...restFieldState,
       type: fields[fieldKey].type,
-<<<<<<< HEAD
-      value: fieldState.currentValue,
-      changed: !_.isEqual(fieldState.initialValue, fieldState.currentValue),
-      error: fields[fieldKey]?.validate?.(fieldState.currentValue),
-      setInputRef: (reference) => {fieldRefs.current[fieldKey] = reference},
-      inputRef: fieldRefs.current[fieldKey],
-=======
       value,
       changed: !_.isEqual(restFieldState.initialValue, value),
       error: fields[fieldKey]?.validate?.(value),
->>>>>>> 1356c5b0
+      setInputRef: (reference) => {fieldRefs.current[fieldKey] = reference},
+      inputRef: fieldRefs.current[fieldKey],
       onChange: (event) => {
         const inputValue = getValueFromEvent(event, fields[fieldKey].type);
         const currentValue = fields[fieldKey]?.transformChangedInputValue?.(inputValue) ?? inputValue;
