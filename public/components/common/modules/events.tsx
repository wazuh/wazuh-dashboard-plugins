/*
 * Wazuh app - Integrity monitoring components
 * Copyright (C) 2015-2021 Wazuh, Inc.
 *
 * This program is free software; you can redistribute it and/or modify
 * it under the terms of the GNU General Public License as published by
 * the Free Software Foundation; either version 2 of the License, or
 * (at your option) any later version.
 *
 * Find more information about this on the LICENSE file.
 */

import React, { Component, Fragment } from 'react';
import { getAngularModule, getToasts } from '../../../kibana-services';
import { EventsSelectedFiles } from './events-selected-fields';
import { ModulesHelper } from './modules-helper';
import store from '../../../redux/store';
import {
  EuiButton,
  EuiFlexGroup,
  EuiFlexItem,
  EuiOverlayMask,
  EuiOutsideClickDetector,
} from '@elastic/eui';
import { PatternHandler } from '../../../react-services/pattern-handler';
import { enhanceDiscoverEventsCell } from './events-enhance-discover-fields';
import { toMountPoint } from '../../../../../../src/plugins/kibana_react/public';
<<<<<<< HEAD
import { satisfyKibanaVersion } from '../../../../common/semver';
=======
import { withAgentSupportModule, withModuleTabLoader } from '../hocs';
import { compose } from 'redux';
import { UI_LOGGER_LEVELS } from '../../../../common/constants';
import { UI_ERROR_SEVERITIES } from '../../../react-services/error-orchestrator/types';
import { getErrorOrchestrator } from '../../../react-services/common-services';
import { satisfyPluginPlatformVersion } from '../../../../common/semver';
>>>>>>> 950eb27e

export const Events = compose(
  withAgentSupportModule,
  withModuleTabLoader
)(
  class Events extends Component {
    intervalCheckExistsDiscoverTableTime: number = 200;
    isMount: boolean;
    state: {
      flyout: false | { component: any; props: any };
      discoverRowsData: any[];
      hasRefreshedKnownFields: boolean;
      isRefreshing: boolean;
    };
    constructor(props) {
      super(props);
      this.isMount = true;
      this.state = {
        flyout: false,
        discoverRowsData: [],
        hasRefreshedKnownFields: false,
        isRefreshing: false,
      };
    }

    async componentDidMount() {
      document.body.scrollTop = 0; // For Safari
      document.documentElement.scrollTop = 0; // For Chrome, Firefox, IE and Opera
      const app = getAngularModule();
      this.$rootScope = app.$injector.get('$rootScope');
      this.$rootScope.showModuleEvents = this.props.section;
      const scope = await ModulesHelper.getDiscoverScope();
      if (this.isMount) {
        this.$rootScope.moduleDiscoverReady = true;
        this.$rootScope.$applyAsync();
        const fields = [...EventsSelectedFiles[this.props.section]];
        const index = fields.indexOf('agent.name');
        if (index > -1 && store.getState().appStateReducers.currentAgentData.id) {
          //if an agent is pinned we don't show the agent.name column
          fields.splice(index, 1);
        }
        if (fields) {
          scope.state.columns = fields;
          scope.addColumn(false);
          scope.removeColumn(false);
        }
        this.fetchWatch = scope.$watchCollection('fetchStatus', (fetchStatus) => {
          if (scope.fetchStatus === 'complete') {
            setTimeout(() => {
              ModulesHelper.cleanAvailableFields();
            }, 1000);
            // Check the discover table is in the DOM and enhance the initial table cells
            this.intervalCheckExistsDiscoverTable = setInterval(() => {
              const discoverTableTBody = document.querySelector('.kbn-table tbody');
              if (discoverTableTBody) {
                const options = { setFlyout: this.setFlyout, closeFlyout: this.closeFlyout };
                this.enhanceDiscoverTableCurrentRows(this.state.discoverRowsData, options, true);
                this.enhanceDiscoverTableAddObservers(options);
                clearInterval(this.intervalCheckExistsDiscoverTable);
              }
            }, this.intervalCheckExistsDiscoverTableTime);
          }
          this.setState({ discoverRowsData: scope.rows });
        });
      }
    }

    componentWillUnmount() {
      this.isMount = false;
      if (this.fetchWatch) this.fetchWatch();
      this.$rootScope.showModuleEvents = false;
      this.$rootScope.moduleDiscoverReady = false;
      this.$rootScope.$applyAsync();
      this.discoverTableRowsObserver && this.discoverTableRowsObserver.disconnect();
      this.discoverTableColumnsObserver && this.discoverTableColumnsObserver.disconnect();
      this.intervalCheckExistsDiscoverTableTime &&
        clearInterval(this.intervalCheckExistsDiscoverTable);
    }

    enhanceDiscoverTableAddObservers = (options) => {
      // Scrolling table observer, when load more events
      this.discoverTableRowsObserver = new MutationObserver((mutationsList) => {
        mutationsList.forEach((mutation) => {
          if (mutation.type === 'childList' && mutation.addedNodes && mutation.addedNodes[0]) {
            this.enhanceDiscoverTableScrolling(
              mutation.addedNodes[0],
              this.state.discoverRowsData,
              options
            );
          }
        });
      });
      const discoverTableTBody = document.querySelector('.kbn-table tbody');
      this.discoverTableRowsObserver.observe(discoverTableTBody, { childList: true });

      // Add observer when add or remove table header column
      this.discoverTableColumnsObserver = new MutationObserver((mutationsList) => {
        mutationsList.forEach((mutation) => {
          if (mutation.type === 'childList') {
            this.enhanceDiscoverTableCurrentRows(this.state.discoverRowsData, options);
          }
        });
      });
      const discoverTableElement = document.querySelector('.kbn-table').parentElement.parentElement
        .parentElement;
      this.discoverTableColumnsObserver.observe(discoverTableElement, { childList: true });
    };

    enhanceDiscoverTableCurrentRows = (discoverRowsData, options, addObserverDetails = false) => {
      // Get table headers
      const discoverTableHeaders = document.querySelectorAll(`.kbn-table thead th`);
      // Get table rows
      const discoverTableRows = document.querySelectorAll(`.kbn-table tbody tr.kbnDocTable__row`);

      discoverTableRows.forEach((row, rowIndex) => {
        // Enhance each cell of table rows
        discoverTableHeaders.forEach((header, headerIndex) => {
          const cell = row.querySelector(`td:nth-child(${headerIndex + 1}) div`);
          if (cell) {
            enhanceDiscoverEventsCell(
              header.textContent,
              cell.textContent,
              discoverRowsData[rowIndex],
              cell,
              options
            );
          }
        });
        // Add observer to row details
        if (addObserverDetails) {
          const rowDetails = row.nextElementSibling;
          this.enhanceDiscoverTableRowDetailsAddObserver(rowDetails, discoverRowsData, options);
        }
      });
    };

    checkDiscoverTableDetailsMutation(element, mutation, discoverRowsData, options) {
      const rowTable = element.previousElementSibling;
      const discoverTableRows = document.querySelectorAll(`.kbn-table tbody tr.kbnDocTable__row`);
      const rowIndex = Array.from(discoverTableRows).indexOf(rowTable);
      const rowDetailsFields = mutation.addedNodes[0].querySelectorAll('.kbnDocViewer__field');
      if (rowDetailsFields) {
        rowDetailsFields.forEach((rowDetailField) => {
          this.checkUnknownFields(rowDetailField);
          const fieldName = rowDetailField.childNodes[0].childNodes[1].textContent || '';
          const fieldCell =
            rowDetailField.parentNode.childNodes &&
            rowDetailField.parentNode.childNodes[2].childNodes[0];
          if (!fieldCell) {
            return;
          }
          enhanceDiscoverEventsCell(
            fieldName,
            (fieldCell || {}).textContent || '',
            discoverRowsData[rowIndex],
            fieldCell,
            options
          );
        });
      }
    }
<<<<<<< HEAD
  }

   refreshKnownFields = async () => {
    if (!this.state.hasRefreshedKnownFields) {
      try {
        this.setState({ hasRefreshedKnownFields: true, isRefreshing: true });
        if(satisfyKibanaVersion('<7.11')){
          await PatternHandler.refreshIndexPattern();
        };
        this.setState({ isRefreshing: false });
        this.reloadToast();
=======
>>>>>>> 950eb27e

    checkUnknownFields(rowDetailField) {
      const fieldCell =
        rowDetailField.parentNode.childNodes && rowDetailField.parentNode.childNodes[2];
      if (fieldCell.querySelector('svg[data-test-subj="noMappingWarning"]')) {
        this.refreshKnownFields();
      }
    }

    refreshKnownFields = async () => {
      if (!this.state.hasRefreshedKnownFields) {
        try {
          this.setState({ hasRefreshedKnownFields: true, isRefreshing: true });
          if (satisfyPluginPlatformVersion('<7.11')) {
            await PatternHandler.refreshIndexPattern();
          }
          this.setState({ isRefreshing: false });
          this.reloadToast();
        } catch (error) {
          this.setState({ isRefreshing: false });
          throw error;
        }
      } else if (this.state.isRefreshing) {
        await new Promise((r) => setTimeout(r, 150));
        await this.refreshKnownFields();
      }
    };

    enhanceDiscoverTableRowDetailsAddObserver(element, discoverRowsData, options) {
      // Open for first time the row details
      const observer = new MutationObserver((mutationsList) => {
        mutationsList.forEach((mutation) => {
          if (mutation.type === 'childList' && mutation.addedNodes && mutation.addedNodes[0]) {
            this.checkDiscoverTableDetailsMutation(element, mutation, discoverRowsData, options);
            // Add observer when switch between the tabs of Table and JSON
            new MutationObserver((mutationList) => {
              if (
                mutation.addedNodes[0]
                  .querySelector('div[role=tabpanel]')
                  .getAttribute('aria-labelledby') === 'kbn_doc_viewer_tab_0'
              ) {
                this.checkDiscoverTableDetailsMutation(
                  element,
                  mutation,
                  discoverRowsData,
                  options
                );
              }
            }).observe(mutation.addedNodes[0].querySelector('div[role=tabpanel]'), {
              attributes: true,
            });
          }
        });
      });
      observer.observe(element, { childList: true });
    }

    enhanceDiscoverTableScrolling = (mutationElement, discoverRowsData, options) => {
      // Get table headers
      const discoverTableHeaders = document.querySelectorAll(`.kbn-table thead th`);
      // Get table rows
      const discoverTableRows = document.querySelectorAll(`.kbn-table tbody tr.kbnDocTable__row`);
      try {
        const rowIndex = Array.from(discoverTableRows).indexOf(mutationElement);
        if (rowIndex !== -1) {
          // It is a discover table row
          discoverTableHeaders.forEach((header, headerIndex) => {
            const cell = mutationElement.querySelector(`td:nth-child(${headerIndex + 1}) div`);
            if (!cell) {
              return;
            }
            enhanceDiscoverEventsCell(
              header.textContent,
              cell.textContent,
              discoverRowsData[rowIndex],
              cell,
              options
            );
          });
        } else {
          // It is a details table row
          this.enhanceDiscoverTableRowDetailsAddObserver(
            mutationElement,
            discoverRowsData,
            options
          );
        }
      } catch (error) {
        const options = {
          context: `${Events.name}.hideCreateCustomLabel`,
          level: UI_LOGGER_LEVELS.ERROR,
          severity: UI_ERROR_SEVERITIES.BUSINESS,
          error: {
            error: error,
            message: error.message || error,
            title: error.name || error,
          },
        };
        getErrorOrchestrator().handleError(options);
      }
    };

    setFlyout = (flyout) => {
      this.setState({ flyout });
    };

    closeFlyout = () => {
      this.setState({ flyout: false });
    };

<<<<<<< HEAD
  reloadToast = () => {
    const toastLifeTimeMs = 300000;
    if(satisfyKibanaVersion('<7.11')){
      getToasts().add({
        color: 'success',
        title: 'The index pattern was refreshed successfully.',
        text: toMountPoint(<EuiFlexGroup justifyContent="flexEnd" gutterSize="s">
          <EuiFlexItem grow={false}>
            There were some unknown fields for the current index pattern.
            You need to refresh the page to apply the changes.
          </EuiFlexItem>
          <EuiFlexItem grow={false}>
            <EuiButton onClick={() => window.location.reload()} size="s">Reload page</EuiButton>
          </EuiFlexItem>
        </EuiFlexGroup>),
        toastLifeTimeMs
      });
    }else if(satisfyKibanaVersion('>=7.11')){
      getToasts().add({
        color: 'warning',
        title: 'Found unknown fields in the index pattern.',
        text: toMountPoint(<EuiFlexGroup justifyContent="flexEnd" gutterSize="s">
          <EuiFlexItem grow={false}>
            There are some unknown fields for the current index pattern.
            You need to refresh the page to update the fields.
          </EuiFlexItem>
          <EuiFlexItem grow={false}>
            <EuiButton onClick={() => window.location.reload()} size="s">Reload page</EuiButton>
          </EuiFlexItem>
        </EuiFlexGroup>),
        toastLifeTimeMs
      });
    };
  }
=======
    reloadToast = () => {
      const toastLifeTimeMs = 300000;
      if (satisfyPluginPlatformVersion('<7.11')) {
        getToasts().add({
          color: 'success',
          title: 'The index pattern was refreshed successfully.',
          text: toMountPoint(
            <EuiFlexGroup justifyContent="flexEnd" gutterSize="s">
              <EuiFlexItem grow={false}>
                There were some unknown fields for the current index pattern. You need to refresh
                the page to apply the changes.
              </EuiFlexItem>
              <EuiFlexItem grow={false}>
                <EuiButton onClick={() => window.location.reload()} size="s">
                  Reload page
                </EuiButton>
              </EuiFlexItem>
            </EuiFlexGroup>
          ),
          toastLifeTimeMs,
        });
      } else if (satisfyPluginPlatformVersion('>=7.11')) {
        getToasts().add({
          color: 'warning',
          title: 'Found unknown fields in the index pattern.',
          text: toMountPoint(
            <EuiFlexGroup justifyContent="flexEnd" gutterSize="s">
              <EuiFlexItem grow={false}>
                There are some unknown fields for the current index pattern. You need to refresh the
                page to update the fields.
              </EuiFlexItem>
              <EuiFlexItem grow={false}>
                <EuiButton onClick={() => window.location.reload()} size="s">
                  Reload page
                </EuiButton>
              </EuiFlexItem>
            </EuiFlexGroup>
          ),
          toastLifeTimeMs,
        });
      }
    };
>>>>>>> 950eb27e

    errorToast = (error) => {
      getToasts().add({
        color: 'danger',
        title: 'The index pattern could not be refreshed.',
        text:
          'There are some unknown fields for the current index pattern. The index pattern fields need to be refreshed.',
      });
    };

    render() {
      const { flyout } = this.state;
      const FlyoutComponent = (flyout || {}).component;
      return (
        <Fragment>
          {flyout && (
            <FlyoutComponent
              closeFlyout={this.closeFlyout}
              {...this.state.flyout.props}
              {...this.props}
            />
          )}
        </Fragment>
      );
    }
  }
);<|MERGE_RESOLUTION|>--- conflicted
+++ resolved
@@ -25,16 +25,12 @@
 import { PatternHandler } from '../../../react-services/pattern-handler';
 import { enhanceDiscoverEventsCell } from './events-enhance-discover-fields';
 import { toMountPoint } from '../../../../../../src/plugins/kibana_react/public';
-<<<<<<< HEAD
-import { satisfyKibanaVersion } from '../../../../common/semver';
-=======
 import { withAgentSupportModule, withModuleTabLoader } from '../hocs';
 import { compose } from 'redux';
 import { UI_LOGGER_LEVELS } from '../../../../common/constants';
 import { UI_ERROR_SEVERITIES } from '../../../react-services/error-orchestrator/types';
 import { getErrorOrchestrator } from '../../../react-services/common-services';
 import { satisfyPluginPlatformVersion } from '../../../../common/semver';
->>>>>>> 950eb27e
 
 export const Events = compose(
   withAgentSupportModule,
@@ -196,20 +192,6 @@
         });
       }
     }
-<<<<<<< HEAD
-  }
-
-   refreshKnownFields = async () => {
-    if (!this.state.hasRefreshedKnownFields) {
-      try {
-        this.setState({ hasRefreshedKnownFields: true, isRefreshing: true });
-        if(satisfyKibanaVersion('<7.11')){
-          await PatternHandler.refreshIndexPattern();
-        };
-        this.setState({ isRefreshing: false });
-        this.reloadToast();
-=======
->>>>>>> 950eb27e
 
     checkUnknownFields(rowDetailField) {
       const fieldCell =
@@ -320,42 +302,6 @@
       this.setState({ flyout: false });
     };
 
-<<<<<<< HEAD
-  reloadToast = () => {
-    const toastLifeTimeMs = 300000;
-    if(satisfyKibanaVersion('<7.11')){
-      getToasts().add({
-        color: 'success',
-        title: 'The index pattern was refreshed successfully.',
-        text: toMountPoint(<EuiFlexGroup justifyContent="flexEnd" gutterSize="s">
-          <EuiFlexItem grow={false}>
-            There were some unknown fields for the current index pattern.
-            You need to refresh the page to apply the changes.
-          </EuiFlexItem>
-          <EuiFlexItem grow={false}>
-            <EuiButton onClick={() => window.location.reload()} size="s">Reload page</EuiButton>
-          </EuiFlexItem>
-        </EuiFlexGroup>),
-        toastLifeTimeMs
-      });
-    }else if(satisfyKibanaVersion('>=7.11')){
-      getToasts().add({
-        color: 'warning',
-        title: 'Found unknown fields in the index pattern.',
-        text: toMountPoint(<EuiFlexGroup justifyContent="flexEnd" gutterSize="s">
-          <EuiFlexItem grow={false}>
-            There are some unknown fields for the current index pattern.
-            You need to refresh the page to update the fields.
-          </EuiFlexItem>
-          <EuiFlexItem grow={false}>
-            <EuiButton onClick={() => window.location.reload()} size="s">Reload page</EuiButton>
-          </EuiFlexItem>
-        </EuiFlexGroup>),
-        toastLifeTimeMs
-      });
-    };
-  }
-=======
     reloadToast = () => {
       const toastLifeTimeMs = 300000;
       if (satisfyPluginPlatformVersion('<7.11')) {
@@ -398,7 +344,6 @@
         });
       }
     };
->>>>>>> 950eb27e
 
     errorToast = (error) => {
       getToasts().add({
