/*
 * Wazuh app - Integrity monitoring table component
 * Copyright (C) 2015-2020 Wazuh, Inc.
 *
 * This program is free software; you can redistribute it and/or modify
 * it under the terms of the GNU General Public License as published by
 * the Free Software Foundation; either version 2 of the License, or
 * (at your option) any later version.
 *
 * Find more information about this on the LICENSE file.
 */

import React, { Component, } from 'react';
import './discover.less';
import { FilterManager, Filter } from '../../../../../../../src/plugins/data/public/'
import { GenericRequest } from '../../../../react-services/generic-request';
import { AppState } from '../../../../react-services/app-state';
import { AppNavigate } from '../../../../react-services/app-navigate';
import { RowDetails } from './row-details';
//@ts-ignore
import { npSetup } from 'ui/new_platform';
//@ts-ignore
import { getServices } from 'plugins/kibana/discover/kibana_services';
import DateMatch from '@elastic/datemath';
import { toastNotifications } from 'ui/notify';
import { WazuhConfig } from '../../../../react-services/wazuh-config';
import { KbnSearchBar } from '../../../kbn-search-bar';
import { FlyoutTechnique } from '../../../../components/overview/mitre/components/techniques/components/flyout-technique';
import { withReduxProvider } from '../../../common/hocs';
import { connect } from 'react-redux';
import { compose } from 'redux';

import {
  EuiBasicTable,
  EuiLoadingContent,
  EuiTableSortingType,
  EuiFlexItem,
  EuiFlexGroup,
  Direction,
  EuiOverlayMask,
  EuiSpacer,
  EuiCallOut,
  EuiIcon,
  EuiButtonIcon,
  EuiButtonEmpty,
  EuiToolTip
} from '@elastic/eui';
import {
  IIndexPattern,
  TimeRange,
  Query,
  buildPhraseFilter,
  getEsQueryConfig,
  buildEsQuery,
  IFieldType
} from '../../../../../../../src/plugins/data/common';
import '../../../../components/agents/fim/inventory/inventory.less';

const mapStateToProps = state => ({
  currentAgentData: state.appStateReducers.currentAgentData
});

export const Discover = compose(
  withReduxProvider,
  connect(mapStateToProps)
)(class Discover extends Component {
  _isMount!: boolean;
  timefilter: {
    getTime(): TimeRange
    setTime(time: TimeRange): void
    _history: { history: { items: { from: string, to: string }[] } }
  };

  KibanaServices: { [key: string]: any };
  filterManager: FilterManager;
  state: {
    sort: object
    selectedTechnique: string,
    showMitreFlyout: boolean,
    alerts: { _source: {}, _id: string }[]
    total: number
    pageIndex: number
    pageSize: number
    sortField: string
    sortDirection: Direction
    isLoading: boolean
    requestFilters: object
    requestSize: number
    requestOffset: number
    query: { language: "kuery" | "lucene", query: string }
    itemIdToExpandedRowMap: any
    dateRange: TimeRange
    searchBarFilters: []
    elasticQuery: object
    filters: []
    columns: string[]
    hover: string
  };
  indexPattern!: IIndexPattern
  props!: {
    implicitFilters: object[],
    initialFilters: object[],
    query?: { language: "kuery" | "lucene", query: string }
    type?: any,
    updateTotalHits: Function,
    includeFilters?: string,
    initialColumns: string[],
    shareFilterManager: object[],
  }
  constructor(props) {
    super(props);
    this.KibanaServices = getServices();
    this.filterManager = props.shareFilterManager ? this.KibanaServices.filterManager : new FilterManager(npSetup.core.uiSettings);
    this.timefilter = this.KibanaServices.timefilter;
    this.state = {
      sort: {},
      selectedTechnique: "",
      showMitreFlyout: false,
      alerts: [],
      total: 0,
      pageIndex: 0,
      pageSize: 10,
      sortField: 'timestamp',
      sortDirection: 'desc',
      isLoading: false,
      requestFilters: {},
      requestSize: 500,
      requestOffset: 0,
      itemIdToExpandedRowMap: {},
      dateRange: this.timefilter.getTime(),
      query: props.query || { language: "kuery", query: "" },
      searchBarFilters: [],
      elasticQuery: {},
      filters: props.initialFilters,
      columns: [],
      hover: ""
    }

    this.wazuhConfig = new WazuhConfig();
    this.nameEquivalences = {
      "agent.id": "Agent",
      "agent.name": "Agent name",
      "syscheck.event": "Action",
      "rule.id": "Rule ID",
      "rule.description": "Description",
      "rule.level": "Level",
      "rule.mitre.id": "Technique(s)",
      "rule.mitre.tactic": "Tactic(s)",
      "rule.pci_dss": "PCI DSS",
      "rule.gdpr": "GDPR",
      "rule.nist_800_53": "NIST 800-53",
      "rule.tsc": "TSC",
      "rule.hipaa": "HIPAA",
    }

    this.hideCreateCustomLabel.bind(this);
    this.onQuerySubmit.bind(this);
    this.onFiltersUpdated.bind(this);
    this.hideCreateCustomLabel()
  }

  showToast = (color, title, time) => {
    toastNotifications.add({
      color: color,
      title: title,
      toastLifeTimeMs: time,
    });
  };

  async componentDidMount() {
    this._isMount = true;
    try {
<<<<<<< HEAD
      const newColumns = this.props.initialColumns;
      if (!store.getState().appStateReducers.currentAgentData.id) {
        newColumns.splice(2, 0, 'agent.id');
        newColumns.splice(3, 0, 'agent.name');
      }
      this.setState({ columns: newColumns, searchBarFilters: this.props.shareFilterManager || [] }) //initial columns
      await this.getIndexPattern();
=======
      this.setState({columns: this.getColumns(), searchBarFilters: this.props.shareFilterManager || []}) //initial columns
      await this.getIndexPattern(); 
>>>>>>> 35c0ac3f
      this.getAlerts();
    } catch (err) {
      console.log(err);
    }
  }

<<<<<<< HEAD


=======
>>>>>>> 35c0ac3f
  componentWillUnmount() {
    this._isMount = false;
  }

  async componentDidUpdate(prevProps, prevState) {
    if (!this._isMount) { return; }
    if((!prevProps.currentAgentData.id && this.props.currentAgentData.id) || (prevProps.currentAgentData.id && !this.props.currentAgentData.id)){
      this.setState({ columns: this.getColumns() }); // Updates the columns to be rendered if you change the selected agent to none or vice versa
    }
    try {
      await this.getAlerts();
    } catch (err) {
      console.log(err);
    }
  }

<<<<<<< HEAD
  async getIndexPattern() {
    this.indexPattern = { ...await this.KibanaServices.indexPatterns.get(AppState.getCurrentPattern()) };
    const fields: IFieldType[] = [];
=======
  getColumns () {
    if(this.props.currentAgentData.id){
      return this.props.initialColumns.filter(column => !['agent.id', 'agent.name'].includes(column));
    }else{
      const columns = [...this.props.initialColumns];
      columns.splice(2, 0, 'agent.id');
      columns.splice(3, 0, 'agent.name');
      return columns;
    }
  }

  async getIndexPattern () {
    this.indexPattern = {...await this.KibanaServices.indexPatterns.get(AppState.getCurrentPattern())};
    const fields:IFieldType[] = [];
>>>>>>> 35c0ac3f
    Object.keys(this.indexPattern.fields).forEach(item => {
      if (isNaN(item)) {
        fields.push(this.indexPattern.fields[item]);
      } else if (this.props.includeFilters && this.indexPattern.fields[item].name.includes(this.props.includeFilters)) {
        fields.unshift(this.indexPattern.fields[item]);
      } else {
        fields.push(this.indexPattern.fields[item]);
      }
    })
    this.indexPattern.fields = fields;
  }

  hideCreateCustomLabel = () => {
    try {
      const button = document.querySelector(".wz-discover #addFilterPopover > div > button > span > span");
      if (!button) return setTimeout(this.hideCreateCustomLabel, 100);
      const findAndHide = () => {
        const switcher = document.querySelector("#filterEditorCustomLabelSwitch")
        if (!switcher) return setTimeout(findAndHide, 100);
        switcher.parentElement.style.display = "none"
      }
      button.onclick = findAndHide;
    } catch (error) { }
  }

  filtersAsArray(filters) {
    const keys = Object.keys(filters);
    const result: {}[] = [];
    for (var i = 0; i < keys.length; i++) {
      const item = {};
      item[keys[i]] = filters[keys[i]];
      result.push(item);
    }
    return result;
  }

  onFiltersChange = (filters) => {
    this.setState({ filters: this.filtersAsArray(filters) });
  }

  toggleDetails = item => {
    const itemIdToExpandedRowMap = { ...this.state.itemIdToExpandedRowMap };
    if (itemIdToExpandedRowMap[item._id]) {
      delete itemIdToExpandedRowMap[item._id];
      this.setState({ itemIdToExpandedRowMap });
    } else {
      const newItemIdToExpandedRowMap = {};
      newItemIdToExpandedRowMap[item._id] = (
        (<div style={{ width: "100%" }}> <RowDetails item={item} addFilter={(filter) => this.addFilter(filter)} addFilterOut={(filter) => this.addFilterOut(filter)} toggleColumn={(id) => this.addColumn(id)} /></div>)
      );
      this.setState({ itemIdToExpandedRowMap: newItemIdToExpandedRowMap });
    }
  };

  buildFilter() {
    const dateParse = ds => /\d+-\d+-\d+T\d+:\d+:\d+.\d+Z/.test(ds) ? DateMatch.parse(ds).toDate().getTime() : ds;
    const { searchBarFilters } = this.state;
    const { query = this.state.query } = this.props;
    const { hideManagerAlerts } = this.wazuhConfig.getConfig();
    const extraFilters = [];
    if (hideManagerAlerts) extraFilters.push({
      meta: {
        alias: null,
        disabled: false,
        key: 'agent.id',
        negate: true,
        params: { query: '000' },
        type: 'phrase',
        index: this.indexPattern.title
      },
      query: { match_phrase: { 'agent.id': '000' } },
      $state: { store: 'appState' }
    });

    const shareFilterManager = this.props.shareFilterManager || [];
    const elasticQuery =
      buildEsQuery(
        undefined,
        query,
        [...searchBarFilters, ...extraFilters, ...shareFilterManager],
        getEsQueryConfig(npSetup.core.uiSettings)
      );
    const pattern = AppState.getCurrentPattern();
    const { filters, sortField, sortDirection } = this.state;
    const { from: oldFrom, to: oldTo } = this.timefilter.getTime();
    const sort = { ...(sortField && { [sortField]: { "order": sortDirection } }) };
    const offset = Math.floor((this.state.pageIndex * this.state.pageSize) / this.state.requestSize) * this.state.requestSize;
    const from = dateParse(oldFrom);
    const to = dateParse(oldTo);
    return { filters, sort, from, to, offset, pattern, elasticQuery };
  }

  async getAlerts() {
    if (!this.indexPattern || this.state.isLoading) return;
    //compare filters so we only make a request into Elasticsearch if needed
    const newFilters = this.buildFilter();
    try {
      if (JSON.stringify(newFilters) !== JSON.stringify(this.state.requestFilters)) {
        if (newFilters.offset === this.state.requestFilters.offset) // we only reset pageIndex to 0 if the requestFilters has changed but the offset is the same
          this.setState({ isLoading: true, pageIndex: 0 });
        else
<<<<<<< HEAD
          this.setState({ isLoading: true });
        let filtersReq = [...newFilters['filters'], ...this.props.implicitFilters];
        if (store.getState().appStateReducers.currentAgentData.id) {
          filtersReq.push({ "agent.id": store.getState().appStateReducers.currentAgentData.id })
        }
=======
          this.setState({ isLoading: true});
          let filtersReq = [...newFilters['filters'], ...this.props.implicitFilters];
        if(this.props.currentAgentData.id){
          filtersReq.push({"agent.id": this.props.currentAgentData.id})
        } 
>>>>>>> 35c0ac3f

        const alerts = await GenericRequest.request(
          'POST',
          `/elastic/alerts`,
          {
            ...newFilters,
            filters: filtersReq
          }
        );
        if (this._isMount) {
          this.setState({ alerts: alerts.data.alerts, total: alerts.data.hits, isLoading: false, requestFilters: newFilters, filters: newFilters.filters });
          this.props.updateTotalHits(alerts.data.hits);

        }
      }
    } catch (err) {
      if (this._isMount) {
        this.setState({ alerts: [], total: 0, isLoading: false, requestFilters: newFilters, filters: newFilters.filters });
        this.props.updateTotalHits(0);
      }
    }
  }

  removeColumn(id) {
    if (this.state.columns.length < 2) {
      this.showToast('warning', "At least one column must be selected", 3000);
      return;
    }
    const columns = this.state.columns;
    columns.splice(columns.findIndex(v => v === id), 1);
    this.setState(columns)
  }

  addColumn(id) {
    if (this.state.columns.length > 11) {
      this.showToast('warning', 'The maximum number of columns is 10', 3000);
      return;
    }
    if (this.state.columns.find(element => element === id)) {
      this.removeColumn(id);
      return;
    }
    const columns = this.state.columns;
    columns.push(id);
    this.setState(columns)
  }


  columns = () => {
    var columnsList = [...this.state.columns];
    const columns = columnsList.map((item) => {
      if (item === "icon") {
        return {
          width: "25px",
          isExpander: true,
          render: item => {
            return (
              <EuiIcon size="s" type={this.state.itemIdToExpandedRowMap[item._id] ? "arrowDown" : "arrowRight"} />
            )
          },
        }
      }
      if (item === "timestamp") {
        return {
          field: 'timestamp',
          name: 'Time',
          width: '160px',
          sortable: true,
          render: time => {
            const date = time.split('.')[0];
            return <span>{date.split('T')[0]} {date.split('T')[1]}</span>
          },
        }
      }
      let width = false;
      let link = false;
      const arrayCompilance = ["rule.pci_dss", "rule.gdpr", "rule.nist_800_53", "rule.tsc", "rule.hipaa"];

      if (item === 'agent.id') {
        link = (ev, x) => { AppNavigate.navigateToModule(ev, 'agents', { "tab": "welcome", "agent": x }) };
        width = '75px';
      }
      if (item === 'agent.name') {
        width = '150px';
      }
      if (item === 'rule.level') {
        width = '75px';
      }
      if (item === 'rule.id') {
        link = (ev, x) => AppNavigate.navigateToModule(ev, 'manager', { tab: 'rules', redirectRule: x });
        width = '90px';
      }
      if (item === 'rule.description' && columnsList.indexOf('syscheck.event') === -1) {
        width = '30%';
      }
      if (item === 'syscheck.event') {
        width = '100px';
      }
      if (item === 'rule.mitre.id') {
        link = (ev, x) => { this.setState({ showMitreFlyout: true, selectedTechnique: x }) };
      }
      if (arrayCompilance.indexOf(item) !== -1) {
        width = '150px';
      }

      let column = {
        field: item,
        name: (<span
          onMouseEnter={() => { this.setState({ hover: item }) }}
          onMouseLeave={() => { this.setState({ hover: "" }) }}
          style={{ display: "inline-flex" }}>{this.nameEquivalences[item] || item} {this.state.hover === item &&
            <EuiToolTip position="top" content={`Remove column`}>
              <EuiButtonIcon
                style={{ paddingBottom: 12, marginBottom: "-10px", paddingTop: 0 }}
                onClick={(e) => { this.removeColumn(item); e.stopPropagation(); }}
                iconType="cross"
                aria-label="Filter"
                iconSize="s"
              />
            </EuiToolTip>}
        </span>),
        sortable: true
      }

      if (width) {
        column.width = width;
      }
      if (link && item !== 'rule.mitre.id' || (item === 'rule.mitre.id' && this.props.shareFilterManager)) {
        column.render = itemValue => {
          return <span>
            {(item === 'agent.id' && itemValue === '000') &&
              <span style={{ fontSize: 14, marginLeft: 8 }}>{itemValue}</span>
              || item === 'rule.mitre.id' && Array.isArray(itemValue) &&
              itemValue.map(currentItem => <EuiButtonEmpty
                onClick={(ev) => { ev.stopPropagation(); }}
                onMouseDown={(ev) => { ev.stopPropagation(); link(ev, currentItem) }}>
                {currentItem}
              </EuiButtonEmpty>)
              ||
              <EuiButtonEmpty
                onClick={(ev) => { ev.stopPropagation(); }}
                onMouseDown={(ev) => { ev.stopPropagation(); link(ev, itemValue) }}>
                {itemValue}
              </EuiButtonEmpty>
            }
          </span>
        }
      }

      return column;
    })
    return columns;
  }

  onTableChange = ({ page = {}, sort = {} }) => {
    const { index: pageIndex, size: pageSize } = page;
    const { field: sortField, direction: sortDirection } = sort;

    this.setState({
      pageIndex,
      pageSize,
      sortField,
      sortDirection,
    }, async () => this.getAlerts())
  };


  getpageIndexItems() {
    let items: {}[] = [];

    const start = (this.state.pageIndex * this.state.pageSize) % this.state.requestSize;
    const end = start + this.state.pageSize
    for (let i = start; i < end && (this.state.pageIndex * this.state.pageSize) < this.state.total; i++) {
      if (this.state.alerts[i] && this.state.alerts[i]._source) {
        items.push({ ...this.state.alerts[i]._source, _id: this.state.alerts[i]._id })
      }
    }
    return items;

  }

  getFiltersAsObject(filters) {
    var result = {};
    for (var i = 0; i < filters.length; i++) {
      result = { ...result, ...filters[i] }
    }
    return result;
  }

  /**
  * Adds a new negated filter with format { "filter_key" : "filter_value" }, e.g. {"agent.id": "001"}
  * @param filter 
  */
  addFilterOut(filter) {
    const key = Object.keys(filter)[0];
    const value = filter[key];
    const valuesArray = Array.isArray(value) ? [...value] : [value];
    const filters = this.state.searchBarFilters;
    valuesArray.map((item) => {
      const formattedFilter = buildPhraseFilter({ name: key, type: "string" }, item, this.indexPattern);
      formattedFilter.meta.negate = true;

      filters.push(formattedFilter);
    })

    this.filterManager.setFilters(filters);
    if (!this.props.shareFilterManager) this.setState({ searchBarFilters: filters });
  }

  /**
   * Adds a new filter with format { "filter_key" : "filter_value" }, e.g. {"agent.id": "001"}
   * @param filter 
   */
  addFilter(filter) {
    const key = Object.keys(filter)[0];
    const value = filter[key];
    const valuesArray = Array.isArray(value) ? [...value] : [value];
    const filters = []; //this.state.searchBarFilters;
    valuesArray.map((item) => {
      const formattedFilter = buildPhraseFilter({ name: key, type: "string" }, item, this.indexPattern);
      if (formattedFilter.meta.key === 'manager.name' || formattedFilter.meta.key === 'cluster.name') {
        formattedFilter.meta["removable"] = false;
      }
      filters.push(formattedFilter);
    })
    this.filterManager.addFilters(filters);
    if (!this.props.shareFilterManager) this.setState({ searchBarFilters: filters });

  }

  onQuerySubmit = (payload: { dateRange: TimeRange, query: Query | undefined }) => {
    this.setState(payload);
  }

  onFiltersUpdated = (filters: Filter[]) => {
    this.setState({ searchBarFilters: filters });
  }

  closeMitreFlyout = () => {
<<<<<<< HEAD
    this.setState({ showMitreFlyout: "" });
  }

  onMitreChangeFlyout = (isFlyoutVisible: boolean) => {
    this.setState({ isFlyoutVisible });
=======
    this.setState({showMitreFlyout: false});
  }
  
  onMitreChangeFlyout = (showMitreFlyout: boolean) => {
    this.setState({ showMitreFlyout });
>>>>>>> 35c0ac3f
  }

  openDiscover(e, techniqueID) {
    AppNavigate.navigateToModule(e, 'overview', { "tab": 'mitre', "tabView": "discover", filters: { 'rule.mitre.id': techniqueID } })
  }

  openDashboard(e, techniqueID) {
    AppNavigate.navigateToModule(e, 'overview', { "tab": 'mitre', "tabView": "dashboard", filters: { 'rule.mitre.id': techniqueID } })
  }

  render() {
    if (this.state.isLoading)
      return (<div style={{ alignSelf: "center", minHeight: 400 }}><EuiLoadingContent lines={3} /> </div>)
    const { total, itemIdToExpandedRowMap, } = this.state;
    const { query = this.state.query } = this.props;
    const getRowProps = item => {
      const { _id } = item;
      return {
        'data-test-subj': `row-${_id}`,
        className: 'customRowClass',
        onClick: () => this.toggleDetails(item),
      };
    };

    const pageIndexItems = this.getpageIndexItems();
    const columns = this.columns();

    const sorting: EuiTableSortingType<{}> = {
      sort: {
        //@ts-ignore
        field: this.state.sortField,
        direction: this.state.sortDirection,
      }
    };
    const pagination = {
      pageIndex: this.state.pageIndex,
      pageSize: this.state.pageSize,
      totalItemCount: this.state.total > 10000 ? 10000 : this.state.total,
      pageSizeOptions: [10, 25, 50],
    };
    const noResultsText = `No results match for this search criteria`;
    let flyout = this.state.showMitreFlyout ? <EuiOverlayMask
      // @ts-ignore
      onClick={this.closeMitreFlyout} >
      <FlyoutTechnique
        openDashboard={(e, itemId) => this.openDashboard(e, itemId)}
        openDiscover={(e, itemId) => this.openDiscover(e, itemId)}
        onChangeFlyout={this.onMitreChangeFlyout}
        currentTechnique={this.state.selectedTechnique} />

    </EuiOverlayMask> : <></>;
    return (
      <div
        className='wz-discover hide-filter-control' >
        {!this.props.shareFilterManager && <KbnSearchBar
          indexPattern={this.indexPattern}
          filterManager={this.filterManager}
          onQuerySubmit={this.onQuerySubmit}
          onFiltersUpdated={this.onFiltersUpdated}
          query={query} />
        }
        {total
          ? <EuiFlexGroup>
            <EuiFlexItem>
              {pageIndexItems.length && (
                <EuiBasicTable
                  items={pageIndexItems}
                  className="module-discover-table"
                  itemId="_id"
                  itemIdToExpandedRowMap={itemIdToExpandedRowMap}
                  isExpandable={true}
                  columns={columns}
                  rowProps={getRowProps}
                  pagination={pagination}
                  sorting={sorting}
                  onChange={this.onTableChange}
                />
              )}
            </EuiFlexItem>
          </EuiFlexGroup>
          : <EuiFlexGroup>
            <EuiFlexItem>
              <EuiSpacer size="s" />
              <EuiCallOut title={noResultsText} color="warning" iconType="alert" />
            </EuiFlexItem>
          </EuiFlexGroup>
        }
        {flyout}
      </div>);
  }
})<|MERGE_RESOLUTION|>--- conflicted
+++ resolved
@@ -170,29 +170,14 @@
   async componentDidMount() {
     this._isMount = true;
     try {
-<<<<<<< HEAD
-      const newColumns = this.props.initialColumns;
-      if (!store.getState().appStateReducers.currentAgentData.id) {
-        newColumns.splice(2, 0, 'agent.id');
-        newColumns.splice(3, 0, 'agent.name');
-      }
-      this.setState({ columns: newColumns, searchBarFilters: this.props.shareFilterManager || [] }) //initial columns
-      await this.getIndexPattern();
-=======
       this.setState({columns: this.getColumns(), searchBarFilters: this.props.shareFilterManager || []}) //initial columns
       await this.getIndexPattern(); 
->>>>>>> 35c0ac3f
       this.getAlerts();
     } catch (err) {
       console.log(err);
     }
   }
 
-<<<<<<< HEAD
-
-
-=======
->>>>>>> 35c0ac3f
   componentWillUnmount() {
     this._isMount = false;
   }
@@ -209,11 +194,6 @@
     }
   }
 
-<<<<<<< HEAD
-  async getIndexPattern() {
-    this.indexPattern = { ...await this.KibanaServices.indexPatterns.get(AppState.getCurrentPattern()) };
-    const fields: IFieldType[] = [];
-=======
   getColumns () {
     if(this.props.currentAgentData.id){
       return this.props.initialColumns.filter(column => !['agent.id', 'agent.name'].includes(column));
@@ -228,7 +208,6 @@
   async getIndexPattern () {
     this.indexPattern = {...await this.KibanaServices.indexPatterns.get(AppState.getCurrentPattern())};
     const fields:IFieldType[] = [];
->>>>>>> 35c0ac3f
     Object.keys(this.indexPattern.fields).forEach(item => {
       if (isNaN(item)) {
         fields.push(this.indexPattern.fields[item]);
@@ -330,19 +309,11 @@
         if (newFilters.offset === this.state.requestFilters.offset) // we only reset pageIndex to 0 if the requestFilters has changed but the offset is the same
           this.setState({ isLoading: true, pageIndex: 0 });
         else
-<<<<<<< HEAD
-          this.setState({ isLoading: true });
-        let filtersReq = [...newFilters['filters'], ...this.props.implicitFilters];
-        if (store.getState().appStateReducers.currentAgentData.id) {
-          filtersReq.push({ "agent.id": store.getState().appStateReducers.currentAgentData.id })
-        }
-=======
           this.setState({ isLoading: true});
           let filtersReq = [...newFilters['filters'], ...this.props.implicitFilters];
         if(this.props.currentAgentData.id){
           filtersReq.push({"agent.id": this.props.currentAgentData.id})
         } 
->>>>>>> 35c0ac3f
 
         const alerts = await GenericRequest.request(
           'POST',
@@ -582,19 +553,11 @@
   }
 
   closeMitreFlyout = () => {
-<<<<<<< HEAD
-    this.setState({ showMitreFlyout: "" });
-  }
-
-  onMitreChangeFlyout = (isFlyoutVisible: boolean) => {
-    this.setState({ isFlyoutVisible });
-=======
     this.setState({showMitreFlyout: false});
   }
   
   onMitreChangeFlyout = (showMitreFlyout: boolean) => {
     this.setState({ showMitreFlyout });
->>>>>>> 35c0ac3f
   }
 
   openDiscover(e, techniqueID) {
