/*
 * Wazuh app - Integrity monitoring table component
 * Copyright (C) 2015-2020 Wazuh, Inc.
 *
 * This program is free software; you can redistribute it and/or modify
 * it under the terms of the GNU General Public License as published by
 * the Free Software Foundation; either version 2 of the License, or
 * (at your option) any later version.
 *
 * Find more information about this on the LICENSE file.
 */

import React, { Component, } from 'react';
import { I18nProvider } from '@kbn/i18n/react'
import './discover.less';
import { KibanaContextProvider } from '../../../../../../../src/plugins/kibana_react/public/context'
import { SearchBar, FilterManager } from '../../../../../../../src/plugins/data/public/'
import { GenericRequest } from '../../../../react-services/generic-request';
import { AppState } from '../../../../react-services/app-state';
import { RowDetails } from './row-details';
//@ts-ignore
import { npSetup } from 'ui/new_platform';
//@ts-ignore
import { getServices } from 'plugins/kibana/discover/kibana_services';
import DateMatch from '@elastic/datemath';
import { toastNotifications } from 'ui/notify';
import store from '../../../../redux/store'

import {
  EuiBasicTable,
  EuiLoadingSpinner,
  EuiTableSortingType,
  EuiFlexItem,
  EuiFlexGroup,
  Direction,
  EuiSpacer,
  EuiCallOut,
  EuiIcon,
  EuiButtonIcon,
  EuiToolTip
} from '@elastic/eui';
import {
  IIndexPattern,
  TimeRange,
  Query,
  buildPhraseFilter,
  getEsQueryConfig,
  buildEsQuery,
  IFieldType
} from '../../../../../../../src/plugins/data/common';
import '../../../../components/agents/fim/inventory/inventory.less';

export class Discover extends Component {
  _isMount!: boolean;
  timefilter: {
    getTime(): TimeRange
    setTime(time: TimeRange): void
    _history: { history: { items: { from: string, to: string }[] } }
  };

  KibanaServices: { [key: string]: any };
  filterManager: FilterManager;
  state: {
    sort: object,
    alerts: { _source: {}, _id: string }[],
    total: number,
    pageIndex: number,
    pageSize: number,
    sortField: string,
    sortDirection: Direction,
    isLoading: boolean,
    requestFilters: object,
    requestSize: number
    requestOffset: number
    itemIdToExpandedRowMap: any,
    dateRange: TimeRange,
    query: Query,
    elasticQuery: object
    filters: [],
    columns: string[],
    hover: string
  };
  indexPattern!: IIndexPattern
  props!: {
    implicitFilters: object[],
    initialFilters: object[],
    type: any,
    updateTotalHits: Function,
    includeFilters: string,
    initialColumns: string[]
  }
  constructor(props) {
    super(props);
    this.KibanaServices = getServices();
    this.filterManager = new FilterManager(npSetup.core.uiSettings);
    this.timefilter = this.KibanaServices.timefilter;
    this.state = {
      sort: {},
      alerts: [],
      total: 0,
      pageIndex: 0,
      pageSize: 10,
      sortField: 'timestamp',
      sortDirection: 'desc',
      isLoading: false,
      requestFilters: {},
      requestSize: 500,
      requestOffset: 0,
      itemIdToExpandedRowMap: {},
      dateRange: this.timefilter.getTime(),
      query: { language: "kuery", query: "" },
      searchBarFilters: [],
      elasticQuery: {},
      filters: props.initialFilters,
      columns: [],
      hover: ""
    }

    this.nameEquivalences = {
      "syscheck.event": "Action",
      "rule.id": "Rule ID",
      "rule.description": "Description",
      "rule.level": "Level",
      "rule.mitre.id": "Technique(s)",
      "rule.mitre.tactics": "Tactic(s)",
<<<<<<< HEAD
      "rule.pci_dss": "PCI DSS",
      "rule.gdpr": "GDPR",
      "rule.nist_800_53": "NIST 800-53",
      "rule.tsc": "TSC",
      "rule.hipaa": "HIPAA",
=======
>>>>>>> 0e85286b
    }

    this.hideCreateCustomLabel.bind(this);
    this.onQuerySubmit.bind(this);
    this.onFiltersUpdated.bind(this);
    this.hideCreateCustomLabel()
  }

  showToast = (color, title, time) => {
    toastNotifications.add({
      color: color,
      title: title,
      toastLifeTimeMs: time,
    });
  };

  async componentDidMount () {
    this._isMount = true;
    try {
      this.setState({columns: this.props.initialColumns}) //initial columns
      await this.getIndexPattern(); 
      this.getAlerts();
    } catch (err) {
      console.log(err);
    }
  }

 

  componentWillUnmount() {
    this._isMount = false;
  }

  async componentDidUpdate() {
    if (!this._isMount) { return; }
    try {
      await this.getAlerts();
    } catch (err) {
      console.log(err);
    }
  }

  async getIndexPattern () {
    this.indexPattern = {...await this.KibanaServices.indexPatterns.get(AppState.getCurrentPattern())};
    const fields:IFieldType[] = [];
    Object.keys(this.indexPattern.fields).forEach(item => {
      if (isNaN(item)) { 
        fields.push(this.indexPattern.fields[item]);
      } else if(this.props.includeFilters && this.indexPattern.fields[item].name.includes(this.props.includeFilters)){
        fields.unshift(this.indexPattern.fields[item]);
      }else {
        fields.push(this.indexPattern.fields[item]);
      }
    })
    this.indexPattern.fields = fields;
  }

  hideCreateCustomLabel = () => {
    try {
      const button = document.querySelector(".wz-discover #addFilterPopover > div > button > span > span") ;
      if ( !button ) return setTimeout(this.hideCreateCustomLabel, 100);
      const findAndHide = () => {
        const switcher = document.querySelector("#filterEditorCustomLabelSwitch")
        if ( !switcher ) return setTimeout(findAndHide, 100);
        console.log(switcher.parentElement);
        switcher.parentElement.style.display = "none"
      }
      button.onclick = findAndHide;
    } catch (error) { }
  }

  filtersAsArray(filters) {
    const keys = Object.keys(filters);
    const result: {}[] = [];
    for (var i = 0; i < keys.length; i++) {
      const item = {};
      item[keys[i]] = filters[keys[i]];
      result.push(item);
    }
    return result;
  }

  onFiltersChange = (filters) => {
    this.setState({ filters: this.filtersAsArray(filters) });
  }

  toggleDetails = item => {
    const itemIdToExpandedRowMap = { ...this.state.itemIdToExpandedRowMap };
    if (itemIdToExpandedRowMap[item._id]) {
      delete itemIdToExpandedRowMap[item._id];
      this.setState({ itemIdToExpandedRowMap });
    } else {
      const newItemIdToExpandedRowMap = {};
      newItemIdToExpandedRowMap[item._id] = (
        (<div style={{ width: "100%" }}> <RowDetails item={item} addFilter={(filter) => this.addFilter(filter)} addFilterOut={(filter) => this.addFilterOut(filter)} toggleColumn={(id) => this.addColumn(id)} /></div>)
      );
      this.setState({ itemIdToExpandedRowMap: newItemIdToExpandedRowMap });
    }
  };

  buildFilter() {
    const dateParse = ds => /\d+-\d+-\d+T\d+:\d+:\d+.\d+Z/.test(ds) ? DateMatch.parse(ds).toDate().getTime() : ds;
    const { searchBarFilters, query } = this.state;
    const elasticQuery =
      buildEsQuery(
        undefined,
        query,
        searchBarFilters,
        getEsQueryConfig(npSetup.core.uiSettings)
      );
    const pattern = AppState.getCurrentPattern();
    const { filters, sortField, sortDirection } = this.state;
    const { from:oldFrom, to:oldTo } = this.timefilter.getTime();
    const sort = { ...(sortField && { [sortField]: { "order": sortDirection } }) };
    const offset = Math.floor((this.state.pageIndex * this.state.pageSize) / this.state.requestSize) * this.state.requestSize;
    const from = dateParse(oldFrom);
    const to = dateParse(oldTo);
    return { filters, sort, from, to, offset, pattern, elasticQuery };
  }

  async getAlerts() {
    //compare filters so we only make a request into Elasticsearch if needed
      const newFilters = this.buildFilter();
    try{
      if (JSON.stringify(newFilters) !== JSON.stringify(this.state.requestFilters) && !this.state.isLoading) {
        if(newFilters.offset === this.state.requestFilters.offset) // we only reset pageIndex to 0 if the requestFilters has changed but the offset is the same
          this.setState({ isLoading: true, pageIndex:0 });
        else
          this.setState({ isLoading: true});
<<<<<<< HEAD
          let filtersReq = [...newFilters['filters'], ...this.props.implicitFilters];
          if(store.getState().appStateReducers.currentAgentData.id){
            filtersReq.push({"agent.id": store.getState().appStateReducers.currentAgentData.id})
          } 

=======
>>>>>>> 0e85286b
        const alerts = await GenericRequest.request(
          'POST',
          `/elastic/alerts`,
          {
            ...newFilters,
            filters: filtersReq
          }
        );
        if (this._isMount) {
          this.setState({ alerts: alerts.data.alerts, total: alerts.data.hits, isLoading: false, requestFilters: newFilters, filters: newFilters.filters });
          this.props.updateTotalHits(alerts.data.hits);
         
        }
      }
    }catch(err){
      if (this._isMount) {
        this.setState({ alerts: [], total: 0, isLoading: false, requestFilters: newFilters, filters: newFilters.filters });
        this.props.updateTotalHits(0);
      }
    }
  }

  removeColumn(id){
    if(this.state.columns.length < 2){
      this.showToast('warning', "At least one column must be selected",3000);
      return;
    }
    const columns = this.state.columns;
    columns.splice(columns.findIndex(v => v === id), 1);
    this.setState(columns)
  }

  addColumn(id){ 
    if(this.state.columns.length > 11){
      this.showToast('warning', 'The maximum number of columns is 10',3000);
      return;
    }
    if(this.state.columns.find(element => element === id)){
      this.removeColumn(id);
      return;
    }
    const columns = this.state.columns;
    columns.push(id);
    this.setState(columns)
  }


  columns = () => {
    const columns = this.state.columns.map((item) => {
      if(item === "icon"){
        return  {
          width: "25px",
          isExpander: true,
          render: item => {
            return (
              <EuiIcon size="s" type={this.state.itemIdToExpandedRowMap[item._id] ? "arrowDown" : "arrowRight"} />
            )
          },
        }
      }
      if(item === "timestamp"){
        return  {
          field: 'timestamp',
          name: 'Time',
          sortable: true,
          render: time => {
            const date = time.split('.')[0];
            return <span>{date.split('T')[0]} {date.split('T')[1]}</span>
          },
        }
      }

      return {
        field: item,
        name: (<span 
          onMouseEnter={() => { this.setState({hover: item}) }}
          onMouseLeave={() => { this.setState({hover: ""}) }}
          style={{display: "inline-flex"}}>{this.nameEquivalences[item] || item} {this.state.hover === item &&
          <EuiToolTip position="top" content={`Remove column`}>
            <EuiButtonIcon
              style={{paddingBottom: 12, marginBottom: "-10px", paddingTop: 0}}
              onClick={(e) => { this.removeColumn(item); e.stopPropagation();}}
              iconType="cross"
              aria-label="Filter"
              iconSize="s"
            />
          </EuiToolTip>} 
        </span>),
        sortable: true
      }


    })
    return columns;
  }

  onTableChange = ({ page = {}, sort = {} }) => {
    const { index: pageIndex, size: pageSize } = page;
    const { field: sortField, direction: sortDirection } = sort;

    this.setState({
      pageIndex,
      pageSize,
      sortField,
      sortDirection,
    }, async () => this.getAlerts())
  };


  getpageIndexItems() {
    let items: {}[] = [];

    const start = (this.state.pageIndex * this.state.pageSize) % this.state.requestSize;
    const end = start + this.state.pageSize
    for (let i = start; i < end && (this.state.pageIndex * this.state.pageSize) < this.state.total; i++) {
      if (this.state.alerts[i] && this.state.alerts[i]._source) {
        items.push({ ...this.state.alerts[i]._source, _id: this.state.alerts[i]._id })
      }
    }
    return items;

  }

  getFiltersAsObject(filters) {
    var result = {};
    for (var i = 0; i < filters.length; i++) {
      result = { ...result, ...filters[i] }
    }
    return result;
  }

   /**
   * Adds a new negated filter with format { "filter_key" : "filter_value" }, e.g. {"agent.id": "001"}
   * @param filter 
   */
  addFilterOut(filter) {
    const key = Object.keys(filter)[0];
    const value = filter[key];
    const valuesArray = Array.isArray(value) ? [...value] : [value];
    const filters = this.state.searchBarFilters;
    valuesArray.map((item) => {
      const formattedFilter = buildPhraseFilter({ name: key, type: "string" }, item, this.indexPattern);
      formattedFilter.meta.negate = true;

      filters.push(formattedFilter);
    })

    this.filterManager.setFilters(filters);
    this.setState({ searchBarFilters: filters });
  }

  /**
   * Adds a new filter with format { "filter_key" : "filter_value" }, e.g. {"agent.id": "001"}
   * @param filter 
   */
  addFilter(filter) {
    const key = Object.keys(filter)[0];
    const value = filter[key];
    const valuesArray = Array.isArray(value) ? [...value] : [value];
    const filters = this.state.searchBarFilters;
    valuesArray.map((item) => {
      const formattedFilter = buildPhraseFilter({ name: key, type: "string" }, item, this.indexPattern);

      filters.push(formattedFilter);
    })

    this.filterManager.setFilters(filters);
    this.setState({ searchBarFilters: filters });
  }

  onQuerySubmit = (payload: { dateRange: TimeRange, query: Query | undefined }) => {
    const { dateRange, query } = payload;
    this.timefilter.setTime(dateRange);
    this.setState({ dateRange, query });
  }

  onFiltersUpdated = (filters: []) => {
    this.filterManager.setFilters(filters);
    this.setState({ searchBarFilters: filters });
  }

  getSearchBar() {
    const { filterManager, KibanaServices } = this;
    const storage = {
      ...window.localStorage,
      get: (key) => JSON.parse(window.localStorage.getItem(key) || '{}'),
      set: (key, value) => window.localStorage.setItem(key, JSON.stringify(value)),
      remove: (key) => window.localStorage.removeItem(key)
    }
    const http = {
      ...KibanaServices.indexPatterns.apiClient.http
    }
    const savedObjects = {
      ...KibanaServices.indexPatterns.savedObjectsClient
    }
    const data = {
      ...KibanaServices.data,
      query: {
        ...KibanaServices.data.query,
        filterManager,
      }
    }
    const { dateRange, query, searchBarFilters } = this.state;
    return (
      <KibanaContextProvider services={{
          ...KibanaServices,
          appName: "wazuhFim",
          data,
          filterManager,
          storage,
          http,
          savedObjects
        }} >
        <I18nProvider>
          <SearchBar
            indexPatterns={[this.indexPattern]}
            filters={searchBarFilters}
            dateRangeFrom={dateRange.from}
            dateRangeTo={dateRange.to}
            onQuerySubmit={this.onQuerySubmit}
            onFiltersUpdated={this.onFiltersUpdated}
            query={query}
            timeHistory={this.timefilter._history}
            {...{ appName: 'wazuhFim' }} />
        </I18nProvider>
      </KibanaContextProvider>
    );
  }

  render() {
    if (this.state.isLoading)
      return (<div style={{ alignSelf: "center" }}><EuiLoadingSpinner size="xl" /> </div>)
    const {total, searchBarFilters, itemIdToExpandedRowMap} = this.state;

    const getRowProps = item => {
      const { _id } = item;
      return {
        'data-test-subj': `row-${_id}`,
        className: 'customRowClass',
        onClick: () => this.toggleDetails(item),
      };
    };

    const pageIndexItems = this.getpageIndexItems();
    const columns = this.columns();

    const sorting: EuiTableSortingType<{}> = {
      sort: {
        //@ts-ignore
        field: this.state.sortField,
        direction: this.state.sortDirection,
      }
    };
    const pagination = {
      pageIndex: this.state.pageIndex,
      pageSize: this.state.pageSize,
      totalItemCount: this.state.total,
      pageSizeOptions: [10, 25, 50],
    };
    const noResultsText = `No results match for this search criteria`
    return (
      <div
        className='wz-discover hide-filter-controll' >
        {this.getSearchBar()}
        {total 
          ? <EuiFlexGroup>
              <EuiFlexItem>
                {pageIndexItems.length && (
                  <EuiBasicTable
                    items={pageIndexItems}
                    className="module-discover-table"
                    itemId="_id"
                    itemIdToExpandedRowMap={itemIdToExpandedRowMap}
                    isExpandable={true}
                    columns={columns}
                    rowProps={getRowProps}
                    pagination={pagination}
                    sorting={sorting}
                    onChange={this.onTableChange}
                  />
                )}
              </EuiFlexItem>
            </EuiFlexGroup>
          : <EuiFlexGroup>
              <EuiFlexItem>
                <EuiSpacer size="s" />
                <EuiCallOut title={noResultsText} color="warning" iconType="alert" />
              </EuiFlexItem>
            </EuiFlexGroup>
        }
      </div>);
  }
}<|MERGE_RESOLUTION|>--- conflicted
+++ resolved
@@ -123,14 +123,11 @@
       "rule.level": "Level",
       "rule.mitre.id": "Technique(s)",
       "rule.mitre.tactics": "Tactic(s)",
-<<<<<<< HEAD
       "rule.pci_dss": "PCI DSS",
       "rule.gdpr": "GDPR",
       "rule.nist_800_53": "NIST 800-53",
       "rule.tsc": "TSC",
       "rule.hipaa": "HIPAA",
-=======
->>>>>>> 0e85286b
     }
 
     this.hideCreateCustomLabel.bind(this);
@@ -260,14 +257,11 @@
           this.setState({ isLoading: true, pageIndex:0 });
         else
           this.setState({ isLoading: true});
-<<<<<<< HEAD
-          let filtersReq = [...newFilters['filters'], ...this.props.implicitFilters];
-          if(store.getState().appStateReducers.currentAgentData.id){
-            filtersReq.push({"agent.id": store.getState().appStateReducers.currentAgentData.id})
-          } 
-
-=======
->>>>>>> 0e85286b
+        let filtersReq = [...newFilters['filters'], ...this.props.implicitFilters];
+        if(store.getState().appStateReducers.currentAgentData.id){
+          filtersReq.push({"agent.id": store.getState().appStateReducers.currentAgentData.id})
+        } 
+
         const alerts = await GenericRequest.request(
           'POST',
           `/elastic/alerts`,
