/*
 * Wazuh app - Integrity monitoring table component
 * Copyright (C) 2015-2021 Wazuh, Inc.
 *
 * This program is free software; you can redistribute it and/or modify
 * it under the terms of the GNU General Public License as published by
 * the Free Software Foundation; either version 2 of the License, or
 * (at your option) any later version.
 *
 * Find more information about this on the LICENSE file.
 */
import React, { Component } from 'react';
import './discover.scss';
import { FilterManager, Filter } from '../../../../../../../src/plugins/data/public/';
import { GenericRequest } from '../../../../react-services/generic-request';
import { AppState } from '../../../../react-services/app-state';
import { AppNavigate } from '../../../../react-services/app-navigate';
import { RowDetails } from './row-details';
import DateMatch from '@elastic/datemath';
import { WazuhConfig } from '../../../../react-services/wazuh-config';
import { formatUIDate } from '../../../../react-services/time-service';
import { KbnSearchBar } from '../../../kbn-search-bar';
import { FlyoutTechnique } from '../../../../components/overview/mitre/components/techniques/components/flyout-technique';
import { withErrorBoundary, withReduxProvider } from '../../../common/hocs';
import { connect } from 'react-redux';
import { compose } from 'redux';
import _ from 'lodash';
import { UI_LOGGER_LEVELS } from '../../../../../common/constants';
import { UI_ERROR_SEVERITIES } from '../../../../react-services/error-orchestrator/types';
import { getErrorOrchestrator } from '../../../../react-services/common-services';

import {
  EuiBasicTable,
  EuiLoadingContent,
  EuiTableSortingType,
  EuiFlexItem,
  EuiFlexGroup,
  Direction,
  EuiOverlayMask,
  EuiOutsideClickDetector,
  EuiSpacer,
  EuiCallOut,
  EuiIcon,
  EuiButtonIcon,
  EuiButtonEmpty,
  EuiToolTip,
} from '@elastic/eui';
import {
  IIndexPattern,
  TimeRange,
  Query,
  buildPhraseFilter,
  getEsQueryConfig,
  buildEsQuery,
  IFieldType,
} from '../../../../../../../src/plugins/data/common';
import { getDataPlugin, getToasts, getUiSettings } from '../../../../kibana-services';

const mapStateToProps = (state) => ({
  currentAgentData: state.appStateReducers.currentAgentData,
});

interface ColumnDefinition {
  field: string;
  label?: string;
}

export const Discover = compose(
  withErrorBoundary,
  withReduxProvider,
  connect(mapStateToProps)
)(
  class Discover extends Component {
    _isMount!: boolean;
    timefilter: {
      getTime(): TimeRange;
      setTime(time: TimeRange): void;
      _history: { history: { items: { from: string; to: string }[] } };
    };

    KibanaServices: { [key: string]: any };
    state: {
      sort: object;
      selectedTechnique: string;
      alerts: { _source: {}; _id: string }[];
      total: number;
      pageIndex: number;
      pageSize: number;
      sortField: string;
      sortDirection: Direction;
      isLoading: boolean;
      requestFilters: object;
      requestSize: number;
      requestOffset: number;
      query: { language: 'kuery' | 'lucene'; query: string };
      itemIdToExpandedRowMap: any;
      dateRange: TimeRange;
      elasticQuery: object;
      columns: string[];
      hover: string;
    };
    indexPattern!: IIndexPattern;
    props!: {
      implicitFilters: object[];
      initialFilters: object[];
      query?: { language: 'kuery' | 'lucene'; query: string };
      type?: any;
      updateTotalHits: Function;
      includeFilters?: string;
      initialColumns: ColumnDefinition[];
      initialAgentColumns?: ColumnDefinition[];
      shareFilterManager: FilterManager;
      shareFilterManagerWithUserAuthorized: Filter[];
      refreshAngularDiscover?: number;
    };
    constructor(props) {
      super(props);
      this.KibanaServices = getDataPlugin();
      this.timefilter = this.KibanaServices.query.timefilter.timefilter;
      this.timeSubscription = null;
      this.state = {
        sort: {},
        selectedTechnique: '',
        alerts: [],
        total: 0,
        pageIndex: 0,
        pageSize: 10,
        sortField: 'timestamp',
        sortDirection: 'desc',
        isLoading: false,
        requestFilters: {},
        requestSize: 500,
        requestOffset: 0,
        itemIdToExpandedRowMap: {},
        dateRange: this.timefilter.getTime(),
        dateRangeHistory: this.timefilter._history,
        query: props.query || { language: 'kuery', query: '' },
        elasticQuery: {},
        columns: [],
        hover: '',
      };

      this.wazuhConfig = new WazuhConfig();

      this.hideCreateCustomLabel.bind(this);
      this.onQuerySubmit.bind(this);
      this.onFiltersUpdated.bind(this);
      this.hideCreateCustomLabel();
    }

    showToast = (color, title, time) => {
      getToasts().add({
        color: color,
        title: title,
        toastLifeTimeMs: time,
      });
    };

    async componentDidMount() {
      this._isMount = true;
      try {
        this.timeSubscription = this.timefilter.getTimeUpdate$().subscribe(() => {
          this.setState({
            dateRange: this.timefilter.getTime(),
            dateRangeHistory: this.timefilter._history,
          });
        });
        this.setState({ columns: this.getColumns() }); //initial columns
        await this.getIndexPattern();
        await this.getAlerts();
      } catch (error) {
        const options = {
          context: `${Discover.name}.componentDidMount`,
          level: UI_LOGGER_LEVELS.ERROR,
          severity: UI_ERROR_SEVERITIES.CRITICAL,
          store: true,
          error: {
            error: error,
            message: error.message || error,
            title: error.name || error,
          },
        };
        getErrorOrchestrator().handleError(options);
      }
    }

    componentWillUnmount() {
      this._isMount = false;
      this.timeSubscription && this.timeSubscription.unsubscribe();
    }

    async componentDidUpdate(prevProps, prevState) {
      if (!this._isMount) {
        return;
      }
      if (
        (!prevProps.currentAgentData.id && this.props.currentAgentData.id) ||
        (prevProps.currentAgentData.id && !this.props.currentAgentData.id) ||
        prevProps.currentAgentData.id !== this.props.currentAgentData.id
      ) {
        this.setState({ columns: this.getColumns() }); // Updates the columns to be rendered if you change the selected agent to none or vice versa
        return;
      }
      if (!_.isEqual(this.props.query, prevProps.query)) {
        this.setState({ query: { ...this.props.query } });
        return;
      }
      if (
        this.props.currentAgentData.id !== prevProps.currentAgentData.id ||
        !_.isEqual(this.state.query, prevState.query) ||
        !_.isEqual(this.state.dateRange, prevState.dateRange) ||
        this.props.refreshAngularDiscover !== prevProps.refreshAngularDiscover
      ) {
        this.setState({ pageIndex: 0, tsUpdated: Date.now() });
        if (!_.isEqual(this.props.shareFilterManager, this.state.searchBarFilters)) {
          this.setState({
            columns: this.getColumns(),
            searchBarFilters: this.props.shareFilterManager || [],
          }); //initial columns
        }
        return;
      }
      if (
        ['pageIndex', 'pageSize', 'sortField', 'sortDirection'].some(
          (field) => this.state[field] !== prevState[field]
        ) ||
        this.state.tsUpdated !== prevState.tsUpdated
      ) {
        try {
          await this.getAlerts();
        } catch (error) {
          const options = {
            context: `${Discover.name}.componentDidUpdate`,
            level: UI_LOGGER_LEVELS.ERROR,
            severity: UI_ERROR_SEVERITIES.CRITICAL,
            store: true,
            error: {
              error: error,
              message: error.message || error,
              title: error.name || error,
            },
          };
          getErrorOrchestrator().handleError(options);
        }
      }
    }

    getInnitialDefinitions() {
      if (this.props.currentAgentData.id) {
        return this.props.initialAgentColumns || this.props.initialColumns;
      } else {
        return this.props.initialColumns;
      }
    }
    getColumns() {
      //Extract array of terms from object
      return this.getInnitialDefinitions().map((column) => column.field);
    }
    getLabel(field) {
      const innitialLabels = this.getInnitialDefinitions().filter((value) => value.field === field);
      if (innitialLabels.length) {
        return innitialLabels[0].label || field;
      } else {
        return field;
      }
    }

    async getIndexPattern() {
      this.indexPattern = {
        ...(await this.KibanaServices.indexPatterns.get(AppState.getCurrentPattern())),
      };
      const fields: IFieldType[] = [];
      Object.keys(this.indexPattern.fields).forEach((item) => {
        if (isNaN(item)) {
          fields.push(this.indexPattern.fields[item]);
        } else if (
          this.props.includeFilters &&
          this.indexPattern.fields[item].name.includes(this.props.includeFilters)
        ) {
          fields.unshift(this.indexPattern.fields[item]);
        } else {
          fields.push(this.indexPattern.fields[item]);
        }
      });
      this.indexPattern.fields = fields;
    }

    hideCreateCustomLabel = () => {
      try {
        const button = document.querySelector(
          '.wz-discover #addFilterPopover > div > button > span > span'
        );
        if (!button) return setTimeout(this.hideCreateCustomLabel, 100);
        const findAndHide = () => {
          const switcher = document.querySelector('#filterEditorCustomLabelSwitch');
          if (!switcher) return setTimeout(findAndHide, 100);
          switcher.parentElement.style.display = 'none';
        };
        button.onclick = findAndHide;
      } catch (error) {
        const options = {
          context: `${Discover.name}.hideCreateCustomLabel`,
          level: UI_LOGGER_LEVELS.ERROR,
          severity: UI_ERROR_SEVERITIES.BUSINESS,
          error: {
            error: error,
            message: error.message || error,
            title: error.name || error,
          },
        };
        getErrorOrchestrator().handleError(options);
      }
    };

    filtersAsArray(filters) {
      const keys = Object.keys(filters);
      const result: {}[] = [];
      for (var i = 0; i < keys.length; i++) {
        const item = {};
        item[keys[i]] = filters[keys[i]];
        result.push(item);
      }
      return result;
    }

    toggleDetails = (item) => {
      const itemIdToExpandedRowMap = { ...this.state.itemIdToExpandedRowMap };
      if (itemIdToExpandedRowMap[item._id]) {
        delete itemIdToExpandedRowMap[item._id];
        this.setState({ itemIdToExpandedRowMap });
      } else {
        const newItemIdToExpandedRowMap = {};
        newItemIdToExpandedRowMap[item._id] = (
          <div style={{ width: '100%' }}>
            {' '}
            <RowDetails
              item={item}
              addFilter={(filter) => this.addFilter(filter)}
              addFilterOut={(filter) => this.addFilterOut(filter)}
              toggleColumn={(id) => this.addColumn(id)}
            />
          </div>
        );
        this.setState({ itemIdToExpandedRowMap: newItemIdToExpandedRowMap });
      }
    };

    buildFilter() {
      const dateParse = (ds) =>
        /\d+-\d+-\d+T\d+:\d+:\d+.\d+Z/.test(ds) ? DateMatch.parse(ds).toDate().getTime() : ds;
      const { query } = this.state;
      const { hideManagerAlerts } = this.wazuhConfig.getConfig();
      const extraFilters = [];
      if (hideManagerAlerts)
        extraFilters.push({
          meta: {
            alias: null,
            disabled: false,
            key: 'agent.id',
            negate: true,
            params: { query: '000' },
            type: 'phrase',
            index: this.indexPattern.title,
          },
          query: { match_phrase: { 'agent.id': '000' } },
          $state: { store: 'appState' },
        });

      const filters = this.props.shareFilterManager
        ? this.props.shareFilterManager.getFilters()
        : [];
      const previousFilters =
        (this.KibanaServices && this.KibanaServices.query.filterManager.getFilters()) || [];
      const elasticQuery = buildEsQuery(
        undefined,
        query,
        _.union(
          previousFilters,
          filters,
          extraFilters,
          this.props.shareFilterManagerWithUserAuthorized || []
        ),
        getEsQueryConfig(getUiSettings())
      );

      const { sortField, sortDirection } = this.state;

      const range = {
        range: {
          timestamp: {
            gte: dateParse(this.timefilter.getTime().from),
            lte: dateParse(this.timefilter.getTime().to),
            format: 'epoch_millis',
          },
        },
      };
      elasticQuery.bool.must.push(range);

      if (this.props.implicitFilters) {
        this.props.implicitFilters.map((impicitFilter) =>
          elasticQuery.bool.must.push({
            match: impicitFilter,
          })
        );
      }
      if (this.props.currentAgentData.id) {
        elasticQuery.bool.must.push({
          match: { 'agent.id': this.props.currentAgentData.id },
        });
      }
      return {
        query: elasticQuery,
        size: this.state.pageSize,
        from: this.state.pageIndex * this.state.pageSize,
        ...(sortField ? { sort: { [sortField]: { order: sortDirection } } } : {}),
      };
    }

    async getAlerts() {
      if (!this.indexPattern || this.state.isLoading) return;
      //compare filters so we only make a request into Elasticsearch if needed
      const newFilters = this.buildFilter();
      try {
        this.setState({ isLoading: true });
        const alerts = await GenericRequest.request('POST', `/elastic/alerts`, {
          index: this.indexPattern.title,
          body: newFilters,
        });
        if (this._isMount) {
          this.setState({
            alerts: alerts.data.hits.hits,
            total: alerts.data.hits.total.value,
            isLoading: false,
            requestFilters: newFilters,
          });
          this.props.updateTotalHits(alerts.data.hits.total.value);
        }
      } catch (error) {
        if (this._isMount) {
          this.setState({ alerts: [], total: 0, isLoading: false, requestFilters: newFilters });
          this.props.updateTotalHits(0);
        }
        throw error;
      }
    }

    removeColumn(id) {
      if (this.state.columns.length < 2) {
        this.showToast('warning', 'At least one column must be selected', 3000);
        return;
      }
      const columns = this.state.columns;
      columns.splice(
        columns.findIndex((v) => v === id),
        1
      );
      this.setState(columns);
    }

    addColumn(id) {
      if (this.state.columns.length > 11) {
        this.showToast('warning', 'The maximum number of columns is 10', 3000);
        return;
      }
      if (this.state.columns.find((element) => element === id)) {
        this.removeColumn(id);
        return;
      }
      const columns = this.state.columns;
      columns.push(id);
      this.setState(columns);
    }

    columns = () => {
      var columnsList = [...this.state.columns];
      const columns = columnsList.map((item) => {
        if (item === 'icon') {
          return {
            width: '25px',
            isExpander: true,
            render: (item) => {
              return (
                <EuiIcon
                  size="s"
                  type={this.state.itemIdToExpandedRowMap[item._id] ? 'arrowDown' : 'arrowRight'}
                />
              );
            },
          };
        }
        if (item === 'timestamp') {
          return {
            field: 'timestamp',
            name: 'Time',
            width: '10%',
            sortable: true,
            render: (time) => {
              return <span>{formatUIDate(time)}</span>;
            },
          };
        }
        let width = false;
        let link = false;
        const arrayCompilance = [
          'rule.pci_dss',
          'rule.gdpr',
          'rule.nist_800_53',
          'rule.tsc',
          'rule.hipaa',
        ];

        if (item === 'agent.id') {
          link = (ev, x) => {
            AppNavigate.navigateToModule(ev, 'agents', { tab: 'welcome', agent: x });
          };
          width = '8%';
        }
        if (item === 'agent.name') {
          width = '12%';
        }
        if (item === 'rule.level') {
          width = '7%';
        }
        if (item === 'rule.id') {
          link = (ev, x) =>
            AppNavigate.navigateToModule(ev, 'manager', { tab: 'rules', redirectRule: x });
          width = '9%';
        }
        if (item === 'rule.description' && columnsList.indexOf('syscheck.event') === -1) {
          width = '30%';
        }
        if (item === 'syscheck.event') {
          width = '15%';
        }
        if (item === 'rule.mitre.id') {
          link = (ev, x) => this.openIntelligence(ev, 'techniques', x);
        }
        if (arrayCompilance.indexOf(item) !== -1) {
          width = '30%';
        }

        let column = {
          field: item,
          name: (
            <span
              onMouseEnter={() => {
                this.setState({ hover: item });
              }}
              onMouseLeave={() => {
                this.setState({ hover: '' });
              }}
              style={{ display: 'inline-flex' }}
            >
              {this.getLabel(item)}{' '}
              {this.state.hover === item && (
                <EuiToolTip position="top" content={`Remove column`}>
                  <EuiButtonIcon
                    style={{ paddingBottom: 12, marginBottom: '-10px', paddingTop: 0 }}
                    onClick={(e) => {
                      this.removeColumn(item);
                      e.stopPropagation();
                    }}
                    iconType="cross"
                    aria-label="Filter"
                    iconSize="s"
                  />
                </EuiToolTip>
              )}
            </span>
          ),
          sortable: true,
        };

        if (width) {
          column.width = width;
        }
        if (
          (link && item !== 'rule.mitre.id') ||
          (item === 'rule.mitre.id' && this.props.shareFilterManager)
        ) {
          column.render = (itemValue) => {
            return (
              <span>
                {(item === 'agent.id' && itemValue === '000' && (
                  <span style={{ fontSize: 14, marginLeft: 8 }}>{itemValue}</span>
                )) ||
                  (item === 'rule.mitre.id' &&
                    Array.isArray(itemValue) &&
                    itemValue.map((currentItem) => (
                      <EuiButtonEmpty
                        onClick={(ev) => {
                          ev.stopPropagation();
                        }}
                        onMouseDown={(ev) => {
                          ev.stopPropagation();
                          link(ev, currentItem);
                        }}
                      >
                        {currentItem}
                      </EuiButtonEmpty>
                    ))) || (
                    <EuiButtonEmpty
                      onClick={(ev) => {
                        ev.stopPropagation();
                      }}
                      onMouseDown={(ev) => {
                        ev.stopPropagation();
                        link(ev, itemValue);
                      }}
                    >
                      {itemValue}
                    </EuiButtonEmpty>
                  )}
              </span>
            );
          };
        }

        return column;
      });
      return columns;
    };

    onTableChange = ({ page = {}, sort = {} }) => {
      const { index: pageIndex, size: pageSize } = page;
      const { field: sortField, direction: sortDirection } = sort;

      this.setState({
        pageIndex,
        pageSize,
        sortField,
        sortDirection,
      });
    };

    getFiltersAsObject(filters) {
      var result = {};
      for (var i = 0; i < filters.length; i++) {
        result = { ...result, ...filters[i] };
      }
      return result;
    }

    /**
     * Adds a new negated filter with format { "filter_key" : "filter_value" }, e.g. {"agent.id": "001"}
     * @param filter
     */
    addFilterOut(filter) {
      const filterManager = this.props.shareFilterManager;
      const key = Object.keys(filter)[0];
      const value = filter[key];
      const valuesArray = Array.isArray(value) ? [...value] : [value];
      valuesArray.map((item) => {
        const formattedFilter = buildPhraseFilter(
          { name: key, type: 'string' },
          item,
          this.indexPattern
        );
        formattedFilter.meta.negate = true;

        filterManager.addFilters(formattedFilter);
      });
      this.setState({ pageIndex: 0, tsUpdated: Date.now() });
    }

    /**
     * Adds a new filter with format { "filter_key" : "filter_value" }, e.g. {"agent.id": "001"}
     * @param filter
     */
    addFilter(filter) {
      const filterManager = this.props.shareFilterManager;
      const key = Object.keys(filter)[0];
      const value = filter[key];
      const valuesArray = Array.isArray(value) ? [...value] : [value];
      valuesArray.map((item) => {
        const formattedFilter = buildPhraseFilter(
          { name: key, type: 'string' },
          item,
          this.indexPattern
        );
        if (
          formattedFilter.meta.key === 'manager.name' ||
          formattedFilter.meta.key === 'cluster.name'
        ) {
          formattedFilter.meta['removable'] = false;
        }
        filterManager.addFilters(formattedFilter);
      });
      this.setState({ pageIndex: 0, tsUpdated: Date.now() });
    }

    onQuerySubmit = (payload: { dateRange: TimeRange; query: Query | undefined }) => {
      this.setState({ ...payload, tsUpdated: Date.now() });
    };

    onFiltersUpdated = (filters: Filter[]) => {
      this.setState({ pageIndex: 0, tsUpdated: Date.now() });
    };


    openDiscover(e, techniqueID) {
      AppNavigate.navigateToModule(e, 'overview', {
        tab: 'mitre',
        tabView: 'discover',
        filters: { 'rule.mitre.id': techniqueID },
      });
    }

    openDashboard(e, techniqueID) {
      AppNavigate.navigateToModule(e, 'overview', {
        tab: 'mitre',
        tabView: 'dashboard',
        filters: { 'rule.mitre.id': techniqueID },
      });
    }

    openIntelligence(e, redirectTo, itemID) {
      AppNavigate.navigateToModule(e, 'overview', { "tab": 'mitre', "tabView": "intelligence", "tabRedirect": redirectTo, "idToRedirect": itemID});
    }

    render() {
      if (this.state.isLoading)
        return (
          <div style={{ alignSelf: 'center', minHeight: 400 }}>
            <EuiLoadingContent lines={3} />{' '}
          </div>
        );
      const { total, itemIdToExpandedRowMap } = this.state;
      const { query = this.state.query } = this.props;
      const getRowProps = (item) => {
        const { _id } = item;
        return {
          'data-test-subj': `row-${_id}`,
          className: 'customRowClass',
          onClick: () => this.toggleDetails(item),
        };
      };

      const columns = this.columns();

      const sorting: EuiTableSortingType<{}> = {
        sort: {
          //@ts-ignore
          field: this.state.sortField,
          direction: this.state.sortDirection,
        },
      };
      const pagination = {
        pageIndex: this.state.pageIndex,
        pageSize: this.state.pageSize,
        totalItemCount: this.state.total > 10000 ? 10000 : this.state.total,
        pageSizeOptions: [10, 25, 50],
      };
      const noResultsText = `No results match for this search criteria`;
<<<<<<< HEAD
      let flyout = this.state.showMitreFlyout ? (
        <FlyoutTechnique
          openDashboard={(e, itemId) => this.openDashboard(e, itemId)}
          openDiscover={(e, itemId) => this.openDiscover(e, itemId)}
          onChangeFlyout={this.onMitreChangeFlyout}
          currentTechnique={this.state.selectedTechnique}
        />
      ) : (
        <></>
      );
=======
>>>>>>> 5f67809e
      return (
        <div className="wz-discover hide-filter-control wz-inventory">
          {this.props.kbnSearchBar && (
            <KbnSearchBar
              indexPattern={this.indexPattern}
              filterManager={this.props.shareFilterManager}
              timeFilter={{
                timeFilter: this.state.dateRange,
                timeHistory: this.state.dateRangeHistory,
                setTimeFilter: (dateRange) => this.setState({ dateRange }),
              }}
              onQuerySubmit={this.onQuerySubmit}
              onFiltersUpdated={this.onFiltersUpdated}
              query={query}
            />
          )}
          {total ? (
            <EuiFlexGroup>
              <EuiFlexItem>
                {this.state.alerts.length && (
                  <EuiBasicTable
                    items={this.state.alerts.map((alert) => ({ ...alert._source, _id: alert._id }))}
                    className="module-discover-table"
                    itemId="_id"
                    itemIdToExpandedRowMap={itemIdToExpandedRowMap}
                    isExpandable={true}
                    columns={columns}
                    rowProps={getRowProps}
                    pagination={pagination}
                    sorting={sorting}
                    onChange={this.onTableChange}
                  />
                )}
              </EuiFlexItem>
            </EuiFlexGroup>
          ) : (
            <EuiFlexGroup>
              <EuiFlexItem>
                <EuiSpacer size="s" />
                <EuiCallOut title={noResultsText} color="warning" iconType="alert" />
              </EuiFlexItem>
            </EuiFlexGroup>
          )}
        </div>
      );
    }
  }
);<|MERGE_RESOLUTION|>--- conflicted
+++ resolved
@@ -36,8 +36,6 @@
   EuiFlexItem,
   EuiFlexGroup,
   Direction,
-  EuiOverlayMask,
-  EuiOutsideClickDetector,
   EuiSpacer,
   EuiCallOut,
   EuiIcon,
@@ -752,19 +750,6 @@
         pageSizeOptions: [10, 25, 50],
       };
       const noResultsText = `No results match for this search criteria`;
-<<<<<<< HEAD
-      let flyout = this.state.showMitreFlyout ? (
-        <FlyoutTechnique
-          openDashboard={(e, itemId) => this.openDashboard(e, itemId)}
-          openDiscover={(e, itemId) => this.openDiscover(e, itemId)}
-          onChangeFlyout={this.onMitreChangeFlyout}
-          currentTechnique={this.state.selectedTechnique}
-        />
-      ) : (
-        <></>
-      );
-=======
->>>>>>> 5f67809e
       return (
         <div className="wz-discover hide-filter-control wz-inventory">
           {this.props.kbnSearchBar && (
