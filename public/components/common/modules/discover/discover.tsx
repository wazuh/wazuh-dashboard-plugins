/*
 * Wazuh app - Integrity monitoring table component
 * Copyright (C) 2015-2020 Wazuh, Inc.
 *
 * This program is free software; you can redistribute it and/or modify
 * it under the terms of the GNU General Public License as published by
 * the Free Software Foundation; either version 2 of the License, or
 * (at your option) any later version.
 *
 * Find more information about this on the LICENSE file.
 */

import React, { Component, } from 'react';
import './discover.less';
import { FilterManager, Filter } from '../../../../../../../src/plugins/data/public/'
import { GenericRequest } from '../../../../react-services/generic-request';
import { AppState } from '../../../../react-services/app-state';
import { AppNavigate } from '../../../../react-services/app-navigate';
import { RowDetails } from './row-details';
//@ts-ignore
import { npSetup } from 'ui/new_platform';
//@ts-ignore
import { getServices } from 'plugins/kibana/discover/kibana_services';
import DateMatch from '@elastic/datemath';
import { toastNotifications } from 'ui/notify';
import { WazuhConfig } from '../../../../react-services/wazuh-config';
import { KbnSearchBar } from '../../../kbn-search-bar';
import { FlyoutTechnique } from '../../../../components/overview/mitre/components/techniques/components/flyout-technique';
import { withReduxProvider } from '../../../common/hocs';
import { connect } from 'react-redux';
import { compose } from 'redux';

import {
  EuiBasicTable,
  EuiLoadingContent,
  EuiTableSortingType,
  EuiFlexItem,
  EuiFlexGroup,
  Direction,
  EuiOverlayMask,
  EuiSpacer,
  EuiCallOut,
  EuiIcon,
  EuiButtonIcon,
  EuiButtonEmpty,
  EuiToolTip
} from '@elastic/eui';
import {
  IIndexPattern,
  TimeRange,
  Query,
  buildPhraseFilter,
  getEsQueryConfig,
  buildEsQuery,
  IFieldType
} from '../../../../../../../src/plugins/data/common';
import '../../../../components/agents/fim/inventory/inventory.less';

const mapStateToProps = state => ({
  currentAgentData: state.appStateReducers.currentAgentData
});

export const Discover = compose(
  withReduxProvider,
  connect(mapStateToProps)
)(class Discover extends Component {
  _isMount!: boolean;
  timefilter: {
    getTime(): TimeRange
    setTime(time: TimeRange): void
    _history: { history: { items: { from: string, to: string }[] } }
  };

  KibanaServices: { [key: string]: any };
  filterManager: FilterManager;
  state: {
    sort: object
    selectedTechnique: string,
    showMitreFlyout: boolean,
    alerts: { _source: {}, _id: string }[]
    total: number
    pageIndex: number
    pageSize: number
    sortField: string
    sortDirection: Direction
    isLoading: boolean
    requestFilters: object
    requestSize: number
    requestOffset: number
    query: { language: "kuery" | "lucene", query: string }
    itemIdToExpandedRowMap: any
    dateRange: TimeRange
    searchBarFilters: []
    elasticQuery: object
    filters: []
    columns: string[]
    hover: string
  };
  indexPattern!: IIndexPattern
  props!: {
    implicitFilters: object[],
    initialFilters: object[],
    query?: { language: "kuery" | "lucene", query: string }
    type?: any,
    updateTotalHits: Function,
    includeFilters?: string,
    initialColumns: string[],
    shareFilterManager: object[],
  }
  constructor(props) {
    super(props);
    this.KibanaServices = getServices();
    this.filterManager = props.shareFilterManager ? this.KibanaServices.filterManager : new FilterManager(npSetup.core.uiSettings);
    this.timefilter = this.KibanaServices.timefilter;
    this.state = {
      sort: {},
      selectedTechnique: "",
      showMitreFlyout: false,
      alerts: [],
      total: 0,
      pageIndex: 0,
      pageSize: 10,
      sortField: 'timestamp',
      sortDirection: 'desc',
      isLoading: false,
      requestFilters: {},
      requestSize: 500,
      requestOffset: 0,
      itemIdToExpandedRowMap: {},
      dateRange: this.timefilter.getTime(),
      query: props.query || { language: "kuery", query: "" },
      searchBarFilters: [],
      elasticQuery: {},
      filters: props.initialFilters,
      columns: [],
      hover: ""
    }

    this.wazuhConfig = new WazuhConfig();
    this.nameEquivalences = {
      "agent.id": "Agent",
      "agent.name": "Agent name",
      "syscheck.event": "Action",
      "rule.id": "Rule ID",
      "rule.description": "Description",
      "rule.level": "Level",
      "rule.mitre.id": "Technique(s)",
      "rule.mitre.tactic": "Tactic(s)",
      "rule.pci_dss": "PCI DSS",
      "rule.gdpr": "GDPR",
      "rule.nist_800_53": "NIST 800-53",
      "rule.tsc": "TSC",
      "rule.hipaa": "HIPAA",
    }

    this.hideCreateCustomLabel.bind(this);
    this.onQuerySubmit.bind(this);
    this.onFiltersUpdated.bind(this);
    this.hideCreateCustomLabel()
  }

  showToast = (color, title, time) => {
    toastNotifications.add({
      color: color,
      title: title,
      toastLifeTimeMs: time,
    });
  };

  async componentDidMount() {
    this._isMount = true;
    try {
      this.setState({columns: this.getColumns(), searchBarFilters: this.props.shareFilterManager || []}) //initial columns
      await this.getIndexPattern(); 
      this.getAlerts();
    } catch (err) {
      console.log(err);
    }
  }

  componentWillUnmount() {
    this._isMount = false;
  }

  async componentDidUpdate(prevProps, prevState) {
    if (!this._isMount) { return; }
    if((!prevProps.currentAgentData.id && this.props.currentAgentData.id) || (prevProps.currentAgentData.id && !this.props.currentAgentData.id)){
      this.setState({ columns: this.getColumns() }); // Updates the columns to be rendered if you change the selected agent to none or vice versa
    }
    try {
      await this.getAlerts();
    } catch (err) {
      console.log(err);
    }
  }

  getColumns () {
    if(this.props.currentAgentData.id){
      return this.props.initialColumns.filter(column => !['agent.id', 'agent.name'].includes(column));
    }else{
      const columns = [...this.props.initialColumns];
      columns.splice(2, 0, 'agent.id');
      columns.splice(3, 0, 'agent.name');
      return columns;
    }
  }

  async getIndexPattern () {
    this.indexPattern = {...await this.KibanaServices.indexPatterns.get(AppState.getCurrentPattern())};
    const fields:IFieldType[] = [];
    Object.keys(this.indexPattern.fields).forEach(item => {
      if (isNaN(item)) {
        fields.push(this.indexPattern.fields[item]);
      } else if (this.props.includeFilters && this.indexPattern.fields[item].name.includes(this.props.includeFilters)) {
        fields.unshift(this.indexPattern.fields[item]);
      } else {
        fields.push(this.indexPattern.fields[item]);
      }
    })
    this.indexPattern.fields = fields;
  }

  hideCreateCustomLabel = () => {
    try {
      const button = document.querySelector(".wz-discover #addFilterPopover > div > button > span > span");
      if (!button) return setTimeout(this.hideCreateCustomLabel, 100);
      const findAndHide = () => {
        const switcher = document.querySelector("#filterEditorCustomLabelSwitch")
        if (!switcher) return setTimeout(findAndHide, 100);
        switcher.parentElement.style.display = "none"
      }
      button.onclick = findAndHide;
    } catch (error) { }
  }

  filtersAsArray(filters) {
    const keys = Object.keys(filters);
    const result: {}[] = [];
    for (var i = 0; i < keys.length; i++) {
      const item = {};
      item[keys[i]] = filters[keys[i]];
      result.push(item);
    }
    return result;
  }

  onFiltersChange = (filters) => {
    this.setState({ filters: this.filtersAsArray(filters) });
  }

  toggleDetails = item => {
    const itemIdToExpandedRowMap = { ...this.state.itemIdToExpandedRowMap };
    if (itemIdToExpandedRowMap[item._id]) {
      delete itemIdToExpandedRowMap[item._id];
      this.setState({ itemIdToExpandedRowMap });
    } else {
      const newItemIdToExpandedRowMap = {};
      newItemIdToExpandedRowMap[item._id] = (
        (<div style={{ width: "100%" }}> <RowDetails item={item} addFilter={(filter) => this.addFilter(filter)} addFilterOut={(filter) => this.addFilterOut(filter)} toggleColumn={(id) => this.addColumn(id)} /></div>)
      );
      this.setState({ itemIdToExpandedRowMap: newItemIdToExpandedRowMap });
    }
  };

  buildFilter() {
    const dateParse = ds => /\d+-\d+-\d+T\d+:\d+:\d+.\d+Z/.test(ds) ? DateMatch.parse(ds).toDate().getTime() : ds;
    const { searchBarFilters } = this.state;
    const { query = this.state.query } = this.props;
    const { hideManagerAlerts } = this.wazuhConfig.getConfig();
    const extraFilters = [];
    if (hideManagerAlerts) extraFilters.push({
      meta: {
        alias: null,
        disabled: false,
        key: 'agent.id',
        negate: true,
        params: { query: '000' },
        type: 'phrase',
        index: this.indexPattern.title
      },
      query: { match_phrase: { 'agent.id': '000' } },
      $state: { store: 'appState' }
    });

    const shareFilterManager = this.props.shareFilterManager || [];
    const elasticQuery =
      buildEsQuery(
        undefined,
        query,
        [...searchBarFilters, ...extraFilters, ...shareFilterManager],
        getEsQueryConfig(npSetup.core.uiSettings)
      );
    const pattern = AppState.getCurrentPattern();
    const { filters, sortField, sortDirection } = this.state;
    const { from: oldFrom, to: oldTo } = this.timefilter.getTime();
    const sort = { ...(sortField && { [sortField]: { "order": sortDirection } }) };
    const offset = Math.floor((this.state.pageIndex * this.state.pageSize) / this.state.requestSize) * this.state.requestSize;
    const from = dateParse(oldFrom);
    const to = dateParse(oldTo);
    return { filters, sort, from, to, offset, pattern, elasticQuery };
  }

  async getAlerts() {
    if (!this.indexPattern || this.state.isLoading) return;
    //compare filters so we only make a request into Elasticsearch if needed
    const newFilters = this.buildFilter();
    try {
      if (JSON.stringify(newFilters) !== JSON.stringify(this.state.requestFilters)) {
        if (newFilters.offset === this.state.requestFilters.offset) // we only reset pageIndex to 0 if the requestFilters has changed but the offset is the same
          this.setState({ isLoading: true, pageIndex: 0 });
        else
          this.setState({ isLoading: true});
          let filtersReq = [...newFilters['filters'], ...this.props.implicitFilters];
        if(this.props.currentAgentData.id){
          filtersReq.push({"agent.id": this.props.currentAgentData.id})
        } 

        const alerts = await GenericRequest.request(
          'POST',
          `/elastic/alerts`,
          {
            ...newFilters,
            filters: filtersReq
          }
        );
        if (this._isMount) {
          this.setState({ alerts: alerts.data.alerts, total: alerts.data.hits, isLoading: false, requestFilters: newFilters, filters: newFilters.filters });
          this.props.updateTotalHits(alerts.data.hits);

        }
      }
    } catch (err) {
      if (this._isMount) {
        this.setState({ alerts: [], total: 0, isLoading: false, requestFilters: newFilters, filters: newFilters.filters });
        this.props.updateTotalHits(0);
      }
    }
  }

  removeColumn(id) {
    if (this.state.columns.length < 2) {
      this.showToast('warning', "At least one column must be selected", 3000);
      return;
    }
    const columns = this.state.columns;
    columns.splice(columns.findIndex(v => v === id), 1);
    this.setState(columns)
  }

  addColumn(id) {
    if (this.state.columns.length > 11) {
      this.showToast('warning', 'The maximum number of columns is 10', 3000);
      return;
    }
    if (this.state.columns.find(element => element === id)) {
      this.removeColumn(id);
      return;
    }
    const columns = this.state.columns;
    columns.push(id);
    this.setState(columns)
  }


  columns = () => {
    var columnsList = [...this.state.columns];
    const columns = columnsList.map((item) => {
      if (item === "icon") {
        return {
          width: "25px",
          isExpander: true,
          render: item => {
            return (
              <EuiIcon size="s" type={this.state.itemIdToExpandedRowMap[item._id] ? "arrowDown" : "arrowRight"} />
            )
          },
        }
      }
      if (item === "timestamp") {
        return {
          field: 'timestamp',
          name: 'Time',
          width: '10%',
          sortable: true,
          render: time => {
            const date = time.split('.')[0];
            return <span>{date.split('T')[0]} {date.split('T')[1]}</span>
          },
        }
      }
      let width = false;
      let link = false;
      const arrayCompilance = ["rule.pci_dss", "rule.gdpr", "rule.nist_800_53", "rule.tsc", "rule.hipaa"];
<<<<<<< HEAD
      
      if(item === 'agent.id') {
        link = (ev,x) => {AppNavigate.navigateToModule(ev,'agents', {"tab": "welcome", "agent": x } )};
        width = '8%';
      }
      if(item === 'agent.name') {
        width = '12%';
      }
      if(item === 'rule.level') {
        width = '7%';
      }
      if(item === 'rule.id') {
        link = (ev,x) => AppNavigate.navigateToModule(ev,'manager', {tab:'rules', redirectRule: x});
        width = '9%';
=======

      if (item === 'agent.id') {
        link = (ev, x) => { AppNavigate.navigateToModule(ev, 'agents', { "tab": "welcome", "agent": x }) };
        width = '75px';
      }
      if (item === 'agent.name') {
        width = '150px';
      }
      if (item === 'rule.level') {
        width = '75px';
      }
      if (item === 'rule.id') {
        link = (ev, x) => AppNavigate.navigateToModule(ev, 'manager', { tab: 'rules', redirectRule: x });
        width = '90px';
>>>>>>> 42e4623b
      }
      if (item === 'rule.description' && columnsList.indexOf('syscheck.event') === -1) {
        width = '30%';
      }
<<<<<<< HEAD
      if(item === 'syscheck.event') {
        width = '15%';
=======
      if (item === 'syscheck.event') {
        width = '100px';
>>>>>>> 42e4623b
      }
      if (item === 'rule.mitre.id') {
        link = (ev, x) => { this.setState({ showMitreFlyout: true, selectedTechnique: x }) };
      }
<<<<<<< HEAD
      if(arrayCompilance.indexOf(item) !== -1) {
        width = '30%';
=======
      if (arrayCompilance.indexOf(item) !== -1) {
        width = '150px';
>>>>>>> 42e4623b
      }

      let column = {
        field: item,
        name: (<span
          onMouseEnter={() => { this.setState({ hover: item }) }}
          onMouseLeave={() => { this.setState({ hover: "" }) }}
          style={{ display: "inline-flex" }}>{this.nameEquivalences[item] || item} {this.state.hover === item &&
            <EuiToolTip position="top" content={`Remove column`}>
              <EuiButtonIcon
                style={{ paddingBottom: 12, marginBottom: "-10px", paddingTop: 0 }}
                onClick={(e) => { this.removeColumn(item); e.stopPropagation(); }}
                iconType="cross"
                aria-label="Filter"
                iconSize="s"
              />
            </EuiToolTip>}
        </span>),
        sortable: true
      }

      if (width) {
        column.width = width;
      }
      if (link && item !== 'rule.mitre.id' || (item === 'rule.mitre.id' && this.props.shareFilterManager)) {
        column.render = itemValue => {
          return <span>
            {(item === 'agent.id' && itemValue === '000') &&
              <span style={{ fontSize: 14, marginLeft: 8 }}>{itemValue}</span>
              || item === 'rule.mitre.id' && Array.isArray(itemValue) &&
              itemValue.map(currentItem => <EuiButtonEmpty
                onClick={(ev) => { ev.stopPropagation(); }}
                onMouseDown={(ev) => { ev.stopPropagation(); link(ev, currentItem) }}>
                {currentItem}
              </EuiButtonEmpty>)
              ||
              <EuiButtonEmpty
                onClick={(ev) => { ev.stopPropagation(); }}
                onMouseDown={(ev) => { ev.stopPropagation(); link(ev, itemValue) }}>
                {itemValue}
              </EuiButtonEmpty>
            }
          </span>
        }
      }

      return column;
    })
    return columns;
  }

  onTableChange = ({ page = {}, sort = {} }) => {
    const { index: pageIndex, size: pageSize } = page;
    const { field: sortField, direction: sortDirection } = sort;

    this.setState({
      pageIndex,
      pageSize,
      sortField,
      sortDirection,
    }, async () => this.getAlerts())
  };


  getpageIndexItems() {
    let items: {}[] = [];

    const start = (this.state.pageIndex * this.state.pageSize) % this.state.requestSize;
    const end = start + this.state.pageSize
    for (let i = start; i < end && (this.state.pageIndex * this.state.pageSize) < this.state.total; i++) {
      if (this.state.alerts[i] && this.state.alerts[i]._source) {
        items.push({ ...this.state.alerts[i]._source, _id: this.state.alerts[i]._id })
      }
    }
    return items;

  }

  getFiltersAsObject(filters) {
    var result = {};
    for (var i = 0; i < filters.length; i++) {
      result = { ...result, ...filters[i] }
    }
    return result;
  }

  /**
  * Adds a new negated filter with format { "filter_key" : "filter_value" }, e.g. {"agent.id": "001"}
  * @param filter 
  */
  addFilterOut(filter) {
    const key = Object.keys(filter)[0];
    const value = filter[key];
    const valuesArray = Array.isArray(value) ? [...value] : [value];
    const filters = this.state.searchBarFilters;
    valuesArray.map((item) => {
      const formattedFilter = buildPhraseFilter({ name: key, type: "string" }, item, this.indexPattern);
      formattedFilter.meta.negate = true;

      filters.push(formattedFilter);
    })

    this.filterManager.setFilters(filters);
    if (!this.props.shareFilterManager) this.setState({ searchBarFilters: filters });
  }

  /**
   * Adds a new filter with format { "filter_key" : "filter_value" }, e.g. {"agent.id": "001"}
   * @param filter 
   */
  addFilter(filter) {
    const key = Object.keys(filter)[0];
    const value = filter[key];
    const valuesArray = Array.isArray(value) ? [...value] : [value];
    const filters = []; //this.state.searchBarFilters;
    valuesArray.map((item) => {
      const formattedFilter = buildPhraseFilter({ name: key, type: "string" }, item, this.indexPattern);
      if (formattedFilter.meta.key === 'manager.name' || formattedFilter.meta.key === 'cluster.name') {
        formattedFilter.meta["removable"] = false;
      }
      filters.push(formattedFilter);
    })
    this.filterManager.addFilters(filters);
    if (!this.props.shareFilterManager) this.setState({ searchBarFilters: filters });

  }

  onQuerySubmit = (payload: { dateRange: TimeRange, query: Query | undefined }) => {
    this.setState(payload);
  }

  onFiltersUpdated = (filters: Filter[]) => {
    this.setState({ searchBarFilters: filters });
  }

  closeMitreFlyout = () => {
    this.setState({showMitreFlyout: false});
  }
  
  onMitreChangeFlyout = (showMitreFlyout: boolean) => {
    this.setState({ showMitreFlyout });
  }

  openDiscover(e, techniqueID) {
    AppNavigate.navigateToModule(e, 'overview', { "tab": 'mitre', "tabView": "discover", filters: { 'rule.mitre.id': techniqueID } })
  }

  openDashboard(e, techniqueID) {
    AppNavigate.navigateToModule(e, 'overview', { "tab": 'mitre', "tabView": "dashboard", filters: { 'rule.mitre.id': techniqueID } })
  }

  render() {
    if (this.state.isLoading)
      return (<div style={{ alignSelf: "center", minHeight: 400 }}><EuiLoadingContent lines={3} /> </div>)
    const { total, itemIdToExpandedRowMap, } = this.state;
    const { query = this.state.query } = this.props;
    const getRowProps = item => {
      const { _id } = item;
      return {
        'data-test-subj': `row-${_id}`,
        className: 'customRowClass',
        onClick: () => this.toggleDetails(item),
      };
    };

    const pageIndexItems = this.getpageIndexItems();
    const columns = this.columns();

    const sorting: EuiTableSortingType<{}> = {
      sort: {
        //@ts-ignore
        field: this.state.sortField,
        direction: this.state.sortDirection,
      }
    };
    const pagination = {
      pageIndex: this.state.pageIndex,
      pageSize: this.state.pageSize,
      totalItemCount: this.state.total > 10000 ? 10000 : this.state.total,
      pageSizeOptions: [10, 25, 50],
    };
    const noResultsText = `No results match for this search criteria`;
    let flyout = this.state.showMitreFlyout ? <EuiOverlayMask
      // @ts-ignore
      onClick={this.closeMitreFlyout} >
      <FlyoutTechnique
        openDashboard={(e, itemId) => this.openDashboard(e, itemId)}
        openDiscover={(e, itemId) => this.openDiscover(e, itemId)}
        onChangeFlyout={this.onMitreChangeFlyout}
        currentTechnique={this.state.selectedTechnique} />

    </EuiOverlayMask> : <></>;
    return (
      <div
        className='wz-discover hide-filter-control' >
        {!this.props.shareFilterManager && <KbnSearchBar
          indexPattern={this.indexPattern}
          filterManager={this.filterManager}
          onQuerySubmit={this.onQuerySubmit}
          onFiltersUpdated={this.onFiltersUpdated}
          query={query} />
        }
        {total
          ? <EuiFlexGroup>
            <EuiFlexItem>
              {pageIndexItems.length && (
                <EuiBasicTable
                  items={pageIndexItems}
                  className="module-discover-table"
                  itemId="_id"
                  itemIdToExpandedRowMap={itemIdToExpandedRowMap}
                  isExpandable={true}
                  columns={columns}
                  rowProps={getRowProps}
                  pagination={pagination}
                  sorting={sorting}
                  onChange={this.onTableChange}
                />
              )}
            </EuiFlexItem>
          </EuiFlexGroup>
          : <EuiFlexGroup>
            <EuiFlexItem>
              <EuiSpacer size="s" />
              <EuiCallOut title={noResultsText} color="warning" iconType="alert" />
            </EuiFlexItem>
          </EuiFlexGroup>
        }
        {flyout}
      </div>);
  }
})<|MERGE_RESOLUTION|>--- conflicted
+++ resolved
@@ -391,7 +391,6 @@
       let width = false;
       let link = false;
       const arrayCompilance = ["rule.pci_dss", "rule.gdpr", "rule.nist_800_53", "rule.tsc", "rule.hipaa"];
-<<<<<<< HEAD
       
       if(item === 'agent.id') {
         link = (ev,x) => {AppNavigate.navigateToModule(ev,'agents', {"tab": "welcome", "agent": x } )};
@@ -406,44 +405,18 @@
       if(item === 'rule.id') {
         link = (ev,x) => AppNavigate.navigateToModule(ev,'manager', {tab:'rules', redirectRule: x});
         width = '9%';
-=======
-
-      if (item === 'agent.id') {
-        link = (ev, x) => { AppNavigate.navigateToModule(ev, 'agents', { "tab": "welcome", "agent": x }) };
-        width = '75px';
-      }
-      if (item === 'agent.name') {
-        width = '150px';
-      }
-      if (item === 'rule.level') {
-        width = '75px';
-      }
-      if (item === 'rule.id') {
-        link = (ev, x) => AppNavigate.navigateToModule(ev, 'manager', { tab: 'rules', redirectRule: x });
-        width = '90px';
->>>>>>> 42e4623b
       }
       if (item === 'rule.description' && columnsList.indexOf('syscheck.event') === -1) {
         width = '30%';
       }
-<<<<<<< HEAD
       if(item === 'syscheck.event') {
         width = '15%';
-=======
-      if (item === 'syscheck.event') {
-        width = '100px';
->>>>>>> 42e4623b
       }
       if (item === 'rule.mitre.id') {
         link = (ev, x) => { this.setState({ showMitreFlyout: true, selectedTechnique: x }) };
       }
-<<<<<<< HEAD
       if(arrayCompilance.indexOf(item) !== -1) {
         width = '30%';
-=======
-      if (arrayCompilance.indexOf(item) !== -1) {
-        width = '150px';
->>>>>>> 42e4623b
       }
 
       let column = {
