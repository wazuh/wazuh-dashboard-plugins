--- conflicted
+++ resolved
@@ -45,12 +45,8 @@
   esFilters,
   esQuery,
   IFieldType
-<<<<<<< HEAD
 } from '../../../../../../../src/plugins/data/public';
-=======
-} from '../../../../../../../src/plugins/data/common';
 import '../../../../components/agents/fim/inventory/inventory.less';
->>>>>>> 2bbb9937
 
 export class Discover extends Component {
   _isMount!: boolean;
