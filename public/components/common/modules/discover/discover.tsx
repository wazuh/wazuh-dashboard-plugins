--- conflicted
+++ resolved
@@ -108,11 +108,7 @@
   constructor(props) {
     super(props);
     this.KibanaServices = getDataPlugin();
-<<<<<<< HEAD
-    this.filterManager = props.shareFilterManager ? this.KibanaServices.query.filterManager : new FilterManager(getUiSettings);
-=======
     this.filterManager = props.shareFilterManager ? this.KibanaServices.query.filterManager : new FilterManager(getUiSettings());
->>>>>>> e99140f6
     this.timefilter = this.KibanaServices.query.timefilter.timefilter;
     this.state = {
       sort: {},
