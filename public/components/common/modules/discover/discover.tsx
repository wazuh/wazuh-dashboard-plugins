/*
 * Wazuh app - Integrity monitoring table component
 * Copyright (C) 2015-2020 Wazuh, Inc.
 *
 * This program is free software; you can redistribute it and/or modify
 * it under the terms of the GNU General Public License as published by
 * the Free Software Foundation; either version 2 of the License, or
 * (at your option) any later version.
 *
 * Find more information about this on the LICENSE file.
 */

import React, { Component, } from 'react';
import './discover.less';
import { FilterManager, Filter } from '../../../../../../../src/plugins/data/public/'
import { GenericRequest } from '../../../../react-services/generic-request';
import { AppState } from '../../../../react-services/app-state';
import { RowDetails } from './row-details';
//@ts-ignore
import { npSetup } from 'ui/new_platform';
//@ts-ignore
import { getServices } from '../../../../../../../src/plugins/discover/public/kibana_services';
import DateMatch from '@elastic/datemath';
import { toastNotifications } from 'ui/notify';
import store from '../../../../redux/store';
import { WazuhConfig } from '../../../../react-services/wazuh-config';
import { KbnSearchBar } from '../../../kbn-search-bar';

import {
  EuiBasicTable,
  EuiLoadingSpinner,
  EuiTableSortingType,
  EuiFlexItem,
  EuiFlexGroup,
  Direction,
  EuiSpacer,
  EuiCallOut,
  EuiIcon,
  EuiButtonIcon,
  EuiToolTip
} from '@elastic/eui';
import {
  IIndexPattern,
  TimeRange,
  Query,
  buildPhraseFilter,
  getEsQueryConfig,
  buildEsQuery,
  IFieldType
} from '../../../../../../../src/plugins/data/common';
import '../../../../components/agents/fim/inventory/inventory.less';

export class Discover extends Component {
  _isMount!: boolean;
  timefilter: {
    getTime(): TimeRange
    setTime(time: TimeRange): void
    _history: { history: { items: { from: string, to: string }[] } }
  };

  KibanaServices: { [key: string]: any };
  filterManager: FilterManager;
  state: {
    sort: object
    alerts: { _source: {}, _id: string }[]
    total: number
    pageIndex: number
    pageSize: number
    sortField: string
    sortDirection: Direction
    isLoading: boolean
    requestFilters: object
    requestSize: number
    requestOffset: number
    itemIdToExpandedRowMap: any
    dateRange: TimeRange
    searchBarFilters: []
    query: Query
    elasticQuery: object
    filters: []
    columns: string[]
    hover: string
  };
  indexPattern!: IIndexPattern
  props!: {
    implicitFilters: object[],
    initialFilters: object[],
    type: any,
    updateTotalHits: Function,
    includeFilters: string,
    initialColumns: string[]
  }
  constructor(props) {
    super(props);
    this.KibanaServices = getServices();
    this.filterManager = new FilterManager(npSetup.core.uiSettings);
    this.timefilter = this.KibanaServices.timefilter;
    this.state = {
      sort: {},
      alerts: [],
      total: 0,
      pageIndex: 0,
      pageSize: 10,
      sortField: 'timestamp',
      sortDirection: 'desc',
      isLoading: false,
      requestFilters: {},
      requestSize: 500,
      requestOffset: 0,
      itemIdToExpandedRowMap: {},
      dateRange: this.timefilter.getTime(),
      query: { language: "kuery", query: "" },
      searchBarFilters: [],
      elasticQuery: {},
      filters: props.initialFilters,
      columns: [],
      hover: ""
    }

    this.wazuhConfig = new WazuhConfig();
    this.nameEquivalences = {
      "syscheck.event": "Action",
      "rule.id": "Rule ID",
      "rule.description": "Description",
      "rule.level": "Level",
      "rule.mitre.id": "Technique(s)",
      "rule.mitre.tactic": "Tactic(s)",
      "rule.pci_dss": "PCI DSS",
      "rule.gdpr": "GDPR",
      "rule.nist_800_53": "NIST 800-53",
      "rule.tsc": "TSC",
      "rule.hipaa": "HIPAA",
    }

    this.hideCreateCustomLabel.bind(this);
    this.onQuerySubmit.bind(this);
    this.onFiltersUpdated.bind(this);
    this.hideCreateCustomLabel()
  }

  showToast = (color, title, time) => {
    toastNotifications.add({
      color: color,
      title: title,
      toastLifeTimeMs: time,
    });
  };

  async componentDidMount () {
    this._isMount = true;
    try {
      this.setState({columns: this.props.initialColumns}) //initial columns
      await this.getIndexPattern(); 
      this.getAlerts();
    } catch (err) {
      console.log(err);
    }
  }

 

  componentWillUnmount() {
    this._isMount = false;
  }

  async componentDidUpdate() {
    if (!this._isMount) { return; }
    try {
      await this.getAlerts();
    } catch (err) {
      console.log(err);
    }
  }

  async getIndexPattern () {
    this.indexPattern = {...await this.KibanaServices.indexPatterns.get(AppState.getCurrentPattern())};
    const fields:IFieldType[] = [];
    Object.keys(this.indexPattern.fields).forEach(item => {
      if (isNaN(item)) { 
        fields.push(this.indexPattern.fields[item]);
      } else if(this.props.includeFilters && this.indexPattern.fields[item].name.includes(this.props.includeFilters)){
        fields.unshift(this.indexPattern.fields[item]);
      }else {
        fields.push(this.indexPattern.fields[item]);
      }
    })
    this.indexPattern.fields = fields;
  }

  hideCreateCustomLabel = () => {
    try {
      const button = document.querySelector(".wz-discover #addFilterPopover > div > button > span > span") ;
      if ( !button ) return setTimeout(this.hideCreateCustomLabel, 100);
      const findAndHide = () => {
        const switcher = document.querySelector("#filterEditorCustomLabelSwitch")
        if ( !switcher ) return setTimeout(findAndHide, 100);
        switcher.parentElement.style.display = "none"
      }
      button.onclick = findAndHide;
    } catch (error) { }
  }

  filtersAsArray(filters) {
    const keys = Object.keys(filters);
    const result: {}[] = [];
    for (var i = 0; i < keys.length; i++) {
      const item = {};
      item[keys[i]] = filters[keys[i]];
      result.push(item);
    }
    return result;
  }

  onFiltersChange = (filters) => {
    this.setState({ filters: this.filtersAsArray(filters) });
  }

  toggleDetails = item => {
    const itemIdToExpandedRowMap = { ...this.state.itemIdToExpandedRowMap };
    if (itemIdToExpandedRowMap[item._id]) {
      delete itemIdToExpandedRowMap[item._id];
      this.setState({ itemIdToExpandedRowMap });
    } else {
      const newItemIdToExpandedRowMap = {};
      newItemIdToExpandedRowMap[item._id] = (
        (<div style={{ width: "100%" }}> <RowDetails item={item} addFilter={(filter) => this.addFilter(filter)} addFilterOut={(filter) => this.addFilterOut(filter)} toggleColumn={(id) => this.addColumn(id)} /></div>)
      );
      this.setState({ itemIdToExpandedRowMap: newItemIdToExpandedRowMap });
    }
  };

  buildFilter() {
    const dateParse = ds => /\d+-\d+-\d+T\d+:\d+:\d+.\d+Z/.test(ds) ? DateMatch.parse(ds).toDate().getTime() : ds;
    const { searchBarFilters, query } = this.state;
    const { hideManagerAlerts } = this.wazuhConfig.getConfig();
    const extraFilters = [];
    if(hideManagerAlerts) extraFilters.push({
        meta: {
          alias: null,
          disabled: false,
          key: 'agent.id',
          negate: true,
          params: { query: '000' },
          type: 'phrase',
          index: this.indexPattern.title
        },
        query: { match_phrase: { 'agent.id': '000' } },
        $state: { store: 'appState' }
      });
  
    const elasticQuery =
      buildEsQuery(
        undefined,
        query,
        [...searchBarFilters, ...extraFilters],
        getEsQueryConfig(npSetup.core.uiSettings)
      );
    const pattern = AppState.getCurrentPattern();
    const { filters, sortField, sortDirection } = this.state;
    const { from:oldFrom, to:oldTo } = this.timefilter.getTime();
    const sort = { ...(sortField && { [sortField]: { "order": sortDirection } }) };
    const offset = Math.floor((this.state.pageIndex * this.state.pageSize) / this.state.requestSize) * this.state.requestSize;
    const from = dateParse(oldFrom);
    const to = dateParse(oldTo);
    return { filters, sort, from, to, offset, pattern, elasticQuery };
  }

  async getAlerts() {
    if(!this.indexPattern) return;
    //compare filters so we only make a request into Elasticsearch if needed
      const newFilters = this.buildFilter();
    try{
      if (JSON.stringify(newFilters) !== JSON.stringify(this.state.requestFilters) && !this.state.isLoading) {
        if(newFilters.offset === this.state.requestFilters.offset) // we only reset pageIndex to 0 if the requestFilters has changed but the offset is the same
          this.setState({ isLoading: true, pageIndex:0 });
        else
          this.setState({ isLoading: true});
        let filtersReq = [...newFilters['filters'], ...this.props.implicitFilters];
        if(store.getState().appStateReducers.currentAgentData.id){
          filtersReq.push({"agent.id": store.getState().appStateReducers.currentAgentData.id})
        } 

        const alerts = await GenericRequest.request(
          'POST',
          `/elastic/alerts`,
          {
            ...newFilters,
            filters: filtersReq
          }
        );
        if (this._isMount) {
          this.setState({ alerts: alerts.data.alerts, total: alerts.data.hits, isLoading: false, requestFilters: newFilters, filters: newFilters.filters });
          this.props.updateTotalHits(alerts.data.hits);
         
        }
      }
    }catch(err){
      if (this._isMount) {
        this.setState({ alerts: [], total: 0, isLoading: false, requestFilters: newFilters, filters: newFilters.filters });
        this.props.updateTotalHits(0);
      }
    }
  }

  removeColumn(id){
    if(this.state.columns.length < 2){
      this.showToast('warning', "At least one column must be selected",3000);
      return;
    }
    const columns = this.state.columns;
    columns.splice(columns.findIndex(v => v === id), 1);
    this.setState(columns)
  }

  addColumn(id){ 
    if(this.state.columns.length > 11){
      this.showToast('warning', 'The maximum number of columns is 10',3000);
      return;
    }
    if(this.state.columns.find(element => element === id)){
      this.removeColumn(id);
      return;
    }
    const columns = this.state.columns;
    columns.push(id);
    this.setState(columns)
  }


  columns = () => {
    const columns = this.state.columns.map((item) => {
      if(item === "icon"){
        return  {
          width: "25px",
          isExpander: true,
          render: item => {
            return (
              <EuiIcon size="s" type={this.state.itemIdToExpandedRowMap[item._id] ? "arrowDown" : "arrowRight"} />
            )
          },
        }
      }
      if(item === "timestamp"){
        return  {
          field: 'timestamp',
          name: 'Time',
          width: '160px',
          sortable: true,
          render: time => {
            const date = time.split('.')[0];
            return <span>{date.split('T')[0]} {date.split('T')[1]}</span>
          },
        }
      }
      let width = false;
      const arrayCompilance = ["rule.pci_dss", "rule.gdpr", "rule.nist_800_53", "rule.tsc", "rule.hipaa"];

      if(item === 'rule.level') {
        width = '75px';
      }
      if(item === 'rule.id') {
        width = '90px';
      }
      if(item === 'rule.description' && this.state.columns.indexOf('syscheck.event') === -1) {
        width = '30%';
      }
      if(item === 'syscheck.event') {
        width = '100px';
      }
      if(arrayCompilance.indexOf(item) !== -1) {
        width = '150px';
      }

      let column = {
        field: item,
        name: (<span 
          onMouseEnter={() => { this.setState({hover: item}) }}
          onMouseLeave={() => { this.setState({hover: ""}) }}
          style={{display: "inline-flex"}}>{this.nameEquivalences[item] || item} {this.state.hover === item &&
          <EuiToolTip position="top" content={`Remove column`}>
            <EuiButtonIcon
              style={{paddingBottom: 12, marginBottom: "-10px", paddingTop: 0}}
              onClick={(e) => { this.removeColumn(item); e.stopPropagation();}}
              iconType="cross"
              aria-label="Filter"
              iconSize="s"
            />
          </EuiToolTip>} 
        </span>),
        sortable: true
      }

      if (width) {
        column.width = width;
      }

      return column;
    })
    return columns;
  }

  onTableChange = ({ page = {}, sort = {} }) => {
    const { index: pageIndex, size: pageSize } = page;
    const { field: sortField, direction: sortDirection } = sort;

    this.setState({
      pageIndex,
      pageSize,
      sortField,
      sortDirection,
    }, async () => this.getAlerts())
  };


  getpageIndexItems() {
    let items: {}[] = [];

    const start = (this.state.pageIndex * this.state.pageSize) % this.state.requestSize;
    const end = start + this.state.pageSize
    for (let i = start; i < end && (this.state.pageIndex * this.state.pageSize) < this.state.total; i++) {
      if (this.state.alerts[i] && this.state.alerts[i]._source) {
        items.push({ ...this.state.alerts[i]._source, _id: this.state.alerts[i]._id })
      }
    }
    return items;

  }

  getFiltersAsObject(filters) {
    var result = {};
    for (var i = 0; i < filters.length; i++) {
      result = { ...result, ...filters[i] }
    }
    return result;
  }

   /**
   * Adds a new negated filter with format { "filter_key" : "filter_value" }, e.g. {"agent.id": "001"}
   * @param filter 
   */
  addFilterOut(filter) {
    const key = Object.keys(filter)[0];
    const value = filter[key];
    const valuesArray = Array.isArray(value) ? [...value] : [value];
    const filters = this.state.searchBarFilters;
    valuesArray.map((item) => {
      const formattedFilter = buildPhraseFilter({ name: key, type: "string" }, item, this.indexPattern);
      formattedFilter.meta.negate = true;

      filters.push(formattedFilter);
    })

    this.filterManager.setFilters(filters);
    this.setState({ searchBarFilters: filters });
  }

  /**
   * Adds a new filter with format { "filter_key" : "filter_value" }, e.g. {"agent.id": "001"}
   * @param filter 
   */
  addFilter(filter) {
    const key = Object.keys(filter)[0];
    const value = filter[key];
    const valuesArray = Array.isArray(value) ? [...value] : [value];
    const filters = this.state.searchBarFilters;
    valuesArray.map((item) => {
      const formattedFilter = buildPhraseFilter({ name: key, type: "string" }, item, this.indexPattern);

      filters.push(formattedFilter);
    })

    this.filterManager.setFilters(filters);
    this.setState({ searchBarFilters: filters });
  }

  onQuerySubmit = (payload: { dateRange: TimeRange, query: Query | undefined }) => {
    this.setState(payload);
  }

  onFiltersUpdated = (filters: Filter[]) => {
    this.setState({ searchBarFilters: filters });
  }

  render() {
    if (this.state.isLoading)
      return (<div style={{ alignSelf: "center" }}><EuiLoadingSpinner size="xl" /> </div>)
    const {total, itemIdToExpandedRowMap, query} = this.state;
    const getRowProps = item => {
      const { _id } = item;
      return {
        'data-test-subj': `row-${_id}`,
        className: 'customRowClass',
        onClick: () => this.toggleDetails(item),
      };
    };

    const pageIndexItems = this.getpageIndexItems();
    const columns = this.columns();

    const sorting: EuiTableSortingType<{}> = {
      sort: {
        //@ts-ignore
        field: this.state.sortField,
        direction: this.state.sortDirection,
      }
    };
    const pagination = {
      pageIndex: this.state.pageIndex,
      pageSize: this.state.pageSize,
      totalItemCount: this.state.total > 10000 ? 10000 : this.state.total,
      pageSizeOptions: [10, 25, 50],
    };
    const noResultsText = `No results match for this search criteria`
    return (
      <div
<<<<<<< HEAD
        className='wz-discover hide-filter-control' >
        {this.getSearchBar()}
=======
        className='wz-discover hide-filter-controll' >
        <KbnSearchBar  
          indexPattern={this.indexPattern} 
          filterManager={this.filterManager}
          onQuerySubmit={this.onQuerySubmit}
          onFiltersUpdated={this.onFiltersUpdated}
          query={query} />
>>>>>>> 85f1884d
        {total 
          ? <EuiFlexGroup>
              <EuiFlexItem>
                {pageIndexItems.length && (
                  <EuiBasicTable
                    items={pageIndexItems}
                    className="module-discover-table"
                    itemId="_id"
                    itemIdToExpandedRowMap={itemIdToExpandedRowMap}
                    isExpandable={true}
                    columns={columns}
                    rowProps={getRowProps}
                    pagination={pagination}
                    sorting={sorting}
                    onChange={this.onTableChange}
                  />
                )}
              </EuiFlexItem>
            </EuiFlexGroup>
          : <EuiFlexGroup>
              <EuiFlexItem>
                <EuiSpacer size="s" />
                <EuiCallOut title={noResultsText} color="warning" iconType="alert" />
              </EuiFlexItem>
            </EuiFlexGroup>
        }
      </div>);
  }
}<|MERGE_RESOLUTION|>--- conflicted
+++ resolved
@@ -513,10 +513,6 @@
     const noResultsText = `No results match for this search criteria`
     return (
       <div
-<<<<<<< HEAD
-        className='wz-discover hide-filter-control' >
-        {this.getSearchBar()}
-=======
         className='wz-discover hide-filter-controll' >
         <KbnSearchBar  
           indexPattern={this.indexPattern} 
@@ -524,7 +520,6 @@
           onQuerySubmit={this.onQuerySubmit}
           onFiltersUpdated={this.onFiltersUpdated}
           query={query} />
->>>>>>> 85f1884d
         {total 
           ? <EuiFlexGroup>
               <EuiFlexItem>
