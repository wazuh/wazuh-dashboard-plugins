--- conflicted
+++ resolved
@@ -61,589 +61,6 @@
  withReduxProvider,
  connect(mapStateToProps)
 )(class Discover extends Component {
-<<<<<<< HEAD
- _isMount!: boolean;
- timefilter: {
-   getTime(): TimeRange
-   setTime(time: TimeRange): void
-   _history: { history: { items: { from: string, to: string }[] } }
- };
- 
- KibanaServices: { [key: string]: any };
- state: {
-   sort: object
-   selectedTechnique: string,
-   showMitreFlyout: boolean,
-   alerts: { _source: {}, _id: string }[]
-   total: number
-   pageIndex: number
-   pageSize: number
-   sortField: string
-   sortDirection: Direction
-   isLoading: boolean
-   requestFilters: object
-   requestSize: number
-   requestOffset: number
-   query: { language: "kuery" | "lucene", query: string }
-   itemIdToExpandedRowMap: any
-   dateRange: TimeRange
-   elasticQuery: object
-   columns: string[]
-   hover: string
- };
- indexPattern!: IIndexPattern
- props!: {
-   implicitFilters: object[],
-   initialFilters: object[],
-   query?: { language: "kuery" | "lucene", query: string }
-   type?: any,
-   updateTotalHits: Function,
-   includeFilters?: string,
-   initialColumns: string[],
-   shareFilterManager: FilterManager,
-   shareFilterManagerWithUserAuthorized: FilterManager,
-   refreshAngularDiscover?: number
- }
- constructor(props) {
-   super(props);
-   this.KibanaServices = getDataPlugin();
-   this.timefilter = this.KibanaServices.query.timefilter.timefilter;
-   this.state = {
-     sort: {},
-     selectedTechnique: "",
-     showMitreFlyout: false,
-     alerts: [],
-     total: 0,
-     pageIndex: 0,
-     pageSize: 10,
-     sortField: 'timestamp',
-     sortDirection: 'desc',
-     isLoading: false,
-     requestFilters: {},
-     requestSize: 500,
-     requestOffset: 0,
-     itemIdToExpandedRowMap: {},
-     dateRange: this.timefilter.getTime(),
-     query: props.query || { language: "kuery", query: "" },
-     elasticQuery: {},
-     columns: [],
-     hover: ""
-   }
- 
-   this.wazuhConfig = new WazuhConfig();
-   this.nameEquivalences = {
-     "agent.id": "Agent",
-     "agent.name": "Agent name",
-     "syscheck.event": "Action",
-     "rule.id": "Rule ID",
-     "rule.description": "Description",
-     "rule.level": "Level",
-     "rule.mitre.id": "Technique(s)",
-     "rule.mitre.tactic": "Tactic(s)",
-     "rule.pci_dss": "PCI DSS",
-     "rule.gdpr": "GDPR",
-     "rule.nist_800_53": "NIST 800-53",
-     "rule.tsc": "TSC",
-     "rule.hipaa": "HIPAA",
-   }
- 
-   this.hideCreateCustomLabel.bind(this);
-   this.onQuerySubmit.bind(this);
-   this.onFiltersUpdated.bind(this);
-   this.hideCreateCustomLabel()
- }
- 
- showToast = (color, title, time) => {
-   getToasts().add({
-     color: color,
-     title: title,
-     toastLifeTimeMs: time,
-   });
- };
- 
- async componentDidMount() {
-   this._isMount = true;
-   try {
-     this.setState({columns: this.getColumns()}) //initial columns
-     await this.getIndexPattern();
-     await this.getAlerts();
-   } catch (err) {
-     console.log(err);
-   }
- }
- 
- componentWillUnmount() {
-   this._isMount = false;
- }
- 
- async componentDidUpdate(prevProps, prevState) {
-   if (!this._isMount) { return; }
-   if((!prevProps.currentAgentData.id && this.props.currentAgentData.id) || (prevProps.currentAgentData.id && !this.props.currentAgentData.id) || prevProps.currentAgentData.id !== this.props.currentAgentData.id){
-     this.setState({ columns: this.getColumns() }); // Updates the columns to be rendered if you change the selected agent to none or vice versa
-     return;
-   }
-   if(!_.isEqual(this.props.query,prevProps.query)){
-     this.setState({ query: {...this.props.query}});
-     return;
-   };
-   if((this.props.currentAgentData.id !== prevProps.currentAgentData.id)
-     || (!_.isEqual(this.state.query, prevState.query))
-     || (!_.isEqual(this.state.dateRange, prevState.dateRange))
-     || (this.props.refreshAngularDiscover !== prevProps.refreshAngularDiscover)
-   ){
-     this.setState({ pageIndex: 0 , tsUpdated: Date.now()});
-     return;
-   };
-   if(['pageIndex', 'pageSize', 'sortField', 'sortDirection'].some(field => this.state[field] !== prevState[field]) || (this.state.tsUpdated !== prevState.tsUpdated)){
-     try {
-       await this.getAlerts();
-     } catch (err) {
-       console.log(err);
-     };
-   };
- }
- 
- getColumns () {
-   if(this.props.currentAgentData.id){
-     return this.props.initialColumns.filter(column => !['agent.id', 'agent.name'].includes(column));
-   }else{
-     const columns = [...this.props.initialColumns];
-     columns.splice(2, 0, 'agent.id');
-     columns.splice(3, 0, 'agent.name');
-     return columns;
-   }
- }
- 
- async getIndexPattern () {
-   this.indexPattern = {...await this.KibanaServices.indexPatterns.get(AppState.getCurrentPattern())};
-   const fields:IFieldType[] = [];
-   Object.keys(this.indexPattern.fields).forEach(item => {
-     if (isNaN(item)) {
-       fields.push(this.indexPattern.fields[item]);
-     } else if (this.props.includeFilters && this.indexPattern.fields[item].name.includes(this.props.includeFilters)) {
-       fields.unshift(this.indexPattern.fields[item]);
-     } else {
-       fields.push(this.indexPattern.fields[item]);
-     }
-   })
-   this.indexPattern.fields = fields;
- }
- 
- hideCreateCustomLabel = () => {
-   try {
-     const button = document.querySelector(".wz-discover #addFilterPopover > div > button > span > span");
-     if (!button) return setTimeout(this.hideCreateCustomLabel, 100);
-     const findAndHide = () => {
-       const switcher = document.querySelector("#filterEditorCustomLabelSwitch")
-       if (!switcher) return setTimeout(findAndHide, 100);
-       switcher.parentElement.style.display = "none"
-     }
-     button.onclick = findAndHide;
-   } catch (error) { }
- }
- 
- filtersAsArray(filters) {
-   const keys = Object.keys(filters);
-   const result: {}[] = [];
-   for (var i = 0; i < keys.length; i++) {
-     const item = {};
-     item[keys[i]] = filters[keys[i]];
-     result.push(item);
-   }
-   return result;
- }
- 
- toggleDetails = item => {
-   const itemIdToExpandedRowMap = { ...this.state.itemIdToExpandedRowMap };
-   if (itemIdToExpandedRowMap[item._id]) {
-     delete itemIdToExpandedRowMap[item._id];
-     this.setState({ itemIdToExpandedRowMap });
-   } else {
-     const newItemIdToExpandedRowMap = {};
-     newItemIdToExpandedRowMap[item._id] = (
-       (<div style={{ width: "100%" }}> <RowDetails item={item} addFilter={(filter) => this.addFilter(filter)} addFilterOut={(filter) => this.addFilterOut(filter)} toggleColumn={(id) => this.addColumn(id)} /></div>)
-     );
-     this.setState({ itemIdToExpandedRowMap: newItemIdToExpandedRowMap });
-   }
- };
- 
- buildFilter() {
-   const dateParse = ds => /\d+-\d+-\d+T\d+:\d+:\d+.\d+Z/.test(ds) ? DateMatch.parse(ds).toDate().getTime() : ds;
-   const { query } = this.state;
-   const { hideManagerAlerts } = this.wazuhConfig.getConfig();
-   const extraFilters = [];
-   if (hideManagerAlerts) extraFilters.push({
-     meta: {
-       alias: null,
-       disabled: false,
-       key: 'agent.id',
-       negate: true,
-       params: { query: '000' },
-       type: 'phrase',
-       index: this.indexPattern.title
-     },
-     query: { match_phrase: { 'agent.id': '000' } },
-     $state: { store: 'appState' }
-   });
- 
-   const filters = this.props.shareFilterManager ? this.props.shareFilterManager.filters : [];
-   const previousFilters = this.KibanaServices && this.KibanaServices.query.filterManager.filters ? this.KibanaServices.query.filterManager.filters : [];
-   const CustomFilterWith = this.props.shareFilterManagerWithUserAuthorized;
-   const elasticQuery =
-     buildEsQuery(
-       undefined,
-       query,
-       [...previousFilters, ...filters, ...extraFilters, ...CustomFilterWith],
-       getEsQueryConfig(getUiSettings())
-     );
- 
-   const { sortField, sortDirection } = this.state;
- 
-   const range = {
-     range: {
-       timestamp: {
-         gte: dateParse(this.timefilter.getTime().from),
-         lte: dateParse(this.timefilter.getTime().to),
-         format: 'epoch_millis'
-       }
-     }
-   }
-   elasticQuery.bool.must.push(range);
- 
-   if(this.props.implicitFilters){
-     this.props.implicitFilters.map(impicitFilter => elasticQuery.bool.must.push({
-       match: impicitFilter
-     }));
-   };
-   if(this.props.currentAgentData.id){
-     elasticQuery.bool.must.push({
-       match: {"agent.id": this.props.currentAgentData.id}
-     });
-   };
-   return {
-     query: elasticQuery,
-     size: this.state.pageSize,
-     from: this.state.pageIndex*this.state.pageSize,
-     ...(sortField ? {sort: { [sortField]: { "order": sortDirection } }}: {})
-   };
- }
- 
- async getAlerts() {
-   if (!this.indexPattern || this.state.isLoading) return;
-   //compare filters so we only make a request into Elasticsearch if needed
-   const newFilters = this.buildFilter();
-   try {
-       this.setState({ isLoading: true});
-       const alerts = await GenericRequest.request(
-         'POST',
-         `/elastic/alerts`,
-         {
-           index: this.indexPattern.title,
-           body: newFilters
-         }
-       );
-       if (this._isMount) {
-       this.setState({ alerts: alerts.data.hits.hits, total: alerts.data.hits.total.value, isLoading: false, requestFilters: newFilters});
-         this.props.updateTotalHits(alerts.data.hits.total.value);
-       }
-   } catch (err) {
-     if (this._isMount) {
-       this.setState({ alerts: [], total: 0, isLoading: false, requestFilters: newFilters});
-       this.props.updateTotalHits(0);
-     }
-   }
- }
- 
- removeColumn(id) {
-   if (this.state.columns.length < 2) {
-     this.showToast('warning', "At least one column must be selected", 3000);
-     return;
-   }
-   const columns = this.state.columns;
-   columns.splice(columns.findIndex(v => v === id), 1);
-   this.setState(columns)
- }
- 
- addColumn(id) {
-   if (this.state.columns.length > 11) {
-     this.showToast('warning', 'The maximum number of columns is 10', 3000);
-     return;
-   }
-   if (this.state.columns.find(element => element === id)) {
-     this.removeColumn(id);
-     return;
-   }
-   const columns = this.state.columns;
-   columns.push(id);
-   this.setState(columns)
- }
- 
- 
- columns = () => {
-   var columnsList = [...this.state.columns];
-   const columns = columnsList.map((item) => {
-     if (item === "icon") {
-       return {
-         width: "25px",
-         isExpander: true,
-         render: item => {
-           return (
-             <EuiIcon size="s" type={this.state.itemIdToExpandedRowMap[item._id] ? "arrowDown" : "arrowRight"} />
-           )
-         },
-       }
-     }
-     if (item === "timestamp") {
-       return {
-         field: 'timestamp',
-         name: 'Time',
-         width: '10%',
-         sortable: true,
-         render: time => {
-           return <span>{formatUIDate(time)}</span>
-         },
-       }
-     }
-     let width = false;
-     let link = false;
-     const arrayCompilance = ["rule.pci_dss", "rule.gdpr", "rule.nist_800_53", "rule.tsc", "rule.hipaa"];
-    
-     if(item === 'agent.id') {
-       link = (ev,x) => {AppNavigate.navigateToModule(ev,'agents', {"tab": "welcome", "agent": x } )};
-       width = '8%';
-     }
-     if(item === 'agent.name') {
-       width = '12%';
-     }
-     if(item === 'rule.level') {
-       width = '7%';
-     }
-     if(item === 'rule.id') {
-       link = (ev,x) => AppNavigate.navigateToModule(ev,'manager', {tab:'rules', redirectRule: x});
-       width = '9%';
-     }
-     if (item === 'rule.description' && columnsList.indexOf('syscheck.event') === -1) {
-       width = '30%';
-     }
-     if(item === 'syscheck.event') {
-       width = '15%';
-     }
-     if (item === 'rule.mitre.id') {
-       link = (ev, x) => { this.setState({ showMitreFlyout: true, selectedTechnique: x }) };
-     }
-     if(arrayCompilance.indexOf(item) !== -1) {
-       width = '30%';
-     }
- 
-     let column = {
-       field: item,
-       name: (<span
-         onMouseEnter={() => { this.setState({ hover: item }) }}
-         onMouseLeave={() => { this.setState({ hover: "" }) }}
-         style={{ display: "inline-flex" }}>{this.nameEquivalences[item] || item} {this.state.hover === item &&
-           <EuiToolTip position="top" content={`Remove column`}>
-             <EuiButtonIcon
-               style={{ paddingBottom: 12, marginBottom: "-10px", paddingTop: 0 }}
-               onClick={(e) => { this.removeColumn(item); e.stopPropagation(); }}
-               iconType="cross"
-               aria-label="Filter"
-               iconSize="s"
-             />
-           </EuiToolTip>}
-       </span>),
-       sortable: true
-     }
- 
-     if (width) {
-       column.width = width;
-     }
-     if (link && item !== 'rule.mitre.id' || (item === 'rule.mitre.id' && this.props.shareFilterManager)) {
-       column.render = itemValue => {
-         return <span>
-           {(item === 'agent.id' && itemValue === '000') &&
-             <span style={{ fontSize: 14, marginLeft: 8 }}>{itemValue}</span>
-             || item === 'rule.mitre.id' && Array.isArray(itemValue) &&
-             itemValue.map(currentItem => <EuiButtonEmpty
-               onClick={(ev) => { ev.stopPropagation(); }}
-               onMouseDown={(ev) => { ev.stopPropagation(); link(ev, currentItem) }}>
-               {currentItem}
-             </EuiButtonEmpty>)
-             ||
-             <EuiButtonEmpty
-               onClick={(ev) => { ev.stopPropagation(); }}
-               onMouseDown={(ev) => { ev.stopPropagation(); link(ev, itemValue) }}>
-               {itemValue}
-             </EuiButtonEmpty>
-           }
-         </span>
-       }
-     }
- 
-     return column;
-   })
-   return columns;
- }
- 
- onTableChange = ({ page = {}, sort = {} }) => {
-   const { index: pageIndex, size: pageSize } = page;
-   const { field: sortField, direction: sortDirection } = sort;
- 
-   this.setState({
-     pageIndex,
-     pageSize,
-     sortField,
-     sortDirection,
-   });
- };
- 
- getFiltersAsObject(filters) {
-   var result = {};
-   for (var i = 0; i < filters.length; i++) {
-     result = { ...result, ...filters[i] }
-   }
-   return result;
- }
- 
- /**
- * Adds a new negated filter with format { "filter_key" : "filter_value" }, e.g. {"agent.id": "001"}
- * @param filter
- */
- addFilterOut(filter) {
-   const filterManager = this.props.shareFilterManager;
-   const key = Object.keys(filter)[0];
-   const value = filter[key];
-   const valuesArray = Array.isArray(value) ? [...value] : [value];
-   valuesArray.map((item) => {
-     const formattedFilter = buildPhraseFilter({ name: key, type: "string" }, item, this.indexPattern);
-     formattedFilter.meta.negate = true;
- 
-     filterManager.addFilters(formattedFilter);
-   })
-   this.setState({ pageIndex: 0 , tsUpdated: Date.now()});
- }
- 
- /**
-  * Adds a new filter with format { "filter_key" : "filter_value" }, e.g. {"agent.id": "001"}
-  * @param filter
-  */
- addFilter(filter) {
-   const filterManager = this.props.shareFilterManager;
-   const key = Object.keys(filter)[0];
-   const value = filter[key];
-   const valuesArray = Array.isArray(value) ? [...value] : [value];
-   valuesArray.map((item) => {
-     const formattedFilter = buildPhraseFilter({ name: key, type: "string" }, item, this.indexPattern);
-     if (formattedFilter.meta.key === 'manager.name' || formattedFilter.meta.key === 'cluster.name') {
-       formattedFilter.meta["removable"] = false;
-     }
-     filterManager.addFilters(formattedFilter);
-   })
-   this.setState({ pageIndex: 0 , tsUpdated: Date.now()});
- }
- 
- onQuerySubmit = (payload: { dateRange: TimeRange, query: Query | undefined }) => {
-   this.setState({...payload, tsUpdated: Date.now()});
- }
- 
- onFiltersUpdated = (filters: Filter[]) => {
-   this.setState({ pageIndex: 0 , tsUpdated: Date.now()});
- }
- 
- closeMitreFlyout = () => {
-   this.setState({showMitreFlyout: false});
- }
-  onMitreChangeFlyout = (showMitreFlyout: boolean) => {
-   this.setState({ showMitreFlyout });
- }
- 
- openDiscover(e, techniqueID) {
-   AppNavigate.navigateToModule(e, 'overview', { "tab": 'mitre', "tabView": "discover", filters: { 'rule.mitre.id': techniqueID } })
- }
- 
- openDashboard(e, techniqueID) {
-   AppNavigate.navigateToModule(e, 'overview', { "tab": 'mitre', "tabView": "dashboard", filters: { 'rule.mitre.id': techniqueID } })
- }
- 
- render() {
-   if (this.state.isLoading)
-     return (<div style={{ alignSelf: "center", minHeight: 400 }}><EuiLoadingContent lines={3} /> </div>)
-   const { total, itemIdToExpandedRowMap, } = this.state;
-   const { query = this.state.query } = this.props;
-   const getRowProps = item => {
-     const { _id } = item;
-     return {
-       'data-test-subj': `row-${_id}`,
-       className: 'customRowClass',
-       onClick: () => this.toggleDetails(item),
-     };
-   };
- 
-   const columns = this.columns();
- 
-   const sorting: EuiTableSortingType<{}> = {
-     sort: {
-       //@ts-ignore
-       field: this.state.sortField,
-       direction: this.state.sortDirection,
-     }
-   };
-   const pagination = {
-     pageIndex: this.state.pageIndex,
-     pageSize: this.state.pageSize,
-     totalItemCount: this.state.total > 10000 ? 10000 : this.state.total,
-     pageSizeOptions: [10, 25, 50],
-   };
-   const noResultsText = `No results match for this search criteria`;
-   let flyout = this.state.showMitreFlyout ? <EuiOverlayMask
-     headerZindexLocation="below"
-     onClick={this.closeMitreFlyout} >
-     <FlyoutTechnique
-       openDashboard={(e, itemId) => this.openDashboard(e, itemId)}
-       openDiscover={(e, itemId) => this.openDiscover(e, itemId)}
-       onChangeFlyout={this.onMitreChangeFlyout}
-       currentTechnique={this.state.selectedTechnique} />
- 
-   </EuiOverlayMask> : <></>;
-   return (
-     <div
-       className='wz-discover hide-filter-control wz-inventory' >
-       {this.props.kbnSearchBar && <KbnSearchBar
-         indexPattern={this.indexPattern}
-         filterManager={this.props.shareFilterManager}
-         onQuerySubmit={this.onQuerySubmit}
-         onFiltersUpdated={this.onFiltersUpdated}
-         query={query} />
-       }
-       {total
-         ? <EuiFlexGroup>
-           <EuiFlexItem>
-             {this.state.alerts.length && (
-               <EuiBasicTable
-                 items={this.state.alerts.map(alert => ({...alert._source, _id: alert._id}))}
-                 className="module-discover-table"
-                 itemId="_id"
-                 itemIdToExpandedRowMap={itemIdToExpandedRowMap}
-                 isExpandable={true}
-                 columns={columns}
-                 rowProps={getRowProps}
-                 pagination={pagination}
-                 sorting={sorting}
-                 onChange={this.onTableChange}
-               />
-             )}
-           </EuiFlexItem>
-         </EuiFlexGroup>
-         : <EuiFlexGroup>
-           <EuiFlexItem>
-             <EuiSpacer size="s" />
-             <EuiCallOut title={noResultsText} color="warning" iconType="alert" />
-           </EuiFlexItem>
-         </EuiFlexGroup>
-       }
-       {flyout}
-     </div>);
- }
-=======
   _isMount!: boolean;
   timefilter: {
     getTime(): TimeRange
@@ -683,6 +100,7 @@
     includeFilters?: string,
     initialColumns: string[],
     shareFilterManager: FilterManager,
+   shareFilterManagerWithUserAuthorized: FilterManager,
     refreshAngularDiscover?: number
   }
   constructor(props) {
@@ -873,12 +291,12 @@
 
     const filters = this.props.shareFilterManager ? this.props.shareFilterManager.filters : [];
     const previousFilters = this.KibanaServices && this.KibanaServices.query.filterManager.filters ? this.KibanaServices.query.filterManager.filters : [];
-
+   const CustomFilterWith = this.props.shareFilterManagerWithUserAuthorized;
     const elasticQuery =
       buildEsQuery(
         undefined,
         query,
-        [...previousFilters, ...filters, ...extraFilters],
+       [...previousFilters, ...filters, ...extraFilters, ...CustomFilterWith],
         getEsQueryConfig(getUiSettings())
       );
 
@@ -887,8 +305,8 @@
     const range = {
       range: {
         timestamp: {
-          gte: dateParse(this.state.dateRange.from),
-          lte: dateParse(this.state.dateRange.to),
+         gte: dateParse(this.timefilter.getTime().from),
+         lte: dateParse(this.timefilter.getTime().to),
           format: 'epoch_millis'
         }
       }
@@ -1232,5 +650,4 @@
         {flyout}
       </div>);
   }
->>>>>>> 14c40ed9
 })