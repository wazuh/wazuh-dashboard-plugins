/*
 * Wazuh app - Integrity monitoring table component
 * Copyright (C) 2015-2021 Wazuh, Inc.
 *
 * This program is free software; you can redistribute it and/or modify
 * it under the terms of the GNU General Public License as published by
 * the Free Software Foundation; either version 2 of the License, or
 * (at your option) any later version.
 *
 * Find more information about this on the LICENSE file.
 */
import React, { Component } from 'react';
import './discover.scss';
import { FilterManager, Filter } from '../../../../../../../src/plugins/data/public/';
import { GenericRequest } from '../../../../react-services/generic-request';
import { AppState } from '../../../../react-services/app-state';
import { AppNavigate } from '../../../../react-services/app-navigate';
import { RowDetails } from './row-details';
import DateMatch from '@elastic/datemath';
import { WazuhConfig } from '../../../../react-services/wazuh-config';
import { formatUIDate } from '../../../../react-services/time-service';
import { KbnSearchBar } from '../../../kbn-search-bar';
import { FlyoutTechnique } from '../../../../components/overview/mitre/components/techniques/components/flyout-technique';
import { withErrorBoundary, withReduxProvider } from '../../../common/hocs';
import { connect } from 'react-redux';
import { compose } from 'redux';
import _ from 'lodash';
import { UI_LOGGER_LEVELS } from '../../../../../common/constants';
import { UI_ERROR_SEVERITIES } from '../../../../react-services/error-orchestrator/types';
import { getErrorOrchestrator } from '../../../../react-services/common-services';

import {
  EuiBasicTable,
  EuiLoadingContent,
  EuiTableSortingType,
  EuiFlexItem,
  EuiFlexGroup,
  Direction,
  EuiSpacer,
  EuiCallOut,
  EuiIcon,
  EuiButtonIcon,
  EuiButtonEmpty,
  EuiToolTip,
} from '@elastic/eui';
import {
  IIndexPattern,
  TimeRange,
  Query,
  buildPhraseFilter,
  getOpenSearchQueryConfig,
  buildOpenSearchQuery,
  IFieldType,
} from '../../../../../../../src/plugins/data/common';
import { getDataPlugin, getToasts, getUiSettings } from '../../../../kibana-services';

const mapStateToProps = (state) => ({
  currentAgentData: state.appStateReducers.currentAgentData,
});

interface ColumnDefinition {
  field: string;
  label?: string;
}

export const Discover = compose(
  withErrorBoundary,
  withReduxProvider,
  connect(mapStateToProps)
)(
  class Discover extends Component {
    _isMount!: boolean;
    timefilter: {
      getTime(): TimeRange;
      setTime(time: TimeRange): void;
      _history: { history: { items: { from: string; to: string }[] } };
    };

    PluginPlatformServices: { [key: string]: any };
    state: {
      sort: object;
      selectedTechnique: string;
      alerts: { _source: {}; _id: string }[];
      total: number;
      pageIndex: number;
      pageSize: number;
      sortField: string;
      sortDirection: Direction;
      isLoading: boolean;
      requestFilters: object;
      requestSize: number;
      requestOffset: number;
      query: { language: 'kuery' | 'lucene'; query: string };
      itemIdToExpandedRowMap: any;
      dateRange: TimeRange;
      elasticQuery: object;
      columns: string[];
      hover: string;
    };
    indexPattern!: IIndexPattern;
    props!: {
      implicitFilters: object[];
      initialFilters: object[];
      query?: { language: 'kuery' | 'lucene'; query: string };
      type?: any;
      updateTotalHits: Function;
      includeFilters?: string;
      initialColumns: ColumnDefinition[];
      initialAgentColumns?: ColumnDefinition[];
      shareFilterManager: FilterManager;
      shareFilterManagerWithUserAuthorized: Filter[];
      refreshAngularDiscover?: number;
    };
    constructor(props) {
      super(props);
      this.PluginPlatformServices = getDataPlugin();
      this.timefilter = this.PluginPlatformServices.query.timefilter.timefilter;
      this.timeSubscription = null;
      this.state = {
        sort: {},
        selectedTechnique: '',
        alerts: [],
        total: 0,
        pageIndex: 0,
        pageSize: 10,
        sortField: 'timestamp',
        sortDirection: 'desc',
        isLoading: false,
        requestFilters: {},
        requestSize: 500,
        requestOffset: 0,
        itemIdToExpandedRowMap: {},
        dateRange: this.timefilter.getTime(),
        dateRangeHistory: this.timefilter._history,
        query: props.query || { language: 'kuery', query: '' },
        elasticQuery: {},
        columns: [],
        hover: '',
      };

      this.wazuhConfig = new WazuhConfig();

      this.hideCreateCustomLabel.bind(this);
      this.onQuerySubmit.bind(this);
      this.onFiltersUpdated.bind(this);
      this.hideCreateCustomLabel();
    }

    showToast = (color, title, time) => {
      getToasts().add({
        color: color,
        title: title,
        toastLifeTimeMs: time,
      });
    };

    async componentDidMount() {
      this._isMount = true;
      try {
        this.timeSubscription = this.timefilter.getTimeUpdate$().subscribe(() => {
          this.setState({
            dateRange: this.timefilter.getTime(),
            dateRangeHistory: this.timefilter._history,
          });
        });
        this.setState({ columns: this.getColumns() }); //initial columns
        await this.getIndexPattern();
        await this.getAlerts();
      } catch (error) {
        const options = {
          context: `${Discover.name}.componentDidMount`,
          level: UI_LOGGER_LEVELS.ERROR,
          severity: UI_ERROR_SEVERITIES.CRITICAL,
          store: true,
          error: {
            error: error,
            message: error.message || error,
            title: error.name || error,
          },
        };
        getErrorOrchestrator().handleError(options);
      }
    }

    componentWillUnmount() {
      this._isMount = false;
      this.timeSubscription && this.timeSubscription.unsubscribe();
    }

    async componentDidUpdate(prevProps, prevState) {
      if (!this._isMount) {
        return;
      }
      if (
        (!prevProps.currentAgentData.id && this.props.currentAgentData.id) ||
        (prevProps.currentAgentData.id && !this.props.currentAgentData.id) ||
        prevProps.currentAgentData.id !== this.props.currentAgentData.id
      ) {
        this.setState({ columns: this.getColumns() }); // Updates the columns to be rendered if you change the selected agent to none or vice versa
        return;
      }
      if (!_.isEqual(this.props.query, prevProps.query)) {
        this.setState({ query: { ...this.props.query } });
        return;
      }
      if (
        this.props.currentAgentData.id !== prevProps.currentAgentData.id ||
        !_.isEqual(this.state.query, prevState.query) ||
        !_.isEqual(this.state.dateRange, prevState.dateRange) ||
        this.props.refreshAngularDiscover !== prevProps.refreshAngularDiscover
      ) {
        this.setState({ pageIndex: 0, tsUpdated: Date.now() });
        if (!_.isEqual(this.props.shareFilterManager, this.state.searchBarFilters)) {
          this.setState({
            columns: this.getColumns(),
            searchBarFilters: this.props.shareFilterManager || [],
          }); //initial columns
        }
        return;
      }
      if (
        ['pageIndex', 'pageSize', 'sortField', 'sortDirection'].some(
          (field) => this.state[field] !== prevState[field]
        ) ||
        this.state.tsUpdated !== prevState.tsUpdated
      ) {
        try {
          await this.getAlerts();
        } catch (error) {
          const options = {
            context: `${Discover.name}.componentDidUpdate`,
            level: UI_LOGGER_LEVELS.ERROR,
            severity: UI_ERROR_SEVERITIES.CRITICAL,
            store: true,
            error: {
              error: error,
              message: error.message || error,
              title: error.name || error,
            },
          };
          getErrorOrchestrator().handleError(options);
        }
      }
    }

    getInnitialDefinitions() {
      if (this.props.currentAgentData.id) {
        return this.props.initialAgentColumns || this.props.initialColumns;
      } else {
        return this.props.initialColumns;
      }
    }
    getColumns() {
      //Extract array of terms from object
      return this.getInnitialDefinitions().map((column) => column.field);
    }
    getLabel(field) {
      const innitialLabels = this.getInnitialDefinitions().filter((value) => value.field === field);
      if (innitialLabels.length) {
        return innitialLabels[0].label || field;
      } else {
        return field;
      }
    }

    async getIndexPattern() {
      this.indexPattern = {
        ...(await this.PluginPlatformServices.indexPatterns.get(AppState.getCurrentPattern())),
      };
      const fields: IFieldType[] = [];
      Object.keys(this.indexPattern.fields).forEach((item) => {
        if (isNaN(item)) {
          fields.push(this.indexPattern.fields[item]);
        } else if (
          this.props.includeFilters &&
          this.indexPattern.fields[item].name.includes(this.props.includeFilters)
        ) {
          fields.unshift(this.indexPattern.fields[item]);
        } else {
          fields.push(this.indexPattern.fields[item]);
        }
      });
      this.indexPattern.fields = fields;
    }

    hideCreateCustomLabel = () => {
      try {
        const button = document.querySelector(
          '.wz-discover #addFilterPopover > div > button > span > span'
        );
        if (!button) return setTimeout(this.hideCreateCustomLabel, 100);
        const findAndHide = () => {
          const switcher = document.querySelector('#filterEditorCustomLabelSwitch');
          if (!switcher) return setTimeout(findAndHide, 100);
          switcher.parentElement.style.display = 'none';
        };
        button.onclick = findAndHide;
      } catch (error) {
        const options = {
          context: `${Discover.name}.hideCreateCustomLabel`,
          level: UI_LOGGER_LEVELS.ERROR,
          severity: UI_ERROR_SEVERITIES.BUSINESS,
          error: {
            error: error,
            message: error.message || error,
            title: error.name || error,
          },
        };
        getErrorOrchestrator().handleError(options);
      }
    };

    filtersAsArray(filters) {
      const keys = Object.keys(filters);
      const result: {}[] = [];
      for (var i = 0; i < keys.length; i++) {
        const item = {};
        item[keys[i]] = filters[keys[i]];
        result.push(item);
      }
      return result;
    }

    toggleDetails = (item) => {
      const itemIdToExpandedRowMap = { ...this.state.itemIdToExpandedRowMap };
      if (itemIdToExpandedRowMap[item._id]) {
        delete itemIdToExpandedRowMap[item._id];
        this.setState({ itemIdToExpandedRowMap });
      } else {
        const newItemIdToExpandedRowMap = {};
        newItemIdToExpandedRowMap[item._id] = (
          <div style={{ width: '100%' }}>
            {' '}
            <RowDetails
              item={item}
              addFilter={(filter) => this.addFilter(filter)}
              addFilterOut={(filter) => this.addFilterOut(filter)}
              toggleColumn={(id) => this.addColumn(id)}
            />
          </div>
        );
        this.setState({ itemIdToExpandedRowMap: newItemIdToExpandedRowMap });
      }
    };

    buildFilter() {
      const dateParse = (ds) =>
        /\d+-\d+-\d+T\d+:\d+:\d+.\d+Z/.test(ds) ? DateMatch.parse(ds).toDate().getTime() : ds;
      const { query } = this.state;
      const { hideManagerAlerts } = this.wazuhConfig.getConfig();
      const extraFilters = [];
      if (hideManagerAlerts)
        extraFilters.push({
          meta: {
            alias: null,
            disabled: false,
            key: 'agent.id',
            negate: true,
            params: { query: '000' },
            type: 'phrase',
            index: this.indexPattern.title,
          },
          query: { match_phrase: { 'agent.id': '000' } },
          $state: { store: 'appState' },
        });

      const filters = this.props.shareFilterManager
        ? this.props.shareFilterManager.getFilters()
        : [];
      const previousFilters =
<<<<<<< HEAD
        (this.KibanaServices && this.KibanaServices.query.filterManager.getFilters()) || [];
      const elasticQuery = buildOpenSearchQuery(
=======
        (this.PluginPlatformServices && this.PluginPlatformServices.query.filterManager.getFilters()) || [];
      const elasticQuery = buildEsQuery(
>>>>>>> 8ccc2c4e
        undefined,
        query,
        _.union(
          previousFilters,
          filters,
          extraFilters,
          this.props.shareFilterManagerWithUserAuthorized || []
        ),
        getOpenSearchQueryConfig(getUiSettings())
      );

      const { sortField, sortDirection } = this.state;

      const range = {
        range: {
          timestamp: {
            gte: dateParse(this.timefilter.getTime().from),
            lte: dateParse(this.timefilter.getTime().to),
            format: 'epoch_millis',
          },
        },
      };
      elasticQuery.bool.must.push(range);

      if (this.props.implicitFilters) {
        this.props.implicitFilters.map((impicitFilter) =>
          elasticQuery.bool.must.push({
            match: impicitFilter,
          })
        );
      }
      if (this.props.currentAgentData.id) {
        elasticQuery.bool.must.push({
          match: { 'agent.id': this.props.currentAgentData.id },
        });
      }
      return {
        query: elasticQuery,
        size: this.state.pageSize,
        from: this.state.pageIndex * this.state.pageSize,
        ...(sortField ? { sort: { [sortField]: { order: sortDirection } } } : {}),
      };
    }

    async getAlerts() {
      if (!this.indexPattern || this.state.isLoading) return;
      //compare filters so we only make a request into Elasticsearch if needed
      const newFilters = this.buildFilter();
      try {
        this.setState({ isLoading: true });
        const alerts = await GenericRequest.request('POST', `/elastic/alerts`, {
          index: this.indexPattern.title,
          body: newFilters,
        });
        if (this._isMount) {
          this.setState({
            alerts: alerts.data.hits.hits,
            total: alerts.data.hits.total.value,
            isLoading: false,
            requestFilters: newFilters,
          });
          this.props.updateTotalHits(alerts.data.hits.total.value);
        }
      } catch (error) {
        if (this._isMount) {
          this.setState({ alerts: [], total: 0, isLoading: false, requestFilters: newFilters });
          this.props.updateTotalHits(0);
        }
        throw error;
      }
    }

    removeColumn(id) {
      if (this.state.columns.length < 2) {
        this.showToast('warning', 'At least one column must be selected', 3000);
        return;
      }
      const columns = this.state.columns;
      columns.splice(
        columns.findIndex((v) => v === id),
        1
      );
      this.setState(columns);
    }

    addColumn(id) {
      if (this.state.columns.length > 11) {
        this.showToast('warning', 'The maximum number of columns is 10', 3000);
        return;
      }
      if (this.state.columns.find((element) => element === id)) {
        this.removeColumn(id);
        return;
      }
      const columns = this.state.columns;
      columns.push(id);
      this.setState(columns);
    }

    columns = () => {
      var columnsList = [...this.state.columns];
      const columns = columnsList.map((item) => {
        if (item === 'icon') {
          return {
            width: '25px',
            isExpander: true,
            render: (item) => {
              return (
                <EuiIcon
                  size="s"
                  type={this.state.itemIdToExpandedRowMap[item._id] ? 'arrowDown' : 'arrowRight'}
                />
              );
            },
          };
        }
        if (item === 'timestamp') {
          return {
            field: 'timestamp',
            name: 'Time',
            width: '10%',
            sortable: true,
            render: (time) => {
              return <span>{formatUIDate(time)}</span>;
            },
          };
        }
        let width = false;
        let link = false;
        const arrayCompilance = [
          'rule.pci_dss',
          'rule.gdpr',
          'rule.nist_800_53',
          'rule.tsc',
          'rule.hipaa',
        ];

        if (item === 'agent.id') {
          link = (ev, x) => {
            AppNavigate.navigateToModule(ev, 'agents', { tab: 'welcome', agent: x });
          };
          width = '8%';
        }
        if (item === 'agent.name') {
          width = '12%';
        }
        if (item === 'rule.level') {
          width = '7%';
        }
        if (item === 'rule.id') {
          link = (ev, x) =>
            AppNavigate.navigateToModule(ev, 'manager', { tab: 'rules', redirectRule: x });
          width = '9%';
        }
        if (item === 'rule.description' && columnsList.indexOf('syscheck.event') === -1) {
          width = '30%';
        }
        if (item === 'syscheck.event') {
          width = '15%';
        }
        if (item === 'rule.mitre.id') {
          link = (ev, x) => this.openIntelligence(ev, 'techniques', x);
        }
        if (arrayCompilance.indexOf(item) !== -1) {
          width = '30%';
        }

        let column = {
          field: item,
          name: (
            <span
              onMouseEnter={() => {
                this.setState({ hover: item });
              }}
              onMouseLeave={() => {
                this.setState({ hover: '' });
              }}
              style={{ display: 'inline-flex' }}
            >
              {this.getLabel(item)}{' '}
              {this.state.hover === item && (
                <EuiToolTip position="top" content={`Remove column`}>
                  <EuiButtonIcon
                    style={{ paddingBottom: 12, marginBottom: '-10px', paddingTop: 0 }}
                    onClick={(e) => {
                      this.removeColumn(item);
                      e.stopPropagation();
                    }}
                    iconType="cross"
                    aria-label="Filter"
                    iconSize="s"
                  />
                </EuiToolTip>
              )}
            </span>
          ),
          sortable: true,
        };

        if (width) {
          column.width = width;
        }
        if (
          (link && item !== 'rule.mitre.id') ||
          (item === 'rule.mitre.id' && this.props.shareFilterManager)
        ) {
          column.render = (itemValue) => {
            return (
              <span>
                {(item === 'agent.id' && itemValue === '000' && (
                  <span style={{ fontSize: 14, marginLeft: 8 }}>{itemValue}</span>
                )) ||
                  (item === 'rule.mitre.id' &&
                    Array.isArray(itemValue) &&
                    itemValue.map((currentItem) => (
                      <EuiButtonEmpty
                        onClick={(ev) => {
                          ev.stopPropagation();
                        }}
                        onMouseDown={(ev) => {
                          ev.stopPropagation();
                          link(ev, currentItem);
                        }}
                      >
                        {currentItem}
                      </EuiButtonEmpty>
                    ))) || (
                    <EuiButtonEmpty
                      onClick={(ev) => {
                        ev.stopPropagation();
                      }}
                      onMouseDown={(ev) => {
                        ev.stopPropagation();
                        link(ev, itemValue);
                      }}
                    >
                      {itemValue}
                    </EuiButtonEmpty>
                  )}
              </span>
            );
          };
        }

        return column;
      });
      return columns;
    };

    onTableChange = ({ page = {}, sort = {} }) => {
      const { index: pageIndex, size: pageSize } = page;
      const { field: sortField, direction: sortDirection } = sort;

      this.setState({
        pageIndex,
        pageSize,
        sortField,
        sortDirection,
      });
    };

    getFiltersAsObject(filters) {
      var result = {};
      for (var i = 0; i < filters.length; i++) {
        result = { ...result, ...filters[i] };
      }
      return result;
    }

    /**
     * Adds a new negated filter with format { "filter_key" : "filter_value" }, e.g. {"agent.id": "001"}
     * @param filter
     */
    addFilterOut(filter) {
      const filterManager = this.props.shareFilterManager;
      const key = Object.keys(filter)[0];
      const value = filter[key];
      const valuesArray = Array.isArray(value) ? [...value] : [value];
      valuesArray.map((item) => {
        const formattedFilter = buildPhraseFilter(
          { name: key, type: 'string' },
          item,
          this.indexPattern
        );
        formattedFilter.meta.negate = true;

        filterManager.addFilters(formattedFilter);
      });
      this.setState({ pageIndex: 0, tsUpdated: Date.now() });
    }

    /**
     * Adds a new filter with format { "filter_key" : "filter_value" }, e.g. {"agent.id": "001"}
     * @param filter
     */
    addFilter(filter) {
      const filterManager = this.props.shareFilterManager;
      const key = Object.keys(filter)[0];
      const value = filter[key];
      const valuesArray = Array.isArray(value) ? [...value] : [value];
      valuesArray.map((item) => {
        const formattedFilter = buildPhraseFilter(
          { name: key, type: 'string' },
          item,
          this.indexPattern
        );
        if (
          formattedFilter.meta.key === 'manager.name' ||
          formattedFilter.meta.key === 'cluster.name'
        ) {
          formattedFilter.meta['removable'] = false;
        }
        filterManager.addFilters(formattedFilter);
      });
      this.setState({ pageIndex: 0, tsUpdated: Date.now() });
    }

    onQuerySubmit = (payload: { dateRange: TimeRange; query: Query | undefined }) => {
      this.setState({ ...payload, tsUpdated: Date.now() });
    };

    onFiltersUpdated = (filters: Filter[]) => {
      this.setState({ pageIndex: 0, tsUpdated: Date.now() });
    };


    openDiscover(e, techniqueID) {
      AppNavigate.navigateToModule(e, 'overview', {
        tab: 'mitre',
        tabView: 'discover',
        filters: { 'rule.mitre.id': techniqueID },
      });
    }

    openDashboard(e, techniqueID) {
      AppNavigate.navigateToModule(e, 'overview', {
        tab: 'mitre',
        tabView: 'dashboard',
        filters: { 'rule.mitre.id': techniqueID },
      });
    }

    openIntelligence(e, redirectTo, itemID) {
      AppNavigate.navigateToModule(e, 'overview', { "tab": 'mitre', "tabView": "intelligence", "tabRedirect": redirectTo, "idToRedirect": itemID});
    }

    render() {
      if (this.state.isLoading)
        return (
          <div style={{ alignSelf: 'center', minHeight: 400 }}>
            <EuiLoadingContent lines={3} />{' '}
          </div>
        );
      const { total, itemIdToExpandedRowMap } = this.state;
      const { query = this.state.query } = this.props;
      const getRowProps = (item) => {
        const { _id } = item;
        return {
          'data-test-subj': `row-${_id}`,
          className: 'customRowClass',
          onClick: () => this.toggleDetails(item),
        };
      };

      const columns = this.columns();

      const sorting: EuiTableSortingType<{}> = {
        sort: {
          //@ts-ignore
          field: this.state.sortField,
          direction: this.state.sortDirection,
        },
      };
      const pagination = {
        pageIndex: this.state.pageIndex,
        pageSize: this.state.pageSize,
        totalItemCount: this.state.total > 10000 ? 10000 : this.state.total,
        pageSizeOptions: [10, 25, 50],
      };
      const noResultsText = `No results match for this search criteria`;
      return (
        <div className="wz-discover hide-filter-control wz-inventory">
          {this.props.kbnSearchBar && (
            <KbnSearchBar
              indexPattern={this.indexPattern}
              filterManager={this.props.shareFilterManager}
              timeFilter={{
                timeFilter: this.state.dateRange,
                timeHistory: this.state.dateRangeHistory,
                setTimeFilter: (dateRange) => this.setState({ dateRange }),
              }}
              onQuerySubmit={this.onQuerySubmit}
              onFiltersUpdated={this.onFiltersUpdated}
              query={query}
            />
          )}
          {total ? (
            <EuiFlexGroup>
              <EuiFlexItem>
                {this.state.alerts.length && (
                  <EuiBasicTable
                    items={this.state.alerts.map((alert) => ({ ...alert._source, _id: alert._id }))}
                    className="module-discover-table"
                    itemId="_id"
                    itemIdToExpandedRowMap={itemIdToExpandedRowMap}
                    isExpandable={true}
                    columns={columns}
                    rowProps={getRowProps}
                    pagination={pagination}
                    sorting={sorting}
                    onChange={this.onTableChange}
                  />
                )}
              </EuiFlexItem>
            </EuiFlexGroup>
          ) : (
            <EuiFlexGroup>
              <EuiFlexItem>
                <EuiSpacer size="s" />
                <EuiCallOut title={noResultsText} color="warning" iconType="alert" />
              </EuiFlexItem>
            </EuiFlexGroup>
          )}
        </div>
      );
    }
  }
);<|MERGE_RESOLUTION|>--- conflicted
+++ resolved
@@ -368,13 +368,8 @@
         ? this.props.shareFilterManager.getFilters()
         : [];
       const previousFilters =
-<<<<<<< HEAD
-        (this.KibanaServices && this.KibanaServices.query.filterManager.getFilters()) || [];
-      const elasticQuery = buildOpenSearchQuery(
-=======
         (this.PluginPlatformServices && this.PluginPlatformServices.query.filterManager.getFilters()) || [];
       const elasticQuery = buildEsQuery(
->>>>>>> 8ccc2c4e
         undefined,
         query,
         _.union(
