--- conflicted
+++ resolved
@@ -233,11 +233,7 @@
           cells.push(keyCell);
 
           const formattedValue = Array.isArray(value) ? this.renderArrayValue(value) : value.toString();
-<<<<<<< HEAD
-          
-=======
-
->>>>>>> acd47e3c
+
           // If the field is an array of objects, show the collapse button to show the nested fields
           const showCollapseButton = Array.isArray(value) && arrayContainsObjects(value);
 
@@ -252,11 +248,7 @@
             className={valueClassName}
             style={{ borderTop: 0, borderBottom: 0, padding: 0, margin: 0 }}
             key={key + "2"}>
-<<<<<<< HEAD
-            { showCollapseButton && (
-=======
             {showCollapseButton && (
->>>>>>> acd47e3c
               <DocViewTableRowBtnCollapse onClick={this.onToggleCollapse} isCollapsed={this.state.isCollapsed} />
             )}
             <div
@@ -292,14 +284,9 @@
   // Render the row value column supporting nested fields
   renderArrayValue = (value) => {
     if (arrayContainsObjects(value)) {
-<<<<<<< HEAD
-      const formatted = this.props?.indexPattern?.formatHit({ _index: value }, 'html')?._index;
-      return trimAngularSpan(String(formatted));
-=======
       // For compatibility reasons between Kibana 7.10 and 7.16.x we need to normalize the formatHit
       const formatHitValue = (formatHit({ _index: value }, this.props?.indexPattern, 'html')?._index)
       return trimAngularSpan(String(formatHitValue));
->>>>>>> acd47e3c
     }
     else {
       return value.join(', ')
