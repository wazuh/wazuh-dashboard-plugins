--- conflicted
+++ resolved
@@ -232,11 +232,7 @@
           cells.push(keyCell);
 
           const formattedValue = Array.isArray(value) ? this.renderArrayValue(value) : value.toString();
-<<<<<<< HEAD
-          
-=======
-
->>>>>>> ad396f24
+
           // If the field is an array of objects, show the collapse button to show the nested fields
           const showCollapseButton = Array.isArray(value) && arrayContainsObjects(value);
 
