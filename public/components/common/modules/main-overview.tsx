/*
 * Wazuh app - Integrity monitoring components
 * Copyright (C) 2015-2021 Wazuh, Inc.
 *
 * This program is free software; you can redistribute it and/or modify
 * it under the terms of the GNU General Public License as published by
 * the Free Software Foundation; either version 2 of the License, or
 * (at your option) any later version.
 *
 * Find more information about this on the LICENSE file.
 */

import React, { Component, Fragment } from 'react';
import ReactDOM from 'react-dom';
import {
  EuiFlexGroup,
  EuiFlexItem,
  EuiButtonIcon,
  EuiTitle,
  EuiToolTip,
  EuiPopover,
  EuiBadge,
  EuiIcon,
  EuiText,
  EuiPopoverTitle,
} from '@elastic/eui';
import '../../common/modules/module.scss';
import { updateGlobalBreadcrumb } from '../../../redux/actions/globalBreadcrumbActions';

import store from '../../../redux/store';
import { ReportingService } from '../../../react-services/reporting';
import { AppNavigate } from '../../../react-services/app-navigate';
import { WAZUH_MODULES } from '../../../../common/wazuh-modules';

import { connect } from 'react-redux';
import { getDataPlugin } from '../../../kibana-services';

const mapStateToProps = (state) => ({
  agent: state.appStateReducers.currentAgentData,
});

export const MainModuleOverview = connect(mapStateToProps)(class MainModuleOverview extends Component {
  constructor(props) {
    super(props);
    this.reportingService = new ReportingService();
    this.state = {
      selectView: false,
      loadingReport: false,
      isDescPopoverOpen: false,
    };
  }

  getBadgeColor(agentStatus) {
    if (agentStatus.toLowerCase() === 'active') {
      return 'secondary';
    } else if (agentStatus.toLowerCase() === 'disconnected') {
      return '#BD271E';
    } else if (agentStatus.toLowerCase() === 'never connected') {
      return 'default';
    }
  }

  setGlobalBreadcrumb() {
    const currentAgent = store.getState().appStateReducers.currentAgentData;
    if (WAZUH_MODULES[this.props.section]) {
      let breadcrumb:any[] = [
        {
          text: '',
        },
        {
          text: 'Modules',
          href: '#/overview'
        },
      ];
      if (currentAgent.id) {
        breadcrumb.push( {
          text: (
            <a
              style={{ margin: '0px 0px -5px 0px', height: 20 }}
              className="euiLink euiLink--subdued euiBreadcrumb "
              onClick={(ev) => { ev.stopPropagation(); AppNavigate.navigateToModule(ev, 'agents', { "tab": "welcome", "agent": currentAgent.id }); this.router.reload(); }}
              id="breadcrumbNoTitle"
            >
              <EuiToolTip position="bottom" content={"View agent summary"} display="inlineBlock">
                <span>{currentAgent.name}</span>
              </EuiToolTip>
            </a>),
        })
      }
      breadcrumb.push({
        text: (
          <EuiFlexGroup gutterSize="xs" alignItems="center" responsive={false}>
            <div style={{ margin: '0.8em 0em 0em 0.09em' }}>
              <EuiToolTip position="top">
                <div className="euiBreadcrumb euiBreadcrumb--last" title="">
                  {WAZUH_MODULES[this.props.section].title}
                </div>
              </EuiToolTip>
            </div>
            <EuiToolTip content={WAZUH_MODULES[this.props.section].description}>
                <EuiIcon style={{ margin: '0px 0px 1px 5px' }} type='iInCircle' />
              </EuiToolTip>
          </EuiFlexGroup>
        ),
        truncate: false,
      },)
      store.dispatch(updateGlobalBreadcrumb(breadcrumb));
    }
  }

  componentDidUpdate() {
    this.setGlobalBreadcrumb();
  }

  async componentDidMount() {
    const tabView = AppNavigate.getUrlParameter('tabView') || 'panels';
    const tab = AppNavigate.getUrlParameter('tab');
    if (tabView && tabView !== this.props.selectView) {
      if (tabView === 'panels' && tab === 'sca') {
        // SCA initial tab is inventory
        this.props.onSelectedTabChanged('inventory');
      } else {
        this.props.onSelectedTabChanged(tabView);
      }
    }

    this.setGlobalBreadcrumb();
    const { filterManager } = getDataPlugin().query;
    this.filterManager = filterManager;
  }

  render() {
    const { section, selectView } = this.props;
<<<<<<< HEAD
    const ModuleTabView = this.props.tabs.find(tab => tab.id === selectView);
=======
    const ModuleTabView = (this.props.tabs ||[]).find(tab => tab.id === selectView);
>>>>>>> 39a4bd06
    return (
      <div className={this.state.showAgentInfo ? 'wz-module wz-module-showing-agent' : 'wz-module'}>
        <div className={this.props.tabs && this.props.tabs.length && 'wz-module-header-nav'}>
          {this.props.tabs && this.props.tabs.length && (
            <div className="wz-welcome-page-agent-tabs">
              <EuiFlexGroup>
                {this.props.renderTabs()}
                <EuiFlexItem grow={false} style={{ marginTop: 6, marginRight: 5 }}>
                  <EuiFlexGroup>
                    {ModuleTabView && ModuleTabView.buttons && ModuleTabView.buttons.map((ModuleViewButton, index) => 
                      typeof ModuleViewButton !== 'string' ? <EuiFlexItem key={`module_button_${index}`}><ModuleViewButton {...{ ...this.props, ...this.props.agentsSelectionProps }} moduleID={section} /></EuiFlexItem> : null)}
                  </EuiFlexGroup>
                </EuiFlexItem>
              </EuiFlexGroup>
            </div>
          )}
        </div>
        {ModuleTabView && ModuleTabView.component && <ModuleTabView.component {...this.props} moduleID={section}/> }
      </div>
    );
  }
})<|MERGE_RESOLUTION|>--- conflicted
+++ resolved
@@ -131,11 +131,7 @@
 
   render() {
     const { section, selectView } = this.props;
-<<<<<<< HEAD
-    const ModuleTabView = this.props.tabs.find(tab => tab.id === selectView);
-=======
     const ModuleTabView = (this.props.tabs ||[]).find(tab => tab.id === selectView);
->>>>>>> 39a4bd06
     return (
       <div className={this.state.showAgentInfo ? 'wz-module wz-module-showing-agent' : 'wz-module'}>
         <div className={this.props.tabs && this.props.tabs.length && 'wz-module-header-nav'}>
