--- conflicted
+++ resolved
@@ -24,26 +24,8 @@
 import { ReportingService } from '../../../react-services/reporting';
 import { AppNavigate } from '../../../react-services/app-navigate';
 import { WAZUH_MODULES } from '../../../../common/wazuh-modules';
-<<<<<<< HEAD
-import { Events, Dashboard, Loader, Settings } from '../../common/modules';
-import OverviewActions from '../../../controllers/overview/components/overview-actions/overview-actions';
-import { MainFim } from '../../agents/fim';
-import { MainVuls } from '../../agents/vuls';
-import { MainSca } from '../../agents/sca';
-import { MainMitre } from './main-mitre';
-import WzReduxProvider from '../../../redux/wz-redux-provider';
-import { ComplianceTable } from '../../overview/compliance-table';
-=======
->>>>>>> 11903770
-
 import { connect } from 'react-redux';
 import { getDataPlugin } from '../../../kibana-services';
-
-const mapStateToProps = (state) => ({
-  agent: state.appStateReducers.currentAgentData,
-});
-
-<<<<<<< HEAD
 
 interface IProps {
   section: string;
@@ -63,16 +45,15 @@
   isDescPopoverOpen: boolean;
   showAgentInfo?: boolean;
 }
+  
+const mapStateToProps = (state) => ({
+  agent: state.appStateReducers.currentAgentData,
+});
 
-
-export class MainModuleOverview extends Component<IProps,IState> {
-
+export const MainModuleOverview = connect(mapStateToProps)(class MainModuleOverview extends Component<IProps,IState> {
   reportingService: any;
   router: any;
-
-=======
-export const MainModuleOverview = connect(mapStateToProps)(class MainModuleOverview extends Component {
->>>>>>> 11903770
+  
   constructor(props) {
     super(props);
     this.reportingService = new ReportingService();
@@ -186,48 +167,4 @@
       </div>
     );
   }
-<<<<<<< HEAD
-}
-
-
-
-const mapStateToProps = (state) => ({
-  agent: state.appStateReducers.currentAgentData,
-});
-
-const ModuleTabViewer = compose(
-  connect(mapStateToProps),
-  withAgentSupportModule
-)((props) => {
-  const { section, selectView } = props;
-  return (
-    <>
-      {selectView === 'events' && <Events {...props} />}
-      {selectView === 'loader' && (
-        <Loader
-          {...props}
-          loadSection={(section) => props.loadSection(section)}
-          redirect={props.afterLoad}
-        ></Loader>
-      )}
-      {selectView === 'dashboard' && <Dashboard {...props} />}
-      {selectView === 'settings' && <Settings {...props} />}
-
-      {/* ---------------------MODULES WITH CUSTOM PANELS--------------------------- */}
-      {section === 'fim' && selectView === 'inventory' && <MainFim {...props} />}
-      {section === 'sca' && selectView === 'inventory' && <MainSca {...props} />}
-      {section === 'vuls' && selectView === 'inventory' && <MainVuls {...props} />}
-      {section === 'office' && selectView === 'inventory' && <OfficePanel {...props} />}
-
-      {section === 'mitre' && selectView === 'inventory' && <MainMitre {...props} />}
-      {section === 'mitre' && selectView === 'intelligence' && <ModuleMitreAttackIntelligence {...props} />}
-      {['pci', 'gdpr', 'hipaa', 'nist', 'tsc'].includes(section) && selectView === 'inventory' && (
-        <ComplianceTable {...props} goToDiscover={(id) => props.onSelectedTabChanged(id)} />
-      )}
-      {/* -------------------------------------------------------------------------- */}
-    </>
-  );
-});
-=======
-})
->>>>>>> 11903770
+})