/*
 * Wazuh app - Integrity monitoring components
 * Copyright (C) 2015-2021 Wazuh, Inc.
 *
 * This program is free software; you can redistribute it and/or modify
 * it under the terms of the GNU General Public License as published by
 * the Free Software Foundation; either version 2 of the License, or
 * (at your option) any later version.
 *
 * Find more information about this on the LICENSE file.
 */

import React, { Component, Fragment } from 'react';
import {
  EuiFlexItem,
  EuiToolTip,
  EuiTab,
  EuiTabs,
  EuiButton,
  EuiButtonEmpty
} from '@elastic/eui';
import '../../common/modules/module.scss';
import { ReportingService } from '../../../react-services/reporting';
import { AppNavigate } from '../../../react-services/app-navigate';
import { ModulesDefaults } from './modules-defaults';
import { getAngularModule, getDataPlugin, getUiSettings } from '../../../kibana-services';
import { MainModuleAgent } from './main-agent'
import { MainModuleOverview } from './main-overview';
import store from '../../../redux/store';
import { compose } from 'redux';
import { withReduxProvider,withErrorBoundary } from '../hocs';

export const MainModule = compose(
  withErrorBoundary,
  withReduxProvider
)(
  class MainModule extends Component {
    constructor(props) {
      super(props);
      this.reportingService = new ReportingService();
      this.state = {
        selectView: false,
        loadingReport: false,
        switchModule: false,
        showAgentInfo: false,
      };
      const app = getAngularModule();
      this.$rootScope = app.$injector.get('$rootScope');
    }

    async componentDidMount() {
      if (!(ModulesDefaults[this.props.section] || {}).notModule) {
        this.tabs = (ModulesDefaults[this.props.section] || {}).tabs || [
          { id: 'dashboard', name: 'Dashboard' },
          { id: 'events', name: 'Events' },
        ];
        this.buttons = (ModulesDefaults[this.props.section] || {}).buttons || [
          'reporting',
          'settings',
        ];
      }
    }

    componentWillUnmount() {
      const { filterManager } = getDataPlugin().query;
      if (filterManager.getFilters() && filterManager.getFilters().length) {
        filterManager.removeAll();
      }
    }

    canBeInit(tab) {
      //checks if the init table can be set
      let canInit = false;
      this.tabs.forEach((element) => {
        if (element.id === tab && (!element.onlyAgent || (element.onlyAgent && this.props.agent))) {
          canInit = true;
        }
      });
      return canInit;
    }

    renderTabs(agent = false) {
      const { selectView } = this.state;
      if (!agent) {
      }
      return (
        <EuiFlexItem style={{ margin: '0 8px 0 8px' }}>
          <EuiTabs>
            {this.tabs.map((tab, index) => {
              if (!tab.onlyAgent || (tab.onlyAgent && this.props.agent)) {
                return (
                  <EuiTab
                    onClick={() => this.onSelectedTabChanged(tab.id)}
                    isSelected={selectView === tab.id}
                    key={index}
                  >
                    {tab.name}
                  </EuiTab>
                );
              }
            })}
          </EuiTabs>
        </EuiFlexItem>
      );
    }

    startVis2PngByAgent = async () => {
      const agent =
        (this.props.agent || store.getState().appStateReducers.currentAgentData || {}).id || false;
      await this.reportingService.startVis2Png(this.props.section, agent);
    };

<<<<<<< HEAD
  async startReport() {
    try {
      this.setState({ loadingReport: true });
      const isDarkModeTheme = getUiSettings().get('theme:darkMode');
      if (isDarkModeTheme) {
        const defaultTextColor = '#DFE5EF';
        try {
          $('.euiButtonEmpty__text').css('color', 'black');
=======
    async startReport() {
      try {
        this.setState({ loadingReport: true });
        const isDarkModeTheme = getUiSettings().get('theme:darkMode');
        if (isDarkModeTheme) {
  
          //Patch to fix white text in dark-mode pdf reports
          const defaultTextColor = '#DFE5EF';
  
          //Patch to fix dark backgrounds in visualizations dark-mode pdf reports
          const $labels = $('.euiButtonEmpty__text, .echLegendItem');
          const $vizBackground = $('.echChartBackground');
          const defaultVizBackground = $vizBackground.css('background-color');
  
          try {
            $labels.css('color', 'black');
            $vizBackground.css('background-color', 'transparent');
            await this.startVis2PngByAgent();
            $vizBackground.css('background-color', defaultVizBackground);
            $labels.css('color', defaultTextColor);
          } catch (e) {
            $labels.css('color', defaultTextColor);
            $vizBackground.css('background-color', defaultVizBackground);
            this.setState({ loadingReport: false });
          }
        } else {
>>>>>>> 3e96b3ed
          await this.startVis2PngByAgent();
        }
      } finally {
        this.setState({ loadingReport: false });
      }
    }

    renderReportButton() {
      return (
        (this.props.disabledReport && (
          <EuiFlexItem grow={false} style={{ marginRight: 4, marginTop: 6 }}>
            <EuiToolTip position="top" content="No results match for this search criteria.">
              <EuiButtonEmpty
                iconType="document"
                isLoading={this.state.loadingReport}
                isDisabled={true}
                onClick={async () => this.startReport()}
              >
                Generate report
              </EuiButtonEmpty>
            </EuiToolTip>
          </EuiFlexItem>
        )) || (
          <EuiFlexItem grow={false} style={{ marginRight: 4, marginTop: 6 }}>
            <EuiButtonEmpty
              iconType="document"
              isLoading={this.state.loadingReport}
              onClick={async () => this.startReport()}
            >
              Generate report
            </EuiButtonEmpty>
          </EuiFlexItem>
        )
      );
    }

    renderDashboardButton() {
      const href = `#/overview?tab=${this.props.section}&agentId=${this.props.agent.id}`;
      return (
        <EuiFlexItem grow={false} style={{ marginLeft: 0, marginTop: 6, marginBottom: 18 }}>
          <EuiButton
            fill={this.state.selectView === 'dashboard'}
            iconType="visLine"
            onClick={() => this.onSelectedTabChanged('dashboard')}
          >
            Dashboard
          </EuiButton>
        </EuiFlexItem>
      );
    }

    renderSettingsButton() {
      return (
        <EuiFlexItem grow={false} style={{ marginRight: 4, marginTop: 6 }}>
          <EuiButtonEmpty
            fill={this.state.selectView === 'settings'}
            iconType="wrench"
            onClick={() => this.onSelectedTabChanged('settings')}
          >
            Configuration
          </EuiButtonEmpty>
        </EuiFlexItem>
      );
    }

    loadSection(id) {
      this.setState({ selectView: id });
    }

    onSelectedTabChanged(id) {
      if (id !== this.state.selectView) {
        if (id === 'events' || id === 'dashboard' || id === 'inventory') {
          this.$rootScope.moduleDiscoverReady = false;
          if (this.props.switchSubTab)
            this.props.switchSubTab(
              id === 'events' ? 'discover' : id === 'inventory' ? 'inventory' : 'panels'
            );
          window.location.href = window.location.href.replace(
            new RegExp('tabView=' + '[^&]*'),
            `tabView=${id === 'events' ? 'discover' : id === 'inventory' ? 'inventory' : 'panels'}`
          );
          this.afterLoad = id;
          this.loadSection('loader');
        } else {
          this.loadSection(id === 'panels' ? 'dashboard' : id === 'discover' ? 'events' : id);
        }
      }
    }

    render() {
      const { agent } = this.props;
      const { selectView } = this.state;
      const mainProps = {
        selectView,
        afterLoad: this.afterLoad,
        buttons: this.buttons,
        tabs: this.tabs,
        renderTabs: () => this.renderTabs(),
        renderReportButton: () => this.renderReportButton(),
        renderDashboardButton: () => this.renderDashboardButton(),
        renderSettingsButton: () => this.renderSettingsButton(),
        loadSection: (id) => this.loadSection(id),
        onSelectedTabChanged: (id) => this.onSelectedTabChanged(id),
      };
      return (
        <>
          {(agent && <MainModuleAgent {...{ ...this.props, ...mainProps }}></MainModuleAgent>) ||
            (this.props.section && this.props.section !== 'welcome' && (
              <MainModuleOverview {...{ ...this.props, ...mainProps }}></MainModuleOverview>
            ))}
        </>
      );
    }
  }
);<|MERGE_RESOLUTION|>--- conflicted
+++ resolved
@@ -110,16 +110,6 @@
       await this.reportingService.startVis2Png(this.props.section, agent);
     };
 
-<<<<<<< HEAD
-  async startReport() {
-    try {
-      this.setState({ loadingReport: true });
-      const isDarkModeTheme = getUiSettings().get('theme:darkMode');
-      if (isDarkModeTheme) {
-        const defaultTextColor = '#DFE5EF';
-        try {
-          $('.euiButtonEmpty__text').css('color', 'black');
-=======
     async startReport() {
       try {
         this.setState({ loadingReport: true });
@@ -146,7 +136,6 @@
             this.setState({ loadingReport: false });
           }
         } else {
->>>>>>> 3e96b3ed
           await this.startVis2PngByAgent();
         }
       } finally {
