/*
 * Wazuh app - Integrity monitoring components
 * Copyright (C) 2015-2021 Wazuh, Inc.
 *
 * This program is free software; you can redistribute it and/or modify
 * it under the terms of the GNU General Public License as published by
 * the Free Software Foundation; either version 2 of the License, or
 * (at your option) any later version.
 *
 * Find more information about this on the LICENSE file.
 */

import React, { Component, Fragment } from 'react';
import {
  EuiFlexItem,
  EuiToolTip,
  EuiTab,
  EuiTabs,
  EuiButton,
  EuiButtonEmpty
} from '@elastic/eui';
import '../../common/modules/module.scss';
import { ReportingService } from '../../../react-services/reporting';
import { ModulesDefaults } from './modules-defaults';
import { getAngularModule, getDataPlugin } from '../../../kibana-services';
import { MainModuleAgent } from './main-agent'
import { MainModuleOverview } from './main-overview';
import { compose } from 'redux';
import { withReduxProvider,withErrorBoundary } from '../hocs';
import { UI_LOGGER_LEVELS } from '../../../../common/constants';
import { UI_ERROR_SEVERITIES } from '../../../react-services/error-orchestrator/types';
import { getErrorOrchestrator } from '../../../react-services/common-services';

export const MainModule = compose(
  withErrorBoundary,
  withReduxProvider
)(
  class MainModule extends Component {
    constructor(props) {
      super(props);
      this.reportingService = new ReportingService();
      this.state = {
        selectView: false,
        loadingReport: false,
        switchModule: false,
        showAgentInfo: false,
      };
      const app = getAngularModule();
      this.$rootScope = app.$injector.get('$rootScope');
      if (!(ModulesDefaults[this.props.section] || {}).notModule) {
        this.tabs = (ModulesDefaults[this.props.section] || {}).tabs || [
          { id: 'dashboard', name: 'Dashboard' },
          { id: 'events', name: 'Events' },
        ];
        this.module = ModulesDefaults[this.props.section];
      }
    }

    componentWillUnmount() {
      const { filterManager } = getDataPlugin().query;
      if (filterManager.getFilters() && filterManager.getFilters().length) {
        filterManager.removeAll();
      }
    }

    renderTabs(agent = false) {
      const { selectView } = this.state;
      if (!agent) {
      }
      return (
        <EuiFlexItem style={{ margin: '0 8px 0 8px' }}>
          <EuiTabs>
            {this.tabs.map((tab, index) => {
              if (!tab.onlyAgent || (tab.onlyAgent && this.props.agent)) {
                return (
                  <EuiTab
                    onClick={() => this.onSelectedTabChanged(tab.id)}
                    isSelected={selectView === tab.id}
                    key={index}
                  >
                    {tab.name}
                  </EuiTab>
                );
              }
            })}
          </EuiTabs>
        </EuiFlexItem>
      );
    }

<<<<<<< HEAD
=======
    startVis2PngByAgent = async () => {
      const agent =
        (this.props.agent || store.getState().appStateReducers.currentAgentData || {}).id || false;
      await this.reportingService.startVis2Png(this.props.section, agent);
    };

    async startReport() {
      try {
        this.setState({ loadingReport: true });
        const isDarkModeTheme = getUiSettings().get('theme:darkMode');
        if (isDarkModeTheme) {
  
          //Patch to fix white text in dark-mode pdf reports
          const defaultTextColor = '#DFE5EF';
  
          //Patch to fix dark backgrounds in visualizations dark-mode pdf reports
          const $labels = $('.euiButtonEmpty__text, .echLegendItem');
          const $vizBackground = $('.echChartBackground');
          const defaultVizBackground = $vizBackground.css('background-color');
  
          try {
            $labels.css('color', 'black');
            $vizBackground.css('background-color', 'transparent');
            await this.startVis2PngByAgent();
            $vizBackground.css('background-color', defaultVizBackground);
            $labels.css('color', defaultTextColor);
          } catch (error) {
            $labels.css('color', defaultTextColor);
            $vizBackground.css('background-color', defaultVizBackground);
            const options = {
              context: `${MainModule.name}.startReport`,
              level: UI_LOGGER_LEVELS.ERROR,
              severity: UI_ERROR_SEVERITIES.BUSINESS,
              error: {
                error: error,
                message: error.message || error,
                title: 'Error generating the report',
              },
            };
            getErrorOrchestrator().handleError(options);
            this.setState({ loadingReport: false });
          }
        } else {
          await this.startVis2PngByAgent();
        }
      } finally {
        this.setState({ loadingReport: false });
      }
    }

    renderReportButton() {
      return (
        (this.props.disabledReport && (
          <EuiFlexItem grow={false} style={{ marginRight: 4, marginTop: 6 }}>
            <EuiToolTip position="top" content="No results match for this search criteria.">
              <EuiButtonEmpty
                iconType="document"
                isLoading={this.state.loadingReport}
                isDisabled={true}
                onClick={async () => this.startReport()}
              >
                Generate report
              </EuiButtonEmpty>
            </EuiToolTip>
          </EuiFlexItem>
        )) || (
          <EuiFlexItem grow={false} style={{ marginRight: 4, marginTop: 6 }}>
            <EuiButtonEmpty
              iconType="document"
              isLoading={this.state.loadingReport}
              onClick={async () => this.startReport()}
            >
              Generate report
            </EuiButtonEmpty>
          </EuiFlexItem>
        )
      );
    }

    renderDashboardButton() {
      const href = `#/overview?tab=${this.props.section}&agentId=${this.props.agent.id}`;
      return (
        <EuiFlexItem grow={false} style={{ marginLeft: 0, marginTop: 6, marginBottom: 18 }}>
          <EuiButton
            fill={this.state.selectView === 'dashboard'}
            iconType="visLine"
            onClick={() => this.onSelectedTabChanged('dashboard')}
          >
            Dashboard
          </EuiButton>
        </EuiFlexItem>
      );
    }

    renderSettingsButton() {
      return (
        <EuiFlexItem grow={false} style={{ marginRight: 4, marginTop: 6 }}>
          <EuiButtonEmpty
            fill={this.state.selectView === 'settings'}
            iconType="wrench"
            onClick={() => this.onSelectedTabChanged('settings')}
          >
            Configuration
          </EuiButtonEmpty>
        </EuiFlexItem>
      );
    }

>>>>>>> c929faec
    loadSection(id) {
      this.setState({ selectView: id });
    }

    onSelectedTabChanged(id) {
      if (id !== this.state.selectView) {
        if (id === 'events' || id === 'dashboard' || id === 'inventory') {
          this.$rootScope.moduleDiscoverReady = false;
          if (this.props.switchSubTab)
            this.props.switchSubTab(
              id === 'events' ? 'discover' : id === 'inventory' ? 'inventory' : 'panels'
            );
          window.location.href = window.location.href.replace(
            new RegExp('tabView=' + '[^&]*'),
            `tabView=${id === 'events' ? 'discover' : id === 'inventory' ? 'inventory' : 'panels'}`
          );
          this.loadSection(id === 'panels' ? 'dashboard' : id === 'discover' ? 'events' : id);
        } else {
          this.loadSection(id === 'panels' ? 'dashboard' : id === 'discover' ? 'events' : id);
        }
      }
    }

    render() {
      const { agent } = this.props;
      const { selectView } = this.state;
      const mainProps = {
        selectView,
        tabs: this.tabs,
        module: this.module,
        renderTabs: () => this.renderTabs(),
        loadSection: (id) => this.loadSection(id),
        onSelectedTabChanged: (id) => this.onSelectedTabChanged(id),
      };
      return (
        <>
          {(agent && <MainModuleAgent {...{ ...this.props, ...mainProps }}></MainModuleAgent>) ||
            (this.props.section && this.props.section !== 'welcome' && (
              <MainModuleOverview {...{ ...this.props, ...mainProps }}></MainModuleOverview>
            ))}
        </>
      );
    }
  }
);<|MERGE_RESOLUTION|>--- conflicted
+++ resolved
@@ -88,117 +88,6 @@
       );
     }
 
-<<<<<<< HEAD
-=======
-    startVis2PngByAgent = async () => {
-      const agent =
-        (this.props.agent || store.getState().appStateReducers.currentAgentData || {}).id || false;
-      await this.reportingService.startVis2Png(this.props.section, agent);
-    };
-
-    async startReport() {
-      try {
-        this.setState({ loadingReport: true });
-        const isDarkModeTheme = getUiSettings().get('theme:darkMode');
-        if (isDarkModeTheme) {
-  
-          //Patch to fix white text in dark-mode pdf reports
-          const defaultTextColor = '#DFE5EF';
-  
-          //Patch to fix dark backgrounds in visualizations dark-mode pdf reports
-          const $labels = $('.euiButtonEmpty__text, .echLegendItem');
-          const $vizBackground = $('.echChartBackground');
-          const defaultVizBackground = $vizBackground.css('background-color');
-  
-          try {
-            $labels.css('color', 'black');
-            $vizBackground.css('background-color', 'transparent');
-            await this.startVis2PngByAgent();
-            $vizBackground.css('background-color', defaultVizBackground);
-            $labels.css('color', defaultTextColor);
-          } catch (error) {
-            $labels.css('color', defaultTextColor);
-            $vizBackground.css('background-color', defaultVizBackground);
-            const options = {
-              context: `${MainModule.name}.startReport`,
-              level: UI_LOGGER_LEVELS.ERROR,
-              severity: UI_ERROR_SEVERITIES.BUSINESS,
-              error: {
-                error: error,
-                message: error.message || error,
-                title: 'Error generating the report',
-              },
-            };
-            getErrorOrchestrator().handleError(options);
-            this.setState({ loadingReport: false });
-          }
-        } else {
-          await this.startVis2PngByAgent();
-        }
-      } finally {
-        this.setState({ loadingReport: false });
-      }
-    }
-
-    renderReportButton() {
-      return (
-        (this.props.disabledReport && (
-          <EuiFlexItem grow={false} style={{ marginRight: 4, marginTop: 6 }}>
-            <EuiToolTip position="top" content="No results match for this search criteria.">
-              <EuiButtonEmpty
-                iconType="document"
-                isLoading={this.state.loadingReport}
-                isDisabled={true}
-                onClick={async () => this.startReport()}
-              >
-                Generate report
-              </EuiButtonEmpty>
-            </EuiToolTip>
-          </EuiFlexItem>
-        )) || (
-          <EuiFlexItem grow={false} style={{ marginRight: 4, marginTop: 6 }}>
-            <EuiButtonEmpty
-              iconType="document"
-              isLoading={this.state.loadingReport}
-              onClick={async () => this.startReport()}
-            >
-              Generate report
-            </EuiButtonEmpty>
-          </EuiFlexItem>
-        )
-      );
-    }
-
-    renderDashboardButton() {
-      const href = `#/overview?tab=${this.props.section}&agentId=${this.props.agent.id}`;
-      return (
-        <EuiFlexItem grow={false} style={{ marginLeft: 0, marginTop: 6, marginBottom: 18 }}>
-          <EuiButton
-            fill={this.state.selectView === 'dashboard'}
-            iconType="visLine"
-            onClick={() => this.onSelectedTabChanged('dashboard')}
-          >
-            Dashboard
-          </EuiButton>
-        </EuiFlexItem>
-      );
-    }
-
-    renderSettingsButton() {
-      return (
-        <EuiFlexItem grow={false} style={{ marginRight: 4, marginTop: 6 }}>
-          <EuiButtonEmpty
-            fill={this.state.selectView === 'settings'}
-            iconType="wrench"
-            onClick={() => this.onSelectedTabChanged('settings')}
-          >
-            Configuration
-          </EuiButtonEmpty>
-        </EuiFlexItem>
-      );
-    }
-
->>>>>>> c929faec
     loadSection(id) {
       this.setState({ selectView: id });
     }
