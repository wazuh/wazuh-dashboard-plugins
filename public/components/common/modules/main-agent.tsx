/*
 * Wazuh app - Integrity monitoring components
 * Copyright (C) 2015-2021 Wazuh, Inc.
 *
 * This program is free software; you can redistribute it and/or modify
 * it under the terms of the GNU General Public License as published by
 * the Free Software Foundation; either version 2 of the License, or
 * (at your option) any later version.
 *
 * Find more information about this on the LICENSE file.
 */

import React, { Component, Fragment } from 'react';
import ReactDOM from 'react-dom';
import {
  EuiFlexGroup,
  EuiFlexItem,
  EuiCallOut,
  EuiHorizontalRule,
  EuiSpacer,
  EuiTitle,
  EuiIcon,
  EuiPopover,
  EuiButtonEmpty,
  EuiButton,
} from '@elastic/eui';
import '../../common/modules/module.scss';
import { updateGlobalBreadcrumb } from '../../../redux/actions/globalBreadcrumbActions';
import store from '../../../redux/store';
import { FilterHandler } from '../../../utils/filter-handler';
import { AppState } from '../../../react-services/app-state';
import { ReportingService } from '../../../react-services/reporting';
import { WAZUH_MODULES } from '../../../../common/wazuh-modules';
import { AgentInfo } from '../../common/welcome/agents-info';
import { getAngularModule } from '../../../kibana-services';

export class MainModuleAgent extends Component {
  props!: {
    [key: string]: any
  };
  state: {
    selectView: Boolean,
    loadingReport: Boolean,
    switchModule: Boolean,
    showAgentInfo: Boolean
  };
  reportingService: ReportingService;
  filterHandler: FilterHandler

  constructor(props) {
    super(props);
    this.reportingService = new ReportingService();
    this.filterHandler = new FilterHandler(AppState.getCurrentPattern());
    this.state = {
      selectView: false,
      loadingReport: false,
      switchModule: false,
      showAgentInfo: false
    };
  }

  UNSAFE_componentWillReceiveProps(nextProps) {
    if (nextProps.section !== this.props.section) {
      this.setGlobalBreadcrumb();
    }
  }

  setGlobalBreadcrumb() {
    let breadcrumb;
    if (this.props.section === 'welcome') {
      breadcrumb = [
        { text: '' },
        { text: 'Agents', href: '#/agents-preview' },
        { text: this.props.agent.id }
      ];
    } else {
      breadcrumb = [
        {
          text: '',
        },
        {
          text: 'Agents',
          href: "#/agents-preview"
        },
        { agent: this.props.agent },
        {
          text: WAZUH_MODULES[this.props.section].title,
          className: 'wz-global-breadcrumb-popover'
        },
      ];
    }
    store.dispatch(updateGlobalBreadcrumb(breadcrumb));
    $('#breadcrumbNoTitle').attr("title","");
  }

  async componentDidMount() {
    const $injector = getAngularModule().$injector;
    this.router = $injector.get('$route');
    this.setGlobalBreadcrumb();
  }

  showAgentInfo() {
    const elem = document.getElementsByClassName('wz-module-body-main')[0];
    if (elem) {
      if (!this.state.showAgentInfo) {
        elem.classList.add("wz-module-body-main-double");
      } else {
        elem.classList.remove("wz-module-body-main-double");
      }
    }
    this.setState({ showAgentInfo: !this.state.showAgentInfo });
  }

  color = (status, hex = false) => {
    if (status.toLowerCase() === 'active') { return hex ? '#017D73' : 'success'; }
    else if (status.toLowerCase() === 'disconnected') { return hex ? '#BD271E' : 'danger'; }
    else if (status.toLowerCase() === 'never connected') { return hex ? '#98A2B3' : 'subdued'; }
  }

  async startReport() {
    this.setState({ loadingReport: true });
    const syscollectorFilters: any[] = [];
    const agent = (this.props.agent || store.getState().appStateReducers.currentAgentData || {}).id || false;
    if (this.props.section === 'syscollector' && agent) {
      syscollectorFilters.push(
        this.filterHandler.managerQuery(agent, true)
      );
      syscollectorFilters.push(
        this.filterHandler.agentQuery(agent)
      );
    }
    await this.reportingService.startVis2Png(
      this.props.section,
      agent,
      syscollectorFilters.length ? syscollectorFilters : null
    );
    this.setState({ loadingReport: false });
  }

  renderReportButton() {
    return (
      (this.props.section === 'syscollector' &&
        <EuiFlexItem grow={false} style={{ marginRight: 4, marginTop: 6 }}>
          <EuiButtonEmpty
            iconType="document"
            isLoading={this.state.loadingReport}
            onClick={async () => this.startReport()}>
            Generate report
          </EuiButtonEmpty>
        </EuiFlexItem>
      )
    );
  }

  renderTitle() {
    return (
      <EuiFlexGroup>
        <EuiFlexItem className="wz-module-header-agent-title">
          <EuiFlexGroup>
            <EuiFlexItem grow={false}>
              <span style={{ display: 'inline-flex' }}>
                <EuiTitle size="s" className="wz-module-header-agent-title-btn">
                  <h1>
                    <span
                      onClick={() => {
                        window.location.href = `#/agents?agent=${this.props.agent.id}`;
                        this.router.reload();
                      }}>
                      {/* <EuiIcon size="m" type="arrowLeft" color='primary' /> */}
                      <span>&nbsp;{this.props.agent.name}&nbsp;&nbsp;&nbsp;
                      </span>
                    </span>
                  </h1>
                </EuiTitle>
                {/*                 <EuiHealth style={{ paddingTop: 3 }} size="xl" color={this.color(this.props.agent.status)}>
                  {this.props.agent.status}
                </EuiHealth> */}
              </span>
            </EuiFlexItem>
            {/*             <EuiFlexItem grow={false} style={{ margin: '16px 0' }} className="wz-module-header-agent-title-btn">
              <EuiIcon type="iInCircle" color="primary" size="l" onClick={() => this.showAgentInfo()} />
            </EuiFlexItem> */}
            <EuiFlexItem grow={false} style={{ marginLeft: 0, marginTop: 7 }}>
              {/* {this.props.section && (
                <Fragment>
                  <EuiPopover
                    button={
                      <EuiButtonEmpty
                        onClick={() => this.setState({ switchModule: !this.state.switchModule })} style={{ cursor: 'pointer' }}
                        iconType="apps">
                        <span>Navigation&nbsp;<EuiIcon type='arrowDown'></EuiIcon></span>
                      </EuiButtonEmpty>
                    }
                    isOpen={this.state.switchModule}
                    closePopover={() => this.setState({ switchModule: false })}
                    repositionOnScroll={true}
                    anchorPosition="downLeft">
                    <div>
                      <WzReduxProvider>
                        <div style={{ maxWidth: 650 }}>
                          <Overview isAgent={this.props.agent} closePopover={() => this.setState({ switchModule: false })}></Overview>
                        </div>
                      </WzReduxProvider>
                      <EuiHorizontalRule margin="s" />
                      <EuiSpacer size='m' />
                      <EuiFlexGroup>
                        <EuiFlexItem grow={false} style={{ marginRight: 0, marginTop: 0 }}>
                          <EuiButton
                            onClick={() => {
                              this.props.cardsProps.switchTab('syscollector');
                              this.setState({ switchModule: false });
                            }}
                            iconType="inspect">
                            <span>Inventory data</span>
                          </EuiButton>
                        </EuiFlexItem>
                        <EuiFlexItem grow={false} style={{ marginTop: 0 }}>
                          <EuiButton
                            onClick={() => {
                              this.props.cardsProps.switchTab('configuration');
                              this.setState({ switchModule: false });
                            }}
                            iconType="gear" >
                            <span>Configuration</span>
                          </EuiButton>
                        </EuiFlexItem>
                      </EuiFlexGroup>
                    </div>
                  </EuiPopover>
                </Fragment>
              )} */}
            </EuiFlexItem>
            <EuiFlexItem />
            {this.renderReportButton()}
          </EuiFlexGroup>
        </EuiFlexItem>
      </EuiFlexGroup>
    );
  }


  render() {
    const { agent, section, selectView } = this.props;
    const title = this.renderTitle();
<<<<<<< HEAD
    const ModuleTabView = this.props.tabs.find(tab => tab.id === selectView);
=======
    const ModuleTabView = (this.props.tabs || []).find(tab => tab.id === selectView);
>>>>>>> 39a4bd06
    return (
      <div className={this.state.showAgentInfo ? 'wz-module wz-module-showing-agent' : 'wz-module'}>
        <div className='wz-module-header-agent-wrapper'>
          <div className='wz-module-header-agent'>
            {title}
          </div>
        </div>
        {(agent && agent.os) &&
          <Fragment>
            <div className='wz-module-header-nav-wrapper'>
              <div className={this.props.tabs && this.props.tabs.length && 'wz-module-header-nav'}>
                {this.state.showAgentInfo &&
                  <div className={
                    !this.props.tabs || !this.props.tabs.length ?
                      "wz-welcome-page-agent-info" :
                      "wz-welcome-page-agent-info wz-welcome-page-agent-info-gray"}>
                    <AgentInfo agent={this.props.agent} isCondensed={false} hideActions={true} {...this.props}></AgentInfo>
                  </div>
                }
                {(this.props.tabs && this.props.tabs.length) &&
                  <div className="wz-welcome-page-agent-tabs">
                    <EuiFlexGroup>
                      {this.props.renderTabs()}
                      <EuiFlexItem grow={false} style={{ marginTop: 6, marginRight: 5 }}>
                        <EuiFlexGroup>
                          {ModuleTabView && ModuleTabView.buttons && ModuleTabView.buttons.map((ModuleViewButton, index) => 
                            typeof ModuleViewButton !== 'string' ? <EuiFlexItem key={`module_button_${index}`}><ModuleViewButton {...{ ...this.props, ...this.props.agentsSelectionProps }} moduleID={section}/></EuiFlexItem> : null)}
                        </EuiFlexGroup>
                      </EuiFlexItem>
                    </EuiFlexGroup>
                  </div>
                }
              </div>
            </div>
            {!['syscollector', 'configuration'].includes(section) &&
              ModuleTabView && ModuleTabView.component && <ModuleTabView.component {...this.props} moduleID={section}/> 
            }
          </Fragment>
        }
        {(!agent || !agent.os) &&
          <EuiCallOut
            style={{ margin: '66px 16px 0 16px' }}
            title="This agent has never connected"
            color="warning"
            iconType="alert">
          </EuiCallOut>
        }
      </div>
    );
  }
}<|MERGE_RESOLUTION|>--- conflicted
+++ resolved
@@ -242,11 +242,7 @@
   render() {
     const { agent, section, selectView } = this.props;
     const title = this.renderTitle();
-<<<<<<< HEAD
-    const ModuleTabView = this.props.tabs.find(tab => tab.id === selectView);
-=======
     const ModuleTabView = (this.props.tabs || []).find(tab => tab.id === selectView);
->>>>>>> 39a4bd06
     return (
       <div className={this.state.showAgentInfo ? 'wz-module wz-module-showing-agent' : 'wz-module'}>
         <div className='wz-module-header-agent-wrapper'>
