/*
 * Wazuh app - React components MainPanel
 * Copyright (C) 2015-2021 Wazuh, Inc.
 *
 * This program is free software; you can redistribute it and/or modify
 * it under the terms of the GNU General Public License as published by
 * the Free Software Foundation; either version 2 of the License, or
 * (at your option) any later version.
 *
 * Find more information about this on the LICENSE file.
 */

import React, { useCallback, useEffect, useState } from 'react';
import { EuiFlexGroup, EuiFlexItem, EuiPageBody } from '@elastic/eui';
import { ModuleSidePanel } from './components/';
import WzReduxProvider from '../../../../redux/wz-redux-provider';
import { VisFactoryHandler } from '../../../../react-services/vis-factory-handler';
import { AppState } from '../../../../react-services/app-state';
import { useFilterManager } from '../../hooks';
import { FilterHandler } from '../../../../utils/filter-handler';
import { TabVisualizations } from '../../../../factories/tab-visualizations';
import { Filter } from '../../../../../../../src/plugins/data/public/';
import {
  FilterMeta,
  FilterState,
  FilterStateStore,
} from '../../../../../../../src/plugins/data/common';
import { SampleDataWarning } from '../../../visualize/components';
import {
  UI_ERROR_SEVERITIES,
  UIErrorLog,
  UIErrorSeverity,
  UILogLevel,
} from '../../../../react-services/error-orchestrator/types';
import { UI_LOGGER_LEVELS } from '../../../../../common/constants';
import { getErrorOrchestrator } from '../../../../react-services/common-services';

export const MainPanel = ({ sidePanelChildren, tab = 'general', moduleConfig = {}, filterDrillDownValue = (value) => {}, ...props }) => {
  const [viewId, setViewId] = useState('main');
  const [selectedFilter, setSelectedFilter] = useState({ field: '', value: '' });
  const { filterManager, filters } = useFilterManager();

  const buildOverviewVisualization = async () => {
    const tabVisualizations = new TabVisualizations();
    tabVisualizations.removeAll();
    tabVisualizations.setTab(tab);
    tabVisualizations.assign({
      [tab]: moduleConfig[viewId].length(),
    });
    const filterHandler = new FilterHandler(AppState.getCurrentPattern());
    await VisFactoryHandler.buildOverviewVisualizations(filterHandler, tab, null, true);
  };

  useEffect(() => {
    (async () => {
      try {
        await buildOverviewVisualization();
      } catch (error) {
        const options: UIErrorLog = {
          context: `${MainPanel.name}.buildOverviewVisualization`,
          level: UI_LOGGER_LEVELS.ERROR as UILogLevel,
          severity: UI_ERROR_SEVERITIES.BUSINESS as UIErrorSeverity,
          error: {
            error: error,
            message: error.message || error,
            title: error.name || error,
          },
        };
        getErrorOrchestrator().handleError(options);
      }
    })();
  }, [viewId]);

  /**
   * When a filter is toggled applies de selection
   */
  const applyFilter = (clearOnly = false) => {
<<<<<<< HEAD
    const newFilters = [
      ...filters.filter((filter) => filter.meta.key !== selectedFilter.field),
      ...(!clearOnly && selectedFilter.value ? [buildCustomFilter(selectedFilter)] : [])
    ];
    filterManager.setFilters(newFilters);
=======
    const appliedFilters = filterManager.getFilters();
    const filters = appliedFilters.filter((filter) => {
      return (filter.meta.key != selectedFilter.field || filter.$state?.store == "globalState");
    });
    if (!clearOnly && selectedFilter.value) {
      const customFilter = buildCustomFilter(selectedFilter);
      filters.push(customFilter);
    }
    filterManager.setFilters(filters);
>>>>>>> a31dfef6
  };

  useEffect(() => {
    applyFilter();
    filterDrillDownValue(selectedFilter)
    return () => applyFilter(true);
  }, [selectedFilter]);

  /**
   * Builds selected filter structure
   * @param value
   * @param field
   */
  const buildCustomFilter = ({ field, value }): Filter => {
    const meta: FilterMeta = {
      disabled: false,
      negate: false,
      key: field,
      params: [value],
      alias: null,
      type: 'phrases',
      value: value,
      index: AppState.getCurrentPattern(),
    };
    const $state: FilterState = {
      store: FilterStateStore.APP_STATE,
      isImplicit: true,
    };
    const query = {
      bool: {
        minimum_should_match: 1,
        should: [{
          match_phrase: {
            [field]: {
              query: value,
            },
          },
        }
        ]
      },
    };

    return { meta, $state, query };
  };

  const toggleView = (id = 'main') => {
    if (id != viewId) setViewId(id);
  };

  const toggleFilter = (field = '', value = '') => {
    setSelectedFilter({ field, value });
  };

  /**
   * Builds active view
   * @param props
   * @returns React.Component
   */
  const ModuleContent = useCallback(() => {
    const View = moduleConfig[viewId].component;
    return (
      <WzReduxProvider>
        <View selectedFilter={selectedFilter} toggleFilter={toggleFilter} changeView={toggleView} />
      </WzReduxProvider>
    );
  }, [viewId]);

  return (
    <EuiFlexGroup style={{ margin: '0 8px' }}>
      <EuiFlexItem>
        {sidePanelChildren && <ModuleSidePanel>{sidePanelChildren}</ModuleSidePanel>}
        <EuiPageBody>
          <SampleDataWarning />
          <ModuleContent />
        </EuiPageBody>
      </EuiFlexItem>
    </EuiFlexGroup>
  );
};<|MERGE_RESOLUTION|>--- conflicted
+++ resolved
@@ -75,23 +75,11 @@
    * When a filter is toggled applies de selection
    */
   const applyFilter = (clearOnly = false) => {
-<<<<<<< HEAD
     const newFilters = [
-      ...filters.filter((filter) => filter.meta.key !== selectedFilter.field),
+      ...filters.filter((filter) => filter.meta.key !== selectedFilter.field || filter.$state?.store == "globalState"),
       ...(!clearOnly && selectedFilter.value ? [buildCustomFilter(selectedFilter)] : [])
     ];
     filterManager.setFilters(newFilters);
-=======
-    const appliedFilters = filterManager.getFilters();
-    const filters = appliedFilters.filter((filter) => {
-      return (filter.meta.key != selectedFilter.field || filter.$state?.store == "globalState");
-    });
-    if (!clearOnly && selectedFilter.value) {
-      const customFilter = buildCustomFilter(selectedFilter);
-      filters.push(customFilter);
-    }
-    filterManager.setFilters(filters);
->>>>>>> a31dfef6
   };
 
   useEffect(() => {
