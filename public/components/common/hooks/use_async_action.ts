/*
 * Wazuh app - React hook for build async action runners
 * Copyright (C) 2015-2021 Wazuh, Inc.
 *
 * This program is free software; you can redistribute it and/or modify
 * it under the terms of the GNU General Public License as published by
 * the Free Software Foundation; either version 2 of the License, or
 * (at your option) any later version.
 *
 * Find more information about this on the LICENSE file.
 */
import { useCallback, useState } from 'react';

export function useAsyncAction(action, dependencies = []){
  const [running, setRunning] = useState(false);
  const [data, setData] = useState(null);
  const [error, setError] = useState(null);

  const run = useCallback(async (...params) => {
    try{
      setRunning(true);
      setError(null);
<<<<<<< HEAD
=======
      setData(null);
>>>>>>> 1f01f71f
      const data = await action(...params);
      setData(data);
    }catch(error){
      setError(error);
    }finally{
      setRunning(false);
    };
  }, dependencies);

  return { data, error, running, run };
}<|MERGE_RESOLUTION|>--- conflicted
+++ resolved
@@ -20,10 +20,7 @@
     try{
       setRunning(true);
       setError(null);
-<<<<<<< HEAD
-=======
       setData(null);
->>>>>>> 1f01f71f
       const data = await action(...params);
       setData(data);
     }catch(error){
