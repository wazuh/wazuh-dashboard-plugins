/*
 * Wazuh app - React hooks
 * Copyright (C) 2015-2021 Wazuh, Inc.
 *
 * This program is free software; you can redistribute it and/or modify
 * it under the terms of the GNU General Public License as published by
 * the Free Software Foundation; either version 2 of the License, or
 * (at your option) any later version.
 *
 * Find more information about this on the LICENSE file.
 */

export { useFilterManager } from './use-filter-manager';

export { useIndexPattern } from './use-index-pattern';

export { useKbnLoadingIndicator } from './use-kbn-loading-indicator';

export { useQuery } from './use-query';

export { useTimeFilter } from './use-time-filter';

export { useWindowSize } from './useWindowSize';

export { useUserPermissions, useUserPermissionsRequirements, useUserPermissionsPrivate } from './useUserPermissions';

export { useUserRoles, useUserRolesRequirements, useUserRolesPrivate } from './useUserRoles';

<<<<<<< HEAD
export { useRefreshAngularDiscover } from './useResfreshAngularDiscover'

export { useAllowedAgents } from './useAllowedAgents'
=======
export { useRefreshAngularDiscover } from './useResfreshAngularDiscover';

export { useApiRequest } from './useApiRequest';
>>>>>>> 14c40ed9
<|MERGE_RESOLUTION|>--- conflicted
+++ resolved
@@ -26,12 +26,8 @@
 
 export { useUserRoles, useUserRolesRequirements, useUserRolesPrivate } from './useUserRoles';
 
-<<<<<<< HEAD
 export { useRefreshAngularDiscover } from './useResfreshAngularDiscover'
 
 export { useAllowedAgents } from './useAllowedAgents'
-=======
-export { useRefreshAngularDiscover } from './useResfreshAngularDiscover';
 
-export { useApiRequest } from './useApiRequest';
->>>>>>> 14c40ed9
+export { useApiRequest } from './useApiRequest';