/*
 * Wazuh app - React Components to some utilities.
 *
 * Copyright (C) 2015-2020 Wazuh, Inc.
 *
 * This program is free software; you can redistribute it and/or modify
 * it under the terms of the GNU General Public License as published by
 * the Free Software Foundation; either version 2 of the License, or
 * (at your option) any later version.
 *
 * Find more information about this on the LICENSE file.
 */

<<<<<<< HEAD
 export { AgentGroupTruncate } from './agent-group-truncate';

=======
 export { AgentGroupTruncate, GroupTruncate} from './agent-group-truncate';
 export { TruncateHorizontalComponents } from './truncate-horizontal-components/truncate-horizontal-components';
>>>>>>> 7ef95a3c
 export { GroupingComponents } from './grouping-components';<|MERGE_RESOLUTION|>--- conflicted
+++ resolved
@@ -11,11 +11,6 @@
  * Find more information about this on the LICENSE file.
  */
 
-<<<<<<< HEAD
- export { AgentGroupTruncate } from './agent-group-truncate';
-
-=======
  export { AgentGroupTruncate, GroupTruncate} from './agent-group-truncate';
  export { TruncateHorizontalComponents } from './truncate-horizontal-components/truncate-horizontal-components';
->>>>>>> 7ef95a3c
  export { GroupingComponents } from './grouping-components';