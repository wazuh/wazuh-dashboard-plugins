--- conflicted
+++ resolved
@@ -1,8 +1,4 @@
-<<<<<<< HEAD
-import React, { useState } from 'react';
-=======
 import React, { useState, useEffect, useLayoutEffect } from 'react';
->>>>>>> 0d377b69
 
 import { getIndexPattern } from '../../overview/mitre/lib'
 import { Filter } from '../../../../../../src/plugins/data/public/';
@@ -42,16 +38,9 @@
     }
     const [isLoading, setLoading] = useState(false);
     const [customFilters, setCustomFilters] = useState(props.filtersValues)
-<<<<<<< HEAD
-    const [avancedFiltersState, setAvancedFiltersState] = useState(false);
-    const [selectedOptions, setSelectedOptions] = useState(defaultSelectedOptions);
     const [currentSelectName, setCurrentSelectName] = useState('');
-=======
     const [avancedFiltersState, setAvancedFiltersState] = useState(true);
     const [selectedOptions, setSelectedOptions] = useState([]);
-
-    const [defaultFilters, setDefaultFilters] = useState(filterManager.getFilters());
->>>>>>> 0d377b69
 
     const onQuerySubmit = (payload: { dateRange: TimeRange, query: Query }) => {
         const { query, dateRange } = payload;
