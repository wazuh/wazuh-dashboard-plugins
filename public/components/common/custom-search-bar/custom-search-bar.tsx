import React, { useState, useEffect } from 'react';

import { getIndexPattern } from '../../overview/mitre/lib'
import { Filter } from '../../../../../../src/plugins/data/public/';
import { FilterMeta, FilterState, FilterStateStore } from '../../../../../../src/plugins/data/common';

import {
    EuiFlexGroup,
    EuiFlexItem,
    EuiComboBox,
    EuiSwitch,
    EuiSpacer,
  } from '@elastic/eui';

//@ts-ignore
import { getDataPlugin } from '../../../kibana-services';
import { KbnSearchBar } from '../../kbn-search-bar';
import { TimeRange, Query } from '../../../../../../src/plugins/data/common';



export const CustomSearchBar = ({ ...props }) => {

    const KibanaServices = getDataPlugin().query;
    const filterManager = KibanaServices.filterManager;
    const timefilter = KibanaServices.timefilter.timefilter;
    const [filterParams, setFilterParams] = useState({
        filters: filterManager.getFilters() || [],
        query: { language: 'kuery', query: '' },
        time: timefilter.getTime(),
    });
    const [isLoading, setLoading] = useState(false);
    const [customFilters, setCustomFilters] = useState(props.filtersValues)
    const [avancedFiltersState, setAvancedFiltersState] = useState(false);
    const [selectedOptions, setSelectedOptions] = useState([]);

    const [defaultFilters, setDefaultFilters] = useState(filterManager.getFilters());

    const onQuerySubmit = (payload: { dateRange: TimeRange, query: Query }) => {
        const { query, dateRange } = payload;
        const filters = { query, time: dateRange, filters: filterParams.filters };
        setLoading(true);
        setFilterParams(filters);

    }

    const onFiltersUpdated = (filters: Filter[]) => {
        const { query, time } = filterParams;
        const updatedFilterParams = { query, time, filters };
        setLoading(true);
        refreshCustomSelectedFilter()
        setFilterParams(updatedFilterParams);
    }

    const getCustomFilters = (filters) => {
        const deleteDefaultFilters = []
        filters.forEach(filter => {
                if(!defaultFilters.some(item => item.meta.key === filter.meta.key)){
                   deleteDefaultFilters.push(filter)
                }
         })

         return deleteDefaultFilters
    }

    const changeSwitch = () => {
        avancedFiltersState ? setAvancedFiltersState(false) : setAvancedFiltersState(true);
    }

    const buildCustomFilter = (isPinned: boolean, index?: any, querySearch?:any, key?:any): Filter => {
        const meta: FilterMeta = {
          disabled: false,
          negate: false,
          key:key,
          params: {query:querySearch},
          alias: null,
          type: "phrase",
          index,
        };
        const $state: FilterState = {
          store: isPinned ? FilterStateStore.GLOBAL_STATE : FilterStateStore.APP_STATE,
        };
        const query = {
            match_phrase: {
                [key] : {
                    query: querySearch
                }
            }
        }
      
        return { meta, $state, query };
    };

    const setKibanaFilters = async (values) => {
        const indexPattern =  await getIndexPattern()
        const newFilters = []
        if(!values.length){
            filterManager.removeAll()
            filterManager.addFilters(defaultFilters)
        }else{
            filterManager.removeAll()
            newFilters.push(defaultFilters);
            values.forEach(element => {
                const customFilter = buildCustomFilter(false,indexPattern.title,element.label,element.key)
                newFilters.push(customFilter);
            });
            filterManager.addFilters(newFilters)
        }   
    }

    const refreshCustomSelectedFilter = () => {
        const filters = filterManager.getFilters()
        const customFilters = getCustomFilters(filters)
        const filtersUpdated = []
        customFilters.forEach(item => {
            const filterObj = {
                key: item.meta.key,
                label: item.meta.params.query,
            }
            filtersUpdated.push(filterObj)

        })
        setSelectedOptions(filtersUpdated)
        console.log(customFilters)
       
    };

    const onChange = async(values) => {
        await setKibanaFilters(values)
        refreshCustomSelectedFilter();
    };


    const getComponent = (item) => {
        var types = {
            'default': <></>,
            'combobox': <EuiComboBox
                        placeholder={"Select "+item.key}
                        options={item.values}
                        selectedOptions={selectedOptions}
                        onChange={onChange}
                        isClearable={true}
                    />
        };
        return types[item.type] || types['default'];
    }

    return (
        <>
        <EuiFlexGroup alignItems='center' style={{ margin: '0 8px' }}>
            {
                avancedFiltersState === false ?
<<<<<<< HEAD
                customFilters.map((item,key) => (
=======
                customFilters.map((item, key) => (
>>>>>>> 20b253f5
                    <EuiFlexItem grow={2} key={key}>
                        {getComponent(item)}             
                    </EuiFlexItem>
                ))
                :
                ''
            } 
            <EuiFlexItem>
            <KbnSearchBar
                showFilterBar={avancedFiltersState}
                showQueryInput={avancedFiltersState}
                onQuerySubmit={onQuerySubmit}
                onFiltersUpdated={onFiltersUpdated}
                isLoading={false} 
            />
            </EuiFlexItem>
        </EuiFlexGroup>
        <EuiFlexGroup justifyContent='flexEnd' style={{ margin: '0 20px' }}>
            <EuiFlexItem grow={false}>
                <EuiSwitch
                label="Advanced filters"
                checked={avancedFiltersState}
                onChange={() => changeSwitch()}
                />
            </EuiFlexItem>
        </EuiFlexGroup>
    </>
    )
};<|MERGE_RESOLUTION|>--- conflicted
+++ resolved
@@ -150,11 +150,7 @@
         <EuiFlexGroup alignItems='center' style={{ margin: '0 8px' }}>
             {
                 avancedFiltersState === false ?
-<<<<<<< HEAD
-                customFilters.map((item,key) => (
-=======
                 customFilters.map((item, key) => (
->>>>>>> 20b253f5
                     <EuiFlexItem grow={2} key={key}>
                         {getComponent(item)}             
                     </EuiFlexItem>
