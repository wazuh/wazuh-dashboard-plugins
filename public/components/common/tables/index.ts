--- conflicted
+++ resolved
@@ -10,13 +10,6 @@
  * Find more information about this on the LICENSE file.
  */
 
-
-<<<<<<< HEAD
 export * from './table-with-search-bar';
 export * from './table-wz-api';
-export * from './table-default';
-=======
-export { TableWithSearchBar } from './table-with-search-bar';
-export { TableWzAPI } from './table-wz-api';
-export { TableDeafult } from './table-default';
->>>>>>> 2f4588c9
+export * from './table-default';