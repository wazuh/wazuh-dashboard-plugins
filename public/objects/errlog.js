import chrome from 'ui/chrome';
require('ui/modules').get('app/wazuh', [])
    .service('errlog', function ($q, $http, genericReq) {
        return {
            log: function (message, details) {
                var defered = $q.defer();
                var promise = defered.promise;

                if (!message) {
                    defered.reject({ 'error': -1, 'message': 'Missing parameters' });
                    return promise;
                }

                var requestData = {
                    'message': message,
                    'details': details
                }

<<<<<<< HEAD
                genericReq.request('POST', '/api/wazuh-api/errlog', requestData)
                    .then(function () {
                        defered.resolve();
                    }, function (data) {
=======
                $http.post(chrome.addBasePath('/api/wazuh-api/errlog'), requestData)
                    .success(function () {
                        defered.resolve();
                    }).error(function (data) {
>>>>>>> 8ea4d0d2
                        if (data.error) {
                            defered.reject(data);
                        } else {
                            defered.reject({ 'error': -2, 'message': 'Error doing a request to Kibana API.' });
                        }
                    });

                return promise;
            }
        };
    });
<|MERGE_RESOLUTION|>--- conflicted
+++ resolved
@@ -1,40 +1,33 @@
-import chrome from 'ui/chrome';
-require('ui/modules').get('app/wazuh', [])
-    .service('errlog', function ($q, $http, genericReq) {
-        return {
-            log: function (message, details) {
-                var defered = $q.defer();
-                var promise = defered.promise;
-
-                if (!message) {
-                    defered.reject({ 'error': -1, 'message': 'Missing parameters' });
-                    return promise;
-                }
-
-                var requestData = {
-                    'message': message,
-                    'details': details
-                }
-
-<<<<<<< HEAD
-                genericReq.request('POST', '/api/wazuh-api/errlog', requestData)
-                    .then(function () {
-                        defered.resolve();
-                    }, function (data) {
-=======
-                $http.post(chrome.addBasePath('/api/wazuh-api/errlog'), requestData)
-                    .success(function () {
-                        defered.resolve();
-                    }).error(function (data) {
->>>>>>> 8ea4d0d2
-                        if (data.error) {
-                            defered.reject(data);
-                        } else {
-                            defered.reject({ 'error': -2, 'message': 'Error doing a request to Kibana API.' });
-                        }
-                    });
-
-                return promise;
-            }
-        };
-    });
+import chrome from 'ui/chrome';
+require('ui/modules').get('app/wazuh', [])
+    .service('errlog', function ($q, $http) {
+        return {
+            log: function (message, details) {
+                var defered = $q.defer();
+                var promise = defered.promise;
+
+                if (!message) {
+                    defered.reject({ 'error': -1, 'message': 'Missing parameters' });
+                    return promise;
+                }
+
+                var requestData = {
+                    'message': message,
+                    'details': details
+                }
+
+                $http.post(chrome.addBasePath('/api/wazuh-api/errlog'), requestData)
+                    .success(function () {
+                        defered.resolve();
+                    }).error(function (data) {
+                        if (data.error) {
+                            defered.reject(data);
+                        } else {
+                            defered.reject({ 'error': -2, 'message': 'Error doing a request to Kibana API.' });
+                        }
+                    });
+
+                return promise;
+            }
+        };
+    });