--- conflicted
+++ resolved
@@ -10,26 +10,6 @@
  * Find more information about this on the LICENSE file.
  */
 import { checkPluginVersion } from './utils';
-<<<<<<< HEAD
-//import 'ui/autoload/all';
-/* import 'uiExports/visTypes';
-import 'uiExports/visResponseHandlers';
-import 'uiExports/visRequestHandlers';
-import 'uiExports/visEditorTypes';
-import 'uiExports/savedObjectTypes';
-import 'uiExports/spyModes';
-import 'uiExports/fieldFormats';
-import 'uiExports/fieldFormatEditors';
-import 'uiExports/navbarExtensions';
-import 'uiExports/managementSections';
-import 'uiExports/devTools';
-import 'uiExports/docViews';
-import 'uiExports/embeddableFactories';
-import 'uiExports/autocompleteProviders';
-import 'uiExports/interpreter'; */
-=======
-
->>>>>>> 790fe6b3
 import 'angular-sanitize';
 
 // Require CSS
@@ -122,26 +102,14 @@
     </div>`);
 
   // Bind deleteExistentToken on Log out component.
-<<<<<<< HEAD
-  $(document).ready(function () {
-    $('.euiHeaderSectionItem__button').mouseleave('mouseleave', function () {
-      // opendistro
-      $('span:contains(Log out)').bind('click', function () {
-        WzAuthentication.deleteExistentToken();
-      });
-      // x-pack
-      $('a:contains(Log out)').bind('click', function () {
-=======
   $(document).on('ready', function () {
     $('.euiHeaderSectionItem__button').on('mouseleave', function () {
-      console.log('onmouseleave')
       // opendistro
       $('span:contains(Log out)').on('click', function () {
         WzAuthentication.deleteExistentToken();
       });
       // x-pack
       $('a:contains(Log out)').on('click', function () {
->>>>>>> 790fe6b3
         WzAuthentication.deleteExistentToken();
       });
     });
