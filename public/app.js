--- conflicted
+++ resolved
@@ -34,11 +34,7 @@
 import './components';
 
 // angular-charts.js
-<<<<<<< HEAD
-import 'angular-chart.js'
-=======
 import 'angular-chart.js';
->>>>>>> bbf71708
 
 // Set up Wazuh app
 const app = uiModules.get('app/wazuh', ['ngCookies', 'ngMaterial', 'chart.js']);
