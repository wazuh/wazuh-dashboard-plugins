--- conflicted
+++ resolved
@@ -83,7 +83,6 @@
           navigation.discoverSections.includes(navigation.currLocation)
         ) {
           if (navigation.currLocation === navigation.discoverSections[1]) {
-<<<<<<< HEAD
             $window.history.pushState({ page: 'wazuh#' + navigation.discoverPrevious + '/' }, '', 'wazuh#' + navigation.discoverPrevious + '/');
           } else if (navigation.currLocation === navigation.discoverSections[2]) {
             if ($location.search().tab && $location.search().tab !== 'welcome') {
@@ -92,22 +91,6 @@
             } else {
               $window.history.pushState({ page: 'wazuh#' + navigation.discoverPrevious }, '', 'wazuh#' + navigation.discoverPrevious);
             }
-=======
-            $window.history.pushState(
-              { page: 'wazuh#' + navigation.discoverPrevious + '/' },
-              '',
-              'wazuh#' + navigation.discoverPrevious + '/'
-            );
-          } else if (
-            navigation.currLocation === navigation.discoverSections[2]
-          ) {
-            //$window.history.pushState({ page: 'wazuh#/agents/002/welcome/panels' }, '', 'wazuh#/agents/002/welcome/panels');
-            $window.history.pushState(
-              { page: 'wazuh#' + navigation.discoverPrevious },
-              '',
-              'wazuh#' + navigation.discoverPrevious
-            );
->>>>>>> 4d99800d
           } else {
             $window.history.pushState(
               { page: 'wazuh#' + navigation.discoverPrevious },
