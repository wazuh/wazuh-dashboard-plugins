--- conflicted
+++ resolved
@@ -120,12 +120,9 @@
           $location.search().tabView !== 'cluster-monitoring'
         ) {
           AppState.setNavigation({ reloaded: true });
-<<<<<<< HEAD
-=======
           $location.search('configSubTab', null);
           $location.search('editingFile', null);
           $route.reload();
->>>>>>> 0e6ab48d
         }
       }
     }
