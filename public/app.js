/*
 * Wazuh app - File for app requirements and set up
 * Copyright (C) 2015-2021 Wazuh, Inc.
 *
 * This program is free software; you can redistribute it and/or modify
 * it under the terms of the GNU General Public License as published by
 * the Free Software Foundation; either version 2 of the License, or
 * (at your option) any later version.
 *
 * Find more information about this on the LICENSE file.
 */
<<<<<<< HEAD
import { checkPluginVersion } from "./utils";
=======
import { checkPluginVersion } from './utils';
>>>>>>> e99140f6
//import 'ui/autoload/all';
/* import 'uiExports/visTypes';
import 'uiExports/visResponseHandlers';
import 'uiExports/visRequestHandlers';
import 'uiExports/visEditorTypes';
import 'uiExports/savedObjectTypes';
import 'uiExports/spyModes';
import 'uiExports/fieldFormats';
import 'uiExports/fieldFormatEditors';
import 'uiExports/navbarExtensions';
import 'uiExports/managementSections';
import 'uiExports/devTools';
import 'uiExports/docViews';
import 'uiExports/embeddableFactories';
import 'uiExports/autocompleteProviders';
import 'uiExports/interpreter'; */
import 'angular-sanitize';

// Require CSS
import './styles';
// Require lib to dashboards PDFs
require('./utils/dom-to-image.js');

// EUI React components wrapper
import './components';

// angular-charts.js
import 'angular-chart.js';

// pin-wz-menu.js
import { changeWazuhNavLogo } from './utils/wz-logo-menu';

// Font Awesome, Kibana UI framework and others
import './utils/fontawesome/scss/font-awesome.scss';

// Dev tools
import './utils/codemirror';

import './utils/jquery-ui';

// Material
import 'angular-material/angular-material.css';
import 'angular-aria/angular-aria';
import 'angular-animate/angular-animate';
import 'angular-material/angular-material';

// Set up Wazuh app
import './setup';

//App imports
import './kibana-integrations';
import './services';
import './controllers';
import './factories';

// Imports to update currentPlatform when app starts
import { checkCurrentSecurityPlatform } from './controllers/management/components/management/configuration/utils/wz-fetch';
import store from './redux/store';
import { updateCurrentPlatform } from './redux/actions/appStateActions';
import { WzAuthentication } from './react-services/wz-authentication';

import { getAngularModule } from './kibana-services';
const app = getAngularModule();

app.config([
  '$compileProvider',
  function ($compileProvider) {
    $compileProvider.aHrefSanitizationWhitelist(/^\s*(https?|ftp|mailto|data|blob):/);
  },
]);

app.config([
  '$httpProvider',
  function ($httpProvider) {
    $httpProvider.useApplyAsync(true);
  },
]);

app.run([
  '$injector',
  function (_$injector) {
    changeWazuhNavLogo();
    app.$injector = _$injector;

    // Set currentSecurity platform in Redux when app starts.
    checkCurrentSecurityPlatform().then((item) => {
      store.dispatch(updateCurrentPlatform(item))
    }).catch(() => {})

    // Init the process of refreshing the user's token when app start.
    checkPluginVersion().finally(WzAuthentication.refresh);
  },
]);

app.run(function ($rootElement) {
  $rootElement.append(`
    <div>
      <div class="wazuhNotReadyYet"></div>
      <div ng-view class="mainView"></div>
      <react-component name="WzMenuWrapper" props=""></react-component>
      <react-component name="WzAgentSelectorWrapper" props=""></react-component>
      <react-component name="ToastNotificationsModal" props=""></react-component>
    </div>`);
<<<<<<< HEAD
=======

  // Bind deleteExistentToken on Log out component.
  $(document).ready(function () {
    $('.euiHeaderSectionItem__button').mouseleave('mouseleave', function () {
      // opendistro
      $('span:contains(Log out)').bind('click', function () {
        WzAuthentication.deleteExistentToken();
      });
      // x-pack
      $('a:contains(Log out)').bind('click', function () {
        WzAuthentication.deleteExistentToken();
      });
    });
  });
>>>>>>> e99140f6
});<|MERGE_RESOLUTION|>--- conflicted
+++ resolved
@@ -9,11 +9,7 @@
  *
  * Find more information about this on the LICENSE file.
  */
-<<<<<<< HEAD
-import { checkPluginVersion } from "./utils";
-=======
 import { checkPluginVersion } from './utils';
->>>>>>> e99140f6
 //import 'ui/autoload/all';
 /* import 'uiExports/visTypes';
 import 'uiExports/visResponseHandlers';
@@ -117,8 +113,6 @@
       <react-component name="WzAgentSelectorWrapper" props=""></react-component>
       <react-component name="ToastNotificationsModal" props=""></react-component>
     </div>`);
-<<<<<<< HEAD
-=======
 
   // Bind deleteExistentToken on Log out component.
   $(document).ready(function () {
@@ -133,5 +127,4 @@
       });
     });
   });
->>>>>>> e99140f6
 });