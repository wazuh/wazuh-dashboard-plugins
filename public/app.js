/*
 * Wazuh app - File for app requirements and set up
 * Copyright (C) 2015-2020 Wazuh, Inc.
 *
 * This program is free software; you can redistribute it and/or modify
 * it under the terms of the GNU General Public License as published by
 * the Free Software Foundation; either version 2 of the License, or
 * (at your option) any later version.
 *
 * Find more information about this on the LICENSE file.
 */
import 'ui/autoload/styles';
import 'uiExports/visTypes';
import 'uiExports/visResponseHandlers';
import 'uiExports/visRequestHandlers';
import 'uiExports/visEditorTypes';
import 'uiExports/savedObjectTypes';
import 'uiExports/spyModes';
import 'uiExports/fieldFormats';
import 'uiExports/fieldFormatEditors';
import 'uiExports/navbarExtensions';
import 'uiExports/managementSections';
import 'uiExports/devTools';
import 'uiExports/docViews';
import 'uiExports/embeddableFactories';
import 'uiExports/autocompleteProviders';
import 'uiExports/interpreter';
import 'angular-sanitize';

// Require CSS
import './less/loader';
import chrome from 'ui/chrome';

// EUI React components wrapper
import './components';

// angular-charts.js
import 'angular-chart.js';

// pin-wz-menu.js
import { changeWazuhNavLogo } from './utils/wz-logo-menu';

// Font Awesome, Kibana UI framework and others
import './utils/fontawesome/css/font-awesome.min.css';

// Dev tools
import './utils/codemirror';

import './utils/jquery-ui';

// Material
import 'angular-material/angular-material.css';
import 'angular-aria/angular-aria';
import 'angular-animate/angular-animate';
import 'angular-material/angular-material';

// Cookies
import 'angular-cookies/angular-cookies';

import 'ui/autoload/all';

// Set up Wazuh app
import './setup';

//App imports
import './kibana-integrations';
import './services';
import './controllers';
import './factories';
import './directives';

import { getAngularModule } from 'plugins/kibana/discover/kibana_services';
const app = getAngularModule('app/wazuh');

app.config([
  '$compileProvider',
  function ($compileProvider) {
    $compileProvider.aHrefSanitizationWhitelist(
      /^\s*(https?|ftp|mailto|data|blob):/
    );
  }
]);

app.config([
  '$httpProvider',
  function ($httpProvider) {
    $httpProvider.useApplyAsync(true);
  }
]);

<<<<<<< HEAD
app.run(function ($rootScope, $route, $location) {
=======
app.run(function () {
>>>>>>> 861bcbd3
  chrome
  .setRootTemplate('<react-component name="WzMenuWrapper" props="" /><div ng-view class="mainView"></div>')
    .setRootController(() => require('./app'));
  changeWazuhNavLogo();
<<<<<<< HEAD
  AppState.setNavigation({ status: false });
  AppState.setNavigation({
    reloaded: false,
    discoverPrevious: false,
    discoverSections: ['/overview/', '/agents', '/wazuh-dev']
  });

  $rootScope.$on('$routeChangeSuccess', () => {
    AppState.setNavigation({ prevLocation: $location.path() });
    if (!AppState.getNavigation().reloaded) {
      AppState.setNavigation({ status: true });
    } else {
      AppState.setNavigation({ reloaded: false });
    }
  });

  $rootScope.$on('$locationChangeSuccess', () => {
    const navigation = AppState.getNavigation();
    AppState.setNavigation({ currLocation: $location.path() });
    if (navigation.currLocation !== navigation.prevLocation) {
      if (navigation.discoverSections.includes(navigation.currLocation)) {
        AppState.setNavigation({ discoverPrevious: navigation.prevLocation });
      }
    } else {
      if (!navigation.status && navigation.prevLocation) {
        if (
          !navigation.discoverSections.includes(navigation.currLocation) &&
          $location.search().tabView !== 'cluster-monitoring'
        ) {
          AppState.setNavigation({ reloaded: true });
        }
      }
    }
    AppState.setNavigation({ status: false });
  });
=======
>>>>>>> 861bcbd3
});

<|MERGE_RESOLUTION|>--- conflicted
+++ resolved
@@ -88,52 +88,10 @@
   }
 ]);
 
-<<<<<<< HEAD
-app.run(function ($rootScope, $route, $location) {
-=======
 app.run(function () {
->>>>>>> 861bcbd3
   chrome
   .setRootTemplate('<react-component name="WzMenuWrapper" props="" /><div ng-view class="mainView"></div>')
     .setRootController(() => require('./app'));
   changeWazuhNavLogo();
-<<<<<<< HEAD
-  AppState.setNavigation({ status: false });
-  AppState.setNavigation({
-    reloaded: false,
-    discoverPrevious: false,
-    discoverSections: ['/overview/', '/agents', '/wazuh-dev']
-  });
-
-  $rootScope.$on('$routeChangeSuccess', () => {
-    AppState.setNavigation({ prevLocation: $location.path() });
-    if (!AppState.getNavigation().reloaded) {
-      AppState.setNavigation({ status: true });
-    } else {
-      AppState.setNavigation({ reloaded: false });
-    }
-  });
-
-  $rootScope.$on('$locationChangeSuccess', () => {
-    const navigation = AppState.getNavigation();
-    AppState.setNavigation({ currLocation: $location.path() });
-    if (navigation.currLocation !== navigation.prevLocation) {
-      if (navigation.discoverSections.includes(navigation.currLocation)) {
-        AppState.setNavigation({ discoverPrevious: navigation.prevLocation });
-      }
-    } else {
-      if (!navigation.status && navigation.prevLocation) {
-        if (
-          !navigation.discoverSections.includes(navigation.currLocation) &&
-          $location.search().tabView !== 'cluster-monitoring'
-        ) {
-          AppState.setNavigation({ reloaded: true });
-        }
-      }
-    }
-    AppState.setNavigation({ status: false });
-  });
-=======
->>>>>>> 861bcbd3
 });
 
