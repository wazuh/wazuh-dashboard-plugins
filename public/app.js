/*
 * Wazuh app - File for app requirements and set up
 * Copyright (C) 2015-2019 Wazuh, Inc.
 *
 * This program is free software; you can redistribute it and/or modify
 * it under the terms of the GNU General Public License as published by
 * the Free Software Foundation; either version 2 of the License, or
 * (at your option) any later version.
 *
 * Find more information about this on the LICENSE file.
 */
import 'ui/autoload/styles';
import 'uiExports/visTypes';
import 'uiExports/visResponseHandlers';
import 'uiExports/visRequestHandlers';
import 'uiExports/visEditorTypes';
import 'uiExports/savedObjectTypes';
import 'uiExports/spyModes';
import 'uiExports/fieldFormats';
import 'uiExports/fieldFormatEditors';
import 'uiExports/navbarExtensions';
import 'uiExports/managementSections';
import 'uiExports/devTools';
import 'uiExports/docViews';
import 'uiExports/embeddableFactories';
import 'uiExports/autocompleteProviders';

// Require CSS
import './less/loader';
import { uiModules } from 'ui/modules';

// Set up Wazuh app
const app = uiModules.get('app/wazuh', ['ngCookies', 'ngMaterial']);

app.config([
  '$compileProvider',
  function($compileProvider) {
    $compileProvider.aHrefSanitizationWhitelist(
      /^\s*(https?|ftp|mailto|data|blob):/
    );
  }
]);

app.config([
  '$httpProvider',
  function($httpProvider) {
    $httpProvider.useApplyAsync(true);
  }
]);

app.run(function($rootScope, $route, $location, appState, $window) {
  appState.setNavigation({ status: false });
  appState.setNavigation({
    reloaded: false,
    discoverPrevious: false,
<<<<<<< HEAD
    discoverSections: [
      '/wazuh-discover/',
      '/overview/',
      '/agents',
      '/wazuh-dev'
    ]
=======
    discoverSections: ['/wazuh-discover/', '/overview/', '/agents']
>>>>>>> f9f57232
  });

  $rootScope.$on('$routeChangeSuccess', () => {
    appState.setNavigation({ prevLocation: $location.path() });
    if (!appState.getNavigation().reloaded) {
      appState.setNavigation({ status: true });
    } else {
      appState.setNavigation({ reloaded: false });
    }
  });
  $rootScope.$on('$locationChangeSuccess', () => {
    const navigation = appState.getNavigation();
    appState.setNavigation({ currLocation: $location.path() });
    if (navigation.currLocation !== navigation.prevLocation) {
      if (navigation.discoverSections.includes(navigation.currLocation)) {
        appState.setNavigation({ discoverPrevious: navigation.prevLocation });
      }
    } else {
      if (!navigation.status && navigation.prevLocation) {
        if (
          !navigation.discoverSections.includes(navigation.currLocation) &&
          $location.search().tabView !== 'cluster-monitoring'
        ) {
          appState.setNavigation({ reloaded: true });
          $location.search('configSubTab', null);
          $location.search('editingFile', null);
          $route.reload();
          //discover sections
        } else if (
          navigation.discoverSections.includes(navigation.currLocation)
        ) {
          if (navigation.currLocation === navigation.discoverSections[1]) {
            $window.history.pushState(
              { page: 'wazuh#' + navigation.discoverPrevious + '/' },
              '',
              'wazuh#' + navigation.discoverPrevious + '/'
            );
          } else if (
            navigation.currLocation === navigation.discoverSections[2]
          ) {
<<<<<<< HEAD
            if (
              $location.search().tab &&
              $location.search().tab !== 'welcome'
            ) {
              $window.history.pushState(
                { page: 'wazuh#' + navigation.discoverPrevious },
                '',
                'wazuh#' + navigation.discoverPrevious
              );
              $window.history.pushState(
                {
                  page:
                    'wazuh#' +
                    navigation.discoverPrevious +
                    '?agent=' +
                    $location.search().agent
                },
                '',
                'wazuh#' +
                  navigation.discoverPrevious +
                  '?agent=' +
                  $location.search().agent
              );
            } else {
              $window.history.pushState(
                { page: 'wazuh#' + navigation.discoverPrevious },
                '',
                'wazuh#' + navigation.discoverPrevious
              );
            }
          } else if (
            navigation.currLocation === navigation.discoverSections[0] ||
            navigation.currLocation === navigation.discoverSections[3]
          ) {
=======
            //$window.history.pushState({ page: 'wazuh#/agents/002/welcome/panels' }, '', 'wazuh#/agents/002/welcome/panels');
            $window.history.pushState(
              { page: 'wazuh#' + navigation.discoverPrevious },
              '',
              'wazuh#' + navigation.discoverPrevious
            );
          } else {
>>>>>>> f9f57232
            $window.history.pushState(
              { page: 'wazuh#' + navigation.discoverPrevious },
              '',
              'wazuh#' + navigation.discoverPrevious
            );
          }
          $window.history.pushState(
            { page: '/app/wazuh#' + $location.$$url },
            '',
            '/app/wazuh#' + $location.$$url
          );
<<<<<<< HEAD
        } else if ($location.search().tabView === 'cluster-monitoring') {
          $window.history.pushState(
            { page: '/app/wazuh#/manager//' },
            '',
            '/app/wazuh#/manager//'
          );
          $window.history.pushState(
            { page: '/app/wazuh#' + $location.$$url },
            '',
            '/app/wazuh#' + $location.$$url
          );
=======
>>>>>>> f9f57232
        }
      }
    }
    appState.setNavigation({ status: false });
  });
});

// Font Awesome, Kibana UI framework and others
import './utils/fontawesome/css/font-awesome.min.css';

// Dev tools
import './utils/codemirror';

// Material
import 'angular-material/angular-material.css';
import 'angular-aria/angular-aria';
import 'angular-animate/angular-animate';
import 'angular-material/angular-material';

// Cookies
import 'angular-cookies/angular-cookies';

import 'ui/autoload/all';
import 'ui/chrome';

// Wazuh
import './kibana-integrations';
import './services';
import './controllers';
import './factories';
import './directives';

// Added due to Kibana 6.3.0. Do not modify.
uiModules.get('kibana').provider('dashboardConfig', () => {
  let hideWriteControls = false;

  return {
    /**
     * Part of the exposed plugin API - do not remove without careful consideration.
     * @type {boolean}
     */
    turnHideWriteControlsOn() {
      hideWriteControls = true;
    },
    $get() {
      return {
        getHideWriteControls() {
          return hideWriteControls;
        }
      };
    }
  };
});<|MERGE_RESOLUTION|>--- conflicted
+++ resolved
@@ -53,16 +53,7 @@
   appState.setNavigation({
     reloaded: false,
     discoverPrevious: false,
-<<<<<<< HEAD
-    discoverSections: [
-      '/wazuh-discover/',
-      '/overview/',
-      '/agents',
-      '/wazuh-dev'
-    ]
-=======
     discoverSections: ['/wazuh-discover/', '/overview/', '/agents']
->>>>>>> f9f57232
   });
 
   $rootScope.$on('$routeChangeSuccess', () => {
@@ -103,7 +94,6 @@
           } else if (
             navigation.currLocation === navigation.discoverSections[2]
           ) {
-<<<<<<< HEAD
             if (
               $location.search().tab &&
               $location.search().tab !== 'welcome'
@@ -138,15 +128,6 @@
             navigation.currLocation === navigation.discoverSections[0] ||
             navigation.currLocation === navigation.discoverSections[3]
           ) {
-=======
-            //$window.history.pushState({ page: 'wazuh#/agents/002/welcome/panels' }, '', 'wazuh#/agents/002/welcome/panels');
-            $window.history.pushState(
-              { page: 'wazuh#' + navigation.discoverPrevious },
-              '',
-              'wazuh#' + navigation.discoverPrevious
-            );
-          } else {
->>>>>>> f9f57232
             $window.history.pushState(
               { page: 'wazuh#' + navigation.discoverPrevious },
               '',
@@ -158,7 +139,6 @@
             '',
             '/app/wazuh#' + $location.$$url
           );
-<<<<<<< HEAD
         } else if ($location.search().tabView === 'cluster-monitoring') {
           $window.history.pushState(
             { page: '/app/wazuh#/manager//' },
@@ -170,8 +150,6 @@
             '',
             '/app/wazuh#' + $location.$$url
           );
-=======
->>>>>>> f9f57232
         }
       }
     }
