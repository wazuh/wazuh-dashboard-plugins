--- conflicted
+++ resolved
@@ -100,21 +100,12 @@
   function (_$injector) {
     chrome
       .setRootTemplate(
-<<<<<<< HEAD
-        `<div>
-          <div class="wazuhNotReadyYet"></div>
-          <div ng-view class="mainView"></div>
-          <react-component name="WzMenuWrapper" props="" />
-         </div>
-         `
-=======
         `
     <react-component name="WzMenuWrapper" props="" />
     <div class="wazuhNotReadyYet"></div>
     <react-component name="WzAgentSelectorWrapper" props="" />
     <div ng-view class="mainView"></div>
   `
->>>>>>> 1cd5fd45
       )
       .setRootController(() => require('./app'));
     changeWazuhNavLogo();
