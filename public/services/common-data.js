--- conflicted
+++ resolved
@@ -144,10 +144,7 @@
         osquery: { group: 'osquery' },
         sca: { group: 'sca' },
         docker: { group: 'docker' },
-<<<<<<< HEAD
         github: { group: 'github' }
-=======
->>>>>>> 0cedbe80
       };
 
       const filters = [];
