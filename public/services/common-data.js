/*
 * Wazuh app - Common data service
 * Copyright (C) 2015-2020 Wazuh, Inc.
 *
 * This program is free software; you can redistribute it and/or modify
 * it under the terms of the GNU General Public License as published by
 * the Free Software Foundation; either version 2 of the License, or
 * (at your option) any later version.
 *
 * Find more information about this on the LICENSE file.
 */
import { AppState } from '../react-services/app-state';
import { GenericRequest } from '../react-services/generic-request';
import { ShareAgent } from '../factories/share-agent';
<<<<<<< HEAD
=======
import { ModulesHelper } from '../components/common/modules/modules-helper';
>>>>>>> 25a5c2f5

export class CommonData {
  /**
   * Class constructor
   * @param {*} $rootScope
   * @param {*} $timeout
   * @param {*} errorHandler
   * @param {*} $location
   * @param {*} globalState
   */
  constructor($rootScope, $timeout, errorHandler, $location, globalState) {
    this.$rootScope = $rootScope;
    this.$timeout = $timeout;
    this.genericReq = GenericRequest;
    this.errorHandler = errorHandler;
    this.$location = $location;
    this.shareAgent = new ShareAgent();
    this.globalState = globalState;
    this.savedTimefilter = null;
    this.refreshInterval = { pause: true, value: 0 };

    this.overviewTabs = {
      hostMonitoringTabs: ['general', 'fim', 'aws'],
      systemAuditTabs: ['pm', 'audit', 'oscap', 'ciscat'],
      securityTabs: ['vuls', 'virustotal', 'osquery', 'docker', 'mitre'],
      complianceTabs: ['pci', 'gdpr', 'hipaa', 'nist', 'tsc']
    };

    this.agentTabs = {
      hostMonitoringTabs: ['general', 'fim', 'syscollector'],
      systemAuditTabs: ['pm', 'audit', 'oscap', 'ciscat', 'sca'],
      securityTabs: ['vuls', 'virustotal', 'osquery', 'docker', 'mitre'],
<<<<<<< HEAD
      complianceTabs: ['pci', 'gdpr', 'hipaa', 'nist', 'tsc']
=======
      complianceTabs: ['pci', 'gdpr', 'hipaa', 'nist']
>>>>>>> 25a5c2f5
    };
  }

  /**
   * Remove rule id
   */
  removeRuleId() {
    if (!this.globalState || !this.globalState.filters) return;
    const arr = [];
    for (const item of this.globalState.filters) {
      if (
        item.query &&
        item.query.match &&
        item.query.match['rule.id'] &&
        item.query.match['rule.id'].query
      ) {
        continue;
      }
      arr.push(item);
    }
    this.globalState.filters = arr;
  }

  /**
   * Remove duplicate rule for a given group
   * @param {String} group
   */
  removeDuplicateRuleGroups(group) {
    if (!this.globalState || !this.globalState.filters) return;
    const globalRuleGroupFilters = this.globalState.filters.map(item => {
      if (
        item.query &&
        item.query.match &&
        item.query.match['rule.groups'] &&
        item.query.match['rule.groups'].query
      ) {
        return item.query.match['rule.groups'].query;
      }

      return null;
    });

    if (globalRuleGroupFilters.includes(group)) {
      this.globalState.filters.splice(globalRuleGroupFilters.indexOf(group), 1);
    }
  }

  /**
   * Remove duplicates if exists
   * @param {String} condition
   */
  removeDuplicateExists(condition) {
    if (!this.globalState || !this.globalState.filters) return;
    const globalRuleExistsFilters = this.globalState.filters.map(item => {
      if (item.exists && item.exists.field) {
        return item.exists.field;
      }

      return null;
    });

    if (globalRuleExistsFilters.includes(condition)) {
      this.globalState.filters.splice(
        globalRuleExistsFilters.indexOf(condition),
        1
      );
    }
  }

  /**
   * After filter manage
   * @param {*} filterHandler
   * @param {*} tab
   * @param {*} localChange
   * @param {*} agent
   */
  async af(filterHandler, tab, agent = false) {
    try {
      const tabFilters = {
        general: { group: '' },
        fim: { group: 'syscheck' },
        pm: { group: 'rootcheck' },
        vuls: { group: 'vulnerability-detector' },
        oscap: { group: 'oscap' },
        ciscat: { group: 'ciscat' },
        audit: { group: 'audit' },
        pci: { group: 'pci_dss' },
        gdpr: { group: 'gdpr' },
        hipaa: { group: 'hipaa' },
        nist: { group: 'nist' },
        tsc: { group: 'tsc' },
        aws: { group: 'amazon' },
        virustotal: { group: 'virustotal' },
        osquery: { group: 'osquery' },
        sca: { group: 'sca' },
        docker: { group: 'docker' }
      };

      const filters = [];
      const isCluster = AppState.getClusterInfo().status == 'enabled';
      filters.push(
        filterHandler.managerQuery(
          isCluster
            ? AppState.getClusterInfo().cluster
            : AppState.getClusterInfo().manager,
          isCluster
        )
      );

      if (tab !== 'general') {
        if (tab === 'pci') {
          this.removeDuplicateExists('rule.pci_dss');
          filters.push(filterHandler.pciQuery());
        } else if (tab === 'gdpr') {
          this.removeDuplicateExists('rule.gdpr');
          filters.push(filterHandler.gdprQuery());
        } else if (tab === 'hipaa') {
          this.removeDuplicateExists('rule.hipaa');
          filters.push(filterHandler.hipaaQuery());
        } else if (tab === 'nist') {
          this.removeDuplicateExists('rule.nist_800_53');
          filters.push(filterHandler.nistQuery());
        } else if (tab === 'tsc') {
          this.removeDuplicateExists('rule.tsc');
          filters.push(filterHandler.tscQuery());
        } else if (tab === 'mitre') {
          this.removeDuplicateExists('rule.mitre.id');
          filters.push(filterHandler.mitreQuery());
        } else {
          this.removeDuplicateRuleGroups(tabFilters[tab].group);
          filters.push(filterHandler.ruleGroupQuery(tabFilters[tab].group));
        }
      }
      if (agent) filters.push(filterHandler.agentQuery(agent));
      const discoverScope = await ModulesHelper.getDiscoverScope();
      discoverScope.loadFilters(filters, tab);
    } catch (error) {
      this.errorHandler.handle(
        'An error occurred while creating custom filters for visualizations',
        agent ? 'Agents' : 'Overview',
        true
      );
    }
  }

  /**
   * Get GDPR
   */
  async getGDPR() {
    try {
      const gdprTabs = [];
      const data = await this.genericReq.request('GET', '/api/gdpr/all');
      if (!data.data) return [];
      for (const key in data.data) {
        gdprTabs.push({ title: key, content: data.data[key] });
      }
      return gdprTabs;
    } catch (error) {
      return Promise.reject(error);
    }
  }

  /**
   * GET PCI
   */
  async getPCI() {
    try {
      const pciTabs = [];
      const data = await this.genericReq.request('GET', '/api/pci/all');
      if (!data.data) return [];
      for (const key in data.data) {
        pciTabs.push({ title: key, content: data.data[key] });
      }
      return pciTabs;
    } catch (error) {
      return Promise.reject(error);
    }
  }

  /**
   * GET HIPAA
   */
  async getHIPAA() {
    try {
      const hipaaTabs = [];
      const data = await this.genericReq.request('GET', '/api/hipaa/all');
      if (!data.data) return [];
      for (const key in data.data) {
        hipaaTabs.push({ title: key, content: data.data[key] });
      }
      return hipaaTabs;
    } catch (error) {
      return Promise.reject(error);
    }
  }

  /**
   * GET NIST 800-53
   */
  async getNIST() {
    try {
      const nistTabs = [];
      const data = await this.genericReq.request('GET', '/api/nist/all');
      if (!data.data) return [];
      for (const key in data.data) {
        nistTabs.push({ title: key, content: data.data[key] });
      }
      return nistTabs;
    } catch (error) {
      return Promise.reject(error);
    }
  }

  /**
   * GET TSC
   */
  async getTSC() {
    try {
      const tscTabs = [];
      const data = await this.genericReq.request('GET', '/api/tsc/all');
      if (!data.data) return [];
      for (const key in data.data) {
        tscTabs.push({ title: key, content: data.data[key] });
      }
      return tscTabs;
    } catch (error) {
      return Promise.reject(error);
    }
  }

  /**
   * Assign given filter
   * @param {Object} filterHandler
   * @param {Object} tab
   * @param {Object} agent
   */
  assignFilters(filterHandler, tab, agent) {
    return this.af(filterHandler, tab, agent);
  }

  /**
   * Validate range of given data
   * @param {Object} data
   */
  validateRange(data) {
    const result = {
      duration: '-',
      inProgress: false,
      end: data.end || false,
      start: data.start || false
    };

    if (result.end && result.start) {
      result.duration =
        (new Date(result.end) - new Date(result.start)) / 1000 / 60;
      result.duration = Math.round(result.duration * 100) / 100;
      if (result.duration <= 0) {
        result.inProgress = true;
      }
    }

    if (result.start === 'ND' || !result.start) result.start = '-';
    if (result.end === 'ND' || !result.end) result.end = '-';

    return result;
  }

  /**
   * Check the tab location
   */
  checkTabLocation() {
    if (this.$location.search().tab) {
      return this.$location.search().tab;
    } else {
      this.$location.search('tab', 'welcome');
      return 'welcome';
    }
  }

  /**
   * Check the tab view location
   */
  checkTabViewLocation() {
    if (this.$location.search().tabView) {
      return this.$location.search().tabView;
    } else {
      this.$location.search('tabView', 'panels');
      return 'panels';
    }
  }

  /**
   * Check the location of a given agent
   * @param {String} newAgentId
   * @param {Boolean} globalAgent
   */
  checkLocationAgentId(newAgentId, globalAgent) {
    if (newAgentId) {
      this.$location.search('agent', newAgentId);
      return newAgentId;
    } else {
      if (this.$location.search().agent && !globalAgent) {
        // There's one in the url
        return this.$location.search().agent;
      } else {
        this.shareAgent.deleteAgent();
        this.$location.search('agent', globalAgent.id);
        return globalAgent.id;
      }
    }
  }

  setTimefilter(time) {
    if (time) this.savedTimefilter = time;
  }

  removeTimefilter() {
    this.savedTimefilter = null;
  }

  getTimefilter() {
    return this.savedTimefilter;
  }

  setRefreshInterval(interval) {
    if (interval) Object.assign(this.refreshInterval, interval);
  }

  getRefreshInterval() {
    return this.refreshInterval;
  }

  getCurrentPanel(tab, isAgent) {
    const target = isAgent ? this.agentTabs : this.overviewTabs;
    return target.hostMonitoringTabs.includes(tab)
      ? target.hostMonitoringTabs
      : target.systemAuditTabs.includes(tab)
      ? target.systemAuditTabs
      : target.securityTabs.includes(tab)
      ? target.securityTabs
      : target.complianceTabs.includes(tab)
      ? target.complianceTabs
      : false;
  }

  getTabsFromCurrentPanel(currentPanel, extensions, tabNames) {
    const keyExists = key => Object.keys(extensions).includes(key);
    const keyIsTrue = key => (extensions || [])[key];

    let tabs = [];
    currentPanel.forEach(x => {
      if (!keyExists(x) || keyIsTrue(x)) {
        tabs.push({
          id: x,
          name: tabNames[x]
        });
      }
    });
    return tabs;
  }
}<|MERGE_RESOLUTION|>--- conflicted
+++ resolved
@@ -12,10 +12,7 @@
 import { AppState } from '../react-services/app-state';
 import { GenericRequest } from '../react-services/generic-request';
 import { ShareAgent } from '../factories/share-agent';
-<<<<<<< HEAD
-=======
 import { ModulesHelper } from '../components/common/modules/modules-helper';
->>>>>>> 25a5c2f5
 
 export class CommonData {
   /**
@@ -48,11 +45,7 @@
       hostMonitoringTabs: ['general', 'fim', 'syscollector'],
       systemAuditTabs: ['pm', 'audit', 'oscap', 'ciscat', 'sca'],
       securityTabs: ['vuls', 'virustotal', 'osquery', 'docker', 'mitre'],
-<<<<<<< HEAD
       complianceTabs: ['pci', 'gdpr', 'hipaa', 'nist', 'tsc']
-=======
-      complianceTabs: ['pci', 'gdpr', 'hipaa', 'nist']
->>>>>>> 25a5c2f5
     };
   }
 
