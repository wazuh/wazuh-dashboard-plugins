/*
 * Wazuh app - Common data service
 * Copyright (C) 2015-2019 Wazuh, Inc.
 *
 * This program is free software; you can redistribute it and/or modify
 * it under the terms of the GNU General Public License as published by
 * the Free Software Foundation; either version 2 of the License, or
 * (at your option) any later version.
 *
 * Find more information about this on the LICENSE file.
 */
export class CommonData {
  /**
   * Class constructor
   * @param {*} $rootScope
   * @param {*} $timeout
   * @param {*} genericReq
   * @param {*} appState
   * @param {*} errorHandler
   * @param {*} $location
   * @param {*} shareAgent
   * @param {*} globalState
   */
  constructor(
    $rootScope,
    $timeout,
    genericReq,
    appState,
    errorHandler,
    $location,
    shareAgent,
    globalState
  ) {
    this.$rootScope = $rootScope;
    this.$timeout = $timeout;
    this.genericReq = genericReq;
    this.appState = appState;
    this.errorHandler = errorHandler;
    this.$location = $location;
    this.shareAgent = shareAgent;
    this.globalState = globalState;
    this.savedTimefilter = null;
    this.refreshInterval = { pause: true, value: 0 };
  }

  /**
   * Remove rule id
   */
  removeRuleId() {
    if (!this.globalState || !this.globalState.filters) return;
    const arr = [];
    for (const item of this.globalState.filters) {
      if (
        item.query &&
        item.query.match &&
        item.query.match['rule.id'] &&
        item.query.match['rule.id'].query
      ) {
        continue;
      }
      arr.push(item);
    }
    this.globalState.filters = arr;
  }

  /**
   * Remove duplicate rule for a given group
   * @param {String} group
   */
  removeDuplicateRuleGroups(group) {
    if (!this.globalState || !this.globalState.filters) return;
    const globalRuleGroupFilters = this.globalState.filters.map(item => {
      if (
        item.query &&
        item.query.match &&
        item.query.match['rule.groups'] &&
        item.query.match['rule.groups'].query
      ) {
        return item.query.match['rule.groups'].query;
      }

      return null;
    });

    if (globalRuleGroupFilters.includes(group)) {
      this.globalState.filters.splice(globalRuleGroupFilters.indexOf(group), 1);
    }
  }

  /**
   * Remove duplicates if exists
   * @param {String} condition
   */
  removeDuplicateExists(condition) {
    if (!this.globalState || !this.globalState.filters) return;
    const globalRuleExistsFilters = this.globalState.filters.map(item => {
      if (item.exists && item.exists.field) {
        return item.exists.field;
      }

      return null;
    });

    if (globalRuleExistsFilters.includes(condition)) {
      this.globalState.filters.splice(
        globalRuleExistsFilters.indexOf(condition),
        1
      );
    }
  }

  /**
   * After filter manage
   * @param {*} filterHandler
   * @param {*} tab
   * @param {*} localChange
   * @param {*} agent
   */
  af(filterHandler, tab, localChange, agent) {
    try {
      const tabFilters = {
        general: { group: '' },
        fim: { group: 'syscheck' },
        pm: { group: 'rootcheck' },
        vuls: { group: 'vulnerability-detector' },
        oscap: { group: 'oscap' },
        ciscat: { group: 'ciscat' },
        audit: { group: 'audit' },
        pci: { group: 'pci_dss' },
        gdpr: { group: 'gdpr' },
        aws: { group: 'amazon' },
        virustotal: { group: 'virustotal' },
        osquery: { group: 'osquery' },
<<<<<<< HEAD
        'configurationAssessment': { group: 'configuration_assessment' }
=======
        sca: { group: 'sca' }
>>>>>>> bc1dac71
      };

      const filters = [];
      const isCluster = this.appState.getClusterInfo().status == 'enabled';
      filters.push(
        filterHandler.managerQuery(
          isCluster
            ? this.appState.getClusterInfo().cluster
            : this.appState.getClusterInfo().manager,
          isCluster
        )
      );

      if (tab !== 'general') {
        if (tab === 'pci') {
          this.removeDuplicateExists('rule.pci_dss');
          filters.push(filterHandler.pciQuery());
        } else if (tab === 'gdpr') {
          this.removeDuplicateExists('rule.gdpr');
          filters.push(filterHandler.gdprQuery());
        } else {
          this.removeDuplicateRuleGroups(tabFilters[tab].group);
          filters.push(filterHandler.ruleGroupQuery(tabFilters[tab].group));
        }
      }
      if (agent) filters.push(filterHandler.agentQuery(agent));
      this.$rootScope.$emit('wzEventFilters', { filters, localChange });
      if (!this.$rootScope.$$listenerCount['wzEventFilters']) {
        this.$timeout(100).then(() =>
          this.af(filterHandler, tab, localChange, (agent = false))
        );
      }
    } catch (error) {
      this.errorHandler.handle(
        'An error occurred while creating custom filters for visualizations',
        agent ? 'Agents' : 'Overview',
        true
      );
    }
  }

  /**
   * Get GDPR
   */
  async getGDPR() {
    try {
      const gdprTabs = [];
      const data = await this.genericReq.request('GET', '/api/gdpr/all');
      if (!data.data) return [];
      for (const key in data.data) {
        gdprTabs.push({ title: key, content: data.data[key] });
      }
      return gdprTabs;
    } catch (error) {
      return Promise.reject(error);
    }
  }

  /**
   * GET PCI
   */
  async getPCI() {
    try {
      const pciTabs = [];
      const data = await this.genericReq.request('GET', '/api/pci/all');
      if (!data.data) return [];
      for (const key in data.data) {
        pciTabs.push({ title: key, content: data.data[key] });
      }
      return pciTabs;
    } catch (error) {
      return Promise.reject(error);
    }
  }

  /**
   * Assign given filter
   * @param {Object} filterHandler
   * @param {Object} tab
   * @param {Object} localChange
   * @param {Object} agent
   */
  assignFilters(filterHandler, tab, localChange, agent) {
    return this.af(filterHandler, tab, localChange, agent);
  }

  /**
   * Validate range of given data
   * @param {Object} data
   */
  validateRange(data) {
    const result = {
      duration: 'Unknown',
      inProgress: false,
      end: data.end || 'Unknown',
      start: data.start || 'Unknown'
    };

    if (data.end && data.start) {
      result.duration = (new Date(data.end) - new Date(data.start)) / 1000 / 60;
      result.duration = Math.round(result.duration * 100) / 100;
      if (result.duration <= 0) {
        result.inProgress = true;
      }
    }

    return result;
  }

  /**
   * Check the tab location
   */
  checkTabLocation() {
    if (this.$location.search().tab) {
      return this.$location.search().tab;
    } else {
      this.$location.search('tab', 'welcome');
      return 'welcome';
    }
  }

  /**
   * Check the tab view location
   */
  checkTabViewLocation() {
    if (this.$location.search().tabView) {
      return this.$location.search().tabView;
    } else {
      this.$location.search('tabView', 'panels');
      return 'panels';
    }
  }

  /**
   * Check the location of a given agent
   * @param {String} newAgentId
   * @param {Boolean} globalAgent
   */
  checkLocationAgentId(newAgentId, globalAgent) {
    if (newAgentId) {
      this.$location.search('agent', newAgentId);
      return newAgentId;
    } else {
      if (this.$location.search().agent && !globalAgent) {
        // There's one in the url
        return this.$location.search().agent;
      } else {
        this.shareAgent.deleteAgent();
        this.$location.search('agent', globalAgent.id);
        return globalAgent.id;
      }
    }
  }

  setTimefilter(time) {
    if (time) this.savedTimefilter = time;
  }

  removeTimefilter() {
    this.savedTimefilter = null;
  }

  getTimefilter() {
    return this.savedTimefilter;
  }

  setRefreshInterval(interval) {
    if (interval) Object.assign(this.refreshInterval, interval);
  }

  getRefreshInterval() {
    return this.refreshInterval;
  }
}<|MERGE_RESOLUTION|>--- conflicted
+++ resolved
@@ -131,11 +131,7 @@
         aws: { group: 'amazon' },
         virustotal: { group: 'virustotal' },
         osquery: { group: 'osquery' },
-<<<<<<< HEAD
-        'configurationAssessment': { group: 'configuration_assessment' }
-=======
         sca: { group: 'sca' }
->>>>>>> bc1dac71
       };
 
       const filters = [];
