--- conflicted
+++ resolved
@@ -4,25 +4,19 @@
         getPatternList: async () => {
             try {
                 const patternList = await genericReq.request('GET','/get-list',{});
-<<<<<<< HEAD
 
                 if(!patternList.data.data.length){
-                    $rootScope.blankScreenError = 'Sorry but your user has no access to any valid index pattern'
-=======
-                if(!patternList.data.data.length){
                     $rootScope.blankScreenError = 'Sorry but no valid index patterns were found'
->>>>>>> 33fb5da3
                     $location.search('tab',null);
                     $location.path('/blank-screen'); 
                     return;  
                 }
-<<<<<<< HEAD
-=======
+
                 if(appState.getCurrentPattern()){
                     let filtered = patternList.data.data.filter(item => item.id.includes(appState.getCurrentPattern()))
                     if(!filtered.length) appState.setCurrentPattern(patternList.data.data[0].id)
                 }
->>>>>>> 33fb5da3
+
                 return patternList.data.data;
             } catch (error) {
                 errorHandler.handle(error,'Pattern Handler (getPatternList)');
