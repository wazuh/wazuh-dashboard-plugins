--- conflicted
+++ resolved
@@ -1,8 +1,3 @@
-<<<<<<< HEAD
-import * as modules from 'ui/modules'
-
-modules.get('app/wazuh', [])
-=======
 /*
  * Wazuh app - Pattern handler service
  * Copyright (C) 2018 Wazuh, Inc.
@@ -14,9 +9,9 @@
  *
  * Find more information about this on the LICENSE file.
  */
+import * as modules from 'ui/modules'
 
-require('ui/modules').get('app/wazuh', [])
->>>>>>> 1c733de0
+modules.get('app/wazuh', [])
 .service('patternHandler', function ($rootScope, $location, genericReq, appState, errorHandler) {
     return {
         getPatternList: async () => {
