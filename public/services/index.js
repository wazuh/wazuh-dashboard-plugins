/*
 * Wazuh app - File for app requirements and set up
 * Copyright (C) 2015-2019 Wazuh, Inc.
 *
 * This program is free software; you can redistribute it and/or modify
 * it under the terms of the GNU General Public License as published by
 * the Free Software Foundation; either version 2 of the License, or
 * (at your option) any later version.
 *
 * Find more information about this on the LICENSE file.
 */
import { ErrorHandler } from './error-handler';
import './theming';
import { ApiRequest } from './api-request';
import { GenericRequest } from './generic-request';
import { AppState } from './app-state';
import { ApiTester } from './api-tester';
import { PatternHandler } from './pattern-handler';
import './routes';
import { CSVRequest } from './csv-request';
import { CommonData } from './common-data';
import { ReportingService } from './reporting';
import { VisFactoryService } from './vis-factory-handler';
import './region-maps';
import './order-object-by';
import { uiModules } from 'ui/modules';
import { GroupHandler } from './group-handler';
<<<<<<< HEAD
import { RulesetHandler } from './ruleset-handler';
=======
import { SaveConfig } from './save-config';
>>>>>>> 316e3b3f

const app = uiModules.get('app/wazuh', []);

app
  .service('errorHandler', ErrorHandler)
  .service('apiReq', ApiRequest)
  .service('genericReq', GenericRequest)
  .service('appState', AppState)
  .service('testAPI', ApiTester)
  .service('patternHandler', PatternHandler)
  .service('csvReq', CSVRequest)
  .service('commonData', CommonData)
  .service('reportingService', ReportingService)
  .service('visFactoryService', VisFactoryService)
  .service('groupHandler', GroupHandler)
<<<<<<< HEAD
  .service('rulesetHandler', RulesetHandler);
=======
  .service('saveConfig', SaveConfig);
>>>>>>> 316e3b3f
<|MERGE_RESOLUTION|>--- conflicted
+++ resolved
@@ -25,11 +25,8 @@
 import './order-object-by';
 import { uiModules } from 'ui/modules';
 import { GroupHandler } from './group-handler';
-<<<<<<< HEAD
 import { RulesetHandler } from './ruleset-handler';
-=======
 import { SaveConfig } from './save-config';
->>>>>>> 316e3b3f
 
 const app = uiModules.get('app/wazuh', []);
 
@@ -45,8 +42,5 @@
   .service('reportingService', ReportingService)
   .service('visFactoryService', VisFactoryService)
   .service('groupHandler', GroupHandler)
-<<<<<<< HEAD
-  .service('rulesetHandler', RulesetHandler);
-=======
-  .service('saveConfig', SaveConfig);
->>>>>>> 316e3b3f
+  .service('rulesetHandler', RulesetHandler)
+  .service('saveConfig', SaveConfig);