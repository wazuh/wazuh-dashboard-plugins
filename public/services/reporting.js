--- conflicted
+++ resolved
@@ -114,11 +114,7 @@
     }
   }
 
-<<<<<<< HEAD
-  async startConfigReport(obj, type) {
-=======
   async startConfigReport(obj, type, components) {
->>>>>>> bc74011e
     try {
       this.$rootScope.reportBusy = true;
       this.$rootScope.reportStatus = 'Generating PDF document...';
@@ -142,12 +138,8 @@
         searchBar: '',
         tables: [],
         tab: type,
-<<<<<<< HEAD
-        browserTimezone
-=======
         browserTimezone,
         components
->>>>>>> bc74011e
       };
 
       await this.genericReq.request('POST', '/reports', data);
