/*
 * Wazuh app - Vis factory service
 * Copyright (C) 2015-2020 Wazuh, Inc.
 *
 * This program is free software; you can redistribute it and/or modify
 * it under the terms of the GNU General Public License as published by
 * the Free Software Foundation; either version 2 of the License, or
 * (at your option) any later version.
 *
 * Find more information about this on the LICENSE file.
 */
import { AppState } from "../react-services/app-state";
import { GenericRequest } from "../react-services/generic-request";

export class VisFactoryService {
  /**
   * Class Constructor
   * @param {*} $rootScope
   * @param {*} appState
   * @param {*} discoverPendingUpdates
   * @param {*} rawVisualizations
   * @param {*} tabVisualizations
   * @param {*} loadedVisualizations
   * @param {*} commonData
   * @param {*} visHandlers
   */
  constructor(
    $rootScope,
    appState,
    discoverPendingUpdates,
    rawVisualizations,
    tabVisualizations,
    loadedVisualizations,
    commonData,
    visHandlers
  ) {
    this.$rootScope = $rootScope;
    this.appState = appState;
    this.genericReq = GenericRequest;
    this.discoverPendingUpdates = discoverPendingUpdates;
    this.rawVisualizations = rawVisualizations;
    this.tabVisualizations = tabVisualizations;
    this.loadedVisualizations = loadedVisualizations;
    this.commonData = commonData;
    this.visHandlers = visHandlers;
  }

  /**
   * Remove visualizations data
   * @param {Boolean} onlyAgent
   */
  clear(onlyAgent = false) {
    if (!onlyAgent) this.visHandlers.removeAll();
    this.discoverPendingUpdates.removeAll();
    this.rawVisualizations.removeAll();
    this.loadedVisualizations.removeAll();
  }

  /**
   * Remove all visualizations data
   * @param {Boolean} onlyAgent
   */
  clearAll() {
    this.clear();
    this.tabVisualizations.removeAll();
  }

  /**
   * Build the overview section visualizations
   * @param {*} filterHandler
   * @param {*} tab
   * @param {*} subtab
   */
  async buildOverviewVisualizations(filterHandler, tab, subtab, fromDiscover = false) {
    try {
      const currentPattern = AppState.getCurrentPattern();
      const data = await this.genericReq.request(
        'GET',
        `/elastic/visualizations/overview-${tab}/${currentPattern}`
      );
      this.rawVisualizations.assignItems(data.data.raw);
      if (!fromDiscover)
        this.commonData.assignFilters(filterHandler, tab);
      this.$rootScope.$emit('changeTabView', { tabView: subtab, tab });
<<<<<<< HEAD
      this.$rootScope.$broadcast('updateVis');
=======
      this.$rootScope.$broadcast('updateVis', { raw: this.rawVisualizations.getList() });
>>>>>>> 11017f55
      return;
    } catch (error) {
      return Promise.reject(error);
    }
  }

  /**
   * BUild the agents section visualizations
   * @param {*} filterHandler
   * @param {*} tab
   * @param {*} subtab
   * @param {*} localChange
   * @param {*} id
   */
  async buildAgentsVisualizations(filterHandler, tab, subtab, id, fromDiscover = false) {
    try {
      const data =
        tab !== 'sca'
          ? await this.genericReq.request(
            'GET',
            `/elastic/visualizations/agents-${tab}/${AppState.getCurrentPattern()}`
          )
          : false;
      data && this.rawVisualizations.assignItems(data.data.raw);
      if (!fromDiscover)
        this.commonData.assignFilters(filterHandler, tab, id);
      this.$rootScope.$emit('changeTabView', { tabView: subtab, tab });
      this.$rootScope.$broadcast('updateVis');
      return;
    } catch (error) {
      return Promise.reject(error);
    }
  }
}<|MERGE_RESOLUTION|>--- conflicted
+++ resolved
@@ -82,11 +82,7 @@
       if (!fromDiscover)
         this.commonData.assignFilters(filterHandler, tab);
       this.$rootScope.$emit('changeTabView', { tabView: subtab, tab });
-<<<<<<< HEAD
       this.$rootScope.$broadcast('updateVis');
-=======
-      this.$rootScope.$broadcast('updateVis', { raw: this.rawVisualizations.getList() });
->>>>>>> 11017f55
       return;
     } catch (error) {
       return Promise.reject(error);
