--- conflicted
+++ resolved
@@ -44,9 +44,6 @@
     'wazuh.monitoring.creation': 'd',
     'wazuh.monitoring.pattern': 'wazuh-monitoring-3.x-*',
     'cron.prefix': 'wazuh',
-<<<<<<< HEAD
-    hideManagerAlerts: true,
-=======
     'cron.statistic.status': true,
     'cron.statistic.apis': [],
     'cron.statistic.interval': '0 0 * * * *',
@@ -54,7 +51,6 @@
     'cron.statistic.index.creation': 'w',
     admin: true,
     hideManagerAlerts: false,
->>>>>>> d949d411
     'logs.level': 'info'
   };
 
