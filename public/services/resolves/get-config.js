/*
 * Wazuh app - Resolve function to parse configuration file
 * Copyright (C) 2015-2020 Wazuh, Inc.
 *
 * This program is free software; you can redistribute it and/or modify
 * it under the terms of the GNU General Public License as published by
 * the Free Software Foundation; either version 2 of the License, or
 * (at your option) any later version.
 *
 * Find more information about this on the LICENSE file.
 */

export async function getWzConfig($q, genericReq, wazuhConfig) {
  // Remember to keep this values equal to default wazuh.yml values
  const defaultConfig = {
    pattern: 'wazuh-alerts-3.x-*',
    'checks.pattern': true,
    'checks.template': true,
    'checks.api': true,
    'checks.setup': true,
    'checks.fields': true,
    'extensions.pci': true,
    'extensions.gdpr': true,
    'extensions.hipaa': true,
    'extensions.nist': true,
    'extensions.tsc': true,
    'extensions.audit': true,
    'extensions.oscap': false,
    'extensions.ciscat': false,
    'extensions.aws': false,
    'extensions.gcp': false,
    'extensions.virustotal': false,
    'extensions.osquery': false,
    'extensions.docker': false,
    timeout: 20000,
    'api.selector': true,
    'ip.selector': true,
    'ip.ignore': [],
    'xpack.rbac.enabled': true,
    'wazuh.monitoring.enabled': true,
    'wazuh.monitoring.frequency': 900,
    'wazuh.monitoring.shards': 2,
    'wazuh.monitoring.replicas': 0,
    'wazuh.monitoring.creation': 'd',
    'wazuh.monitoring.pattern': 'wazuh-monitoring-3.x-*',
    admin: true,
    hideManagerAlerts: false,
    'logs.level': 'info',
<<<<<<< HEAD
    'enrollment.dns': ''
=======
    'enrollment.dns': '',
    'enrollment.password': '',
>>>>>>> 85f1884d
  };

  try {
    const config = await genericReq.request('GET', '/utils/configuration', {});

    if (!config || !config.data || !config.data.data)
      throw new Error('No config available');

    const ymlContent = config.data.data;

    if (
      typeof ymlContent === 'object' &&
      (Object.keys(ymlContent) || []).length
    ) {
      // Replace default values with custom values from wazuh.yml file
      for (const key in ymlContent) {
        defaultConfig[key] = ymlContent[key];
      }
    }

    wazuhConfig.setConfig(defaultConfig);
  } catch (error) {
    wazuhConfig.setConfig(defaultConfig);
    console.log('Error parsing wazuh.yml, using default values.'); // eslint-disable-line
    console.log(error.message || error); // eslint-disable-line
  }

  return $q.resolve();
}<|MERGE_RESOLUTION|>--- conflicted
+++ resolved
@@ -46,12 +46,8 @@
     admin: true,
     hideManagerAlerts: false,
     'logs.level': 'info',
-<<<<<<< HEAD
-    'enrollment.dns': ''
-=======
     'enrollment.dns': '',
     'enrollment.password': '',
->>>>>>> 85f1884d
   };
 
   try {
