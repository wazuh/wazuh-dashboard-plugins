--- conflicted
+++ resolved
@@ -10,11 +10,7 @@
  * Find more information about this on the LICENSE file.
  */
 
-<<<<<<< HEAD
 import { WAZUH_ALERTS_PATTERN, WAZUH_INDEX_REPLICAS, WAZUH_INDEX_SHARDS, WAZUH_MONITORING_PATTERN } from "../../../util/constants";
-=======
-import { WAZUH_ALERTS_PATTERN, WAZUH_MONITORING_PATTERN, WAZUH_SAMPLE_ALERT_PREFIX } from "../../../util/constants";
->>>>>>> 1e2eac2b
 
 export async function getWzConfig($q, genericReq, wazuhConfig) {
   // Remember to keep this values equal to default wazuh.yml values
@@ -57,12 +53,9 @@
     'cron.statistics.interval': '0 */5 * * * *',
     'cron.statistics.index.name': 'statistics',
     'cron.statistics.index.creation': 'w',
-<<<<<<< HEAD
     'cron.statistics.index.shards': WAZUH_INDEX_SHARDS,
     'cron.statistics.index.replicas': WAZUH_INDEX_REPLICAS,
-=======
     'alerts.sample.prefix': WAZUH_SAMPLE_ALERT_PREFIX,
->>>>>>> 1e2eac2b
     hideManagerAlerts: false,
     'logs.level': 'info',
     'enrollment.dns': ''
