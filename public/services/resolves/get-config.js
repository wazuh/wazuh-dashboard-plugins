/*
 * Wazuh app - Resolve function to parse configuration file
 * Copyright (C) 2015-2020 Wazuh, Inc.
 *
 * This program is free software; you can redistribute it and/or modify
 * it under the terms of the GNU General Public License as published by
 * the Free Software Foundation; either version 2 of the License, or
 * (at your option) any later version.
 *
 * Find more information about this on the LICENSE file.
 */

export async function getWzConfig($q, genericReq, wazuhConfig) {
  // Remember to keep this values equal to default wazuh.yml values
  const defaultConfig = {
    pattern: 'wazuh-alerts-3.x-*',
    'checks.pattern': true,
    'checks.template': true,
    'checks.api': true,
    'checks.setup': true,
    'checks.fields': true,
    'extensions.pci': true,
    'extensions.gdpr': true,
    'extensions.hipaa': true,
    'extensions.nist': true,
    'extensions.tsc': true,
    'extensions.audit': true,
    'extensions.oscap': false,
    'extensions.ciscat': false,
    'extensions.aws': false,
    'extensions.gcp': false,
    'extensions.virustotal': false,
    'extensions.osquery': false,
    'extensions.docker': false,
    timeout: 20000,
    'api.selector': true,
    'ip.selector': true,
    'ip.ignore': [],
    'xpack.rbac.enabled': true,
    'wazuh.monitoring.enabled': true,
    'wazuh.monitoring.frequency': 900,
    'wazuh.monitoring.shards': 2,
    'wazuh.monitoring.replicas': 0,
    'wazuh.monitoring.creation': 'd',
    'wazuh.monitoring.pattern': 'wazuh-monitoring-3.x-*',
    'cron.prefix': 'wazuh',
<<<<<<< HEAD
    hideManagerAlerts: false,
=======
    admin: true,
    hideManagerAlerts: true,
>>>>>>> d135d951
    'logs.level': 'info'
  };

  try {
    const config = await genericReq.request('GET', '/utils/configuration', {});

    if (!config || !config.data || !config.data.data)
      throw new Error('No config available');

    const ymlContent = config.data.data;

    if (
      typeof ymlContent === 'object' &&
      (Object.keys(ymlContent) || []).length
    ) {
      // Replace default values with custom values from wazuh.yml file
      for (const key in ymlContent) {
        defaultConfig[key] = ymlContent[key];
      }
    }

    wazuhConfig.setConfig(defaultConfig);
  } catch (error) {
    wazuhConfig.setConfig(defaultConfig);
    console.log('Error parsing wazuh.yml, using default values.'); // eslint-disable-line
    console.log(error.message || error); // eslint-disable-line
  }

  return $q.resolve();
}<|MERGE_RESOLUTION|>--- conflicted
+++ resolved
@@ -44,12 +44,7 @@
     'wazuh.monitoring.creation': 'd',
     'wazuh.monitoring.pattern': 'wazuh-monitoring-3.x-*',
     'cron.prefix': 'wazuh',
-<<<<<<< HEAD
-    hideManagerAlerts: false,
-=======
-    admin: true,
     hideManagerAlerts: true,
->>>>>>> d135d951
     'logs.level': 'info'
   };
 
