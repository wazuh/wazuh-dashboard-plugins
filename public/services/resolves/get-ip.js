/*
 * Wazuh app - Module to fetch index patterns
 * Copyright (C) 2015-2020 Wazuh, Inc.
 *
 * This program is free software; you can redistribute it and/or modify
 * it under the terms of the GNU General Public License as published by
 * the Free Software Foundation; either version 2 of the License, or
 * (at your option) any later version.
 *
 * Find more information about this on the LICENSE file.
 */

import { healthCheck } from './health-check';
import { AppState } from '../../react-services/app-state';
<<<<<<< HEAD
import { npStart } from 'ui/new_platform';
=======
import { SavedObject } from '../../react-services/saved-objects';
import { PatternHandler } from '../../react-services/pattern-handler';
import { ErrorHandler } from '../../react-services/error-handler';
>>>>>>> 4f588e64

export function getIp(
  $q,
  $window,
  $location,
  Private,
  appState,
  genericReq,
  errorHandler,
  wzMisc
) {
  const deferred = $q.defer();

  const buildSavedObjectsClient = async () => {
    try {
      const savedObjectsClient = npStart.core.savedObjects.client;

      const savedObjectsData = await savedObjectsClient.find({
        type: 'index-pattern',
        fields: ['title'],
        perPage: 10000
      });

      const { savedObjects } = savedObjectsData;

      let currentPattern = '';

      if (AppState.getCurrentPattern()) {
        // There's cookie for the pattern
        currentPattern = AppState.getCurrentPattern();
      } else {
        if (!$location.path().includes('/health-check')) {
          $location.search('tab', null);
          $location.path('/health-check');
        }
      }

      const onlyWazuhAlerts = savedObjects.filter(
        element => element.id === currentPattern
      );

      if (!onlyWazuhAlerts || !onlyWazuhAlerts.length) {
        // There's now selected ip
        deferred.resolve('No ip');
        return;
      }

      const courierData = await npStart.plugins.data.indexPatterns.get(currentPattern);

      deferred.resolve({
        list: onlyWazuhAlerts,
        loaded: courierData,
        stateVal: null,
        stateValFound: false
      });
    } catch (error) {
      deferred.reject(error);
      wzMisc.setBlankScr(
        ErrorHandler.handle(error, 'Elasticsearch', { silent: true })
      );
      $location.path('/blank-screen');
    }
  };

  const currentParams = $location.search();
  const targetedAgent =
    currentParams && (currentParams.agent || currentParams.agent === '000');
  const targetedRule =
    currentParams && currentParams.tab === 'ruleset' && currentParams.ruleid;
  if (!targetedRule && healthCheck($window)) {
    deferred.reject();
    $location.path('/health-check');
  } else {
    buildSavedObjectsClient();
  }
  return deferred.promise;
}<|MERGE_RESOLUTION|>--- conflicted
+++ resolved
@@ -12,13 +12,8 @@
 
 import { healthCheck } from './health-check';
 import { AppState } from '../../react-services/app-state';
-<<<<<<< HEAD
 import { npStart } from 'ui/new_platform';
-=======
-import { SavedObject } from '../../react-services/saved-objects';
-import { PatternHandler } from '../../react-services/pattern-handler';
 import { ErrorHandler } from '../../react-services/error-handler';
->>>>>>> 4f588e64
 
 export function getIp(
   $q,
