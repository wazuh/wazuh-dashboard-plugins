--- conflicted
+++ resolved
@@ -28,8 +28,6 @@
 
   const checkWazuhConfig = async (indexPatterns) => {
     const wazuhConfig = new WazuhConfig();
-<<<<<<< HEAD
-=======
     const configuration = wazuhConfig.getConfig();
     const indexPatternFound = indexPatterns.find((indexPattern) => indexPattern.attributes.title === configuration.pattern);
     if(!indexPatternFound){
@@ -43,7 +41,6 @@
 
   const checkWazuhPatterns = async (indexPatterns) => {
     const wazuhConfig = new WazuhConfig();
->>>>>>> 790fe6b3
     const configuration = await getWzConfig($q, GenericRequest, wazuhConfig);
     const wazuhPatterns = [
       `${configuration['wazuh.monitoring.pattern']}`,
