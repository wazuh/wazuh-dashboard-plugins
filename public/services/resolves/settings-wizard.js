/*
 * Wazuh app - Module to execute some checks on most app routes
 * Copyright (C) 2018 Wazuh, Inc.
 *
 * This program is free software; you can redistribute it and/or modify
 * it under the terms of the GNU General Public License as published by
 * the Free Software Foundation; either version 2 of the License, or
 * (at your option) any later version.
 *
 * Find more information about this on the LICENSE file.
 */
import checkTimestamp from './check-timestamp';
import healthCheck from './health-check';
import totalRAM from './check-ram';

export default (
  $rootScope,
  $location,
  $q,
  $window,
  testAPI,
  appState,
  genericReq,
  errorHandler,
  wzMisc,
  wazuhConfig
) => {
  try {
    const deferred = $q.defer();

    !$location.path().includes('health-check') &&
      totalRAM(genericReq, errorHandler);

    const checkResponse = data => {
      let fromElastic = false;
      if (parseInt(data.data.error) === 2) {
        errorHandler.handle(
          'Wazuh App: Please set up Wazuh API credentials.',
          'Routes',
          true
        );
      } else if (
        JSON.stringify(data).includes('socket hang up') ||
        (data && data.data && data.data.apiIsDown) ||
        (data && data.data && data.data.data && data.data.data.apiIsDown)
      ) {
        wzMisc.setApiIsDown(true);
        errorHandler.handle('Wazuh RESTful API seems to be down.', 'Routes');
      } else {
        fromElastic = true;
        wzMisc.setBlankScr(errorHandler.handle(data, 'Routes'));
        appState.removeCurrentAPI();
      }

      if (!fromElastic) {
        wzMisc.setWizard(true);
        if (!$location.path().includes('/settings')) {
          $location.search('_a', null);
          $location.search('tab', 'api');
          $location.path('/settings');
        }
      } else {
        if (
          data &&
          data.data &&
          parseInt(data.data.statusCode) === 500 &&
          parseInt(data.data.error) === 7 &&
          data.data.message === '401 Unauthorized'
        ) {
          errorHandler.handle(
            'Wrong Wazuh API credentials, please add a new API and/or modify the existing one.',
            'Routes'
          );
          $location.search('_a', null);
          $location.search('tab', 'api');
          $location.path('/settings');
        } else {
          $location.path('/blank-screen');
        }
      }

      deferred.reject();
    };

    const changeCurrentApi = data => {
      let currentApi = false;
      try {
        currentApi = JSON.parse(appState.getCurrentAPI()).id;
      } catch (error) {
<<<<<<< HEAD
        // eslint-disable-next-line
=======
        // eslint-disable-next-line 
>>>>>>> 90c92b6e
        console.log(`Error parsing JSON (settingsWizards.changeCurrentApi)`);
      }
      const clusterInfo = data.data.data.cluster_info;

      // Should change the currentAPI configuration depending on cluster
      const str =
        clusterInfo.status === 'disabled'
          ? JSON.stringify({ name: clusterInfo.manager, id: currentApi })
          : JSON.stringify({ name: clusterInfo.cluster, id: currentApi });

      appState.setCurrentAPI(str);
      appState.setClusterInfo(clusterInfo);
    };

    const callCheckStored = () => {
      const config = wazuhConfig.getConfig();

      let currentApi = false;

      try {
        currentApi = JSON.parse(appState.getCurrentAPI()).id;
      } catch (error) {
<<<<<<< HEAD
        // eslint-disable-next-line
=======
        // eslint-disable-next-line 
>>>>>>> 90c92b6e
        console.log(`Error parsing JSON (settingsWizards.callCheckStored 1)`);
      }

      if (currentApi && !appState.getExtensions(currentApi)) {
        const extensions = {
          audit: config['extensions.audit'],
          pci: config['extensions.pci'],
          gdpr: config['extensions.gdpr'],
          oscap: config['extensions.oscap'],
          ciscat: config['extensions.ciscat'],
          aws: config['extensions.aws'],
          virustotal: config['extensions.virustotal']
        };
        appState.setExtensions(currentApi, extensions);
      }

      checkTimestamp(appState, genericReq, $location, wzMisc)
        .then(() => testAPI.checkStored(currentApi))
        .then(data => {
          if (data && data === 'cookies_outdated') {
            $location.search('tab', 'welcome');
            $location.path('/overview');
          } else {
            if (data.data.error || data.data.data.apiIsDown) {
              checkResponse(data);
            } else {
              if (data && data.data && data.data.idChanged) {
                let apiRaw = false;
                try {
                  apiRaw = JSON.parse(appState.getCurrentAPI());
                } catch (error) {
<<<<<<< HEAD
                  // eslint-disable-next-line
=======
                  // eslint-disable-next-line 
>>>>>>> 90c92b6e
                  console.log(
                    `Error parsing JSON (settingsWizards.callCheckStored 2)`
                  );
                }
                appState.setCurrentAPI(
                  JSON.stringify({ name: apiRaw.name, id: data.data.idChanged })
                );
              }
              wzMisc.setApiIsDown(false);
              changeCurrentApi(data);
              deferred.resolve();
            }
          }
        })
        .catch(error => {
          appState.removeCurrentAPI();

          errorHandler.handle(error, 'Routes');
          errorHandler.handle(
            'Please insert a new Wazuh API or select an existing valid one.',
            'Routes',
            true
          );

          $location.search('_a', null);
          $location.search('tab', 'api');
          $location.path('/settings');
        });
    };

    if (
      !$location.path().includes('/health-check') &&
      healthCheck($window, $rootScope)
    ) {
      $location.path('/health-check');
      deferred.reject();
    } else {
      // There's no cookie for current API
      if (!appState.getCurrentAPI()) {
        genericReq
          .request('GET', '/api/wazuh-api/apiEntries')
          .then(data => {
            if (data.data.length > 0) {
              const apiEntries = data.data;
              appState.setCurrentAPI(
                JSON.stringify({
                  name: apiEntries[0]._source.cluster_info.manager,
                  id: apiEntries[0]._id
                })
              );
              callCheckStored();
            } else {
              const comeFromWizard = wzMisc.getWizard();
              !comeFromWizard &&
                errorHandler.handle(
                  'Wazuh App: Please set up Wazuh API credentials.',
                  'Routes',
                  true
                );
              wzMisc.setWizard(true);
              if (!$location.path().includes('/settings')) {
                $location.search('_a', null);
                $location.search('tab', 'api');
                $location.path('/settings');
              }
              deferred.reject();
            }
          })
          .catch(error => {
            errorHandler.handle(error, 'Routes');
            wzMisc.setWizard(true);
            if (!$location.path().includes('/settings')) {
              $location.search('_a', null);
              $location.search('tab', 'api');
              $location.path('/settings');
            }
            deferred.reject();
          });
      } else {
        callCheckStored();
      }
    }

    return deferred.promise;
  } catch (error) {
    errorHandler.handle(error, 'Routes');
  }
};<|MERGE_RESOLUTION|>--- conflicted
+++ resolved
@@ -87,11 +87,7 @@
       try {
         currentApi = JSON.parse(appState.getCurrentAPI()).id;
       } catch (error) {
-<<<<<<< HEAD
         // eslint-disable-next-line
-=======
-        // eslint-disable-next-line 
->>>>>>> 90c92b6e
         console.log(`Error parsing JSON (settingsWizards.changeCurrentApi)`);
       }
       const clusterInfo = data.data.data.cluster_info;
@@ -114,11 +110,7 @@
       try {
         currentApi = JSON.parse(appState.getCurrentAPI()).id;
       } catch (error) {
-<<<<<<< HEAD
-        // eslint-disable-next-line
-=======
         // eslint-disable-next-line 
->>>>>>> 90c92b6e
         console.log(`Error parsing JSON (settingsWizards.callCheckStored 1)`);
       }
 
@@ -150,11 +142,7 @@
                 try {
                   apiRaw = JSON.parse(appState.getCurrentAPI());
                 } catch (error) {
-<<<<<<< HEAD
-                  // eslint-disable-next-line
-=======
                   // eslint-disable-next-line 
->>>>>>> 90c92b6e
                   console.log(
                     `Error parsing JSON (settingsWizards.callCheckStored 2)`
                   );
