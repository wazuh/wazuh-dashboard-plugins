/*
 * Wazuh app - File for routes definition
 * Copyright (C) 2015-2022 Wazuh, Inc.
 *
 * This program is free software; you can redistribute it and/or modify
 * it under the terms of the GNU General Public License as published by
 * the Free Software Foundation; either version 2 of the License, or
 * (at your option) any later version.
 *
 * Find more information about this on the LICENSE file.
 */

// Require routes
//import routes from 'ui/routes';
import 'angular-route';

// Functions to be executed before loading certain routes
import {
  settingsWizard,
  getSavedSearch,
  getIp,
  getWzConfig,
  apiCount
} from './resolves';

// HTML templates
import healthCheckTemplate from '../templates/health-check/health-check.html';
import agentsTemplate from '../templates/agents/dashboards.html';
import agentsPrevTemplate from '../templates/agents-prev/agents-prev.html';
import managementTemplate from '../templates/management/management.html';
import overviewTemplate from '../templates/visualize/dashboards.html';
import settingsTemplate from '../templates/settings/settings.html';
import securityTemplate from '../templates/security/security.html';
import blankScreenTemplate from '../templates/error-handler/blank-screen.html';
import toolsTemplate from '../templates/tools/tools.html';
import { WazuhConfig } from '../react-services/wazuh-config';
import { GenericRequest } from '../react-services/generic-request';
import { WzMisc } from '../factories/misc';
import { ApiCheck } from '../react-services/wz-api-check';
import { AppState } from '../react-services/app-state';
import { getAngularModule } from '../kibana-services';

const assignPreviousLocation = ($rootScope, $location) => {
  const path = $location.path();
  const params = $location.search();
  // Save current location if we aren't performing a health-check, to later be able to come back to the same tab
  if (!path.includes('/health-check')) {
    $rootScope.previousLocation = path;
    $rootScope.previousParams = params;
  }
};

function ip($q, $rootScope, $window, $location) {
  const wzMisc = new WzMisc();
  assignPreviousLocation($rootScope, $location);
  return getIp(
    $q,
    $window,
    $location,
    wzMisc
  );
}

ip.$inject = ['$q', '$rootScope', '$window', '$location'];

function nestedResolve($q, errorHandler, $rootScope, $location, $window) {
  const wzMisc = new WzMisc();
  const healthCheckStatus = $window.sessionStorage.getItem('healthCheck');
  if (!healthCheckStatus) return;
  const wazuhConfig = new WazuhConfig();
  assignPreviousLocation($rootScope, $location);
  const location = $location.path();
  return getWzConfig($q, GenericRequest, wazuhConfig).then(() =>
    settingsWizard(
      $location,
      $q,
      $window,
      ApiCheck,
      AppState,
      GenericRequest,
      errorHandler,
      wzMisc,
      location && location.includes('/health-check')
    )
  );
}

nestedResolve.$inject = ['$q', 'errorHandler', '$rootScope', '$location', '$window'];

function savedSearch(
  $location,
  $window,
  $rootScope,
  $route
) {
  const healthCheckStatus = $window.sessionStorage.getItem('healthCheck');
  if (!healthCheckStatus) return;
  assignPreviousLocation($rootScope, $location);
  return getSavedSearch(
    $location,
    $window,
    $route
  );
}

savedSearch.$inject = ['$location', '$window', '$rootScope', '$route'];

function wzConfig($q, $rootScope, $location) {
  assignPreviousLocation($rootScope, $location);
  const wazuhConfig = new WazuhConfig();
  return getWzConfig($q, GenericRequest, wazuhConfig);
}

<<<<<<< HEAD
wzConfig.$inject = ['$q', '$rootScope', '$location'];

function wzKibana($location, $window, $rootScope) {
  assignPreviousLocation($rootScope, $location);
  if ($location.$$path !== '/visualize/create') {
    // Sets ?_a=(columns:!(_source),filters:!())
    $location.search('_a', '(columns:!(_source),filters:!())');
    // Removes ?_g
    $location.search('_g', null);
  }
  return goToPluginPlatform($location, $window);
}

wzKibana.$inject = ['$location', '$window', '$rootScope'];

=======
>>>>>>> 827be27b
function clearRuleId(commonData) {
  commonData.removeRuleId();
  return Promise.resolve();
}

clearRuleId.$inject = ['commonData'];

function enableWzMenu($rootScope, $location) {
  const location = $location.path();
  $rootScope.hideWzMenu = location.includes('/health-check');
  if(!$rootScope.hideWzMenu){
    AppState.setWzMenu();
  }
}

enableWzMenu.$inject = ['$rootScope', '$location'];

//Routes
const app = getAngularModule();

app.config(['$routeProvider',($routeProvider) => {
  $routeProvider
  .when('/health-check', {
    template: healthCheckTemplate,
    resolve: { apiCount, wzConfig, ip },
    outerAngularWrapperRoute: true
  })
  .when('/agents/:agent?/:tab?/:tabView?', {
    template: agentsTemplate,
    resolve: { enableWzMenu, nestedResolve, ip, savedSearch },
    reloadOnSearch: false,
    outerAngularWrapperRoute: true
  })
  .when('/agents-preview/', {
    template: agentsPrevTemplate,
    resolve: { enableWzMenu, nestedResolve, ip, savedSearch },
    reloadOnSearch: false,
    outerAngularWrapperRoute: true
  })
  .when('/manager/', {
    template: managementTemplate,
    resolve: { enableWzMenu, nestedResolve, ip, savedSearch, clearRuleId },
    reloadOnSearch: false,
    outerAngularWrapperRoute: true
  })
  .when('/manager/:tab?', {
    template: managementTemplate,
    resolve: { enableWzMenu, nestedResolve, ip, savedSearch, clearRuleId },
    outerAngularWrapperRoute: true
  })
  .when('/overview/', {
    template: overviewTemplate,
    resolve: { enableWzMenu, nestedResolve, ip, savedSearch },
    reloadOnSearch: false,
    outerAngularWrapperRoute: true
  })
  .when('/settings', {
    template: settingsTemplate,
    resolve: { enableWzMenu, nestedResolve, ip, savedSearch },
    reloadOnSearch: false,
    outerAngularWrapperRoute: true
  })
  .when('/security', {
    template: securityTemplate,
    resolve: { enableWzMenu, nestedResolve, ip, savedSearch },
    outerAngularWrapperRoute: true
  })
  .when('/wazuh-dev', {
    template: toolsTemplate,
    resolve: { enableWzMenu, nestedResolve, ip, savedSearch },
    outerAngularWrapperRoute: true
  })
  .when('/blank-screen', {
    template: blankScreenTemplate,
    resolve: { enableWzMenu, wzConfig },
    outerAngularWrapperRoute: true
  })
  .when('/', {
    redirectTo: '/overview/',
    outerAngularWrapperRoute: true
  })
  .when('', {
    redirectTo: '/overview/',
    outerAngularWrapperRoute: true
  })
  .otherwise({
    redirectTo: '/overview',
    outerAngularWrapperRoute: true
  });
}]);<|MERGE_RESOLUTION|>--- conflicted
+++ resolved
@@ -111,24 +111,8 @@
   return getWzConfig($q, GenericRequest, wazuhConfig);
 }
 
-<<<<<<< HEAD
 wzConfig.$inject = ['$q', '$rootScope', '$location'];
 
-function wzKibana($location, $window, $rootScope) {
-  assignPreviousLocation($rootScope, $location);
-  if ($location.$$path !== '/visualize/create') {
-    // Sets ?_a=(columns:!(_source),filters:!())
-    $location.search('_a', '(columns:!(_source),filters:!())');
-    // Removes ?_g
-    $location.search('_g', null);
-  }
-  return goToPluginPlatform($location, $window);
-}
-
-wzKibana.$inject = ['$location', '$window', '$rootScope'];
-
-=======
->>>>>>> 827be27b
 function clearRuleId(commonData) {
   commonData.removeRuleId();
   return Promise.resolve();
