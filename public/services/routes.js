--- conflicted
+++ resolved
@@ -142,11 +142,7 @@
   .when('/agents/:agent?/:tab?/:tabView?', {
     template: agentsTemplate,
     resolve: { enableWzMenu, nestedResolve, ip, savedSearch },
-<<<<<<< HEAD
-    reloadOnSearch: false
-=======
     reloadOnSearch: false,
->>>>>>> ccbeefbd
   })
   .when('/agents-preview/', {
     template: agentsPrevTemplate,
