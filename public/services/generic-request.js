--- conflicted
+++ resolved
@@ -12,59 +12,7 @@
 import chrome from 'ui/chrome';
 import { uiModules } from 'ui/modules';
 
-<<<<<<< HEAD
-uiModules.get('app/wazuh', [])
-.service('genericReq', function ($q, $http, $location, appState, wazuhConfig) {
-
-    const _request = (method, url, payload = null) => {
-        const defered = $q.defer();
-
-        if (!method || !url) {
-            defered.reject({
-                'error':   -1,
-                'message': 'Missing parameters'
-            });
-            return defered.promise;
-        }
-
-        const config = wazuhConfig.getConfig();
-        
-        const requestHeaders = { headers: { "Content-Type": 'application/json' }, timeout: config.timeout || 8000 };
-
-        const tmpUrl = chrome.addBasePath(url);
-        let tmp = null;
-        if(appState.getUserCode()) requestHeaders.headers.code = appState.getUserCode();
-        const id = appState.getCurrentAPI() ? JSON.parse(appState.getCurrentAPI()).id : false;
-        if(id) requestHeaders.headers.id = id;
-        requestHeaders.headers.pattern = appState.getCurrentPattern();
-        if (method === "GET")    tmp = $http.get(tmpUrl, requestHeaders);
-        if (method === "PUT")    tmp = $http.put(tmpUrl, payload, requestHeaders);
-        if (method === "POST")   tmp = $http.post(tmpUrl, payload, requestHeaders);
-        if (method === "DELETE") tmp = $http.delete(tmpUrl);
-
-        if(!tmp) {
-            defered.reject({
-                error: -2,
-                message: `Error doing a request to ${tmpUrl}, method: ${method}.`
-            });
-            return defered.promise;
-        }
-
-        tmp
-        .then(data => {
-            if (data.error && data.error !== '0') {
-                defered.reject(data);
-            } else {
-                defered.resolve(data);
-            }
-        })
-        .catch(defered.reject);
-
-        return defered.promise;
-    };
-=======
 const app = uiModules.get('app/wazuh', []);
->>>>>>> 66b24c13
 
 app.service('genericReq', function ($q, $http, appState, wazuhConfig) {
     return {
@@ -77,7 +25,9 @@
                 const { timeout }    = wazuhConfig.getConfig();
                 const requestHeaders = { headers: { "Content-Type": 'application/json' }, timeout: timeout || 8000 };
                 const tmpUrl         = chrome.addBasePath(path);
-     
+              
+                requestHeaders.headers.pattern = appState.getCurrentPattern();
+              
                 try { 
                     requestHeaders.headers.id = JSON.parse(appState.getCurrentAPI()).id; 
                 } catch (error) { 
