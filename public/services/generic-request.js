<<<<<<< HEAD
import prepError    from 'plugins/wazuh/services/prep-error';
import chrome       from 'ui/chrome';
import * as modules from 'ui/modules'
=======
/*
 * Wazuh app - Generic request service
 * Copyright (C) 2018 Wazuh, Inc.
 *
 * This program is free software; you can redistribute it and/or modify
 * it under the terms of the GNU General Public License as published by
 * the Free Software Foundation; either version 2 of the License, or
 * (at your option) any later version.
 *
 * Find more information about this on the LICENSE file.
 */

const prepError = require('plugins/wazuh/services/prep-error');
import chrome from 'ui/chrome';
>>>>>>> 1c733de0

modules.get('app/wazuh', [])
.service('genericReq', function ($q, $http, $location, $rootScope, appState,errorHandler) {

    const _request = (method, url, payload = null) => {
        let defered = $q.defer();

        if (!method || !url) {
            defered.reject({
                'error':   -1,
                'message': 'Missing parameters'
            });
            return defered.promise;
        }
        let requestHeaders = { headers: { "Content-Type": 'application/json' }, timeout: $rootScope.userTimeout || 8000 };

        let tmpUrl = chrome.addBasePath(url), tmp = null;
        if(appState.getUserCode()) requestHeaders.headers.code = appState.getUserCode();
        const id = appState.getCurrentAPI() ? JSON.parse(appState.getCurrentAPI()).id : false;
        if(id) requestHeaders.headers.id = id;
        if (method === "GET")    tmp = $http.get(tmpUrl, requestHeaders);
        if (method === "PUT")    tmp = $http.put(tmpUrl, payload, requestHeaders);
        if (method === "POST")   tmp = $http.post(tmpUrl, payload, requestHeaders);
        if (method === "DELETE") tmp = $http.delete(tmpUrl);

        if(!tmp) {
            defered.reject({
                error: -2,
                message: `Error doing a request to ${tmpUrl}, method: ${method}.`
            });
            return defered.promise;
        }

        tmp
        .then(data => {
            if (data.error && data.error !== '0') {
                defered.reject(data);
            } else {
                defered.resolve(data);
            }
        })
        .catch(error => {
            if(error.status && error.status === -1){
                defered.reject({data: 'request_timeout_genericreq', url });
            }else {
                defered.reject(error);
            }
        });

        return defered.promise;
    };

    return {
        request: (method, path, payload = null) => {
            let defered = $q.defer();

            if (!method || !path) {
                defered.reject(prepError({
                    'error': -1,
                    'message': 'Missing parameters'
                }));
                return defered.promise;
            }

            _request(method, path, payload)
            .then((data) => defered.resolve(data))
            .catch(error => {
                if(error.status && error.status === 401){
                    defered.reject(error);
                } else {
                    defered.reject(prepError(error));
                }
            });

            return defered.promise;
        }
    };
});<|MERGE_RESOLUTION|>--- conflicted
+++ resolved
@@ -1,8 +1,3 @@
-<<<<<<< HEAD
-import prepError    from 'plugins/wazuh/services/prep-error';
-import chrome       from 'ui/chrome';
-import * as modules from 'ui/modules'
-=======
 /*
  * Wazuh app - Generic request service
  * Copyright (C) 2018 Wazuh, Inc.
@@ -14,10 +9,9 @@
  *
  * Find more information about this on the LICENSE file.
  */
-
-const prepError = require('plugins/wazuh/services/prep-error');
-import chrome from 'ui/chrome';
->>>>>>> 1c733de0
+import prepError    from 'plugins/wazuh/services/prep-error';
+import chrome       from 'ui/chrome';
+import * as modules from 'ui/modules'
 
 modules.get('app/wazuh', [])
 .service('genericReq', function ($q, $http, $location, $rootScope, appState,errorHandler) {
