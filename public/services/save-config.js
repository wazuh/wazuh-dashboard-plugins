--- conflicted
+++ resolved
@@ -38,23 +38,14 @@
    */
   async saveNodeConfiguration(node, content) {
     try {
-<<<<<<< HEAD
       const result = await this.apiReq.request(
         'POST',
         `/cluster/${node}/files?path=etc/ossec.conf`,
         { content, origin: 'xmleditor' }
       );
       return result;
-=======
-      //
->>>>>>> 4d8543db
     } catch (error) {
       return Promise.reject(error);
     }
   }
-<<<<<<< HEAD
-
- 
-=======
->>>>>>> 4d8543db
 }