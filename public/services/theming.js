--- conflicted
+++ resolved
@@ -1,9 +1,3 @@
-<<<<<<< HEAD
-import * as modules from 'ui/modules'
-
-modules.get('app/wazuh', [])
-.config(function ($mdThemingProvider) {
-=======
 /*
  * Wazuh app - Kibana theming configuration file
  * Copyright (C) 2018 Wazuh, Inc.
@@ -15,10 +9,10 @@
  *
  * Find more information about this on the LICENSE file.
  */
+import * as modules from 'ui/modules'
 
-require('ui/modules').get('app/wazuh', [])
-    .config(function($mdThemingProvider) {
->>>>>>> 1c733de0
+modules.get('app/wazuh', [])
+.config(function ($mdThemingProvider) {
 
         let kibanaWhiteBlack = {
             '50': '#ffffff',
