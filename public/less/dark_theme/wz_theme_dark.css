--- conflicted
+++ resolved
@@ -296,7 +296,6 @@
   color: #dfe5ef !important;
 }
 
-<<<<<<< HEAD
 .extraHeader {
   border-bottom: 1px solid #2e2f34!important;
 }
@@ -307,7 +306,9 @@
 
 .wzMultipleSelectorRemoving{
   background-color: #990000!important;
-=======
+
+}
+
 .wz-button {
   background-color: #1BA9F5 !important;
   border-color: #1BA9F5 !important;
@@ -332,5 +333,4 @@
 
 .wz-menu-select {
   filter: invert(0) !important; 
->>>>>>> 1c3b3616
 }