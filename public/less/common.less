--- conflicted
+++ resolved
@@ -1236,7 +1236,6 @@
   border: 1px solid #e1e2e3;
 }
 
-<<<<<<< HEAD
 .logtest .euiTextArea, .logtest-side .euiTextArea{
   max-height: 500px;
   resize: none;
@@ -1245,7 +1244,6 @@
 md-chips.md-default-theme .md-chips, md-chips .md-chips{
   box-shadow: none;
 }
-=======
 .euiPopover__panel{
   z-index: 999!important;
 }
@@ -1254,4 +1252,3 @@
   max-height: 400px !important;
   overflow-y: auto !important;
 }
->>>>>>> 159e3926
