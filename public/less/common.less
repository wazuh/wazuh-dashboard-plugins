/*
 * Wazuh app - Commons stylesheet
 * Copyright (C) 2015-2019 Wazuh, Inc.
 *
 * This program is free software; you can redistribute it and/or modify
 * it under the terms of the GNU General Public License as published by
 * the Free Software Foundation; either version 2 of the License, or
 * (at your option) any later version.
 *
 * Find more information about this on the LICENSE file.
 */

/* -------------------------------------------------------------------------- */
/* ------------------------ Wazuh commons stylesheet ------------------------ */
/* -------------------------------------------------------------------------- */

/* Custom healthcheck and blank screen styles */

.error-notify {
    font-size: 20px;
    color: black;
    padding-bottom: 5px;
}

.loading-logo-fail {
    width: 85px;
    text-align: center;
}

.loading-logo {
    position: relative;
    top: -157px;
    width: 85px;
    text-align: center;
}

.checks {
    text-align: center;
    position: relative;
    top: -100px;
}

.checks-fail {
    text-align: center;
    position: relative;
    top: 10px;
}

.healthCheck {
    padding-top: 200px;
    background-color: #F5F5F5;
}

.health-check-error {
    padding-top: 40px;
    color: red;
    text-align: center;
}

.error-msg{
    color: red;
    padding: 8px;
}

.small-text{
    font-size: 12px;
    padding: 10px;
}

.percentage {
    font-size: 18px;
    text-align: center;
    position: relative;
    height: 25px;
    color: #666666;
    background-color: white !important;
}

/* Custom JSON viewer settings */
.wz-word-wrap {
    word-wrap: break-word;
}

.wz-pre {
    white-space: pre-wrap;
    word-wrap: break-word;
    height: 200px;
    line-height: 20px !important;
}

.jsonbeauty2 {
    min-height: 300px;
    margin: 0px !important;
}

.json-beautifier {
    background-color: ghostwhite;
    border: 1px solid silver;
    padding: 10px 20px;
    margin: 20px;
}

.wz-code-viewer {
    line-height: 1.5;
    font-family: monospace;
    page-break-inside: avoid;
    background-color: #F9F9F9;
    border: 1px solid #D9D9D9;
    border-left: 3px solid rgb(0, 121, 165);
    height: 100px;
    max-width: 100%;
    padding: 1em 1.5em;
    overflow: auto;
    word-wrap: break-word;
}

/* CUstom styles for Configuration items list */

.wz-item-list {
    overflow: auto;
    height: 100px;
    margin-right: 5px;
    background-color: #F9F9F9;
    border: 1px solid #D9D9D9;
    word-break: break-word;
}

.wz-item-detail {
    overflow: auto;
    height: 100px;
    padding: 10px;
    margin-left: 5px;
    border: 1px solid #D9D9D9;
}

/* Custom styles for all app scroll bars */

::-webkit-scrollbar {
    width: 10px;
    height: 10px;
}

::-webkit-scrollbar-button {
    width: 0;
    height: 0;
    display: none;
}

::-webkit-scrollbar-corner {
    background-color: transparent;
}

::-webkit-scrollbar-thumb {
    background-color: rgba(0,0,0,0.1);
}

/* Special fix to make Kibana search bar similar to the rest from the app */

.kuiLocalSearchInput,
.kuiLocalSearchInput:focus {
    box-shadow: 0 2px 2px -1px rgba(0, 0, 0, 0.1) !important;
    border: 1px solid #D9D9D9 !important;
}

/* Custom loading ring styles */

div.uil-ring-css {
    transform: scale(0.8);
    margin: auto;
}

.uil-ring-css {
    background: none;
    position: relative;
    width: 200px;
    height: 200px;
}

.uil-ring-css>div {
    position: absolute;
    display: block;
    width: 160px;
    height: 160px;
    top: 20px;
    left: 20px;
    border-radius: 80px;
    box-shadow: 0 3px 0 0 rgb(0,121,165);
    -webkit-transform-origin: 80px 81.5px;
    transform-origin: 80px 81.5px;
    -webkit-animation: uil-ring-anim 1.5s linear infinite;
    animation: uil-ring-anim 1.5s linear infinite;
}

.euiFlexGroup .euiFlexGroup:hover{
    background: #fafcfe;
}

/* Custom Manager/Status styles */

.status {
    width: 3%;
}

.status.round {
    border-radius: 50%;
    height: 15px;
    width: 15px;
}

.status.round.little {
width: 6px;
height: 6px;
float: left;
margin-top: 8px;
}

/* Custom Manager/Ruleset styles */

.manager-ruleset-decoders-top-24 {
    margin: 0;
    height: 220px;
}

.manager-ruleset-rules-top-row {
    padding: 0px !important;
    height: 200px;
}

.manager-ruleset-btn {
    top: -3px;
}

/* Custom buttons styles */

.wz-button {
    color: white !important;
    transition: none !important;
    //background-color: rgb(0, 85, 113) !important;
    background-color: #0079a5 !important;
    min-width: 115px!important;
    border-radius: 4px!important;
    height: 40px;
}

.wz-button-flat {
    transition: none !important;
    min-height: 30px !important;
    line-height: 30px !important;
}

.wz-button.active,
.wz-button:not([disabled]):hover,
.wz-button-flat:not([disabled]):hover {
    background-color: #005571 !important;
    color: white !important;
    text-decoration: underline;
    box-shadow: 0 3px 1px rgba(0, 0, 0, 0.05);
}

.wz-back-btn-absolute{
    position: absolute!important;
    top: 210px!important;
}

.btn-as-i{
    background: none;
    border: 0;
    color: #006BB4;
    padding: 0;
    margin: 0;
    font-size: 20px;
    box-shadow: none!important;
}

.btn-as-i:hover{
    background: none!important;
    color: #006BB4;
}
/* Custom reporting button styles */

.wz-report-button:hover {
    background-color: #006BB4 !important;
    color: #F5F5F5;
    border-radius: 0;
}

.wz-report-refresh-btn {
    position: absolute !important;
    right: 0px;
}

/* Custom grouped button styles */

.wz-button-group {
    margin: 0 !important;
    min-width: 100px !important;
    min-height: 25px !important;
    line-height: 25px !important;
    box-shadow: none !important;
    border: 1px solid rgb(0, 121, 165) !important;
}

.wz-button-group.left {
    border-radius: 10px 0 0 10px !important;
}

.wz-button-group.middle {
    border-radius: 0;
}

.wz-button-group.right {
    border-radius: 0 10px 10px 0 !important;
}

/* Custom input filter box styles */

.input-filter-box {
    box-shadow: 0 2px 2px -1px rgba(0, 0, 0, 0.1) !important;
    border: 1px solid #D9D9D9 !important;
    font-size: 14px;
    padding: 0px 15px;
    margin-top: 18px;
    border: none;
    height: 40px;
    margin-right: 20px;
}

.input-filter-box:focus {
    box-shadow: 0 2px 2px -1px rgba(0, 0, 0, 0.1) !important;
    border: 1px solid #D9D9D9 !important;
}

/* Custom input container styles */

.wz-input-container label {
    font-weight: 700 !important;
    color: rgba(0, 0, 0, 0.38) !important;
}

.wz-input-container label.md-required:after {
    color: #006BB4 !important;
}

.wz-input-container input,
.wz-input-container input.md-input-invalid.md-input,
.wz-input-container input.ng-invalid.ng-touched {
    border-color: rgba(0,0,0,0.12) !important;
}

.wz-autocomplete md-autocomplete-wrap {
    box-shadow: none !important;
}

.wz-input-text{
    padding: 5px;
    width: 100%;
    word-wrap: break-word;
    font-family: monospace;
    background-color: #ffffff;
    border: 1px solid #D9D9D9;
    -webkit-box-shadow: 0 2px 2px -1px rgba(0, 0, 0, 0.1);
    box-shadow: 0 2px 2px -1px rgba(0, 0, 0, 0.1);
}

/* Styles to override outline on components but avoid hidden shadow on focus */
/* These are really important fixex and should not be deleted */

:focus:not([class^="eui"]) {
    box-shadow: none;
}

:focus:not(.wz-button):not(.input-filter-box):not(.kuiLocalSearchInput) {
    box-shadow: none !important;
}

/* Custom colors styles */
.color-white {
    color: white;
}

.green {
    background-color: rgb(42, 204, 67);
}

.teal {
    background-color: rgb(0, 166, 155);
}

.red {
    background-color: rgb(255, 100, 92);
}

.red-text{
    color: rgb(255, 100, 92) !important;
}

.yellow {
    background-color: rgb(255, 192, 74);
}

.blue {
    background-color: rgb(0, 121, 165);
}

.grey {
    background-color: grey;
}

.wz-metric-color {
    background-color: #ecf6fb!important;
    overflow: hidden;
    margin: 3px 8px;
    box-shadow: none!important;
    border: 1px solid #dfeff8;
}

.wz-background-transparent {
    background-color: transparent;
}

.md-subheader{
    background: transparent!important;
}

/* Custom Kibana styles */

.wz-border-none,
.wz-border-none md-select-value {
    border: none !important;
}

.wz-border-0 {
    border: 0px;
}

.wz-md-tab .md-tab,
.wz-md-tab .md-active {
    color: black !important;
}

.table-hover > tbody > tr:hover {
    background-color: #f0f0f0;
}

/* .table > tbody {
    border-right: 1px solid #D9D9D9;
    border-left: 1px solid #D9D9D9;
} */

.action-btn-td{
    font-size: 18px;
    padding: 2px!important;
    color: #006BB4;
}
.wazuhNavDiscover .euiTab ,
.wazuhNavDiscover .euiText {
    font-size: 14px !important;
}

.kuiLocalNav {
    border-bottom: none !important;
}

kbn-vis,
visualize,
visualization {
    display: flex;
    flex: 1 1 100%;
}

kbn-vis visualize,
kbn-vis visualization,
kbn-vis .vis-container,
kbn-vis .visChart__container {
    overflow: hidden !important;
}

md-sidenav {
    width: 250px!important;
    font-size: 12px;  
    background: transparent!important;  
}

/* Dev tools styles */

.wz-dev-box {
    margin: 0px !important;
}

.wz-play-dev-color {
    color: #70ba56;
    margin-right: 15px;
}

.wz-question-dev-color {
    color: #b4bcc2
}

.wz-dev-title {
    padding-bottom: 10px
}

.wz-dev-column-separator{
    width: 12px;
    margin-top: 25px;
    background: #dddddd;
    float: left;
    height: calc(~'100vh - 110px');
    cursor: ew-resize;
    text-align: center;
    display:block!important;
}

.wz-dev-column-separator:hover {
    background-color: #cce4ed;
}

.wz-dev-column-separator:focus, .wz-dev-column-separator.active {
    background-color: #0079a5;
    color: #FFF;
}

.wz-dev-column-separator span {
    height: calc(~'100vh - 110px');
    display: table-cell;
    vertical-align: middle;
}

#wz-dev-left-column{
    width: calc(~'30% - 7px');
    min-width: calc(~'20% - 7px');
    max-width: calc(~'80% - 7px');
    float: left;
    height: calc(~'100vh - 85px');
}

#wz-dev-right-column{
    width: calc(~'70% - 7px');
    min-width: calc(~'20% - 7px');
    max-width: calc(~'80% - 7px');
    float: left;
    height: calc(~'100vh - 85px');
}

.wz-dev-box .CodeMirror{
    border: 1px solid #ddd!important;
}

/* Card and select input shadow overriding */

.wz-md-card:not(.wz-metric-color) {
    box-shadow: 0 2px 2px -1px rgba(0, 0, 0, 0.1) !important;
    border: 1px solid #D3DAE6 !important;
    overflow: hidden;
}

.wz-card-actions {
    margin: 15px 0 0 0;
    padding: 0 10px !important;
    border-top: 1px solid #dfeff8 !important;
    background-color: #ecf6fb;
}
.wz-card-actions.wz-card-actions-top {
    border-top: 0!important;
    border-bottom: 1px solid #dfeff8;
    padding: 5px 10px!important;
    min-height: 42px;
    margin: 0!important;
}
md-switch.md-default-theme .md-thumb, md-switch .md-thumb {
    border: 1px solid #d3dae6;
}
md-switch.md-default-theme .md-bar, md-switch .md-bar {
    border: 1px solid #d3dae6;
}
md-switch.md-default-theme.md-checked .md-thumb, md-switch.md-checked .md-thumb {
    background-color: rgb(0, 107, 180);
    border: none;
}
.wz-select-input {
    border-radius: 0;
    box-shadow: 0 2px 2px -1px rgba(0, 0, 0, 0.1) !important;
    border: 1px solid #D3DAE6;
}

/* Class for responsive images */
.wz-responsive-img {
    width: 100%;
    height: auto;
}

.wz-logo-container {
    height: 50px;
    background-size: contain;
    background-repeat: no-repeat;
    background-position-y: center;
}

@media (min-width: 1200px) {      
    .wz-logo {
        background-image: url(/plugins/wazuh/img/new_logo_white.svg);
        width: 150px;
        max-width: 150px;
    }
}
@media (max-width: 1199px) {    
    .wz-logo{
        min-width: 28px!important;
        margin-right: 15px!important;
        background-image: url("/plugins/wazuh/img/new_logo_white_wolf.svg");
    }
}

/* Unclassified but important Wazuh app component styles */

.cursor-pointer {
    cursor: pointer !important;
}

.cursor-default {
    cursor: default !important;
}

.wz-agent-status-indicator {
    color: white;
    padding: 4px 6px;
    border-radius: 2px;
    text-transform: uppercase;
}

.wz-timelions {
    margin-top: -40px;
    z-index: 2;
}

#monitoring_dis .kuiLocalNav {
    min-height: 0px;
    height: 22px;
}

#monitoring_dis .kuiLocalDropdown {
    z-index: 10;
}

.wz-monitoring-loading {
    z-index: 50;
    margin-bottom: 30px;
}

.wz-always-top,
.kuiLocalSearchAssistedInput__assistance {
    z-index: 9999 !important;
}

.euiTitle {
    font-weight: normal !important;
}

.wzEuiTitle {
    font-size: 20px !important;
}

.synopsisIcon{
    max-width: 32px;
}

.legend-value-truncate {
    overflow-y: hidden !important;
}

.wz-circle-list {
  list-style: circle !important;
}

.wz-word-break {
    word-break: break-all;
} 

.wz-word-break-rule {
    word-break: break-all;
    padding-right: 10px;
}

.visualization {
    overflow: hidden !important;
}

.btn{
    box-shadow: 0 2px 2px -1px rgba(152, 162, 179, 0.3);
    height: 35px;
}
.btn-info{
    border: 1px solid #d9d9d9!important;
    line-height: 24px;
}
.btn-info:hover{
    background: #ebebeb!important;
    color: #000!important;
}

.btn-info:focus{
    color: #000!important;
}

.wz-circle-back-button{
    border: 1px solid #d9d9d9!important;
    margin: 0px 15px 0px 0px!important;
    background: white!important;
    line-height: 18px!important;
}

.wz-circle-back-button:hover{
    border-color: #000!important;
}

.md-padding-top-10{
    padding-top: 10px!important;
}

.md-padding-h {
    padding: 0px 16px;
}

.md-margin-h {
    margin: 0px 16px;
}

.md-margin-h-0 {
    margin-left: 0px;
    margin-right: 0px;
}

.cursor-wait {
    cursor: wait !important;
}

.wz-padding-bottom-14 {
    padding-bottom: 14px;
}

.wz-padding-bottom-30 {
    padding-bottom: 30px;
}

.addGroupInput {
    height: 40px !important;
    max-width: 181px !important;
    padding-right: 0 !important;
}

.addGroupBtn {
    background-color: #006BB4 !important;
    height: 40px!important;
}

.agreeBtn {
    min-height: 0px !important;
    height: 25px !important;
    line-height: inherit !important;
    color: #ffffff !important;
}

.cancelBtn {
    color: #000000 !important;
    background-color: #fff !important;
    border-color: #d9d9d9 !important;
    min-height: 0px !important;
    height: 25px !important;
    line-height: inherit !important;
    border-radius: 4px!important;
}

.agents-prev-btn {
    margin-top: 20px !important;
}

.min-height-300 {
    min-height: 300px;
}

.nav-bar-white-bg > div{
    background: #fff;
}

.updateBtn{
    background: #0F9D58;
    color: white;
}

.upgradingLabel{
    color: #0F9D58;
    padding-top: 12px;
    display: block;
}


/*
 * https://css-tricks.com/snippets/css/prevent-long-urls-from-breaking-out-of-container/
 * Handling long URLs on error toasts.
 */
.euiGlobalToastList > .euiToast > .euiToastHeader > .euiToastHeader__title {
    overflow-wrap: break-word;
    word-wrap: break-word;
    -ms-word-break: break-all;
    word-break: break-all;
    word-break: break-word;
    -ms-hyphens: auto;
    -moz-hyphens: auto;
    -webkit-hyphens: auto;
    hyphens: auto;
}

.euiGlobalToastList {
    width: auto !important;
    max-width: 600px !important;
}

.titleSectionIdentifier{
    font-size: 12px;
    color: #006BB4;
    text-transform: capitalize;
}
.confirmEmbedBubble{
    background-color: #ecf6fb;
    border: 1px solid #dfeff8;
    color: #31708f;
    padding: 5px 10px;
    max-width: 275px;
}
.confirmEmbedBubble.confirmEmbedBubbleInline{
    background-color: transparent;
    border: none;
    display: flex;
    height: 35px;
    padding: 0px;
    max-width: none;
    white-space: nowrap;
}
.confirmEmbedBubbleInline button{
    margin: 0 0 0 8px;
    height: 35px!important;
    min-height: 0!important;
}

.no-wrap{
    white-space: nowrap;
}
wz-xml-file-editor {
    height: inherit;
}

.table-striped-duo .selected{
    background: #ecf6fb!important;
}

.table-striped-duo>tbody tr:not(.no-duo):nth-child(2n+1):not(:hover), .table-striped-duo>tbody tr:not(.no-duo):nth-child(2n+2):not(:hover) {
    background: #f9f9f9;
}
.table-striped-duo>tbody tr:not(.no-duo):nth-child(4n+1):not(:hover), .table-striped-duo>tbody tr:not(.no-duo):nth-child(4n+2):not(:hover) {
    background: #fff;
}

<<<<<<< HEAD
.table-resizable>thead th:not(:first-child){
    border-left: 1px dashed #dfeff8;
=======
.daemons-card {
    padding: 16px 5px !important;
}

.daemon-label {
    width: 165px;
    float: left;
    border-radius: 30px;
    margin: 3px;
}

.daemon-bullet {
    float: left;
    margin: 5px 0 0 8px;
}

.daemon-name {
    padding: 5px 10px 5px 28px;
>>>>>>> 64b208c0
}<|MERGE_RESOLUTION|>--- conflicted
+++ resolved
@@ -860,10 +860,10 @@
     background: #fff;
 }
 
-<<<<<<< HEAD
 .table-resizable>thead th:not(:first-child){
     border-left: 1px dashed #dfeff8;
-=======
+}
+
 .daemons-card {
     padding: 16px 5px !important;
 }
@@ -882,5 +882,4 @@
 
 .daemon-name {
     padding: 5px 10px 5px 28px;
->>>>>>> 64b208c0
 }