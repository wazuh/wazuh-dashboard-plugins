--- conflicted
+++ resolved
@@ -1368,15 +1368,14 @@
   visibility: hidden!important;
 }
 
-<<<<<<< HEAD
 .euiTableHeaderCellCheckbox{
   width: 32px!important;
-=======
+}
+
 .kbnTopNavMenu{
   display: none;
 }
 
 .kbnDis-no-padding .globalQueryBar:not(:empty) {
   padding: 0px 0px 16px 0px!important;
->>>>>>> 7a6468e0
 }