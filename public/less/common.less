/*
 * Wazuh app - Commons stylesheet
 * Copyright (C) 2015-2019 Wazuh, Inc.
 *
 * This program is free software; you can redistribute it and/or modify
 * it under the terms of the GNU General Public License as published by
 * the Free Software Foundation; either version 2 of the License, or
 * (at your option) any later version.
 *
 * Find more information about this on the LICENSE file.
 */

/* -------------------------------------------------------------------------- */
/* ------------------------ Wazuh commons stylesheet ------------------------ */
/* -------------------------------------------------------------------------- */

/* Custom healthcheck and blank screen styles */

.error-notify {
  font-size: 20px;
  color: black;
  padding-bottom: 5px;
}

.loading-logo-fail {
  width: 85px;
  text-align: center;
}

.loading-logo {
  position: relative;
  top: -157px;
  width: 85px;
  text-align: center;
}

.checks {
  text-align: center;
  position: relative;
  top: -100px;
}

.checks-fail {
  text-align: center;
  position: relative;
  top: 10px;
}

.healthCheck {
  padding-top: 200px;
  background-color: #f5f5f5;
}

.health-check-error {
  padding-top: 40px;
  color: red;
  text-align: center;
}

.error-msg {
  color: red;
  padding: 8px;
}

.small-text {
  font-size: 12px;
  padding: 10px;
}

.percentage {
  font-size: 18px;
  text-align: center;
  position: relative;
  height: 25px;
  color: #666666;
  background-color: white !important;
}

/* Custom JSON viewer settings */
.wz-word-wrap {
  word-wrap: break-word;
}

.wz-pre {
  white-space: pre-wrap;
  word-wrap: break-word;
  height: 200px;
  line-height: 20px !important;
}

.jsonbeauty2 {
  min-height: 300px;
  margin: 0px !important;
}

.json-beautifier {
  background-color: ghostwhite;
  border: 1px solid silver;
  padding: 10px 20px;
  margin: 20px;
}

.wz-code-viewer {
  line-height: 1.5;
  font-family: monospace;
  page-break-inside: avoid;
  background-color: #f9f9f9;
  border: 1px solid #d9d9d9;
  border-left: 3px solid rgb(0, 121, 165);
  height: 100px;
  max-width: 100%;
  padding: 1em 1.5em;
  overflow: auto;
  word-wrap: break-word;
}

/* CUstom styles for Configuration items list */

.wz-item-list {
  overflow: auto;
  height: 100px;
  margin-right: 5px;
  background-color: #f9f9f9;
  border: 1px solid #d9d9d9;
  word-break: break-word;
  margin-bottom: 40px;
}

.wz-item-detail {
  overflow: auto;
  height: 100px;
  padding: 10px;
  margin-left: 5px;
  border: 1px solid #d9d9d9;
  margin-bottom: 40px;
}

/* Custom styles for all app scroll bars */

::-webkit-scrollbar {
  width: 10px;
  height: 10px;
}

::-webkit-scrollbar-button {
  width: 0;
  height: 0;
  display: none;
}

::-webkit-scrollbar-corner {
  background-color: transparent;
}

::-webkit-scrollbar-thumb {
  background-color: rgba(0, 0, 0, 0.1);
}

/* Special fix to make Kibana search bar similar to the rest from the app */

.kuiLocalSearchInput,
.kuiLocalSearchInput:focus {
  box-shadow: 0 2px 2px -1px rgba(0, 0, 0, 0.1) !important;
  border: 1px solid #d9d9d9 !important;
}

.euiFlexGroup .euiFlexGroup:hover {
  background: #fafcfe;
}

/* Custom Manager/Status styles */

.status {
  width: 3%;
}

.status.round {
  border-radius: 50%;
  height: 15px;
  width: 15px;
}

.status.round.little {
  width: 6px;
  height: 6px;
  float: left;
  margin-top: 8px;
}

.status.round.little.gray {
  background-color: #5c6773;
}

/* Custom Manager/Ruleset styles */

.manager-ruleset-decoders-top-24 {
  margin: 0;
  height: 220px;
}

.manager-ruleset-rules-top-row {
  padding: 0px !important;
  height: 200px;
}

.manager-ruleset-btn {
  top: -3px;
}

/* Custom buttons styles */
.wz-button-groups {
  color: white !important;
  transition: none !important;
  background-color: #0079a5 !important;
  border-radius: 4px !important;
  height: 40px;
}

.wz-button {
  color: white !important;
  transition: none !important;
  background-color: #0079a5 !important;
  min-width: 115px;
  border-radius: 4px !important;
  height: 40px;
}

.wz-button-flat {
  transition: none !important;
  min-height: 30px !important;
  line-height: 30px !important;
}

.wz-button-groups.active,
.wz-button-groups:not([disabled]):hover,
.wz-button.active,
.wz-button:not([disabled]):hover,
.wz-button-flat:not([disabled]):hover {
  background-color: #005571 !important;
  color: white !important;
  text-decoration: underline;
  box-shadow: 0 3px 1px rgba(0, 0, 0, 0.05);
}

.wz-back-btn-absolute {
  position: absolute !important;
  top: 210px !important;
}

.btn-as-i {
  background: none;
  border: 0;
  color: #006bb4;
  padding: 0;
  margin: 0;
  font-size: 20px;
  box-shadow: none !important;
}

.btn-as-i:hover, .btn-as-i:focus {
  background: none !important;
  color: #006bb4!important;
}
/* Custom reporting button styles */

.wz-report-button:hover {
  background-color: #006bb4 !important;
  color: #f5f5f5;
  border-radius: 0;
}

.wz-report-refresh-btn {
  position: absolute !important;
  right: 0px;
}

/* Custom grouped button styles */

.wz-button-group {
  margin: 0 !important;
  min-width: 100px !important;
  min-height: 25px !important;
  line-height: 25px !important;
  box-shadow: none !important;
  border: 1px solid rgb(0, 121, 165) !important;
}

.wz-button-group.left {
  border-radius: 10px 0 0 10px !important;
}

.wz-button-group.middle {
  border-radius: 0;
}

.wz-button-group.right {
  border-radius: 0 10px 10px 0 !important;
}

/* Custom input filter box styles */

.input-filter-box {
  box-shadow: 0 2px 2px -1px rgba(0, 0, 0, 0.1) !important;
  border: 1px solid #d9d9d9 !important;
  font-size: 14px;
  padding: 0px 15px;
  margin-top: 18px;
  border: none;
  height: 40px;
  margin-right: 20px;
}

.input-filter-box:focus {
  box-shadow: 0 2px 2px -1px rgba(0, 0, 0, 0.1) !important;
  border: 1px solid #d9d9d9 !important;
}

/* Custom input container styles */

.wz-input-container label {
  font-weight: 700 !important;
  color: rgba(0, 0, 0, 0.38) !important;
}

.wz-input-container label.md-required:after {
  color: #006bb4 !important;
}

.wz-input-container input,
.wz-input-container input.md-input-invalid.md-input,
.wz-input-container input.ng-invalid.ng-touched {
  border-color: rgba(0, 0, 0, 0.12) !important;
}

.wz-autocomplete md-autocomplete-wrap {
  box-shadow: none !important;
}

.wz-input-text {
  padding: 5px;
  width: 100%;
  word-wrap: break-word;
  font-family: monospace;
  background-color: #ffffff;
  border: 1px solid #d9d9d9;
  -webkit-box-shadow: 0 2px 2px -1px rgba(0, 0, 0, 0.1);
  box-shadow: 0 2px 2px -1px rgba(0, 0, 0, 0.1);
}

/* Styles to override outline on components but avoid hidden shadow on focus */
/* These are really important fixex and should not be deleted */

:focus:not([class^='eui']) {
  box-shadow: none;
}

:focus:not(.wz-button):not(.input-filter-box):not(.kuiLocalSearchInput) {
  box-shadow: none !important;
}

/* Custom colors styles */
.color-white {
  color: white;
}

.green {
  background-color: rgb(42, 204, 67);
}

.teal {
  background-color: rgb(0, 166, 155);
}

.red {
  background-color: rgb(255, 100, 92);
}

.red-text {
  color: rgb(255, 100, 92) !important;
}

.yellow {
  background-color: rgb(255, 192, 74);
}

.blue {
  background-color: rgb(0, 121, 165);
}

.grey {
  background-color: grey;
}

.wz-metric-color {
  background-color: #ecf6fb !important;
  overflow: hidden;
  margin: 3px 8px;
  box-shadow: none !important;
  border: 1px solid #dfeff8;
}

.wz-background-transparent {
  background-color: transparent;
}

.md-subheader {
  background: transparent !important;
}

/* Custom Kibana styles */

md-content.md-default-theme, md-content{
  background: transparent!important;
}

.wz-border-none,
.wz-border-none md-select-value {
  border: none !important;
}

.wz-border-0 {
  border: 0px;
}

.wz-md-tab .md-tab,
.wz-md-tab .md-active {
  color: black !important;
}

.table-hover > tbody > tr:hover {
  background-color: #fafbfd!important;
}

/* .table > tbody {
    border-right: 1px solid #D9D9D9;
    border-left: 1px solid #D9D9D9;
} */

.action-btn-td {
  font-size: 18px;
  padding: 2px !important;
  color: #006bb4;
}
.wazuhNavDiscover .euiTab,
.wazuhNavDiscover .euiText {
  font-size: 14px !important;
}

.sca-checksum {
  color: gray;
  font-size: 12px;
  padding-top: 0px;
  padding-bottom: 10px;
}

kbn-vis,
visualize,
visualization {
  display: flex;
  flex: 1 1 100%;
}

kbn-vis visualize,
kbn-vis visualization,
kbn-vis .vis-container,
kbn-vis .visChart__container {
  overflow: hidden !important;
}

md-sidenav {
  width: 250px !important;
  font-size: 12px;
  background: transparent !important;
}

/* Dev tools styles */

.wz-dev-box {
  margin: 0px !important;
}

.wz-play-dev-color {
  color: #70ba56;
  margin-right: 15px;
}

.wz-question-dev-color {
  color: #b4bcc2;
}

.wz-dev-title {
  padding-bottom: 10px;
}

.wz-dev-column-separator {
  width: 12px;
  margin-top: 25px;
  background: #dddddd;
  float: left;
  cursor: ew-resize;
  text-align: center;
  display: block !important;
}

.wz-dev-column-separator:hover {
  background-color: #cce4ed;
}

.wz-dev-column-separator:focus,
.wz-dev-column-separator.active {
  background-color: #0079a5;
  color: #fff;
}

.wz-dev-column-separator span {
  display: table-cell;
  vertical-align: middle;
}

#wz-dev-left-column {
  width: calc(~'30% - 7px');
  min-width: calc(~'20% - 7px');
  max-width: calc(~'80% - 7px');
  float: left;
}

#wz-dev-right-column {
  width: calc(~'70% - 7px');
  min-width: calc(~'20% - 7px');
  max-width: calc(~'80% - 7px');
  float: left;
}

.wz-dev-box .CodeMirror {
  border: 1px solid #ddd !important;
}

/* Card and select input shadow overriding */

.wz-md-card:not(.wz-metric-color) {
  box-shadow: 0 2px 2px -1px rgba(0, 0, 0, 0.1) !important;
  border: 1px solid #d3dae6;
  overflow: hidden;
}

.wz-card-actions {
  margin: 0;
  padding: 0 10px !important;
  border-top: 1px solid #dfeff8 !important;
  background-color: #ecf6fb;
}
.wz-card-actions.wz-card-actions-top {
  border-top: 0 !important;
  border-bottom: 1px solid #dfeff8;
  padding: 5px 10px !important;
  min-height: 42px;
  margin: 0 !important;
}

.wz-card-actions-vis {
  margin: 0px 15px;
  border-bottom: 1px solid #d3dae6;
  padding: 16px 0px;
}

md-switch.md-default-theme .md-thumb,
md-switch .md-thumb {
  border: 1px solid #d3dae6;
}
md-switch.md-default-theme .md-bar,
md-switch .md-bar {
  border: 1px solid #d3dae6;
}
md-switch.md-default-theme.md-checked .md-thumb,
md-switch.md-checked .md-thumb {
  background-color: rgb(0, 107, 180);
  border: none;
}
.wz-select-input {
  border-radius: 0;
  box-shadow: 0 2px 2px -1px rgba(0, 0, 0, 0.1) !important;
  border: 1px solid #d3dae6;
}

/* Class for responsive images */
.wz-responsive-img {
  width: 100%;
  height: auto;
}

.wz-logo-container {
  height: 50px;
  background-size: contain;
  background-repeat: no-repeat;
  background-position-y: center;
}

@media (min-width: 1200px) {
  .wz-logo {
    background-image: url('../img/new_logo_white.svg');
    width: 150px;
    max-width: 150px;
  }
}
@media (max-width: 1199px) {
  .wz-logo {
    min-width: 28px !important;
    margin-right: 15px !important;
    background-image: url('../img/new_logo_white_wolf.svg');
  }
}

/* Unclassified but important Wazuh app component styles */

.cursor-pointer {
  cursor: pointer !important;
}

.cursor-default {
  cursor: default !important;
}

.wz-agent-status-indicator {
  color: white;
  padding: 4px 6px;
  border-radius: 2px;
  text-transform: uppercase;
}

.wz-timelions {
  margin-top: -40px;
  z-index: 2;
}

#monitoring_dis .kuiLocalNav {
  min-height: 0px;
  height: 22px;
}

#monitoring_dis .kuiLocalDropdown {
  z-index: 10;
}

.wz-monitoring-loading {
  z-index: 50;
  margin-bottom: 30px;
}

.wz-always-top,
.kuiLocalSearchAssistedInput__assistance {
  z-index: 9999 !important;
}

.euiTitle {
  font-weight: normal !important;
}

.wzEuiTitle {
  font-size: 20px !important;
}

.synopsisIcon {
  max-width: 32px;
}

.legend-value-truncate {
  overflow-y: hidden !important;
}

.wz-circle-list {
  list-style: circle !important;
}

.wz-word-break {
  word-break: break-all;
}

.wz-word-break-rule {
  word-break: break-all;
  padding-right: 10px;
}

.visualization {
  overflow: hidden !important;
}

.btn {
  box-shadow: 0 2px 2px -1px rgba(152, 162, 179, 0.3);
  height: 35px;
}
.btn-info {
  border: 1px solid #d9d9d9 !important;
  line-height: 24px;
}
.btn-info:hover {
  background: #ebebeb !important;
  color: #000 !important;
}

.btn-info:focus {
  color: #000 !important;
}

.wz-circle-back-button {
  border: 1px solid #d9d9d9 !important;
  margin: 0px 15px 0px 0px !important;
  background: white !important;
  line-height: 18px !important;
}

.wz-circle-back-button:hover {
  border-color: #000 !important;
}

.md-padding-top-10 {
  padding-top: 10px !important;
}

.md-padding-h {
  padding: 0px 16px;
}

.md-padding-v {
  padding: 16px 0px;
}

.md-margin-h {
  margin: 0px 16px;
}

.md-margin-h-0 {
  margin-left: 0px;
  margin-right: 0px;
}

.cursor-wait {
  cursor: wait !important;
}

.wz-padding-bottom-14 {
  padding-bottom: 14px;
}

.wz-padding-bottom-30 {
  padding-bottom: 30px;
}

.addGroupInput {
  height: 40px !important;
  max-width: 181px !important;
  padding-right: 0 !important;
}

.addGroupBtn {
  background-color: #006bb4 !important;
  height: 40px !important;
}

.agreeBtn {
  min-height: 0px !important;
  height: 25px !important;
  line-height: inherit !important;
  color: #ffffff !important;
}

.cancelBtn {
  color: #000000 !important;
  background-color: #fff !important;
  border-color: #d9d9d9 !important;
  min-height: 0px !important;
  height: 25px !important;
  line-height: inherit !important;
  border-radius: 4px !important;
}

.agents-prev-btn {
  margin-top: 20px !important;
}

.min-height-300 {
  min-height: 300px;
}

.nav-bar-white-bg > div {
  background: #fff;
}

.updateBtn {
  background: #0f9d58;
  color: white;
}

.upgradingLabel {
  color: #0f9d58;
  padding-top: 12px;
  display: block;
}

/*
 * https://css-tricks.com/snippets/css/prevent-long-urls-from-breaking-out-of-container/
 * Handling long URLs on error toasts.
 */
.euiGlobalToastList > .euiToast > .euiToastHeader > .euiToastHeader__title {
  overflow-wrap: break-word;
  word-wrap: break-word;
  -ms-word-break: break-all;
  word-break: break-all;
  word-break: break-word;
  -ms-hyphens: auto;
  -moz-hyphens: auto;
  -webkit-hyphens: auto;
  hyphens: auto;
}

.euiGlobalToastList {
  width: auto !important;
  max-width: 600px !important;
}

.titleSectionIdentifier {
  font-size: 12px;
  color: #006bb4;
  text-transform: capitalize;
}
.confirmEmbedBubble {
  background-color: #ecf6fb;
  border: 1px solid #dfeff8;
  color: #31708f;
  padding: 5px 10px;
  max-width: 275px;
}
.confirmEmbedBubble.confirmEmbedBubbleInline {
  background-color: transparent;
  border: none;
  display: flex;
  height: 35px;
  padding: 0px;
  max-width: none;
  white-space: nowrap;
}
.confirmEmbedBubbleInline button {
  margin: 0 0 0 8px;
  height: 35px !important;
  min-height: 0 !important;
}

.no-wrap {
  white-space: nowrap;
}
wz-xml-file-editor {
  height: inherit;
}

.table-striped > tbody > tr:nth-of-type(odd) {
  background-color: #f5f7fa;
}

.euiTableHeaderCell {
  font-weight: 600;
}

.table-striped-duo .selected {
  background: #ecf6fb !important;
}

.table-striped-duo > tbody tr:not(.euiTableRow):nth-child(2n + 1):not(:hover),
.table-striped-duo > tbody tr:not(.euiTableRow):nth-child(2n + 2):not(:hover) {
  background: #f9f9f9;
}
.table-striped-duo > tbody tr:not(.euiTableRow):nth-child(4n + 1):not(:hover),
.table-striped-duo > tbody tr:not(.euiTableRow):nth-child(4n + 2):not(:hover) {
  background: #fff;
}

.table-resizable > thead th:not(:first-child) {
  border-left: 1px dashed #dfeff8;
  overflow: hidden;
}

.table-resizable > thead th:last-child .ui-resizable-handle {
  display: none !important;
}

.table-resizable td + td {
  width: auto;
}

.daemons-card {
  padding: 16px 5px !important;
}

.daemon-label {
  width: 165px;
  float: left;
  border-radius: 30px;
  margin: 3px;
}

.daemon-bullet {
  float: left;
  margin: 5px 0 0 8px;
}

.daemon-name {
  padding: 5px 10px 5px 28px;
}

.visLegend .visLegend__list {
  overflow: hidden !important;
}

.visLegend .visLegend__list {
  overflow: hidden !important;
}

.wz-md-card:not(.fullscreen) .sca-vis.sca-gauges .visualization {
  padding: 0;
  height: 100%;
  overflow: hidden !important;
}

.wz-md-card:not(.fullscreen) .sca-vis.sca-gauges .visLib {
  overflow: hidden;
}

.wz-md-card:not(.fullscreen) .sca-vis.sca-gauges .visLib__chart {
  height: 130%;
  overflow: hidden;
}

.sca-vis .visWrapper .chart-label {
  display: block !important;
}

.sca-vis .visWrapper .visWrapper__chart > div > svg > g > text:nth-child(2) {
  font-size: 10px !important;
}

.sca-vis .visWrapper .chart-title,
.sca-vis .mtrVis__container div:last-child {
  display: none !important;
}

.sca-vis:not(.sca-bars) .visLegend__list {
  width: 275px !important;
}

.sca-vis.sca-bars .visLegend__list {
  width: 100px !important;
}

.tvbLegend {
  overflow: hidden !important;
}

.agents-headline .euiStat .euiStat__title {
  color: #6e6e6e;
  font-size: 14px;
}

.agents-headline .euiText.euiText--small p {
  color: #006bb4;
  font-weight: 600;
}

.discoverSectionSwitchBtn {
  height: 15px;
  margin: 2px 10px 0 0 !important;
  padding: 0 !important;
  line-height: 0 !important;
  min-height: 0 !important;
  background-color: transparent !important;
  color: #0079a5 !important;
  font-size: 15px !important;
  cursor: pointer !important;
}
.discoverSectionSwitchBtn:hover {
  text-decoration: underline !important;
}

#wz-progress {
  margin: 5px 0;
  width: 100%;
  background-color: #ddd;
}

#wz-progress-bar {
  color: white;
  height: 25px;
  padding: 5px;
  background-color: #0079a5;
  white-space: nowrap;
}

discover-app-w .container-fluid {
  background: #fff;
}

.registerAgent{
  min-height: calc(~'100vh - 100px');
  background: #fafbfd;
  padding-top: 25px;
}

<<<<<<< HEAD
.navBarLogo {
  width: 110px;
  margin-top: 4px;
}

.application.tab-health-check wz-menu{
  display: none;
}

.health-check table tr td{
    border-top: none!important;
}

.health-check{
  padding-top: 5%;
}

@keyframes rotation {
  from {
    transform: rotate(0deg);
  }
  to {
    transform: rotate(359deg);
  }
}

.health-check-loader{
  background: white;
  height: 128px;
  width: 128px;
  margin: 0 auto;
  position: relative;
  border: 2px solid transparent;
  border-top: 2px solid #00A9E5;
  border-radius: 100%;
  display: block;
  animation: rotation .75s .5s infinite linear;
  animation-play-state: running;
}

.health-check-logo{
    width: 90px;
    height: 90px;
    float: left;
    margin: 0 auto;
    margin-top: -110px;
    margin-bottom: 50px;
    z-index: 1;
}

.application.tab-manager, .application.tab-wazuh-dev, .application.tab-overview,
.application.tab-agents-preview, .application.tab-agents, .application.tab-settings,
.application.tab-health-check{
  background: #fafbfd;
}

.CodeMirror-gutters {
  z-index: 1!important;
}

@media only screen and (max-width: 767px){
  .wz-menu-jq .md-toolbar-tools {
    margin-left: -60px;
  }
}

md-toolbar.md-default-theme:not(.md-menu-toolbar), md-toolbar:not(.md-menu-toolbar) {
    background-color: transparent!important;
}

=======
>>>>>>> dabb7f7a
.refresh-report-button {
  padding: 10px;
  text-align: right;
}

.monitoring-discover form{
  display: none;
}

.euiBadge, .euiBadge__childButton{
  font-size: 12px!important;
}

.wz-link{
  cursor:pointer;
  color: #006BB4;
  text-decoration: none;
}

.wzTableCellFilter{
  text-align: right;
  height: 0;
  cursor: pointer;
}

.wz-md-card:not(.fullscreen) .sca-vis.table-scrollable .kbnAggTable__paginated{
  height: 150px;
<<<<<<< HEAD
}

.header-global-wrapper + .app-wrapper:not(.hidden-chrome) {
  top: 49px!important;
  left: 49px!important;
}
@media only screen and (max-width: 767px){
  .header-global-wrapper + .app-wrapper:not(.hidden-chrome) {
      left: 0!important;
  }
=======
>>>>>>> dabb7f7a
}<|MERGE_RESOLUTION|>--- conflicted
+++ resolved
@@ -1002,7 +1002,6 @@
   padding-top: 25px;
 }
 
-<<<<<<< HEAD
 .navBarLogo {
   width: 110px;
   margin-top: 4px;
@@ -1073,8 +1072,6 @@
     background-color: transparent!important;
 }
 
-=======
->>>>>>> dabb7f7a
 .refresh-report-button {
   padding: 10px;
   text-align: right;
@@ -1102,7 +1099,6 @@
 
 .wz-md-card:not(.fullscreen) .sca-vis.table-scrollable .kbnAggTable__paginated{
   height: 150px;
-<<<<<<< HEAD
 }
 
 .header-global-wrapper + .app-wrapper:not(.hidden-chrome) {
@@ -1113,6 +1109,4 @@
   .header-global-wrapper + .app-wrapper:not(.hidden-chrome) {
       left: 0!important;
   }
-=======
->>>>>>> dabb7f7a
 }