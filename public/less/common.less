/*
 * Wazuh app - Commons stylesheet
 * Copyright (C) 2015-2019 Wazuh, Inc.
 *
 * This program is free software; you can redistribute it and/or modify
 * it under the terms of the GNU General Public License as published by
 * the Free Software Foundation; either version 2 of the License, or
 * (at your option) any later version.
 *
 * Find more information about this on the LICENSE file.
 */

/* -------------------------------------------------------------------------- */
/* ------------------------ Wazuh commons stylesheet ------------------------ */
/* -------------------------------------------------------------------------- */

/* Custom healthcheck and blank screen styles */

.kbnGlobalBannerList{
  display: none;
}

.error-notify {
  font-size: 20px;
  color: black;
  padding-bottom: 5px;
}

.loading-logo-fail {
  width: 85px;
  text-align: center;
}

.loading-logo {
  position: relative;
  top: -157px;
  width: 85px;
  text-align: center;
}

.checks {
  text-align: center;
  position: relative;
  top: -100px;
}

.checks-fail {
  text-align: center;
  position: relative;
  top: 10px;
}

.healthCheck {
  padding-top: 200px;
  background-color: #f5f5f5;
}

.health-check-error {
  padding-top: 40px;
  color: red;
  text-align: center;
}

.error-msg {
  color: red;
  padding: 8px;
}

.small-text {
  font-size: 12px;
  padding: 10px;
}

.percentage {
  font-size: 18px;
  text-align: center;
  position: relative;
  height: 25px;
  color: #666666;
}

/* Custom JSON viewer settings */
.wz-word-wrap {
  word-wrap: break-word;
}

.wz-pre {
  white-space: pre-wrap;
  word-wrap: break-word;
  height: 200px;
  line-height: 20px !important;
}

.jsonbeauty2 {
  min-height: 300px;
  margin: 0px !important;
}

.json-beautifier {
  background-color: ghostwhite;
  border: 1px solid silver;
  padding: 10px 20px;
  margin: 20px;
}

.wz-code-viewer {
  line-height: 1.5;
  font-family: monospace;
  page-break-inside: avoid;
  background-color: #f9f9f9;
  border: 1px solid #d9d9d9;
  border-left: 3px solid rgb(0, 121, 165);
  height: 100px;
  max-width: 100%;
  padding: 1em 1.5em;
  overflow: auto;
  word-wrap: break-word;
}

/* CUstom styles for Configuration items list */

.wz-item-list {
  overflow: auto;
  height: 100px;
  margin-right: 5px;
  background-color: #f9f9f9;
  border: 1px solid #d9d9d9;
  word-break: break-word;
  margin-bottom: 40px;
}

.wz-item-detail {
  overflow: auto;
  height: 100px;
  padding: 10px;
  margin-left: 5px;
  border: 1px solid #d9d9d9;
  margin-bottom: 40px;
}

/* Custom styles for all app scroll bars */

::-webkit-scrollbar {
  width: 10px;
  height: 10px;
}

::-webkit-scrollbar-button {
  width: 0;
  height: 0;
  display: none;
}

::-webkit-scrollbar-corner {
  background-color: transparent;
}

::-webkit-scrollbar-thumb {
  background-color: rgba(0, 0, 0, 0.1);
}

/* Special fix to make Kibana search bar similar to the rest from the app */

.kuiLocalSearchInput,
.kuiLocalSearchInput:focus {
  box-shadow: 0 2px 2px -1px rgba(0, 0, 0, 0.1) !important;
  border: 1px solid #d9d9d9 !important;
}

/* Custom Manager/Status styles */

.status {
  width: 3%;
}

.status.round {
  border-radius: 50%;
  height: 15px;
  width: 15px;
}

.status.round.little {
  width: 6px;
  height: 6px;
  float: left;
  margin-top: 8px;
}

.status.round.little.gray {
  background-color: #5c6773;
}

/* Custom Manager/Ruleset styles */

.manager-ruleset-decoders-top-24 {
  margin: 0;
  height: 220px;
}

.manager-ruleset-rules-top-row {
  padding: 0px !important;
  height: 200px;
}

.manager-ruleset-btn {
  top: -3px;
}

/* Custom buttons styles */
.wz-button-groups {
  color: white !important;
  transition: none !important;
  background-color: #0079a5 !important;
  border-radius: 4px !important;
  height: 40px;
}

.wz-button {
  color: white !important;
  transition: none !important;
  background-color: #0079a5 !important;
  min-width: 115px;
  border-radius: 4px !important;
  height: 40px;
}

.wz-button-flat {
  transition: none !important;
  min-height: 30px !important;
  line-height: 30px !important;
}

.wz-button-groups.active,
.wz-button-groups:not([disabled]):hover,
.wz-button.active,
.wz-button:not([disabled]):hover,
.wz-button-flat:not([disabled]):hover {
  background-color: #005571 !important;
  color: white !important;
  text-decoration: underline;
  box-shadow: 0 3px 1px rgba(0, 0, 0, 0.05);
}

.wz-back-btn-absolute {
  position: absolute !important;
  top: 210px !important;
}

.btn-as-i {
  background: none;
  border: 0;
  color: #006bb4;
  padding: 0;
  margin: 0;
  font-size: 20px;
  box-shadow: none !important;
}

.btn-as-i:hover, .btn-as-i:focus {
  background: none !important;
  color: #006bb4!important;
}
/* Custom reporting button styles */

.wz-report-button:hover {
  background-color: #006bb4 !important;
  color: #f5f5f5;
  border-radius: 0;
}

.wz-report-refresh-btn {
  position: absolute !important;
  right: 0px;
}

/* Custom grouped button styles */

.wz-button-group {
  margin: 0 !important;
  min-width: 100px !important;
  min-height: 25px !important;
  line-height: 25px !important;
  box-shadow: none !important;
  border: 1px solid rgb(0, 121, 165) !important;
}

.wz-button-group.left {
  border-radius: 10px 0 0 10px !important;
}

.wz-button-group.middle {
  border-radius: 0;
}

.wz-button-group.right {
  border-radius: 0 10px 10px 0 !important;
}

/* Custom input filter box styles */

input[type="search"].euiFieldSearch{
  box-sizing: inherit!important;
}

.input-filter-box {
  box-shadow: 0 2px 2px -1px rgba(0, 0, 0, 0.1) !important;
  border: 1px solid #d9d9d9 !important;
  font-size: 14px;
  padding: 0px 15px;
  margin-top: 18px;
  border: none;
  height: 40px;
  margin-right: 20px;
}

.input-filter-box:focus {
  box-shadow: 0 2px 2px -1px rgba(0, 0, 0, 0.1) !important;
  border: 1px solid #d9d9d9 !important;
}

/* Custom input container styles */

.wz-input-container label {
  font-weight: 700 !important;
  color: rgba(0, 0, 0, 0.38) !important;
}

.wz-input-container label.md-required:after {
  color: #006bb4 !important;
}

.wz-input-container input,
.wz-input-container input.md-input-invalid.md-input,
.wz-input-container input.ng-invalid.ng-touched {
  border-color: rgba(0, 0, 0, 0.12) !important;
}

.wz-autocomplete md-autocomplete-wrap {
  box-shadow: none !important;
}

.wz-input-text {
  padding: 5px;
  width: 100%;
  word-wrap: break-word;
  font-family: monospace;
  background-color: #ffffff;
  border: 1px solid #d9d9d9;
  -webkit-box-shadow: 0 2px 2px -1px rgba(0, 0, 0, 0.1);
  box-shadow: 0 2px 2px -1px rgba(0, 0, 0, 0.1);
}

/* Styles to override outline on components but avoid hidden shadow on focus */
/* These are really important fixex and should not be deleted */

:focus:not([class^='eui']) {
  box-shadow: none;
}

:focus:not(.wz-button):not(.input-filter-box):not(.kuiLocalSearchInput):not(.euiTextArea) {
  box-shadow: none !important;
}

/* Custom colors styles */
.color-white {
  color: white;
}

.green {
  background-color: rgb(42, 204, 67);
}

.teal {
  background-color: rgb(0, 166, 155);
}

.red {
  background-color: rgb(255, 100, 92);
}

.red-text {
  color: rgb(255, 100, 92) !important;
}

.yellow {
  background-color: rgb(255, 192, 74);
}

.blue {
  background-color: rgb(0, 121, 165);
}

.grey {
  background-color: grey;
}

.wz-metric-color {
  background-color: #ecf6fb !important;
  overflow: hidden;
  margin: 3px 8px;
  box-shadow: none !important;
  border: 1px solid #dfeff8;
}

.wz-background-transparent {
  background-color: transparent;
}

.md-subheader {
  background: transparent !important;
}

/* Custom Kibana styles */

md-content.md-default-theme, md-content{
  background: transparent!important;
}

.wz-border-none,
.wz-border-none md-select-value {
  border: none !important;
}

.wz-border-0 {
  border: 0px;
}

.wz-md-tab .md-tab,
.wz-md-tab .md-active {
  color: black !important;
}

.table-hover > tbody > tr:hover {
  background-color: #fafbfd!important;
}

/* .table > tbody {
    border-right: 1px solid #D9D9D9;
    border-left: 1px solid #D9D9D9;
} */

.action-btn-td {
  font-size: 18px;
  padding: 2px !important;
  color: #006bb4;
}
.wazuhNavDiscover .euiTab,
.wazuhNavDiscover .euiText {
  font-size: 14px !important;
}

.sca-checksum {
  color: gray;
  font-size: 12px;
  padding-top: 0px;
  padding-bottom: 10px;
}

kbn-vis,
visualize,
visualization {
  display: flex;
  flex: 1 1 100%;
}

kbn-vis visualize,
kbn-vis visualization,
kbn-vis .vis-container,
kbn-vis .visChart__container {
  overflow: hidden !important;
}

md-sidenav {
  width: 250px !important;
  font-size: 12px;
  background: transparent !important;
}

/* Dev tools styles */

.wz-dev-box {
  margin: 0px !important;
}

.wz-play-dev-color {
  color: #70ba56;
  margin-right: 15px;
}

.wz-question-dev-color {
  color: #b4bcc2;
}

.wz-dev-column-separator {
  width: 12px;
  margin-top: 15px;
  background: #dddddd;
  float: left;
  cursor: ew-resize;
  text-align: center;
  display: block !important;
}

.wz-dev-column-separator:hover {
  background-color: #cce4ed;
}

.wz-dev-column-separator:focus,
.wz-dev-column-separator.active {
  background-color: #0079a5;
  color: #fff;
}

.wz-dev-column-separator span {
  display: table-cell;
  vertical-align: middle;
}

#wz-dev-left-column {
  width: calc(~'30% - 7px');
  min-width: calc(~'20% - 7px');
  max-width: calc(~'80% - 7px');
  float: left;
}

#wz-dev-right-column {
  width: calc(~'70% - 7px');
  min-width: calc(~'20% - 7px');
  max-width: calc(~'80% - 7px');
  float: left;
}

.wz-dev-box .CodeMirror {
  border: 1px solid #ddd !important;
}

/* Card and select input shadow overriding */

.wz-md-card:not(.wz-metric-color) {
  box-shadow: 0 2px 2px -1px rgba(0, 0, 0, 0.1) !important;
  border: 1px solid #d3dae6;
  overflow: hidden;
}

.wz-card-actions {
  margin: 0;
  padding: 0 10px !important;
  border-top: 1px solid #dfeff8 !important;
  background-color: #ecf6fb;
}
.wz-card-actions.wz-card-actions-top {
  border-top: 0 !important;
  border-bottom: 1px solid #dfeff8;
  padding: 5px 10px !important;
  min-height: 42px;
  margin: 0 !important;
}

.wz-card-actions-vis {
  margin: 0px 15px;
  border-bottom: 1px solid #d3dae6;
  padding: 16px 0px;
}

md-switch.md-default-theme .md-thumb,
md-switch .md-thumb {
  border: 1px solid #d3dae6;
}
md-switch.md-default-theme .md-bar,
md-switch .md-bar {
  border: 1px solid #d3dae6;
}
md-switch.md-default-theme.md-checked .md-thumb,
md-switch.md-checked .md-thumb {
  background-color: rgb(0, 107, 180);
  border: none;
}
.wz-select-input {
  border-radius: 0;
  box-shadow: 0 2px 2px -1px rgba(0, 0, 0, 0.1) !important;
  border: 1px solid #d3dae6;
}

/* Class for responsive images */
.wz-responsive-img {
  width: 100%;
  height: auto;
}

.wz-logo-container {
  height: 50px;
  background-size: contain;
  background-repeat: no-repeat;
  background-position-y: center;
}

@media (min-width: 1200px) {
  .wz-logo {
    background-image: url('../img/new_logo_white.svg');
    width: 150px;
    max-width: 150px;
  }
}
@media (max-width: 1199px) {
  .wz-logo {
    min-width: 28px !important;
    margin-right: 15px !important;
    background-image: url('../img/new_logo_white_wolf.svg');
  }
}

/* Unclassified but important Wazuh app component styles */

.cursor-pointer {
  cursor: pointer !important;
}

.cursor-default {
  cursor: default !important;
}

.wz-agent-status-indicator {
  color: white;
  padding: 4px 6px;
  border-radius: 2px;
  text-transform: uppercase;
}

.wz-timelions {
  margin-top: -40px;
  z-index: 2;
}

#monitoring_dis .kuiLocalNav {
  min-height: 0px;
  height: 22px;
}

#monitoring_dis .kuiLocalDropdown {
  z-index: 10;
}

.wz-monitoring-loading {
  z-index: 50;
  margin-bottom: 30px;
}

.wz-always-top,
.kuiLocalSearchAssistedInput__assistance {
  z-index: 9999 !important;
}

.euiTitle {
  font-weight: normal !important;
}

.wzEuiTitle {
  font-size: 20px !important;
}

.synopsisIcon {
  max-width: 32px;
}

.legend-value-truncate {
  overflow-y: hidden !important;
}

.wz-circle-list {
  list-style: circle !important;
}

.wz-word-break {
  word-break: break-all;
}

.wz-word-break-rule {
  word-break: break-all;
  padding-right: 10px;
}

.visualization {
  overflow: hidden !important;
}

.btn {
  box-shadow: 0 2px 2px -1px rgba(152, 162, 179, 0.3);
  height: 35px;
}
.btn-info {
  border: 1px solid #d9d9d9 !important;
  line-height: 24px;
}
.btn-info:hover {
  background: #ebebeb !important;
  color: #000 !important;
}

.btn-info:focus {
  color: #000 !important;
}

.wz-circle-back-button {
  border: 1px solid #d9d9d9 !important;
  margin: 0px 15px 0px 0px !important;
  background: white !important;
  line-height: 18px !important;
}

.wz-circle-back-button:hover {
  border-color: #000 !important;
}

.md-padding-top-10 {
  padding-top: 10px !important;
}

.md-padding-h {
  padding: 0px 16px;
}

.md-padding-v {
  padding: 16px 0px;
}

.md-margin-h {
  margin: 0px 16px;
}

.md-margin-h-0 {
  margin-left: 0px;
  margin-right: 0px;
}

.cursor-wait {
  cursor: wait !important;
}

.wz-padding-bottom-14 {
  padding-bottom: 14px;
}

.wz-padding-bottom-30 {
  padding-bottom: 30px;
}

.addGroupInput {
  height: 40px !important;
  max-width: 181px !important;
  padding-right: 0 !important;
}

.addGroupBtn {
  background-color: #006bb4 !important;
  height: 40px !important;
}

.agreeBtn {
  min-height: 0px !important;
  height: 25px !important;
  line-height: inherit !important;
  color: #ffffff !important;
}

.cancelBtn {
  color: #000000 !important;
  background-color: #fff !important;
  border-color: #d9d9d9 !important;
  min-height: 0px !important;
  height: 25px !important;
  line-height: inherit !important;
  border-radius: 4px !important;
}

.agents-prev-btn {
  margin-top: 20px !important;
}

.min-height-300 {
  min-height: 300px;
}

.nav-bar-white-bg > div {
  background: #fff;
}

.updateBtn {
  background: #0f9d58;
  color: white;
}

.upgradingLabel {
  color: #0f9d58;
  padding-top: 12px;
  display: block;
}

/*
 * https://css-tricks.com/snippets/css/prevent-long-urls-from-breaking-out-of-container/
 * Handling long URLs on error toasts.
 */
.euiGlobalToastList > .euiToast > .euiToastHeader > .euiToastHeader__title {
  overflow-wrap: break-word;
  word-wrap: break-word;
  -ms-word-break: break-all;
  word-break: break-all;
  word-break: break-word;
  -ms-hyphens: auto;
  -moz-hyphens: auto;
  -webkit-hyphens: auto;
  hyphens: auto;
}

.euiGlobalToastList {
  width: auto !important;
  max-width: 600px !important;
}

.titleSectionIdentifier {
  font-size: 12px;
  color: #006bb4;
  text-transform: capitalize;
}
.confirmEmbedBubble {
  background-color: #ecf6fb;
  border: 1px solid #dfeff8;
  color: #31708f;
  padding: 5px 10px;
  max-width: 275px;
}
.confirmEmbedBubble.confirmEmbedBubbleInline {
  background-color: transparent;
  border: none;
  display: flex;
  height: 35px;
  padding: 0px;
  max-width: none;
  white-space: nowrap;
}
.confirmEmbedBubbleInline button {
  margin: 0 0 0 8px;
  height: 35px !important;
  min-height: 0 !important;
}

.no-wrap {
  white-space: nowrap;
}
wz-xml-file-editor {
  height: inherit;
}

.euiTableHeaderCell {
  font-weight: 600;
}

.table-striped-duo .selected {
  background: #ecf6fb !important;
}

.table-striped > tbody > tr:nth-of-type(odd){
  background-color: transparent!important;
}

.table-striped > tbody > tr:nth-of-type(odd):hover{
  background-color: #fafbfd!important;
}

.table-striped-duo > tbody tr:not(.euiTableRow):nth-child(2n + 1):not(:hover),
.table-striped-duo > tbody tr:not(.euiTableRow):nth-child(2n + 2):not(:hover) {
  background: #f9f9f9;
}
.table-striped-duo > tbody tr:not(.euiTableRow):nth-child(4n + 1):not(:hover),
.table-striped-duo > tbody tr:not(.euiTableRow):nth-child(4n + 2):not(:hover) {
  background: #fff;
}

.table-resizable > thead th:not(:first-child) {
  border-left: 1px dashed #dfeff8;
  overflow: hidden;
}

.table-resizable > thead th:last-child .ui-resizable-handle {
  display: none !important;
}

.table-resizable td + td {
  width: auto;
}

.daemons-card {
  padding: 16px 5px !important;
}

.daemon-label {
  width: 165px;
  float: left;
  border-radius: 30px;
  margin: 3px;
}

.daemon-bullet {
  float: left;
  margin: 5px 0 0 8px;
}

.daemon-name {
  padding: 5px 10px 5px 28px;
}

.visLegend .visLegend__list {
  overflow: hidden !important;
}

.visLegend .visLegend__list {
  overflow: hidden !important;
}

.wz-md-card:not(.fullscreen) .sca-vis.sca-gauges .visualization {
  padding: 0;
  height: 100%;
  overflow: hidden !important;
}

.wz-md-card:not(.fullscreen) .sca-vis.sca-gauges .visLib {
  overflow: hidden;
}

.wz-md-card:not(.fullscreen) .sca-vis.sca-gauges .visLib__chart {
  height: 130%;
  overflow: hidden;
}

.sca-vis .visWrapper .chart-label {
  display: block !important;
}

.sca-vis .visWrapper .visWrapper__chart > div > svg > g > text:nth-child(2) {
  font-size: 10px !important;
}

.sca-vis .visWrapper .chart-title,
.sca-vis .mtrVis__container div:last-child {
  display: none !important;
}

.sca-vis:not(.sca-bars) .visLegend__list {
  width: 275px !important;
}

.sca-vis.sca-bars .visLegend__list {
  width: 100px !important;
}

.tvbLegend {
  overflow: hidden !important;
}

.agents-headline .euiStat .euiStat__title {
  color: #6e6e6e;
  font-size: 14px;
}

.agents-headline .euiText.euiText--small p {
  color: #006bb4;
  font-weight: 600;
}

.discoverSectionSwitchBtn {
  height: 15px;
  margin: 2px 10px 0 0 !important;
  padding: 0 !important;
  line-height: 0 !important;
  min-height: 0 !important;
  background-color: transparent !important;
  color: #0079a5 !important;
  font-size: 15px !important;
  cursor: pointer !important;
}
.discoverSectionSwitchBtn:hover {
  text-decoration: underline !important;
}

#wz-progress {
  margin: 5px 0;
  width: 100%;
  background-color: #ddd;
}

#wz-progress-bar {
  color: white;
  height: 25px;
  padding: 5px;
  background-color: #0079a5;
  white-space: nowrap;
}

discover-app-w .container-fluid {
  background: #fff;
}

.registerAgent{
  min-height: calc(~'100vh - 100px');
  background: #fafbfd;
}

.navBarLogo {
  width: 110px;
  margin-top: 4px;
}

.application{
  background: #fafbfd;
}

.application.tab-health-check wz-menu{
  display: none;
}

.health-check table tr td{
    border-top: none!important;
}

.health-check{
  padding-top: 5%;
}

@keyframes rotation {
  from {
    transform: rotate(0deg);
  }
  to {
    transform: rotate(359deg);
  }
}

.health-check-loader{
  height: 150px;
  width: 150px;
  margin: 0 auto;
  position: relative;
  border: 2px solid transparent;
  border-top: 2px solid #00A9E5;
  border-radius: 100%;
  display: block;
  animation: rotation .75s .5s infinite linear;
  animation-play-state: running;
}

.health-check-logo{
    width: 110px;
    height: 110px;
    float: left;
    margin: 0 auto;
    margin-top: -130px;
    margin-bottom: 50px;
    z-index: 1;
}

.CodeMirror-gutters {
  z-index: 1!important;
}

md-toolbar { 
  min-height: 0px !important;
}

.md-toolbar-tools { 
  position: fixed !important;
}

md-toolbar.md-default-theme:not(.md-menu-toolbar), md-toolbar:not(.md-menu-toolbar) {
    background-color: transparent!important;
}

.refresh-report-button {
  padding: 10px;
  text-align: right;
}

.monitoring-discover form{
  display: none;
}

.euiBadge, .euiBadge__childButton{
  font-size: 12px!important;
}

.wz-link{
  cursor:pointer;
  color: #006BB4;
  text-decoration: none;
}

.wzTableCellFilter{
  text-align: right;
  height: 0;
  cursor: pointer;
}

.wz-md-card:not(.fullscreen) .sca-vis.table-scrollable .kbnAggTable__paginated{
  height: 150px;
}

.wz-margin-16 {
  margin: 16px;
}

.wz-margin-10 {
  margin: 10px;
}

.wz-margin-top-3 {
  margin-top: 3px !important;
}

.wz-margin-left-10 {
  margin-left: 10px;
}

.wz-margin-right-10 {
  margin-right: 10px;
}

.hiddenCard {
  opacity: 0;
  cursor: default !important;
}

.footer-req {
  margin-top: -15px !important;
  font-size: 12px !important;
  cursor: pointer !important;
}

.wz-padding-bt-5 {
  padding-bottom: 5px !important;
}

.wz-margin--10 {
  margin-left: -10px;
}

.header-global-wrapper + .app-wrapper:not(.hidden-chrome) {
  top: 48px!important;
  left: 48px!important;
}

.reqCard {
  cursor: default !important;
}

.reqCard:hover, .reqCard:focus {
  transform: translateY(0px) !important;
  box-shadow: 0 2px 2px -1px rgba(152, 162, 179, 0.3), 0 1px 5px -2px rgba(152, 162, 179, 0.3) !important;
}

.reqCard:hover .euiCard__title, .reqCard:focus .euiCard__title {
  text-decoration: none !important;
}

@media only screen and (max-width: 767px){
  .header-global-wrapper + .app-wrapper:not(.hidden-chrome) {
      left: 0!important;
  }
}

.requirements-cards.euiFlexGroup--gutterLarge {
  margin: -10px !important;
}

.no-max-width {
  margin-top: 16px;
  margin-left: -10px;
}

.no-max-width .euiFilePicker__wrap {
  max-width: none !important;
  margin: 0px 10px 0px 10px;
  padding-right: 10px;
}

.upload-files-button {
  width: 100px !important;
  margin: auto !important;
}

.list-of-files {
  margin: auto;
  margin-top: 10px;
  margin-bottom: 10px;
}

.list-of-files .euiListGroupItem {
  background: white !important;
  color: #377dbb !important;
}


.list-of-files-fail {
  margin-top: 10px;
  margin-bottom: 10px;
}

.list-of-files-fail .euiListGroupItem {
  background: white !important;
}

.list-element-ok { 
  color: green !important;
}

.list-element-bad {
  color: #bd3b4d !important;
}

.logtest-side{
  height: calc(~'100vh - 95px');
  border-left: 1px solid #e1e2e3;
  box-shadow: -2px 0px 2px -1px rgba(152, 162, 179, 0.3);
  margin-top: -50px;
  background: #fff;
  z-index: 10;
  position : fixed;
  right: 0;
  width: calc(~'30% - 16px');
}

.logtest .euiFlyoutFooter, .logtest-side .euiFlyoutFooter{
  margin: 0 -16px;
    background: transparent;
}

.logtest-side .euiFlyoutFooter{
  margin: 0 -16px;
}

.logtest .euiFlyoutFooter{
  margin:  0 -16px -16px -16px;
}

.logtest .euiCodeBlock{
  border: 1px solid #e1e2e3;
}

.logtest .euiTextArea, .logtest-side .euiTextArea{
  max-height: 500px;
  resize: none;
}

md-chips.md-default-theme .md-chips, md-chips .md-chips{
  box-shadow: none;
}

.min-guide-width{
  min-width: 675px !important;
}

.table-vis-container{
  overflow: auto !important;
}

<<<<<<< HEAD

.title-pin:hover {
  cursor: pointer;
}

.title-pin:hover:after {
  padding-left: 5px;
  font-size: 12px;
  content: "\f00e";
  font-family: "FontAwesome";
  color: #0b6bb4;
  position: absolute;
}

.flyout-no-overlap {
  margin-top: 50px;
}

.wz-markdown-margin > p {
  margin-top: 5px;
=======
.AgentsTable__soBadge{
  font-size: 18px!important;
  padding-right: 3px;
}
.AgentsTable__soBadge--windows{
  color: lightskyblue;
}

.AgentsTable__soBadge--darwin{
  color: gray;
}

.euiStatLink .euiStat__title{
  cursor: pointer;
}

.euiStatLink .euiStat__title:hover {
  text-decoration: underline;
}

.subdued-background {
  background: #d3dae6;
}

.subdued-color {
  color: #808184;
}

.react-code-mirror {
  height: 73vh;
  border: solid 1px #d9d9d9;
}

.react-code-mirror > .CodeMirror.CodeMirror-wrap.cm-s-default{
  height: 100% !important;
}

.wz-form-row {
  width: 100% !important;
  max-width: none !important;
}

.wz-form-row .euiComboBox {
  width: 100% !important;
  max-width: none !important;
}

.wz-form-row .euiFormControlLayout {
  width: 100% !important;
  max-width: none !important;
}

.wz-form-row .euiComboBox__inputWrap.euiComboBox__inputWrap-isClearable {
  width: 100% !important;
  max-width: none !important;
}

.sideMenuButton .euiButtonEmpty__content{
  justify-content: left!important;
}

.sideBarContent{
  float: right;
  width: calc(~'100vw - 240px');
>>>>>>> a521acd3
}<|MERGE_RESOLUTION|>--- conflicted
+++ resolved
@@ -1260,7 +1260,6 @@
   overflow: auto !important;
 }
 
-<<<<<<< HEAD
 
 .title-pin:hover {
   cursor: pointer;
@@ -1281,7 +1280,7 @@
 
 .wz-markdown-margin > p {
   margin-top: 5px;
-=======
+
 .AgentsTable__soBadge{
   font-size: 18px!important;
   padding-right: 3px;
@@ -1346,5 +1345,4 @@
 .sideBarContent{
   float: right;
   width: calc(~'100vw - 240px');
->>>>>>> a521acd3
 }