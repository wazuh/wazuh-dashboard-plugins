/*
 * Wazuh app - Commons stylesheet
 * Copyright (C) 2018 Wazuh, Inc.
 *
 * This program is free software; you can redistribute it and/or modify
 * it under the terms of the GNU General Public License as published by
 * the Free Software Foundation; either version 2 of the License, or
 * (at your option) any later version.
 *
 * Find more information about this on the LICENSE file.
 */

/* -------------------------------------------------------------------------- */
/* ------------------------ Wazuh commons stylesheet ------------------------ */
/* -------------------------------------------------------------------------- */

/* Custom healthcheck and blank screen styles */

.error-notify {
    font-size: 20px;
    color: black;
    padding-bottom: 5px;
}

.loading-logo-fail {
    width: 85px;
    text-align: center;
}

.loading-logo {
    position: relative;
    top: -157px;
    width: 85px;
    text-align: center;
}

.checks {
    text-align: center;
    position: relative;
    top: -100px;
}

.checks-fail {
    text-align: center;
    position: relative;
    top: 10px;
}

.healthCheck {
    padding-top: 200px;
    background-color: #F5F5F5;
}

.health-check-error {
    padding-top: 40px;
    color: red;
    text-align: center;
}

.percentage {
    font-size: 18px;
    text-align: center;
    position: relative;
    height: 25px;
    color: #666666;
    background-color: white !important;
}

/* Custom JSON viewer settings */
.wz-word-wrap {
    word-wrap: break-word;
}

.wz-pre {
    white-space: pre-wrap;
    word-wrap: break-word;
    height: 200px;
    line-height: 20px !important;
}

.jsonbeauty2 {
    min-height: 300px;
    margin: 0px !important;
}

.json-beautifier {
    background-color: ghostwhite;
    border: 1px solid silver;
    padding: 10px 20px;
    margin: 20px;
}

/* Special fix to make Kibana search bar similar to the rest from the app */

.kuiLocalSearchInput,
.kuiLocalSearchInput:focus {
    box-shadow: 0 2px 2px -1px rgba(0, 0, 0, 0.1) !important;
    border: 1px solid #D9D9D9 !important;
}

/* Custom loading ring styles */

div.uil-ring-css {
    transform: scale(0.8);
    margin: auto;
}

.uil-ring-css {
    background: none;
    position: relative;
    width: 200px;
    height: 200px;
}

.uil-ring-css>div {
    position: absolute;
    display: block;
    width: 160px;
    height: 160px;
    top: 20px;
    left: 20px;
    border-radius: 80px;
    box-shadow: 0 3px 0 0 rgb(0,121,165);
    -webkit-transform-origin: 80px 81.5px;
    transform-origin: 80px 81.5px;
    -webkit-animation: uil-ring-anim 1.5s linear infinite;
    animation: uil-ring-anim 1.5s linear infinite;
}

/* Custom tooltips styles */

.wz-tooltip .md-content {
    background-color: rgba(0,0,0,0.87) !important;
    color: #FFF;
}

/* Custom Manager/Status styles */

.status {
    width: 3%;
}

.status.round {
    border-radius: 50%;
    height: 15px;
    width: 15px;
}

/* Custom Manager/Ruleset styles */

.manager-ruleset-decoders-top-24 {
    margin: 0;
    height: 220px;
}

.manager-ruleset-rules-top-row {
    padding: 0px !important;
    height: 200px;
}

.manager-ruleset-btn {
    top: -3px;
}

.wz-margin-top-4 {
    margin-top: 4px;
}

/* Custom md-switch styles */

.wz-switch {
    margin: 0;
}

/* Custom md-chips and md-chip component styles */

// Remove horizontal bar below chips
.wz-chips .md-chips {
    box-shadow: none !important;
    padding-bottom: 0;
}

// Define style for single md-chip element
.wz-chip {
    font-size: 12px;
    color: white;
    background-color: #0079a5;
    height: 26px !important;
    line-height: 26px !important;
    margin: 0 8px 0 0 !important;
}

/* Custom buttons styles */

.wz-button {
    color: white !important;
    transition: none !important;
    background-color: rgb(0, 85, 113) !important;
}

.wz-button-flat {
    transition: none !important;
    min-height: 30px !important;
    line-height: 30px !important;
}

.wz-button.active,
.wz-button:not([disabled]):hover,
.wz-button-flat:not([disabled]):hover {
    background-color: rgb(0, 121, 165) !important;
    color: white !important;
}

/* Custom reporting button styles */

.wz-report-button:hover {
    background-color: #0079a5 !important;
    color: #F5F5F5;
    border-radius: 0;
}

.wz-report-refresh-btn {
    position: absolute !important;
    right: 0px;
}

/* Custom input filter box styles */

.input-filter-box {
    box-shadow: 0 2px 2px -1px rgba(0, 0, 0, 0.1) !important;
    border: 1px solid #D9D9D9 !important;
    font-size: 14px;
    padding: 0px 15px;
    margin-top: 18px;
    border: none;
    height: 40px;
    margin-right: 20px;
}

.input-filter-box:focus {
    box-shadow: 0 2px 2px -1px rgba(0, 0, 0, 0.1) !important;
    border: 1px solid #D9D9D9 !important;
}

/* Custom input container styles */

.wz-input-container label {
    font-weight: 700 !important;
    color: rgba(0, 0, 0, 0.38) !important;
}

.wz-input-container label.md-required:after {
    color: #0079a5 !important;
}

.wz-input-container input,
.wz-input-container input.md-input-invalid.md-input,
.wz-input-container input.ng-invalid.ng-touched {
    border-color: rgba(0,0,0,0.12) !important;
}

.wz-autocomplete md-autocomplete-wrap {
    box-shadow: none !important;
}

/* Styles to override outline on components but avoid hidden shadow on focus */
/* These are really important fixex and should not be deleted */

:focus:not([class^="eui"]) {
    box-shadow: none;
}

:focus:not(.wz-button):not(.input-filter-box):not(.kuiLocalSearchInput) {
    box-shadow: none !important;
}

/* Custom colors styles */

.green {
    background-color: rgb(42, 204, 67);
}

.teal {
    background-color: rgb(0, 166, 155);
}

.red {
    background-color: rgb(255, 100, 92);
}

.yellow {
    background-color: rgb(255, 192, 74);
}

.blue {
    background-color: rgb(0, 121, 165);
}

.grey {
    background-color: grey;
}

.wz-metric-color {
    background-color: rgb(228, 242, 245);
}

.wz-background-transparent {
    background-color: transparent;
}

/* Custom Kibana styles */

.wz-border-none,
.wz-border-none md-select-value {
    border: none !important;
}

.wz-border-0 {
    border: 0px;
}

.wz-md-tab .md-tab,
.wz-md-tab .md-active {
    color: black !important;
}

.wazuhNavDiscover .euiTab ,
.wazuhNavDiscover .euiText {
    font-size: 14px !important;
}

.kuiLocalNav {
    border-bottom: none !important;
}

kbn-vis,
visualize,
visualization {
    display: flex;
    flex: 1 1 100%;
}

kbn-vis visualize,
kbn-vis visualization,
kbn-vis .vis-container {
    overflow: hidden;
}

/* Custom md-switch styles */

.wz-md-switch {
    margin: 0px !important;
}

/* Dev tools styles */

.wz-dev-box {
    margin: 0px !important;
}

.wz-play-dev-color {
    color: #70ba56
}

.wz-question-dev-color {
    color: #b4bcc2
}

.wz-dev-title {
    padding-bottom: 10px
}

/* Card and select input shadow overriding */

.wz-md-card {
    box-shadow: 0 2px 2px -1px rgba(0, 0, 0, 0.1) !important;
    border: 1px solid #D9D9D9 !important;
    overflow: hidden;
}

.wz-card-actions {
    margin: 0 !important;
    border-top: 1px solid #D9D9D9 !important;
    background-color: rgb(228, 242, 245);
}

.wz-select-input {
    border-radius: 0;
    box-shadow: 0 2px 2px -1px rgba(0, 0, 0, 0.1) !important;
    border: 1px solid #D9D9D9;
}

/* Class for responsive images */
.wz-responsive-img {
    width: 100%;
    height: auto;
}

/* Class for define Wazuh logo width */
.wz-logo-container {
    width: 150px;
    max-width: 150px;
}

/* Unclassified but important Wazuh app component styles */

.cursor-pointer {
    cursor: pointer !important;
}

.wz-agent-status-indicator {
    color: white;
    padding: 0 6px;
    border-radius: 2px;
    text-transform: uppercase;
}

.wz-timelions {
    margin-top: -40px;
    z-index: 2;
}

#monitoring_dis .kuiLocalNav {
    min-height: 0px;
    height: 22px;
}

#monitoring_dis .kuiLocalDropdown {
    z-index: 10;
}

.wz-monitoring-loading {
    z-index: 50;
    margin-bottom: 30px;
}

.wz-always-top {
    z-index: 9999 !important;
}

<<<<<<< HEAD
.wz-hc-ready {
    color: #2acc43;
}

.wz-hc-error {
    color: red;
=======
.kuiLocalSearchAssistedInput__assistance {
    display: none !important;
>>>>>>> 9291b35f
}<|MERGE_RESOLUTION|>--- conflicted
+++ resolved
@@ -438,15 +438,14 @@
     z-index: 9999 !important;
 }
 
-<<<<<<< HEAD
 .wz-hc-ready {
     color: #2acc43;
 }
 
 .wz-hc-error {
     color: red;
-=======
+
 .kuiLocalSearchAssistedInput__assistance {
     display: none !important;
->>>>>>> 9291b35f
+
 }