/*
 * Wazuh app - Commons stylesheet
 * Copyright (C) 2015-2019 Wazuh, Inc.
 *
 * This program is free software; you can redistribute it and/or modify
 * it under the terms of the GNU General Public License as published by
 * the Free Software Foundation; either version 2 of the License, or
 * (at your option) any later version.
 *
 * Find more information about this on the LICENSE file.
 */

/* -------------------------------------------------------------------------- */
/* ------------------------ Wazuh commons stylesheet ------------------------ */
/* -------------------------------------------------------------------------- */

/* Custom healthcheck and blank screen styles */

.error-notify {
  font-size: 20px;
  color: black;
  padding-bottom: 5px;
}

.loading-logo-fail {
  width: 85px;
  text-align: center;
}

.loading-logo {
  position: relative;
  top: -157px;
  width: 85px;
  text-align: center;
}

.checks {
  text-align: center;
  position: relative;
  top: -100px;
}

.checks-fail {
  text-align: center;
  position: relative;
  top: 10px;
}

.healthCheck {
  padding-top: 200px;
  background-color: #f5f5f5;
}

.health-check-error {
  padding-top: 40px;
  color: red;
  text-align: center;
}

.error-msg {
  color: red;
  padding: 8px;
}

.small-text {
  font-size: 12px;
  padding: 10px;
}

.percentage {
  font-size: 18px;
  text-align: center;
  position: relative;
  height: 25px;
  color: #666666;
  background-color: white !important;
}

/* Custom JSON viewer settings */
.wz-word-wrap {
  word-wrap: break-word;
}

.wz-pre {
  white-space: pre-wrap;
  word-wrap: break-word;
  height: 200px;
  line-height: 20px !important;
}

.jsonbeauty2 {
  min-height: 300px;
  margin: 0px !important;
}

.json-beautifier {
  background-color: ghostwhite;
  border: 1px solid silver;
  padding: 10px 20px;
  margin: 20px;
}

.wz-code-viewer {
  line-height: 1.5;
  font-family: monospace;
  page-break-inside: avoid;
  background-color: #f9f9f9;
  border: 1px solid #d9d9d9;
  border-left: 3px solid rgb(0, 121, 165);
  height: 100px;
  max-width: 100%;
  padding: 1em 1.5em;
  overflow: auto;
  word-wrap: break-word;
}

/* CUstom styles for Configuration items list */

.wz-item-list {
  overflow: auto;
  height: 100px;
  margin-right: 5px;
  background-color: #f9f9f9;
  border: 1px solid #d9d9d9;
  word-break: break-word;
  margin-bottom: 40px;
}

.wz-item-detail {
  overflow: auto;
  height: 100px;
  padding: 10px;
  margin-left: 5px;
  border: 1px solid #d9d9d9;
  margin-bottom: 40px;
}

/* Custom styles for all app scroll bars */

::-webkit-scrollbar {
  width: 10px;
  height: 10px;
}

::-webkit-scrollbar-button {
  width: 0;
  height: 0;
  display: none;
}

::-webkit-scrollbar-corner {
  background-color: transparent;
}

::-webkit-scrollbar-thumb {
  background-color: rgba(0, 0, 0, 0.1);
}

/* Special fix to make Kibana search bar similar to the rest from the app */

.kuiLocalSearchInput,
.kuiLocalSearchInput:focus {
  box-shadow: 0 2px 2px -1px rgba(0, 0, 0, 0.1) !important;
  border: 1px solid #d9d9d9 !important;
}

.euiFlexGroup .euiFlexGroup:hover {
  background: #fafcfe;
}

/* Custom Manager/Status styles */

.status {
  width: 3%;
}

.status.round {
  border-radius: 50%;
  height: 15px;
  width: 15px;
}

.status.round.little {
  width: 6px;
  height: 6px;
  float: left;
  margin-top: 8px;
}

.status.round.little.gray {
  background-color: #5c6773;
}

/* Custom Manager/Ruleset styles */

.manager-ruleset-decoders-top-24 {
  margin: 0;
  height: 220px;
}

.manager-ruleset-rules-top-row {
  padding: 0px !important;
  height: 200px;
}

.manager-ruleset-btn {
  top: -3px;
}

/* Custom buttons styles */
.wz-button-groups {
  color: white !important;
  transition: none !important;
  background-color: #0079a5 !important;
  border-radius: 4px !important;
  height: 40px;
}

.wz-button {
  color: white !important;
  transition: none !important;
  background-color: #0079a5 !important;
  min-width: 115px;
  border-radius: 4px !important;
  height: 40px;
}

.wz-button-flat {
  transition: none !important;
  min-height: 30px !important;
  line-height: 30px !important;
}

.wz-button-groups.active,
.wz-button-groups:not([disabled]):hover,
.wz-button.active,
.wz-button:not([disabled]):hover,
.wz-button-flat:not([disabled]):hover {
  background-color: #005571 !important;
  color: white !important;
  text-decoration: underline;
  box-shadow: 0 3px 1px rgba(0, 0, 0, 0.05);
}

.wz-back-btn-absolute {
  position: absolute !important;
  top: 210px !important;
}

.btn-as-i {
  background: none;
  border: 0;
  color: #006bb4;
  padding: 0;
  margin: 0;
  font-size: 20px;
  box-shadow: none !important;
}

.btn-as-i:hover, .btn-as-i:focus {
  background: none !important;
  color: #006bb4!important;
}
/* Custom reporting button styles */

.wz-report-button:hover {
  background-color: #006bb4 !important;
  color: #f5f5f5;
  border-radius: 0;
}

.wz-report-refresh-btn {
  position: absolute !important;
  right: 0px;
}

/* Custom grouped button styles */

.wz-button-group {
  margin: 0 !important;
  min-width: 100px !important;
  min-height: 25px !important;
  line-height: 25px !important;
  box-shadow: none !important;
  border: 1px solid rgb(0, 121, 165) !important;
}

.wz-button-group.left {
  border-radius: 10px 0 0 10px !important;
}

.wz-button-group.middle {
  border-radius: 0;
}

.wz-button-group.right {
  border-radius: 0 10px 10px 0 !important;
}

/* Custom input filter box styles */

.input-filter-box {
  box-shadow: 0 2px 2px -1px rgba(0, 0, 0, 0.1) !important;
  border: 1px solid #d9d9d9 !important;
  font-size: 14px;
  padding: 0px 15px;
  margin-top: 18px;
  border: none;
  height: 40px;
  margin-right: 20px;
}

.input-filter-box:focus {
  box-shadow: 0 2px 2px -1px rgba(0, 0, 0, 0.1) !important;
  border: 1px solid #d9d9d9 !important;
}

/* Custom input container styles */

.wz-input-container label {
  font-weight: 700 !important;
  color: rgba(0, 0, 0, 0.38) !important;
}

.wz-input-container label.md-required:after {
  color: #006bb4 !important;
}

.wz-input-container input,
.wz-input-container input.md-input-invalid.md-input,
.wz-input-container input.ng-invalid.ng-touched {
  border-color: rgba(0, 0, 0, 0.12) !important;
}

.wz-autocomplete md-autocomplete-wrap {
  box-shadow: none !important;
}

.wz-input-text {
  padding: 5px;
  width: 100%;
  word-wrap: break-word;
  font-family: monospace;
  background-color: #ffffff;
  border: 1px solid #d9d9d9;
  -webkit-box-shadow: 0 2px 2px -1px rgba(0, 0, 0, 0.1);
  box-shadow: 0 2px 2px -1px rgba(0, 0, 0, 0.1);
}

/* Styles to override outline on components but avoid hidden shadow on focus */
/* These are really important fixex and should not be deleted */

:focus:not([class^='eui']) {
  box-shadow: none;
}

:focus:not(.wz-button):not(.input-filter-box):not(.kuiLocalSearchInput) {
  box-shadow: none !important;
}

/* Custom colors styles */
.color-white {
  color: white;
}

.green {
  background-color: rgb(42, 204, 67);
}

.teal {
  background-color: rgb(0, 166, 155);
}

.red {
  background-color: rgb(255, 100, 92);
}

.red-text {
  color: rgb(255, 100, 92) !important;
}

.yellow {
  background-color: rgb(255, 192, 74);
}

.blue {
  background-color: rgb(0, 121, 165);
}

.grey {
  background-color: grey;
}

.wz-metric-color {
  background-color: #ecf6fb !important;
  overflow: hidden;
  margin: 3px 8px;
  box-shadow: none !important;
  border: 1px solid #dfeff8;
}

.wz-background-transparent {
  background-color: transparent;
}

.md-subheader {
  background: transparent !important;
}

/* Custom Kibana styles */

.wz-border-none,
.wz-border-none md-select-value {
  border: none !important;
}

.wz-border-0 {
  border: 0px;
}

.wz-md-tab .md-tab,
.wz-md-tab .md-active {
  color: black !important;
}

.table-hover > tbody > tr:hover {
  background-color: #f0f0f0!important;
}

/* .table > tbody {
    border-right: 1px solid #D9D9D9;
    border-left: 1px solid #D9D9D9;
} */

.action-btn-td {
  font-size: 18px;
  padding: 2px !important;
  color: #006bb4;
}
.wazuhNavDiscover .euiTab,
.wazuhNavDiscover .euiText {
  font-size: 14px !important;
}

.sca-checksum {
  color: gray;
  font-size: 12px;
  padding-top: 0px;
  padding-bottom: 10px;
}

kbn-vis,
visualize,
visualization {
  display: flex;
  flex: 1 1 100%;
}

kbn-vis visualize,
kbn-vis visualization,
kbn-vis .vis-container,
kbn-vis .visChart__container {
  overflow: hidden !important;
}

md-sidenav {
  width: 250px !important;
  font-size: 12px;
  background: transparent !important;
}

/* Dev tools styles */

.wz-dev-box {
  margin: 0px !important;
}

.wz-play-dev-color {
  color: #70ba56;
  margin-right: 15px;
}

.wz-question-dev-color {
  color: #b4bcc2;
}

.wz-dev-title {
  padding-bottom: 10px;
}

.wz-dev-column-separator {
  width: 12px;
  margin-top: 25px;
  background: #dddddd;
  float: left;
  cursor: ew-resize;
  text-align: center;
  display: block !important;
}

.wz-dev-column-separator:hover {
  background-color: #cce4ed;
}

.wz-dev-column-separator:focus,
.wz-dev-column-separator.active {
  background-color: #0079a5;
  color: #fff;
}

.wz-dev-column-separator span {
  display: table-cell;
  vertical-align: middle;
}

#wz-dev-left-column {
  width: calc(~'30% - 7px');
  min-width: calc(~'20% - 7px');
  max-width: calc(~'80% - 7px');
  float: left;
}

#wz-dev-right-column {
  width: calc(~'70% - 7px');
  min-width: calc(~'20% - 7px');
  max-width: calc(~'80% - 7px');
  float: left;
}

.wz-dev-box .CodeMirror {
  border: 1px solid #ddd !important;
}

/* Card and select input shadow overriding */

.wz-md-card:not(.wz-metric-color) {
  box-shadow: 0 2px 2px -1px rgba(0, 0, 0, 0.1) !important;
  border: 1px solid #d3dae6;
  overflow: hidden;
}

.wz-card-actions {
  margin: 0;
  padding: 0 10px !important;
  border-top: 1px solid #dfeff8 !important;
  background-color: #ecf6fb;
}
.wz-card-actions.wz-card-actions-top {
  border-top: 0 !important;
  border-bottom: 1px solid #dfeff8;
  padding: 5px 10px !important;
  min-height: 42px;
  margin: 0 !important;
}

.wz-card-actions-vis {
  margin: 0px 15px;
  border-bottom: 1px solid #d3dae6;
  padding: 16px 0px;
}

md-switch.md-default-theme .md-thumb,
md-switch .md-thumb {
  border: 1px solid #d3dae6;
}
md-switch.md-default-theme .md-bar,
md-switch .md-bar {
  border: 1px solid #d3dae6;
}
md-switch.md-default-theme.md-checked .md-thumb,
md-switch.md-checked .md-thumb {
  background-color: rgb(0, 107, 180);
  border: none;
}
.wz-select-input {
  border-radius: 0;
  box-shadow: 0 2px 2px -1px rgba(0, 0, 0, 0.1) !important;
  border: 1px solid #d3dae6;
}

/* Class for responsive images */
.wz-responsive-img {
  width: 100%;
  height: auto;
}

.wz-logo-container {
  height: 50px;
  background-size: contain;
  background-repeat: no-repeat;
  background-position-y: center;
}

@media (min-width: 1200px) {
  .wz-logo {
    background-image: url('../img/new_logo_white.svg');
    width: 150px;
    max-width: 150px;
  }
}
@media (max-width: 1199px) {
  .wz-logo {
    min-width: 28px !important;
    margin-right: 15px !important;
    background-image: url('../img/new_logo_white_wolf.svg');
  }
}

/* Unclassified but important Wazuh app component styles */

.cursor-pointer {
  cursor: pointer !important;
}

.cursor-default {
  cursor: default !important;
}

.wz-agent-status-indicator {
  color: white;
  padding: 4px 6px;
  border-radius: 2px;
  text-transform: uppercase;
}

.wz-timelions {
  margin-top: -40px;
  z-index: 2;
}

#monitoring_dis .kuiLocalNav {
  min-height: 0px;
  height: 22px;
}

#monitoring_dis .kuiLocalDropdown {
  z-index: 10;
}

.wz-monitoring-loading {
  z-index: 50;
  margin-bottom: 30px;
}

.wz-always-top,
.kuiLocalSearchAssistedInput__assistance {
  z-index: 9999 !important;
}

.euiTitle {
  font-weight: normal !important;
}

.wzEuiTitle {
  font-size: 20px !important;
}

.synopsisIcon {
  max-width: 32px;
}

.legend-value-truncate {
  overflow-y: hidden !important;
}

.wz-circle-list {
  list-style: circle !important;
}

.wz-word-break {
  word-break: break-all;
}

.wz-word-break-rule {
  word-break: break-all;
  padding-right: 10px;
}

.visualization {
  overflow: hidden !important;
}

.btn {
  box-shadow: 0 2px 2px -1px rgba(152, 162, 179, 0.3);
  height: 35px;
}
.btn-info {
  border: 1px solid #d9d9d9 !important;
  line-height: 24px;
}
.btn-info:hover {
  background: #ebebeb !important;
  color: #000 !important;
}

.btn-info:focus {
  color: #000 !important;
}

.wz-circle-back-button {
  border: 1px solid #d9d9d9 !important;
  margin: 0px 15px 0px 0px !important;
  background: white !important;
  line-height: 18px !important;
}

.wz-circle-back-button:hover {
  border-color: #000 !important;
}

.md-padding-top-10 {
  padding-top: 10px !important;
}

.md-padding-h {
  padding: 0px 16px;
}

.md-padding-v {
  padding: 16px 0px;
}

.md-margin-h {
  margin: 0px 16px;
}

.md-margin-h-0 {
  margin-left: 0px;
  margin-right: 0px;
}

.cursor-wait {
  cursor: wait !important;
}

.wz-padding-bottom-14 {
  padding-bottom: 14px;
}

.wz-padding-bottom-30 {
  padding-bottom: 30px;
}

.addGroupInput {
  height: 40px !important;
  max-width: 181px !important;
  padding-right: 0 !important;
}

.addGroupBtn {
  background-color: #006bb4 !important;
  height: 40px !important;
}

.agreeBtn {
  min-height: 0px !important;
  height: 25px !important;
  line-height: inherit !important;
  color: #ffffff !important;
}

.cancelBtn {
  color: #000000 !important;
  background-color: #fff !important;
  border-color: #d9d9d9 !important;
  min-height: 0px !important;
  height: 25px !important;
  line-height: inherit !important;
  border-radius: 4px !important;
}

.agents-prev-btn {
  margin-top: 20px !important;
}

.min-height-300 {
  min-height: 300px;
}

.nav-bar-white-bg > div {
  background: #fff;
}

.updateBtn {
  background: #0f9d58;
  color: white;
}

.upgradingLabel {
  color: #0f9d58;
  padding-top: 12px;
  display: block;
}

/*
 * https://css-tricks.com/snippets/css/prevent-long-urls-from-breaking-out-of-container/
 * Handling long URLs on error toasts.
 */
.euiGlobalToastList > .euiToast > .euiToastHeader > .euiToastHeader__title {
  overflow-wrap: break-word;
  word-wrap: break-word;
  -ms-word-break: break-all;
  word-break: break-all;
  word-break: break-word;
  -ms-hyphens: auto;
  -moz-hyphens: auto;
  -webkit-hyphens: auto;
  hyphens: auto;
}

.euiGlobalToastList {
  width: auto !important;
  max-width: 600px !important;
}

.titleSectionIdentifier {
  font-size: 12px;
  color: #006bb4;
  text-transform: capitalize;
}
.confirmEmbedBubble {
  background-color: #ecf6fb;
  border: 1px solid #dfeff8;
  color: #31708f;
  padding: 5px 10px;
  max-width: 275px;
}
.confirmEmbedBubble.confirmEmbedBubbleInline {
  background-color: transparent;
  border: none;
  display: flex;
  height: 35px;
  padding: 0px;
  max-width: none;
  white-space: nowrap;
}
.confirmEmbedBubbleInline button {
  margin: 0 0 0 8px;
  height: 35px !important;
  min-height: 0 !important;
}

.no-wrap {
  white-space: nowrap;
}
wz-xml-file-editor {
  height: inherit;
}

.table-striped > tbody > tr:nth-of-type(odd) {
  background-color: #f5f7fa;
}

.euiTableHeaderCell {
  font-weight: 600;
}

.table-striped-duo .selected {
  background: #ecf6fb !important;
}

.table-striped-duo > tbody tr:not(.euiTableRow):nth-child(2n + 1):not(:hover),
.table-striped-duo > tbody tr:not(.euiTableRow):nth-child(2n + 2):not(:hover) {
  background: #f9f9f9;
}
.table-striped-duo > tbody tr:not(.euiTableRow):nth-child(4n + 1):not(:hover),
.table-striped-duo > tbody tr:not(.euiTableRow):nth-child(4n + 2):not(:hover) {
  background: #fff;
}

.table-resizable > thead th:not(:first-child) {
  border-left: 1px dashed #dfeff8;
  overflow: hidden;
}

.table-resizable > thead th:last-child .ui-resizable-handle {
  display: none !important;
}

.table-resizable td + td {
  width: auto;
}

.daemons-card {
  padding: 16px 5px !important;
}

.daemon-label {
  width: 165px;
  float: left;
  border-radius: 30px;
  margin: 3px;
}

.daemon-bullet {
  float: left;
  margin: 5px 0 0 8px;
}

.daemon-name {
  padding: 5px 10px 5px 28px;
}

.visLegend .visLegend__list {
  overflow: hidden !important;
}

.visLegend .visLegend__list {
  overflow: hidden !important;
}

.wz-md-card:not(.fullscreen) .sca-vis.sca-gauges .visualization {
  padding: 0;
  height: 100%;
  overflow: hidden !important;
}

.wz-md-card:not(.fullscreen) .sca-vis.sca-gauges .visLib {
  overflow: hidden;
}

.wz-md-card:not(.fullscreen) .sca-vis.sca-gauges .visLib__chart {
  height: 130%;
  overflow: hidden;
}

.sca-vis .visWrapper .chart-label {
  display: block !important;
}

.sca-vis .visWrapper .visWrapper__chart > div > svg > g > text:nth-child(2) {
  font-size: 10px !important;
}

.sca-vis .visWrapper .chart-title,
.sca-vis .mtrVis__container div:last-child {
  display: none !important;
}

.sca-vis:not(.sca-bars) .visLegend__list {
  width: 275px !important;
}

.sca-vis.sca-bars .visLegend__list {
  width: 100px !important;
}

.tvbLegend {
  overflow: hidden !important;
}

.agents-headline .euiStat .euiStat__title {
  color: #6e6e6e;
  font-size: 14px;
}

.agents-headline .euiText.euiText--small p {
  color: #006bb4;
  font-weight: 600;
}

.discoverSectionSwitchBtn {
  height: 15px;
  margin: 2px 10px 0 0 !important;
  padding: 0 !important;
  line-height: 0 !important;
  min-height: 0 !important;
  background-color: transparent !important;
  color: #0079a5 !important;
  font-size: 15px !important;
  cursor: pointer !important;
}
.discoverSectionSwitchBtn:hover {
  text-decoration: underline !important;
}

#wz-progress {
  margin: 5px 0;
  width: 100%;
  background-color: #ddd;
}

#wz-progress-bar {
  color: white;
  height: 25px;
  padding: 5px;
  background-color: #0079a5;
  white-space: nowrap;
}

discover-app-w .container-fluid {
  background: #fff;
}

.registerAgent{
  min-height: calc(~'100vh - 100px');
  background: #fafbfd;
  padding-top: 25px;
}

<<<<<<< HEAD
=======
.refresh-report-button {
  padding: 10px;
  text-align: right;
}

>>>>>>> bc74011e
.monitoring-discover form{
  display: none;
}

.euiBadge{
  font-size: 12px!important;
}

.wz-link{
  cursor:pointer;
  color: #006BB4;
  text-decoration: none;
}

.wzTableCellFilter{
  text-align: right;
  height: 0;
  cursor: pointer;
}<|MERGE_RESOLUTION|>--- conflicted
+++ resolved
@@ -998,14 +998,11 @@
   padding-top: 25px;
 }
 
-<<<<<<< HEAD
-=======
 .refresh-report-button {
   padding: 10px;
   text-align: right;
 }
 
->>>>>>> bc74011e
 .monitoring-discover form{
   display: none;
 }
