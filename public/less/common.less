/*
 * Wazuh app - Commons stylesheet
 * Copyright (C) 2015-2019 Wazuh, Inc.
 *
 * This program is free software; you can redistribute it and/or modify
 * it under the terms of the GNU General Public License as published by
 * the Free Software Foundation; either version 2 of the License, or
 * (at your option) any later version.
 *
 * Find more information about this on the LICENSE file.
 */

/* -------------------------------------------------------------------------- */
/* ------------------------ Wazuh commons stylesheet ------------------------ */
/* -------------------------------------------------------------------------- */

/* Custom healthcheck and blank screen styles */

.error-notify {
  font-size: 20px;
  color: black;
  padding-bottom: 5px;
}

.loading-logo-fail {
  width: 85px;
  text-align: center;
}

.loading-logo {
  position: relative;
  top: -157px;
  width: 85px;
  text-align: center;
}

.checks {
  text-align: center;
  position: relative;
  top: -100px;
}

.checks-fail {
  text-align: center;
  position: relative;
  top: 10px;
}

.healthCheck {
  padding-top: 200px;
  background-color: #f5f5f5;
}

.health-check-error {
  padding-top: 40px;
  color: red;
  text-align: center;
}

.error-msg {
  color: red;
  padding: 8px;
}

.small-text {
  font-size: 12px;
  padding: 10px;
}

.percentage {
  font-size: 18px;
  text-align: center;
  position: relative;
  height: 25px;
  color: #666666;
}

/* Custom JSON viewer settings */
.wz-word-wrap {
  word-wrap: break-word;
}

.wz-pre {
  white-space: pre-wrap;
  word-wrap: break-word;
  height: 200px;
  line-height: 20px !important;
}

.jsonbeauty2 {
  min-height: 300px;
  margin: 0px !important;
}

.json-beautifier {
  background-color: ghostwhite;
  border: 1px solid silver;
  padding: 10px 20px;
  margin: 20px;
}

.wz-code-viewer {
  line-height: 1.5;
  font-family: monospace;
  page-break-inside: avoid;
  background-color: #f9f9f9;
  border: 1px solid #d9d9d9;
  border-left: 3px solid rgb(0, 121, 165);
  height: 100px;
  max-width: 100%;
  padding: 1em 1.5em;
  overflow: auto;
  word-wrap: break-word;
}

/* CUstom styles for Configuration items list */

.wz-item-list {
  overflow: auto;
  height: 100px;
  margin-right: 5px;
  background-color: #f9f9f9;
  border: 1px solid #d9d9d9;
  word-break: break-word;
  margin-bottom: 40px;
}

.wz-item-detail {
  overflow: auto;
  height: 100px;
  padding: 10px;
  margin-left: 5px;
  border: 1px solid #d9d9d9;
  margin-bottom: 40px;
}

/* Custom styles for all app scroll bars */

::-webkit-scrollbar {
  width: 10px;
  height: 10px;
}

::-webkit-scrollbar-button {
  width: 0;
  height: 0;
  display: none;
}

::-webkit-scrollbar-corner {
  background-color: transparent;
}

::-webkit-scrollbar-thumb {
  background-color: rgba(0, 0, 0, 0.1);
}

/* Special fix to make Kibana search bar similar to the rest from the app */

.kuiLocalSearchInput,
.kuiLocalSearchInput:focus {
  box-shadow: 0 2px 2px -1px rgba(0, 0, 0, 0.1) !important;
  border: 1px solid #d9d9d9 !important;
}

.euiFlexGroup .euiFlexGroup:hover {
  background: #fafcfe;
}

/* Custom Manager/Status styles */

.status {
  width: 3%;
}

.status.round {
  border-radius: 50%;
  height: 15px;
  width: 15px;
}

.status.round.little {
  width: 6px;
  height: 6px;
  float: left;
  margin-top: 8px;
}

.status.round.little.gray {
  background-color: #5c6773;
}

/* Custom Manager/Ruleset styles */

.manager-ruleset-decoders-top-24 {
  margin: 0;
  height: 220px;
}

.manager-ruleset-rules-top-row {
  padding: 0px !important;
  height: 200px;
}

.manager-ruleset-btn {
  top: -3px;
}

/* Custom buttons styles */
.wz-button-groups {
  color: white !important;
  transition: none !important;
  background-color: #0079a5 !important;
  border-radius: 4px !important;
  height: 40px;
}

.wz-button {
  color: white !important;
  transition: none !important;
  background-color: #0079a5 !important;
  min-width: 115px;
  border-radius: 4px !important;
  height: 40px;
}

.wz-button-flat {
  transition: none !important;
  min-height: 30px !important;
  line-height: 30px !important;
}

.wz-button-groups.active,
.wz-button-groups:not([disabled]):hover,
.wz-button.active,
.wz-button:not([disabled]):hover,
.wz-button-flat:not([disabled]):hover {
  background-color: #005571 !important;
  color: white !important;
  text-decoration: underline;
  box-shadow: 0 3px 1px rgba(0, 0, 0, 0.05);
}

.wz-back-btn-absolute {
  position: absolute !important;
  top: 210px !important;
}

.btn-as-i {
  background: none;
  border: 0;
  color: #006bb4;
  padding: 0;
  margin: 0;
  font-size: 20px;
  box-shadow: none !important;
}

.btn-as-i:hover, .btn-as-i:focus {
  background: none !important;
  color: #006bb4!important;
}
/* Custom reporting button styles */

.wz-report-button:hover {
  background-color: #006bb4 !important;
  color: #f5f5f5;
  border-radius: 0;
}

.wz-report-refresh-btn {
  position: absolute !important;
  right: 0px;
}

/* Custom grouped button styles */

.wz-button-group {
  margin: 0 !important;
  min-width: 100px !important;
  min-height: 25px !important;
  line-height: 25px !important;
  box-shadow: none !important;
  border: 1px solid rgb(0, 121, 165) !important;
}

.wz-button-group.left {
  border-radius: 10px 0 0 10px !important;
}

.wz-button-group.middle {
  border-radius: 0;
}

.wz-button-group.right {
  border-radius: 0 10px 10px 0 !important;
}

/* Custom input filter box styles */

.input-filter-box {
  box-shadow: 0 2px 2px -1px rgba(0, 0, 0, 0.1) !important;
  border: 1px solid #d9d9d9 !important;
  font-size: 14px;
  padding: 0px 15px;
  margin-top: 18px;
  border: none;
  height: 40px;
  margin-right: 20px;
}

.input-filter-box:focus {
  box-shadow: 0 2px 2px -1px rgba(0, 0, 0, 0.1) !important;
  border: 1px solid #d9d9d9 !important;
}

/* Custom input container styles */

.wz-input-container label {
  font-weight: 700 !important;
  color: rgba(0, 0, 0, 0.38) !important;
}

.wz-input-container label.md-required:after {
  color: #006bb4 !important;
}

.wz-input-container input,
.wz-input-container input.md-input-invalid.md-input,
.wz-input-container input.ng-invalid.ng-touched {
  border-color: rgba(0, 0, 0, 0.12) !important;
}

.wz-autocomplete md-autocomplete-wrap {
  box-shadow: none !important;
}

.wz-input-text {
  padding: 5px;
  width: 100%;
  word-wrap: break-word;
  font-family: monospace;
  background-color: #ffffff;
  border: 1px solid #d9d9d9;
  -webkit-box-shadow: 0 2px 2px -1px rgba(0, 0, 0, 0.1);
  box-shadow: 0 2px 2px -1px rgba(0, 0, 0, 0.1);
}

/* Styles to override outline on components but avoid hidden shadow on focus */
/* These are really important fixex and should not be deleted */

:focus:not([class^='eui']) {
  box-shadow: none;
}

:focus:not(.wz-button):not(.input-filter-box):not(.kuiLocalSearchInput) {
  box-shadow: none !important;
}

/* Custom colors styles */
.color-white {
  color: white;
}

.green {
  background-color: rgb(42, 204, 67);
}

.teal {
  background-color: rgb(0, 166, 155);
}

.red {
  background-color: rgb(255, 100, 92);
}

.red-text {
  color: rgb(255, 100, 92) !important;
}

.yellow {
  background-color: rgb(255, 192, 74);
}

.blue {
  background-color: rgb(0, 121, 165);
}

.grey {
  background-color: grey;
}

.wz-metric-color {
  background-color: #ecf6fb !important;
  overflow: hidden;
  margin: 3px 8px;
  box-shadow: none !important;
  border: 1px solid #dfeff8;
}

.wz-background-transparent {
  background-color: transparent;
}

.md-subheader {
  background: transparent !important;
}

/* Custom Kibana styles */

md-content.md-default-theme, md-content{
  background: transparent!important;
}

.wz-border-none,
.wz-border-none md-select-value {
  border: none !important;
}

.wz-border-0 {
  border: 0px;
}

.wz-md-tab .md-tab,
.wz-md-tab .md-active {
  color: black !important;
}

.table-hover > tbody > tr:hover {
  background-color: #fafbfd!important;
}

/* .table > tbody {
    border-right: 1px solid #D9D9D9;
    border-left: 1px solid #D9D9D9;
} */

.action-btn-td {
  font-size: 18px;
  padding: 2px !important;
  color: #006bb4;
}
.wazuhNavDiscover .euiTab,
.wazuhNavDiscover .euiText {
  font-size: 14px !important;
}

.sca-checksum {
  color: gray;
  font-size: 12px;
  padding-top: 0px;
  padding-bottom: 10px;
}

kbn-vis,
visualize,
visualization {
  display: flex;
  flex: 1 1 100%;
}

kbn-vis visualize,
kbn-vis visualization,
kbn-vis .vis-container,
kbn-vis .visChart__container {
  overflow: hidden !important;
}

md-sidenav {
  width: 250px !important;
  font-size: 12px;
  background: transparent !important;
}

/* Dev tools styles */

.wz-dev-box {
  margin: 0px !important;
}

.wz-play-dev-color {
  color: #70ba56;
  margin-right: 15px;
}

.wz-question-dev-color {
  color: #b4bcc2;
}

.wz-dev-title {
  padding-bottom: 10px;
}

.wz-dev-column-separator {
  width: 12px;
  margin-top: 25px;
  background: #dddddd;
  float: left;
  cursor: ew-resize;
  text-align: center;
  display: block !important;
}

.wz-dev-column-separator:hover {
  background-color: #cce4ed;
}

.wz-dev-column-separator:focus,
.wz-dev-column-separator.active {
  background-color: #0079a5;
  color: #fff;
}

.wz-dev-column-separator span {
  display: table-cell;
  vertical-align: middle;
}

#wz-dev-left-column {
  width: calc(~'30% - 7px');
  min-width: calc(~'20% - 7px');
  max-width: calc(~'80% - 7px');
  float: left;
}

#wz-dev-right-column {
  width: calc(~'70% - 7px');
  min-width: calc(~'20% - 7px');
  max-width: calc(~'80% - 7px');
  float: left;
}

.wz-dev-box .CodeMirror {
  border: 1px solid #ddd !important;
}

/* Card and select input shadow overriding */

.wz-md-card:not(.wz-metric-color) {
  box-shadow: 0 2px 2px -1px rgba(0, 0, 0, 0.1) !important;
  border: 1px solid #d3dae6;
  overflow: hidden;
}

.wz-card-actions {
  margin: 0;
  padding: 0 10px !important;
  border-top: 1px solid #dfeff8 !important;
  background-color: #ecf6fb;
}
.wz-card-actions.wz-card-actions-top {
  border-top: 0 !important;
  border-bottom: 1px solid #dfeff8;
  padding: 5px 10px !important;
  min-height: 42px;
  margin: 0 !important;
}

.wz-card-actions-vis {
  margin: 0px 15px;
  border-bottom: 1px solid #d3dae6;
  padding: 16px 0px;
}

md-switch.md-default-theme .md-thumb,
md-switch .md-thumb {
  border: 1px solid #d3dae6;
}
md-switch.md-default-theme .md-bar,
md-switch .md-bar {
  border: 1px solid #d3dae6;
}
md-switch.md-default-theme.md-checked .md-thumb,
md-switch.md-checked .md-thumb {
  background-color: rgb(0, 107, 180);
  border: none;
}
.wz-select-input {
  border-radius: 0;
  box-shadow: 0 2px 2px -1px rgba(0, 0, 0, 0.1) !important;
  border: 1px solid #d3dae6;
}

/* Class for responsive images */
.wz-responsive-img {
  width: 100%;
  height: auto;
}

.wz-logo-container {
  height: 50px;
  background-size: contain;
  background-repeat: no-repeat;
  background-position-y: center;
}

@media (min-width: 1200px) {
  .wz-logo {
    background-image: url('../img/new_logo_white.svg');
    width: 150px;
    max-width: 150px;
  }
}
@media (max-width: 1199px) {
  .wz-logo {
    min-width: 28px !important;
    margin-right: 15px !important;
    background-image: url('../img/new_logo_white_wolf.svg');
  }
}

/* Unclassified but important Wazuh app component styles */

.cursor-pointer {
  cursor: pointer !important;
}

.cursor-default {
  cursor: default !important;
}

.wz-agent-status-indicator {
  color: white;
  padding: 4px 6px;
  border-radius: 2px;
  text-transform: uppercase;
}

.wz-timelions {
  margin-top: -40px;
  z-index: 2;
}

#monitoring_dis .kuiLocalNav {
  min-height: 0px;
  height: 22px;
}

#monitoring_dis .kuiLocalDropdown {
  z-index: 10;
}

.wz-monitoring-loading {
  z-index: 50;
  margin-bottom: 30px;
}

.wz-always-top,
.kuiLocalSearchAssistedInput__assistance {
  z-index: 9999 !important;
}

.euiTitle {
  font-weight: normal !important;
}

.wzEuiTitle {
  font-size: 20px !important;
}

.synopsisIcon {
  max-width: 32px;
}

.legend-value-truncate {
  overflow-y: hidden !important;
}

.wz-circle-list {
  list-style: circle !important;
}

.wz-word-break {
  word-break: break-all;
}

.wz-word-break-rule {
  word-break: break-all;
  padding-right: 10px;
}

.visualization {
  overflow: hidden !important;
}

.btn {
  box-shadow: 0 2px 2px -1px rgba(152, 162, 179, 0.3);
  height: 35px;
}
.btn-info {
  border: 1px solid #d9d9d9 !important;
  line-height: 24px;
}
.btn-info:hover {
  background: #ebebeb !important;
  color: #000 !important;
}

.btn-info:focus {
  color: #000 !important;
}

.wz-circle-back-button {
  border: 1px solid #d9d9d9 !important;
  margin: 0px 15px 0px 0px !important;
  background: white !important;
  line-height: 18px !important;
}

.wz-circle-back-button:hover {
  border-color: #000 !important;
}

.md-padding-top-10 {
  padding-top: 10px !important;
}

.md-padding-h {
  padding: 0px 16px;
}

.md-padding-v {
  padding: 16px 0px;
}

.md-margin-h {
  margin: 0px 16px;
}

.md-margin-h-0 {
  margin-left: 0px;
  margin-right: 0px;
}

.cursor-wait {
  cursor: wait !important;
}

.wz-padding-bottom-14 {
  padding-bottom: 14px;
}

.wz-padding-bottom-30 {
  padding-bottom: 30px;
}

.addGroupInput {
  height: 40px !important;
  max-width: 181px !important;
  padding-right: 0 !important;
}

.addGroupBtn {
  background-color: #006bb4 !important;
  height: 40px !important;
}

.agreeBtn {
  min-height: 0px !important;
  height: 25px !important;
  line-height: inherit !important;
  color: #ffffff !important;
}

.cancelBtn {
  color: #000000 !important;
  background-color: #fff !important;
  border-color: #d9d9d9 !important;
  min-height: 0px !important;
  height: 25px !important;
  line-height: inherit !important;
  border-radius: 4px !important;
}

.agents-prev-btn {
  margin-top: 20px !important;
}

.min-height-300 {
  min-height: 300px;
}

.nav-bar-white-bg > div {
  background: #fff;
}

.updateBtn {
  background: #0f9d58;
  color: white;
}

.upgradingLabel {
  color: #0f9d58;
  padding-top: 12px;
  display: block;
}

/*
 * https://css-tricks.com/snippets/css/prevent-long-urls-from-breaking-out-of-container/
 * Handling long URLs on error toasts.
 */
.euiGlobalToastList > .euiToast > .euiToastHeader > .euiToastHeader__title {
  overflow-wrap: break-word;
  word-wrap: break-word;
  -ms-word-break: break-all;
  word-break: break-all;
  word-break: break-word;
  -ms-hyphens: auto;
  -moz-hyphens: auto;
  -webkit-hyphens: auto;
  hyphens: auto;
}

.euiGlobalToastList {
  width: auto !important;
  max-width: 600px !important;
}

.titleSectionIdentifier {
  font-size: 12px;
  color: #006bb4;
  text-transform: capitalize;
}
.confirmEmbedBubble {
  background-color: #ecf6fb;
  border: 1px solid #dfeff8;
  color: #31708f;
  padding: 5px 10px;
  max-width: 275px;
}
.confirmEmbedBubble.confirmEmbedBubbleInline {
  background-color: transparent;
  border: none;
  display: flex;
  height: 35px;
  padding: 0px;
  max-width: none;
  white-space: nowrap;
}
.confirmEmbedBubbleInline button {
  margin: 0 0 0 8px;
  height: 35px !important;
  min-height: 0 !important;
}

.no-wrap {
  white-space: nowrap;
}
wz-xml-file-editor {
  height: inherit;
}

.euiTableHeaderCell {
  font-weight: 600;
}

.table-striped-duo .selected {
  background: #ecf6fb !important;
}

.table-striped > tbody > tr:nth-of-type(odd){
  background-color: transparent!important;
}

.table-striped > tbody > tr:nth-of-type(odd):hover{
  background-color: #fafbfd!important;
}

.table-striped-duo > tbody tr:not(.euiTableRow):nth-child(2n + 1):not(:hover),
.table-striped-duo > tbody tr:not(.euiTableRow):nth-child(2n + 2):not(:hover) {
  background: #f9f9f9;
}
.table-striped-duo > tbody tr:not(.euiTableRow):nth-child(4n + 1):not(:hover),
.table-striped-duo > tbody tr:not(.euiTableRow):nth-child(4n + 2):not(:hover) {
  background: #fff;
}

.table-resizable > thead th:not(:first-child) {
  border-left: 1px dashed #dfeff8;
  overflow: hidden;
}

.table-resizable > thead th:last-child .ui-resizable-handle {
  display: none !important;
}

.table-resizable td + td {
  width: auto;
}

.daemons-card {
  padding: 16px 5px !important;
}

.daemon-label {
  width: 165px;
  float: left;
  border-radius: 30px;
  margin: 3px;
}

.daemon-bullet {
  float: left;
  margin: 5px 0 0 8px;
}

.daemon-name {
  padding: 5px 10px 5px 28px;
}

.visLegend .visLegend__list {
  overflow: hidden !important;
}

.visLegend .visLegend__list {
  overflow: hidden !important;
}

.wz-md-card:not(.fullscreen) .sca-vis.sca-gauges .visualization {
  padding: 0;
  height: 100%;
  overflow: hidden !important;
}

.wz-md-card:not(.fullscreen) .sca-vis.sca-gauges .visLib {
  overflow: hidden;
}

.wz-md-card:not(.fullscreen) .sca-vis.sca-gauges .visLib__chart {
  height: 130%;
  overflow: hidden;
}

.sca-vis .visWrapper .chart-label {
  display: block !important;
}

.sca-vis .visWrapper .visWrapper__chart > div > svg > g > text:nth-child(2) {
  font-size: 10px !important;
}

.sca-vis .visWrapper .chart-title,
.sca-vis .mtrVis__container div:last-child {
  display: none !important;
}

.sca-vis:not(.sca-bars) .visLegend__list {
  width: 275px !important;
}

.sca-vis.sca-bars .visLegend__list {
  width: 100px !important;
}

.tvbLegend {
  overflow: hidden !important;
}

.agents-headline .euiStat .euiStat__title {
  color: #6e6e6e;
  font-size: 14px;
}

.agents-headline .euiText.euiText--small p {
  color: #006bb4;
  font-weight: 600;
}

.discoverSectionSwitchBtn {
  height: 15px;
  margin: 2px 10px 0 0 !important;
  padding: 0 !important;
  line-height: 0 !important;
  min-height: 0 !important;
  background-color: transparent !important;
  color: #0079a5 !important;
  font-size: 15px !important;
  cursor: pointer !important;
}
.discoverSectionSwitchBtn:hover {
  text-decoration: underline !important;
}

#wz-progress {
  margin: 5px 0;
  width: 100%;
  background-color: #ddd;
}

#wz-progress-bar {
  color: white;
  height: 25px;
  padding: 5px;
  background-color: #0079a5;
  white-space: nowrap;
}

discover-app-w .container-fluid {
  background: #fff;
}

.registerAgent{
  min-height: calc(~'100vh - 100px');
  background: #fafbfd;
  padding-top: 25px;
}

.navBarLogo {
  width: 110px;
  margin-top: 4px;
}

.application.tab-health-check wz-menu{
  display: none;
}

.health-check table tr td{
    border-top: none!important;
}

.health-check{
  padding-top: 5%;
}

@keyframes rotation {
  from {
    transform: rotate(0deg);
  }
  to {
    transform: rotate(359deg);
  }
}

.health-check-loader{
  height: 150px;
  width: 150px;
  margin: 0 auto;
  position: relative;
  border: 2px solid transparent;
  border-top: 2px solid #00A9E5;
  border-radius: 100%;
  display: block;
  animation: rotation .75s .5s infinite linear;
  animation-play-state: running;
}

.health-check-logo{
    width: 110px;
    height: 110px;
    float: left;
    margin: 0 auto;
    margin-top: -130px;
    margin-bottom: 50px;
    z-index: 1;
}

.CodeMirror-gutters {
  z-index: 1!important;
}

md-toolbar { 
  min-height: 0px !important;
}

.md-toolbar-tools { 
  position: fixed !important;
}

md-toolbar.md-default-theme:not(.md-menu-toolbar), md-toolbar:not(.md-menu-toolbar) {
    background-color: transparent!important;
}

.refresh-report-button {
  padding: 10px;
  text-align: right;
}

.monitoring-discover form{
  display: none;
}

.euiBadge, .euiBadge__childButton{
  font-size: 12px!important;
}

.wz-link{
  cursor:pointer;
  color: #006BB4;
  text-decoration: none;
}

.wzTableCellFilter{
  text-align: right;
  height: 0;
  cursor: pointer;
}

.wz-md-card:not(.fullscreen) .sca-vis.table-scrollable .kbnAggTable__paginated{
  height: 150px;
}

.wz-margin-10 {
  margin: 10px;
}

.wz-margin-top-3 {
  margin-top: 3px !important;
}

.wz-margin-left-10 {
  margin-left: 10px;
}

.wz-margin-right-10 {
  margin-right: 10px;
}

.hiddenCard {
  opacity: 0;
  cursor: default !important;
}

.footer-req {
  margin-top: -15px !important;
  font-size: 12px !important;
  cursor: pointer !important;
}

.wz-padding-bt-5 {
  padding-bottom: 5px !important;
}

.wz-margin--10 {
  margin-left: -10px;
}

.header-global-wrapper + .app-wrapper:not(.hidden-chrome) {
  top: 48px!important;
  left: 48px!important;
}

.reqCard {
  cursor: default !important;
}

.reqCard:hover, .reqCard:focus {
  transform: translateY(0px) !important;
  box-shadow: 0 2px 2px -1px rgba(152, 162, 179, 0.3), 0 1px 5px -2px rgba(152, 162, 179, 0.3) !important;
}

.reqCard:hover .euiCard__title, .reqCard:focus .euiCard__title {
  text-decoration: none !important;
}

@media only screen and (max-width: 767px){
  .header-global-wrapper + .app-wrapper:not(.hidden-chrome) {
      left: 0!important;
  }
}

.requirements-cards.euiFlexGroup--gutterLarge {
  margin: -10px !important;
}

<<<<<<< HEAD
.no-max-width {
  margin-top: 16px;
  margin-left: -10px;
}

.no-max-width .euiFilePicker__wrap {
  max-width: none !important;
  margin: 0px 10px 0px 10px;
  padding-right: 10px;
}

.upload-files-button {
  width: 100px !important;
  margin: auto !important;
}

.list-of-files {
  margin: auto;
  margin-top: 10px;
  margin-bottom: 10px;
}

.list-of-files .euiListGroupItem {
  background: white !important;
  color: #377dbb !important;
=======
.logtest{
  height: calc(~'100vh - 95px');
  border-left: 1px solid #e1e2e3;
  box-shadow: -2px 0px 2px -1px rgba(152, 162, 179, 0.3);
  background: #fff;
  margin-top: -50px;
}

.application.tab-manager {
  background: #fafbfd;
>>>>>>> ad6f3e5e
}<|MERGE_RESOLUTION|>--- conflicted
+++ resolved
@@ -1162,7 +1162,6 @@
   margin: -10px !important;
 }
 
-<<<<<<< HEAD
 .no-max-width {
   margin-top: 16px;
   margin-left: -10px;
@@ -1188,7 +1187,8 @@
 .list-of-files .euiListGroupItem {
   background: white !important;
   color: #377dbb !important;
-=======
+}
+
 .logtest{
   height: calc(~'100vh - 95px');
   border-left: 1px solid #e1e2e3;
@@ -1199,5 +1199,4 @@
 
 .application.tab-manager {
   background: #fafbfd;
->>>>>>> ad6f3e5e
 }