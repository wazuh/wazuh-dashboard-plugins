/*
 * Wazuh app - Commons stylesheet
 * Copyright (C) 2015-2019 Wazuh, Inc.
 *
 * This program is free software; you can redistribute it and/or modify
 * it under the terms of the GNU General Public License as published by
 * the Free Software Foundation; either version 2 of the License, or
 * (at your option) any later version.
 *
 * Find more information about this on the LICENSE file.
 */

/* -------------------------------------------------------------------------- */
/* ------------------------ Wazuh commons stylesheet ------------------------ */
/* -------------------------------------------------------------------------- */

/* Custom healthcheck and blank screen styles */

.error-notify {
  font-size: 20px;
  color: black;
  padding-bottom: 5px;
}

.loading-logo-fail {
  width: 85px;
  text-align: center;
}

.loading-logo {
  position: relative;
  top: -157px;
  width: 85px;
  text-align: center;
}

.checks {
  text-align: center;
  position: relative;
  top: -100px;
}

.checks-fail {
  text-align: center;
  position: relative;
  top: 10px;
}

.healthCheck {
  padding-top: 200px;
  background-color: #f5f5f5;
}

.health-check-error {
  padding-top: 40px;
  color: red;
  text-align: center;
}

.error-msg {
  color: red;
  padding: 8px;
}

.small-text {
  font-size: 12px;
  padding: 10px;
}

.percentage {
  font-size: 18px;
  text-align: center;
  position: relative;
  height: 25px;
  color: #666666;
  background-color: white !important;
}

/* Custom JSON viewer settings */
.wz-word-wrap {
  word-wrap: break-word;
}

.wz-pre {
  white-space: pre-wrap;
  word-wrap: break-word;
  height: 200px;
  line-height: 20px !important;
}

.jsonbeauty2 {
  min-height: 300px;
  margin: 0px !important;
}

.json-beautifier {
  background-color: ghostwhite;
  border: 1px solid silver;
  padding: 10px 20px;
  margin: 20px;
}

.wz-code-viewer {
  line-height: 1.5;
  font-family: monospace;
  page-break-inside: avoid;
  background-color: #f9f9f9;
  border: 1px solid #d9d9d9;
  border-left: 3px solid rgb(0, 121, 165);
  height: 100px;
  max-width: 100%;
  padding: 1em 1.5em;
  overflow: auto;
  word-wrap: break-word;
}

/* CUstom styles for Configuration items list */

.wz-item-list {
  overflow: auto;
  height: 100px;
  margin-right: 5px;
  background-color: #f9f9f9;
  border: 1px solid #d9d9d9;
  word-break: break-word;
  margin-bottom: 40px;
}

.wz-item-detail {
  overflow: auto;
  height: 100px;
  padding: 10px;
  margin-left: 5px;
  border: 1px solid #d9d9d9;
  margin-bottom: 40px;
}

/* Custom styles for all app scroll bars */

::-webkit-scrollbar {
  width: 10px;
  height: 10px;
}

::-webkit-scrollbar-button {
  width: 0;
  height: 0;
  display: none;
}

::-webkit-scrollbar-corner {
  background-color: transparent;
}

::-webkit-scrollbar-thumb {
  background-color: rgba(0, 0, 0, 0.1);
}

/* Special fix to make Kibana search bar similar to the rest from the app */

.kuiLocalSearchInput,
.kuiLocalSearchInput:focus {
  box-shadow: 0 2px 2px -1px rgba(0, 0, 0, 0.1) !important;
  border: 1px solid #d9d9d9 !important;
}

.euiFlexGroup .euiFlexGroup:hover {
  background: #fafcfe;
}

/* Custom Manager/Status styles */

.status {
  width: 3%;
}

.status.round {
  border-radius: 50%;
  height: 15px;
  width: 15px;
}

.status.round.little {
  width: 6px;
  height: 6px;
  float: left;
  margin-top: 8px;
}

.status.round.little.gray {
  background-color: #5c6773;
}

/* Custom Manager/Ruleset styles */

.manager-ruleset-decoders-top-24 {
  margin: 0;
  height: 220px;
}

.manager-ruleset-rules-top-row {
  padding: 0px !important;
  height: 200px;
}

.manager-ruleset-btn {
  top: -3px;
}

/* Custom buttons styles */
.wz-button-groups {
  color: white !important;
  transition: none !important;
  background-color: #0079a5 !important;
  border-radius: 4px !important;
  height: 40px;
}

.wz-button {
  color: white !important;
  transition: none !important;
  background-color: #0079a5 !important;
  min-width: 115px;
  border-radius: 4px !important;
  height: 40px;
}

.wz-button-flat {
  transition: none !important;
  min-height: 30px !important;
  line-height: 30px !important;
}

.wz-button-groups.active,
.wz-button-groups:not([disabled]):hover,
.wz-button.active,
.wz-button:not([disabled]):hover,
.wz-button-flat:not([disabled]):hover {
  background-color: #005571 !important;
  color: white !important;
  text-decoration: underline;
  box-shadow: 0 3px 1px rgba(0, 0, 0, 0.05);
}

.wz-back-btn-absolute {
  position: absolute !important;
  top: 210px !important;
}

.btn-as-i {
  background: none;
  border: 0;
  color: #006bb4;
  padding: 0;
  margin: 0;
  font-size: 20px;
  box-shadow: none !important;
}

.btn-as-i:hover, .btn-as-i:focus {
  background: none !important;
  color: #006bb4!important;
}
/* Custom reporting button styles */

.wz-report-button:hover {
  background-color: #006bb4 !important;
  color: #f5f5f5;
  border-radius: 0;
}

.wz-report-refresh-btn {
  position: absolute !important;
  right: 0px;
}

/* Custom grouped button styles */

.wz-button-group {
  margin: 0 !important;
  min-width: 100px !important;
  min-height: 25px !important;
  line-height: 25px !important;
  box-shadow: none !important;
  border: 1px solid rgb(0, 121, 165) !important;
}

.wz-button-group.left {
  border-radius: 10px 0 0 10px !important;
}

.wz-button-group.middle {
  border-radius: 0;
}

.wz-button-group.right {
  border-radius: 0 10px 10px 0 !important;
}

/* Custom input filter box styles */

.input-filter-box {
  box-shadow: 0 2px 2px -1px rgba(0, 0, 0, 0.1) !important;
  border: 1px solid #d9d9d9 !important;
  font-size: 14px;
  padding: 0px 15px;
  margin-top: 18px;
  border: none;
  height: 40px;
  margin-right: 20px;
}

.input-filter-box:focus {
  box-shadow: 0 2px 2px -1px rgba(0, 0, 0, 0.1) !important;
  border: 1px solid #d9d9d9 !important;
}

/* Custom input container styles */

.wz-input-container label {
  font-weight: 700 !important;
  color: rgba(0, 0, 0, 0.38) !important;
}

.wz-input-container label.md-required:after {
  color: #006bb4 !important;
}

.wz-input-container input,
.wz-input-container input.md-input-invalid.md-input,
.wz-input-container input.ng-invalid.ng-touched {
  border-color: rgba(0, 0, 0, 0.12) !important;
}

.wz-autocomplete md-autocomplete-wrap {
  box-shadow: none !important;
}

.wz-input-text {
  padding: 5px;
  width: 100%;
  word-wrap: break-word;
  font-family: monospace;
  background-color: #ffffff;
  border: 1px solid #d9d9d9;
  -webkit-box-shadow: 0 2px 2px -1px rgba(0, 0, 0, 0.1);
  box-shadow: 0 2px 2px -1px rgba(0, 0, 0, 0.1);
}

/* Styles to override outline on components but avoid hidden shadow on focus */
/* These are really important fixex and should not be deleted */

:focus:not([class^='eui']) {
  box-shadow: none;
}

:focus:not(.wz-button):not(.input-filter-box):not(.kuiLocalSearchInput) {
  box-shadow: none !important;
}

/* Custom colors styles */
.color-white {
  color: white;
}

.green {
  background-color: rgb(42, 204, 67);
}

.teal {
  background-color: rgb(0, 166, 155);
}

.red {
  background-color: rgb(255, 100, 92);
}

.red-text {
  color: rgb(255, 100, 92) !important;
}

.yellow {
  background-color: rgb(255, 192, 74);
}

.blue {
  background-color: rgb(0, 121, 165);
}

.grey {
  background-color: grey;
}

.wz-metric-color {
  background-color: #ecf6fb !important;
  overflow: hidden;
  margin: 3px 8px;
  box-shadow: none !important;
  border: 1px solid #dfeff8;
}

.wz-background-transparent {
  background-color: transparent;
}

.md-subheader {
  background: transparent !important;
}

/* Custom Kibana styles */

.wz-border-none,
.wz-border-none md-select-value {
  border: none !important;
}

.wz-border-0 {
  border: 0px;
}

.wz-md-tab .md-tab,
.wz-md-tab .md-active {
  color: black !important;
}

.table-hover > tbody > tr:hover {
  background-color: #f0f0f0;
}

/* .table > tbody {
    border-right: 1px solid #D9D9D9;
    border-left: 1px solid #D9D9D9;
} */

.action-btn-td {
  font-size: 18px;
  padding: 2px !important;
  color: #006bb4;
}
.wazuhNavDiscover .euiTab,
.wazuhNavDiscover .euiText {
  font-size: 14px !important;
}

.sca-checksum {
  color: gray;
  font-size: 12px;
  padding-top: 0px;
  padding-bottom: 10px;
}

kbn-vis,
visualize,
visualization {
  display: flex;
  flex: 1 1 100%;
}

kbn-vis visualize,
kbn-vis visualization,
kbn-vis .vis-container,
kbn-vis .visChart__container {
  overflow: hidden !important;
}

md-sidenav {
  width: 250px !important;
  font-size: 12px;
  background: transparent !important;
}

/* Dev tools styles */

.wz-dev-box {
  margin: 0px !important;
}

.wz-play-dev-color {
  color: #70ba56;
  margin-right: 15px;
}

.wz-question-dev-color {
  color: #b4bcc2;
}

.wz-dev-title {
  padding-bottom: 10px;
}

.wz-dev-column-separator {
  width: 12px;
  margin-top: 25px;
  background: #dddddd;
  float: left;
  cursor: ew-resize;
  text-align: center;
  display: block !important;
}

.wz-dev-column-separator:hover {
  background-color: #cce4ed;
}

.wz-dev-column-separator:focus,
.wz-dev-column-separator.active {
  background-color: #0079a5;
  color: #fff;
}

.wz-dev-column-separator span {
  display: table-cell;
  vertical-align: middle;
}

#wz-dev-left-column {
  width: calc(~'30% - 7px');
  min-width: calc(~'20% - 7px');
  max-width: calc(~'80% - 7px');
  float: left;
}

#wz-dev-right-column {
  width: calc(~'70% - 7px');
  min-width: calc(~'20% - 7px');
  max-width: calc(~'80% - 7px');
  float: left;
}

.wz-dev-box .CodeMirror {
  border: 1px solid #ddd !important;
}

/* Card and select input shadow overriding */

.wz-md-card:not(.wz-metric-color) {
  box-shadow: 0 2px 2px -1px rgba(0, 0, 0, 0.1) !important;
  border: 1px solid #d3dae6 !important;
  overflow: hidden;
}

.wz-card-actions {
  margin: 0;
  padding: 0 10px !important;
  border-top: 1px solid #dfeff8 !important;
  background-color: #ecf6fb;
}
.wz-card-actions.wz-card-actions-top {
  border-top: 0 !important;
  border-bottom: 1px solid #dfeff8;
  padding: 5px 10px !important;
  min-height: 42px;
  margin: 0 !important;
}

.wz-card-actions-vis {
  margin: 0px 15px;
  border-bottom: 1px solid #d3dae6;
  padding: 16px 0px;
}

md-switch.md-default-theme .md-thumb,
md-switch .md-thumb {
  border: 1px solid #d3dae6;
}
md-switch.md-default-theme .md-bar,
md-switch .md-bar {
  border: 1px solid #d3dae6;
}
md-switch.md-default-theme.md-checked .md-thumb,
md-switch.md-checked .md-thumb {
  background-color: rgb(0, 107, 180);
  border: none;
}
.wz-select-input {
  border-radius: 0;
  box-shadow: 0 2px 2px -1px rgba(0, 0, 0, 0.1) !important;
  border: 1px solid #d3dae6;
}

/* Class for responsive images */
.wz-responsive-img {
  width: 100%;
  height: auto;
}

.wz-logo-container {
  height: 50px;
  background-size: contain;
  background-repeat: no-repeat;
  background-position-y: center;
}

@media (min-width: 1200px) {
  .wz-logo {
    background-image: url('../img/new_logo_white.svg');
    width: 150px;
    max-width: 150px;
  }
}
@media (max-width: 1199px) {
  .wz-logo {
    min-width: 28px !important;
    margin-right: 15px !important;
    background-image: url('../img/new_logo_white_wolf.svg');
  }
}

/* Unclassified but important Wazuh app component styles */

.cursor-pointer {
  cursor: pointer !important;
}

.cursor-default {
  cursor: default !important;
}

.wz-agent-status-indicator {
  color: white;
  padding: 4px 6px;
  border-radius: 2px;
  text-transform: uppercase;
}

.wz-timelions {
  margin-top: -40px;
  z-index: 2;
}

#monitoring_dis .kuiLocalNav {
  min-height: 0px;
  height: 22px;
}

#monitoring_dis .kuiLocalDropdown {
  z-index: 10;
}

.wz-monitoring-loading {
  z-index: 50;
  margin-bottom: 30px;
}

.wz-always-top,
.kuiLocalSearchAssistedInput__assistance {
  z-index: 9999 !important;
}

.euiTitle {
  font-weight: normal !important;
}

.wzEuiTitle {
  font-size: 20px !important;
}

.synopsisIcon {
  max-width: 32px;
}

.legend-value-truncate {
  overflow-y: hidden !important;
}

.wz-circle-list {
  list-style: circle !important;
}

.wz-word-break {
  word-break: break-all;
}

.wz-word-break-rule {
  word-break: break-all;
  padding-right: 10px;
}

.visualization {
  overflow: hidden !important;
}

.btn {
  box-shadow: 0 2px 2px -1px rgba(152, 162, 179, 0.3);
  height: 35px;
}
.btn-info {
  border: 1px solid #d9d9d9 !important;
  line-height: 24px;
}
.btn-info:hover {
  background: #ebebeb !important;
  color: #000 !important;
}

.btn-info:focus {
  color: #000 !important;
}

.wz-circle-back-button {
  border: 1px solid #d9d9d9 !important;
  margin: 0px 15px 0px 0px !important;
  background: white !important;
  line-height: 18px !important;
}

.wz-circle-back-button:hover {
  border-color: #000 !important;
}

.md-padding-top-10 {
  padding-top: 10px !important;
}

.md-padding-h {
  padding: 0px 16px;
}

.md-padding-v {
  padding: 16px 0px;
}

.md-margin-h {
  margin: 0px 16px;
}

.md-margin-h-0 {
  margin-left: 0px;
  margin-right: 0px;
}

.cursor-wait {
  cursor: wait !important;
}

.wz-padding-bottom-14 {
  padding-bottom: 14px;
}

.wz-padding-bottom-30 {
  padding-bottom: 30px;
}

.addGroupInput {
  height: 40px !important;
  max-width: 181px !important;
  padding-right: 0 !important;
}

.addGroupBtn {
  background-color: #006bb4 !important;
  height: 40px !important;
}

.agreeBtn {
  min-height: 0px !important;
  height: 25px !important;
  line-height: inherit !important;
  color: #ffffff !important;
}

.cancelBtn {
  color: #000000 !important;
  background-color: #fff !important;
  border-color: #d9d9d9 !important;
  min-height: 0px !important;
  height: 25px !important;
  line-height: inherit !important;
  border-radius: 4px !important;
}

.agents-prev-btn {
  margin-top: 20px !important;
}

.min-height-300 {
  min-height: 300px;
}

.nav-bar-white-bg > div {
  background: #fff;
}

.updateBtn {
  background: #0f9d58;
  color: white;
}

.upgradingLabel {
  color: #0f9d58;
  padding-top: 12px;
  display: block;
}

/*
 * https://css-tricks.com/snippets/css/prevent-long-urls-from-breaking-out-of-container/
 * Handling long URLs on error toasts.
 */
.euiGlobalToastList > .euiToast > .euiToastHeader > .euiToastHeader__title {
  overflow-wrap: break-word;
  word-wrap: break-word;
  -ms-word-break: break-all;
  word-break: break-all;
  word-break: break-word;
  -ms-hyphens: auto;
  -moz-hyphens: auto;
  -webkit-hyphens: auto;
  hyphens: auto;
}

.euiGlobalToastList {
  width: auto !important;
  max-width: 600px !important;
}

.titleSectionIdentifier {
  font-size: 12px;
  color: #006bb4;
  text-transform: capitalize;
}
.confirmEmbedBubble {
  background-color: #ecf6fb;
  border: 1px solid #dfeff8;
  color: #31708f;
  padding: 5px 10px;
  max-width: 275px;
}
.confirmEmbedBubble.confirmEmbedBubbleInline {
  background-color: transparent;
  border: none;
  display: flex;
  height: 35px;
  padding: 0px;
  max-width: none;
  white-space: nowrap;
}
.confirmEmbedBubbleInline button {
  margin: 0 0 0 8px;
  height: 35px !important;
  min-height: 0 !important;
}

.no-wrap {
  white-space: nowrap;
}
wz-xml-file-editor {
  height: inherit;
}

.table-striped > tbody > tr:nth-of-type(odd) {
  background-color: #f5f7fa;
}

.euiTableHeaderCell {
  font-weight: 600;
}

.table-striped-duo .selected {
  background: #ecf6fb !important;
}

.table-striped-duo > tbody tr:not(.euiTableRow):nth-child(2n + 1):not(:hover),
.table-striped-duo > tbody tr:not(.euiTableRow):nth-child(2n + 2):not(:hover) {
  background: #f9f9f9;
}
.table-striped-duo > tbody tr:not(.euiTableRow):nth-child(4n + 1):not(:hover),
.table-striped-duo > tbody tr:not(.euiTableRow):nth-child(4n + 2):not(:hover) {
  background: #fff;
}

.table-resizable > thead th:not(:first-child) {
  border-left: 1px dashed #dfeff8;
  overflow: hidden;
}

.table-resizable > thead th:last-child .ui-resizable-handle {
  display: none !important;
}

.table-resizable td + td {
  width: auto;
}

.daemons-card {
  padding: 16px 5px !important;
}

.daemon-label {
  width: 165px;
  float: left;
  border-radius: 30px;
  margin: 3px;
}

.daemon-bullet {
  float: left;
  margin: 5px 0 0 8px;
}

.daemon-name {
  padding: 5px 10px 5px 28px;
}

.visLegend .visLegend__list {
  overflow: hidden !important;
}

.visLegend .visLegend__list {
  overflow: hidden !important;
}

.wz-md-card:not(.fullscreen) .sca-vis.sca-gauges .visualization {
  padding: 0;
  height: 100%;
  overflow: hidden !important;
}

.wz-md-card:not(.fullscreen) .sca-vis.sca-gauges .visLib {
  overflow: hidden;
}

.wz-md-card:not(.fullscreen) .sca-vis.sca-gauges .visLib__chart {
  height: 130%;
  overflow: hidden;
}

.sca-vis .visWrapper .chart-label {
  display: block !important;
}

.sca-vis .visWrapper .visWrapper__chart > div > svg > g > text:nth-child(2) {
  font-size: 10px !important;
}

.sca-vis .visWrapper .chart-title,
.sca-vis .mtrVis__container div:last-child {
  display: none !important;
}

.sca-vis:not(.sca-bars) .visLegend__list {
  width: 275px !important;
}

.sca-vis.sca-bars .visLegend__list {
  width: 100px !important;
}

.tvbLegend {
  overflow: hidden !important;
}

.agents-headline .euiStat .euiStat__title {
  color: #6e6e6e;
  font-size: 14px;
}

.agents-headline .euiText.euiText--small p {
  color: #006bb4;
  font-weight: 600;
}

.discoverSectionSwitchBtn {
  height: 15px;
  margin: 2px 10px 0 0 !important;
  padding: 0 !important;
  line-height: 0 !important;
  min-height: 0 !important;
  background-color: transparent !important;
  color: #0079a5 !important;
  font-size: 15px !important;
  cursor: pointer !important;
}
.discoverSectionSwitchBtn:hover {
  text-decoration: underline !important;
}

#wz-progress {
  margin: 5px 0;
  width: 100%;
  background-color: #ddd;
}

#wz-progress-bar {
  color: white;
  height: 25px;
  padding: 5px;
  background-color: #0079a5;
  white-space: nowrap;
}

discover-app-w .container-fluid {
  background: #fff;
}

.registerAgent{
  min-height: calc(~'100vh - 100px');
  background: #fafbfd;
  padding-top: 25px;
<<<<<<< HEAD
}


.refresh-report-button {
  padding: 10px;
  text-align: right;
=======
.monitoring-discover form{
  display: none;
>>>>>>> 598a545f
}<|MERGE_RESOLUTION|>--- conflicted
+++ resolved
@@ -996,15 +996,13 @@
   min-height: calc(~'100vh - 100px');
   background: #fafbfd;
   padding-top: 25px;
-<<<<<<< HEAD
-}
-
+}
 
 .refresh-report-button {
   padding: 10px;
   text-align: right;
-=======
+}
+
 .monitoring-discover form{
   display: none;
->>>>>>> 598a545f
 }