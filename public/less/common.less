--- conflicted
+++ resolved
@@ -1001,8 +1001,6 @@
   padding-top: 25px;
 }
 
-<<<<<<< HEAD
-=======
 .navBarLogo {
   width: 110px;
   margin-top: 4px;
@@ -1068,7 +1066,6 @@
     background-color: transparent!important;
 }
 
->>>>>>> 3e2a348f
 .refresh-report-button {
   padding: 10px;
   text-align: right;
