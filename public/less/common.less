--- conflicted
+++ resolved
@@ -1630,7 +1630,6 @@
   border:none;
 }
 
-<<<<<<< HEAD
 iframe.width-changed {
   width: 100%;
   display: block;
@@ -1651,12 +1650,7 @@
  .wideElementsDevTools {
     display: none;
   }
-  /* .selectDevTools {
-    display: inline;
-  } */
 } 
-=======
 .no-focus:focus {
   background-color: transparent !important;
-}
->>>>>>> 4e6d93fb
+}