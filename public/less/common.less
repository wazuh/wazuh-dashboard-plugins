/*
 * Wazuh app - Commons stylesheet
 * Copyright (C) 2015-2019 Wazuh, Inc.
 *
 * This program is free software; you can redistribute it and/or modify
 * it under the terms of the GNU General Public License as published by
 * the Free Software Foundation; either version 2 of the License, or
 * (at your option) any later version.
 *
 * Find more information about this on the LICENSE file.
 */

/* -------------------------------------------------------------------------- */
/* ------------------------ Wazuh commons stylesheet ------------------------ */
/* -------------------------------------------------------------------------- */

/* Custom healthcheck and blank screen styles */

.kbnGlobalBannerList{
  display: none;
}

.error-notify {
  font-size: 20px;
  color: black;
  padding-bottom: 5px;
}

.loading-logo-fail {
  width: 85px;
  text-align: center;
}

.loading-logo {
  position: relative;
  top: -157px;
  width: 85px;
  text-align: center;
}

.checks {
  text-align: center;
  position: relative;
  top: -100px;
}

.checks-fail {
  text-align: center;
  position: relative;
  top: 10px;
}

.healthCheck {
  padding-top: 200px;
  background-color: #f5f5f5;
}

.health-check-error {
  padding-top: 40px;
  color: red;
  text-align: center;
}

.error-msg {
  color: red;
  padding: 8px;
}

.small-text {
  font-size: 12px;
  padding: 10px;
}

.percentage {
  font-size: 18px;
  text-align: center;
  position: relative;
  height: 25px;
  color: #666666;
}

/* Custom JSON viewer settings */
.wz-word-wrap {
  word-wrap: break-word;
}

.wz-pre {
  white-space: pre-wrap;
  word-wrap: break-word;
  height: 200px;
  line-height: 20px !important;
}

.jsonbeauty2 {
  min-height: 300px;
  margin: 0px !important;
}

.json-beautifier {
  background-color: ghostwhite;
  border: 1px solid silver;
  padding: 10px 20px;
  margin: 20px;
}

.wz-code-viewer {
  line-height: 1.5;
  font-family: monospace;
  page-break-inside: avoid;
  background-color: #f9f9f9;
  border: 1px solid #d9d9d9;
  border-left: 3px solid rgb(0, 121, 165);
  height: 100px;
  max-width: 100%;
  padding: 1em 1.5em;
  overflow: auto;
  word-wrap: break-word;
}

/* CUstom styles for Configuration items list */

.wz-item-list {
  overflow: auto;
  height: 100px;
  margin-right: 5px;
  background-color: #f9f9f9;
  border: 1px solid #d9d9d9;
  word-break: break-word;
  margin-bottom: 40px;
}

.wz-item-detail {
  overflow: auto;
  height: 100px;
  padding: 10px;
  margin-left: 5px;
  border: 1px solid #d9d9d9;
  margin-bottom: 40px;
}

/* Custom styles for all app scroll bars */

::-webkit-scrollbar {
  width: 10px;
  height: 10px;
}

::-webkit-scrollbar-button {
  width: 0;
  height: 0;
  display: none;
}

::-webkit-scrollbar-corner {
  background-color: transparent;
}

::-webkit-scrollbar-thumb {
  background-color: rgba(0, 0, 0, 0.1);
}

/* Special fix to make Kibana search bar similar to the rest from the app */

.kuiLocalSearchInput,
.kuiLocalSearchInput:focus {
  box-shadow: 0 2px 2px -1px rgba(0, 0, 0, 0.1) !important;
  border: 1px solid #d9d9d9 !important;
}

<<<<<<< HEAD
=======
.euiFlexGroup .euiFlexGroup:hover {
  //background: #fafcfe;
}

>>>>>>> bc657bf2
/* Custom Manager/Status styles */

.status {
  width: 3%;
}

.status.round {
  border-radius: 50%;
  height: 15px;
  width: 15px;
}

.status.round.little {
  width: 6px;
  height: 6px;
  float: left;
  margin-top: 8px;
}

.status.round.little.gray {
  background-color: #5c6773;
}

/* Custom Manager/Ruleset styles */

.manager-ruleset-decoders-top-24 {
  margin: 0;
  height: 220px;
}

.manager-ruleset-rules-top-row {
  padding: 0px !important;
  height: 200px;
}

.manager-ruleset-btn {
  top: -3px;
}

/* Custom buttons styles */
.wz-button-groups {
  color: white !important;
  transition: none !important;
  background-color: #0079a5 !important;
  border-radius: 4px !important;
  height: 40px;
}

.wz-button {
  color: white !important;
  transition: none !important;
  background-color: #0079a5 !important;
  min-width: 115px;
  border-radius: 4px !important;
  height: 40px;
}

.wz-button-flat {
  transition: none !important;
  min-height: 30px !important;
  line-height: 30px !important;
}

.wz-button-groups.active,
.wz-button-groups:not([disabled]):hover,
.wz-button.active,
.wz-button:not([disabled]):hover,
.wz-button-flat:not([disabled]):hover {
  background-color: #005571 !important;
  color: white !important;
  text-decoration: underline;
  box-shadow: 0 3px 1px rgba(0, 0, 0, 0.05);
}

.wz-back-btn-absolute {
  position: absolute !important;
  top: 210px !important;
}

.btn-as-i {
  background: none;
  border: 0;
  color: #006bb4;
  padding: 0;
  margin: 0;
  font-size: 20px;
  box-shadow: none !important;
}

.btn-as-i:hover, .btn-as-i:focus {
  background: none !important;
  color: #006bb4!important;
}
/* Custom reporting button styles */

.wz-report-button:hover {
  background-color: #006bb4 !important;
  color: #f5f5f5;
  border-radius: 0;
}

.wz-report-refresh-btn {
  position: absolute !important;
  right: 0px;
}

/* Custom grouped button styles */

.wz-button-group {
  margin: 0 !important;
  min-width: 100px !important;
  min-height: 25px !important;
  line-height: 25px !important;
  box-shadow: none !important;
  border: 1px solid rgb(0, 121, 165) !important;
}

.wz-button-group.left {
  border-radius: 10px 0 0 10px !important;
}

.wz-button-group.middle {
  border-radius: 0;
}

.wz-button-group.right {
  border-radius: 0 10px 10px 0 !important;
}

/* Custom input filter box styles */

input[type="search"].euiFieldSearch{
  box-sizing: inherit!important;
}

.input-filter-box {
  box-shadow: 0 2px 2px -1px rgba(0, 0, 0, 0.1) !important;
  border: 1px solid #d9d9d9 !important;
  font-size: 14px;
  padding: 0px 15px;
  margin-top: 18px;
  border: none;
  height: 40px;
  margin-right: 20px;
}

.input-filter-box:focus {
  box-shadow: 0 2px 2px -1px rgba(0, 0, 0, 0.1) !important;
  border: 1px solid #d9d9d9 !important;
}

/* Custom input container styles */

.wz-input-container label {
  font-weight: 700 !important;
  color: rgba(0, 0, 0, 0.38) !important;
}

.wz-input-container label.md-required:after {
  color: #006bb4 !important;
}

.wz-input-container input,
.wz-input-container input.md-input-invalid.md-input,
.wz-input-container input.ng-invalid.ng-touched {
  border-color: rgba(0, 0, 0, 0.12) !important;
}

.wz-autocomplete md-autocomplete-wrap {
  box-shadow: none !important;
}

.wz-input-text {
  padding: 5px;
  width: 100%;
  word-wrap: break-word;
  font-family: monospace;
  background-color: #ffffff;
  border: 1px solid #d9d9d9;
  -webkit-box-shadow: 0 2px 2px -1px rgba(0, 0, 0, 0.1);
  box-shadow: 0 2px 2px -1px rgba(0, 0, 0, 0.1);
}

/* Styles to override outline on components but avoid hidden shadow on focus */
/* These are really important fixex and should not be deleted */

:focus:not([class^='eui']) {
  box-shadow: none;
}

:focus:not(.wz-button):not(.input-filter-box):not(.kuiLocalSearchInput):not(.euiTextArea) {
  box-shadow: none !important;
}

/* Custom colors styles */
.color-white {
  color: white;
}

.green {
  background-color: rgb(42, 204, 67);
}

.teal {
  background-color: rgb(0, 166, 155);
}

.red {
  background-color: rgb(255, 100, 92);
}

.red-text {
  color: rgb(255, 100, 92) !important;
}

.yellow {
  background-color: rgb(255, 192, 74);
}

.blue {
  background-color: rgb(0, 121, 165);
}

.grey {
  background-color: grey;
}

.wz-metric-color {
  background-color: #ecf6fb !important;
  overflow: hidden;
  margin: 3px 8px;
  box-shadow: none !important;
  border: 1px solid #dfeff8;
}

.wz-background-transparent {
  background-color: transparent;
}

.md-subheader {
  background: transparent !important;
}

/* Custom Kibana styles */

md-content.md-default-theme, md-content{
  background: transparent!important;
}

.wz-border-none,
.wz-border-none md-select-value {
  border: none !important;
}

.wz-border-0 {
  border: 0px;
}

.wz-md-tab .md-tab,
.wz-md-tab .md-active {
  color: black !important;
}

.table-hover > tbody > tr:hover {
  background-color: #fafbfd!important;
}

/* .table > tbody {
    border-right: 1px solid #D9D9D9;
    border-left: 1px solid #D9D9D9;
} */

.action-btn-td {
  font-size: 18px;
  padding: 2px !important;
  color: #006bb4;
}
.wazuhNavDiscover .euiTab,
.wazuhNavDiscover .euiText {
  font-size: 14px !important;
}

.sca-checksum {
  color: gray;
  font-size: 12px;
  padding-top: 0px;
  padding-bottom: 10px;
}

kbn-vis,
visualize,
visualization {
  display: flex;
  flex: 1 1 100%;
}

kbn-vis visualize,
kbn-vis visualization,
kbn-vis .vis-container,
kbn-vis .visChart__container {
  overflow: hidden !important;
}

md-sidenav {
  width: 250px !important;
  font-size: 12px;
  background: transparent !important;
}

/* Dev tools styles */

.wz-dev-box {
  margin: 0px !important;
}

.wz-play-dev-color {
  color: #70ba56;
  margin-right: 15px;
}

.wz-question-dev-color {
  color: #b4bcc2;
}

.wz-dev-column-separator {
  width: 12px;
  margin-top: 15px;
  background: #dddddd;
  float: left;
  cursor: ew-resize;
  text-align: center;
  display: block !important;
}

.wz-dev-column-separator:hover {
  background-color: #cce4ed;
}

.wz-dev-column-separator:focus,
.wz-dev-column-separator.active {
  background-color: #0079a5;
  color: #fff;
}

.wz-dev-column-separator span {
  display: table-cell;
  vertical-align: middle;
}

#wz-dev-left-column {
  width: calc(~'30% - 7px');
  min-width: calc(~'20% - 7px');
  max-width: calc(~'80% - 7px');
  float: left;
}

#wz-dev-right-column {
  width: calc(~'70% - 7px');
  min-width: calc(~'20% - 7px');
  max-width: calc(~'80% - 7px');
  float: left;
}

.wz-dev-box .CodeMirror {
  border: 1px solid #ddd !important;
}

/* Card and select input shadow overriding */

.wz-md-card:not(.wz-metric-color) {
  box-shadow: 0 2px 2px -1px rgba(0, 0, 0, 0.1) !important;
  border: 1px solid #d3dae6;
  overflow: hidden;
}

.wz-card-actions {
  margin: 0;
  padding: 0 10px !important;
  border-top: 1px solid #dfeff8 !important;
  background-color: #ecf6fb;
}
.wz-card-actions.wz-card-actions-top {
  border-top: 0 !important;
  border-bottom: 1px solid #dfeff8;
  padding: 5px 10px !important;
  min-height: 42px;
  margin: 0 !important;
}

.wz-card-actions-vis {
  margin: 0px 15px;
  border-bottom: 1px solid #d3dae6;
  padding: 16px 0px;
}

md-switch.md-default-theme .md-thumb,
md-switch .md-thumb {
  border: 1px solid #d3dae6;
}
md-switch.md-default-theme .md-bar,
md-switch .md-bar {
  border: 1px solid #d3dae6;
}
md-switch.md-default-theme.md-checked .md-thumb,
md-switch.md-checked .md-thumb {
  background-color: rgb(0, 107, 180);
  border: none;
}
.wz-select-input {
  border-radius: 0;
  box-shadow: 0 2px 2px -1px rgba(0, 0, 0, 0.1) !important;
  border: 1px solid #d3dae6;
}

/* Class for responsive images */
.wz-responsive-img {
  width: 100%;
  height: auto;
}

.wz-logo-container {
  height: 50px;
  background-size: contain;
  background-repeat: no-repeat;
  background-position-y: center;
}

@media (min-width: 1200px) {
  .wz-logo {
    background-image: url('../img/new_logo_white.svg');
    width: 150px;
    max-width: 150px;
  }
}
@media (max-width: 1199px) {
  .wz-logo {
    min-width: 28px !important;
    margin-right: 15px !important;
    background-image: url('../img/new_logo_white_wolf.svg');
  }
}

/* Unclassified but important Wazuh app component styles */

.cursor-pointer {
  cursor: pointer !important;
}

.cursor-default {
  cursor: default !important;
}

.wz-agent-status-indicator {
  color: white;
  padding: 4px 6px;
  border-radius: 2px;
  text-transform: uppercase;
}

.wz-timelions {
  margin-top: -40px;
  z-index: 2;
}

#monitoring_dis .kuiLocalNav {
  min-height: 0px;
  height: 22px;
}

#monitoring_dis .kuiLocalDropdown {
  z-index: 10;
}

.wz-monitoring-loading {
  z-index: 50;
  margin-bottom: 30px;
}

.wz-always-top,
.kuiLocalSearchAssistedInput__assistance {
  z-index: 9999 !important;
}

.euiTitle {
  font-weight: normal !important;
}

.wzEuiTitle {
  font-size: 20px !important;
}

.synopsisIcon {
  max-width: 32px;
}

.legend-value-truncate {
  overflow-y: hidden !important;
}

.wz-circle-list {
  list-style: circle !important;
}

.wz-word-break {
  word-break: break-all;
}

.wz-word-break-rule {
  word-break: break-all;
  padding-right: 10px;
}

.visualization {
  overflow: hidden !important;
}

.btn {
  box-shadow: 0 2px 2px -1px rgba(152, 162, 179, 0.3);
  height: 35px;
}
.btn-info {
  border: 1px solid #d9d9d9 !important;
  line-height: 24px;
}
.btn-info:hover {
  background: #ebebeb !important;
  color: #000 !important;
}

.btn-info:focus {
  color: #000 !important;
}

.wz-circle-back-button {
  border: 1px solid #d9d9d9 !important;
  margin: 0px 15px 0px 0px !important;
  background: white !important;
  line-height: 18px !important;
}

.wz-circle-back-button:hover {
  border-color: #000 !important;
}

.md-padding-top-10 {
  padding-top: 10px !important;
}

.md-padding-h {
  padding: 0px 16px;
}

.md-padding-v {
  padding: 16px 0px;
}

.md-margin-h {
  margin: 0px 16px;
}

.md-margin-h-0 {
  margin-left: 0px;
  margin-right: 0px;
}

.cursor-wait {
  cursor: wait !important;
}

.wz-padding-bottom-14 {
  padding-bottom: 14px;
}

.wz-padding-bottom-30 {
  padding-bottom: 30px;
}

.addGroupInput {
  height: 40px !important;
  max-width: 181px !important;
  padding-right: 0 !important;
}

.addGroupBtn {
  background-color: #006bb4 !important;
  height: 40px !important;
}

.agreeBtn {
  min-height: 0px !important;
  height: 25px !important;
  line-height: inherit !important;
  color: #ffffff !important;
}

.cancelBtn {
  color: #000000 !important;
  background-color: #fff !important;
  border-color: #d9d9d9 !important;
  min-height: 0px !important;
  height: 25px !important;
  line-height: inherit !important;
  border-radius: 4px !important;
}

.agents-prev-btn {
  margin-top: 20px !important;
}

.min-height-300 {
  min-height: 300px;
}

.nav-bar-white-bg > div {
  background: #fff;
}

.updateBtn {
  background: #0f9d58;
  color: white;
}

.upgradingLabel {
  color: #0f9d58;
  padding-top: 12px;
  display: block;
}

/*
 * https://css-tricks.com/snippets/css/prevent-long-urls-from-breaking-out-of-container/
 * Handling long URLs on error toasts.
 */
.euiGlobalToastList > .euiToast > .euiToastHeader > .euiToastHeader__title {
  overflow-wrap: break-word;
  word-wrap: break-word;
  -ms-word-break: break-all;
  word-break: break-all;
  word-break: break-word;
  -ms-hyphens: auto;
  -moz-hyphens: auto;
  -webkit-hyphens: auto;
  hyphens: auto;
}

.euiGlobalToastList {
  width: auto !important;
  max-width: 600px !important;
}

.titleSectionIdentifier {
  font-size: 12px;
  color: #006bb4;
  text-transform: capitalize;
}
.confirmEmbedBubble {
  background-color: #ecf6fb;
  border: 1px solid #dfeff8;
  color: #31708f;
  padding: 5px 10px;
  max-width: 275px;
}
.confirmEmbedBubble.confirmEmbedBubbleInline {
  background-color: transparent;
  border: none;
  display: flex;
  height: 35px;
  padding: 0px;
  max-width: none;
  white-space: nowrap;
}
.confirmEmbedBubbleInline button {
  margin: 0 0 0 8px;
  height: 35px !important;
  min-height: 0 !important;
}

.no-wrap {
  white-space: nowrap;
}
wz-xml-file-editor {
  height: inherit;
}

.euiTableHeaderCell {
  font-weight: 600;
}

.table-striped-duo .selected {
  background: #ecf6fb !important;
}

.table-striped > tbody > tr:nth-of-type(odd){
  background-color: transparent!important;
}

.table-striped > tbody > tr:nth-of-type(odd):hover{
  background-color: #fafbfd!important;
}

.table-striped-duo > tbody tr:not(.euiTableRow):nth-child(2n + 1):not(:hover),
.table-striped-duo > tbody tr:not(.euiTableRow):nth-child(2n + 2):not(:hover) {
  background: #f9f9f9;
}
.table-striped-duo > tbody tr:not(.euiTableRow):nth-child(4n + 1):not(:hover),
.table-striped-duo > tbody tr:not(.euiTableRow):nth-child(4n + 2):not(:hover) {
  background: #fff;
}

.table-resizable > thead th:not(:first-child) {
  border-left: 1px dashed #dfeff8;
  overflow: hidden;
}

.table-resizable > thead th:last-child .ui-resizable-handle {
  display: none !important;
}

.table-resizable td + td {
  width: auto;
}

.daemons-card {
  padding: 16px 5px !important;
}

.daemon-label {
  width: 165px;
  float: left;
  border-radius: 30px;
  margin: 3px;
}

.daemon-bullet {
  float: left;
  margin: 5px 0 0 8px;
}

.daemon-name {
  padding: 5px 10px 5px 28px;
}

.visLegend .visLegend__list {
  overflow: hidden !important;
}

.visLegend .visLegend__list {
  overflow: hidden !important;
}

.wz-md-card:not(.fullscreen) .sca-vis.sca-gauges .visualization {
  padding: 0;
  height: 100%;
  overflow: hidden !important;
}

.wz-md-card:not(.fullscreen) .sca-vis.sca-gauges .visLib {
  overflow: hidden;
}

.wz-md-card:not(.fullscreen) .sca-vis.sca-gauges .visLib__chart {
  height: 130%;
  overflow: hidden;
}

.sca-vis .visWrapper .chart-label {
  display: block !important;
}

.sca-vis .visWrapper .visWrapper__chart > div > svg > g > text:nth-child(2) {
  font-size: 10px !important;
}

.sca-vis .visWrapper .chart-title,
.sca-vis .mtrVis__container div:last-child {
  display: none !important;
}

.sca-vis:not(.sca-bars) .visLegend__list {
  width: 275px !important;
}

.sca-vis.sca-bars .visLegend__list {
  width: 100px !important;
}

.tvbLegend {
  overflow: hidden !important;
}

.agents-headline .euiStat .euiStat__title {
  color: #6e6e6e;
  font-size: 14px;
}

.agents-headline .euiText.euiText--small p {
  color: #006bb4;
  font-weight: 600;
}

.discoverSectionSwitchBtn {
  height: 15px;
  margin: 2px 10px 0 0 !important;
  padding: 0 !important;
  line-height: 0 !important;
  min-height: 0 !important;
  background-color: transparent !important;
  color: #0079a5 !important;
  font-size: 15px !important;
  cursor: pointer !important;
}
.discoverSectionSwitchBtn:hover {
  text-decoration: underline !important;
}

#wz-progress {
  margin: 5px 0;
  width: 100%;
  background-color: #ddd;
}

#wz-progress-bar {
  color: white;
  height: 25px;
  padding: 5px;
  background-color: #0079a5;
  white-space: nowrap;
}

discover-app-w .container-fluid {
  background: #fff;
}

.registerAgent{
  min-height: calc(~'100vh - 100px');
  background: #fafbfd;
  padding-top: 25px;
}

.navBarLogo {
  width: 110px;
  margin-top: 4px;
}

.application{
  background: #fafbfd;
}

.application.tab-health-check wz-menu{
  display: none;
}

.health-check table tr td{
    border-top: none!important;
}

.health-check{
  padding-top: 5%;
}

@keyframes rotation {
  from {
    transform: rotate(0deg);
  }
  to {
    transform: rotate(359deg);
  }
}

.health-check-loader{
  height: 150px;
  width: 150px;
  margin: 0 auto;
  position: relative;
  border: 2px solid transparent;
  border-top: 2px solid #00A9E5;
  border-radius: 100%;
  display: block;
  animation: rotation .75s .5s infinite linear;
  animation-play-state: running;
}

.health-check-logo{
    width: 110px;
    height: 110px;
    float: left;
    margin: 0 auto;
    margin-top: -130px;
    margin-bottom: 50px;
    z-index: 1;
}

.CodeMirror-gutters {
  z-index: 1!important;
}

md-toolbar { 
  min-height: 0px !important;
}

.md-toolbar-tools { 
  position: fixed !important;
}

md-toolbar.md-default-theme:not(.md-menu-toolbar), md-toolbar:not(.md-menu-toolbar) {
    background-color: transparent!important;
}

.refresh-report-button {
  padding: 10px;
  text-align: right;
}

.monitoring-discover form{
  display: none;
}

.euiBadge, .euiBadge__childButton{
  font-size: 12px!important;
}

.wz-link{
  cursor:pointer;
  color: #006BB4;
  text-decoration: none;
}

.wzTableCellFilter{
  text-align: right;
  height: 0;
  cursor: pointer;
}

.wz-md-card:not(.fullscreen) .sca-vis.table-scrollable .kbnAggTable__paginated{
  height: 150px;
}

.wz-margin-16 {
  margin: 16px;
}

.wz-margin-10 {
  margin: 10px;
}

.wz-margin-top-3 {
  margin-top: 3px !important;
}

.wz-margin-left-10 {
  margin-left: 10px;
}

.wz-margin-right-10 {
  margin-right: 10px;
}

.hiddenCard {
  opacity: 0;
  cursor: default !important;
}

.footer-req {
  margin-top: -15px !important;
  font-size: 12px !important;
  cursor: pointer !important;
}

.wz-padding-bt-5 {
  padding-bottom: 5px !important;
}

.wz-margin--10 {
  margin-left: -10px;
}

.header-global-wrapper + .app-wrapper:not(.hidden-chrome) {
  top: 48px!important;
  left: 48px!important;
}

.reqCard {
  cursor: default !important;
}

.reqCard:hover, .reqCard:focus {
  transform: translateY(0px) !important;
  box-shadow: 0 2px 2px -1px rgba(152, 162, 179, 0.3), 0 1px 5px -2px rgba(152, 162, 179, 0.3) !important;
}

.reqCard:hover .euiCard__title, .reqCard:focus .euiCard__title {
  text-decoration: none !important;
}

@media only screen and (max-width: 767px){
  .header-global-wrapper + .app-wrapper:not(.hidden-chrome) {
      left: 0!important;
  }
}

.requirements-cards.euiFlexGroup--gutterLarge {
  margin: -10px !important;
}

.no-max-width {
  margin-top: 16px;
  margin-left: -10px;
}

.no-max-width .euiFilePicker__wrap {
  max-width: none !important;
  margin: 0px 10px 0px 10px;
  padding-right: 10px;
}

.upload-files-button {
  width: 100px !important;
  margin: auto !important;
}

.list-of-files {
  margin: auto;
  margin-top: 10px;
  margin-bottom: 10px;
}

.list-of-files .euiListGroupItem {
  background: white !important;
  color: #377dbb !important;
}


.list-of-files-fail {
  margin-top: 10px;
  margin-bottom: 10px;
}

.list-of-files-fail .euiListGroupItem {
  background: white !important;
}

.list-element-ok { 
  color: green !important;
}

.list-element-bad {
  color: #bd3b4d !important;
}

.logtest-side{
  height: calc(~'100vh - 95px');
  border-left: 1px solid #e1e2e3;
  box-shadow: -2px 0px 2px -1px rgba(152, 162, 179, 0.3);
  margin-top: -50px;
  background: #fff;
  z-index: 10;
  position : fixed;
  right: 0;
  width: calc(~'30% - 16px');
}

.logtest .euiFlyoutFooter, .logtest-side .euiFlyoutFooter{
  margin: 0 -16px;
    background: transparent;
}

.logtest-side .euiFlyoutFooter{
  margin: 0 -16px;
}

.logtest .euiFlyoutFooter{
  margin:  0 -16px -16px -16px;
}

.logtest .euiCodeBlock{
  border: 1px solid #e1e2e3;
}

.logtest .euiTextArea, .logtest-side .euiTextArea{
  max-height: 500px;
  resize: none;
}

md-chips.md-default-theme .md-chips, md-chips .md-chips{
  box-shadow: none;
}

.min-guide-width{
  min-width: 675px !important;
}

.table-vis-container{
  overflow: auto !important;
}

<<<<<<< HEAD
.AgentsTable__soBadge{
  font-size: 18px!important;
  padding-right: 3px;
}
.AgentsTable__soBadge--windows{
  color: lightskyblue;
}

.AgentsTable__soBadge--darwin{
  color: gray;
}

.euiStatLink .euiStat__title{
  cursor: pointer;
}

.euiStatLink .euiStat__title:hover {
  text-decoration: underline;
=======
.subdued-background {
  background: #d3dae6;
}

.subdued-color {
  color: #808184;
}

.react-code-mirror {
  height: 73vh;
  border: solid 1px #d9d9d9;
}

.react-code-mirror > .CodeMirror.CodeMirror-wrap.cm-s-default{
  height: 100% !important;
}

.wz-form-row {
  width: 100% !important;
  max-width: none !important;
}

.wz-form-row .euiComboBox {
  width: 100% !important;
  max-width: none !important;
}

.wz-form-row .euiFormControlLayout {
  width: 100% !important;
  max-width: none !important;
}

.wz-form-row .euiComboBox__inputWrap.euiComboBox__inputWrap-isClearable {
  width: 100% !important;
  max-width: none !important;
}

.sideMenuButton .euiButtonEmpty__content{
  justify-content: left!important;
}

.sideBarContent{
  float: right;
  width: calc(~'100vw - 240px');
>>>>>>> bc657bf2
}<|MERGE_RESOLUTION|>--- conflicted
+++ resolved
@@ -167,13 +167,6 @@
   border: 1px solid #d9d9d9 !important;
 }
 
-<<<<<<< HEAD
-=======
-.euiFlexGroup .euiFlexGroup:hover {
-  //background: #fafcfe;
-}
-
->>>>>>> bc657bf2
 /* Custom Manager/Status styles */
 
 .status {
@@ -1268,7 +1261,6 @@
   overflow: auto !important;
 }
 
-<<<<<<< HEAD
 .AgentsTable__soBadge{
   font-size: 18px!important;
   padding-right: 3px;
@@ -1287,7 +1279,8 @@
 
 .euiStatLink .euiStat__title:hover {
   text-decoration: underline;
-=======
+}
+
 .subdued-background {
   background: #d3dae6;
 }
@@ -1332,5 +1325,4 @@
 .sideBarContent{
   float: right;
   width: calc(~'100vw - 240px');
->>>>>>> bc657bf2
 }