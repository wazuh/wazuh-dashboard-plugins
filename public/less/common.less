--- conflicted
+++ resolved
@@ -1591,7 +1591,6 @@
   }
 }
 
-<<<<<<< HEAD
 .no-focus:focus {
   background-color: transparent !important;
 }
@@ -1665,8 +1664,6 @@
     display: inline;
   } */
 } 
-=======
 .module-table .euiFacetButton__text {
   max-height: 40px;
-}
->>>>>>> 97f13a86
+}