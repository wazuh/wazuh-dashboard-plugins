/*
 * Wazuh app - Commons stylesheet
 * Copyright (C) 2015-2019 Wazuh, Inc.
 *
 * This program is free software; you can redistribute it and/or modify
 * it under the terms of the GNU General Public License as published by
 * the Free Software Foundation; either version 2 of the License, or
 * (at your option) any later version.
 *
 * Find more information about this on the LICENSE file.
 */

/* -------------------------------------------------------------------------- */
/* ------------------------ Wazuh commons stylesheet ------------------------ */
/* -------------------------------------------------------------------------- */

/* Custom healthcheck and blank screen styles */

.error-notify {
    font-size: 20px;
    color: black;
    padding-bottom: 5px;
}

.loading-logo-fail {
    width: 85px;
    text-align: center;
}

.loading-logo {
    position: relative;
    top: -157px;
    width: 85px;
    text-align: center;
}

.checks {
    text-align: center;
    position: relative;
    top: -100px;
}

.checks-fail {
    text-align: center;
    position: relative;
    top: 10px;
}

.healthCheck {
    padding-top: 200px;
    background-color: #F5F5F5;
}

.health-check-error {
    padding-top: 40px;
    color: red;
    text-align: center;
}

.error-msg{
    color: red;
    padding: 8px;
}

.small-text{
    font-size: 12px;
    padding: 10px;
}

.percentage {
    font-size: 18px;
    text-align: center;
    position: relative;
    height: 25px;
    color: #666666;
    background-color: white !important;
}

/* Custom JSON viewer settings */
.wz-word-wrap {
    word-wrap: break-word;
}

.wz-pre {
    white-space: pre-wrap;
    word-wrap: break-word;
    height: 200px;
    line-height: 20px !important;
}

.jsonbeauty2 {
    min-height: 300px;
    margin: 0px !important;
}

.json-beautifier {
    background-color: ghostwhite;
    border: 1px solid silver;
    padding: 10px 20px;
    margin: 20px;
}

.wz-code-viewer {
    line-height: 1.5;
    font-family: monospace;
    page-break-inside: avoid;
    background-color: #F9F9F9;
    border: 1px solid #D9D9D9;
    border-left: 3px solid rgb(0, 121, 165);
    height: 100px;
    max-width: 100%;
    padding: 1em 1.5em;
    overflow: auto;
    word-wrap: break-word;
}

/* CUstom styles for Configuration items list */

.wz-item-list {
    overflow: auto;
    height: 100px;
    margin-right: 5px;
    background-color: #F9F9F9;
    border: 1px solid #D9D9D9;
    word-break: break-word;
}

.wz-item-detail {
    overflow: auto;
    height: 100px;
    padding: 10px;
    margin-left: 5px;
    border: 1px solid #D9D9D9;
}

/* Custom styles for all app scroll bars */

::-webkit-scrollbar {
    width: 10px;
    height: 10px;
}

::-webkit-scrollbar-button {
    width: 0;
    height: 0;
    display: none;
}

::-webkit-scrollbar-corner {
    background-color: transparent;
}

::-webkit-scrollbar-thumb {
    background-color: rgba(0,0,0,0.1);
}

/* Special fix to make Kibana search bar similar to the rest from the app */

.kuiLocalSearchInput,
.kuiLocalSearchInput:focus {
    box-shadow: 0 2px 2px -1px rgba(0, 0, 0, 0.1) !important;
    border: 1px solid #D9D9D9 !important;
}

/* Custom loading ring styles */

div.uil-ring-css {
    transform: scale(0.8);
    margin: auto;
}

.uil-ring-css {
    background: none;
    position: relative;
    width: 200px;
    height: 200px;
}

.uil-ring-css>div {
    position: absolute;
    display: block;
    width: 160px;
    height: 160px;
    top: 20px;
    left: 20px;
    border-radius: 80px;
    box-shadow: 0 3px 0 0 rgb(0,121,165);
    -webkit-transform-origin: 80px 81.5px;
    transform-origin: 80px 81.5px;
    -webkit-animation: uil-ring-anim 1.5s linear infinite;
    animation: uil-ring-anim 1.5s linear infinite;
}

/* Custom Manager/Status styles */

.status {
    width: 3%;
}

.status.round {
    border-radius: 50%;
    height: 15px;
    width: 15px;
}

/* Custom Manager/Ruleset styles */

.manager-ruleset-decoders-top-24 {
    margin: 0;
    height: 220px;
}

.manager-ruleset-rules-top-row {
    padding: 0px !important;
    height: 200px;
}

.manager-ruleset-btn {
    top: -3px;
}

/* Custom buttons styles */

.wz-button {
    color: white !important;
    transition: none !important;
    background-color: rgb(0, 85, 113) !important;
}

.wz-button-flat {
    transition: none !important;
    min-height: 30px !important;
    line-height: 30px !important;
}

.wz-button.active,
.wz-button:not([disabled]):hover,
.wz-button-flat:not([disabled]):hover {
    background-color: rgb(0, 121, 165) !important;
    color: white !important;
}

.wz-back-btn-absolute{
    position: absolute!important;
    top: 210px!important;
}

.btn-as-i{
    background: none;
    border: 0;
    color: #0079a5;
    padding: 0;
    margin: 0;
    font-size: 20px;
}

.btn-as-i:hover{
    background: none!important;
    color: #0079a5;
}
/* Custom reporting button styles */

.wz-report-button:hover {
    background-color: #0079a5 !important;
    color: #F5F5F5;
    border-radius: 0;
}

.wz-report-refresh-btn {
    position: absolute !important;
    right: 0px;
}

/* Custom grouped button styles */

.wz-button-group {
    margin: 0 !important;
    min-width: 100px !important;
    min-height: 25px !important;
    line-height: 25px !important;
    box-shadow: none !important;
    border: 1px solid rgb(0, 121, 165) !important;
}

.wz-button-group.left {
    border-radius: 10px 0 0 10px !important;
}

.wz-button-group.middle {
    border-radius: 0;
}

.wz-button-group.right {
    border-radius: 0 10px 10px 0 !important;
}

/* Custom input filter box styles */

.input-filter-box {
    box-shadow: 0 2px 2px -1px rgba(0, 0, 0, 0.1) !important;
    border: 1px solid #D9D9D9 !important;
    font-size: 14px;
    padding: 0px 15px;
    margin-top: 18px;
    border: none;
    height: 40px;
    margin-right: 20px;
}

.input-filter-box:focus {
    box-shadow: 0 2px 2px -1px rgba(0, 0, 0, 0.1) !important;
    border: 1px solid #D9D9D9 !important;
}

/* Custom input container styles */

.wz-input-container label {
    font-weight: 700 !important;
    color: rgba(0, 0, 0, 0.38) !important;
}

.wz-input-container label.md-required:after {
    color: #0079a5 !important;
}

.wz-input-container input,
.wz-input-container input.md-input-invalid.md-input,
.wz-input-container input.ng-invalid.ng-touched {
    border-color: rgba(0,0,0,0.12) !important;
}

.wz-autocomplete md-autocomplete-wrap {
    box-shadow: none !important;
}

.wz-input-text{
    padding: 5px;
    width: 100%;
    word-wrap: break-word;
    font-family: monospace;
    background-color: #ffffff;
    border: 1px solid #D9D9D9;
    -webkit-box-shadow: 0 2px 2px -1px rgba(0, 0, 0, 0.1);
    box-shadow: 0 2px 2px -1px rgba(0, 0, 0, 0.1);
}

/* Styles to override outline on components but avoid hidden shadow on focus */
/* These are really important fixex and should not be deleted */

:focus:not([class^="eui"]) {
    box-shadow: none;
}

:focus:not(.wz-button):not(.input-filter-box):not(.kuiLocalSearchInput) {
    box-shadow: none !important;
}

/* Custom colors styles */

.green {
    background-color: rgb(42, 204, 67);
}

.teal {
    background-color: rgb(0, 166, 155);
}

.red {
    background-color: rgb(255, 100, 92);
}

.yellow {
    background-color: rgb(255, 192, 74);
}

.blue {
    background-color: rgb(0, 121, 165);
}

.grey {
    background-color: grey;
}

.wz-metric-color {
    background-color: #d1e9f2!important;
    overflow: hidden;
    margin: 3px 8px;
    box-shadow: none!important;
    border: 0!important;
}

.wz-background-transparent {
    background-color: transparent;
}

.md-subheader{
    background: transparent!important;
}

/* Custom Kibana styles */

.wz-border-none,
.wz-border-none md-select-value {
    border: none !important;
}

.wz-border-0 {
    border: 0px;
}

.wz-md-tab .md-tab,
.wz-md-tab .md-active {
    color: black !important;
}

.table-hover > tbody > tr:hover {
    background-color: #f0f0f0;
}

/* .table > tbody {
    border-right: 1px solid #D9D9D9;
    border-left: 1px solid #D9D9D9;
} */

.action-btn-td{
    font-size: 18px;
    padding: 2px!important;
    color: #0079a5;
}
.wazuhNavDiscover .euiTab ,
.wazuhNavDiscover .euiText {
    font-size: 14px !important;
}

.kuiLocalNav {
    border-bottom: none !important;
}

kbn-vis,
visualize,
visualization {
    display: flex;
    flex: 1 1 100%;
}

kbn-vis visualize,
kbn-vis visualization,
kbn-vis .vis-container,
kbn-vis .visChart__container {
    overflow: hidden !important;
}

md-sidenav {
    width: 250px!important;
    font-size: 12px;  
    background: transparent!important;  
}

/* Dev tools styles */

.wz-dev-box {
    margin: 0px !important;
}

.wz-play-dev-color {
    color: #70ba56;
    margin-right: 15px;
}

.wz-question-dev-color {
    color: #b4bcc2
}

.wz-dev-title {
    padding-bottom: 10px
}

.wz-dev-column-separator{
    width: 14px;
    margin-top: 25px;
    background: #dddddd;
    float: left;
    height: calc(~'100vh - 110px');
    cursor: ew-resize;
    text-align: center;
    display:block!important;
}

.wz-dev-column-separator:hover {
    background-color: #cce4ed;
}

.wz-dev-column-separator span {
    height: calc(~'100vh - 110px');
    display: table-cell;
    vertical-align: middle;
}

#wz-dev-left-column{
    width: calc(~'30% - 7px');
    min-width: calc(~'20% - 7px');
    max-width: calc(~'80% - 7px');
    float: left;
    height: calc(~'100vh - 85px');
}

#wz-dev-right-column{
    width: calc(~'70% - 7px');
    min-width: calc(~'20% - 7px');
    max-width: calc(~'80% - 7px');
    float: left;
    height: calc(~'100vh - 85px');
}

/* Card and select input shadow overriding */

.wz-md-card:not(.wz-metric-color) {
    box-shadow: 0 2px 2px -1px rgba(0, 0, 0, 0.1) !important;
    border: 1px solid #D9D9D9 !important;
    overflow: hidden;
}

.wz-card-actions {
    margin: 0 !important;
    padding: 0 10px !important;
    border-top: 1px solid #D9D9D9 !important;
    background-color: rgb(228, 242, 245);
}

.wz-select-input {
    border-radius: 0;
    box-shadow: 0 2px 2px -1px rgba(0, 0, 0, 0.1) !important;
    border: 1px solid #D9D9D9;
}

/* Class for responsive images */
.wz-responsive-img {
    width: 100%;
    height: auto;
}

@supports not (-moz-appearance:none) {
    @media (min-width: 1200px) {      
        .wz-logo{        
            content: url("/plugins/wazuh/img/new_logo_white.png");
        } 
        .wz-logo-container {
            width: 150px;
            max-width: 150px;
        }
    }
    @media (max-width: 1199px) {    
        .wz-logo{         
           content: url("/plugins/wazuh/img/new_logo_white_wolf.png");
           max-height: 45px;
           max-width: 20px;
           margin-right: 10px;
       } 
       .wz-logo-container {
            min-width: 20px!important;
            max-width: 30px!important;
            margin-right: 5px!important;
        }
    }
}

@supports (-moz-appearance:none) {
    @media (min-width: 1200px) {      
        .wz-logo::after{        
            content: url("/plugins/wazuh/img/new_logo_white.png");
        } 
        .wz-logo-container {
            width: 185px;
            max-width: 185px;
        }
    }
    @media (max-width: 1199px) {    
        .wz-logo::after{         
            content: url("/plugins/wazuh/img/new_logo_white_wolf.png");
            max-height: 45px;
            max-width: 20px;
            margin-right: 10px;
        } 
        .wz-logo-container {
                min-width: 20px!important;
                max-width: 30px!important;
                margin-right: 5px!important;
            }
        }
}

/* Unclassified but important Wazuh app component styles */

.cursor-pointer {
    cursor: pointer !important;
}

.cursor-default {
    cursor: default !important;
}

.wz-agent-status-indicator {
    color: white;
    padding: 4px 6px;
    border-radius: 2px;
    text-transform: uppercase;
}

.wz-timelions {
    margin-top: -40px;
    z-index: 2;
}

#monitoring_dis .kuiLocalNav {
    min-height: 0px;
    height: 22px;
}

#monitoring_dis .kuiLocalDropdown {
    z-index: 10;
}

.wz-monitoring-loading {
    z-index: 50;
    margin-bottom: 30px;
}

.wz-always-top,
.kuiLocalSearchAssistedInput__assistance {
    z-index: 9999 !important;
}

.euiTitle {
    font-weight: normal !important;
}

.wzEuiTitle {
    font-size: 20px !important;
}

.synopsisIcon{
    max-width: 32px;
}

.legend-value-truncate {
    overflow-y: hidden !important;
}

.wz-circle-list {
  list-style: circle !important;
}

.wz-word-break {
    word-break: break-all;
} 

.wz-word-break-rule {
    word-break: break-all;
    padding-right: 10px;
}

.visualization {
    overflow: hidden !important;
}

.btn-info{
    background: #d9d9d9;
}

.wz-circle-back-button{
    border: 1px solid #d9d9d9!important;
    margin: 0px 15px 0px 0px!important;
    background: white!important;
    line-height: 18px!important;
}

.wz-circle-back-button:hover{
    border-color: #000!important;
}

.md-padding-top-10{
    padding-top: 10px!important;
}

.md-padding-h {
    padding: 0px 16px;
}

.md-margin-h {
    margin: 0px 16px;
}

.md-margin-h-0 {
    margin-left: 0px;
    margin-right: 0px;
}

.cursor-wait {
    cursor: wait !important;
}

.wz-padding-bottom-14 {
    padding-bottom: 14px;
}

.addGroupInput {
    height: 40px !important;
    max-width: 181px !important;
    padding-right: 0 !important;
}

.addGroupBtn {
    background-color: #0079a5 !important;
    height: 40px!important;
}

.agreeBtn {
    min-height: 0px !important;
    height: 25px !important;
    line-height: inherit !important;
    color: #ffffff !important;
    background-color: #0079a5 !important;
    border-color: #0079a5 !important;
}

.cancelBtn {
    color: #000000 !important;
    background-color: #d9d9d9 !important;
    border-color: #d9d9d9 !important;
    min-height: 0px !important;
    height: 25px !important;
    line-height: inherit !important;
}

.agents-prev-btn {
    margin-top: 20px !important;
}

.min-height-300 {
    min-height: 300px;
}

.nav-bar-white-bg > div{
    background: #fff;
}

<<<<<<< HEAD
.updateBtn{
    font-size: 12px;
    background: #0F9D58;
    color: white;
    padding: 0px 5px;
    border-radius: 2px;
}

.upgradingLabel{
    font-size: 13px;
    color: #0F9D58;
}


=======
>>>>>>> 42a671e5
/*
 * https://css-tricks.com/snippets/css/prevent-long-urls-from-breaking-out-of-container/
 * Handling long URLs on error toasts.
 */
.euiGlobalToastList > .euiToast > .euiToastHeader > .euiToastHeader__title {
    overflow-wrap: break-word;
    word-wrap: break-word;
    -ms-word-break: break-all;
    word-break: break-all;
    word-break: break-word;
    -ms-hyphens: auto;
    -moz-hyphens: auto;
    -webkit-hyphens: auto;
    hyphens: auto;
}

.titleSectionIdentifier{
    font-size: 12px;
    color: #0079a5;
    text-transform: capitalize;
}
.confirmEmbedBubble{
    background-color: #ecf6fb;
    border: 1px solid #dfeff8;
    color: #31708f;
    padding: 5px 10px;
    max-width: 275px;
}

wz-xml-file-editor {
    height: inherit;
}<|MERGE_RESOLUTION|>--- conflicted
+++ resolved
@@ -744,7 +744,6 @@
     background: #fff;
 }
 
-<<<<<<< HEAD
 .updateBtn{
     font-size: 12px;
     background: #0F9D58;
@@ -759,8 +758,6 @@
 }
 
 
-=======
->>>>>>> 42a671e5
 /*
  * https://css-tricks.com/snippets/css/prevent-long-urls-from-breaking-out-of-container/
  * Handling long URLs on error toasts.
