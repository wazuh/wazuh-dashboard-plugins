/*
 * Wazuh app - Commons stylesheet
 * Copyright (C) 2015-2019 Wazuh, Inc.
 *
 * This program is free software; you can redistribute it and/or modify
 * it under the terms of the GNU General Public License as published by
 * the Free Software Foundation; either version 2 of the License, or
 * (at your option) any later version.
 *
 * Find more information about this on the LICENSE file.
 */

/* -------------------------------------------------------------------------- */
/* ------------------------ Wazuh commons stylesheet ------------------------ */
/* -------------------------------------------------------------------------- */

/* Custom healthcheck and blank screen styles */

.error-notify {
    font-size: 20px;
    color: black;
    padding-bottom: 5px;
}

.loading-logo-fail {
    width: 85px;
    text-align: center;
}

.loading-logo {
    position: relative;
    top: -157px;
    width: 85px;
    text-align: center;
}

.checks {
    text-align: center;
    position: relative;
    top: -100px;
}

.checks-fail {
    text-align: center;
    position: relative;
    top: 10px;
}

.healthCheck {
    padding-top: 200px;
    background-color: #F5F5F5;
}

.health-check-error {
    padding-top: 40px;
    color: red;
    text-align: center;
}

.error-msg{
    color: red;
    padding: 8px;
}

.small-text{
    font-size: 12px;
    padding: 10px;
}

.percentage {
    font-size: 18px;
    text-align: center;
    position: relative;
    height: 25px;
    color: #666666;
    background-color: white !important;
}

/* Custom JSON viewer settings */
.wz-word-wrap {
    word-wrap: break-word;
}

.wz-pre {
    white-space: pre-wrap;
    word-wrap: break-word;
    height: 200px;
    line-height: 20px !important;
}

.jsonbeauty2 {
    min-height: 300px;
    margin: 0px !important;
}

.json-beautifier {
    background-color: ghostwhite;
    border: 1px solid silver;
    padding: 10px 20px;
    margin: 20px;
}

.wz-code-viewer {
    line-height: 1.5;
    font-family: monospace;
    page-break-inside: avoid;
    background-color: #F9F9F9;
    border: 1px solid #D9D9D9;
    border-left: 3px solid rgb(0, 121, 165);
    height: 100px;
    max-width: 100%;
    padding: 1em 1.5em;
    overflow: auto;
    word-wrap: break-word;
}

.wz-content{
    background-color: #F5F5F5;
    border-top: 1px solid #d9d9d9;
}
.wz-content.content-no-border{
    border: none!important;
}

.wz-content.min-106{
    min-height: calc(~'100vh - 106px');
}

.wz-content.min-96{
    min-height: calc(~'100vh - 96px');
}

.wz-content.min-50{
    min-height: calc(~'100vh - 50px');
}

/* CUstom styles for Configuration items list */

.wz-item-list {
    overflow: auto;
    height: 100px;
    margin-right: 5px;
    background-color: #F9F9F9;
    border: 1px solid #D9D9D9;
    word-break: break-word;
}

.wz-item-detail {
    overflow: auto;
    height: 100px;
    padding: 10px;
    margin-left: 5px;
    border: 1px solid #D9D9D9;
}

/* Custom styles for all app scroll bars */

::-webkit-scrollbar {
    width: 10px;
    height: 10px;
}

::-webkit-scrollbar-button {
    width: 0;
    height: 0;
    display: none;
}

::-webkit-scrollbar-corner {
    background-color: transparent;
}

::-webkit-scrollbar-thumb {
    background-color: rgba(0,0,0,0.1);
}

/* Special fix to make Kibana search bar similar to the rest from the app */

.kuiLocalSearchInput,
.kuiLocalSearchInput:focus {
    box-shadow: 0 2px 2px -1px rgba(0, 0, 0, 0.1) !important;
    border: 1px solid #D9D9D9 !important;
}

/* Custom loading ring styles */

div.uil-ring-css {
    transform: scale(0.8);
    margin: auto;
}

.uil-ring-css {
    background: none;
    position: relative;
    width: 200px;
    height: 200px;
}

.uil-ring-css>div {
    position: absolute;
    display: block;
    width: 160px;
    height: 160px;
    top: 20px;
    left: 20px;
    border-radius: 80px;
    box-shadow: 0 3px 0 0 rgb(0,121,165);
    -webkit-transform-origin: 80px 81.5px;
    transform-origin: 80px 81.5px;
    -webkit-animation: uil-ring-anim 1.5s linear infinite;
    animation: uil-ring-anim 1.5s linear infinite;
}

/* Custom Manager/Status styles */

.status {
    width: 3%;
}

.status.round {
    border-radius: 50%;
    height: 15px;
    width: 15px;
}

/* Custom Manager/Ruleset styles */

.manager-ruleset-decoders-top-24 {
    margin: 0;
    height: 220px;
}

.manager-ruleset-rules-top-row {
    padding: 0px !important;
    height: 200px;
}

.manager-ruleset-btn {
    top: -3px;
}

/* Custom buttons styles */

.wz-button {
    color: white !important;
    transition: none !important;
    background-color: rgb(0, 85, 113) !important;
}

.wz-button-flat {
    transition: none !important;
    min-height: 30px !important;
    line-height: 30px !important;
}

.wz-button.active,
.wz-button:not([disabled]):hover,
.wz-button-flat:not([disabled]):hover {
    background-color: rgb(0, 121, 165) !important;
    color: white !important;
}

.wz-back-btn-absolute{
    position: absolute!important;
    top: 210px!important;
}

/* Custom reporting button styles */

.wz-report-button:hover {
    background-color: #0079a5 !important;
    color: #F5F5F5;
    border-radius: 0;
}

.wz-report-refresh-btn {
    position: absolute !important;
    right: 0px;
}

/* Custom grouped button styles */

.wz-button-group {
    margin: 0 !important;
    min-width: 100px !important;
    min-height: 25px !important;
    line-height: 25px !important;
    box-shadow: none !important;
    border: 1px solid rgb(0, 121, 165) !important;
}

.wz-button-group.left {
    border-radius: 10px 0 0 10px !important;
}

.wz-button-group.middle {
    border-radius: 0;
}

.wz-button-group.right {
    border-radius: 0 10px 10px 0 !important;
}

/* Custom input filter box styles */

.input-filter-box {
    box-shadow: 0 2px 2px -1px rgba(0, 0, 0, 0.1) !important;
    border: 1px solid #D9D9D9 !important;
    font-size: 14px;
    padding: 0px 15px;
    margin-top: 18px;
    border: none;
    height: 40px;
    margin-right: 20px;
}

.input-filter-box:focus {
    box-shadow: 0 2px 2px -1px rgba(0, 0, 0, 0.1) !important;
    border: 1px solid #D9D9D9 !important;
}

/* Custom input container styles */

.wz-input-container label {
    font-weight: 700 !important;
    color: rgba(0, 0, 0, 0.38) !important;
}

.wz-input-container label.md-required:after {
    color: #0079a5 !important;
}

.wz-input-container input,
.wz-input-container input.md-input-invalid.md-input,
.wz-input-container input.ng-invalid.ng-touched {
    border-color: rgba(0,0,0,0.12) !important;
}

.wz-autocomplete md-autocomplete-wrap {
    box-shadow: none !important;
}

.wz-input-text{
    padding: 5px;
    width: 100%;
    word-wrap: break-word;
    font-family: monospace;
    background-color: #ffffff;
    border: 1px solid #D9D9D9;
    -webkit-box-shadow: 0 2px 2px -1px rgba(0, 0, 0, 0.1);
    box-shadow: 0 2px 2px -1px rgba(0, 0, 0, 0.1);
}

/* Styles to override outline on components but avoid hidden shadow on focus */
/* These are really important fixex and should not be deleted */

:focus:not([class^="eui"]) {
    box-shadow: none;
}

:focus:not(.wz-button):not(.input-filter-box):not(.kuiLocalSearchInput) {
    box-shadow: none !important;
}

/* Custom colors styles */

.green {
    background-color: rgb(42, 204, 67);
}

.teal {
    background-color: rgb(0, 166, 155);
}

.red {
    background-color: rgb(255, 100, 92);
}

.yellow {
    background-color: rgb(255, 192, 74);
}

.blue {
    background-color: rgb(0, 121, 165);
}

.grey {
    background-color: grey;
}

.wz-metric-color {
    background-color: rgb(228, 242, 245);
    overflow: hidden;
    margin: 3px 8px;
    box-shadow: none!important;
    border: 0!important;
}

.wz-content .wz-metric-color {
    background-color: #d1e9f2!important;
}

.wz-background-transparent {
    background-color: transparent;
}

.md-subheader{
    background: transparent!important;
}

/* Custom Kibana styles */

.wz-border-none,
.wz-border-none md-select-value {
    border: none !important;
}

.wz-border-0 {
    border: 0px;
}

.wz-md-tab .md-tab,
.wz-md-tab .md-active {
    color: black !important;
}

.table-hover > tbody > tr:hover {
    background-color: #f0f0f0;
}

.action-btn-td{
    font-size: 18px;
    padding: 2px!important;
    color: #0079a5;
}
.wazuhNavDiscover .euiTab ,
.wazuhNavDiscover .euiText {
    font-size: 14px !important;
}

.kuiLocalNav {
    border-bottom: none !important;
}

kbn-vis,
visualize,
visualization {
    display: flex;
    flex: 1 1 100%;
}

kbn-vis visualize,
kbn-vis visualization,
kbn-vis .vis-container {
    overflow: hidden !important;
}

md-sidenav {
    width: 250px!important;
    font-size: 12px;  
    background: transparent!important;  
}

/* Dev tools styles */

.wz-dev-box {
    margin: 0px !important;
}

.wz-play-dev-color {
    color: #70ba56;
    margin-right: 15px;
}

.wz-question-dev-color {
    color: #b4bcc2
}

.wz-dev-title {
    padding-bottom: 10px
}

.wz-dev-column-separator{
    width: 14px;
    margin-top: 25px;
    background: #dddddd;
    float: left;
    height: calc(~'100vh - 110px');
    cursor: ew-resize;
    text-align: center;
    display:block!important;
}

.wz-dev-column-separator:hover {
    background-color: #cce4ed;
}

.wz-dev-column-separator span {
    height: calc(~'100vh - 110px');
    display: table-cell;
    vertical-align: middle;
}

#wz-dev-left-column{
    width: calc(~'30% - 7px');
    min-width: calc(~'20% - 7px');
    max-width: calc(~'80% - 7px');
    float: left;
    height: calc(~'100vh - 85px');
}

#wz-dev-right-column{
    width: calc(~'70% - 7px');
    min-width: calc(~'20% - 7px');
    max-width: calc(~'80% - 7px');
    float: left;
    height: calc(~'100vh - 85px');
}

/* Card and select input shadow overriding */

.wz-md-card:not(.wz-metric-color) {
    box-shadow: 0 2px 2px -1px rgba(0, 0, 0, 0.1) !important;
    border: 1px solid #D9D9D9 !important;
    overflow: hidden;
}

.wz-card-actions {
    margin: 0 !important;
    padding: 0 10px !important;
    border-top: 1px solid #D9D9D9 !important;
    background-color: rgb(228, 242, 245);
}

.wz-select-input {
    border-radius: 0;
    box-shadow: 0 2px 2px -1px rgba(0, 0, 0, 0.1) !important;
    border: 1px solid #D9D9D9;
}

/* Class for responsive images */
.wz-responsive-img {
    width: 100%;
    height: auto;
}

@supports not (-moz-appearance:none) {
    @media (min-width: 1060px) {      
        .wz-logo{        
            content: url("/plugins/wazuh/img/new_logo_white.png");
        } 
        .wz-logo-container {
            width: 150px;
            max-width: 150px;
        }
    }
    @media (max-width: 1059px) {    
        .wz-logo{         
           content: url("/plugins/wazuh/img/new_logo_white_wolf.png");
           max-height: 45px;
           max-width: 28px;
       } 
       .wz-logo-container {
            min-width: 20px!important;
            max-width: 30px!important;
            margin-right: 5px!important;
        }
    }
}

@supports (-moz-appearance:none) {
    @media (min-width: 1060px) {      
        .wz-logo::after{        
            content: url("/plugins/wazuh/img/new_logo_white.png");
        } 
        .wz-logo-container {
            width: 185px;
            max-width: 185px;
        }
    }
    @media (max-width: 1059px) {    
        .wz-logo::after{         
            content: url("/plugins/wazuh/img/new_logo_white_wolf.png");
            max-height: 45px;
            max-width: 28px;
        } 
        .wz-logo-container {
                min-width: 20px!important;
                max-width: 30px!important;
                margin-right: 5px!important;
            }
        }
}

/* Unclassified but important Wazuh app component styles */

.cursor-pointer {
    cursor: pointer !important;
}

.cursor-default {
    cursor: default !important;
}

.wz-agent-status-indicator {
    color: white;
    padding: 0 6px;
    border-radius: 2px;
    text-transform: uppercase;
}

.wz-timelions {
    margin-top: -40px;
    z-index: 2;
}

#monitoring_dis .kuiLocalNav {
    min-height: 0px;
    height: 22px;
}

#monitoring_dis .kuiLocalDropdown {
    z-index: 10;
}

.wz-monitoring-loading {
    z-index: 50;
    margin-bottom: 30px;
}

.wz-always-top,
.kuiLocalSearchAssistedInput__assistance {
    z-index: 9999 !important;
}

.euiTitle {
    font-weight: normal !important;
}

.wzEuiTitle {
    font-size: 20px !important;
}

.synopsisIcon{
    max-width: 32px;
}

.legend-value-truncate {
    overflow-y: hidden !important;
}

.wz-circle-list {
  list-style: circle !important;
}

.wz-word-break {
    word-break: break-all;
}   

.visualization {
    overflow: hidden !important;
}

.btn-info{
    background: #d9d9d9;
}

.wz-circle-back-button{
    border: 1px solid #d9d9d9!important;
    margin: 0px 15px 0px 0px!important;
    background: white!important;
    line-height: 18px!important;
}

.wz-circle-back-button:hover{
    border-color: #000!important;
}

.md-padding-top-10{
    padding-top: 10px!important;
}

.md-padding-h {
    padding: 0px 16px;
}

.md-margin-h {
    margin: 0px 16px;
}

.md-margin-h-0 {
    margin-left: 0px;
    margin-right: 0px;
}

.cursor-wait {
    cursor: wait !important;
}

.wz-padding-bottom-14 {
    padding-bottom: 14px;
}

.addGroupInput {
    height: 40px !important;
    max-width: 181px !important;
    padding-right: 0 !important;
}

.addGroupBtn {
    background-color: #0079a5 !important;
    height: 40px!important;
}

.agreeBtn {
    min-height: 0px !important;
    height: 25px !important;
    line-height: inherit !important;
    color: #ffffff !important;
    background-color: #0079a5 !important;
    border-color: #0079a5 !important;
}

.cancelBtn {
    color: #000000 !important;
    background-color: #d9d9d9 !important;
    border-color: #d9d9d9 !important;
    min-height: 0px !important;
    height: 25px !important;
    line-height: inherit !important;
}

.agents-prev-btn {
    margin-top: 20px !important;
}

.min-height-300 {
    min-height: 300px;
}

/*
 * https://css-tricks.com/snippets/css/prevent-long-urls-from-breaking-out-of-container/
 * Handling long URLs on error toasts.
 */
.euiGlobalToastList > .euiToast > .euiToastHeader > .euiToastHeader__title {
<<<<<<< HEAD
  overflow-wrap: break-word;
  word-wrap: break-word;
  -ms-word-break: break-all;
  word-break: break-all;
  word-break: break-word;
  -ms-hyphens: auto;
  -moz-hyphens: auto;
  -webkit-hyphens: auto;
  hyphens: auto;
}
.titleSectionIdentifier{
    font-size: 12px;
    color: #0079a5;
    text-transform: capitalize;
}
.confirmEmbedBubble{
    background-color: #ecf6fb;
    border: 1px solid #dfeff8;
    color: #31708f;
    padding: 5px 10px;
    max-width: 275px;
=======
    overflow-wrap: break-word;
    word-wrap: break-word;
    -ms-word-break: break-all;
    word-break: break-all;
    word-break: break-word;
    -ms-hyphens: auto;
    -moz-hyphens: auto;
    -webkit-hyphens: auto;
    hyphens: auto;
>>>>>>> 663ec391
}<|MERGE_RESOLUTION|>--- conflicted
+++ resolved
@@ -743,29 +743,6 @@
  * Handling long URLs on error toasts.
  */
 .euiGlobalToastList > .euiToast > .euiToastHeader > .euiToastHeader__title {
-<<<<<<< HEAD
-  overflow-wrap: break-word;
-  word-wrap: break-word;
-  -ms-word-break: break-all;
-  word-break: break-all;
-  word-break: break-word;
-  -ms-hyphens: auto;
-  -moz-hyphens: auto;
-  -webkit-hyphens: auto;
-  hyphens: auto;
-}
-.titleSectionIdentifier{
-    font-size: 12px;
-    color: #0079a5;
-    text-transform: capitalize;
-}
-.confirmEmbedBubble{
-    background-color: #ecf6fb;
-    border: 1px solid #dfeff8;
-    color: #31708f;
-    padding: 5px 10px;
-    max-width: 275px;
-=======
     overflow-wrap: break-word;
     word-wrap: break-word;
     -ms-word-break: break-all;
@@ -775,5 +752,17 @@
     -moz-hyphens: auto;
     -webkit-hyphens: auto;
     hyphens: auto;
->>>>>>> 663ec391
+}
+
+.titleSectionIdentifier{
+    font-size: 12px;
+    color: #0079a5;
+    text-transform: capitalize;
+}
+.confirmEmbedBubble{
+    background-color: #ecf6fb;
+    border: 1px solid #dfeff8;
+    color: #31708f;
+    padding: 5px 10px;
+    max-width: 275px;
 }