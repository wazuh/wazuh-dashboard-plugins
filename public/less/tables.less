/* -------------------------------------------------------------------------- */
/* ---------------------- Wazuh stylesheet for tables ----------------------- */
/* -------------------------------------------------------------------------- */

// Style for text who applies filters when hovering
.listHover {
    &:hover {
        font-weight: bold;
    }
}

md-toolbar {
    &.wazuh-toolbar {
        // Basic style
        font-size: 16px;
        font-weight: bold;
        background-color: #f7f7f7;

        // Overriding Angular Material default height
        min-height: 48px;
        height: 48px;
    }
}

md-list,
md-list-item,
wz-table {
    &.active {
        background-color: rgb(0,121,165);
        color: white !important;
    }
}

md-list {
    &.wazuh-list {
        // Style for odd items on the list
        &.odd {
            background-color: white;
        }

        // Style for even items on the list
        &.even {
            background-color: #fafafa;
        }
    }
}

md-list-item {
    &.wazuh-list-item {
        // Overriding Angular Material default height
        min-height: 44px;
        height: 44px;

        // Style when hovering a list item
        &:hover {
            background-color: rgb(0,121,165);
            color: white !important;
        }

        // Fixing transparent text when hover on list item
        & button.md-no-style.md-button.md-ink-ripple{
            opacity: 0;
        }
    }
}

.no-height-limit {
    height: auto !important;
}

.groups-table,
.ruleset-opened {
    min-height: 44px !important;
    height: auto !important;
    align-items: center !important;
}
.groups-table:hover {
    background-color: rgb(0,121,165);
    color: white !important;
}

.wz-table-header-color {
    color: black !important;
}

.no-lateral-padding .md-padding {
    padding-left: 0px !important;
    padding-right: 0px !important;
}

.lateral-padding-8 {
    padding-left: 8px !important;
    padding-right: 8px !important;
}

.lateral-padding-4 {
    padding-left: 4px !important;
    padding-right: 4px !important;
}

.margin-top-9 {
    margin-top: 9px !important;
}

.wz-active {
    background-color: rgb(0,121,165) !important;
    color: white !important;
}

.wz-cursor-default {
    cursor: default !important;
}

.wz-word-wrap {
    word-wrap: break-word !important;
}

<<<<<<< HEAD
=======
.wz-table-border {
    box-shadow: rgba(0, 0, 0, 0.2) 0px 0px 2px 0px, rgba(0, 0, 0, 0.137255) 0px 0px 0px 0px, rgba(0, 0, 0, 0.117647) 0px 0px 0px 0px !important;
}

>>>>>>> e8a17694
.padding-right-14 {
    padding-right: 14px !important;
}

.padding-bottom-14 {
    padding-bottom: 14px !important;
}<|MERGE_RESOLUTION|>--- conflicted
+++ resolved
@@ -115,13 +115,10 @@
     word-wrap: break-word !important;
 }
 
-<<<<<<< HEAD
-=======
 .wz-table-border {
     box-shadow: rgba(0, 0, 0, 0.2) 0px 0px 2px 0px, rgba(0, 0, 0, 0.137255) 0px 0px 0px 0px, rgba(0, 0, 0, 0.117647) 0px 0px 0px 0px !important;
 }
 
->>>>>>> e8a17694
 .padding-right-14 {
     padding-right: 14px !important;
 }
