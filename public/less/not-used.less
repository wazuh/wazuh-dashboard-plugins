--- conflicted
+++ resolved
@@ -58,11 +58,7 @@
 }
 
 .manager-groups-left-panel {
-<<<<<<< HEAD
-    background-color: #E4E4E4;
-=======
     background-color: white;
->>>>>>> e8a17694
     overflow: auto;
     height: 400px;
     box-shadow: 0 0px 0px rgba(10, 16, 20, .15), 0 0 0px rgba(10, 16, 20, .12) !important;
@@ -71,14 +67,6 @@
     width: 100%;
 }
 
-<<<<<<< HEAD
-.horizontal-menu-right .md-whiteframe-1dp,
-.horizontal-menu-right .md-whiteframe-z1 {
-    box-shadow: none !important;
-}
-
-=======
->>>>>>> e8a17694
 .horizontal-menu-right .buttonMenu{
 	background-color: rgb(0,121,165);
 	color: white;
