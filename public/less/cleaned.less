--- conflicted
+++ resolved
@@ -381,14 +381,10 @@
     overflow-y: auto;
 }
 
-<<<<<<< HEAD
 kbn-vis visualize,
 kbn-vis visualization,
 kbn-vis .vis-container {
     overflow: hidden;
-=======
-.wz-vis-no-scroll .vis-container {
-    overflow-y: hidden;
 }
 
 .wz-margin-right-15 {
@@ -399,5 +395,4 @@
     border-radius: 0;
     box-shadow: 0 2px 2px -1px rgba(0, 0, 0, 0.1) !important;
     border: 1px solid #D9D9D9;
->>>>>>> 2e01892b
 }