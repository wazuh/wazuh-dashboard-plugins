/*
 * Wazuh app - Text & typography stylesheet
 * Copyright (C) 2015-2019 Wazuh, Inc.
 *
 * This program is free software; you can redistribute it and/or modify
 * it under the terms of the GNU General Public License as published by
 * the Free Software Foundation; either version 2 of the License, or
 * (at your option) any later version.
 *
 * Find more information about this on the LICENSE file.
 */

/* -------------------------------------------------------------------------- */
/* ------------------- Wazuh text & typography stylesheet ------------------- */
/* -------------------------------------------------------------------------- */

/* Apply the Open Sans font in the whole app */
html,
body,
button:not(.fa):not(.fa-times),
textarea,
input,
select{
<<<<<<< HEAD
  font-size: 14px;
=======
  //font-size: 14px;
>>>>>>> b9789e2d
}

.wz-headline-title:not(.wz-dev-title) {
  padding: 8px!important;
  justify-content: start!important;
}

/* Override font size of md-headline class */
.wz-headline {
  font-size: 16px !important;
}

.color-grey {
  color: grey !important;
}

.color-f9 {
  color: #ff9999;
}

.wz-color-orange {
  color: #f39c12 !important;
}

.color-pointer {
  color: #006bb4 !important;
}

.wz-line-height {
  line-height: 20px !important;
}

.wz-line-height-40 {
  line-height: 40px !important;
}

.wz-text-center {
  text-align: center;
}

.wz-text-right {
  text-align: right;
}

.wz-text-left {
  text-align: left;
}

.wz-text-bold {
  font-weight: bold !important;
}

.wz-text-monospace {
  font-family: monospace !important;
}

.wz-text-capitalize {
  text-transform: capitalize !important;
}

.wz-text-uppercase {
  text-transform: uppercase !important;
}

.wz-text-normal {
  text-transform: none !important;
}

.wz-text-truncatable {
  overflow: hidden;
  white-space: nowrap;
  text-overflow: ellipsis;
  &:before {
    content: attr(data-name);
  }
}

.wz-text-truncatable-container {
  overflow: hidden;
  width: auto;
  display: grid;
}

.font-size-12 {
  font-size: 12px !important;
}

.font-size-16 {
  font-size: 16px;
}

.font-size-18 {
  font-size: 18px;
}

.font-size-25 {
  font-size: 25px;
}

/* JSON viewer font colors */

.json-key {
  color: rgb(255, 100, 92);
}

.json-value {
  color: rgb(0, 121, 165);
}

.json-string {
  color: rgb(0, 166, 155);
}

/* Class for linkable text elements */
.wz-text-link {
  cursor: pointer !important;
  color: #006bb4 !important;

  &:hover {
    text-decoration: underline !important;
  }
}

.wz-text-link-add {
  cursor: pointer !important;
  color: #006bb4 !important;

  &:hover {
    text-decoration: none !important;
  }
}

.wz-text-active {
  color: rgb(0, 121, 165);
  font-weight: bold;
  text-decoration: underline;
}

/* Special fix for text in navbars */

.md-button {
  text-transform: none !important;
}

.wz-text-teal {
  color: rgb(0, 166, 155);
}

.wz-text-red {
  color: rgb(255, 100, 92);
}

b {
  font-weight: bold;
}<|MERGE_RESOLUTION|>--- conflicted
+++ resolved
@@ -21,11 +21,7 @@
 textarea,
 input,
 select{
-<<<<<<< HEAD
-  font-size: 14px;
-=======
   //font-size: 14px;
->>>>>>> b9789e2d
 }
 
 .wz-headline-title:not(.wz-dev-title) {
