--- conflicted
+++ resolved
@@ -1,337 +1,3 @@
-<<<<<<< HEAD
-body {
-    min-width: 1250px;
-    width: 100%;
-}
-
-/* ------------------------------------------------------------------------ */
-/* ------------------ Full angular material overrides --------------------- */
-/* ------------------------------------------------------------------------ */
-
-.md-button.active {
-    background-color: rgba(158, 158, 158, 0.2);
-}
-
-md-list-item.active._md-button-wrap.ng-scope._md.md-clickable {
-    background-color: rgba(158, 158, 158, 0.2);
-}
-
-md-card-content .ng-binding {
-    color: rgb(102, 102, 102);
-}
-
-.md-button.md-fab {
-    line-height: 5.6rem;
-    min-width: 0;
-    width: 5.6rem;
-    height: 5.6rem;
-    border-radius: 50%;
-}
-
-.md-button.md-fab md-icon {
-    color: white;
-}
-
-.fa-search-plus,
-.fa-search-minus {
-    font-size: initial !important;
-}
-
-.md-input-margin {
-    margin: 18px 20px 0 0
-}
-
-.md-input-margin {
-    margin: 18px 20px 0 0
-}
-
-md-input-container>md-select {
-    background: #3caed2;
-    border-radius: 3px;
-    color: white;
-    padding: 3px;
-}
-
-span.md-headline {
-    color: #555;
-    font-size: 17px;
-}
-
-.md-headline-small {
-    font-size: 18px;
-}
-
-/* Loading ring css */
-
-div.uil-ring-css {
-    transform: scale(0.6);
-    margin: auto;
-}
-
-.uil-ring-css {
-    background: none;
-    position: relative;
-    width: 200px;
-    height: 200px;
-}
-
-.uil-ring-css>div {
-    position: absolute;
-    display: block;
-    width: 160px;
-    height: 160px;
-    top: 20px;
-    left: 20px;
-    border-radius: 80px;
-    box-shadow: 0 3px 0 0 #3caed2;
-    -webkit-transform-origin: 80px 81.5px;
-    transform-origin: 80px 81.5px;
-    -webkit-animation: uil-ring-anim 1.5s linear infinite;
-    animation: uil-ring-anim 1.5s linear infinite;
-}
-
-/* Dis full directive */
-.sidebar-container {
-    font-family: "Open Sans", Helvetica, Arial, sans-serif
-}
-
-.wazuh-h3 {
-    font-size: 18px !important;
-    font-weight: 400 !important;
-}
-
-/* ------------------------------------------------------------------------ */
-/* -------------------------- Manager status ------------------------------ */
-/* ------------------------------------------------------------------------ */
-
-.status {
-    width: 3%;
-}
-
-.green {
-    background-color: rgb(49, 196, 113);
-}
-
-.red {
-    background-color: #da534f;
-}
-
-.statusBox.green {
-    background-color: rgb(49, 196, 113);
-}
-
-.statusBox.red {
-    background-color: #da534f;
-}
-
-.statusBox.orange {
-    background-color: orange;
-}
-
-.status.grey {
-    background-color: grey;
-}
-
-.status.round {
-    border-radius: 50%;
-    height: 15px;
-    width: 15px;
-}
-
-.status.rectangle {
-    width: 8px;
-    height: 20px;
-    float: right;
-}
-
-.right-text {
-    text-align: right;
-}
-
-/* ------------------------------------------------------------------------ */
-/* -------------------------- Agents preview ------------------------------ */
-/* ------------------------------------------------------------------------ */
-
-.sideNavBox {
-    margin-bottom: 0px;
-}
-
-/* ------------------------------------------------------------------------ */
-/* -------------------------- App nav menu -------------------------------- */
-/* ------------------------------------------------------------------------ */
-
-#header_logo>a {
-    padding-top: 0;
-    padding-bottom: 0;
-    margin-left: 15px;
-    margin-right: 27px;
-    padding-left: 0;
-}
-
-li#header_logo {
-    margin-left: 0;
-    text-align: left;
-}
-
-.autocomplete-custom-agents-bar li {
-    border-bottom: 1px solid #ccc;
-    height: auto;
-    padding-top: 8px;
-    padding-bottom: 8px;
-    white-space: normal;
-}
-
-.autocomplete-custom-agents-bar li:last-child {
-    border-bottom-width: 0;
-}
-
-.autocomplete-custom-agents-bar .item-title,
-.autocomplete-custom-agents-bar .item-metadata {
-    display: block;
-    line-height: 2;
-    height: 18px;
-}
-
-.statusBox {
-    padding: 0 6px;
-    margin: 6px 8px;
-    line-height: 36px;
-    min-height: 36px;
-    background: white;
-    white-space: nowrap;
-    min-width: 111px;
-    text-align: center;
-    font-size: 14px;
-    text-align: center;
-    margin-top: 11px !important;
-    color: white;
-    text-transform: uppercase;
-}
-
-.statusBox.large {
-    min-width: 120px !important;
-}
-
-.statusBox.extraLarge {
-    min-width: 150px !important;
-}
-
-.pagination-other-pages-list>li a {
-    text-decoration: none;
-    background-color: #f6f6f6;
-    margin-left: 2px;
-    padding: 8px 11px;
-    font-size: 12px;
-    line-height: 1.5;
-}
-
-.pagination-other-pages-list {
-    flex: 0 0 auto;
-    display: flex;
-    justify-content: center;
-    padding: 0;
-    margin: 0;
-    list-style: none;
-}
-
-body._md-toast-animating {
-    overflow-y: scroll !important;
-}
-
-pre {
-    white-space: pre-wrap;
-    word-wrap: break-word;
-    height: 120px;
-}
-
-.wazuhMenuNav div md-nav-ink-bar {
-    left: 0px !important;
-    width: 0px !important;
-}
-
-.wazuhMenuNav div nav {
-    padding-top: 12px;
-    height: 70px;
-    background-color: #00445a !important;
-    color: #3caed2;
-    font-size: 14px;
-}
-
-.wazuhMenuNav div nav ul li a {
-    border-bottom-left-radius: 0px;
-    border-bottom-right-radius: 0px;
-    color: #ffffff !important;
-    font-size: 14px !important;
-    padding-bottom: 0px;
-    height: 96%;
-}
-
-.wazuhMenuNav div nav ul li a:hover {
-    background-color: #005571 !important;
-}
-
-.wazuhMenuNav div nav ul li .md-active {
-    background-color: #0079a5 !important;
-}
-
-.wazuhMenuNav .md-button:not([disabled]):hover{
-    background-color: #0079a5 !important;
-}
-
-.wazuhMenuNav-logo .md-button:not([disabled]):hover{
-    background-color: #00445A !important;
-}
-
-.wazuhMenuNavBar {
-    min-width: 1015px;
-    background-color: #005571 !important;
-}
-
-.contentMin {
-    min-width: 1200px;
-}
-
-.wazuhMenuNavBar_gear {
-    float: right;
-    position: absolute;
-    right: 10px;
-}
-
-.wazuhMenuNavBar_gear i.fa.fa-cog {
-    font-size: 18px;
-    color:#ffffff;
-}
-
-p {
-    margin-top: 4px !important;
-}
-
-.subNavLine a {
-    margin-bottom: 0px;
-}
-
-.subNavLine div {
-    margin-bottom: 0px;
-    margin-top: 0px;
-}
-
-.subNavLine button {
-    margin-top: 0px;
-    margin-bottom: 4px;
-}
-
-.secondLevelNavLine button {
-    margin-top: 6px !important;
-    margin-bottom: 6px !important;
-}
-
-.secondLevelNavLine div {
-    margin-top: 6px !important;
-    margin-bottom: 6px !important;
-}
-
-=======
->>>>>>> 8b7cee17
 ._md-select-value {
     border: none !important;
 }
