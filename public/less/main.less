body{
   min-width:1250px;
   width:100%;
}

<<<<<<< HEAD
.md-input-margin {
	margin:18px 20px 0 0
=======
.no-legend visualize-legend{
    visibility: hidden;
    width: 0px;
    height: 0px;
    border: 0px;
    padding: 0px;
    display: none;
}

.no-legend .vis-alerts{
	visibility: hidden;
    width: 0px;
    height: 0px;
    border: 0px;
    padding: 0px;
    display: none;
}

.no-legend .vis-editor-canvas{
	padding: 0;
}
@media all and (-ms-high-contrast: none), (-ms-high-contrast: active) {
	.no-legend svg{
		padding-top: 10px;
	}
}

@supports (-ms-ime-align:auto) {
    .no-legend svg{
		padding-top: 10px;
	}
>>>>>>> 2f029af6
}

md-input-container > md-select {
	background: #3caed2;
	border-radius: 3px;
	color: white;
	padding: 3px;
}

span.md-headline {
  color: #555;
  font-size: 17px;
}
.md-headline-small{
	font-size: 18px;
}
.h3, h3 {
	font-size: 18px !important;
	font-weight: 400 !important;
}
.vertical-repeater {
    height: 100%;
    min-height: 400px;
    width: 100%;
}
.status {
    width: 3%;
}
.green{
	background-color: rgb(49, 196, 113);
}
.red{
	background-color: #da534f;
}
.statusBox.green{
	background-color: rgb(49, 196, 113);
}
.statusBox.red{
	background-color: #da534f;
}
.statusBox.orange {
    background-color: orange;
}
.status.grey {
    background-color: grey;
}
.status.round{
    border-radius: 50%;
    height: 15px;
    width: 15px;
}
.status.rectangle{
    width: 8px;
    height: 20px;
    float: right;
}
.sideNavBox {
    margin-bottom: 0px;
}
.right-text {
    text-align: right;
}

#header_logo > a {
  padding-top: 0;
  padding-bottom: 0;
  margin-left: 15px;
  margin-right: 27px;
  padding-left: 0;
}
li#header_logo {
    margin-left: 0;
    text-align: left;
}

.glyphicon-chevron-right{

    background-color: #3caed2;
    padding-top: 4px;
    padding-bottom: 4px;
    padding-right: 13px;
    padding-left: 13px;
    color: white;
}

.glyphicon-chevron-left{

    background-color: #3caed2;
    padding-top: 4px;
    padding-bottom: 4px;
    padding-right: 13px;
    padding-left: 13px;
    color: white;
}
.md-button.active {
  background-color: rgba(158,158,158,0.2);
}
md-list-item.active._md-button-wrap.ng-scope._md.md-clickable{
  background-color: rgba(158,158,158,0.2);
}

.logTable {
    font-family: Consolas, Helvetica;
    font-size: 12px;
    line-height: 1.4;
    color: #333;
    word-wrap: break-word;
    border-collapse: collapse;
    margin-bottom: 0px;
    width: 100%;
}
.logTable tbody tr {
    min-height: 18px;
}
.logTable tbody tr td {
    padding: 0;
}
.logTableNumber {
    width: 30px;
    padding-right: 10px;
    padding-left: 10px;
    color: rgba(0,0,0,0.3);
    text-align: center;
    border: solid #eee;
    border-width: 1px;
}
.logTableCode {
    overflow: visible;
    position: relative;
    padding-right: 5px !important;
    padding-left: 10px !important;
    vertical-align: top;
    border: solid #eee;
    border-width: 1px;
}
.logTableCodeOdd {
    background-color: #f7f7f7;
}
.autocomplete-custom-agents-bar li {
    border-bottom: 1px solid #ccc;
    height: auto;
    padding-top: 8px;
    padding-bottom: 8px;
    white-space: normal; }
.autocomplete-custom-agents-bar li:last-child {
    border-bottom-width: 0; }
.autocomplete-custom-agents-bar .item-title,
.autocomplete-custom-agents-bar .item-metadata {
    display: block;
    line-height: 2;
    height: 18px;
}
.statusBox {
    padding: 0 6px;
    margin: 6px 8px;
    line-height: 36px;
    min-height: 36px;
    background: white;
    white-space: nowrap;
    min-width: 111px;
    text-align: center;
    font-size: 14px;
	text-align: center;
	margin-top: 11px !important;
	color: white;
	text-transform: uppercase;

}
.statusBox.large {
    min-width: 120px !important;
}
.statusBox.extraLarge {
    min-width: 150px !important;
}
.pagination-other-pages-list > li a {
    text-decoration: none;
    background-color: #f6f6f6;
    margin-left: 2px;
    padding: 8px 11px;
    font-size: 12px;
    line-height: 1.5;
}
.pagination-other-pages-list {
    flex: 0 0 auto;
    display: flex;
    justify-content: center;
    padding: 0;
    margin: 0;
    list-style: none;
}

body._md-toast-animating { overflow-y: scroll !important; }

._md-bottom {
    position: fixed;
}

pre {
    white-space: pre-wrap;
    word-wrap: break-word;
    height: 120px;
}

.wazuhMenuNav div md-nav-ink-bar {
    left: 0px !important;
    width: 0px !important;
}

.wazuhMenuNav div nav {
    padding-top: 12px;
    height: 70px;
    background-color: #3caed2;
    color: white;
    font-size: 14px;
}

.wazuhMenuNav div nav ul li a {
    border-bottom-left-radius: 0px;
    border-bottom-right-radius: 0px;
    color: white !important;
    font-size: 14px !important;
    padding-bottom: 0px;
    height: 96%;
}

.wazuhMenuNav div nav ul li a:hover {
    background-color: #2f99c1 !important;
}

.wazuhMenuNav div nav ul li .md-active {
    background-color: #2f99c1 !important;
}
.wazuhMenuNavBar {
    min-width: 1015px;
}
.contentMin {
    min-width: 1200px;
}
.wazuhMenuNavBar_gear {
    float: right;
    position: absolute;
    right: 10px;
}
 
.wazuhMenuNavBar_gear i.fa.fa-cog {
	font-size: 18px;
}

p {
 margin-top: 4px !important;
}



.subNavLine a {
    margin-bottom: 0px;
}

.subNavLine div {
    margin-bottom: 0px;
    margin-top: 0px;
}

.subNavLine button {
    margin-top: 0px;
    margin-bottom: 4px;
}

.secondLevelNavLine button {
    margin-top: 6px !important;
    margin-bottom: 6px !important;
}

.secondLevelNavLine div {
    margin-top: 6px !important;
    margin-bottom: 6px !important;
}

._md-select-value {
	border: none !important;
}
.md-toolbar-tools {
	font-size: 15px !important;
	font-weight: bold !important;
}
md-list.agents-preview-table:hover {
	background-color: #c2e4ef;
}

.table-header-move {
    visibility: hidden !important;
}

.invisibleButton {
    margin: 0px !important;
    padding: 0px !important;
    text-align: left !important;
    text-transform: none !important;
}

.invisibleButton:hover {
    color: #000;
}

.invisibleButton:focus {
    color: #000;
}

md-nav-bar {
    padding-top: 0px !important;
}



md-select-menu:not(._md-overflow) md-content {
	padding-top: 0px !important;
	padding-bottom: 0px !important;
}
.ruleset_rules_row_active {
	background-color: #c2e4ef;
}
md-list.agents-preview-table.even.ruleset_rules_row_active {
	background-color: #c2e4ef;
}
md-list.agents-preview-table.odd.ruleset_rules_row_active {
	background-color: #c2e4ef;
}
.ruleset_rules_row_active a{

}
.ruleset_rules_row_active a:hover{

}
.ruleset_card_info {
	background-color: #dbf0f7
}

md-list-item.ruleset_rules_row_active {
	background-color: #c2e4ef;
}
md-list.agents-preview-table.ruleset_rules_row_active:hover {
	background-color: #c2e4ef;
}
md-list.agents-preview-table:focus{
	border: none;
	outline: none;
}


button:hover, button:focus, button.focus{
	color: #000;
}

.input-filter-box {
	box-shadow: rgba(0, 0, 0, 0.2) 0px 1px 3px 0px, rgba(0, 0, 0, 0.137255) 0px 1px 1px 0px, rgba(0, 0, 0, 0.117647) 0px 2px 1px -1px;
	font-size: 14px;
	padding: 0px 15px;
	margin-top: 18px;border: none;
	height: 40px;
	margin-right: 20px;
}

md-content{
	background-color: #e4e4e4;
}
md-card{
	box-shadow: none !important;
    display: block !important;
}

.horizontal-menu-right .buttonMenu{
	background-color: #3caed2;
	color: white;
}
.md-button.buttonMenu.md-default-theme:not([disabled]):hover, .md-button:not([disabled]):hover {
	background-color: rgba(60,174,210,0.7)
}

.md-button.buttonMenu{
	background-color: #3caed2;
	color: white;
}
.app-container.vis-editor{
	position: relative;
}

.headBar {
	background-color: #f7f7f7;
	min-width: 463px; 
}

.horizontalTabsBar {
	background-color: #f7f7f7
}
.horizontal-menu-right {
	background-color: #f7f7f7
}

md-nav-bar.md-default-theme .md-button._md-nav-button.md-unselected, md-nav-bar .md-button._md-nav-button.md-unselected{
	color: #141414;
	border: none;
}

md-toolbar.md-default-theme:not(.md-menu-toolbar), md-toolbar:not(.md-menu-toolbar) {
	background-color: #f7f7f7
}
.md-nav-bar{
	border: none !important;
}

.md-toolbar-tools h1, .md-toolbar-tools h2, .md-toolbar-tools h3 {
    font-size: inherit;
    font-weight: 500;
    text-transform: uppercase;
    margin: inherit;
    color: #5a5a5a;
    font-size: 16px;
    }
md-list{
	background-color: white;
}

md-list.even{
	background-color: #fafafa;
}

md-list.odd{
	background-color: white;
}


md-input-container.md-whiteframe-z1.flex.md-input-has-value{

	box-shadow: none;
	background-color: white;

}
md-progress-linear.md-default-theme ._md-bar, md-progress-linear ._md-bar {
	background-color: #3caed2;
}

.button-active {
	background: #3caed2 !important;
	color: white!important;
}
.button-disabled {
	background: rgba(60, 174, 210, 0.3) !important;
	color: white !important;
}

md-select-menu.md-default-theme md-content, md-select-menu md-content {
	background: #3caed2 !important;
	color: white !important;
}



.md-input-focused{
	color: white;
}
md-select.md-default-theme:not([disabled]):focus ._md-select-value, md-select:not([disabled]):focus ._md-select-value {
	color: white;
}

input#searchBox {
	box-shadow: none;
}
md-autocomplete-wrap.md-whiteframe-z1.layout-row {
	box-shadow: none;
}

#agentsAutocomplete{

}
md-input-container.md-whiteframe-z1.flex-20.md-input-has-value {
	background: white;
}

md-input-container.md-whiteframe-z1.flex-20.md-input-has-value {
    box-shadow: none;
}

button._md-no-style.md-button.md-ink-ripple {
    background: none;
}
.horizontal-menu-right .md-whiteframe-1dp, .horizontal-menu-right .md-whiteframe-z1 {
	box-shadow: none !important;
}

md-input-container.md-whiteframe-z1.flex-20 {
	background: white;
}
md-select.md-default-theme ._md-select-value._md-select-placeholder, md-select ._md-select-value._md-select-placeholder {
	color: white;
}
#settingButtonTop{
    float: right;
    clear: both;
    position: absolute;
    color: white;
    right: 0;
}

.buttonBlueLight{
	background-color: #3caed2 !important;
	color: white !important;
	box-shadow: none !important;
}
.md-button.buttonBlueLight.md-default-theme:not([disabled]):hover, .md-button:not([disabled]):hover {
	background-color: rgba(60,174,210,0.7)
}



input.ng-invalid.ng-dirty,
input.ng-invalid.ng-touched,
textarea.ng-invalid.ng-dirty,
textarea.ng-invalid.ng-touched,
select.ng-invalid.ng-dirty,
select.ng-invalid.ng-touched {
  border-color: #3caed2 !important;
}

md-input-container.md-default-theme.md-input-invalid label, md-input-container.md-input-invalid label {
	color: rgba(0,0,0,0.38);
	font-size: 16px;
}
md-input-container.md-default-theme label.md-required:after, md-input-container label.md-required:after{
  color: #3caed2 !important;
}

md-input-container.md-default-theme label, md-input-container label, md-input-container.md-default-theme ._md-placeholder, md-input-container ._md-placeholder {
	font-size: 16px;
}

md-autocomplete input::-webkit-input-placeholder {
    color: #5a5a5a;
	font-weight: normal;
}
md-autocomplete input:-moz-placeholder { /* Firefox 18- */
    color:#5a5a5a;
	font-weight: normal;
}

md-autocomplete input::-moz-placeholder {  /* Firefox 19+ */
    color:#5a5a5a;
	font-weight: normal;
}

md-autocomplete input:-ms-input-placeholder {
    color:#5a5a5a;
	font-weight: normal;
}

.h1, h1 {
	font-size: 24px !important;
}
md-chips.md-default-theme .md-chips, md-chips .md-chips {
	box-shadow: none;
}

.md-chips md-chip {
    cursor: default;
    border-radius: 16px;
    display: block;
    background-color: #3caed2;
    color: white;
    height: 32px;
    line-height: 32px;
    margin: 8px 8px 0 0;
    padding: 0 12px 0 12px;
    float: left;
    font-size: 14px;
    box-sizing: border-box;
    max-width: 100%;
    position: relative;
	cursor: pointer;
}
md-card.cardHover:hover{
	background-color: #c2e4ef;
}
.listHover:hover{
	font-weight: bold; 
}
i.fa.fa-times{
	cursor: pointer;
}
a.pull-right {
	visibility: hidden;
}

md-content._md.layout-row {
	overflow-x: hidden;
}

.visualize-show-spy {
	display: none;
}

.kibanaVisualizationValue thead{
	display: none;
}

.kibanaVisualizationValue .table>tbody>tr>td {
	border: none;
	padding: 0px;
}
.kibanaVisualizationValue .numeric-value {
	display: none;
}
.kibanaVisualizationValue .pagination-container {
	display: none;
}

.kibanaVisualizationValue .table {
	margin-bottom: 0px;
}

.kibanaVisualizationValue .cell-hover {
	color: rgba(0,0,0,0.87);
	font-size: 16pt;
}

.kibanaVisualizationValue .agg-table-paginated .cell-hover:hover {
	 background-color: white;
}
.kibanaVisualizationValue h2 {
	display: none;
}
.kibanaVisualizationValue .h4, .kibanaVisualizationValue .h5, .kibanaVisualizationValue .h6, .kibanaVisualizationValue h4, .kibanaVisualizationValue h5, .kibanaVisualizationValue h6 {
	margin: 0px;
}
.kibanaVisualizationValue .table .table-condensed td:nth-child(2) {
    display: none
}


.visFilterDisabled visualize-legend .legend-value .legend-value-details {
    visibility: hidden;
    width: 0px;
    height: 0px;
    border: 0px;
    padding: 0px;
    display: none;
}
.visFilterDisabled .legend-value-title {
    cursor: default;
}
.visFilterDisabled .legend-value {
    opacity: 1 !important;
}
.visFilterDisabled .legend-value:hover {
    background-color: #fff !important;
}
.visFilterDisabled .legend-value-full {
    background-color: #fff !important;
}
.visFilterDisabled .table-condensed .fa-search {
    font-size: 0;
}
.visFilterDisabled .table-condensed tbody td {
    cursor: default;
}
.visFilterDisabled .table-condensed tbody td:hover {
    background-color: #fff !important;
}
.visFilterDisabled .table-condensed tbody .cell-hover {
    background-color: #fff !important;
}

.tabView md-nav-bar md-nav-ink-bar  {
	background-color: rgb(228, 228, 228);
}

.tabView  button._md-nav-button.md-accent.md-button.md-ink-ripple.md-active.md-primary{
	background-color: rgb(228, 228, 228);
	color: black;
	border-radius: 0px;
}

.localNav {
  min-height: 33px;
}
.localNavRow--secondary {
  height: 38px;
  padding: 0 10px;
  display: none;
}
visualize .vis-container {
  overflow: hidden;
}

kbn-searchbar {

}
.bg-info{
	background-color: rgba(34, 34, 34, 0.93) !important;
}

.md-button.agents-preview-table.buttonBlueLight.md-default-theme:not([disabled]):hover, .md-button:not([disabled]):hover {
	background-color: #c2e4ef;
}
.md-button.agents-preview-table.buttonMenu.md-default-theme:not([disabled]):hover, .md-button:not([disabled]):hover{
	background-color: #c2e4ef;
}

.md-button.agents-preview-table.buttonBlueLight.md-default-theme:not([disabled]):hover, .md-button:not([disabled]):hover{
	background-color: #c2e4ef;
}

.rules-item-list button.md-no-style.md-button.md-ink-ripple {opacity: 0;}

.agentsPreview {
    margin: 10px;
}

.md-whiteframe-1dp, .agentsPreview .md-whiteframe-z1 {
	box-shadow: none; 
}

md-input-container {
  margin: 0 0;
  margin-top: 18px;
  padding: 0;
}

.agentsPreview md-input-container {
  height: 41px;
  margin-top: 17px;
  padding: 2px;
}

md-input-container > md-select {
  background: white;
  color: black;
  padding: 4px;
  padding-bottom: 6px;
  border-radius: 0px;
}


md-select:not([disabled]):focus .md-select-value, md-select.md-default-theme .md-select-value, md-select .md-select-value  {
	border-bottom-width: 0;
	border-bottom-color: white;
}
.md-select-menu-container.md-active md-select-menu > *{
	background-color: white !important;
}
md-select-menu.md-default-theme md-content md-option[selected], md-select-menu md-content md-option[selected] {
	color: black;
}
md-select-menu.md-default-theme md-content md-option, md-select-menu md-content md-option{
	color: black;
}
md-select-menu.md-default-theme md-content md-option:not([disabled]):focus, md-select-menu md-content md-option:not([disabled]):focus, md-select-menu.md-default-theme md-content md-option:not([disabled]):hover, md-select-menu md-content md-option:not([disabled]):hover{
	background-color: rgba(255,255,255, 0.1);
	color: #555;
}
.vis-expand-leyend .legend-col-wrapper .legend-ul {
	width: 363px;
}
.visBox-alert-level-evolution .legend-col-wrapper .legend-ul{
	width: 70px;
}

.metric-vis .metric-value {
  font-weight: normal;
}
.managerConfigurationArrow {
	float: right;
	margin-top: 6px;
}
svg:not(:root) {
	overflow: visible !important;
}
.localBreadcrumbs {
    margin-left: 13px;
    font-weight: bold;
}

md-tooltip.md-default-theme, md-tooltip {
	color: white;
	height: auto;
}
md-tooltip.md-default-theme .md-content, md-tooltip .md-content {
	background-color: black;
	height: auto;
}
@media (min-width: 960px) {
	md-tooltip .md-content {
		height: auto !important;
	} 
}

md-card md-card-content {
	padding: 5px; 
}
.joinCardsRow {
	background-color: white;
	margin: 8px;
	margin-bottom: 5px;
	margin-top: 10px;
}
md-select.md-default-theme .md-select-value.md-select-placeholder, md-select .md-select-value.md-select-placeholder {
	color: black; 
}
.tab-content .row {
	margin: 0px; 
}

navbar {
	padding: 0 0px 6px 7px; 
}<|MERGE_RESOLUTION|>--- conflicted
+++ resolved
@@ -3,10 +3,10 @@
    width:100%;
 }
 
-<<<<<<< HEAD
 .md-input-margin {
 	margin:18px 20px 0 0
-=======
+}
+
 .no-legend visualize-legend{
     visibility: hidden;
     width: 0px;
@@ -38,7 +38,6 @@
     .no-legend svg{
 		padding-top: 10px;
 	}
->>>>>>> 2f029af6
 }
 
 md-input-container > md-select {
