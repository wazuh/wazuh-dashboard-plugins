body{
   min-width:1250px;
   width:100%;
}

.no-legend .metric {
<<<<<<< HEAD
   text-align: center;  
}

=======
  text-align: center;  
}

.no-legend .collapsible-sidebar{
    display: none;
}
>>>>>>> d6e7424c
.no-legend .wide-metric {
   height: 137px !important;
   padding-top: 30px !important;
}
 
.no-legend .metric span {
<<<<<<< HEAD
    dominant-baseline: central;
=======
      dominant-baseline: central;
>>>>>>> d6e7424c
    font-weight: bold;
    white-space: nowrap;
    text-overflow: ellipsis;
    overflow: hidden;
    pointer-events: none;
    text-anchor: middle;
    font-size: 16pt;
    margin-top: 6px; 
    fill: rgb(102, 102, 102);
}

.kuiLocalNavRow {
    z-index:9999 !important;
}

kbn-searchbar .kuiLocalNav {
    margin-bottom: 0;
}

.kuiLocalNav {
    min-height: 0 !important;
    margin-bottom: -16px;
}

.kuiLocalNavRow--secondary {
    display: none !important;
}

.typeahead {
    padding: 4px 10px 0 !important;
        background-color: #e4e4e4 !important;

}
@-webkit-keyframes uil-ring-anim {
  0% {
    -webkit-transform: rotate(0deg);
    transform: rotate(0deg);
  }
  100% {
    -webkit-transform: rotate(360deg);
    transform: rotate(360deg);
  }
}
@-moz-keyframes uil-ring-anim {
  0% {
    -webkit-transform: rotate(0deg);
    transform: rotate(0deg);
  }
  100% {
    -webkit-transform: rotate(360deg);
    transform: rotate(360deg);
  }
}
@-webkit-keyframes uil-ring-anim {
  0% {
    -webkit-transform: rotate(0deg);
    transform: rotate(0deg);
  }
  100% {
    -webkit-transform: rotate(360deg);
    transform: rotate(360deg);
  }
}
@-o-keyframes uil-ring-anim {
  0% {
    -webkit-transform: rotate(0deg);
    transform: rotate(0deg);
  }
  100% {
    -webkit-transform: rotate(360deg);
    transform: rotate(360deg);
  }
}
@keyframes uil-ring-anim {
  0% {
    -webkit-transform: rotate(0deg);
    transform: rotate(0deg);
  }
  100% {
    -webkit-transform: rotate(360deg);
    transform: rotate(360deg);
  }
}
div.uil-ring-css {
  transform:scale(0.6);
  margin:auto;
}
.uil-ring-css {
  background: none;
  position: relative;
  width: 200px;
  height: 200px;
}
.uil-ring-css > div {
  position: absolute;
  display: block;
  width: 160px;
  height: 160px;
  top: 20px;
  left: 20px;
  border-radius: 80px;
  box-shadow: 0 3px 0 0 #3caed2;
  -webkit-transform-origin: 80px 81.5px;
  transform-origin: 80px 81.5px;
  -webkit-animation: uil-ring-anim 1.5s linear infinite;
  animation: uil-ring-anim 1.5s linear infinite;
}

.md-button.md-fab {
	line-height: 5.6rem;
	min-width: 0;
	width: 5.6rem;
	height: 5.6rem;
	border-radius: 50%;
}

.md-button.md-fab md-icon{
	color: white;
}

div.agent-buttons {
	position: fixed;
	bottom: 0;
	right: 0;
	margin: 30px;
	z-index: 5;
}

.agent-buttons .md-button {
	width: 40px !important;
	height: 40px !important;
}

.md-button.add-agent-icon {
	position:relative;
	margin: 0 10px 20px 0;
	background-color: #83cce2;
<<<<<<< HEAD
}

.md-button.add-agent-icon:hover{
	background-color: #3caed2 !important;
}

=======
}

.md-button.add-agent-icon:hover{
	background-color: #3caed2 !important;
}

>>>>>>> d6e7424c
.md-button.delete-agent-icon:hover {
	background-color: #e8488b !important;
}
  
.md-button.delete-agent-icon {
	background-color: #ee77a9;
	position: relative;
	margin: 0 30px 20px 0;
}

.md-button.restart-agent-icon:hover {
	background-color: #7e3cd3 !important;
}

.md-button.restart-agent-icon {
	background-color: #ac82e3;
	position: relative;
	margin: 0 10px 20px 0;
}

.new-agent-key{
	max-width: 100% !important;
}

.top-bulk-action {
	margin-bottom:17px
}

.sidebar-container {
	font-family: "Open Sans", Helvetica, Arial, sans-serif
}
kbn-vis-value table{
	table-layout: fixed;
}

kbn-vis-value div{
	white-space: nowrap;
	overflow: hidden;
	text-overflow: ellipsis;
}

.filter-bar {
	background-color: #e4e4e4 !important;
}

.fa-search-plus, .fa-search-minus {
	font-size: initial !important;
}

.md-input-margin {
	margin:18px 20px 0 0
}

.md-input-margin {
	margin: 18px 20px 0 0
}

.vis-editor-content text, h2.index-pattern-label{
	font-weight: normal !important;
}

.wazuh-discover-searchbar{
	margin-top: -60px !important;
	z-index:9998 !important;
}

.wazuh-discover-searchbar h1{
	padding-bottom: 10px !important;
}

.wazuh-searchbar navbar{
	margin-top: -40px !important;
}

.no-legend visualize-legend{
    visibility: hidden;
    width: 0px;
    height: 0px;
    border: 0px;
    padding: 0px;
    display: none;
}

.no-legend .vis-alerts{
	visibility: hidden;
    width: 0px;
    height: 0px;
    border: 0px;
    padding: 0px;
    display: none;
}

.no-legend .vis-editor-canvas{
	padding: 0;
}
@media all and (-ms-high-contrast: none), (-ms-high-contrast: active) {
	.no-legend svg{
		padding-top: 10px;
	}
}

@supports (-ms-ime-align:auto) {
    .no-legend svg{
		padding-top: 10px;
	}
}

md-input-container > md-select {
	background: #3caed2;
	border-radius: 3px;
	color: white;
	padding: 3px;
}

span.md-headline {
  color: #555;
  font-size: 17px;
}
.md-headline-small{
	font-size: 18px;
}
.wazuh-h3 {
	font-size: 18px !important;
	font-weight: 400 !important;
}
.vertical-repeater {
    height: 100%;
    min-height: 400px;
    width: 100%;
}
.status {
    width: 3%;
}
.green{
	background-color: rgb(49, 196, 113);
}
.red{
	background-color: #da534f;
}
.statusBox.green{
	background-color: rgb(49, 196, 113);
}
.statusBox.red{
	background-color: #da534f;
}
.statusBox.orange {
    background-color: orange;
}
.status.grey {
    background-color: grey;
}
.status.round{
    border-radius: 50%;
    height: 15px;
    width: 15px;
}
.status.rectangle{
    width: 8px;
    height: 20px;
    float: right;
}
.sideNavBox {
    margin-bottom: 0px;
}
.right-text {
    text-align: right;
}

#header_logo > a {
  padding-top: 0;
  padding-bottom: 0;
  margin-left: 15px;
  margin-right: 27px;
  padding-left: 0;
}
li#header_logo {
    margin-left: 0;
    text-align: left;
}

.glyphicon-chevron-right{

    background-color: #3caed2;
    padding-top: 4px;
    padding-bottom: 4px;
    padding-right: 13px;
    padding-left: 13px;
    color: white;
}

.glyphicon-chevron-left{

    background-color: #3caed2;
    padding-top: 4px;
    padding-bottom: 4px;
    padding-right: 13px;
    padding-left: 13px;
    color: white;
}
.md-button.active {
  background-color: rgba(158,158,158,0.2);
}
md-list-item.active._md-button-wrap.ng-scope._md.md-clickable{
  background-color: rgba(158,158,158,0.2);
}

.logTable {
    font-family: Consolas, Helvetica;
    font-size: 12px;
    line-height: 1.4;
    color: #333;
    word-wrap: break-word;
    border-collapse: collapse;
    margin-bottom: 0px;
    width: 100%;
}
.logTable tbody tr {
    min-height: 18px;
}
.logTable tbody tr td {
    padding: 0;
}
.logTableNumber {
    width: 30px;
    padding-right: 10px;
    padding-left: 10px;
    color: rgba(0,0,0,0.3);
    text-align: center;
    border: solid #eee;
    border-width: 1px;
}
.logTableCode {
    overflow: visible;
    position: relative;
    padding-right: 5px !important;
    padding-left: 10px !important;
    vertical-align: top;
    border: solid #eee;
    border-width: 1px;
}
.logTableCodeOdd {
    background-color: #f7f7f7;
}
.autocomplete-custom-agents-bar li {
    border-bottom: 1px solid #ccc;
    height: auto;
    padding-top: 8px;
    padding-bottom: 8px;
    white-space: normal; }
.autocomplete-custom-agents-bar li:last-child {
    border-bottom-width: 0; }
.autocomplete-custom-agents-bar .item-title,
.autocomplete-custom-agents-bar .item-metadata {
    display: block;
    line-height: 2;
    height: 18px;
}
.statusBox {
    padding: 0 6px;
    margin: 6px 8px;
    line-height: 36px;
    min-height: 36px;
    background: white;
    white-space: nowrap;
    min-width: 111px;
    text-align: center;
    font-size: 14px;
	text-align: center;
	margin-top: 11px !important;
	color: white;
	text-transform: uppercase;

}
.statusBox.large {
    min-width: 120px !important;
}
.statusBox.extraLarge {
    min-width: 150px !important;
}
.pagination-other-pages-list > li a {
    text-decoration: none;
    background-color: #f6f6f6;
    margin-left: 2px;
    padding: 8px 11px;
    font-size: 12px;
    line-height: 1.5;
}
.pagination-other-pages-list {
    flex: 0 0 auto;
    display: flex;
    justify-content: center;
    padding: 0;
    margin: 0;
    list-style: none;
}

body._md-toast-animating { overflow-y: scroll !important; }

._md-bottom {
    position: fixed;
}

pre {
    white-space: pre-wrap;
    word-wrap: break-word;
    height: 120px;
}

.wazuhMenuNav div md-nav-ink-bar {
    left: 0px !important;
    width: 0px !important;
}

.wazuhMenuNav div nav {
    padding-top: 12px;
    height: 70px;
    background-color: #3caed2;
    color: white;
    font-size: 14px;
}

.wazuhMenuNav div nav ul li a {
    border-bottom-left-radius: 0px;
    border-bottom-right-radius: 0px;
    color: white !important;
    font-size: 14px !important;
    padding-bottom: 0px;
    height: 96%;
}

.wazuhMenuNav div nav ul li a:hover {
    background-color: #2f99c1 !important;
}

.wazuhMenuNav div nav ul li .md-active {
    background-color: #2f99c1 !important;
}
.wazuhMenuNavBar {
    min-width: 1015px;
}
.contentMin {
    min-width: 1200px;
}
.wazuhMenuNavBar_gear {
    float: right;
    position: absolute;
    right: 10px;
}
 
.wazuhMenuNavBar_gear i.fa.fa-cog {
	font-size: 18px;
}

p {
 margin-top: 4px !important;
}



.subNavLine a {
    margin-bottom: 0px;
}

.subNavLine div {
    margin-bottom: 0px;
    margin-top: 0px;
}

.subNavLine button {
    margin-top: 0px;
    margin-bottom: 4px;
}

.secondLevelNavLine button {
    margin-top: 6px !important;
    margin-bottom: 6px !important;
}

.secondLevelNavLine div {
    margin-top: 6px !important;
    margin-bottom: 6px !important;
}

._md-select-value {
	border: none !important;
}
.md-toolbar-tools {
	font-size: 15px !important;
	font-weight: bold !important;
}
md-list.agents-preview-table:hover {
	background-color: #c2e4ef;
}

.table-header-move {
    visibility: hidden !important;
}

.invisibleButton {
    margin: 0px !important;
    padding: 0px !important;
    text-align: left !important;
    text-transform: none !important;
}

.invisibleButton:hover {
    color: #000;
}

.invisibleButton:focus {
    color: #000;
}

md-nav-bar {
    padding-top: 0px !important;
}



md-select-menu:not(._md-overflow) md-content {
	padding-top: 0px !important;
	padding-bottom: 0px !important;
}
.ruleset_rules_row_active {
	background-color: #c2e4ef;
}
md-list.agents-preview-table.even.ruleset_rules_row_active {
	background-color: #c2e4ef;
}
md-list.agents-preview-table.odd.ruleset_rules_row_active {
	background-color: #c2e4ef;
}
.ruleset_rules_row_active a{

}
.ruleset_rules_row_active a:hover{

}
.ruleset_card_info {
	background-color: #dbf0f7
}

md-list-item.ruleset_rules_row_active {
	background-color: #c2e4ef;
}
md-list.agents-preview-table.ruleset_rules_row_active:hover {
	background-color: #c2e4ef;
}
md-list.agents-preview-table:focus{
	border: none;
	outline: none;
}


button:hover, button:focus, button.focus{
	color: #000;
}

.input-filter-box {
	box-shadow: rgba(0, 0, 0, 0.2) 0px 1px 3px 0px, rgba(0, 0, 0, 0.137255) 0px 1px 1px 0px, rgba(0, 0, 0, 0.117647) 0px 2px 1px -1px;
	font-size: 14px;
	padding: 0px 15px;
	margin-top: 18px;border: none;
	height: 40px;
	margin-right: 20px;
}

md-content{
	background-color: #e4e4e4;
}
md-card{
	box-shadow: none !important;
    display: block !important;
}

.horizontal-menu-right .buttonMenu{
	background-color: #3caed2;
	color: white;
}
.md-button.buttonMenu.md-default-theme:not([disabled]):hover, .md-button:not([disabled]):hover {
	background-color: rgba(60,174,210,0.7)
}

.md-button.buttonMenu{
	background-color: #3caed2;
	color: white;
}
.app-container.vis-editor{
	position: relative;
}

.headBar {
	background-color: #f7f7f7;
	min-width: 463px; 
}

.horizontalTabsBar {
	background-color: #f7f7f7
}
.horizontal-menu-right {
	background-color: #f7f7f7
}

md-nav-bar.md-default-theme .md-button._md-nav-button.md-unselected, md-nav-bar .md-button._md-nav-button.md-unselected{
	color: #141414;
	border: none;
}

md-toolbar.md-default-theme:not(.md-menu-toolbar), md-toolbar:not(.md-menu-toolbar) {
	background-color: #f7f7f7
}
.md-nav-bar{
	border: none !important;
}

.md-toolbar-tools h1, .md-toolbar-tools .wazuh-h2, .md-toolbar-tools h3 {
    font-size: inherit;
    font-weight: 500;
    text-transform: uppercase;
    margin: inherit;
    color: #5a5a5a;
    font-size: 16px;
    }
md-list{
	background-color: white;
}

md-list.even{
	background-color: #fafafa;
}

md-list.odd{
	background-color: white;
}


md-input-container.md-whiteframe-z1.flex.md-input-has-value{

	box-shadow: none;
	background-color: white;

}
md-progress-linear.md-default-theme ._md-bar, md-progress-linear ._md-bar {
	background-color: #3caed2;
}

.button-active {
	background: #3caed2 !important;
	color: white!important;
}
.button-disabled {
	background: rgba(60, 174, 210, 0.3) !important;
	color: white !important;
}

md-select-menu.md-default-theme md-content, md-select-menu md-content {
	background: #3caed2 !important;
	color: white !important;
}



.md-input-focused{
	color: white;
}
md-select.md-default-theme:not([disabled]):focus ._md-select-value, md-select:not([disabled]):focus ._md-select-value {
	color: white;
}

input#searchBox {
	box-shadow: none;
}
md-autocomplete-wrap.md-whiteframe-z1.layout-row {
	box-shadow: none;
}

#agentsAutocomplete{

}
md-input-container.md-whiteframe-z1.flex-20.md-input-has-value {
	background: white;
}

md-input-container.md-whiteframe-z1.flex-20.md-input-has-value {
    box-shadow: none;
}

button._md-no-style.md-button.md-ink-ripple {
    background: none;
}
.horizontal-menu-right .md-whiteframe-1dp, .horizontal-menu-right .md-whiteframe-z1 {
	box-shadow: none !important;
}

md-input-container.md-whiteframe-z1.flex-20 {
	background: white;
}
md-select.md-default-theme ._md-select-value._md-select-placeholder, md-select ._md-select-value._md-select-placeholder {
	color: white;
}
#settingButtonTop{
    float: right;
    clear: both;
    position: absolute;
    color: white;
    right: 0;
}

.buttonBlueLight{
	background-color: #3caed2 !important;
	color: white !important;
	box-shadow: none !important;
}
.md-button.buttonBlueLight.md-default-theme:not([disabled]):hover, .md-button:not([disabled]):hover {
	background-color: rgba(60,174,210,0.7)
}



input.ng-invalid.ng-dirty,
input.ng-invalid.ng-touched,
textarea.ng-invalid.ng-dirty,
textarea.ng-invalid.ng-touched,
select.ng-invalid.ng-dirty,
select.ng-invalid.ng-touched {
  border-color: #3caed2 !important;
}

md-input-container.md-default-theme.md-input-invalid label, md-input-container.md-input-invalid label {
	color: rgba(0,0,0,0.38);
	font-size: 16px;
}
md-input-container.md-default-theme label.md-required:after, md-input-container label.md-required:after{
  color: #3caed2 !important;
}

md-input-container.md-default-theme label, md-input-container label, md-input-container.md-default-theme ._md-placeholder, md-input-container ._md-placeholder {
	font-size: 16px;
}

md-autocomplete input::-webkit-input-placeholder {
    color: #5a5a5a;
	font-weight: normal;
}
md-autocomplete input:-moz-placeholder { /* Firefox 18- */
    color:#5a5a5a;
	font-weight: normal;
}

md-autocomplete input::-moz-placeholder {  /* Firefox 19+ */
    color:#5a5a5a;
	font-weight: normal;
}

md-autocomplete input:-ms-input-placeholder {
    color:#5a5a5a;
	font-weight: normal;
}

.wazuh-h1 {
	font-size: 24px !important;
}

md-chips.md-default-theme .md-chips, md-chips .md-chips {
	box-shadow: none;
}

.md-chips md-chip {
    cursor: default;
    border-radius: 16px;
    display: block;
    background-color: #3caed2;
    color: white;
    height: 32px;
    line-height: 32px;
    margin: 8px 8px 0 0;
    padding: 0 12px 0 12px;
    float: left;
    font-size: 14px;
    box-sizing: border-box;
    max-width: 100%;
    position: relative;
	cursor: pointer;
}
md-card.cardHover:hover{
	background-color: #c2e4ef;
}
.listHover:hover{
	font-weight: bold; 
}
i.fa.fa-times{
	cursor: pointer;
}
a.pull-right {
	visibility: hidden;
}

md-content._md.layout-row {
	overflow-x: hidden;
}

.visualize-show-spy {
	display: none;
}

.kibanaVisualizationValue thead{
	display: none;
}

.kibanaVisualizationValue .table>tbody>tr>td {
	border: none;
	padding: 0px;
}
.kibanaVisualizationValue .numeric-value {
	display: none;
}
.kibanaVisualizationValue .pagination-container {
	display: none;
}

.kibanaVisualizationValue .table {
	margin-bottom: 0px;
}

.kibanaVisualizationValue .cell-hover {
	color: rgba(0,0,0,0.87);
	font-size: 16pt;
}

.kibanaVisualizationValue .agg-table-paginated .cell-hover:hover {
	 background-color: white;
}
.kibanaVisualizationValue h2 {
	display: none;
}
.kibanaVisualizationValue .h4, .kibanaVisualizationValue .h5, .kibanaVisualizationValue .h6, .kibanaVisualizationValue h4, .kibanaVisualizationValue h5, .kibanaVisualizationValue h6 {
	margin: 0px;
}
.kibanaVisualizationValue .table .table-condensed td:nth-child(2) {
    display: none
}


.visFilterDisabled visualize-legend .legend-value .legend-value-details {
    visibility: hidden;
    width: 0px;
    height: 0px;
    border: 0px;
    padding: 0px;
    display: none;
}
.visFilterDisabled .legend-value-title {
    cursor: default;
}
.visFilterDisabled .legend-value {
    opacity: 1 !important;
}
.visFilterDisabled .legend-value:hover {
    background-color: #fff !important;
}
.visFilterDisabled .legend-value-full {
    background-color: #fff !important;
}
.visFilterDisabled .table-condensed .fa-search {
    font-size: 0;
}
.visFilterDisabled .table-condensed tbody td {
    cursor: default;
}
.visFilterDisabled .table-condensed tbody td:hover {
    background-color: #fff !important;
}
.visFilterDisabled .table-condensed tbody .cell-hover {
    background-color: #fff !important;
}

.tabView md-nav-bar md-nav-ink-bar  {
	background-color: rgb(228, 228, 228);
}

.tabView  button._md-nav-button.md-accent.md-button.md-ink-ripple.md-active.md-primary{
	background-color: rgb(228, 228, 228);
	color: black;
	border-radius: 0px;
}

.localNav {
  min-height: 33px;
}
.localNavRow--secondary {
  height: 38px;
  padding: 0 10px;
  display: none;
}
visualize .vis-container {
  overflow: hidden;
}

kbn-searchbar {

}
.bg-info{
	background-color: rgba(34, 34, 34, 0.93) !important;
}

.md-button.agents-preview-table.buttonBlueLight.md-default-theme:not([disabled]):hover, .md-button:not([disabled]):hover {
	background-color: #c2e4ef;
}
.md-button.agents-preview-table.buttonMenu.md-default-theme:not([disabled]):hover, .md-button:not([disabled]):hover{
	background-color: #c2e4ef;
}

.md-button.agents-preview-table.buttonBlueLight.md-default-theme:not([disabled]):hover, .md-button:not([disabled]):hover{
	background-color: #c2e4ef;
}

.rules-item-list button.md-no-style.md-button.md-ink-ripple {opacity: 0;}

.agentsPreview {
    margin: 10px;
}

.md-whiteframe-1dp, .agentsPreview .md-whiteframe-z1 {
	box-shadow: none; 
}

md-input-container {
  margin: 0 0;
  margin-top: 18px;
  padding: 0;
}

.agentsPreview md-input-container {
  height: 41px;
  margin-top: 17px;
  padding: 2px;
}

md-input-container > md-select {
  background: white;
  color: black;
  padding: 4px;
  padding-bottom: 6px;
  border-radius: 0px;
}


md-select:not([disabled]):focus .md-select-value, md-select.md-default-theme .md-select-value, md-select .md-select-value  {
	border-bottom-width: 0;
	border-bottom-color: white;
}
.md-select-menu-container.md-active md-select-menu > *{
	background-color: white !important;
}
md-select-menu.md-default-theme md-content md-option[selected], md-select-menu md-content md-option[selected] {
	color: black;
}
md-select-menu.md-default-theme md-content md-option, md-select-menu md-content md-option{
	color: black;
}
md-select-menu.md-default-theme md-content md-option:not([disabled]):focus, md-select-menu md-content md-option:not([disabled]):focus, md-select-menu.md-default-theme md-content md-option:not([disabled]):hover, md-select-menu md-content md-option:not([disabled]):hover{
	background-color: rgba(255,255,255, 0.1);
	color: #555;
}
.vis-expand-leyend .legend-col-wrapper .legend-ul {
	width: 363px;
}
.visBox-alert-level-evolution .legend-col-wrapper .legend-ul{
	width: 70px;
}

.metric-vis .metric-value {
  font-weight: normal;
}

.metric-value {
 	text-overflow: ellipsis;
 	white-space: nowrap;
 	overflow: hidden;
 }
 
.managerConfigurationArrow {
	float: right;
	margin-top: 6px;
}
svg:not(:root) {
	overflow: visible !important;
}

md-tooltip.md-default-theme, md-tooltip {
	color: white;
	height: auto;
}
md-tooltip.md-default-theme .md-content, md-tooltip .md-content {
	background-color: black;
	height: auto;
}
@media (min-width: 960px) {
	md-tooltip .md-content {
		height: auto !important;
	} 
}

md-card md-card-content {
	padding: 5px; 
}
.joinCardsRow {
	background-color: white;
	margin: 8px;
	margin-bottom: 5px;
	margin-top: 10px;
}
md-select.md-default-theme .md-select-value.md-select-placeholder, md-select .md-select-value.md-select-placeholder {
	color: black; 
}
.tab-content .row {
	margin: 0px; 
}

navbar {
	padding: 0 0px 6px 7px; 
}<|MERGE_RESOLUTION|>--- conflicted
+++ resolved
@@ -4,29 +4,20 @@
 }
 
 .no-legend .metric {
-<<<<<<< HEAD
-   text-align: center;  
-}
-
-=======
   text-align: center;  
 }
 
 .no-legend .collapsible-sidebar{
     display: none;
 }
->>>>>>> d6e7424c
+
 .no-legend .wide-metric {
    height: 137px !important;
    padding-top: 30px !important;
 }
  
 .no-legend .metric span {
-<<<<<<< HEAD
     dominant-baseline: central;
-=======
-      dominant-baseline: central;
->>>>>>> d6e7424c
     font-weight: bold;
     white-space: nowrap;
     text-overflow: ellipsis;
@@ -164,21 +155,12 @@
 	position:relative;
 	margin: 0 10px 20px 0;
 	background-color: #83cce2;
-<<<<<<< HEAD
 }
 
 .md-button.add-agent-icon:hover{
 	background-color: #3caed2 !important;
 }
 
-=======
-}
-
-.md-button.add-agent-icon:hover{
-	background-color: #3caed2 !important;
-}
-
->>>>>>> d6e7424c
 .md-button.delete-agent-icon:hover {
 	background-color: #e8488b !important;
 }
