--- conflicted
+++ resolved
@@ -3,8 +3,6 @@
    width:100%;
 }
 
-<<<<<<< HEAD
-=======
 .md-button.md-fab {
 	line-height: 5.6rem;
 	min-width: 0;
@@ -35,17 +33,20 @@
 	margin: 0 30px 20px 0;
 }
 
+.md-button.restart-agent-icon {
+	background-color: #7e3cd3;
+	position: relative;
+	margin: 0 10px 20px 0;
+}
+
 .new-agent-key{
 	max-width: 100% !important;
 }
 
->>>>>>> 021cdd4f
 .top-bulk-action {
 	margin-bottom:17px
 }
 
-<<<<<<< HEAD
-=======
 .sidebar-container {
 	font-family: "Open Sans", Helvetica, Arial, sans-serif
 }
@@ -67,7 +68,6 @@
 	font-size: initial !important;
 }
 
->>>>>>> 021cdd4f
 .md-input-margin {
 	margin:18px 20px 0 0
 }
