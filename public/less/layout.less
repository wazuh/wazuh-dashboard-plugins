/*
 * Wazuh app - Layouts stylesheet
 * Copyright (C) 2015-2020 Wazuh, Inc.
 *
 * This program is free software; you can redistribute it and/or modify
 * it under the terms of the GNU General Public License as published by
 * the Free Software Foundation; either version 2 of the License, or
 * (at your option) any later version.
 *
 * Find more information about this on the LICENSE file.
 */

/* -------------------------------------------------------------------------- */
/* ------------------------ Wazuh layouts stylesheet ------------------------ */
/* -------------------------------------------------------------------------- */

html {
  background: white !important;
  font-size: 14px!important;
}

.mainView{
  padding-top: 50px;
}

.h-100{
  height: 100%;
}

#kibana-body{
  min-height: calc(~'100vh - 1px') !important;
}

:focus:not(.wz-button):not(.input-filter-box):not(.kuiLocalSearchInput):not(.euiTextArea) {
  -webkit-animation: none!important;
}

/* Margins */

.wz-margin-right-8 {
  margin-right: 8px;
}

.wz-margin-left-8 {
  margin-left: 8px;
}

.wz-margin-8-no-left {
  margin: 8px 8px 8px 0px;
}

.wz-margin-right-15 {
  margin-right: 15px;
}

.wz-margin-right-16 {
  margin-right: 16px;
}

.wz-margin-right-20 {
  margin-right: 20px;
}

.wz-margin-right-24 {
  margin-right: 24px;
}

.no-margin-right {
  margin-right: 0px !important;
}

.wz-margin-top-0 {
  margin-top: 4px;
}

.wz-margin-top-4 {
  margin-top: 4px;
}

.wz-margin-top-8 {
  margin-top: 8px;
}

.wz-margin-top-10 {
  margin-top: 10px;
}

.wz-margin-top-16 {
  margin-top: 16px;
}

.wz-margin-top-17 {
  margin-top: 17px;
}

.margin-top-30 {
  margin-top: 30px;
}

.wz-margin-top-40 {
  margin-top: 40px;
}

.wz-margin-left-7 {
  margin-left: 7px;
}

.wz-margin-left-16 {
  margin-left: 16px;
}

.no-margin-left {
  margin-left: 0px;
}

.wz-margin-bottom-10 {
  margin-bottom: 10px;
}

.wz-margin-bottom-25 {
  margin-bottom: 25px;
}

.wz-margin-bottom-40 {
  margin-bottom: 40px;
}

.wz-margin-bottom-45 {
  margin-bottom: 45px;
}

.wz-margin-bottom-40-inv {
  margin-bottom: -40px !important;
}

.no-margin-bottom {
  margin-bottom: 0px;
}

.wz-no-margin {
  margin: 0 !important;
}

.wz-no-top-bottom-margin {
  margin-top: 0 !important;
  margin-bottom: 0 !important;
}

/* Paddings */

.wz-no-padding {
  padding: 0 !important;
}

.wz-padding-top-0 {
  padding-top: 0px !important;
}

.wz-padding-bottom-0 {
  padding-bottom: 0px !important;
}

.wz-padding-bottom-5 {
  padding-bottom: 5px !important;
}

.wz-padding-top-5 {
  padding-top: 5px !important;
}

.wz-padding-top-10 {
  padding-top: 10px;
}

.wz-padding-top-14 {
  padding-top: 14px;
}

.padding-left-0 {
  padding-left: 0px;
}

.wz-padding-left-8 {
  padding-left: 8px;
}

.wz-padding-left-16 {
  padding-left: 16px;
}

.padding-right-0 {
  padding-right: 0px !important;
}

.wz-padding-right-8 {
  padding-right: 8px;
}

.wz-padding-right-16 {
  padding-right: 16px;
}

.wz-padding-right-17 {
  padding-right: 17px;
}

.wz-padding-metric {
  line-height: 16px;
  padding-top: 10px;
  padding-bottom: 10px;
}

.wz-lateral-padding-16 {
  padding-left: 16px;
  padding-right: 16px;
}

/* Overflows */

.overflow-hidden {
  overflow: hidden;
}

.wz-overflow-y-auto {
  overflow-y: auto;
}

/* Widths */

.wz-width-100 {
  width: 100%;
}

/* Others */

.wz-no-display {
  display: none !important;
}

.wazuh-column {
  display: flex;
  flex-direction: column;
  flex: 1 1 100%;
  padding: 0px 8px 8px 8px;
}

.no-opacity {
  opacity: 0 !important;
  height: 0px !important;
}

.no-opacity-overview-monitoring {
  opacity: 0 !important;
  height: 0px !important;
  width: 0px !important;
  margin-right: -8px !important;
}

.wz-no-margin-padding {
  margin: 0 !important;
  padding: 0 !important;
}

.table-vertical-align-middle tr td {
  vertical-align: middle !important;
}

.table-layout-fixed {
  table-layout: fixed !important;
}

.inventory-metrics {
  margin-top: 10px;
  margin-left: 10px;
  margin-right: 10px;
}

.wz-inline-block {
  display: inline;
}

md-dialog-actions button {
  color: white !important;
  transition: none !important;
  background-color: rgb(0, 85, 113) !important;
}

md-backdrop.md-opaque {
  opacity: 1 !important;
  background-color: rgba(255, 255, 255, 0.8);
}

md-backdrop.md-opaque.ng-leave {
  opacity: 0 !important;
  transition: none !important;
  transform: none !important;
}

md-dialog.md-transition-in {
  transition: 150ms ease-in !important;
  transform: none !important;
  animation: 350ms cubic-bezier(0.34, 1.61, 0.7, 1);
}

md-dialog.md-transition-out {
  transition: none !important;
  transform: none !important;
}

.md-dialog-container {
  //padding-bottom: 10vh;
  z-index: 100 !important;
}

md-dialog .md-dialog-content {
  padding: 0px !important;
}

md-dialog {
  animation: 350ms cubic-bezier(0.34, 1.61, 0.7, 1);
  border: 1px solid #d9d9d9;
  border-color: #c4cace;
  border-top-color: #e2e5e7;
  border-bottom-color: #a7b0b6;
  min-width: 400px;
  max-width: 768px;
  padding: 15px;
  box-shadow: 0 40px 64px 0 rgba(59, 79, 93, 0.1),
    0 24px 32px 0 rgba(59, 79, 93, 0.1), 0 16px 16px 0 rgba(59, 79, 93, 0.1),
    0 8px 8px 0 rgba(59, 79, 93, 0.1), 0 4px 4px 0 rgba(59, 79, 93, 0.1),
    0 2px 2px 0 rgba(59, 79, 93, 0.1) !important;
}

.md-cancel-button {
  background-color: #ffffff !important;
  color: #005571 !important;
}

.md-title {
  color: #1a1a1a;
  font-size: 24px;
  font-weight: 600;
  line-height: 2.5rem;
}

md-dialog md-dialog-content .md-dialog-content-body {
  padding-top: 15px;
  margin-bottom: 45px;
}

md-dialog .md-dialog-content {
  padding: 25px 5px 35px 5px;
  overflow: hidden !important;
  height: auto !important;
}

md-dialog .md-actions,
md-dialog md-dialog-actions {
  border: none !important;
}

md-dialog .md-button.md-primary:not(.md-cancel-button) {
  color: #ffffff;
  background-color: #006bb4 !important;
  border-color: #006bb4 !important;
  border-radius: 4px;
}

md-dialog .md-button.md-primary:not(.md-cancel-button):hover {
  background-color: #005472 !important;
  border-color: #004c68 !important;
}

md-dialog.modalTheme {
  animation: none !important;
  transition: none !important;
  transform: none !important;
  bottom: 0;
  right: 0;
  position: fixed;
  width: 350px;
}

md-dialog.modalTheme .md-button {
  margin-bottom: 0;
}

.md-dialog-body {
  top: 0 !important;
  width: 100vw !important;
}

.md-dialog-body {
  top: 0 !important;
  width: 100vw !important;
}

.md-dialog-body .md-scroll-mask {
  display: none !important;
}

.md-dialog-body .md-dialog-container {
  height: 0 !important;
  width: 0 !important;
}

.kbnGlobalNav.kbnGlobalNav-isOpen + .app-wrapper .fullscreen {
  width: calc(~'100vw - 250px') !important;
  left: 180px !important;
}

.fullscreen {
  z-index: 1000;
  height: calc(~'100vh - 119px');
  width: calc(~'100vw - 128px');
  position: fixed;
  top: 49px;
  left: 48px;
  right: 20px;
<<<<<<< HEAD
  background-color: white;
  max-width: calc(~'100vw - 128px') !important;
=======
  max-width: 100% !important;
>>>>>>> 0bd56041
  margin: 35px;
  outline: 35px solid rgba(0, 0, 0, 0.2);
}

.fullscreen kbn-vis {
  padding: 5%;
}

.filter-bar .filter {
  background-color: #0079a5 !important;
}

.columns-bar {
  margin-top: -17px;
  margin-left: -16px;
  margin-right: -16px;
  padding-right: 16px;
  padding-left: 16px;
  min-height: 42px;
  padding-top: 8px;
}

.columns-bar-active {
  padding-top: 10px !important;
  margin-bottom: 10px;
}

.error-enum-configuration {
  max-height: 16px !important;
  min-height: 16px !important;
}

.table-vis {
  overflow: hidden !important;
}

.kbnAggTable__paginated th {
  min-width: 110px;
}

.wzKbnTopNav .kbnTopNav {
  background-color: transparent !important;
  border-bottom: 0 !important;
}

.wz-menu-discover-icon path {
  fill: #fff !important;
}

:focus {
  outline: none !important;
  outline-color: transparent !important;
}

.globalQueryBar:not(:empty) {
  padding: 8px!important;
}

.dscWrapper {
  .table > thead > tr > th,
  .table > tbody > tr > th,
  .table > tfoot > tr > th,
  .table > thead > tr > td,
  .table > tbody > tr > td,
  .table > tfoot > tr > td {
    font-size: 12px !important;
    font-kerning: normal !important;
  }
}

.table > thead > tr > th,
.table > tbody > tr > th,
.table > tfoot > tr > th,
.table > thead > tr > td,
.table > tbody > tr > td,
.table > tfoot > tr > td {
  font-size: 13px !important;
  font-kerning: normal !important;
  padding: 8px!important;
}

.kbnTableCellFilter {
  cursor: pointer;
}<|MERGE_RESOLUTION|>--- conflicted
+++ resolved
@@ -417,12 +417,8 @@
   top: 49px;
   left: 48px;
   right: 20px;
-<<<<<<< HEAD
+  max-width: 100% !important;
   background-color: white;
-  max-width: calc(~'100vw - 128px') !important;
-=======
-  max-width: 100% !important;
->>>>>>> 0bd56041
   margin: 35px;
   outline: 35px solid rgba(0, 0, 0, 0.2);
 }
