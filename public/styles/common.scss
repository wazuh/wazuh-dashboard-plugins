--- conflicted
+++ resolved
@@ -1805,11 +1805,8 @@
     margin-top: 10px;
     display: flex;
     flex-direction: row;
-<<<<<<< HEAD
-=======
 }
 
 .wz-overflow-auto{
   overflow: auto;
->>>>>>> 4841223a
 }