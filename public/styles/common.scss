/*
 * Wazuh app - Commons stylesheet
 * Copyright (C) 2015-2022 Wazuh, Inc.
 *
 * This program is free software; you can redistribute it and/or modify
 * it under the terms of the GNU General Public License as published by
 * the Free Software Foundation; either version 2 of the License, or
 * (at your option) any later version.
 *
 * Find more information about this on the LICENSE file.
 */

/* -------------------------------------------------------------------------- */
/* ------------------------ Wazuh commons stylesheet ------------------------ */
/* -------------------------------------------------------------------------- */

/* Customize the App icon style */

/* .euiCollapsibleNav .euiCollapsibleNavGroup .euiListGroupItem__button .euiIcon {
  height: 24px;
  width: 24px;
  filter: brightness(0) saturate(100%) invert(24%) sepia(97%) saturate(1757%) hue-rotate(186deg) brightness(94%) contrast(101%);
  margin: 0px 8px 0px 0px
} */

/* Custom healthcheck and blank screen styles */

.kbnGlobalBannerList{
  display: none;
}

.error-notify {
  font-size: 20px;
  color: black;
  padding-bottom: 5px;
}

.loading-logo-fail {
  width: 85px;
  text-align: center;
}

.loading-logo {
  position: relative;
  top: -157px;
  width: 85px;
  text-align: center;
}

.checks {
  text-align: center;
  position: relative;
  top: -100px;
}

.checks-fail {
  text-align: center;
  position: relative;
  top: 10px;
}

.healthCheck {
  padding-top: 200px;
  background-color: #f5f5f5;
}

.health-check-error {
  padding-top: 40px;
  color: red;
  text-align: center;
}

.error-msg {
  color: red;
  padding: 8px;
}

.small-text {
  font-size: 12px;
  padding: 10px;
}

.percentage {
  text-align: center;
  color: gray;
}

/* Custom JSON viewer settings */
.wz-word-wrap {
  word-wrap: break-word;
}

.wz-pre {
  white-space: pre-wrap;
  word-wrap: break-word;
  height: 200px;
  line-height: 20px !important;
}

.jsonbeauty2 {
  min-height: 300px;
  margin: 0px !important;
}

.json-beautifier {
  background-color: ghostwhite;
  border: 1px solid silver;
  padding: 10px 20px;
  margin: 20px;
}

.wz-code-viewer {
  line-height: 1.5;
  font-family: monospace;
  page-break-inside: avoid;
  background-color: #f9f9f9;
  border: 1px solid #d9d9d9;
  border-left: 3px solid rgb(0, 121, 165);
  height: 100px;
  max-width: 100%;
  padding: 1em 1.5em;
  overflow: auto;
  word-wrap: break-word;
}

/* CUstom styles for Configuration items list */

.wz-item-list {
  overflow: auto;
  height: 100px;
  margin-right: 5px;
  background-color: #f9f9f9;
  border: 1px solid #d9d9d9;
  word-break: break-word;
  margin-bottom: 40px;
}

.wz-item-detail {
  overflow: auto;
  height: 100px;
  padding: 10px;
  margin-left: 5px;
  border: 1px solid #d9d9d9;
  margin-bottom: 40px;
}

/* Custom styles for all app scroll bars */

::-webkit-scrollbar {
  width: 10px;
  height: 10px;
}

::-webkit-scrollbar-button {
  width: 0;
  height: 0;
  display: none;
}

::-webkit-scrollbar-corner {
  background-color: transparent;
}

::-webkit-scrollbar-thumb {
  background-color: rgba(0, 0, 0, 0.1);
}

/* Special fix to make plugin platform search bar similar to the rest from the app */

.kuiLocalSearchInput,
.kuiLocalSearchInput:focus {
  box-shadow: 0 2px 2px -1px rgba(0, 0, 0, 0.1) !important;
  border: 1px solid #d9d9d9 !important;
}

/* Custom Manager/Status styles */

.status {
  width: 3%;
}

.status.round {
  border-radius: 50%;
  height: 15px;
  width: 15px;
}

.status.round.little {
  width: 6px;
  height: 6px;
  float: left;
  margin-top: 8px;
}

.status.round.little.gray {
  background-color: #5c6773;
}

/* Custom Manager/Ruleset styles */

.manager-ruleset-decoders-top-24 {
  margin: 0;
  height: 220px;
}

.manager-ruleset-rules-top-row {
  padding: 0px !important;
  height: 200px;
}

.manager-ruleset-btn {
  top: -3px;
}

/* Custom buttons styles */
.wz-button-groups {
  color: white !important;
  transition: none !important;
  background-color: #0079a5 !important;
  border-radius: 4px !important;
  height: 40px;
}

.wz-button {
  color: white !important;
  transition: none !important;
  background-color: #0079a5 !important;
  min-width: 115px;
  border-radius: 4px !important;
  height: 40px;
}

.wz-button-flat {
  transition: none !important;
  min-height: 30px !important;
  line-height: 30px !important;
}

.wz-button-groups.active,
.wz-button-groups:not([disabled]):hover,
.wz-button.active,
.wz-button:not([disabled]):hover,
.wz-button-flat:not([disabled]):hover {
  background-color: #005571 !important;
  color: white !important;
  text-decoration: underline;
  box-shadow: 0 3px 1px rgba(0, 0, 0, 0.05);
}

.wz-back-btn-absolute {
  position: absolute !important;
  top: 210px !important;
}

.btn-as-i {
  background: none;
  border: 0;
  color: #006bb4;
  padding: 0;
  margin: 0;
  font-size: 20px;
  box-shadow: none !important;
}

.btn-as-i:hover, .btn-as-i:focus {
  background: none !important;
  color: #006bb4!important;
}
/* Custom reporting button styles */

.wz-report-button:hover {
  background-color: #006bb4 !important;
  color: #f5f5f5;
  border-radius: 0;
}

.wz-report-refresh-btn {
  position: absolute !important;
  right: 0px;
}

/* Custom grouped button styles */

.wz-button-group {
  margin: 0 !important;
  min-width: 100px !important;
  min-height: 25px !important;
  line-height: 25px !important;
  box-shadow: none !important;
  border: 1px solid rgb(0, 121, 165) !important;
}

.wz-button-group.left {
  border-radius: 10px 0 0 10px !important;
}

.wz-button-group.middle {
  border-radius: 0;
}

.wz-button-group.right {
  border-radius: 0 10px 10px 0 !important;
}

/* Custom input filter box styles */

input[type="search"].euiFieldSearch{
  box-sizing: inherit!important;
}

.input-filter-box {
  box-shadow: 0 2px 2px -1px rgba(0, 0, 0, 0.1) !important;
  border: 1px solid #d9d9d9 !important;
  font-size: 14px;
  padding: 0px 15px;
  margin-top: 18px;
  border: none;
  height: 40px;
  margin-right: 20px;
}

.input-filter-box:focus {
  box-shadow: 0 2px 2px -1px rgba(0, 0, 0, 0.1) !important;
  border: 1px solid #d9d9d9 !important;
}

/* Custom input container styles */

.wz-input-container label {
  font-weight: 700 !important;
  color: rgba(0, 0, 0, 0.38) !important;
}

.wz-input-container label.md-required:after {
  color: #006bb4 !important;
}

.wz-input-container input,
.wz-input-container input.md-input-invalid.md-input,
.wz-input-container input.ng-invalid.ng-touched {
  border-color: rgba(0, 0, 0, 0.12) !important;
}

.wz-autocomplete md-autocomplete-wrap {
  box-shadow: none !important;
}

.wz-input-text {
  padding: 5px;
  width: 100%;
  word-wrap: break-word;
  font-family: monospace;
  background-color: #ffffff;
  border: 1px solid #d9d9d9;
  -webkit-box-shadow: 0 2px 2px -1px rgba(0, 0, 0, 0.1);
  box-shadow: 0 2px 2px -1px rgba(0, 0, 0, 0.1);
}

/* Styles to override outline on components but avoid hidden shadow on focus */
/* These are really important fixex and should not be deleted */

:focus:not([class^='eui']) {
  box-shadow: none;
}

:focus:not(.wz-button):not(.input-filter-box):not(.kuiLocalSearchInput):not(.euiTextArea):not(.euiPanel.euiPopover__panel.euiPopover__panel-isOpen) {
  box-shadow: none !important;
}

/* Custom colors styles */
.color-white {
  color: white;
}

.green {
  background-color: rgb(42, 204, 67);
}

.teal {
  background-color: rgb(0, 166, 155);
}

.red {
  background-color: rgb(255, 100, 92);
}

.red-text {
  color: rgb(255, 100, 92) !important;
}

.yellow {
  background-color: rgb(255, 192, 74);
}

.blue {
  background-color: rgb(0, 121, 165);
}

.grey {
  background-color: grey;
}

.wz-metric-color {
  background-color: #ecf6fb !important;
  overflow: hidden;
  margin: 3px 8px;
  box-shadow: none !important;
  border: 1px solid #dfeff8;
}

.wz-background-transparent {
  background-color: transparent;
}

.md-subheader {
  background: transparent !important;
}

/* Custom plugin plaform styles */

md-content.md-default-theme, md-content{
  background: transparent!important;
}

.wz-border-none,
.wz-border-none md-select-value {
  border: none !important;
}

.wz-border-0 {
  border: 0px;
}
.table{
  margin: 0 !important;
}
.wz-md-tab .md-tab,
.wz-md-tab .md-active {
  color: black !important;
}

.table-hover > tbody > tr:hover {
  background-color: #fafbfd!important;
}

/* .table > tbody {
    border-right: 1px solid #D9D9D9;
    border-left: 1px solid #D9D9D9;
} */

.action-btn-td {
  font-size: 18px;
  padding: 2px !important;
  color: #006bb4;
}
.wazuhNavDiscover .euiTab,
.wazuhNavDiscover .euiText {
  font-size: 14px !important;
}

.euiTab.euiTab-isSelected {
  font-weight: 600!important;
}

.sca-checksum {
  color: gray;
  font-size: 12px;
  padding-top: 0px;
  padding-bottom: 10px;
}

kbn-vis,
.visualize,
.visualization {
  display: flex;
  flex: 1 1 100%;
  height: 100%;
}

kbn-vis .visualize,
kbn-vis .visualization,
kbn-vis .vis-container,
kbn-vis .visChart__container {
  overflow: hidden !important;
}

md-sidenav {
  width: 250px !important;
  font-size: 12px;
  background: transparent !important;
}

/* Dev tools styles */

.wz-dev-box {
  margin: 0px !important;
}

.wz-play-dev-color {
  color: #70ba56;
  margin-right: 15px;
}

.wz-question-dev-color {
  color: #b4bcc2;
}

.conApp .euiProgress{
  z-index: 2000;
}

.wz-dev-column-separator {
  width: 12px;
  margin-top: 15px;
  background: #dddddd;
  float: left;
  cursor: ew-resize;
  text-align: center;
  display: block !important;
}

.wz-dev-column-separator:hover {
  background-color: #cce4ed;
}

.wz-dev-column-separator:focus,
.wz-dev-column-separator.active {
  background-color: #0079a5;
  color: #fff;
}

.wz-dev-column-separator span {
  display: table-cell;
  vertical-align: middle;
}

#wz-dev-left-column {
  width: calc(30% - 7px);
  min-width: calc(20% - 7px);
  max-width: calc(80% - 7px);
  float: left;
}

#wz-dev-right-column {
  width: calc(70% - 7px);
  min-width: calc(20% - 7px);
  max-width: calc(80% - 7px);
  float: left;
}

.wz-dev-box .CodeMirror {
  border: 1px solid #ddd !important;
}

/* Card and select input shadow overriding */

.wz-md-card:not(.wz-metric-color) {
  box-shadow: 0 2px 2px -1px rgba(0, 0, 0, 0.1) !important;
  border: 1px solid #d3dae6;
  overflow: hidden;
}

.wz-card-actions {
  margin: 0;
  padding: 0 10px !important;
  border-top: 1px solid #dfeff8 !important;
  background-color: #ecf6fb;
}
.wz-card-actions.wz-card-actions-top {
  border-top: 0 !important;
  border-bottom: 1px solid #dfeff8;
  padding: 5px 10px !important;
  min-height: 42px;
  margin: 0 !important;
}

.wz-card-actions-vis {
  margin: 0px 15px;
  border-bottom: 1px solid #d3dae6;
  padding: 16px 0px;
}

md-switch.md-default-theme .md-thumb,
md-switch .md-thumb {
  border: 1px solid #d3dae6;
}
md-switch.md-default-theme .md-bar,
md-switch .md-bar {
  border: 1px solid #d3dae6;
}
md-switch.md-default-theme.md-checked .md-thumb,
md-switch.md-checked .md-thumb {
  background-color: rgb(0, 107, 180);
  border: none;
}
.wz-select-input {
  border-radius: 0;
  box-shadow: 0 2px 2px -1px rgba(0, 0, 0, 0.1) !important;
  border: 1px solid #d3dae6;
}

/* Unclassified but important Wazuh app component styles */

.cursor-pointer {
  cursor: pointer !important;
}

.cursor-default {
  cursor: default !important;
}

.wz-agent-status-indicator {
  color: white;
  padding: 4px 6px;
  border-radius: 2px;
  text-transform: uppercase;
}

.wz-timelions {
  margin-top: -40px;
  z-index: 2;
}

#monitoring_dis .kuiLocalNav {
  min-height: 0px;
  height: 22px;
}

#monitoring_dis .kuiLocalDropdown {
  z-index: 10;
}

.wz-monitoring-loading {
  z-index: 50;
  margin-bottom: 30px;
}

.wz-always-top,
.kuiLocalSearchAssistedInput__assistance {
  z-index: 9999 !important;
}

.wzEuiTitle {
  font-size: 20px !important;
}

.synopsisIcon {
  max-width: 32px;
}

.legend-value-truncate {
  overflow-y: hidden !important;
}

.wz-circle-list {
  list-style: circle !important;
}

.wz-word-break {
  word-break: break-all;
}

.wz-word-break-rule {
  word-break: break-all;
  padding-right: 10px;
}

.visualization {
  overflow: hidden !important;
}

.btn {
  box-shadow: 0 2px 2px -1px rgba(152, 162, 179, 0.3);
  height: 35px;
}
.btn-info {
  border: 1px solid #d9d9d9 !important;
  line-height: 24px;
}
.btn-info:hover {
  background: #ebebeb !important;
  color: #000 !important;
}

.btn-info:focus {
  color: #000 !important;
}

.wz-circle-back-button {
  border: 1px solid #d9d9d9 !important;
  margin: 0px 15px 0px 0px !important;
  background: white !important;
  line-height: 18px !important;
}

.wz-circle-back-button:hover {
  border-color: #000 !important;
}

.md-padding-top-10 {
  padding-top: 10px !important;
}

.md-padding-h {
  padding: 0px 16px;
}

.md-padding-v {
  padding: 16px 0px;
}

.md-margin-h {
  margin: 0px 16px;
}

.md-margin-h-0 {
  margin-left: 0px;
  margin-right: 0px;
}

.cursor-wait {
  cursor: wait !important;
}

.wz-padding-bottom-14 {
  padding-bottom: 14px;
}

.wz-padding-bottom-30 {
  padding-bottom: 30px;
}

.addGroupInput {
  height: 40px !important;
  max-width: 181px !important;
  padding-right: 0 !important;
}

.addGroupBtn {
  background-color: #006bb4 !important;
  height: 40px !important;
}

.agreeBtn {
  min-height: 0px !important;
  height: 25px !important;
  line-height: inherit !important;
  color: #ffffff !important;
}

.cancelBtn {
  color: #000000 !important;
  background-color: #fff !important;
  border-color: #d9d9d9 !important;
  min-height: 0px !important;
  height: 25px !important;
  line-height: inherit !important;
  border-radius: 4px !important;
}

.agents-prev-btn {
  margin-top: 20px !important;
}

.min-height-300 {
  min-height: 300px;
}

.nav-bar-white-bg > div {
  background: #fff;
}

.updateBtn {
  background: #0f9d58;
  color: white;
}

.upgradingLabel {
  color: #0f9d58;
  padding-top: 12px;
  display: block;
}

.wz-ellipsis{
  white-space: nowrap;
  overflow: hidden;
  text-overflow: ellipsis;
  min-width: 0;
}

/*
 * https://css-tricks.com/snippets/css/prevent-long-urls-from-breaking-out-of-container/
 * Handling long URLs on error toasts.
 */
.euiGlobalToastList > .euiToast > .euiToastHeader > .euiToastHeader__title {
  overflow-wrap: break-word;
  word-wrap: break-word;
  -ms-word-break: break-all;
  word-break: break-all;
  word-break: break-word;
  -ms-hyphens: auto;
  -moz-hyphens: auto;
  -webkit-hyphens: auto;
  hyphens: auto;
}

.euiGlobalToastList {
  width: auto !important;
  max-width: 600px !important;
}

.titleSectionIdentifier {
  font-size: 12px;
  color: #006bb4;
  text-transform: capitalize;
}
.confirmEmbedBubble {
  background-color: #ecf6fb;
  border: 1px solid #dfeff8;
  color: #31708f;
  padding: 5px 10px;
  max-width: 275px;
}
.confirmEmbedBubble.confirmEmbedBubbleInline {
  background-color: transparent;
  border: none;
  display: flex;
  height: 35px;
  padding: 0px;
  max-width: none;
  white-space: nowrap;
}
.confirmEmbedBubbleInline button {
  margin: 0 0 0 8px;
  height: 35px !important;
  min-height: 0 !important;
}

.no-wrap {
  white-space: nowrap;
}
wz-xml-file-editor {
  height: inherit;
}

.euiTableHeaderCell {
  font-weight: 600;
}

.table-striped-duo .selected {
  background: #ecf6fb !important;
}

.table-striped > tbody > tr:nth-of-type(odd){
  background-color: transparent!important;
}

.table-striped > tbody > tr:nth-of-type(odd):hover{
  background-color: #fafbfd!important;
}

.table-striped-duo > tbody tr:not(.euiTableRow):nth-child(2n + 1):not(:hover),
.table-striped-duo > tbody tr:not(.euiTableRow):nth-child(2n + 2):not(:hover) {
  background: #f9f9f9;
}
.table-striped-duo > tbody tr:not(.euiTableRow):nth-child(4n + 1):not(:hover),
.table-striped-duo > tbody tr:not(.euiTableRow):nth-child(4n + 2):not(:hover) {
  background: #fff;
}

.table-resizable > thead th:not(:first-child) {
  border-left: 1px dashed #dfeff8;
  overflow: hidden;
}

.table-resizable > thead th:last-child .ui-resizable-handle {
  display: none !important;
}

.table-resizable td + td {
  width: auto;
}

.daemons-card {
  padding: 16px 5px !important;
}

.daemon-label {
  width: 200px;
  float: left;
  border-radius: 30px;
  margin: 3px;
}

.daemon-bullet {
  float: left;
  margin: 5px 0 0 8px;
}

.daemon-name {
  padding: 5px 10px 5px 28px;
}

.visLegend .visLegend__list {
  overflow: hidden !important;
}

.visLegend .visLegend__list {
  overflow: hidden !important;
}

.wz-md-card:not(.fullscreen) .sca-vis.sca-gauges .visualization {
  padding: 0;
  height: 100%;
  overflow: hidden !important;
}

.wz-md-card:not(.fullscreen) .sca-vis.sca-gauges .visLib {
  overflow: hidden;
}

.wz-md-card:not(.fullscreen) .sca-vis.sca-gauges .visLib__chart {
  height: 130%;
  overflow: hidden;
}

.sca-vis .visWrapper .chart-label {
  display: block !important;
}

.sca-vis .visWrapper .visWrapper__chart > div > svg > g > text:nth-child(2) {
  font-size: 10px !important;
}

.sca-vis .visWrapper .chart-title,
.sca-vis .mtrVis__container div:last-child {
  display: none !important;
}

.sca-vis:not(.sca-bars) .visLegend__list {
  width: 275px !important;
}

.sca-vis.sca-bars .visLegend__list {
  width: 100px !important;
}

.tvbLegend {
  overflow: hidden !important;
}

.agents-headline .euiStat .euiStat__title {
  color: #6e6e6e;
  font-size: 14px;
}

.agents-headline .euiText.euiText--small p {
  color: #006bb4;
  font-weight: 600;
}

.discoverSectionSwitchBtn {
  height: 15px;
  margin: 2px 10px 0 0 !important;
  padding: 0 !important;
  line-height: 0 !important;
  min-height: 0 !important;
  background-color: transparent !important;
  color: #0079a5 !important;
  font-size: 15px !important;
  cursor: pointer !important;
}
.discoverSectionSwitchBtn:hover {
  text-decoration: underline !important;
}

#wz-progress {
  margin: 5px 0;
  width: 100%;
  background-color: #ddd;
}

#wz-progress-bar {
  color: white;
  height: 25px;
  padding: 5px;
  background-color: #0079a5;
  white-space: nowrap;
}

.registerAgent{
  min-height: calc(100vh - 100px);
  background: #fafbfd;
}

.application{
  background: #fafbfd;
}

.application.tab-health-check wz-menu{
  display: none;
}

.health-check table tr td{
    border-top: none!important;
}

.health-check{
  padding-top: 5%;
  max-width: 700px;
  margin: 0 auto;
  text-align: center;
}

.health-check dl.euiDescriptionList dd{
  white-space: nowrap;
}

.health-check dl.euiDescriptionList dd>span:first-child{
  display: inline-block;
  width: 26px;
}

.health-check .euiCodeBlock{
  max-height: 0;
  margin-top: 0;
  transition: all 0.25s ease-out;
  overflow: hidden;
  border: 0px solid #0001;
}

.health-check .euiCodeBlock.visible{
  border: 1px solid #0001;
  max-height: 700px;
  margin-top: 16px;
  visibility: visible;
}

.wz-hover-transform-y1:hover{
  -webkit-transform: translateY(-1px) !important;
  transform: translateY(-1px) !important;
}

@keyframes rotation {
  from {
    transform: rotate(0deg);
  }
  to {
    transform: rotate(359deg);
  }
}

.health-check-loader{
  height: 120px;
  width: 120px;
  margin: 0 auto;
}

.health-check-logo{
  width: 140px;
  z-index: 1;
  margin: 0 auto;
}

.health-check {
  .euiDescriptionList__title{
    width: 60%!important;
  }
  .euiDescriptionList__description{
    text-align: left!important;
    width: 40%!important;
  }
}

.CodeMirror-gutters {
  z-index: 1!important;
}

.refresh-report-button {
  padding: 10px;
  text-align: right;
}

.monitoring-discover{
  margin: -12px -6px 26px -6px;
}

.euiBadge, .euiBadge__childButton{
  font-size: 12px!important;
}

.wz-link{
  cursor:pointer;
  color: #006BB4;
  text-decoration: none;
}

.wzTableCellFilter{
  text-align: right;
  height: 0;
  cursor: pointer;
}

.wz-md-card:not(.fullscreen) .sca-vis.table-scrollable .kbnAggTable__paginated{
  height: 150px;
}

.wz-margin-16 {
  margin: 16px;
}

.wz-margin-10 {
  margin: 10px;
}

.wz-margin-top-3 {
  margin-top: 3px !important;
}

.wz-margin-left-10 {
  margin-left: 10px;
}

.wz-margin-right-10 {
  margin-right: 10px;
}

.hiddenCard {
  opacity: 0;
  cursor: default !important;
}

.footer-req {
  margin-top: -15px !important;
  font-size: 12px !important;
  cursor: pointer !important;
}

.wz-padding-bt-5 {
  padding-bottom: 5px !important;
}

.wz-margin--10 {
  margin-left: -10px;
}

.wz-margin-0 {
  margin: 0px;
}

.header-global-wrapper + .app-wrapper:not(.hidden-chrome) {
  top: 48px!important;
  left: 48px!important;
}

.reqCard {
  cursor: default !important;
}

.reqCard:hover, .reqCard:focus {
  transform: translateY(0px) !important;
  box-shadow: 0 2px 2px -1px rgba(152, 162, 179, 0.3), 0 1px 5px -2px rgba(152, 162, 179, 0.3) !important;
}

.reqCard:hover .euiCard__title, .reqCard:focus .euiCard__title {
  text-decoration: none !important;
}

@media only screen and (max-width: 767px){
  .header-global-wrapper + .app-wrapper:not(.hidden-chrome) {
      left: 0!important;
  }
}

.flyout-no-overlap {
  width: auto;
}

@media only screen and (max-width: 1000px){
  .flyout-no-overlap {
    max-width: 90%;
  }
}
@media only screen and (min-width: 1000px) and (max-width: 1400px){
  .flyout-no-overlap {
    max-width: 85%;
  }
}
@media only screen and (min-width: 1400px){
  .flyout-no-overlap {
    max-width: 60%;
  }
}

.requirements-cards.euiFlexGroup--gutterLarge {
  margin: -10px !important;
}

.no-max-width {
  margin-top: 16px;
  margin-left: -10px;
}

.no-max-width .euiFilePicker__wrap {
  max-width: none !important;
  margin: 0px 10px 0px 10px;
  padding-right: 10px;
}

.upload-files-button {
  width: 100px !important;
  margin: auto !important;
}

.list-of-files {
  margin: auto;
  margin-top: 10px;
  margin-bottom: 10px;
}

.list-of-files .euiListGroupItem {
  background: white !important;
  color: #377dbb !important;
}


.list-of-files-fail {
  margin-top: 10px;
  margin-bottom: 10px;
}

.list-of-files-fail .euiListGroupItem {
  background: white !important;
}

.list-element-ok {
  color: green !important;
}

.list-element-bad {
  color: #bd3b4d !important;
}

.logtest-side{
  height: calc(100vh - 95px);
  margin-top: -50px;
  z-index: 10;
  position : fixed;
  right: 0;
  width: calc(30% - 16px);
}

.logtest .euiFlyoutFooter, .logtest-side .euiFlyoutFooter{
  margin: 0 -16px;
    background: transparent;
}

.logtest-side .euiFlyoutFooter{
  margin: 0 -16px;
}

.logtest .euiFlyoutFooter{
  margin:  0 -16px -16px -16px;
}

.logtest .euiCodeBlock{
  border: 1px solid #e1e2e3;
}

.logtest .euiTextArea, .logtest-side .euiTextArea{
  max-height: 500px;
  resize: none;
}

md-chips.md-default-theme .md-chips, md-chips .md-chips{
  box-shadow: none;
}

.min-guide-width{
  min-width: 675px !important;
}

.table-vis-container{
  overflow: auto !important;
}

.title-pin:hover {
  cursor: pointer;
}

.title-pin:hover:after {
  padding-left: 5px;
  font-size: 12px;
  content: "\f00e";
  font-family: "FontAwesome";
  color: #0b6bb4;
  position: absolute;
}

// TODO: Check this in agents and overview
// .flyout-no-overlap {
//   margin-top: 50px;
// }

.wz-markdown-margin > p {
  margin-top: 5px;
}

.wz-markdown-margin > ul {
  list-style: disc;
}

.wz-markdown-margin > ul > li {
  margin-left: 25px;
}

.AgentsTable__soBadge{
  font-size: 18px!important;
  padding-right: 3px;
}
.AgentsTable__soBadge--windows{
  color: lightskyblue;
}

.AgentsTable__soBadge--darwin{
  color: gray;
}

.euiStatLink .euiStat__title{
  cursor: pointer;
}

.euiStatLink .euiStat__title:hover {
  text-decoration: underline;
}

.subdued-background {
  background: #d3dae6;
}

.subdued-color {
  color: #808184;
}

.react-code-mirror {
  height: 73vh;
  border: solid 1px #d9d9d9;
}

.react-code-mirror > .CodeMirror.CodeMirror-wrap.cm-s-default{
  height: 100% !important;
}

.wz-form-row {
  width: 100% !important;
  max-width: none !important;
}

.wz-form-row .euiComboBox {
  width: 100% !important;
  max-width: none !important;
}

.wz-form-row .euiFormControlLayout {
  width: 100% !important;
  max-width: none !important;
}

.wz-form-row .euiComboBox__inputWrap.euiComboBox__inputWrap-isClearable {
  width: 100% !important;
  max-width: none !important;
}

.sideMenuButton .euiButtonEmpty__content{
  justify-content: left!important;
}

.wz-log-viewer{
  border: solid #8080806b 1px;
}

.wz-load-extra{
  color: #257dbd;
  text-align: center;
  cursor: pointer;
}

.wz-load-extra:hover{
  text-decoration: underline;
}

.hide-close-button{
  display: none;
}
.WzNotReadyButton{
  z-index: 9999;
}

.WzNotReadyButton:focus{
  background-color: transparent !important;
}

.WzNotReadyButton{
  z-index: 9999;
}

.WzNotReadyButton:focus{
  background-color: transparent !important;
}

div.euiPopover__panel.euiPopover__panel-isOpen.euiPopover__panel--bottom {
  max-height: 500px;
  overflow-y: scroll;
}

div.euiPopover__panel.euiPopover__panel-isOpen.euiPopover__panel--bottom.wz-menu-popover {
  overflow-y: unset;
  padding-right: 0;
}


.euiSuggestItem .euiSuggestItem__label {
  flex-basis: 25%;
  min-width: 25%;
}

.codeEditorWrapper{
  border: 1px solid #e9edf3;
}

.codeEditorWrapper .ace-tm .ace_gutter{
  border: none !important;
}

.codeEditorWrapper .ace-tm .ace_print-margin{
  visibility: hidden!important;
}

.euiTableHeaderCellCheckbox{
  width: 32px!important;
}

.kbnDis-no-padding .globalQueryBar:not(:empty) {
  padding: 0px 0px 16px 0px!important;
}

.euiCodeBlock.euiCodeBlock-isFullScreen{
  border: 1px solid #D3DAE6;
  border-radius: 4px;
  margin: 22px;
}

.euiCodeBlock.euiCodeBlock-isFullScreen .euiCodeBlock__controls{
  padding-right: 16px;
}

.globalFilterGroup__wrapper{
  max-height: 100px;
  height: auto!important;
}

.agent-selection-table-loading::before{
  position: absolute;
  content: '';
  margin-left: 24px;
  width: 100%;
  height: 2px;
  background-color: #006BB4;
  -webkit-animation: euiBasicTableLoading 1000ms linear;
  animation: euiBasicTableLoading 1000ms linear;
  -webkit-animation-iteration-count: infinite;
  animation-iteration-count: infinite;
}

.wz-menu-agent-info {
  background-color: #fafbfd;
  margin-bottom: 0px;
  margin-left: 0px;
  margin-right: 0px;
  border-bottom: 1px solid #d3dae6;
  height: 56px;
  margin-top: 0px;
}

.wz-select-agent-modal {
  max-width: 60vw;
}

.wz-markdown-wrapper code {
  color: #1c2226;
  background-color: #e6e6e6;
  border-radius: 3px;
  font-family: courier, monospace;
  padding: 0 3px;
}

.wz-discover.hide-filter-control .globalFilterGroup__branch, kbn-dis.hide-filter-control .globalFilterGroup__branch {
  display: none;
}

/* Change custom discover size */
.wz-discover > .globalQueryBar >
.kbnQueryBar--withDatePicker >
.euiFlexItem.euiFlexItem--flexGrowZero >
.euiFlexGroup >
.euiFlexItem.kbnQueryBar__datePickerWrapper {
  max-width: 300px;
}

@media (max-width: 1300px) {
  .wz-select-agent-modal {
    max-width: 80vw;
  }

  /* Change custom discover size */
  .wz-discover > .globalQueryBar >
  .euiFlexGroup.kbnQueryBar.kbnQueryBar--withDatePicker {
    flex-wrap: wrap;
    margin-left: 0;
    margin-right: 0;
  }

  .wz-discover > .globalQueryBar >
  .euiFlexGroup.kbnQueryBar.kbnQueryBar--withDatePicker >
  .euiFlexItem {
    width: 100% !important;
    -ms-flex-preferred-size: 100% !important;
    flex-basis: 100% !important;
    margin-left: 0 !important;
    margin-right: 0 !important;
    margin-bottom: 16px !important;
  }

  .wz-discover > .globalQueryBar >
  .kbnQueryBar--withDatePicker > :first-child {
    order: 1;
    margin-top: -8px;
  }

  .wz-discover > .globalQueryBar >
  .kbnQueryBar--withDatePicker >
  .euiFlexItem.euiFlexItem--flexGrowZero >
  .euiFlexGroup >
  .euiFlexItem.kbnQueryBar__datePickerWrapper >
  .euiFlexGroup {
    width: 100%;
  }

  .wz-discover > .globalQueryBar >
  .kbnQueryBar--withDatePicker >
  .euiFlexItem.euiFlexItem--flexGrowZero >
  .euiFlexGroup >
  .euiFlexItem.kbnQueryBar__datePickerWrapper {
    flex-grow: 1!important;
    max-width: none;
  }
}

.agents-details-card {
  .last-agents-link {
    .euiToolTipAnchor {
      white-space: nowrap;
      max-width: 100%;
      text-overflow: ellipsis;
      overflow: hidden;
    }
  }
}


@media (min-width: 1600px) {
  .agents-evolution-visualization{
    width: 35vw;
  }

  .agents-details-card {
    width: 55vw;
  }

}

@media (max-width: 1599px) {
  .agents-evolution-visualization{
    width: 30vw;
  }

  .agents-details-card {
    width: 45vw;
  }
}

@media (max-width: 1439px) {
  .agents-evolution-visualization{
    width: 25vw;
  }
}

@media only screen and (max-width: 1200px){
  .agents-evolution-visualization-group{
    flex-wrap: wrap;
  }
  .agents-evolution-visualization{
    width: 100vw;
<<<<<<< HEAD
=======
  }

  .agents-details-card {
    width: 100vw;
>>>>>>> 844af8be
  }
  .agents-status-pie{
    flex-grow: 1 !important;
  }
}

.chrHeaderWrapper--navIsLocked ~ .app-wrapper .wz-module-header-agent-wrapper {
  padding-left: 320px;
}

.chrHeaderWrapper--navIsLocked ~ .app-wrapper .wz-module-header-nav-wrapper {
  padding-left: 320px;
}

.icon-box-action {
  display: flex;
}

@media only screen and (max-width: 1200px) {
  .hide-agent-status {
    display: none;
  }
}

.no-focus:focus {
  background-color: transparent !important;
}


.ace_scrollbar-v {
  margin-top: -10px!important;
}
.ace_autocomplete {
  width: 390px!important;
}

.wz-devtools {
  border: 1px solid red;
  margin: 16px;
}
.wz-devtools-tab .euiButtonEmpty__text {
  height:24px;
  text-decoration: none !important;
}


.history-list {
  background-color: white;
  border:  1px solid #80808061;
  max-height: 25vh;
  overflow: auto;
  border-radius: 5px;
}

.history-list-item {
  padding: 10px;
  font-size: 14px;
  border-bottom: 1px solid #80808061 ;
}

.history-list-item:hover {
  background-color:#a4a0e11a;
}

.history-list-item-active {
  background-color:#a09dd326 !important;
}

.history-list-item:last-child {
  padding: 10px;
  border:none;
}

iframe.width-changed {
  width: 100%;
  display: block;
  border: 0;
  height: 0;
  margin: 0;
}

.selectDevTools {
  display: none;
}

.marginAddTab {
  padding-bottom: 5px;
}

@media only screen and (max-width: 1200px) {
 .wideElementsDevTools {
    display: none;
  }
  /* .selectDevTools {
    display: inline;
  } */
}
.module-table .euiFacetButton__text {
  max-height: 40px;
}

.code-block-log-viewer-container {
  max-width: calc(100vw - 41*2px);
}

.dscFieldDetails__barContainer {
  min-width: 0;
}

.withUserLogged {
  padding-top: 5%;
  width: 250px;
  margin: 0 auto;
  text-align: center;
}

.withUserLogged-logo{
  width: 140px;
  margin: 0 auto;
}

.withUserLogged-loader{
  width: 20px;
  margin: 0 auto;
}

.custom-charts-bar span.euiLoadingChart__bar{
  width: 15px;
}

.wz-width-100{
  width: 100%;
}

/* Custom Searchbar styles */

.application .filters-search-bar .globalQueryBar, .app-container .filters-search-bar .globalQueryBar{
  padding: 0 !important;
}

@media only screen and (max-width: 960px){
  .custom-kbn-search-bar .euiSuperUpdateButton .euiSuperUpdateButton__text {
    display: none;
  }

  .custom-kbn-search-bar .euiSuperUpdateButton {
    min-width: 0;
  }
}<|MERGE_RESOLUTION|>--- conflicted
+++ resolved
@@ -1600,13 +1600,10 @@
   }
   .agents-evolution-visualization{
     width: 100vw;
-<<<<<<< HEAD
-=======
   }
 
   .agents-details-card {
     width: 100vw;
->>>>>>> 844af8be
   }
   .agents-status-pie{
     flex-grow: 1 !important;
