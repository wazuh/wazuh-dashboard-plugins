--- conflicted
+++ resolved
@@ -1812,11 +1812,8 @@
     margin-top: 10px;
     display: flex;
     flex-direction: row;
-<<<<<<< HEAD
-=======
 }
 
 .wz-overflow-auto{
   overflow: auto;
->>>>>>> acd47e3c
 }