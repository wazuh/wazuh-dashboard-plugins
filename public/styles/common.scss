--- conflicted
+++ resolved
@@ -1771,12 +1771,8 @@
   flex-basis: auto !important;
 }
 
-<<<<<<< HEAD
-.wz-euiCard-no-title{
-=======
 .wz-euiCard-no-title {
 
->>>>>>> ad396f24
   .euiCard__title,
   .euiCard__description {
     display: none;
@@ -1785,12 +1781,8 @@
 
 /* Custom Searchbar styles */
 
-<<<<<<< HEAD
-.application .filters-search-bar .globalQueryBar, .app-container .filters-search-bar .globalQueryBar {
-=======
 .application .filters-search-bar .globalQueryBar,
 .app-container .filters-search-bar .globalQueryBar {
->>>>>>> ad396f24
   padding: 0 !important;
 }
 
@@ -1805,13 +1797,8 @@
 }
 
 @media only screen and (max-width: 767px) {
-<<<<<<< HEAD
-  .header-global-wrapper + .app-wrapper:not(.hidden-chrome) {
-      left: 0!important;
-=======
   .header-global-wrapper+.app-wrapper:not(.hidden-chrome) {
     left: 0 !important;
->>>>>>> ad396f24
   }
 
   .agents-details-card {
