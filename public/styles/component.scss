/*
 * Wazuh app - Component stylesheet
 * Copyright (C) 2015-2022 Wazuh, Inc.
 *
 * This program is free software; you can redistribute it and/or modify
 * it under the terms of the GNU General Public License as published by
 * the Free Software Foundation; either version 2 of the License, or
 * (at your option) any later version.
 *
 * Find more information about this on the LICENSE file.
 */

/* -------------------------------------------------------------------------- */
/* ----------------------- Wazuh component stylesheet ----------------------- */
/* -------------------------------------------------------------------------- */

/* Custom nav bar styles */

.wz-nav-bar .md-nav-bar {
  height: auto !important;
}

.wz-nav-item button,
.wz-no-padding {
  padding: 0 5px !important;
}

.wz-nav-item button.md-primary {
  color: rgb(0, 121, 165) !important;
  background: #f5fafb !important;
  border-bottom: 2px solid #006bb4;
}

.wz-nav-item button.md-unselected {
  color: rgba(0, 0, 0, 0.87) !important;
}

.wz-nav-bar md-nav-ink-bar {
  color: rgb(0, 121, 165) !important;
  background: rgb(0, 121, 165) !important;
}

.wz-nav-bar md-nav-ink-bar._md-left,
.wz-nav-bar md-nav-ink-bar._md-right {
  transition: none !important;
}

/* Custom tooltip styles */

.wz-tooltip {
  background-color: rgba(0, 0, 0, 0.87) !important;
  color: #fff !important;
}

/* Custom switch styles */

.wz-switch {
  margin: 0 !important;
}

/* Custom chips styles */

.wz-chips .md-chips {
  box-shadow: none !important;
  padding-bottom: 0;
}

.wz-chip {
  font-size: 12px;
  color: white;
  background-color: #006bb4;
  height: 26px !important;
  line-height: 26px !important;
  margin: 0 8px 0 0 !important;
}

.sca-chart-widget {
  margin: 0 auto;
  //width:350px;
  margin-top: 50px;
  background-color: #222d3a;
  border-radius: 5px;
  box-shadow: 0px 0px 1px 0px #06060d;
}

.sca-chart-header {
  background-color: #29384d;
  height: 40px;
  color: #929daf;
  text-align: center;
  line-height: 40px;
  border-top-left-radius: 7px;
  border-top-right-radius: 7px;
  font-weight: 400;
  font-size: 1.5em;
  text-shadow: 1px 1px #06060d;
}

.sca-chart {
  padding: 12px;
}

.sca-chart-shadow {
  -webkit-filter: drop-shadow(0px 3px 3px rgba(0, 0, 0, 0.5));
  filter: drop-shadow(0px 3px 3px rgba(0, 0, 0, 0.5));
}

kbn-dis doc-table .kbnDocViewer__warning {
  display: none;
}

/* Custom Breadcrumb styles*/
.header__breadcrumbsWithExtensionContainer .euiHeaderBreadcrumbs {
  flex-grow: 1;
  margin-right: 12px;
}
.header__breadcrumbsWithExtensionContainer .header__breadcrumbsAppendExtension {
<<<<<<< HEAD
    flex-grow: 0;
}

.osButtonsStyle {
    display: grid;
    grid-template-columns: repeat(5, 1fr);
    grid-gap: 10px;
}

.osButtonsStyleMac {
    display: grid;
    grid-template-columns: repeat(3, 1fr);
    grid-gap: 10px;
}

.message {
    margin-top: 10px;
    display: flex;
    flex-direction: row;
=======
  flex-grow: 0;
}

.osButtonsStyle {
  display: grid;
  grid-template-columns: repeat(5, 1fr);
  grid-gap: 10px;
}

.osButtonsStyleMac {
  display: grid;
  grid-template-columns: repeat(3, 1fr);
  grid-gap: 10px;
}

.message {
  margin-top: 10px;
  display: flex;
  flex-direction: row;
>>>>>>> ad396f24
}<|MERGE_RESOLUTION|>--- conflicted
+++ resolved
@@ -115,27 +115,6 @@
   margin-right: 12px;
 }
 .header__breadcrumbsWithExtensionContainer .header__breadcrumbsAppendExtension {
-<<<<<<< HEAD
-    flex-grow: 0;
-}
-
-.osButtonsStyle {
-    display: grid;
-    grid-template-columns: repeat(5, 1fr);
-    grid-gap: 10px;
-}
-
-.osButtonsStyleMac {
-    display: grid;
-    grid-template-columns: repeat(3, 1fr);
-    grid-gap: 10px;
-}
-
-.message {
-    margin-top: 10px;
-    display: flex;
-    flex-direction: row;
-=======
   flex-grow: 0;
 }
 
@@ -155,5 +134,4 @@
   margin-top: 10px;
   display: flex;
   flex-direction: row;
->>>>>>> ad396f24
 }