/*
 * Wazuh app - React component for registering agents.
 * Copyright (C) 2015-2019 Wazuh, Inc.
 *
 * This program is free software; you can redistribute it and/or modify
 * it under the terms of the GNU General Public License as published by
 * the Free Software Foundation; either version 2 of the License, or
 * (at your option) any later version.
 *
 * Find more information about this on the LICENSE file.
 */

/**
 * Update the ruleset section
 * @param {String} section 
 */
export const updateRulesetSection = (section) => {
  return {
    type: 'UPDATE_RULESET_SECTION',
    section: section
  }
}

/**
 * Update the items, they could be rules, decoders or lists, also, could be files
 * @param {Array} rules 
 */
export const updateItems = (items) => {
  return {
    type: 'UPDATE_ITEMS',
    items: items
  }
}

/**
 * Update the files content
 * @param {String} content 
 */
export const updateFileContent = (content) => {
  return {
    type: 'UPDATE_FILE_CONTENT',
    content: content
  }
}

/**
 * Toggle the modal confirm of the ruleset table
 * @param {Boolean} showModal 
 */
export const updateShowModal = (showModal) => {
  return {
    type: 'UPDATE_SHOW_MODAL',
    showModal: showModal
  }
}

/**
 * Update the list of items to remove 
 * @param {Array} itemList 
 */
export const updateListItemsForRemove = (itemList) => {
  return {
    type: 'UPDATE_LIST_ITEMS_FOR_REMOVE',
    itemList: itemList
  }
}

<<<<<<< HEAD
export const updateSortField = (sortField) => {
  return {
    type: 'UPDATE_SORT_FIELD',
    sortField: sortField
  }
}

export const updateSortDirection = (sortDirection) => {
  return {
    type: 'UPDATE_SORT_DIRECTION',
    sortDirection: sortDirection
=======
export const updateDefaultItems = (defaultItems) => {
  return {
    type: 'UPDATE_DEFAULT_ITEMS',
    defaultItems: defaultItems
>>>>>>> 553f44b6
  }
}

/**
 * Update the lists content
 * @param {String} content 
 */
export const updateListContent = (content) => {
  return {
    type: 'UPDATE_LIST_CONTENT',
    content: content
  }
}

/**
 * Update the loading status
 * @param {Boolean} loading 
 */
export const updateLoadingStatus = (loading) => {
  return {
    type: 'UPDATE_LOADING_STATUS',
    status: loading
  }
}

/**
 * Reset the ruleset store
 */
export const resetRuleset = () => {
  return {
    type: 'RESET'
  }
}

/**
 * Toggle show files 
 * @param {Boolean} status 
 */
export const toggleShowFiles = (status) => {
  return {
    type: 'TOGGLE_SHOW_FILES',
    status: status
  }
}

/**
 * Update the rule info 
 * @param {String} info 
 */
export const updateRuleInfo = (info) => {
  return {
    type: 'UPDATE_RULE_INFO',
    info: info
  }
}

/**
 * Update the decoder info
 * @param {String} info 
 */
export const updateDecoderInfo = (info) => {
  return {
    type: 'UPDATE_DECODER_INFO',
    info: info
  }  
}

/**
 * Toggle the updating of the table 
 * @param {Boolean} isProcessing 
 */
export const updateIsProcessing = (isProcessing) => {
  return {
    type: 'UPDATE_IS_PROCESSING',
    isProcessing: isProcessing
  }
}

/**
 * Set the page index value of the table 
 * @param {Number} pageIndex 
 */
export const updatePageIndex = (pageIndex) => {
  return {
    type: 'UPDATE_PAGE_INDEX',
    pageIndex: pageIndex
  }
}

/**
 * Update the filters 
 * @param {string} filters 
 */
export const updateFilters = (filters) => {
  return {
    type: 'UPDATE_FILTERS',
    filters: filters
  }
}

export const cleanFilters = () => {
  return {
    type: 'CLEAN_FILTERS'
  }
}

export const cleanInfo = () => {
  return {
    type: 'CLEAN_INFO'
  }
}

export const cleanFileContent = () => {
  return {
    type: 'CLEAN_CONTENT'
  }
}

export const updateAdminMode = status => {
  return {
    type: 'UPDATE_ADMIN_MODE',
    status: status
  }
}

export const updteAddingRulesetFile = content => {
  return {
    type: 'UPDATE_ADDING_RULESET_FILE',
    content: content
  }
}

export const updateError = error => {
  return {
    type: 'UPDATE_ERROR',
    error: error
  }
}<|MERGE_RESOLUTION|>--- conflicted
+++ resolved
@@ -65,7 +65,6 @@
   }
 }
 
-<<<<<<< HEAD
 export const updateSortField = (sortField) => {
   return {
     type: 'UPDATE_SORT_FIELD',
@@ -77,12 +76,13 @@
   return {
     type: 'UPDATE_SORT_DIRECTION',
     sortDirection: sortDirection
-=======
+  }
+}
+
 export const updateDefaultItems = (defaultItems) => {
   return {
     type: 'UPDATE_DEFAULT_ITEMS',
     defaultItems: defaultItems
->>>>>>> 553f44b6
   }
 }
 
