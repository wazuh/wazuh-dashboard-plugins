const initialState = {
  section: '',
  clusterNodes: false,
  clusterNodeSelected: false,
  adminMode: false,
  refreshTime: false
};

const configurationReducers = (state = initialState, action) => {
  switch (action.type) {
    case 'UPDATE_CONFIGURATION_SECTION':
      return {
        ...state,
        section: action.section
      };
    case 'UPDATE_CONFIGURATION_CLUSTER_NODES':
      return {
        ...state,
        clusterNodes: action.clusterNodes
      };
    case 'UPDATE_CONFIGURATION_CLUSTER_NODE_SELECTED':
      return {
        ...state,
        clusterNodeSelected: action.clusterNodeSelected
      };
<<<<<<< HEAD
    case 'UPDATE_CONFIGURATION_LOADING_STATUS':
      return {
        ...state,
        loadingStatus: action.loadingStatus
      };
=======
>>>>>>> 25a5c2f5
    case 'UPDATE_CONFIGURATION_ADMIN_MODE':
      return {
        ...state,
        adminMode: action.adminMode
      };
<<<<<<< HEAD
=======
    case 'UPDATE_CONFIGURATION_REFRESH_TIME':
      return {
        ...state,
        refreshTime: new Date()
      };
>>>>>>> 25a5c2f5
    default:
      return state;
  }
};

export default configurationReducers;<|MERGE_RESOLUTION|>--- conflicted
+++ resolved
@@ -23,27 +23,16 @@
         ...state,
         clusterNodeSelected: action.clusterNodeSelected
       };
-<<<<<<< HEAD
-    case 'UPDATE_CONFIGURATION_LOADING_STATUS':
-      return {
-        ...state,
-        loadingStatus: action.loadingStatus
-      };
-=======
->>>>>>> 25a5c2f5
     case 'UPDATE_CONFIGURATION_ADMIN_MODE':
       return {
         ...state,
         adminMode: action.adminMode
       };
-<<<<<<< HEAD
-=======
     case 'UPDATE_CONFIGURATION_REFRESH_TIME':
       return {
         ...state,
         refreshTime: new Date()
       };
->>>>>>> 25a5c2f5
     default:
       return state;
   }
