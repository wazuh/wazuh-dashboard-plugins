--- conflicted
+++ resolved
@@ -18,11 +18,8 @@
 import managementReducers from './managementReducers';
 import configurationReducers from './configurationReducers';
 import appStateReducers from './appStateReducers';
-<<<<<<< HEAD
 import visualizeReducers from './visualizeReducers';
-=======
 import visualizationsReducers from './visualizationsReducers';
->>>>>>> 6376e2b7
 
 export default combineReducers({
   rulesetReducers,
@@ -32,9 +29,6 @@
   managementReducers,
   configurationReducers,
   appStateReducers,
-<<<<<<< HEAD
-  visualizeReducers
-=======
+  visualizeReducers,
   visualizationsReducers
->>>>>>> 6376e2b7
 });