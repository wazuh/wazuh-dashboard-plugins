/*
 * Wazuh app - App State Reducers
 * Copyright (C) 2015-2020 Wazuh, Inc.
 *
 * This program is free software; you can redistribute it and/or modify
 * it under the terms of the GNU General Public License as published by
 * the Free Software Foundation; either version 2 of the License, or
 * (at your option) any later version.
 *
 * Find more information about this on the LICENSE file.
 */

const initialState = {
  currentAPI: '',
  showMenu: false,
  wazuhNotReadyYet: '',
<<<<<<< HEAD
  currentTab: ''
=======
  currentTab: '',
  extensions: {}
>>>>>>> 25a5c2f5
};

const appStateReducers = (state = initialState, action) => {
  if (action.type === 'UPDATE_CURRENT_API') {
    return {
      ...state,
      currentAPI: action.currentAPI
    };
  }

  if (action.type === 'SHOW_MENU') {
    return {
      ...state,
      showMenu: action.showMenu
    };
  }

  if (action.type === 'UPDATE_WAZUH_NOT_READY_YET') {
    return {
      ...state,
      wazuhNotReadyYet: action.wazuhNotReadyYet
    };
  }

  if (action.type === 'UPDATE_WAZUH_CURRENT_TAB') {
    return {
      ...state,
      currentTab: action.currentTab
    };
  }

<<<<<<< HEAD
=======
  if (action.type === 'UPDATE_EXTENSIONS') {
    return {
      ...state,
      extensions: action.extensions
    };
  }

>>>>>>> 25a5c2f5
  return state;
};

export default appStateReducers;<|MERGE_RESOLUTION|>--- conflicted
+++ resolved
@@ -14,12 +14,8 @@
   currentAPI: '',
   showMenu: false,
   wazuhNotReadyYet: '',
-<<<<<<< HEAD
-  currentTab: ''
-=======
   currentTab: '',
   extensions: {}
->>>>>>> 25a5c2f5
 };
 
 const appStateReducers = (state = initialState, action) => {
@@ -51,8 +47,6 @@
     };
   }
 
-<<<<<<< HEAD
-=======
   if (action.type === 'UPDATE_EXTENSIONS') {
     return {
       ...state,
@@ -60,7 +54,6 @@
     };
   }
 
->>>>>>> 25a5c2f5
   return state;
 };
 
