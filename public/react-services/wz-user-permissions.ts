--- conflicted
+++ resolved
@@ -56,16 +56,8 @@
       const userPartialResources: string[] | undefined = userPermissions[actionName]
         ? Object.keys(userPermissions[actionName]).filter((resource) =>
             resource.match('&')
-<<<<<<< HEAD
-              ? ![actionResource, actionResourceAll].includes(resource) &&
-                (resource.match(`/${actionResource}/`) || resource.match(`/${actionResourceAll}/`))
-              : ![actionResource, actionResourceAll].includes(resource) &&
-                (resource.match(actionResource.replace('*', '\\*')) ||
-                  resource.match(actionResourceAll.replace('*', '\*')))
-=======
               ? multiplePermission(resource)
               : simplePermission(resource)
->>>>>>> e99140f6
           )
         : undefined;
 
