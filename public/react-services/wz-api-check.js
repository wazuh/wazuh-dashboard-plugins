/*
 * Wazuh app - API status check service
 * Copyright (C) 2015-2021 Wazuh, Inc.
 *
 * This program is free software; you can redistribute it and/or modify
 * it under the terms of the GNU General Public License as published by
 * the Free Software Foundation; either version 2 of the License, or
 * (at your option) any later version.
 *
 * Find more information about this on the LICENSE file.
 */
import { WazuhConfig } from './wazuh-config';
import axios from 'axios';
import { AppState } from './app-state';
import { WzMisc } from '../factories/misc';
import { getHttp } from '../kibana-services';
import { PLUGIN_PLATFORM_REQUEST_HEADERS } from '../../common/constants';

export class ApiCheck {
  static async checkStored(data, idChanged = false) {
    try {
      const wazuhConfig = new WazuhConfig();
      const configuration = wazuhConfig.getConfig();
      const timeout = configuration ? configuration.timeout : 20000;
      const payload = { id: data };
      if (idChanged) {
        payload.idChanged = data;
      }

      const url = getHttp().basePath.prepend('/api/check-stored-api');
      const options = {
        method: 'POST',
<<<<<<< HEAD
        headers: { 'Content-Type': 'application/json', 'osd-xsrf': 'kibana' },
=======
        headers: { ...PLUGIN_PLATFORM_REQUEST_HEADERS, 'content-type': 'application/json' },
>>>>>>> 8ccc2c4e
        url: url,
        data: payload,
        timeout: timeout || 20000
      };

      if (Object.keys(configuration).length) {
        AppState.setPatternSelector(configuration['ip.selector']);
      }

      const response = await axios(options);

      if (response.error) {
        return Promise.reject(response);
      }

      return response;
    } catch (err) {
      if (err.response) {
        const wzMisc = new WzMisc();
        wzMisc.setApiIsDown(true);
        const response = (err.response.data || {}).message || err.message;
        return Promise.reject(response);
      } else {
        return (err || {}).message || false
          ? Promise.reject(err.message)
          : Promise.reject(err || 'Server did not respond');
      }
    }
  }

  /**
   * Check the status of an API entry
   * @param {String} apiObject
   */
  static async checkApi(apiEntry, forceRefresh=false) {
    try {
      const wazuhConfig = new WazuhConfig();
      const { timeout } = wazuhConfig.getConfig();
      const url = getHttp().basePath.prepend('/api/check-api');

      const options = {
        method: 'POST',
<<<<<<< HEAD
        headers: { 'Content-Type': 'application/json', 'osd-xsrf': 'kibana' },
=======
        headers: { ...PLUGIN_PLATFORM_REQUEST_HEADERS, 'content-type': 'application/json' },
>>>>>>> 8ccc2c4e
        url: url,
        data: {...apiEntry, forceRefresh},
        timeout: timeout || 20000
      };

      const response = await axios(options);

      if (response.error) {
        return Promise.reject(response);
      }

      return response;
    } catch (err) {
      if (err.response) {
        const response = (err.response.data || {}).message || err.message;
        return Promise.reject(response);
      } else {
        return (err || {}).message || false
          ? Promise.reject(err.message)
          : Promise.reject(err || 'Server did not respond');
      }
    }
  }
}<|MERGE_RESOLUTION|>--- conflicted
+++ resolved
@@ -30,11 +30,7 @@
       const url = getHttp().basePath.prepend('/api/check-stored-api');
       const options = {
         method: 'POST',
-<<<<<<< HEAD
-        headers: { 'Content-Type': 'application/json', 'osd-xsrf': 'kibana' },
-=======
         headers: { ...PLUGIN_PLATFORM_REQUEST_HEADERS, 'content-type': 'application/json' },
->>>>>>> 8ccc2c4e
         url: url,
         data: payload,
         timeout: timeout || 20000
@@ -77,11 +73,7 @@
 
       const options = {
         method: 'POST',
-<<<<<<< HEAD
-        headers: { 'Content-Type': 'application/json', 'osd-xsrf': 'kibana' },
-=======
         headers: { ...PLUGIN_PLATFORM_REQUEST_HEADERS, 'content-type': 'application/json' },
->>>>>>> 8ccc2c4e
         url: url,
         data: {...apiEntry, forceRefresh},
         timeout: timeout || 20000
