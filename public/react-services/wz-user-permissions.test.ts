/*
 * Wazuh app - React hook for get query of Kibana searchBar
 * Copyright (C) 2015-2021 Wazuh, Inc.
 *
 * This program is free software; you can redistribute it and/or modify
 * it under the terms of the GNU General Public License as published by
 * the Free Software Foundation; either version 2 of the License, or
 * (at your option) any later version.
 *
 * Find more information about this on the LICENSE file.
 */

import { WzUserPermissions } from './wz-user-permissions';

const requiredPermissionsCluster = [
  {
    action: 'cluster:delete_file',
    resource: 'file:path:etc/lists/security-eventchannel',
  },
  {
    action: `cluster:read_file`,
    resource: `node:id:*&file:path:*`,
  },
];

const requiredPermissionsManager = [
  {
    action: 'cluster:status',
    resource: '*:*:*',
  },
  {
    action: 'manager:read_file',
    resource: 'file:path:/etc/lists',
  },
  {
    action: 'manager:read',
    resource: '*:*:*',
  },
  {
    action: 'manager:upload_file',
    resource: 'file:path:/etc/lists',
  },
];

const userClusterTest = {
  'lists:read': {
    '*:*:*': 'allow',
    'list:path:*': 'allow',
    'node:id:*': 'allow',
  },
  'cluster:status': {
    '*:*:*': 'allow',
    'list:path:*': 'allow',
    'node:id:*': 'allow',
  },
  'cluster:read': {
    '*:*:*': 'allow',
    'list:path:*': 'allow',
    'node:id:*': 'allow',
  },
  'cluster:read_file': {
    '*:*:*': 'allow',
    'list:path:*': 'allow',
    'node:id:*': 'allow',
  },
  'cluster:delete_file': {
    '*:*:*': 'allow',
    'list:path:*': 'allow',
    'node:id:*': 'allow',
  },
  'cluster:upload_file': {
    '*:*:*': 'allow',
    'list:path:*': 'allow',
    'node:id:*': 'allow',
  },
  'group:read': {
    'group:id:*': 'allow',
  },
  rbac_mode: 'white',
};

const userManagerTest = [
  {
    'manager:read': {
      '*:*:*': 'allow',
      'file:path:*': 'allow',
    },
    'manager:upload_file': {
      '*:*:*': 'allow',
      'file:path:*': 'allow',
    },
    'manager:read_file': {
      '*:*:*': 'allow',
      'file:path:*': 'allow',
    },
    rbac_mode: 'white',
  },
];

const missingPermissionsForClusterUser = [
  {
    action: 'cluster:delete_file',
    resource: 'file:path:etc/lists/security-eventchannel',
  },
  {
    action: 'cluster:read_file',
    resource: 'node:id:*&file:path:*',
  },
];

const missingPermissionsForManagerUser = [
  {
    action: 'manager:read_file',
    resource: 'file:path:/etc/lists',
  },
  {
    action: 'manager:read',
    resource: '*:*:*',
  },
  {
    action: 'manager:upload_file',
    resource: 'file:path:/etc/lists',
  },
];

describe('Wazuh User Permissions', () => {
  describe('Given a Json with permissions that the user does not have', () => {
    describe('Should return a simple required permissions to show on view', () => {
      it('Should return a simple missing permissions for manager user', () => {
        const simplePermission = [
          {
            action: 'manager:status',
            resource: '*:*:*',
          },
        ];
        const result = WzUserPermissions.checkMissingUserPermissions(simplePermission, {
          'lists:read': {
            'list:path:*': 'allow',
          },
          rbac_mode: 'white',
        });
        expect(result).toEqual(simplePermission);
      });

      it('Should return a simple missing permissions for cluster user', () => {
        const simplePermission = [
          {
            action: 'cluster:status',
            resource: '*:*:*',
          },
        ];
        const result = WzUserPermissions.checkMissingUserPermissions(simplePermission, {
          'lists:read': {
            'list:path:*': 'allow',
          },
          rbac_mode: 'white',
        });
        expect(result).toEqual(simplePermission);
      });
    });

    describe('Should return all permissions ok', () => {
      it('Should return all permissions ok for manager user', () => {
        const simplePermission = [
          {
            action: 'manager:read_file',
            resource: 'file:path:/etc/lists',
          },
        ];
        const result = WzUserPermissions.checkMissingUserPermissions(
          simplePermission,
          userManagerTest
        );
        expect(result).toEqual(false); // false === all permissions OK
      });

      it('Should return a simple missing permissions for cluster user', () => {
        const simplePermission = [
          {
            action: 'cluster:status',
            resource: '*:*:*',
          },
        ];
        const result = WzUserPermissions.checkMissingUserPermissions(
          simplePermission,
          userClusterTest
        );
        expect(result).toEqual(false);
      });
    });

    describe('Should return OK for group view', () => {
      it('Should return all permissions OK for cluster user', () => {
        const simplePermission = [
          {
            action: 'group:read',
            resource: 'group:id:*',
          },
        ];

        const result = WzUserPermissions.checkMissingUserPermissions(
          simplePermission,
          userClusterTest
        );
        expect(result).toEqual(false); // false === all permissions OK
      });
    });

    describe('Should return all the required permissions to show on view', () => {
      it('Should return missing permissions for manager user', () => {
        const result = WzUserPermissions.checkMissingUserPermissions(
          requiredPermissionsManager,
          userClusterTest
        );
        expect(result).toEqual(missingPermissionsForManagerUser);
      });

      it('Should return missing permissions for cluster user', () => {
        const result = WzUserPermissions.checkMissingUserPermissions(
          requiredPermissionsCluster,
          userClusterTest
        );
        expect(result).toEqual(missingPermissionsForClusterUser);
      });
    });

    describe('Should return all the required permissions to show Agent and Groups view', () => {
      const requiredAgentView = [
        {
          action: 'agent:read',
          resource: 'agent:id:*',
        },
        {
          action: 'group:read',
          resource: 'group:id:*',
        },
      ];
      const userAgent1 = {
        'agent:read': {
          'agent:id:001': 'allow',
        },
        'group:read': {
          'group:id:001': 'allow',
        },
        rbac_mode: 'white',
      };
      it('Should return OK for particular agent and group id', () => {
        const result = WzUserPermissions.checkMissingUserPermissions(
          requiredAgentView,
          userAgent1
        );
        expect(result).toEqual(false);
      });
    });

    describe('Should return all the required permissions to show Agent and Groups view', () => {
      const requiredAgentView = [
        {
          action: 'agent:read',
          resource: 'agent:id:*',
        },
        {
          action: 'group:read',
          resource: 'group:id:*',
        },
      ];
      const userAgent1 = {
        'agent:read': {
          'agent:id:*': 'allow',
        },
        'group:read': {
          'group:id:*': 'allow',
        },
        rbac_mode: 'white',
      };
      it('Should return OK for all agents and groups', () => {
        const result = WzUserPermissions.checkMissingUserPermissions(
          requiredAgentView,
          userAgent1
        );
        expect(result).toEqual(false);
      });
    });
<<<<<<< HEAD
=======

    describe('Should return all OK to show inventory on MITRE view', () => {
      const requiredMitreView = [
        {
          action: 'mitre:read',
          resource: '*:*:*',
        },
        {
          action: 'agent:read',
          resource: 'agent:id:001',
        },
        {
          action: 'syscheck:read',
          resource: 'agent:id:001',
        },
      ];
      const userMitre1 = {
        'agent:read': {
          'agent:id:*': 'allow',
        },
        'syscheck:read': {
          'agent:id:*': 'allow',
        },
        'mitre:read': {
          '*:*:*': 'allow',
        },
        rbac_mode: 'white',
      };

      it('Should return OK for the agent 001', () => {
        const result = WzUserPermissions.checkMissingUserPermissions(
          requiredMitreView,
          userMitre1
        );
        expect(result).toEqual(false);
      });

      describe('Should return all the required permissions to update decoder file', () => {
        const requiredAgentView = [
          {
            action: 'decoders:update',
            resource: 'decoder:file:*',
          },
          {
            action: 'decoders:read',
            resource: 'decoder:file:*',
          },
        ];
        const userAgent1 = {
          'decoders:update': {
            '*:*:*': 'allow',
          },
          'decoders:read': {
            'decoder:file:*': 'allow',
          },
          rbac_mode: 'white',
        };
        it('Should return OK for all agents and groups', () => {
          const result = WzUserPermissions.checkMissingUserPermissions(
            requiredAgentView,
            userAgent1
          );
          expect(result).toEqual(false);
        });
      });
    });
>>>>>>> e99140f6
  });
});<|MERGE_RESOLUTION|>--- conflicted
+++ resolved
@@ -281,8 +281,6 @@
         expect(result).toEqual(false);
       });
     });
-<<<<<<< HEAD
-=======
 
     describe('Should return all OK to show inventory on MITRE view', () => {
       const requiredMitreView = [
@@ -349,6 +347,5 @@
         });
       });
     });
->>>>>>> e99140f6
   });
 });