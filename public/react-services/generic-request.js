--- conflicted
+++ resolved
@@ -16,11 +16,7 @@
 import { ApiCheck } from './wz-api-check';
 import { WzMisc } from '../factories/misc';
 import { OdfeUtils } from '../utils';
-<<<<<<< HEAD
-import { getHttp } from '../kibana-services';
-=======
 import { getHttp, getDataPlugin } from '../kibana-services';
->>>>>>> e99140f6
 
 export class GenericRequest {
   static async request(method, path, payload = null) {
