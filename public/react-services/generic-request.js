 
/*
 * Wazuh app - Generic request
 * Copyright (C) 2015-2020 Wazuh, Inc.
 *
 * This program is free software; you can redistribute it and/or modify
 * it under the terms of the GNU General Public License as published by
 * the Free Software Foundation; either version 2 of the License, or
 * (at your option) any later version.
 *
 * Find more information about this on the LICENSE file.
 */

import axios from 'axios';
import chrome from 'ui/chrome';
import { AppState } from './app-state';
import { WazuhConfig } from './wazuh-config';
import { ApiCheck } from './wz-api-check';
import { WzMisc } from '../factories/misc';

export class GenericRequest {

  static async request(method, path, payload = null) {
    try {
      if (!method || !path) {
        throw new Error('Missing parameters');
      }
      const wazuhConfig = new WazuhConfig();
      const { timeout } = wazuhConfig.getConfig();
      const requestHeaders = { 
        'Content-Type': 'application/json',
        'kbn-xsrf': 'kibana' 
      };
      const tmpUrl = chrome.addBasePath(path);

      requestHeaders.pattern = AppState.getCurrentPattern();

      try {
        requestHeaders.id = JSON.parse(
          AppState.getCurrentAPI()
        ).id;
      } catch (error) {
        // Intended
      }
      var options = { };

      const data = {};
      if (method === 'GET'){
        options = {
            method: method,
            headers: requestHeaders,
            url: tmpUrl,
            timeout: timeout || 20000
        }
      }
      if (method === 'PUT'){
        options = {
          method: method,
          headers: requestHeaders,
          data: payload,
          url: tmpUrl,
          timeout: timeout || 20000
        }
      }
      if (method === 'POST'){
        options = {
          method: method,
          headers: requestHeaders,
          data: payload,
          url: tmpUrl,
          timeout: timeout || 20000
        }
      }
      if (method === 'DELETE'){
        options = {
          method: method,
          headers: requestHeaders,
          data: payload,
          url: tmpUrl,
          timeout: timeout || 20000
        }
      }
      Object.assign(data, await axios(options));
      if (!data) {
        throw new Error(
          `Error doing a request to ${tmpUrl}, method: ${method}.`
        );
      }
      return data;
    }catch(err){
<<<<<<< HEAD
        return (((err || {}).response || {}).data || {}).message || false
        ? Promise.reject(err.response.data.message)
=======
      //if the requests fails, we need to check if the API is down
      const currentApi = JSON.parse(AppState.getCurrentAPI() || '{}');
      if (currentApi && currentApi.id) {
        try{
          await ApiCheck.checkStored(currentApi.id);
        }catch(err){
          const wzMisc = new WzMisc();
          wzMisc.setApiIsDown(true);
    
          if(!window.location.hash.includes('#/settings')){
            window.location.href = "/app/wazuh#/health-check";
          }
          return;
        }
      }

        return ((err || {}).message) || false
        ? Promise.reject(err.message)
>>>>>>> 0f9c52ad
        : Promise.reject(err || 'Server did not respond');
    }
  }

} <|MERGE_RESOLUTION|>--- conflicted
+++ resolved
@@ -88,10 +88,6 @@
       }
       return data;
     }catch(err){
-<<<<<<< HEAD
-        return (((err || {}).response || {}).data || {}).message || false
-        ? Promise.reject(err.response.data.message)
-=======
       //if the requests fails, we need to check if the API is down
       const currentApi = JSON.parse(AppState.getCurrentAPI() || '{}');
       if (currentApi && currentApi.id) {
@@ -108,10 +104,9 @@
         }
       }
 
-        return ((err || {}).message) || false
-        ? Promise.reject(err.message)
->>>>>>> 0f9c52ad
-        : Promise.reject(err || 'Server did not respond');
+      return (((err || {}).response || {}).data || {}).message || false
+      ? Promise.reject(err.response.data.message)
+      : Promise.reject(err || 'Server did not respond');
     }
   }
 
