/*
 * Wazuh app - Saved Objects management service
 * Copyright (C) 2015-2021 Wazuh, Inc.
 *
 * This program is free software; you can redistribute it and/or modify
 * it under the terms of the GNU General Public License as published by
 * the Free Software Foundation; either version 2 of the License, or
 * (at your option) any later version.
 *
 * Find more information about this on the LICENSE file.
 */

import { GenericRequest } from './generic-request';
import { KnownFields } from '../utils/known-fields';
import { FieldsStatistics } from '../utils/statistics-fields';
import { FieldsMonitoring } from '../utils/monitoring-fields';
import {
  HEALTH_CHECK,
  WAZUH_INDEX_TYPE_ALERTS,
  WAZUH_INDEX_TYPE_MONITORING,
  WAZUH_INDEX_TYPE_STATISTICS,
} from '../../common/constants';
<<<<<<< HEAD
import { satisfyKibanaVersion } from '../../common/semver';
=======
import { satisfyPluginPlatformVersion } from '../../common/semver';
>>>>>>> 950eb27e

export class SavedObject {
  /**
   *
   * Returns the full list of index patterns
   */
  static async getListOfIndexPatterns() {
    const savedObjects = await GenericRequest.request(
      'GET',
      `/api/saved_objects/_find?type=index-pattern&fields=title&fields=fields&per_page=9999`
      );
      let indexPatterns = ((savedObjects || {}).data || {}).saved_objects || [];

    let indexPatternsFields;
<<<<<<< HEAD
    if(satisfyKibanaVersion('<7.11')){
      indexPatternsFields = indexPatterns.map(indexPattern => indexPattern?.attributes?.fields ? JSON.parse(indexPattern.attributes.fields) : []);
    }else if(satisfyKibanaVersion('>=7.11')){
=======
    if(satisfyPluginPlatformVersion('<7.11')){
      indexPatternsFields = indexPatterns.map(indexPattern => indexPattern?.attributes?.fields ? JSON.parse(indexPattern.attributes.fields) : []);
    }else if(satisfyPluginPlatformVersion('>=7.11')){
>>>>>>> 950eb27e
      indexPatternsFields = await Promise.all(indexPatterns.map(async indexPattern => {
        try{
          const {data: {fields}} = await GenericRequest.request(
            'GET',
            `/api/index_patterns/_fields_for_wildcard?pattern=${indexPattern.attributes.title}`,
            {}
          );
          return fields;
        }catch(error){
          return [];
        }
      }));
    }
    return indexPatterns.map((indexPattern, idx) => ({...indexPattern, _fields: indexPatternsFields[idx]}));
  }

  /**
   *
   * Returns the full list of index patterns that are valid
   * An index is valid if its fields contain at least these 4 fields: 'timestamp', 'rule.groups', 'agent.id' and 'manager.name'
   */
  static async getListOfWazuhValidIndexPatterns(defaultIndexPatterns, where) {
    let result = [];
    if (where === HEALTH_CHECK) {
      const list = await Promise.all(
        defaultIndexPatterns.map(
          async (pattern) => await SavedObject.getExistingIndexPattern(pattern)
        )
      );
      result = this.validateIndexPatterns(list);
    }

    if (!result.length) {
      const list = await this.getListOfIndexPatterns();
      result = this.validateIndexPatterns(list);
    }

    return result.map((item) => {
      return { id: item.id, title: item.attributes.title };
    });
  }

  static validateIndexPatterns(list) {
    const requiredFields = [
      'timestamp',
      'rule.groups',
      'manager.name',
      'agent.id',
    ];
    return list.filter(item => item && item._fields && requiredFields.every((reqField => item._fields.some(field => field.name === reqField))));
  }

  static async existsOrCreateIndexPattern(patternID) {
    const result = await SavedObject.existsIndexPattern(patternID);
    if (!result.data) {
      let fields = '';
<<<<<<< HEAD
      if(satisfyKibanaVersion('<7.11')){
        fields = await SavedObject.getIndicesFields(patternID, WAZUH_INDEX_TYPE_ALERTS);
      };
=======
      if (satisfyPluginPlatformVersion('<7.11')) {
        fields = await SavedObject.getIndicesFields(patternID, WAZUH_INDEX_TYPE_ALERTS);
      }
>>>>>>> 950eb27e
      await this.createSavedObject(
        'index-pattern',
        patternID,
        {
          attributes: {
            title: patternID,
            timeFieldName: 'timestamp',
          },
        },
        fields
      );
    }
  }

  /**
   *
   * Given an index pattern ID, checks if it exists
   */
  static async existsIndexPattern(patternID) {
    try {
      const indexPatternData = await GenericRequest.request(
        'GET',
        `/api/saved_objects/index-pattern/${patternID}?fields=title&fields=fields`
      );

      const title = (((indexPatternData || {}).data || {}).attributes || {}).title;
      const id = ((indexPatternData || {}).data || {}).id;

      if (title) {
        return {
          data: 'Index pattern found',
          status: true,
          statusCode: 200,
          title,
<<<<<<< HEAD
          id
=======
          id,
>>>>>>> 950eb27e
        };
      }
    } catch (error) {
      return ((error || {}).data || {}).message || false
        ? error.data.message
        : error.message || error;
    }
  }

  /**
   *
   * Given an index pattern ID, checks if it exists
   */
  static async getExistingIndexPattern(patternID) {
    try {
      const indexPatternData = await GenericRequest.request(
        'GET',
        `/api/saved_objects/index-pattern/${patternID}?fields=title&fields=fields`,
        null,
        true
      );
      let indexPatternFields;
<<<<<<< HEAD
      if(satisfyKibanaVersion('<7.11')){
        indexPatternFields = indexPatternData?.data?.attributes?.fields ? JSON.parse(indexPatternData.data.attributes.fields) : [];
      }else if(satisfyKibanaVersion('>=7.11')){
=======
      if(satisfyPluginPlatformVersion('<7.11')){
        indexPatternFields = indexPatternData?.data?.attributes?.fields ? JSON.parse(indexPatternData.data.attributes.fields) : [];
      }else if(satisfyPluginPlatformVersion('>=7.11')){
>>>>>>> 950eb27e
        try{
          const {data: {fields}} = await GenericRequest.request(
            'GET',
            `/api/index_patterns/_fields_for_wildcard?pattern=${indexPatternData.data.attributes.title}`,
            {}
          );
          indexPatternFields = fields;
<<<<<<< HEAD
        }catch(error){
          indexPatternFields = [];
        };
      };
      return ({...indexPatternData.data, ...({_fields: indexPatternFields})});
=======
        } catch (error) {
          indexPatternFields = [];
        }
      }
      return { ...indexPatternData.data, ...{ _fields: indexPatternFields } };
>>>>>>> 950eb27e
    } catch (error) {
      if (error && error.response && error.response.status == 404) return false;
      return Promise.reject(
        ((error || {}).data || {}).message || false
          ? error.data.message
          : error.message || `Error getting the '${patternID}' index pattern`
      );
    }
  }

  static async createSavedObject(type, id, params, fields = '') {
    try {
      const result = await GenericRequest.request(
        'POST',
        `/api/saved_objects/${type}/${id}`,
        params
      );

<<<<<<< HEAD
      if(satisfyKibanaVersion('<7.11') && type === 'index-pattern'){
        await this.refreshFieldsOfIndexPattern(id, params.attributes.title, fields);
      };
=======
      if (satisfyPluginPlatformVersion('<7.11') && type === 'index-pattern') {
        await this.refreshFieldsOfIndexPattern(id, params.attributes.title, fields);
      }
>>>>>>> 950eb27e

      return result;
    } catch (error) {
      throw ((error || {}).data || {}).message || false
        ? error.data.message
        : error.message || error;
    }
  }

  static async refreshFieldsOfIndexPattern(id, title, fields) {
    try {
      // same logic as plugin platform when a new index is created, you need to refresh it to see its fields
      // we force the refresh of the index by requesting its fields and the assign these fields
      await GenericRequest.request(
        'PUT',
        `/api/saved_objects/index-pattern/${id}`,
        {
          attributes: {
            fields: JSON.stringify(fields),
            timeFieldName: 'timestamp',
            title: title
          },
        }
      );
    } catch (error) {
      throw ((error || {}).data || {}).message || false
        ? error.data.message
        : error.message || error;
    }
  }

  /**
   * Refresh an index pattern
   * Optionally force a new field
   */
  static async refreshIndexPattern(pattern, newFields = null) {
    try {
      const fields = await SavedObject.getIndicesFields(pattern.title, WAZUH_INDEX_TYPE_ALERTS);

      if (newFields && typeof newFields == 'object')
        Object.keys(newFields).forEach((fieldName) => {
          if (this.isValidField(newFields[fieldName])) fields.push(newFields[fieldName]);
        });

      await this.refreshFieldsOfIndexPattern(pattern.id, pattern.title, fields);
    } catch (error) {
      return ((error || {}).data || {}).message || false
        ? error.data.message
        : error.message || error;
    }
  }

  /**
   * Checks the field has a proper structure
   * @param {index-pattern-field} field
   */
  static isValidField(field) {
    if (field == null || typeof field != 'object') return false;

    const isValid = [
      'name',
      'type',
      'esTypes',
      'searchable',
      'aggregatable',
      'readFromDocValues',
    ].reduce((ok, prop) => {
      return ok && Object.keys(field).includes(prop);
    }, true);
    return isValid;
  }

  /**
   * Creates the 'wazuh-alerts-*'  index pattern
   */
  static async createWazuhIndexPattern(pattern) {
    try {
<<<<<<< HEAD
      const fields = satisfyKibanaVersion('<7.11') ? await SavedObject.getIndicesFields(pattern, WAZUH_INDEX_TYPE_ALERTS) : '';
=======
      const fields = satisfyPluginPlatformVersion('<7.11')
        ? await SavedObject.getIndicesFields(pattern, WAZUH_INDEX_TYPE_ALERTS)
        : '';
>>>>>>> 950eb27e
      await this.createSavedObject(
        'index-pattern',
        pattern,
        {
          attributes: {
            title: pattern,
            timeFieldName: 'timestamp',
            fieldFormatMap: `{
              "data.virustotal.permalink":{"id":"url"},
              "data.vulnerability.reference":{"id":"url"},
              "data.url":{"id":"url"}
            }`,
            fields: '[]',
            sourceFilters: '[{"value":"@timestamp"}]',
          },
        },
        fields
      );
      return;
    } catch (error) {
      throw ((error || {}).data || {}).message || false
        ? error.data.message
        : error.message || error;
    }
  }

  static getIndicesFields = async (pattern, indexType) => {
    try {
      const response = await GenericRequest.request(
        //we check if indices exist before creating the index pattern
        'GET',
        `/api/index_patterns/_fields_for_wildcard?pattern=${pattern}&meta_fields=_source&meta_fields=_id&meta_fields=_type&meta_fields=_index&meta_fields=_score`,
        {}
      );
      return response.data.fields;
    } catch {
      switch (indexType) {
        case WAZUH_INDEX_TYPE_MONITORING:
          return FieldsMonitoring;
        case WAZUH_INDEX_TYPE_STATISTICS:
          return FieldsStatistics;
        case WAZUH_INDEX_TYPE_ALERTS:
          return KnownFields;
      }
    }
  };
}<|MERGE_RESOLUTION|>--- conflicted
+++ resolved
@@ -20,11 +20,7 @@
   WAZUH_INDEX_TYPE_MONITORING,
   WAZUH_INDEX_TYPE_STATISTICS,
 } from '../../common/constants';
-<<<<<<< HEAD
-import { satisfyKibanaVersion } from '../../common/semver';
-=======
 import { satisfyPluginPlatformVersion } from '../../common/semver';
->>>>>>> 950eb27e
 
 export class SavedObject {
   /**
@@ -39,15 +35,9 @@
       let indexPatterns = ((savedObjects || {}).data || {}).saved_objects || [];
 
     let indexPatternsFields;
-<<<<<<< HEAD
-    if(satisfyKibanaVersion('<7.11')){
-      indexPatternsFields = indexPatterns.map(indexPattern => indexPattern?.attributes?.fields ? JSON.parse(indexPattern.attributes.fields) : []);
-    }else if(satisfyKibanaVersion('>=7.11')){
-=======
     if(satisfyPluginPlatformVersion('<7.11')){
       indexPatternsFields = indexPatterns.map(indexPattern => indexPattern?.attributes?.fields ? JSON.parse(indexPattern.attributes.fields) : []);
     }else if(satisfyPluginPlatformVersion('>=7.11')){
->>>>>>> 950eb27e
       indexPatternsFields = await Promise.all(indexPatterns.map(async indexPattern => {
         try{
           const {data: {fields}} = await GenericRequest.request(
@@ -104,15 +94,9 @@
     const result = await SavedObject.existsIndexPattern(patternID);
     if (!result.data) {
       let fields = '';
-<<<<<<< HEAD
-      if(satisfyKibanaVersion('<7.11')){
-        fields = await SavedObject.getIndicesFields(patternID, WAZUH_INDEX_TYPE_ALERTS);
-      };
-=======
       if (satisfyPluginPlatformVersion('<7.11')) {
         fields = await SavedObject.getIndicesFields(patternID, WAZUH_INDEX_TYPE_ALERTS);
       }
->>>>>>> 950eb27e
       await this.createSavedObject(
         'index-pattern',
         patternID,
@@ -147,11 +131,7 @@
           status: true,
           statusCode: 200,
           title,
-<<<<<<< HEAD
-          id
-=======
           id,
->>>>>>> 950eb27e
         };
       }
     } catch (error) {
@@ -174,15 +154,9 @@
         true
       );
       let indexPatternFields;
-<<<<<<< HEAD
-      if(satisfyKibanaVersion('<7.11')){
-        indexPatternFields = indexPatternData?.data?.attributes?.fields ? JSON.parse(indexPatternData.data.attributes.fields) : [];
-      }else if(satisfyKibanaVersion('>=7.11')){
-=======
       if(satisfyPluginPlatformVersion('<7.11')){
         indexPatternFields = indexPatternData?.data?.attributes?.fields ? JSON.parse(indexPatternData.data.attributes.fields) : [];
       }else if(satisfyPluginPlatformVersion('>=7.11')){
->>>>>>> 950eb27e
         try{
           const {data: {fields}} = await GenericRequest.request(
             'GET',
@@ -190,19 +164,11 @@
             {}
           );
           indexPatternFields = fields;
-<<<<<<< HEAD
-        }catch(error){
-          indexPatternFields = [];
-        };
-      };
-      return ({...indexPatternData.data, ...({_fields: indexPatternFields})});
-=======
         } catch (error) {
           indexPatternFields = [];
         }
       }
       return { ...indexPatternData.data, ...{ _fields: indexPatternFields } };
->>>>>>> 950eb27e
     } catch (error) {
       if (error && error.response && error.response.status == 404) return false;
       return Promise.reject(
@@ -221,15 +187,9 @@
         params
       );
 
-<<<<<<< HEAD
-      if(satisfyKibanaVersion('<7.11') && type === 'index-pattern'){
-        await this.refreshFieldsOfIndexPattern(id, params.attributes.title, fields);
-      };
-=======
       if (satisfyPluginPlatformVersion('<7.11') && type === 'index-pattern') {
         await this.refreshFieldsOfIndexPattern(id, params.attributes.title, fields);
       }
->>>>>>> 950eb27e
 
       return result;
     } catch (error) {
@@ -307,13 +267,9 @@
    */
   static async createWazuhIndexPattern(pattern) {
     try {
-<<<<<<< HEAD
-      const fields = satisfyKibanaVersion('<7.11') ? await SavedObject.getIndicesFields(pattern, WAZUH_INDEX_TYPE_ALERTS) : '';
-=======
       const fields = satisfyPluginPlatformVersion('<7.11')
         ? await SavedObject.getIndicesFields(pattern, WAZUH_INDEX_TYPE_ALERTS)
         : '';
->>>>>>> 950eb27e
       await this.createSavedObject(
         'index-pattern',
         pattern,
