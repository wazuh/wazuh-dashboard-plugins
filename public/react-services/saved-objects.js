/*
 * Wazuh app - Saved Objects management service
 * Copyright (C) 2015-2021 Wazuh, Inc.
 *
 * This program is free software; you can redistribute it and/or modify
 * it under the terms of the GNU General Public License as published by
 * the Free Software Foundation; either version 2 of the License, or
 * (at your option) any later version.
 *
 * Find more information about this on the LICENSE file.
 */

import {GenericRequest} from './generic-request';
import {KnownFields} from '../utils/known-fields';
import {FieldsStatistics} from '../utils/statistics-fields';
import {FieldsMonitoring} from '../utils/monitoring-fields';
import {
  HEALTH_CHECK,
  WAZUH_INDEX_TYPE_ALERTS,
  WAZUH_INDEX_TYPE_MONITORING,
  WAZUH_INDEX_TYPE_STATISTICS
} from '../../common/constants';

export class SavedObject {
  /**
   *
   * Returns the full list of index patterns
   */
  static async getListOfIndexPatterns() {
    try {
      const result = await GenericRequest.request(
        'GET',
        `/api/saved_objects/_find?type=index-pattern&fields=title&fields=fields&per_page=9999`
      );
      return ((result || {}).data || {}).saved_objects || [];
    } catch (error) {
      return ((error || {}).data || {}).message || false
        ? error.data.message
        : error.message || error;
    }
  }

  /**
   *
   * Returns the full list of index patterns that are valid
   * An index is valid if its fields contain at least these 4 fields: 'timestamp', 'rule.groups', 'agent.id' and 'manager.name'
   */
  static async getListOfWazuhValidIndexPatterns(defaultIndexPatterns, where) {
    try {
      let result = [];
      if (where === HEALTH_CHECK) {
        const list = await Promise.all(
          defaultIndexPatterns.map(
            async (pattern) => await SavedObject.getExistingIndexPattern(pattern)
          )
        );
        result = this.validateIndexPatterns(list);
      }

      if (!result.length) {
        const list = await this.getListOfIndexPatterns();
        result = this.validateIndexPatterns(list);
      }

      return result.map((item) => {
        return { id: item.id, title: item.attributes.title };
      });
    } catch (error) {
      return ((error || {}).data || {}).message || false
        ? error.data.message
        : error.message || error;
    }
  }

  static validateIndexPatterns(list) {
    const requiredFields = [
      'timestamp',
      'rule.groups',
      'manager.name',
      'agent.id',
    ];

    return list.filter(item => {
      if (item.attributes && item.attributes.fields) {
        const fields = JSON.parse(item.attributes.fields);
        return requiredFields.every((reqField => {
          return fields.find(field => field.name === reqField);
<<<<<<< HEAD
        }));        
=======
        }));
>>>>>>> 8dbc0cf8
      }
      return false;
    });
  }

  static async existsOrCreateIndexPattern(patternID) {
    const result = await SavedObject.existsIndexPattern(patternID);
    if (!result.data) {
      const fields = await SavedObject.getIndicesFields(patternID, WAZUH_INDEX_TYPE_ALERTS);
      await this.createSavedObject(
        'index-pattern',
        patternID,
        {
          attributes: {
            title: patternID,
            timeFieldName: 'timestamp'
          }
        },
        fields
      );
    }
  }

  /**
   *
   * Given an index pattern ID, checks if it exists
   */
  static async getExistingIndexPattern(patternID) {
    try {
      const result = await GenericRequest.request(
        'GET',
        `/api/saved_objects/index-pattern/${patternID}?fields=title&fields=fields`
      );

      return result.data;
    } catch (error) {
      if (error && error.response && error.response.status == 404) return false;
      return ((error || {}).data || {}).message || false ? error.data.message : error.message || false;
    }
  }

  /**
   *
   * Given an index pattern ID, checks if it exists
   */
  static async existsIndexPattern(patternID) {
    try {
      const result = await GenericRequest.request(
        'GET',
        `/api/saved_objects/index-pattern/${patternID}?fields=title&fields=fields`
      );

      const title = (((result || {}).data || {}).attributes || {}).title;
      const fields = (((result || {}).data || {}).attributes || {}).fields;
      if (title) {
        return {
          data: 'Index pattern found',
          status: true,
          statusCode: 200,
          title,
          fields
        };
      }
    } catch (error) {
      return ((error || {}).data || {}).message || false
        ? error.data.message
        : error.message || error;
    }
  }

  static async createSavedObject(type, id, params, fields = '') {
    try {
      const result = await GenericRequest.request(
        'POST',
        `/api/saved_objects/${type}/${id}`,
        params
      );

      if (type === 'index-pattern')
        await this.refreshFieldsOfIndexPattern(id, params.attributes.title, fields);

      return result;
    } catch (error) {
      throw ((error || {}).data || {}).message || false
        ? error.data.message
        : error.message || error;
    }
  }

  static async refreshFieldsOfIndexPattern(id, title, fields) {
    try {
      // same logic as Kibana when a new index is created, you need to refresh it to see its fields
      // we force the refresh of the index by requesting its fields and the assign these fields
      await GenericRequest.request(
        'PUT',
        `/api/saved_objects/index-pattern/${id}`,
        {
          attributes: {
            fields: JSON.stringify(fields),
            timeFieldName: 'timestamp',
            title: title,
            retry_on_conflict: 4,
          },
        }
      );
      return;
    } catch (error) {
      return ((error || {}).data || {}).message || false
        ? error.data.message
        : error.message || error;
    }
  }

  /**
   * Refresh an index pattern
   * Optionally force a new field
   */
  static async refreshIndexPattern(pattern, newFields = null) {
    try {
      const fields = await SavedObject.getIndicesFields(pattern.title, WAZUH_INDEX_TYPE_ALERTS);

      if(newFields && typeof newFields=="object")
        Object.keys(newFields).forEach((fieldName) => {
          if (this.isValidField(newFields[fieldName])) fields.push(newFields[fieldName]);
        });

      await this.refreshFieldsOfIndexPattern(pattern.id, pattern.title, fields);

      return;
    } catch (error) {
      console.log(error)
      return ((error || {}).data || {}).message || false
        ? error.data.message
        : error.message || error;
    }
  }

  /**
   * Checks the field has a proper structure
   * @param {index-pattern-field} field
   */
  static isValidField(field) {

    if (field == null || typeof field != "object") return false;

    const isValid = ["name", "type", "esTypes", "searchable", "aggregatable", "readFromDocValues"].reduce((ok, prop) => {
      return ok && Object.keys(field).includes(prop);
    }, true)
    return isValid;
  }

  /**
   * Creates the 'wazuh-alerts-*'  index pattern
   */
  static async createWazuhIndexPattern(pattern) {
    try {
      const fields = await SavedObject.getIndicesFields(pattern, WAZUH_INDEX_TYPE_ALERTS);
      await this.createSavedObject(
        'index-pattern',
        pattern,
        {
          attributes: {
            title: pattern,
            timeFieldName: 'timestamp',
            fieldFormatMap: `{
              "data.virustotal.permalink":{"id":"url"},
              "data.vulnerability.reference":{"id":"url"},
              "data.url":{"id":"url"}
            }`,
            sourceFilters: '[{"value":"@timestamp"}]'
          }
        },
        fields
      );
      return;
    } catch (error) {
      throw ((error || {}).data || {}).message || false
        ? error.data.message
        : error.message || error;
    }
  }

  static getIndicesFields = async (pattern, indexType) => GenericRequest.request(
    //we check if indices exist before creating the index pattern
    'GET',
    `/api/index_patterns/_fields_for_wildcard?pattern=${pattern}&meta_fields=_source&meta_fields=_id&meta_fields=_type&meta_fields=_index&meta_fields=_score`,
    {}
  ).then(response => response.data.fields).catch(() => {
    switch (indexType) {
      case WAZUH_INDEX_TYPE_MONITORING:
        return FieldsMonitoring;
      case WAZUH_INDEX_TYPE_STATISTICS:
        return FieldsStatistics;
      case WAZUH_INDEX_TYPE_ALERTS:
        return KnownFields
    }
  })
}<|MERGE_RESOLUTION|>--- conflicted
+++ resolved
@@ -85,11 +85,7 @@
         const fields = JSON.parse(item.attributes.fields);
         return requiredFields.every((reqField => {
           return fields.find(field => field.name === reqField);
-<<<<<<< HEAD
-        }));        
-=======
         }));
->>>>>>> 8dbc0cf8
       }
       return false;
     });
