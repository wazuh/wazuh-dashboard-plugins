--- conflicted
+++ resolved
@@ -10,16 +10,6 @@
  * Find more information about this on the LICENSE file.
  */
 
-<<<<<<< HEAD
-import { GenericRequest } from './generic-request';
-import { KnownFields } from '../utils/known-fields';
-import { FieldsStatistics } from '../utils/statistics-fields';
-import { FieldsMonitoring } from '../utils/monitoring-fields';
-import {
-  WAZUH_INDEX_TYPE_ALERTS,
-  WAZUH_INDEX_TYPE_MONITORING,
-  WAZUH_INDEX_TYPE_STATISTICS,
-=======
 import {GenericRequest} from './generic-request';
 import {KnownFields} from '../utils/known-fields';
 import {FieldsStatistics} from '../utils/statistics-fields';
@@ -29,7 +19,6 @@
   WAZUH_INDEX_TYPE_ALERTS,
   WAZUH_INDEX_TYPE_MONITORING,
   WAZUH_INDEX_TYPE_STATISTICS
->>>>>>> 3e96b3ed
 } from '../../common/constants';
 
 export class SavedObject {
@@ -59,11 +48,7 @@
   static async getListOfWazuhValidIndexPatterns(defaultIndexPatterns, where) {
     try {
       let result = [];
-<<<<<<< HEAD
-      if (where === 'healthcheck') {
-=======
       if (where === HEALTH_CHECK) {
->>>>>>> 3e96b3ed
         const list = await Promise.all(
           defaultIndexPatterns.map(
             async (pattern) => await SavedObject.getExistingIndexPattern(pattern)
@@ -94,20 +79,12 @@
       'manager.name',
       'agent.id',
     ];
-<<<<<<< HEAD
-=======
-
->>>>>>> 3e96b3ed
     return list.filter(item => {
       if (item.attributes && item.attributes.fields) {
         const fields = JSON.parse(item.attributes.fields);
         return requiredFields.every((reqField => {
           return fields.find(field => field.name === reqField);
-<<<<<<< HEAD
-        }));        
-=======
         }));
->>>>>>> 3e96b3ed
       }
       return false;
     });
