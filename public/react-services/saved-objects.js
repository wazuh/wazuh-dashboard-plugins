--- conflicted
+++ resolved
@@ -14,11 +14,7 @@
 import { KnownFields } from '../utils/known-fields';
 import { FieldsStatistics } from '../utils/statistics-fields';
 import { FieldsMonitoring } from '../utils/monitoring-fields';
-<<<<<<< HEAD
-import { WAZUH_INDEX_TYPE_MONITORING, WAZUH_INDEX_TYPE_STATISTICS, WAZUH_INDEX_TYPE_ALERTS} from '../../common/constants';
-=======
 import { WAZUH_INDEX_TYPE_MONITORING, WAZUH_INDEX_TYPE_STATISTICS, WAZUH_INDEX_TYPE_ALERTS } from '../../common/constants';
->>>>>>> e99140f6
 
 export class SavedObject {
   /**
@@ -180,15 +176,12 @@
   static async refreshIndexPattern(pattern, newFields = null) {
     try {
       const fields = await SavedObject.getIndicesFields(pattern.title, WAZUH_INDEX_TYPE_ALERTS);
-<<<<<<< HEAD
-=======
 
       if(newFields && typeof newFields=="object")
         Object.keys(newFields).forEach((fieldName) => {
           if (this.isValidField(newFields[fieldName])) fields.push(newFields[fieldName]);
         });
 
->>>>>>> e99140f6
       await this.refreshFieldsOfIndexPattern(pattern.id, pattern.title, fields);
 
       return;
