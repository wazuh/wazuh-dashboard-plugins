--- conflicted
+++ resolved
@@ -174,19 +174,9 @@
    */
   static async refreshIndexPattern(pattern) {
     try {
-<<<<<<< HEAD
       const { title: patternTitle } = await getServices().indexPatterns.get(pattern);
       const fields = await SavedObject.getIndicesFields(pattern);
-=======
-      const {title : patternTitle} = await getServices().indexPatterns.get(pattern);
-      const fields = await GenericRequest.request(
-        //we check if indices exist before creating the index pattern
-        'GET',
-        `/api/index_patterns/_fields_for_wildcard?pattern=${patternTitle}&meta_fields=_source&meta_fields=_id&meta_fields=_type&meta_fields=_index&meta_fields=_score`,
-        {}
-      );
-
->>>>>>> 2e164389
+
       await this.refreshFieldsOfIndexPattern(pattern, patternTitle, fields);
 
       return;
