/*
 * Wazuh app - Saved Objects management service
 * Copyright (C) 2015-2021 Wazuh, Inc.
 *
 * This program is free software; you can redistribute it and/or modify
 * it under the terms of the GNU General Public License as published by
 * the Free Software Foundation; either version 2 of the License, or
 * (at your option) any later version.
 *
 * Find more information about this on the LICENSE file.
 */

<<<<<<< HEAD
import { GenericRequest } from './generic-request';
import { KnownFields } from '../utils/known-fields';
import { FieldsStatistics } from '../utils/statistics-fields';
import { FieldsMonitoring } from '../utils/monitoring-fields';
=======
import {GenericRequest} from './generic-request';
import {KnownFields} from '../utils/known-fields';
import {FieldsStatistics} from '../utils/statistics-fields';
import {FieldsMonitoring} from '../utils/monitoring-fields';
>>>>>>> 64509faf
import {
  HEALTH_CHECK,
  WAZUH_INDEX_TYPE_ALERTS,
  WAZUH_INDEX_TYPE_MONITORING,
<<<<<<< HEAD
  WAZUH_INDEX_TYPE_STATISTICS,
=======
  WAZUH_INDEX_TYPE_STATISTICS
>>>>>>> 64509faf
} from '../../common/constants';

export class SavedObject {
  /**
   *
   * Returns the full list of index patterns
   */
  static async getListOfIndexPatterns() {
    try {
      const result = await GenericRequest.request(
        'GET',
        `/api/saved_objects/_find?type=index-pattern&fields=title&fields=fields&per_page=9999`
      );
      return ((result || {}).data || {}).saved_objects || [];
    } catch (error) {
      throw ((error || {}).data || {}).message || false
        ? error.data.message
        : error.message || error;
    }
  }

  /**
   *
   * Returns the full list of index patterns that are valid
   * An index is valid if its fields contain at least these 4 fields: 'timestamp', 'rule.groups', 'agent.id' and 'manager.name'
   */
  static async getListOfWazuhValidIndexPatterns(defaultIndexPatterns, where) {
    try {
      let result = [];
      if (where === HEALTH_CHECK) {
        const list = await Promise.all(
          defaultIndexPatterns.map(
            async (pattern) => await SavedObject.getExistingIndexPattern(pattern)
          )
        );
        result = this.validateIndexPatterns(list);
      }

      if (!result.length) {
        const list = await this.getListOfIndexPatterns();
        result = this.validateIndexPatterns(list);
      }

      return result.map((item) => {
        return { id: item.id, title: item.attributes.title };
      });
    } catch (error) {
      return ((error || {}).data || {}).message || false
        ? error.data.message
        : error.message || error;
    }
  }

  static validateIndexPatterns(list) {
<<<<<<< HEAD
    const requiredFields = ['timestamp', 'rule.groups', 'manager.name', 'agent.id'];

    return list.filter((item) => {
      if (item.attributes && item.attributes.fields) {
        const fields = JSON.parse(item.attributes.fields);
        return requiredFields.every((reqField) => {
          return fields.find((field) => field.name === reqField);
        });
=======
    const requiredFields = [
      'timestamp',
      'rule.groups',
      'manager.name',
      'agent.id',
    ];
    return list.filter(item => {
      if (item.attributes && item.attributes.fields) {
        const fields = JSON.parse(item.attributes.fields);
        return requiredFields.every((reqField => {
          return fields.find(field => field.name === reqField);
        }));
>>>>>>> 64509faf
      }
      return false;
    });
  }

  static async existsOrCreateIndexPattern(patternID) {
    const result = await SavedObject.existsIndexPattern(patternID);
    if (!result.data) {
      const fields = await SavedObject.getIndicesFields(patternID, WAZUH_INDEX_TYPE_ALERTS);
      await this.createSavedObject(
        'index-pattern',
        patternID,
        {
          attributes: {
            title: patternID,
            timeFieldName: 'timestamp',
          },
        },
        fields
      );
    }
  }

  /**
   *
   * Given an index pattern ID, checks if it exists
   */
  static async getExistingIndexPattern(patternID) {
    try {
      const result = await GenericRequest.request(
        'GET',
        `/api/saved_objects/index-pattern/${patternID}?fields=title&fields=fields`
      );

      return result.data;
    } catch (error) {
      if (error && error.response && error.response.status == 404) return false;
<<<<<<< HEAD
      return ((error || {}).data || {}).message || false
        ? error.data.message
        : error.message || false;
=======
      return ((error || {}).data || {}).message || false ? error.data.message : error.message || false;
>>>>>>> 64509faf
    }
  }

  /**
   *
   * Given an index pattern ID, checks if it exists
   */
  static async existsIndexPattern(patternID) {
    try {
      const result = await GenericRequest.request(
        'GET',
        `/api/saved_objects/index-pattern/${patternID}?fields=title&fields=fields`
      );

      const title = (((result || {}).data || {}).attributes || {}).title;
      const fields = (((result || {}).data || {}).attributes || {}).fields;
      if (title) {
        return {
          data: 'Index pattern found',
          status: true,
          statusCode: 200,
          title,
<<<<<<< HEAD
          fields,
=======
          fields
>>>>>>> 64509faf
        };
      }
    } catch (error) {
      return ((error || {}).data || {}).message || false
        ? error.data.message
        : error.message || error;
    }
  }

  /**
   *
   * Given an index pattern ID, checks if it exists
   */
  static async getExistingIndexPattern(patternID) {
    try {
      const result = await GenericRequest.request(
        'GET',
        `/api/saved_objects/index-pattern/${patternID}?fields=title&fields=fields`,
        null,
        true
      );

      return result.data;
    } catch (error) {
      if (error && error.response && error.response.status == 404) return false;
      return Promise.reject(((error || {}).data || {}).message || false ? error.data.message : error.message || `Error getting the '${patternID}' index pattern`);
    }
  }

  static async createSavedObject(type, id, params, fields = '') {
    try {
      const result = await GenericRequest.request(
        'POST',
        `/api/saved_objects/${type}/${id}`,
        params
      );

      if (type === 'index-pattern')
        await this.refreshFieldsOfIndexPattern(id, params.attributes.title, fields);

      return result;
    } catch (error) {
      throw ((error || {}).data || {}).message || false
        ? error.data.message
        : error.message || error;
    }
  }

  static async refreshFieldsOfIndexPattern(id, title, fields) {
    try {
      // same logic as Kibana when a new index is created, you need to refresh it to see its fields
      // we force the refresh of the index by requesting its fields and the assign these fields
      await GenericRequest.request('PUT', `/api/saved_objects/index-pattern/${id}`, {
        attributes: {
          fields: JSON.stringify(fields),
          timeFieldName: 'timestamp',
          title: title,
          retry_on_conflict: 4,
        },
      });
      return;
    } catch (error) {
      throw ((error || {}).data || {}).message || false
        ? error.data.message
        : error.message || error;
    }
  }

  /**
   * Refresh an index pattern
   * Optionally force a new field
   */
  static async refreshIndexPattern(pattern, newFields = null) {
    try {
      const fields = await SavedObject.getIndicesFields(pattern.title, WAZUH_INDEX_TYPE_ALERTS);

      if (newFields && typeof newFields == 'object')
        Object.keys(newFields).forEach((fieldName) => {
          if (this.isValidField(newFields[fieldName])) fields.push(newFields[fieldName]);
        });

      await this.refreshFieldsOfIndexPattern(pattern.id, pattern.title, fields);

      return;
    } catch (error) {
      return ((error || {}).data || {}).message || false
        ? error.data.message
        : error.message || error;
    }
  }

  /**
   * Checks the field has a proper structure
   * @param {index-pattern-field} field
   */
  static isValidField(field) {
    if (field == null || typeof field != 'object') return false;

    const isValid = [
      'name',
      'type',
      'esTypes',
      'searchable',
      'aggregatable',
      'readFromDocValues',
    ].reduce((ok, prop) => {
      return ok && Object.keys(field).includes(prop);
    }, true);
    return isValid;
  }

  /**
   * Creates the 'wazuh-alerts-*'  index pattern
   */
  static async createWazuhIndexPattern(pattern) {
    try {
      const fields = await SavedObject.getIndicesFields(pattern, WAZUH_INDEX_TYPE_ALERTS);
      await this.createSavedObject(
        'index-pattern',
        pattern,
        {
          attributes: {
            title: pattern,
            timeFieldName: 'timestamp',
            fieldFormatMap: `{
              "data.virustotal.permalink":{"id":"url"},
              "data.vulnerability.reference":{"id":"url"},
              "data.url":{"id":"url"}
            }`,
            sourceFilters: '[{"value":"@timestamp"}]',
          },
        },
        fields
      );
      return;
    } catch (error) {
      throw ((error || {}).data || {}).message || false
        ? error.data.message
        : error.message || error;
    }
  }

  static getIndicesFields = async (pattern, indexType) => {
    try {
      const response = await GenericRequest.request(
        //we check if indices exist before creating the index pattern
        'GET',
        `/api/index_patterns/_fields_for_wildcard?pattern=${pattern}&meta_fields=_source&meta_fields=_id&meta_fields=_type&meta_fields=_index&meta_fields=_score`,
        {}
      );
      return response.data.fields;
    } catch {
      switch (indexType) {
        case WAZUH_INDEX_TYPE_MONITORING:
          return FieldsMonitoring;
        case WAZUH_INDEX_TYPE_STATISTICS:
          return FieldsStatistics;
        case WAZUH_INDEX_TYPE_ALERTS:
          return KnownFields;
      }
    }
  };
}<|MERGE_RESOLUTION|>--- conflicted
+++ resolved
@@ -10,26 +10,15 @@
  * Find more information about this on the LICENSE file.
  */
 
-<<<<<<< HEAD
 import { GenericRequest } from './generic-request';
 import { KnownFields } from '../utils/known-fields';
 import { FieldsStatistics } from '../utils/statistics-fields';
 import { FieldsMonitoring } from '../utils/monitoring-fields';
-=======
-import {GenericRequest} from './generic-request';
-import {KnownFields} from '../utils/known-fields';
-import {FieldsStatistics} from '../utils/statistics-fields';
-import {FieldsMonitoring} from '../utils/monitoring-fields';
->>>>>>> 64509faf
 import {
   HEALTH_CHECK,
   WAZUH_INDEX_TYPE_ALERTS,
   WAZUH_INDEX_TYPE_MONITORING,
-<<<<<<< HEAD
   WAZUH_INDEX_TYPE_STATISTICS,
-=======
-  WAZUH_INDEX_TYPE_STATISTICS
->>>>>>> 64509faf
 } from '../../common/constants';
 
 export class SavedObject {
@@ -84,7 +73,6 @@
   }
 
   static validateIndexPatterns(list) {
-<<<<<<< HEAD
     const requiredFields = ['timestamp', 'rule.groups', 'manager.name', 'agent.id'];
 
     return list.filter((item) => {
@@ -93,20 +81,6 @@
         return requiredFields.every((reqField) => {
           return fields.find((field) => field.name === reqField);
         });
-=======
-    const requiredFields = [
-      'timestamp',
-      'rule.groups',
-      'manager.name',
-      'agent.id',
-    ];
-    return list.filter(item => {
-      if (item.attributes && item.attributes.fields) {
-        const fields = JSON.parse(item.attributes.fields);
-        return requiredFields.every((reqField => {
-          return fields.find(field => field.name === reqField);
-        }));
->>>>>>> 64509faf
       }
       return false;
     });
@@ -144,13 +118,9 @@
       return result.data;
     } catch (error) {
       if (error && error.response && error.response.status == 404) return false;
-<<<<<<< HEAD
       return ((error || {}).data || {}).message || false
         ? error.data.message
         : error.message || false;
-=======
-      return ((error || {}).data || {}).message || false ? error.data.message : error.message || false;
->>>>>>> 64509faf
     }
   }
 
@@ -173,11 +143,7 @@
           status: true,
           statusCode: 200,
           title,
-<<<<<<< HEAD
           fields,
-=======
-          fields
->>>>>>> 64509faf
         };
       }
     } catch (error) {
