--- conflicted
+++ resolved
@@ -79,20 +79,12 @@
       'manager.name',
       'agent.id',
     ];
-<<<<<<< HEAD
-
-=======
->>>>>>> cedfcfca
     return list.filter(item => {
       if (item.attributes && item.attributes.fields) {
         const fields = JSON.parse(item.attributes.fields);
         return requiredFields.every((reqField => {
           return fields.find(field => field.name === reqField);
-<<<<<<< HEAD
         }));
-=======
-        }));        
->>>>>>> cedfcfca
       }
       return false;
     });
