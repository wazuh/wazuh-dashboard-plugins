/*
 * Wazuh app - Pattern Handler service
 * Copyright (C) 2015-2020 Wazuh, Inc.
 *
 * This program is free software; you can redistribute it and/or modify
 * it under the terms of the GNU General Public License as published by
 * the Free Software Foundation; either version 2 of the License, or
 * (at your option) any later version.
 *
 * Find more information about this on the LICENSE file.
 */
import { GenericRequest } from './generic-request';
import { AppState } from './app-state';
import { WzMisc } from '../factories/misc';
import { SavedObject } from './saved-objects';
import { npStart } from 'ui/new_platform';
import { toastNotifications } from 'ui/notify';
import { WazuhConfig } from '../react-services/wazuh-config';

export class PatternHandler {
  /**
   * Get the available pattern list
   */
  static async getPatternList(where) {
    try {
      var patternList = await SavedObject.getListOfWazuhValidIndexPatterns();
<<<<<<< HEAD


      if (where === 'healthcheck') {
        function getIndexPatterns() {
=======
     
 
      if(where === 'healthcheck'){
        function getIndexPatterns () {
>>>>>>> 97f13a86
          return new Promise(function (resolve, reject) {
            setTimeout(async function () {
              var patternList = await SavedObject.getListOfWazuhValidIndexPatterns();
              resolve(patternList);
            }, 500);
          });
        }
        var i = 0;
        // if the index pattern doesn't exist yet, we check 5 more times with a delay of 500ms
<<<<<<< HEAD
        while (i < 5 && !patternList.length) {
          i++;
          patternList = await getIndexPatterns()
            .then(
              function (result) {
                return result;
              }
            );
=======
        while(i<5 && !patternList.length){ 
          i++;
          patternList = await getIndexPatterns()
          .then(
            function (result) {
              return result;
            }
          );
>>>>>>> 97f13a86
        }
      }
      if (!patternList.length) {
        // if no valid index patterns are found we try to create the wazuh-alerts-*
        try {
          const wazuhConfig = new WazuhConfig();
          const { pattern } = wazuhConfig.getConfig();
<<<<<<< HEAD
          if (!pattern) return;

=======
          if(!pattern) return;
          
>>>>>>> 97f13a86
          toastNotifications.add({
            color: 'warning',
            title:
              `No valid index patterns were found, proceeding to create default ${pattern} index pattern`,
            toastLifeTimeMs: 5000
          });

          await SavedObject.createWazuhIndexPattern(pattern);
        } catch (err) {
          toastNotifications.add({
            color: 'error',
            title: 'Error creating the index pattern.',
            text: err.message || err,
            toastLifeTimeMs: 3000
          });
          AppState.removeCurrentPattern();

          this.wzMisc = new WzMisc();
          this.wzMisc.setBlankScr(
            'Sorry but no valid index patterns were found and creation was unsuccessful'
          );
          if (
            !window.location.hash.includes('#/settings') &&
            !window.location.hash.includes('#/blank-screen')
          ) {
            window.location.href = '/app/wazuh#/blank-screen/';
          }
          return;
        }
        // retry again with the newly created index pattern
        if (
          !window.location.hash.includes('#/settings') &&
          !window.location.hash.includes('#/health-check')
        ) {
          window.location.href = '/app/wazuh#/health-check/';
        }
        patternList = await SavedObject.getListOfWazuhValidIndexPatterns();
      }
      if (AppState.getCurrentPattern() && patternList.length) {
        let filtered = patternList.filter(
          item => item.id === AppState.getCurrentPattern()
        );
        if (!filtered.length) AppState.setCurrentPattern(patternList[0].id);
      }

      return patternList;
    } catch (error) {
      console.error("getPatternList", error)
      throw new Error('Error Pattern Handler (getPatternList)');
    }
    return;
  }

  /**
   * Change current pattern for the given pattern
   * @param {String} selectedPattern
   */
  static async changePattern(selectedPattern) {
    try {
      AppState.setCurrentPattern(selectedPattern);
      await GenericRequest.request(
        'GET',
        `/elastic/known-fields/${selectedPattern}`,
        {}
      );
      return AppState.getCurrentPattern();
    } catch (error) {
      throw new Error('Error Pattern Handler (changePattern)');
    }
    return;
  }

  /**
 * Refresh current pattern for the given pattern
 * @param {String} pattern
 */
  static async refreshIndexPattern() {
    try {
      const currentPattern = AppState.getCurrentPattern();
      const courierData = await npStart.plugins.data.indexPatterns.get(currentPattern);
      await SavedObject.refreshIndexPattern(currentPattern)
      const fields = await courierData.fieldsFetcher.fetch({});
      await courierData.initFields(fields);
    } catch (error) {
      throw new Error(error);
    }
  }
}<|MERGE_RESOLUTION|>--- conflicted
+++ resolved
@@ -24,17 +24,9 @@
   static async getPatternList(where) {
     try {
       var patternList = await SavedObject.getListOfWazuhValidIndexPatterns();
-<<<<<<< HEAD
-
 
       if (where === 'healthcheck') {
         function getIndexPatterns() {
-=======
-     
- 
-      if(where === 'healthcheck'){
-        function getIndexPatterns () {
->>>>>>> 97f13a86
           return new Promise(function (resolve, reject) {
             setTimeout(async function () {
               var patternList = await SavedObject.getListOfWazuhValidIndexPatterns();
@@ -44,7 +36,6 @@
         }
         var i = 0;
         // if the index pattern doesn't exist yet, we check 5 more times with a delay of 500ms
-<<<<<<< HEAD
         while (i < 5 && !patternList.length) {
           i++;
           patternList = await getIndexPatterns()
@@ -53,16 +44,6 @@
                 return result;
               }
             );
-=======
-        while(i<5 && !patternList.length){ 
-          i++;
-          patternList = await getIndexPatterns()
-          .then(
-            function (result) {
-              return result;
-            }
-          );
->>>>>>> 97f13a86
         }
       }
       if (!patternList.length) {
@@ -70,13 +51,8 @@
         try {
           const wazuhConfig = new WazuhConfig();
           const { pattern } = wazuhConfig.getConfig();
-<<<<<<< HEAD
           if (!pattern) return;
 
-=======
-          if(!pattern) return;
-          
->>>>>>> 97f13a86
           toastNotifications.add({
             color: 'warning',
             title:
