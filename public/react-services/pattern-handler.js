--- conflicted
+++ resolved
@@ -13,11 +13,7 @@
 import { AppState } from './app-state';
 import { WzMisc } from '../factories/misc';
 import { SavedObject } from './saved-objects';
-<<<<<<< HEAD
-import { getDataPlugin, getToasts }  from '../kibana-services';
-=======
 import { getDataPlugin, getToasts } from '../kibana-services';
->>>>>>> e99140f6
 import { WazuhConfig } from '../react-services/wazuh-config';
 
 export class PatternHandler {
@@ -133,11 +129,7 @@
     try {
       const currentPattern = AppState.getCurrentPattern();
       const pattern = await getDataPlugin().indexPatterns.get(currentPattern);
-<<<<<<< HEAD
-      await SavedObject.refreshIndexPattern(pattern);
-=======
       await SavedObject.refreshIndexPattern(pattern, newFields);
->>>>>>> e99140f6
     } catch (error) {
       throw new Error(error);
     }
