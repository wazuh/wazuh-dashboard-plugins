--- conflicted
+++ resolved
@@ -11,11 +11,7 @@
  */
 import { AppState } from './app-state';
 import { SavedObject } from './saved-objects';
-<<<<<<< HEAD
 import { getDataPlugin, getToasts, getHttp } from '../kibana-services';
-=======
-import { getDataPlugin, getHttp, getToasts } from '../kibana-services';
->>>>>>> cedfcfca
 import { WazuhConfig } from '../react-services/wazuh-config';
 import { HEALTH_CHECK } from '../../common/constants';
 
@@ -32,50 +28,6 @@
       const selectedPattern = AppState.getCurrentPattern();
       if (selectedPattern && selectedPattern !== pattern) defaultPatterns.push(selectedPattern);
       let patternList = await SavedObject.getListOfWazuhValidIndexPatterns(defaultPatterns, origin);
-<<<<<<< HEAD
-=======
-
-      if (origin === HEALTH_CHECK) {
-        const indexPatternFound = patternList.find((indexPattern) => indexPattern.title === pattern);
-
-        if (!indexPatternFound && pattern) {
-          // if no valid index patterns are found we try to create the wazuh-alerts-*
-          try {
-            getToasts().add({
-              color: 'warning',
-              title:
-                `No ${pattern} index pattern was found, proceeding to create it.`,
-              toastLifeTimeMs: 5000
-            });
-
-            if (await SavedObject.getExistingIndexPattern(pattern)) {
-              await SavedObject.refreshIndexPattern(pattern);
-              getToasts().addSuccess(`${pattern} index pattern updated successfully`);
-            } else {
-              await SavedObject.createWazuhIndexPattern(pattern);
-              getToasts().addSuccess(`${pattern} index pattern created successfully`);
-            }
-
-            patternList = await SavedObject.getListOfWazuhValidIndexPatterns(defaultPatterns, origin);
-            !AppState.getCurrentPattern() && AppState.setCurrentPattern(pattern);
-          } catch (err) {
-            getToasts().addDanger({
-              title: 'Error creating the index pattern.',
-              text: err.message || err,
-              toastLifeTimeMs: 3000
-            });
-            AppState.removeCurrentPattern();
-
-            return;
-          }
-        }
-      }
-
-      if (AppState.getCurrentPattern() && patternList.length) {
-        let filtered = patternList.filter((item) => item.id === AppState.getCurrentPattern());
-        if (!filtered.length) AppState.setCurrentPattern(patternList[0].id);
-      }
->>>>>>> cedfcfca
 
       return patternList;
     } catch (error) {
