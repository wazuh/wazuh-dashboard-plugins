/*
 * Wazuh app - Authentication service for Wazuh
 * Copyright (C) 2015-2021 Wazuh, Inc.
 *
 * This program is free software; you can redistribute it and/or modify
 * it under the terms of the GNU General Public License as published by
 * the Free Software Foundation; either version 2 of the License, or
 * (at your option) any later version.
 *
 * Find more information about this on the LICENSE file.
 */

import { WzRequest } from './wz-request';
import { AppState } from './app-state';
import jwtDecode from 'jwt-decode';
import store from '../redux/store';
import {
  updateUserPermissions,
  updateUserRoles,
  updateWithUserLogged,
  updateAllowedAgents,
} from '../redux/actions/appStateActions';
<<<<<<< HEAD
import { UI_LOGGER_LEVELS, WAZUH_ROLE_ADMINISTRATOR_ID, WAZUH_ROLE_ADMINISTRATOR_NAME } from '../../common/constants';
=======
import { WAZUH_ROLE_ADMINISTRATOR_ID, WAZUH_ROLE_ADMINISTRATOR_NAME } from '../../common/constants';
>>>>>>> d76bfdf3
import { getToasts } from '../kibana-services';
import { getAuthorizedAgents } from '../react-services/wz-agents';
import { UI_ERROR_SEVERITIES, UIErrorLog, UIErrorSeverity, UILogLevel } from './error-orchestrator/types';
import { getErrorOrchestrator } from './common-services';

<<<<<<< HEAD
export class WzAuthentication {
=======
/**
 * Wazuh user authentication class
 */
export class WzAuthentication {
  /**
   * Requests and returns an user token to the API.
   *
   * @param {boolean} force
   * @returns {string} token as string or Promise.reject error
   */
>>>>>>> d76bfdf3
  private static async login(force = false) {
    try {
      var idHost = JSON.parse(AppState.getCurrentAPI()).id;
      while (!idHost) {
        await new Promise((r) => setTimeout(r, 500));
        idHost = JSON.parse(AppState.getCurrentAPI()).id;
      }

      const response = await WzRequest.genericReq('POST', '/api/login', { idHost, force });

      const token = ((response || {}).data || {}).token;
      return token as string;
    } catch (error) {
<<<<<<< HEAD
      throw error;
    }
  }
=======
      return Promise.reject(error);
    }
  }

  /**
   * Refreshes the user's token
   *
   * @param {boolean} force
   * @returns {void} nothing or Promise.reject error
   */
>>>>>>> d76bfdf3
  static async refresh(force = false) {
    try {
      // Get user token
      const token: string = await WzAuthentication.login(force);
      if (!token) {
        // Remove old existent token
        await WzAuthentication.deleteExistentToken();
        return;
      }

      // Decode token and get expiration time
      const jwtPayload = jwtDecode(token);

      // Get user Policies
      const userPolicies = await WzAuthentication.getUserPolicies();

      //Get allowed agents for the current user
      let allowedAgents: any = [];
      if (WzAuthentication.userHasAgentsPermissions(userPolicies)) {
        allowedAgents = await getAuthorizedAgents();
<<<<<<< HEAD
        allowedAgents = allowedAgents.length ? allowedAgents : ['-1']; // users without read:agent police should not view info about any agent
=======
        // users without read:agent police should not view info about any agent
        allowedAgents = allowedAgents.length ? allowedAgents : ['-1'];
>>>>>>> d76bfdf3
      }
      store.dispatch(updateAllowedAgents(allowedAgents));

      // Dispatch actions to set permissions and roles
      store.dispatch(updateUserPermissions(userPolicies));
      store.dispatch(
        updateUserRoles(
          WzAuthentication.mapUserRolesIDToAdministratorRole(jwtPayload.rbac_roles || [])
        )
      );
      store.dispatch(updateWithUserLogged(true));
<<<<<<< HEAD
    } catch (error) {
      const options: UIErrorLog = {
        context: `${WzAuthentication.name}.refresh`,
        level: UI_LOGGER_LEVELS.ERROR as UILogLevel,
        severity: UI_ERROR_SEVERITIES.BUSINESS as UIErrorSeverity,
        error: {
          error: error,
          message: error.message || error,
          title: `${error.name}: Error getting the authorization token`,
        },
      };
      getErrorOrchestrator().handleError(options);
=======
    } catch (error: any) {
      getToasts().add({
        color: 'danger',
        title: 'Error getting the authorization token',
        text: error.message || error,
        toastLifeTimeMs: 300000,
      });
>>>>>>> d76bfdf3
      store.dispatch(updateWithUserLogged(true));
      return Promise.reject(error);
    }
  }
<<<<<<< HEAD
=======

  /**
   * Get current user's policies
   *
   * @returns {Object} user's policies or Promise.reject error
   */
>>>>>>> d76bfdf3
  private static async getUserPolicies() {
    try {
      var idHost = JSON.parse(AppState.getCurrentAPI()).id;
      while (!idHost) {
        await new Promise((r) => setTimeout(r, 500));
        idHost = JSON.parse(AppState.getCurrentAPI()).id;
      }
      const response = await WzRequest.apiReq('GET', '/security/users/me/policies', { idHost });
      const policies = ((response || {}).data || {}).data || {};
      return policies;
    } catch (error) {
<<<<<<< HEAD
      throw error;
    }
  }

=======
      return Promise.reject(error);
    }
  }

  /**
   * Map the current user to admin roles
   *
   * @param {Object} roles
   * @returns {Object} modified roles.
   */
>>>>>>> d76bfdf3
  private static mapUserRolesIDToAdministratorRole(roles) {
    return roles.map((role: number) =>
      role === WAZUH_ROLE_ADMINISTRATOR_ID ? WAZUH_ROLE_ADMINISTRATOR_NAME : role
    );
  }

  /**
   * Sends a request to the Wazuh's API to delete the user's token.
   *
   * @returns {Object}
   */
  static async deleteExistentToken() {
    try {
      const response = await WzRequest.apiReq('DELETE', '/security/user/authenticate', {});

      return ((response || {}).data || {}).data || {};
    } catch (error) {
      return Promise.reject(error);
    }
  }

  /**
   * This function returns true only if the user has some police that need be filtered.
   * Returns false if the user has permission for all agents.
   * Returns true if the user has no one police for agent:read.
<<<<<<< HEAD
=======
   *
>>>>>>> d76bfdf3
   * @param policies
   * @returns boolean
   */
  static userHasAgentsPermissions(policies) {
    const agentReadPolicies = policies['agent:read'];
    if (agentReadPolicies) {
      const allIds = agentReadPolicies['agent:id:*'] == 'allow';
      const allGroups = agentReadPolicies['agent:group:*'] == 'allow';
      const denyAgents = Object.keys(agentReadPolicies).some(
        (k) => !k.includes('*') && agentReadPolicies[k] == 'deny'
      );
      return !((allIds || allGroups) && !denyAgents);
    }
    // users without read:agent police should not view info about any agent
    return true;
  }
}<|MERGE_RESOLUTION|>--- conflicted
+++ resolved
@@ -20,19 +20,12 @@
   updateWithUserLogged,
   updateAllowedAgents,
 } from '../redux/actions/appStateActions';
-<<<<<<< HEAD
 import { UI_LOGGER_LEVELS, WAZUH_ROLE_ADMINISTRATOR_ID, WAZUH_ROLE_ADMINISTRATOR_NAME } from '../../common/constants';
-=======
-import { WAZUH_ROLE_ADMINISTRATOR_ID, WAZUH_ROLE_ADMINISTRATOR_NAME } from '../../common/constants';
->>>>>>> d76bfdf3
 import { getToasts } from '../kibana-services';
 import { getAuthorizedAgents } from '../react-services/wz-agents';
 import { UI_ERROR_SEVERITIES, UIErrorLog, UIErrorSeverity, UILogLevel } from './error-orchestrator/types';
 import { getErrorOrchestrator } from './common-services';
 
-<<<<<<< HEAD
-export class WzAuthentication {
-=======
 /**
  * Wazuh user authentication class
  */
@@ -43,7 +36,6 @@
    * @param {boolean} force
    * @returns {string} token as string or Promise.reject error
    */
->>>>>>> d76bfdf3
   private static async login(force = false) {
     try {
       var idHost = JSON.parse(AppState.getCurrentAPI()).id;
@@ -57,11 +49,6 @@
       const token = ((response || {}).data || {}).token;
       return token as string;
     } catch (error) {
-<<<<<<< HEAD
-      throw error;
-    }
-  }
-=======
       return Promise.reject(error);
     }
   }
@@ -72,7 +59,6 @@
    * @param {boolean} force
    * @returns {void} nothing or Promise.reject error
    */
->>>>>>> d76bfdf3
   static async refresh(force = false) {
     try {
       // Get user token
@@ -93,12 +79,8 @@
       let allowedAgents: any = [];
       if (WzAuthentication.userHasAgentsPermissions(userPolicies)) {
         allowedAgents = await getAuthorizedAgents();
-<<<<<<< HEAD
-        allowedAgents = allowedAgents.length ? allowedAgents : ['-1']; // users without read:agent police should not view info about any agent
-=======
         // users without read:agent police should not view info about any agent
         allowedAgents = allowedAgents.length ? allowedAgents : ['-1'];
->>>>>>> d76bfdf3
       }
       store.dispatch(updateAllowedAgents(allowedAgents));
 
@@ -110,7 +92,6 @@
         )
       );
       store.dispatch(updateWithUserLogged(true));
-<<<<<<< HEAD
     } catch (error) {
       const options: UIErrorLog = {
         context: `${WzAuthentication.name}.refresh`,
@@ -123,28 +104,16 @@
         },
       };
       getErrorOrchestrator().handleError(options);
-=======
-    } catch (error: any) {
-      getToasts().add({
-        color: 'danger',
-        title: 'Error getting the authorization token',
-        text: error.message || error,
-        toastLifeTimeMs: 300000,
-      });
->>>>>>> d76bfdf3
       store.dispatch(updateWithUserLogged(true));
       return Promise.reject(error);
     }
   }
-<<<<<<< HEAD
-=======
 
   /**
    * Get current user's policies
    *
    * @returns {Object} user's policies or Promise.reject error
    */
->>>>>>> d76bfdf3
   private static async getUserPolicies() {
     try {
       var idHost = JSON.parse(AppState.getCurrentAPI()).id;
@@ -156,12 +125,6 @@
       const policies = ((response || {}).data || {}).data || {};
       return policies;
     } catch (error) {
-<<<<<<< HEAD
-      throw error;
-    }
-  }
-
-=======
       return Promise.reject(error);
     }
   }
@@ -172,7 +135,6 @@
    * @param {Object} roles
    * @returns {Object} modified roles.
    */
->>>>>>> d76bfdf3
   private static mapUserRolesIDToAdministratorRole(roles) {
     return roles.map((role: number) =>
       role === WAZUH_ROLE_ADMINISTRATOR_ID ? WAZUH_ROLE_ADMINISTRATOR_NAME : role
@@ -198,10 +160,7 @@
    * This function returns true only if the user has some police that need be filtered.
    * Returns false if the user has permission for all agents.
    * Returns true if the user has no one police for agent:read.
-<<<<<<< HEAD
-=======
    *
->>>>>>> d76bfdf3
    * @param policies
    * @returns boolean
    */
