--- conflicted
+++ resolved
@@ -16,11 +16,7 @@
 import store from '../redux/store';
 import { updateUserPermissions, updateUserRoles } from '../redux/actions/appStateActions';
 import { WAZUH_ROLE_ADMINISTRATOR_ID, WAZUH_ROLE_ADMINISTRATOR_NAME } from '../../common/constants';
-<<<<<<< HEAD
-import { getToasts }  from '../kibana-services';
-=======
 import { getToasts } from '../kibana-services';
->>>>>>> e99140f6
 
 
 export class WzAuthentication{
