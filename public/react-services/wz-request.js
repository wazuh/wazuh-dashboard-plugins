/*
 * Wazuh app - API request service
 * Copyright (C) 2015-2020 Wazuh, Inc.
 *
 * This program is free software; you can redistribute it and/or modify
 * it under the terms of the GNU General Public License as published by
 * the Free Software Foundation; either version 2 of the License, or
 * (at your option) any later version.
 *
 * Find more information about this on the LICENSE file.
 */
import axios from 'axios';
import chrome from 'ui/chrome';
import { AppState } from './app-state';
import { ApiCheck } from './wz-api-check';
import { WzMisc } from '../factories/misc';
import { WazuhConfig } from './wazuh-config';

export class WzRequest {
  /**
   * Permorn a generic request
   * @param {String} method
   * @param {String} path
   * @param {Object} payload
   */
  static async genericReq(method, path, payload = null, customTimeout = false) {
    try {
      if (!method || !path) {
        throw new Error('Missing parameters');
      }
      this.wazuhConfig = new WazuhConfig();
      const configuration = this.wazuhConfig.getConfig();
      const timeout = configuration ? configuration.timeout : 20000;

      const url = chrome.addBasePath(path);
      const options = {
        method: method,
        headers: { 'Content-Type': 'application/json', 'kbn-xsrf': 'kibana' },
        url: url,
        data: payload,
        timeout: customTimeout || timeout
      };
      const data = await axios(options);
      if (data.error) {
        throw new Error(data.error);
      }
      return Promise.resolve(data);
    } catch (err) {
<<<<<<< HEAD
=======
      //if the requests fails, we need to check if the API is down
      const currentApi = JSON.parse(AppState.getCurrentAPI() || '{}');
      if (currentApi && currentApi.id) {
        try {
          await ApiCheck.checkStored(currentApi.id);
        } catch (err) {
          const wzMisc = new WzMisc();
          wzMisc.setApiIsDown(true);

          if (!window.location.hash.includes('#/settings')) {
            window.location.href = '/app/wazuh#/health-check';
          }
          return;
        }
      }
>>>>>>> 25a5c2f5
      return (err || {}).message || false
        ? Promise.reject(err.message)
        : Promise.reject(err || 'Server did not respond');
    }
  }

  /**
   * Perform a request to the Wazuh API
   * @param {String} method Eg. GET, PUT, POST, DELETE
   * @param {String} path API route
   * @param {Object} body Request body
   */
  static async apiReq(method, path, body) {
    try {
      if (!method || !path || !body) {
        throw new Error('Missing parameters');
      }
      const id = JSON.parse(AppState.getCurrentAPI()).id;
      const requestData = { method, path, body, id };
      const data = await this.genericReq('POST', '/api/request', requestData);
      return Promise.resolve(data);
    } catch (error) {
      return ((error || {}).data || {}).message || false
        ? Promise.reject(error.data.message)
        : Promise.reject(error.message || error);
    }
  }

  /**
   * Perform a request to generate a CSV
   * @param {String} path
   * @param {Object} filters
   */
  static async csvReq(path, filters) {
    try {
      if (!path || !filters) {
        throw new Error('Missing parameters');
      }
      const id = JSON.parse(AppState.getCurrentAPI()).id;
      const requestData = { path, id, filters };
      const data = await this.genericReq('POST', '/api/csv', requestData, 0);
      return Promise.resolve(data);
    } catch (error) {
      return ((error || {}).data || {}).message || false
        ? Promise.reject(error.data.message)
        : Promise.reject(error.message || error);
    }
  }
}<|MERGE_RESOLUTION|>--- conflicted
+++ resolved
@@ -46,8 +46,6 @@
       }
       return Promise.resolve(data);
     } catch (err) {
-<<<<<<< HEAD
-=======
       //if the requests fails, we need to check if the API is down
       const currentApi = JSON.parse(AppState.getCurrentAPI() || '{}');
       if (currentApi && currentApi.id) {
@@ -63,7 +61,6 @@
           return;
         }
       }
->>>>>>> 25a5c2f5
       return (err || {}).message || false
         ? Promise.reject(err.message)
         : Promise.reject(err || 'Server did not respond');
