--- conflicted
+++ resolved
@@ -16,26 +16,14 @@
   updateCurrentApi,
   updateShowMenu
 } from '../redux/actions/appStateActions';
-<<<<<<< HEAD
-=======
 import { GenericRequest } from '../react-services/generic-request';
 import { WazuhConfig } from './wazuh-config';
->>>>>>> 9defe0c3
 
 export class AppState {
   /**
    * Returns if the extension 'id' is enabled
    * @param {id} id
    */
-<<<<<<< HEAD
-  static getExtensions(id) {
-    try {
-      const extensions = Cookies.get('currentExtensions')
-        ? decodeURI(Cookies.get('currentExtensions'))
-        : false;
-      const parsedExtensions = extensions ? JSON.parse(extensions) : false;
-      return parsedExtensions ? parsedExtensions[id] : false;
-=======
   static getExtensions = async id => {
     try {
       const data = await GenericRequest.request('GET', `/api/extensions/${id}`);
@@ -63,58 +51,30 @@
         AppState.setExtensions(id, extensions);
         return extensions;
       }
->>>>>>> 9defe0c3
     } catch (err) {
       console.log('Error get extensions');
       console.log(err);
       throw err;
     }
-<<<<<<< HEAD
-  }
-=======
   };
->>>>>>> 9defe0c3
 
   /**
    *  Sets a new value for the cookie 'currentExtensions' object
    * @param {*} id
    * @param {*} extensions
    */
-<<<<<<< HEAD
-  static setExtensions(id, extensions) {
-    try {
-      const decodedExtensions = Cookies.get('currentExtensions')
-        ? decodeURI(Cookies.get('currentExtensions'))
-        : false;
-      const current = decodedExtensions ? JSON.parse(decodedExtensions) : {};
-      current[id] = extensions;
-      const exp = new Date();
-      exp.setDate(exp.getDate() + 365);
-      if (extensions) {
-        const encodedExtensions = encodeURI(JSON.stringify(current));
-        Cookies.set('currentExtensions', encodedExtensions, {
-          expires: exp,
-          path: window.location.pathname
-        });
-      }
-=======
   static setExtensions = async (id, extensions) => {
     try {
       await GenericRequest.request('POST', '/api/extensions', {
         id,
         extensions
       });
->>>>>>> 9defe0c3
     } catch (err) {
       console.log('Error set extensions');
       console.log(err);
       throw err;
     }
-<<<<<<< HEAD
-  }
-=======
   };
->>>>>>> 9defe0c3
 
   /**
    * Cluster setters and getters
