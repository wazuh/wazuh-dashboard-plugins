--- conflicted
+++ resolved
@@ -14,12 +14,6 @@
 import store from '../redux/store';
 import {
   updateCurrentApi,
-<<<<<<< HEAD
-  updateShowMenu
-} from '../redux/actions/appStateActions';
-
-export class AppState {
-=======
   updateShowMenu,
   updateExtensions
 } from '../redux/actions/appStateActions';
@@ -37,20 +31,10 @@
   }
 
 
->>>>>>> 25a5c2f5
   /**
    * Returns if the extension 'id' is enabled
    * @param {id} id
    */
-<<<<<<< HEAD
-  static getExtensions(id) {
-    try {
-      const extensions = Cookies.get('currentExtensions')
-        ? decodeURI(Cookies.get('currentExtensions'))
-        : false;
-      const parsedExtensions = extensions ? JSON.parse(extensions) : false;
-      return parsedExtensions ? parsedExtensions[id] : false;
-=======
   static getExtensions = async id => {
     try {
       const cachedExtensions = this.getCachedExtensions(id);
@@ -84,42 +68,32 @@
           return extensions;
         }
       }
->>>>>>> 25a5c2f5
     } catch (err) {
       console.log('Error get extensions');
       console.log(err);
       throw err;
-<<<<<<< HEAD
-    }
-  }
+    }
+  };
 
   /**
    *  Sets a new value for the cookie 'currentExtensions' object
    * @param {*} id
    * @param {*} extensions
    */
-  static setExtensions(id, extensions) {
-    try {
-      const decodedExtensions = Cookies.get('currentExtensions')
-        ? decodeURI(Cookies.get('currentExtensions'))
-        : false;
-      const current = decodedExtensions ? JSON.parse(decodedExtensions) : {};
-      current[id] = extensions;
-      const exp = new Date();
-      exp.setDate(exp.getDate() + 365);
-      if (extensions) {
-        const encodedExtensions = encodeURI(JSON.stringify(current));
-        Cookies.set('currentExtensions', encodedExtensions, {
-          expires: exp,
-          path: window.location.pathname
-        });
-      }
+  static setExtensions = async (id, extensions) => {
+    try {
+      await GenericRequest.request('POST', '/api/extensions', {
+        id,
+        extensions
+      });
+      const updateExtension = updateExtensions(id,extensions);
+      store.dispatch(updateExtension);
     } catch (err) {
       console.log('Error set extensions');
       console.log(err);
       throw err;
     }
-  }
+  };
 
   /**
    * Cluster setters and getters
@@ -301,211 +275,6 @@
   }
 
   /**
-=======
-    }
-  };
-
-  /**
-   *  Sets a new value for the cookie 'currentExtensions' object
-   * @param {*} id
-   * @param {*} extensions
-   */
-  static setExtensions = async (id, extensions) => {
-    try {
-      await GenericRequest.request('POST', '/api/extensions', {
-        id,
-        extensions
-      });
-      const updateExtension = updateExtensions(id,extensions);
-      store.dispatch(updateExtension);
-    } catch (err) {
-      console.log('Error set extensions');
-      console.log(err);
-      throw err;
-    }
-  };
-
-  /**
-   * Cluster setters and getters
-   **/
-  static getClusterInfo() {
-    try {
-      const clusterInfo = Cookies.get('clusterInfo')
-        ? decodeURI(Cookies.get('clusterInfo'))
-        : false;
-      return clusterInfo ? JSON.parse(clusterInfo) : {};
-    } catch (err) {
-      console.log('Error get cluster info');
-      console.log(err);
-      throw err;
-    }
-  }
-
-  /**
-   * Sets a new value to the cookie 'clusterInfo' object
-   * @param {*} cluster_info
-   */
-  static setClusterInfo(cluster_info) {
-    try {
-      const encodedClusterInfo = encodeURI(JSON.stringify(cluster_info));
-      const exp = new Date();
-      exp.setDate(exp.getDate() + 365);
-      if (cluster_info) {
-        Cookies.set('clusterInfo', encodedClusterInfo, {
-          expires: exp,
-          path: window.location.pathname
-        });
-      }
-    } catch (err) {
-      console.log('Error set cluster info');
-      console.log(err);
-      throw err;
-    }
-  }
-
-  /**
-   * Set a new value to the 'createdAt' cookie
-   * @param {*} date
-   */
-  static setCreatedAt(date) {
-    try {
-      const createdAt = encodeURI(date);
-      const exp = new Date();
-      exp.setDate(exp.getDate() + 365);
-      Cookies.set('createdAt', createdAt, {
-        expires: exp,
-        path: window.location.pathname
-      });
-    } catch (err) {
-      console.log('Error set createdAt date');
-      console.log(err);
-      throw err;
-    }
-  }
-
-  /**
-   * Get 'createdAt' value
-   */
-  static getCreatedAt() {
-    try {
-      const createdAt = Cookies.get('createdAt')
-        ? decodeURI(Cookies.get('createdAt'))
-        : false;
-      return createdAt ? createdAt : false;
-    } catch (err) {
-      console.log('Error get createdAt date');
-      console.log(err);
-      throw err;
-    }
-  }
-
-  /**
-   * Get 'API' value
-   */
-  static getCurrentAPI() {
-    try {
-      const currentAPI = Cookies.get('currentApi');
-      return currentAPI ? decodeURI(currentAPI) : false;
-    } catch (err) {
-      console.log('Error get current Api');
-      console.log(err);
-      throw err;
-    }
-  }
-
-  /**
-   * Remove 'API' cookie
-   */
-  static removeCurrentAPI() {
-    const updateApiMenu = updateCurrentApi(false);
-    store.dispatch(updateApiMenu);
-    return Cookies.remove('currentApi', { path: window.location.pathname });
-  }
-
-  /**
-   * Set a new value to the 'API' cookie
-   * @param {*} date
-   */
-  static setCurrentAPI(API) {
-    try {
-      const encodedApi = encodeURI(API);
-      const exp = new Date();
-      exp.setDate(exp.getDate() + 365);
-      if (API) {
-        Cookies.set('currentApi', encodedApi, {
-          expires: exp,
-          path: window.location.pathname
-        });
-        try {
-          const updateApiMenu = updateCurrentApi(JSON.parse(API).id);
-          store.dispatch(updateApiMenu);
-        } catch (err) {}
-      }
-    } catch (err) {
-      console.log('Error set current API');
-      console.log(err);
-      throw err;
-    }
-  }
-
-  /**
-   * Get 'APISelector' value
-   */
-  static getAPISelector() {
-    return Cookies.get('APISelector')
-      ? decodeURI(Cookies.get('APISelector')) == 'true'
-      : false;
-  }
-
-  /**
-   * Set a new value to the 'patternSelector' cookie
-   * @param {*} value
-   */
-  static setAPISelector(value) {
-    const encodedPattern = encodeURI(value);
-    Cookies.set('APISelector', encodedPattern, {
-      path: window.location.pathname
-    });
-  }
-
-  /**
-   * Get 'patternSelector' value
-   */
-  static getPatternSelector() {
-    return Cookies.get('patternSelector')
-      ? decodeURI(Cookies.get('patternSelector')) == 'true'
-      : false;
-  }
-
-  /**
-   * Set a new value to the 'patternSelector' cookie
-   * @param {*} value
-   */
-  static setPatternSelector(value) {
-    const encodedPattern = encodeURI(value);
-    Cookies.set('patternSelector', encodedPattern, {
-      path: window.location.pathname
-    });
-  }
-
-  /**
-   * Set a new value to the 'currentPattern' cookie
-   * @param {*} newPattern
-   */
-  static setCurrentPattern(newPattern) {
-    const encodedPattern = encodeURI(newPattern);
-    const exp = new Date();
-    exp.setDate(exp.getDate() + 365);
-    if (newPattern) {
-      Cookies.set('currentPattern', encodedPattern, {
-        expires: exp,
-        path: window.location.pathname
-      });
-    }
-  }
-
-  /**
->>>>>>> 25a5c2f5
    * Get 'currentPattern' value
    */
   static getCurrentPattern() {
