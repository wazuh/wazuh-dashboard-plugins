--- conflicted
+++ resolved
@@ -143,11 +143,7 @@
     static removeCurrentAPI() {
         const updateApiMenu = updateCurrentApi(false);
         store.dispatch(updateApiMenu);
-<<<<<<< HEAD
-        return Cookies.remove('API');
-=======
         return Cookies.remove('API', { path : '/app' });
->>>>>>> f9a0ec3b
     }
 
     /**
@@ -272,13 +268,10 @@
         return navigation;
     }
 
-<<<<<<< HEAD
-=======
     static removeNavigation() {
         return Cookies.remove('navigate', {path: '/app'});
     }
 
->>>>>>> f9a0ec3b
     static setWzMenu() {
         const showMenu = updateShowMenu(true);
         store.dispatch(showMenu);
