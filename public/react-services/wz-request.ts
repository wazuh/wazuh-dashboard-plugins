--- conflicted
+++ resolved
@@ -46,11 +46,7 @@
       const url = getHttp().basePath.prepend(path);
       const options = {
         method: method,
-<<<<<<< HEAD
-        headers: { 'Content-Type': 'application/json', 'osd-xsrf': 'kibana' },
-=======
         headers: { ...PLUGIN_PLATFORM_REQUEST_HEADERS, 'content-type': 'application/json' },
->>>>>>> 8ccc2c4e
         url: url,
         data: payload,
         timeout: customTimeout || timeout,
