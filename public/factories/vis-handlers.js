/*
 * Wazuh app - Factory to store visualizations handlers
 *
 * Copyright (C) 2015-2019 Wazuh, Inc.
 *
 * This program is free software; you can redistribute it and/or modify
 * it under the terms of the GNU General Public License as published by
 * the Free Software Foundation; either version 2 of the License, or
 * (at your option) any later version.
 *
 * Find more information about this on the LICENSE file.
 */
import dateMath from '@elastic/datemath';

export class VisHandlers {
  /**
   * Class constructor
   */
  constructor() {
    this.list = [];
  }

  /**
   * Add given item
   * @param {Object} item
   */
  addItem(item) {
    this.list.push(item);
  }

  /**
   * Get all items
   */
  getList() {
    return this.list;
  }

  /**
   * Get all applied filters
   * @param {*} syscollector
   */
  getAppliedFilters(syscollector) {
    const appliedFilters = {};

    if (syscollector) {
      Object.assign(appliedFilters, {
        filters: syscollector,
        time: {
          from: 'now-1d/d',
          to: 'now'
        },
        searchBar: false,
        tables: []
      });
      return appliedFilters;
    }

    // Check raw response from all rendered tables
    const tables = this.list
      .filter(item => (((item || {}).vis || {})._state || {}).type === 'table')
      .map(item => {
        const columns = [];
        for (const table of item.dataLoader.visData.tables) {
          columns.push(...table.columns.map(t => t.title));
        }

        return !!(((item || {}).vis || {}).searchSource || {}).rawResponse
          ? {
              rawResponse: item.vis.searchSource.rawResponse,
<<<<<<< HEAD
              title: item.vis.title || 'Table',
              columns: columns
=======
              title:
                item.vis.title ||
                item.dataLoader.previousVisState.title ||
                'Table',
              columns
>>>>>>> 24bebca3
            }
          : false;
      });

    if (this.list && this.list.length) {
      const visualization = this.list[0].vis;
      // Parse applied filters for the first visualization
      const filters = visualization.API.queryFilter.getFilters();

      // Parse current time range
      const { from, to } = visualization.API.timeFilter.getTime();
      const { query } = visualization.searchSource._fields.query;

      Object.assign(appliedFilters, {
        filters,
        time: {
          from: dateMath.parse(from),
          to: dateMath.parse(to)
        },
        searchBar: query,
        tables
      });
    }

    return appliedFilters;
  }

  /**
   * Check if has data
   */
  hasData() {
    for (const item of this.list) {
      if (
        item &&
        item.vis &&
        item.vis.title !== 'Agents status' &&
        ((item.dataLoader || {}).previousVisState || {}).title !==
          'Agents status' &&
        item.vis.searchSource &&
        item.vis.searchSource.rawResponse &&
        item.vis.searchSource.rawResponse.hits &&
        item.vis.searchSource.rawResponse.hits.total
      ) {
        return true;
      }
    }
    return false;
  }

  /**
   * Remove all visualizations
   */
  removeAll() {
    this.list = [];
  }
}<|MERGE_RESOLUTION|>--- conflicted
+++ resolved
@@ -67,16 +67,8 @@
         return !!(((item || {}).vis || {}).searchSource || {}).rawResponse
           ? {
               rawResponse: item.vis.searchSource.rawResponse,
-<<<<<<< HEAD
               title: item.vis.title || 'Table',
               columns: columns
-=======
-              title:
-                item.vis.title ||
-                item.dataLoader.previousVisState.title ||
-                'Table',
-              columns
->>>>>>> 24bebca3
             }
           : false;
       });
