--- conflicted
+++ resolved
@@ -56,29 +56,6 @@
     }
 
     // Check raw response from all rendered tables
-<<<<<<< HEAD
-    const tables = this.list
-      .filter(item => (((item || {}).vis || {}).type || {}).type === 'table')
-      .map(item => {
-        const columns = [];
-         for (const agg of item.vis._state.aggs.filter(x => x.params.customLabel)) {
-          columns.push(agg.params.customLabel);
-        } 
-        const count = item.vis._state.aggs.find(x => !x.params.customLabel);
-        columns.push(count.type)
-
-        return !!(((item || {}).vis || {}).searchSource || {}).rawResponse
-          ? {
-            rawResponse: item.vis.searchSource.rawResponse,
-            title:
-              item.vis._state.title ||
-              item.dataLoader.previousVisState.title ||
-              'Table',
-            columns
-          }
-          : false;
-      });
-=======
     let tables = this.list.filter(item => (((item || {}).vis || {})._state || {}).type === 'table');
     for (let i = 0; i < tables.length; i++) {
       const columns = [];
@@ -96,7 +73,6 @@
         }
         : false;
     }
->>>>>>> 33893efe
 
     if (this.list && this.list.length) {
       const visualization = this.list[0].vis;
