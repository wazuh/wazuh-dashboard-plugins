--- conflicted
+++ resolved
@@ -28,11 +28,7 @@
       pci: 6,
       virustotal: 6,
       configuration: 0,
-<<<<<<< HEAD
-      'configuration-assessment': 4,
-=======
       sca: 4,
->>>>>>> bc1dac71
       osquery: 5
     };
 
