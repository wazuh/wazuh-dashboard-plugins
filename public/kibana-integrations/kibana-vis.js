/*
 * Wazuh app - React component for custom kibana visualizations.
 * Copyright (C) 2015-2020 Wazuh, Inc.
 *
 * This program is free software; you can redistribute it and/or modify
 * it under the terms of the GNU General Public License as published by
 * the Free Software Foundation; either version 2 of the License, or
 * (at your option) any later version.
 *
 * Find more information about this on the LICENSE file.
 */
import React, { Component } from "react";

import $ from "jquery";
import { timefilter } from "ui/timefilter";
import dateMath from "@elastic/datemath";
import { DiscoverPendingUpdates } from "../factories/discover-pending-updates";
import { connect } from "react-redux";
import { LoadedVisualizations } from "../factories/loaded-visualizations";
import { RawVisualizations } from "../factories/raw-visualizations";
import { VisHandlers } from "../factories/vis-handlers";
import { TabVisualizations } from "../factories/tab-visualizations";
import store from "../redux/store";
import { updateMetric } from "../redux/actions/visualizationsActions";
import { GenericRequest } from "../react-services/generic-request";
import { npStart } from "ui/new_platform";
import { createSavedVisLoader } from "./saved_visualizations";
import { TypesService } from "../../../../src/plugins/visualizations/public/vis_types";
import { Vis } from "../../../../src/plugins/visualizations/public";
import { convertToSerializedVis } from "../../../../src/plugins/visualizations/public/saved_visualizations/_saved_vis";
import { toastNotifications } from "ui/notify";
import { getAngularModule } from "../../../../src/plugins/discover/public/kibana_services";
import {
  EuiLoadingChart,
  EuiLoadingSpinner,
  EuiToolTip,
  EuiIcon,
  EuiFlexItem,
  EuiFlexGroup,
} from "@elastic/eui";

class KibanaVis extends Component {
  _isMounted = false;

  constructor(props) {
    super(props);
    this.lockFields = false;
    this.implicitFilter = "";
    this.rawFilters = [];
    this.rendered = false;
    this.visualization = null;
    this.visHandler = null;
    this.renderInProgress = false;
    this.deadField = false;
    this.mapClicked = false;
    this.updateMetric = updateMetric;
    this.genericReq = GenericRequest;
    this.discoverPendingUpdates = new DiscoverPendingUpdates();
    this.loadedVisualizations = new LoadedVisualizations();
    this.rawVisualizations = new RawVisualizations();
    this.visHandlers = new VisHandlers();
    this.tabVisualizations = new TabVisualizations();
    this.state = {
      visRefreshingIndex: false,
    };
    const services = {
      savedObjectsClient: npStart.core.savedObjects.client,
      indexPatterns: npStart.plugins.data.indexPatterns,
      search: npStart.plugins.data.search,
      chrome: npStart.core.chrome,
      overlays: npStart.core.overlays,
    };
    const servicesForVisualizations = {
      ...services,
      ...{ visualizationTypes: new TypesService().start() },
    };
    this.savedObjectLoaderVisualize = createSavedVisLoader(
      servicesForVisualizations
    );
    this.visID = this.props.visID;
    this.tab = this.props.tab;
  }

  showToast = (color, title, text, time) => {
    toastNotifications.add({
      color: color,
      title: title,
      text: text,
      toastLifeTimeMs: time,
    });
  };

  resetSavedObjectLoaderVisualize = () => {
    const services = {
      savedObjectsClient: npStart.core.savedObjects.client,
      indexPatterns: npStart.plugins.data.indexPatterns,
      search: npStart.plugins.data.search,
      chrome: npStart.core.chrome,
      overlays: npStart.core.overlays,
    };
    const servicesForVisualizations = {
      ...services,
      ...{ visualizationTypes: new TypesService().start() },
    };
    this.savedObjectLoaderVisualize = createSavedVisLoader(
      servicesForVisualizations
    );
  };

  componentDidMount() {
    this._isMounted = true;
    const app = getAngularModule("app/wazuh");
    this.$rootScope = app.$injector.get("$rootScope");
  }

  componentWillUnmount() {
    if (this._isMounted) {
      this._isMounted = false;
      this.updateVis();
      this.destroyAll();
    }
  }

  componentDidUpdate() {
    if (this.props.state.shouldUpdate && !this.state.visRefreshingIndex) {
      this.updateVis();
    }
  }

  updateVis() {
    if (this.deadField) {
      return this.renderComplete();
    }
    const rawVis = this.rawVisualizations.getList();
    if (Array.isArray(rawVis) && rawVis.length) {
      this.myRender(rawVis);
    }
  }

  async callUpdateMetric() {
    try {
      if (this.visHandler) {
        const data = await this.visHandler.handler.execution.getData();
        if (
          data &&
          data.value &&
          data.value.visData &&
          data.value.visData.rows &&
          this.props.state[this.visID] !==
            data.value.visData.rows["0"]["col-0-1"]
        ) {
          store.dispatch(
            this.updateMetric({
              name: this.visID,
              value: data.value.visData.rows["0"]["col-0-1"],
            })
          );
        }
        // This check if data.value.visData.tables exists and dispatch that value as stat
        // FIXME: this is correct?
        if (
          data &&
          data.value &&
          data.value.visData &&
          data.value.visData.tables &&
          data.value.visData.tables.length &&
          data.value.visData.tables["0"] &&
          data.value.visData.tables["0"].rows &&
          data.value.visData.tables["0"].rows["0"] &&
          this.props.state[this.visID] !==
            data.value.visData.tables["0"].rows["0"]["col-0-2"]
        ) {
          store.dispatch(
            this.updateMetric({
              name: this.visID,
              value: data.value.visData.tables["0"].rows["0"]["col-0-2"],
            })
          );
        }
      }
    } catch (error) {
      this.showToast("danger", "Error", error.message || error, 4000);
    }
  }

  calculateTimeFilterSeconds = ({ from, to }) => {
    try {
      const fromParsed = dateMath.parse(from);
      const toParsed = dateMath.parse(to);
      const totalSeconds = (toParsed - fromParsed) / 1000;
      return totalSeconds;
    } catch (error) {
      return 0;
    }
  };

  setSearchSource = (discoverList) => {
    try {
      const isCluster = this.visID.includes("Cluster");
      if (isCluster) {
        // Checks for cluster.name or cluster.node filter existence
        const monitoringFilter = discoverList[1].filter(
          (item) =>
            item &&
            item.meta &&
            item.meta.key &&
            (item.meta.key.includes("cluster.name") ||
              item.meta.key.includes("cluster.node"))
        );

        // Applying specific filter to cluster monitoring vis
        if (Array.isArray(monitoringFilter) && monitoringFilter.length) {
          this.visualization.searchSource.setField("filter", monitoringFilter);
        }
      }
    } catch (error) {
      this.showToast("danger", "Error", error.message || error, 4000);
    }
  };

  myRender = async (raw) => {
    try {
      const discoverList = this.discoverPendingUpdates.getList();
      const isAgentStatus =
        this.visID === "Wazuh-App-Overview-General-Agents-status";
      const timeFilterSeconds = this.calculateTimeFilterSeconds(
        timefilter.getTime()
      );
      const timeRange =
        isAgentStatus && timeFilterSeconds < 900
<<<<<<< HEAD
          ? { from: 'now-15m', to: 'now', mode: 'quick' }
=======
          ? { from: "now-15m", to: "now", mode: "quick" }
>>>>>>> 7ef95a3c
          : timefilter.getTime();
      const filters = isAgentStatus ? [] : discoverList[1] || [];
      const query = !isAgentStatus ? discoverList[0] : {};

      const visInput = {
        timeRange,
        filters,
        query
      };

      if (raw && discoverList.length) {
        // There are pending updates from the discover (which is the one who owns the true app state)

        if (!this.visualization && !this.rendered && !this.renderInProgress) {
          // There's no visualization object -> create it with proper filters
          this.renderInProgress = true;
          const rawVis = raw.filter((item) => item && item.id === this.visID);
          this.visualization = await this.savedObjectLoaderVisualize.get(
            this.visID,
            rawVis[0]
          );
          this.visualization.searchSource = await npStart.plugins.data.search.searchSource.create();
          // Visualization doesn't need the "_source"
          this.visualization.searchSource.setField("source", false);
          // Visualization doesn't need "hits"
          this.visualization.searchSource.setField('size', 0);
          const visState = await convertToSerializedVis(this.visualization);
          const vis = new Vis(this.visualization.visState.type, visState);
          await vis.setState(visState);
          this.visHandler = await npStart.plugins.visualizations.__LEGACY.createVisEmbeddableFromObject(
            vis,
            visInput
          );
          await this.visHandler.render($(`[id="${this.visID}"]`)[0]);
          this.visHandler.handler.data$.subscribe(this.renderComplete());
          this.visHandlers.addItem(this.visHandler);
          this.setSearchSource(discoverList);
        } else if (this.rendered && !this.deadField) {
          // There's a visualization object -> just update its filters

          if (this.props.isMetric) {
            this.callUpdateMetric();
          }

          this.rendered = true;
          this.$rootScope.rendered = "true";
          this.visHandler.updateInput(visInput);
          this.setSearchSource(discoverList);
        }
        if (this.state.visRefreshingIndex) this.setState({ visRefreshingIndex: false });
      }
    } catch (error) {
      if (
        ((error || {}).message || "").includes(
          "not locate that index-pattern-field"
        )
      ) {
        if (this.deadField) {
          this.tabVisualizations.addDeadVis();
          return this.renderComplete();
        }
        const match = error.message.match(/id:(.*)\)/);
        this.deadField = match[1] || true;
        if (this.props.refreshKnownFields && !this.hasRefreshed) {
          this.hasRefreshed = true;
          this.setState({ visRefreshingIndex: true });
          this.deadField = false;
          this.visualization = null;
          this.renderInProgress = false;
          this.rendered = false;
          await this.props.refreshKnownFields();
        }
        this.renderInProgress = false;
        return this.myRender(raw);
      } else {
      }
    }

    return;
  };

  destroyAll = () => {
    try {
      this.visualization.destroy();
    } catch (error) {} // eslint-disable-line
    try {
      this.visHandler.destroy();
      this.visHandler = null;
    } catch (error) {} // eslint-disable-line
  };

  renderComplete = async () => {
    const visId = this.visID.toLowerCase();

    if (!visId.includes(this.props.tab)) {
      this.destroyAll();
      return;
    }

    this.rendered = true;
    this.loadedVisualizations.addItem(true);

    const currentLoaded = this.loadedVisualizations.getList().length;
    const deadVis =
      this.props.tab === "ciscat" ? 0 : this.tabVisualizations.getDeadVis();
    const totalTabVis =
      this.tabVisualizations.getItem(this.props.tab) - deadVis;
    this.$rootScope.loadingStatus = "Fetching data...";

    if (totalTabVis < 1) {
      this.$rootScope.resultState = "none";
    } else {
      const currentCompleted = Math.round((currentLoaded / totalTabVis) * 100);
      if (currentCompleted >= 100) {
        this.$rootScope.rendered = "true";
        if (visId.includes("AWS-geo")) {
          const canvas = $(
            ".visChart.leaflet-container .leaflet-control-zoom-in"
          );
          setTimeout(() => {
            if (!this.mapClicked) {
              this.mapClicked = true;
              canvas[0].click();
            }
          }, 1000);
        }
      } else if (this.visID !== "Wazuh-App-Overview-General-Agents-status") {
        this.$rootScope.rendered = "false";
      }
    }
  };

  render() {
    const height = this.props.resultState === "loading" ? 0 : "100%";
    return (
      this.visID && (
        <span>
          <div
            style={{
              display: this.state.visRefreshingIndex ? "block" : "none",
              textAlign: "center",
              paddingTop: 100,
            }}
          >
            <EuiFlexGroup style={{placeItems: 'center'}}>
              <EuiFlexItem>
              </EuiFlexItem>
              <EuiFlexItem grow={false}>
                <EuiLoadingSpinner size="xl" />
              </EuiFlexItem>
              <EuiFlexItem grow={false}>Refreshing Index Pattern.</EuiFlexItem>

              <EuiFlexItem>
              </EuiFlexItem>
            </EuiFlexGroup>
          </div>
          <div
            style={{
              display:
                this.props.resultState === "loading" && !this.state.visRefreshingIndex
                  ? "block"
                  : "none",
              textAlign: "center",
              paddingTop: 100,
            }}
          >
            <EuiLoadingChart size="xl" />
          </div>
          <div
            style={{
              display:
                this.deadField &&
                this.props.resultState !== "loading" &&
                !this.state.visRefreshingIndex
                  ? "block"
                  : "none",
              textAlign: "center",
              paddingTop: 100,
            }}
          >
            No results found &nbsp;
            <EuiToolTip
              position="top"
              content={
                <span>
                  No alerts were found with the field:{" "}
                  <strong>{this.deadField}</strong>
                </span>
              }
            >
              <EuiIcon type="iInCircle" />
            </EuiToolTip>
          </div>
          <div id={this.visID} vis-id={this.visID} style={{ height }}></div>
        </span>
      )
    );
  }
}

const mapStateToProps = (state) => {
  return {
    state: state.visualizationsReducers,
  };
};

export default connect(mapStateToProps, null)(KibanaVis);<|MERGE_RESOLUTION|>--- conflicted
+++ resolved
@@ -228,11 +228,7 @@
       );
       const timeRange =
         isAgentStatus && timeFilterSeconds < 900
-<<<<<<< HEAD
-          ? { from: 'now-15m', to: 'now', mode: 'quick' }
-=======
           ? { from: "now-15m", to: "now", mode: "quick" }
->>>>>>> 7ef95a3c
           : timefilter.getTime();
       const filters = isAgentStatus ? [] : discoverList[1] || [];
       const query = !isAgentStatus ? discoverList[0] : {};
