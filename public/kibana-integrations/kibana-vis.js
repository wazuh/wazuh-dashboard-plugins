/*
 * Wazuh app - React component for custom kibana visualizations.
 * Copyright (C) 2015-2020 Wazuh, Inc.
 *
 * This program is free software; you can redistribute it and/or modify
 * it under the terms of the GNU General Public License as published by
 * the Free Software Foundation; either version 2 of the License, or
 * (at your option) any later version.
 *
 * Find more information about this on the LICENSE file.
 */
import React, { Component } from 'react';

import $ from 'jquery';
import { start as embeddables } from 'plugins/embeddable_api/np_ready/public/legacy';
import { timefilter } from 'ui/timefilter';
import dateMath from '@elastic/datemath';
import { DiscoverPendingUpdates } from '../factories/discover-pending-updates';
import { connect } from 'react-redux';
import { LoadedVisualizations } from '../factories/loaded-visualizations';
import { RawVisualizations } from '../factories/raw-visualizations';
import { VisHandlers } from '../factories/vis-handlers';
import { TabVisualizations } from '../factories/tab-visualizations';
import store from '../redux/store';
import { updateMetric } from '../redux/actions/visualizationsActions';
import { GenericRequest } from '../react-services/generic-request';
import { npStart } from 'ui/new_platform';
import { createSavedVisLoader } from './saved_visualizations';
import { toastNotifications } from 'ui/notify';
import { getAngularModule } from 'plugins/kibana/discover/kibana_services';

class KibanaVis extends Component {
  _isMounted = false;

  constructor(props) {
    super(props);
    this.lockFields = false;
    this.implicitFilter = '';
    this.rawFilters = [];
    this.rendered = false;
    this.visualization = null;
    this.visHandler = null;
    this.renderInProgress = false;
    this.deadField = false;
    this.mapClicked = false;
    this.updateMetric = updateMetric;
    this.genericReq = GenericRequest;
    this.discoverPendingUpdates = new DiscoverPendingUpdates();
    this.loadedVisualizations = new LoadedVisualizations();
    this.rawVisualizations = new RawVisualizations();
    this.visHandlers = new VisHandlers();
    this.tabVisualizations = new TabVisualizations();
    const services = {
      savedObjectsClient: npStart.core.savedObjects.client,
      indexPatterns: npStart.plugins.data.indexPatterns,
      chrome: npStart.core.chrome,
      overlays: npStart.core.overlays
    };
    this.savedObjectLoaderVisualize = createSavedVisLoader(services);
    this.factory = null;
    this.visID = this.props.visID;
    this.tab = this.props.tab;
  }

  showToast = (color, title, text, time) => {
    toastNotifications.add({
      color: color,
      title: title,
      text: text,
      toastLifeTimeMs: time
    });
  };

  componentDidMount() {
    this._isMounted = true;
    const app = getAngularModule('app/wazuh');
    this.$rootScope = app.$injector.get('$rootScope');
  }

  componentWillUnmount() {
    if (this._isMounted) {
      this._isMounted = false;
      this.updateVis();
      this.destroyAll();
    }
  }

  componentDidUpdate() {
    if (this.props.state.shouldUpdate) {
      this.updateVis();
    }
  }

  updateVis() {
    if (this.deadField) {
      return this.renderComplete();
    }
    const rawVis = this.rawVisualizations.getList();
    if (Array.isArray(rawVis) && rawVis.length) {
      this.myRender(rawVis);
    }
  }

  async callUpdateMetric() {
    try {
      if (this.visHandler) {
        const data = await this.visHandler.handler.dataHandler.getData();
<<<<<<< HEAD
        if (data && data.value && data.value.visData && data.value.visData.rows && this.props.state[this.visID] !== data.value.visData.rows['0']['col-0-1']){
=======
        if (
          data &&
          data.value &&
          data.value.visData &&
          data.value.visData.rows &&
          this.props.state[this.visID] !==
            data.value.visData.rows['0']['col-0-1']
        )
>>>>>>> 9defe0c3
          store.dispatch(
            this.updateMetric({
              name: this.visID,
              value: data.value.visData.rows['0']['col-0-1']
            })
          );
        }
        // This check if data.value.visData.tables exists and dispatch that value as stat
        // FIXME: this is correct?
        if (data && data.value && data.value.visData && data.value.visData.tables && data.value.visData.tables.length && data.value.visData.tables['0'] && data.value.visData.tables['0'].rows && data.value.visData.tables['0'].rows['0'] && this.props.state[this.visID] !== data.value.visData.tables['0'].rows['0']['col-0-2']){
          store.dispatch(
            this.updateMetric({ name: this.visID, value: data.value.visData.tables['0'].rows['0']['col-0-2'] })
          );
        }
      }
    } catch (error) {
      this.showToast('danger', 'Error', error.message || error, 4000);
    }
  }

  calculateTimeFilterSeconds = ({ from, to }) => {
    try {
      const fromParsed = dateMath.parse(from);
      const toParsed = dateMath.parse(to);
      const totalSeconds = (toParsed - fromParsed) / 1000;
      return totalSeconds;
    } catch (error) {
      return 0;
    }
  };

  setSearchSource = discoverList => {
    try {
      const isCluster = this.visID.includes('Cluster');
      if (isCluster) {
        // Checks for cluster.name or cluster.node filter existence
        const monitoringFilter = discoverList[1].filter(
          item =>
            item &&
            item.meta &&
            item.meta.key &&
            (item.meta.key.includes('cluster.name') ||
              item.meta.key.includes('cluster.node'))
        );

        // Applying specific filter to cluster monitoring vis
        if (Array.isArray(monitoringFilter) && monitoringFilter.length) {
          this.visualization.searchSource.setField('filter', monitoringFilter);
        }
      }
    } catch (error) {
      this.showToast('danger', 'Error', error.message || error, 4000);
    }
  };

  myRender = async raw => {
    try {
      const discoverList = this.discoverPendingUpdates.getList();
      const isAgentStatus =
        this.visID === 'Wazuh-App-Overview-General-Agents-status';
      const timeFilterSeconds = this.calculateTimeFilterSeconds(
        timefilter.getTime()
      );
      const timeRange =
        isAgentStatus && timeFilterSeconds < 900
          ? { from: 'now-15m', to: 'now', mode: 'quick' }
          : timefilter.getTime();
      const filters = isAgentStatus ? [] : discoverList[1] || [];
      const query = !isAgentStatus ? discoverList[0] : {};

      const visInput = {
        timeRange,
        filters,
        query
      };

      if (!this.factory) {
        this.factory = embeddables.getEmbeddableFactory('visualization');
      }

      if (raw && discoverList.length) {
        // There are pending updates from the discover (which is the one who owns the true app state)

        if (!this.visualization && !this.rendered && !this.renderInProgress) {
          // There's no visualization object -> create it with proper filters
          this.renderInProgress = true;
          const rawVis = raw.filter(item => item && item.id === this.visID);
          this.visualization = await this.savedObjectLoaderVisualize.get(
            this.visID,
            rawVis[0]
          );

          // Visualization doesn't need the "_source"
          this.visualization.searchSource.setField('source', false);
          // Visualization doesn't need "hits"
          this.visualization.searchSource.setField('size', 0);

          this.visHandler = await this.factory.createFromObject(
            this.visualization,
            visInput
          );
          this.visHandler.render($(`[id="${this.visID}"]`)[0]).then(() => {
            this.visHandler.handler.data$.subscribe(this.renderComplete);
          });
          this.visHandlers.addItem(this.visHandler);
          this.setSearchSource(discoverList);
        } else if (this.rendered && !this.deadField) {
          // There's a visualization object -> just update its filters
          this.rendered = true;
          this.$rootScope.rendered = 'true';
          this.visHandler.updateInput(visInput);
          this.setSearchSource(discoverList);
        }
      }
    } catch (error) {
      if (
        ((error || {}).message || '').includes(
          'not locate that index-pattern-field'
        )
      ) {
        if (this.deadField) {
          this.tabVisualizations.addDeadVis();
          return this.renderComplete();
        }
        this.deadField = true;
        if (!this.lockFields) {
          try {
            this.lockFields = true;
            await this.genericReq.request(
              'GET',
              '/elastic/known-fields/all',
              {}
            );
            this.lockFields = false;
          } catch (error) {
            this.lockFields = false;
            this.showToast(
              'danger',
              'An error occurred fetching new index pattern fields',
              error.message || error,
              4000
            );
          }
        }

        this.renderInProgress = false;
        return this.myRender(raw);
      } else {
      }
    }

    return;
  };

  destroyAll = () => {
    try {
      this.visualization.destroy();
    } catch (error) {} // eslint-disable-line
    try {
      this.visHandler.destroy();
    } catch (error) {} // eslint-disable-line
  };

  renderComplete = async () => {
    const visId = this.visID.toLowerCase();

    if (!visId.includes(this.props.tab)) {
      this.destroyAll();
      return;
    }

    this.rendered = true;
    this.loadedVisualizations.addItem(true);

    const currentLoaded = this.loadedVisualizations.getList().length;
    const deadVis =
      this.props.tab === 'ciscat' ? 0 : this.tabVisualizations.getDeadVis();
    const totalTabVis =
      this.tabVisualizations.getItem(this.props.tab) - deadVis;

    this.$rootScope.loadingStatus = 'Fetching data...';

    if (totalTabVis < 1) {
      this.$rootScope.resultState = 'none';
    } else {
      const currentCompleted = Math.round((currentLoaded / totalTabVis) * 100);

      const visTitle = (((this.visHandler || {}).vis || {})._state || {}).title;
      if (visTitle === 'Mitre attack count') {
        //   $scope.$emit('sendVisDataRows', {
        //     mitreRows: visHandler.dataLoader['visData'],
        //   });
      }
      if (this.props.isMetric) {
        this.callUpdateMetric();
      }
      if (currentCompleted >= 100) {
        this.$rootScope.rendered = 'true';
        if (visId.includes('AWS-geo')) {
          const canvas = $(
            '.visChart.leaflet-container .leaflet-control-zoom-in'
          );
          setTimeout(() => {
            if (!this.mapClicked) {
              this.mapClicked = true;
              canvas[0].click();
            }
          }, 1000);
        }
      } else if (this.visID !== 'Wazuh-App-Overview-General-Agents-status') {
        this.$rootScope.rendered = 'false';
      }
    }
  };

  render() {
    return (
      this.visID && (
        <div
          id={this.visID}
          vis-id={this.visID}
          style={{ height: '100%' }}
        ></div>
      )
    );
  }
}

const mapStateToProps = state => {
  return {
    state: state.visualizationsReducers
  };
};

export default connect(
  mapStateToProps,
  null
)(KibanaVis);<|MERGE_RESOLUTION|>--- conflicted
+++ resolved
@@ -105,9 +105,6 @@
     try {
       if (this.visHandler) {
         const data = await this.visHandler.handler.dataHandler.getData();
-<<<<<<< HEAD
-        if (data && data.value && data.value.visData && data.value.visData.rows && this.props.state[this.visID] !== data.value.visData.rows['0']['col-0-1']){
-=======
         if (
           data &&
           data.value &&
@@ -116,7 +113,6 @@
           this.props.state[this.visID] !==
             data.value.visData.rows['0']['col-0-1']
         )
->>>>>>> 9defe0c3
           store.dispatch(
             this.updateMetric({
               name: this.visID,
