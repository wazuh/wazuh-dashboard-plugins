/*
 * Wazuh app - React component for custom kibana visualizations.
 * Copyright (C) 2015-2020 Wazuh, Inc.
 *
 * This program is free software; you can redistribute it and/or modify
 * it under the terms of the GNU General Public License as published by
 * the Free Software Foundation; either version 2 of the License, or
 * (at your option) any later version.
 *
 * Find more information about this on the LICENSE file.
 */
import React, { Component } from 'react';

import $ from 'jquery';
import { start as embeddables } from 'plugins/embeddable_api/np_ready/public/legacy';
import { timefilter } from 'ui/timefilter';
import dateMath from '@elastic/datemath';
import { DiscoverPendingUpdates } from '../factories/discover-pending-updates';
import { connect } from 'react-redux';
import { LoadedVisualizations } from '../factories/loaded-visualizations';
import { RawVisualizations } from '../factories/raw-visualizations';
import { VisHandlers } from '../factories/vis-handlers';
import { TabVisualizations } from '../factories/tab-visualizations';
import store from '../redux/store';
import { updateMetric } from '../redux/actions/visualizationsActions';
import { GenericRequest } from '../react-services/generic-request';
import { npStart } from 'ui/new_platform';
import { createSavedVisLoader } from './saved_visualizations';
import { toastNotifications } from 'ui/notify';

class KibanaVis extends Component {
  _isMounted = false;

  constructor(props) {
    super(props);
    this.lockFields = false;
    this.implicitFilter = '';
    this.rawFilters = [];
    this.rendered = false;
    this.visualization = null;
    this.visHandler = null;
    this.renderInProgress = false;
    this.deadField = false;
    this.mapClicked = false;
    this.updateMetric = updateMetric;
    this.genericReq = GenericRequest;
    this.discoverPendingUpdates = new DiscoverPendingUpdates();
    this.loadedVisualizations = new LoadedVisualizations();
    this.rawVisualizations = new RawVisualizations();
    this.visHandlers = new VisHandlers();
    this.tabVisualizations = new TabVisualizations();
    const services = {
      savedObjectsClient: npStart.core.savedObjects.client,
      indexPatterns: npStart.plugins.data.indexPatterns,
      chrome: npStart.core.chrome,
      overlays: npStart.core.overlays,
    };
    this.savedObjectLoaderVisualize = createSavedVisLoader(services);
    this.factory = null;
    this.visID = this.props.visID;
    this.tab = this.props.tab;
  }

  showToast = (color, title, text, time) => {
    toastNotifications.add({
      color: color,
      title: title,
      text: text,
      toastLifeTimeMs: time,
    });
  };

  componentDidMount() {
    this._isMounted = true;
    this.updateVis();
  }

  componentWillUnmount() {
    if (this._isMounted) {
      this._isMounted = false;
      this.updateVis();
      this.destroyAll();
  }
}

  componentDidUpdate() {
    if (this.props.state.shouldUpdate) {
      this.updateVis();
    }
  }

  updateVis() {
    if (this.deadField) {
      return this.renderComplete();
    }
    const rawVis = this.rawVisualizations.getList();
    if (Array.isArray(rawVis) && rawVis.length) {
      this.myRender(rawVis);
    }
  }

  async callUpdateMetric() {
    try {
      if (this.visHandler) {
        const data = await this.visHandler.handler.dataHandler.getData();
        if (data && data.value && data.value.visData && data.value.visData.rows && this.props.state[this.visID] !== data.value.visData.rows['0']['col-0-1'])
          store.dispatch(
            this.updateMetric({ name: this.visID, value: data.value.visData.rows['0']['col-0-1'] })
          );
      }
    } catch (error) {
      this.showToast('danger', 'Error', error.message || error, 4000);
    }
  }

  calculateTimeFilterSeconds = ({ from, to }) => {
    try {
      const fromParsed = dateMath.parse(from);
      const toParsed = dateMath.parse(to);
      const totalSeconds = (toParsed - fromParsed) / 1000;
      return totalSeconds;
    } catch (error) {
      return 0;
    }
  };

  setSearchSource = discoverList => {
    try {
      const isCluster = this.visID.includes('Cluster');
      if (isCluster) {
        // Checks for cluster.name or cluster.node filter existence
        const monitoringFilter = discoverList[1].filter(
          item =>
            item &&
            item.meta &&
            item.meta.key &&
            (item.meta.key.includes('cluster.name') || item.meta.key.includes('cluster.node'))
        );

        // Applying specific filter to cluster monitoring vis
        if (Array.isArray(monitoringFilter) && monitoringFilter.length) {
          this.visualization.searchSource.setField('filter', monitoringFilter);
        }
      }
    } catch (error) {
      this.showToast('danger', 'Error', error.message || error, 4000);
    }
  };

  myRender = async raw => {
    try {
      const discoverList = this.discoverPendingUpdates.getList();
      const isAgentStatus = this.visID === 'Wazuh-App-Overview-General-Agents-status';
      const timeFilterSeconds = this.calculateTimeFilterSeconds(timefilter.getTime());
      const timeRange =
        isAgentStatus && timeFilterSeconds < 900
          ? { from: 'now-15m', to: 'now', mode: 'quick' }
          : timefilter.getTime();
      const filters = isAgentStatus ? [] : discoverList[1] || [];
      const query = !isAgentStatus ? discoverList[0] : {};

      const visInput = {
        timeRange,
        filters,
        query,
      };

      if (!this.factory) {
        this.factory = embeddables.getEmbeddableFactory('visualization');
      }

      if (raw && discoverList.length) {
        // There are pending updates from the discover (which is the one who owns the true app state)

        if (!this.visualization && !this.rendered && !this.renderInProgress) {
          // There's no visualization object -> create it with proper filters
          this.renderInProgress = true;
          const rawVis = raw.filter(item => item && item.id === this.visID);
          this.visualization = await this.savedObjectLoaderVisualize.get(this.visID, rawVis[0]);

          // Visualization doesn't need the "_source"
          this.visualization.searchSource.setField('source', false);
          // Visualization doesn't need "hits"
          this.visualization.searchSource.setField('size', 0);

          this.visHandler = await this.factory.createFromObject(this.visualization, visInput);
          this.visHandler.render($(`[id="${this.visID}"]`)[0]).then(() => {
            this.visHandler.handler.data$.subscribe(this.renderComplete);
          });
          this.visHandlers.addItem(this.visHandler);
          this.setSearchSource(discoverList);
        } else if (this.rendered && !this.deadField) {
          // There's a visualization object -> just update its filters
          this.rendered = true;
          this.props.updateRootScope('rendered', 'true');
          this.visHandler.updateInput(visInput);
          this.setSearchSource(discoverList);
        }
      }
    } catch (error) {
      if (((error || {}).message || '').includes('not locate that index-pattern-field')) {
        if (this.deadField) {
          this.tabVisualizations.addDeadVis();
          return this.renderComplete();
        }
        this.deadField = true;
        if (!this.lockFields) {
          try {
            this.lockFields = true;
            await this.genericReq.request('GET', '/elastic/known-fields/all', {});
            this.lockFields = false;
          } catch (error) {
            this.lockFields = false;
            this.showToast(
              'danger',
              'An error occurred fetching new index pattern fields',
              error.message || error,
              4000
            );
          }
        }

        this.renderInProgress = false;
        return this.myRender(raw);
      } else {
      }
    }

    return;
  };

  destroyAll = () => {
    try {
      this.visualization.destroy();
    } catch (error) {} // eslint-disable-line
    try {
      this.visHandler.destroy();
    } catch (error) {} // eslint-disable-line
  };

  renderComplete = async () => {
    const visId = this.visID.toLowerCase();

    if (!visId.includes(this.props.tab)) {
      this.destroyAll();
      return;
    }

    this.rendered = true;
    this.loadedVisualizations.addItem(true);

    const currentLoaded = this.loadedVisualizations.getList().length;
    const deadVis = this.props.tab === 'ciscat' ? 0 : this.tabVisualizations.getDeadVis();
    const totalTabVis = this.tabVisualizations.getItem(this.props.tab) - deadVis;

    this.props.updateRootScope('loadingStatus', 'Fetching data...');
    
    if (totalTabVis < 1) {
      this.props.updateRootScope('resultState', 'none');
    } else {
      const currentCompleted = Math.round((currentLoaded / totalTabVis) * 100);
<<<<<<< HEAD
      
      this.props.updateRootScope(
        'loadingStatus',
        `Rendering visualizations... ${currentCompleted > 100 ? 100 : currentCompleted} %`
      );
=======
>>>>>>> 5bf29657

      const visTitle = (((this.visHandler || {}).vis || {})._state || {}).title;
      if (visTitle === 'Mitre attack count') {
        //   $scope.$emit('sendVisDataRows', {
        //     mitreRows: visHandler.dataLoader['visData'],
        //   });
      }
      if (this.props.isMetric) {
        this.callUpdateMetric();
      }
      if (currentCompleted >= 100) {
        this.props.updateRootScope('rendered', 'true');
        if (visId.includes('AWS-geo')) {
          const canvas = $('.visChart.leaflet-container .leaflet-control-zoom-in');
          setTimeout(() => {
            if (!this.mapClicked) {
              this.mapClicked = true;
              canvas[0].click();
            }
          }, 1000);
        }
      } else if (this.visID !== 'Wazuh-App-Overview-General-Agents-status') {
        this.props.updateRootScope('rendered', 'false');
      }
    }
  };

  render() {
    return this.visID && <div id={this.visID} vis-id={this.visID} style={{ height: '100%' }}></div>;
  }
}

const mapStateToProps = state => {
  return {
    state: state.visualizationsReducers,
  };
};

export default connect(mapStateToProps, null)(KibanaVis);<|MERGE_RESOLUTION|>--- conflicted
+++ resolved
@@ -259,14 +259,6 @@
       this.props.updateRootScope('resultState', 'none');
     } else {
       const currentCompleted = Math.round((currentLoaded / totalTabVis) * 100);
-<<<<<<< HEAD
-      
-      this.props.updateRootScope(
-        'loadingStatus',
-        `Rendering visualizations... ${currentCompleted > 100 ? 100 : currentCompleted} %`
-      );
-=======
->>>>>>> 5bf29657
 
       const visTitle = (((this.visHandler || {}).vis || {})._state || {}).title;
       if (visTitle === 'Mitre attack count') {
