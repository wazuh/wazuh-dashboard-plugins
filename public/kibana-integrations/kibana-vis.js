/*
 * Wazuh app - React component for custom kibana visualizations.
 * Copyright (C) 2015-2022 Wazuh, Inc.
 *
 * This program is free software; you can redistribute it and/or modify
 * it under the terms of the GNU General Public License as published by
 * the Free Software Foundation; either version 2 of the License, or
 * (at your option) any later version.
 *
 * Find more information about this on the LICENSE file.
 */
import React, { Component } from 'react';

import $ from 'jquery';
import dateMath from '@elastic/datemath';
import { DiscoverPendingUpdates } from '../factories/discover-pending-updates';
import { connect } from 'react-redux';
import { LoadedVisualizations } from '../factories/loaded-visualizations';
import { RawVisualizations } from '../factories/raw-visualizations';
import { VisHandlers } from '../factories/vis-handlers';
import { AppState } from '../react-services';
import { TabVisualizations } from '../factories/tab-visualizations';
import store from '../redux/store';
import { updateMetric } from '../redux/actions/visualizationsActions';
import { GenericRequest } from '../react-services/generic-request';
import { createSavedVisLoader } from './visualizations/saved_visualizations';
import { WzDatePicker } from '../components/wz-date-picker/wz-date-picker';
<<<<<<< HEAD
=======
import { PersistedState } from '../../../../src/plugins/visualizations/public';
>>>>>>> d16ef3c0
import {
  EuiLoadingChart,
  EuiLoadingSpinner,
  EuiToolTip,
  EuiIcon,
  EuiFlexItem,
  EuiFlexGroup,
  EuiEmptyPrompt
} from '@elastic/eui';
import {
  getAngularModule,
  getToasts,
  getVisualizationsPlugin,
  getSavedObjects,
  getDataPlugin,
  getChrome,
  getOverlays,
  getPlugins,
} from '../kibana-services';
import { KnownFields } from '../utils/known-fields';
import { union } from 'lodash';
import { getFilterWithAuthorizedAgents } from '../react-services/filter-authorization-agents';
import { AUTHORIZED_AGENTS } from '../../common/constants';

class KibanaVis extends Component {
  _isMounted = false;

  constructor(props) {
    super(props);
    this.lockFields = false;
    this.implicitFilter = '';
    this.rawFilters = [];
    this.rendered = false;
    this.visualization = null;
    this.visHandler = null;
    this.renderInProgress = false;
    this.deadField = false;
    this.mapClicked = false;
    this.updateMetric = updateMetric;
    this.genericReq = GenericRequest;
    this.discoverPendingUpdates = new DiscoverPendingUpdates();
    this.loadedVisualizations = new LoadedVisualizations();
    this.rawVisualizations = new RawVisualizations();
    this.visHandlers = new VisHandlers();
    this.tabVisualizations = new TabVisualizations();
    this.state = {
      visRefreshingIndex: false,
    };
    const services = {
      savedObjectsClient: getSavedObjects().client,
      indexPatterns: getDataPlugin().indexPatterns,
      search: getDataPlugin().search,
      chrome: getChrome(),
      overlays: getOverlays(),
      savedObjects: getPlugins().savedObjects,
    };
    const servicesForVisualizations = {
      ...services,
      ...{ visualizationTypes: getVisualizationsPlugin() },
    };
    this.savedObjectLoaderVisualize = createSavedVisLoader(servicesForVisualizations);
    this.visID = this.props.visID;
    this.tab = this.props.tab;
  }

  showToast = (color, title, text, time) => {
    getToasts().add({
      color: color,
      title: title,
      text: text,
      toastLifeTimeMs: time,
    });
  };

  componentDidMount() {
    this._isMounted = true;
    const app = getAngularModule();
    this.$rootScope = app.$injector.get('$rootScope');
  }

  componentWillUnmount() {
    if (this._isMounted) {
      this._isMounted = false;
      // It would be good to continue investigating if it is
      // necessary for the renderComplete() to be in the
      // componentWillUnmount.
      // In the renderComplete() the value of the $rootScope
      // is changed, which affects the entire application.
      // 
      // Related issue:
      // https://github.com/wazuh/wazuh-kibana-app/issues/4158
      if (this.deadField) {
        return this.renderComplete();
      }
      this.destroyAll();
    }
  }

  componentDidUpdate() {
    if (this.props.state.shouldUpdate && !this.state.visRefreshingIndex) {
      this.updateVis();
    }
  }

  updateVis() {
    if (this.deadField) {
      return this.renderComplete();
    }
    
    const rawVis = this.rawVisualizations.getList();
    if (Array.isArray(rawVis) && rawVis.length) {
      this.myRender(rawVis);
    }
  }

  async callUpdateMetric() {
    try {
      if (this.visHandler) {
        const data = await this.visHandler.handler.execution.getData();
        if (
          data &&
          data.result &&
          data.result.value &&
          data.result.value.visData &&
          data.result.value.visData.rows &&
          this.props.state[this.visID] !== data.result.value.visData.rows['0']['col-0-1']
        ) {
          store.dispatch(
            this.updateMetric({
              name: this.visID,
              value: data.value.visData.rows['0']['col-0-1'],
            })
          );
        }
        // This check if data.result.value.visData.tables exists and dispatch that value as stat
        // FIXME: this is correct?
        if (
          data &&
          data.result.value &&
          data.result.value.visData &&
          data.result.value.visData.tables &&
          data.result.value.visData.tables.length &&
          data.result.value.visData.tables['0'] &&
          data.result.value.visData.tables['0'].rows &&
          data.result.value.visData.tables['0'].rows['0'] &&
          this.props.state[this.visID] !== data.result.value.visData.tables['0'].rows['0']['col-0-2']
        ) {
          store.dispatch(
            this.updateMetric({
              name: this.visID,
              value: data.result.value.visData.tables['0'].rows['0']['col-0-2'],
            })
          );
        }
      }
    } catch (error) {
      this.showToast('danger', 'Error', error.message || error, 4000);
    }
  }

  calculateTimeFilterSeconds = ({ from, to }) => {
    try {
      const fromParsed = dateMath.parse(from);
      const toParsed = dateMath.parse(to);
      const totalSeconds = (toParsed - fromParsed) / 1000;
      return totalSeconds;
    } catch (error) {
      return 0;
    }
  };

  setSearchSource = (discoverList) => {
    try {
      const isCluster = this.visID.includes('Cluster');
      if (isCluster) {
        // Checks for cluster.name or cluster.node filter existence
        const monitoringFilter = discoverList[1].filter(
          (item) =>
            item &&
            item.meta &&
            item.meta.key &&
            (item.meta.key.includes('cluster.name') || item.meta.key.includes('cluster.node'))
        );

        // Applying specific filter to cluster monitoring vis
        if (Array.isArray(monitoringFilter) && monitoringFilter.length) {
          this.visualization.searchSource.setField('filter', monitoringFilter);
        }
      }
    } catch (error) {
      this.showToast('danger', 'Error', error.message || error, 4000);
    }
  };

  myRender = async (raw) => {
    const timefilter = getDataPlugin().query.timefilter.timefilter;
    try {
      const discoverList = this.discoverPendingUpdates.getList();
      const isAgentStatus = this.visID === 'Wazuh-App-Overview-General-Agents-status';
      const timeFilterSeconds = this.calculateTimeFilterSeconds(timefilter.getTime());
      const timeRange =
        isAgentStatus && timeFilterSeconds < 900
          ? { from: 'now-15m', to: 'now', mode: 'quick' }
          : timefilter.getTime();
      let filters = isAgentStatus
        ? [
            {
              meta: {
                index: 'wazuh-monitoring-*',
                alias: null,
                negate: false,
                disabled: false,
              },
              query: {
                bool: {
                  should: [
                    {
                      term:
                        AppState.getClusterInfo().status === 'enabled'
                          ? { 'cluster.name': AppState.getClusterInfo().cluster }
                          : { 'manager.keyword': AppState.getClusterInfo().manager },
                    },
                  ],
                },
              },
              $state: {
                store: 'appState',
              },
            },
          ]
        : discoverList[1] || [];
      const query = !isAgentStatus ? discoverList[0] : {};

      const rawVis = raw ? raw.filter((item) => item && item.id === this.visID) : [];

      if (rawVis.length && discoverList.length) {
        let vizPattern;
        try {
          vizPattern = JSON.parse(rawVis[0].attributes.kibanaSavedObjectMeta.searchSourceJSON)
            .index;
        } catch (ex) {
          console.warn(`plugin platform-vis exception: ${ex.message || ex}`);
        }

        if (!filters.find((filter) => filter.meta.controlledBy === AUTHORIZED_AGENTS)) {
          const agentsFilters = getFilterWithAuthorizedAgents(this.props.allowedAgents, vizPattern);
          filters = agentsFilters ? union(filters, [agentsFilters]) : filters;
        }

        const visInput = {
          timeRange,
          filters,
          query,
        };

        // There are pending updates from the discover (which is the one who owns the true app state)

        if (!this.visualization && !this.rendered && !this.renderInProgress) {
          // There's no visualization object -> create it with proper filters
          this.renderInProgress = true;
          this.visualization = await this.savedObjectLoaderVisualize.get(this.visID, rawVis[0]);
          this.visualization.searchSource = await getDataPlugin().search.searchSource.create();
          // Visualization doesn't need the "_source"
          this.visualization.searchSource.setField('source', false);
          // Visualization doesn't need "hits"
          this.visualization.searchSource.setField('size', 0);
          const visState = await getVisualizationsPlugin().convertToSerializedVis(
            this.visualization
          );
          
<<<<<<< HEAD
=======
          // In Kibana 7.10.2, there is a bug when creating the visualization with `createVis` method of the Visualization plugin that doesn't pass the `visState` parameter to the `Vis` class constructor.
          // This does the `.params`, `.uiState` and `.id` properties of the visualization are not set correctly in the `Vis` class constructor. This bug causes
          // that the visualization, for example, doesn't use the defined colors in the `.uiStateJSON` property.
          // `createVis` method of Visualizations plugin: https://github.com/elastic/kibana/blob/v7.10.2/src/plugins/visualizations/public/plugin.ts#L207-L211
          // `Vis` class constructor: https://github.com/elastic/kibana/blob/v7.10.2/src/plugins/visualizations/public/vis.ts#L99-L104
          // This problem would be fixed replicating the logic of Visualization plugin's `createVis` method and passing the expected parameters to the `Vis` class constructor
          // but there is an error in the generated plugin package in production related to `Types was not set`.
          // The remediation is creating the visualization with `.createVis` and set the `.params` and `.uiState` and `.id` properties
          // as is done in the `Vis` class constructor https://github.com/elastic/kibana/blob/v7.10.2/src/plugins/visualizations/public/vis.ts#L99-L104
>>>>>>> d16ef3c0
          const vis = await getVisualizationsPlugin().createVis(
            this.visualization.visState.type,
            visState
          );
<<<<<<< HEAD
=======
          vis.params = vis.getParams(visState.params);
          vis.uiState = new PersistedState(visState.uiState);
          vis.id = visState.id;
>>>>>>> d16ef3c0
          
          this.visHandler = await getVisualizationsPlugin().__LEGACY.createVisEmbeddableFromObject(
            vis,
            visInput
          );
          await this.visHandler.render($(`[id="${this.visID}"]`)[0]);
          this.visHandler.handler.data$.subscribe(this.renderComplete());
          this.visHandlers.addItem(this.visHandler);
          this.setSearchSource(discoverList);
        } else if (this.rendered && !this.deadField) {
          // There's a visualization object -> just update its filters
          if (this.props.isMetric) {
            this.callUpdateMetric();
          }

          this.rendered = true;
          this.$rootScope.rendered = 'true';
          this.visHandler.updateInput(visInput);
          this.setSearchSource(discoverList);
        }
        if (this.state.visRefreshingIndex) this.setState({ visRefreshingIndex: false });
      }
    } catch (error) {
      if (((error || {}).message || '').includes('not locate that index-pattern-field')) {
        if (this.deadField) {
          this.tabVisualizations.addDeadVis();
          return this.renderComplete();
        }
        const match = error.message.match(/id:(.*)\)/);
        this.deadField = match[1] || true;
        if (this.props.refreshKnownFields && !this.hasRefreshed) {
          this.hasRefreshed = true;
          this.setState({ visRefreshingIndex: true });
          this.deadField = false;
          this.visualization = null;
          this.renderInProgress = false;
          this.rendered = false;

          // if there's a field name it looks for known fields structures
          const foundField =
            match[1] && KnownFields.find((field) => field.name === match[1].trim());

          await this.props.refreshKnownFields(foundField);
        }
        this.renderInProgress = false;
        return this.myRender(raw);
      } else {
        console.error(error);
      }
    }

    return;
  };

  destroyAll = () => {
    try {
      this.visualization.destroy();
    } catch (error) {} // eslint-disable-line
    try {
      this.visHandler.destroy();
      this.visHandler = null;
    } catch (error) {} // eslint-disable-line
  };

  renderComplete = async () => {
    const visId = this.visID.toLowerCase();

    if (!visId.includes(this.props.tab)) {
      this.destroyAll();
      return;
    }

    this.rendered = true;
    this.loadedVisualizations.addItem(true);

    const currentLoaded = this.loadedVisualizations.getList().length;
    const deadVis = this.props.tab === 'ciscat' ? 0 : this.tabVisualizations.getDeadVis();
    const totalTabVis = this.tabVisualizations.getItem(this.props.tab) - deadVis;
    this.$rootScope.loadingStatus = 'Fetching data...';

    if (totalTabVis < 1) {
      this.$rootScope.resultState = 'none';
    } else {
      const currentCompleted = Math.round((currentLoaded / totalTabVis) * 100);
      if (currentCompleted >= 100) {
        this.$rootScope.rendered = 'true';
        if (visId.includes('AWS-geo')) {
          const canvas = $('.visChart.leaflet-container .leaflet-control-zoom-in');
          setTimeout(() => {
            if (!this.mapClicked) {
              this.mapClicked = true;
              canvas[0].click();
            }
          }, 1000);
        }
      } else if (this.visID !== 'Wazuh-App-Overview-General-Agents-status') {
        this.$rootScope.rendered = 'false';
      }
    }
  };

  showDateRangePicker = () => {
    return !this.deadField && !this.state.visRefreshingIndex && this.visID === 'Wazuh-App-Overview-General-Agents-status'
  }

  DateRangePickerComponent = () => {
    return (
      <EuiFlexItem className="agents-evolutions-dpicker">
        <WzDatePicker
          condensed={true} 
          onTimeChange={() => {}} 
        />
      </EuiFlexItem>
    )
  }

  render() {
    const isLoading = this.props.resultState === 'loading';
    return (
      this.visID && (
        <span>
          <div
            style={{
              display: this.state.visRefreshingIndex ? 'block' : 'none',
              textAlign: 'center',
              paddingTop: 100,
            }}
          >
            <EuiFlexGroup style={{ placeItems: 'center' }}>
              <EuiFlexItem></EuiFlexItem>
              <EuiFlexItem grow={false}>
                <EuiLoadingSpinner size="xl" />
              </EuiFlexItem>
              <EuiFlexItem grow={false}>Refreshing Index Pattern.</EuiFlexItem>

              <EuiFlexItem></EuiFlexItem>
            </EuiFlexGroup>
          </div>
          <div
            style={{
              display: isLoading && !this.state.visRefreshingIndex ? 'block' : 'none',
              textAlign: 'center',
              paddingTop: 100,
            }}
          >
            <EuiLoadingChart size="xl" />
          </div>
          <div
            style={{
              display:
                this.deadField && !isLoading && !this.state.visRefreshingIndex ? 'block' : 'none',
              textAlign: 'center',
              paddingTop: 100,
            }}
          >
            No results found &nbsp;
            <EuiToolTip
              position="top"
              content={
                <span>
                  No alerts were found with the field: <strong>{this.deadField}</strong>
                </span>
              }
            >
              <EuiIcon type="iInCircle" />
            </EuiToolTip>
          </div>
          {   
            !this.isLoading && this.showDateRangePicker() &&
            this.DateRangePickerComponent()
          }
          <div
            id={this.visID}
            vis-id={this.visID}
            style={{ 
              display: isLoading ? 'none' : 'block', 
              height: '100%',
              paddingTop: '2%' 
            }}
          ></div>
          <div style={{
                position: 'absolute',
                top: '50%',
                left: '50%',
                transform: 'translate(-50%, -50%)',
              }}>
                {(isLoading && <div><EuiLoadingChart size="xl" /></div>)
                  || (this.deadField && !isLoading && !this.state.visRefreshingIndex && (
                    <div>
                      No results found &nbsp;
                      <EuiToolTip
                        position="top"
                        content={
                          <span>
                            No alerts were found with the field: <strong>{this.deadField}</strong>
                          </span>
                        }
                      >
                        <EuiIcon type="iInCircle" />
                      </EuiToolTip>
                    </div>
                  ))
                  || (this.state.visRefreshingIndex && (
                    <EuiFlexGroup justifyContent="center" alignItems="center">
                      <EuiFlexItem grow={false}>
                        <EuiLoadingSpinner size="xl" />
                      </EuiFlexItem>
                      <EuiFlexItem grow={false}>Refreshing Index Pattern.</EuiFlexItem>
                    </EuiFlexGroup>
                  ))
                }
          </div>
        </span>
      )
    );
  }
}

const mapStateToProps = (state) => {
  return {
    state: state.visualizationsReducers,
    allowedAgents: state.appStateReducers.allowedAgents,
  };
};

export default connect(mapStateToProps, null)(KibanaVis);<|MERGE_RESOLUTION|>--- conflicted
+++ resolved
@@ -25,18 +25,13 @@
 import { GenericRequest } from '../react-services/generic-request';
 import { createSavedVisLoader } from './visualizations/saved_visualizations';
 import { WzDatePicker } from '../components/wz-date-picker/wz-date-picker';
-<<<<<<< HEAD
-=======
-import { PersistedState } from '../../../../src/plugins/visualizations/public';
->>>>>>> d16ef3c0
 import {
   EuiLoadingChart,
   EuiLoadingSpinner,
   EuiToolTip,
   EuiIcon,
   EuiFlexItem,
-  EuiFlexGroup,
-  EuiEmptyPrompt
+  EuiFlexGroup
 } from '@elastic/eui';
 import {
   getAngularModule,
@@ -299,28 +294,10 @@
             this.visualization
           );
           
-<<<<<<< HEAD
-=======
-          // In Kibana 7.10.2, there is a bug when creating the visualization with `createVis` method of the Visualization plugin that doesn't pass the `visState` parameter to the `Vis` class constructor.
-          // This does the `.params`, `.uiState` and `.id` properties of the visualization are not set correctly in the `Vis` class constructor. This bug causes
-          // that the visualization, for example, doesn't use the defined colors in the `.uiStateJSON` property.
-          // `createVis` method of Visualizations plugin: https://github.com/elastic/kibana/blob/v7.10.2/src/plugins/visualizations/public/plugin.ts#L207-L211
-          // `Vis` class constructor: https://github.com/elastic/kibana/blob/v7.10.2/src/plugins/visualizations/public/vis.ts#L99-L104
-          // This problem would be fixed replicating the logic of Visualization plugin's `createVis` method and passing the expected parameters to the `Vis` class constructor
-          // but there is an error in the generated plugin package in production related to `Types was not set`.
-          // The remediation is creating the visualization with `.createVis` and set the `.params` and `.uiState` and `.id` properties
-          // as is done in the `Vis` class constructor https://github.com/elastic/kibana/blob/v7.10.2/src/plugins/visualizations/public/vis.ts#L99-L104
->>>>>>> d16ef3c0
           const vis = await getVisualizationsPlugin().createVis(
             this.visualization.visState.type,
             visState
           );
-<<<<<<< HEAD
-=======
-          vis.params = vis.getParams(visState.params);
-          vis.uiState = new PersistedState(visState.uiState);
-          vis.id = visState.id;
->>>>>>> d16ef3c0
           
           this.visHandler = await getVisualizationsPlugin().__LEGACY.createVisEmbeddableFromObject(
             vis,
