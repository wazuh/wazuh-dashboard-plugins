--- conflicted
+++ resolved
@@ -263,7 +263,6 @@
 
           $rootScope.loadingStatus = `Rendering visualizations... ${
             currentCompleted > 100 ? 100 : currentCompleted
-<<<<<<< HEAD
           } %`;
           
           const visTitle = (((visHandler || {}).vis || {})._state || {}).title
@@ -278,16 +277,6 @@
             });
             
           }
-=======
-            } %`;
-
-            const visTitle = (((visHandler || {}).vis || {})._state || {}).title
-            if(visTitle === 'Mitre attack count'){
-              $scope.$emit('sendVisDataRows', {
-                "mitreRows" : visHandler.dataLoader["visData"]
-              });
-            }            
->>>>>>> 2c71b765
           if (currentCompleted >= 100) {
             $rootScope.rendered = true;
             $rootScope.loadingStatus = 'Fetching data...';
