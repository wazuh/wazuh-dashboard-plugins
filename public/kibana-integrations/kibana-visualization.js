/*
 * Wazuh app - Custom visualization directive
 * Copyright (C) 2015-2020 Wazuh, Inc.
 *
 * This program is free software; you can redistribute it and/or modify
 * it under the terms of the GNU General Public License as published by
 * the Free Software Foundation; either version 2 of the License, or
 * (at your option) any later version.
 *
 * Find more information about this on the LICENSE file.
 */
import $ from 'jquery';
import { start as embeddables } from 'plugins/embeddable_api/np_ready/public/legacy'
import { timefilter } from 'ui/timefilter';
import dateMath from '@elastic/datemath';
import { GenericRequest } from '../react-services/generic-request';
import { npStart } from 'ui/new_platform';
import { createSavedVisLoader } from './saved_visualizations';

import { getAngularModule } from 'plugins/kibana/discover/kibana_services';
const app = getAngularModule('app/wazuh');
let lockFields = false;

app.directive('kbnVis', function () {
  return {
    restrict: 'E',
    scope: {
      visID: '=visId',
      specificTimeRange: '=specificTimeRange'
    },
    controller(
      $scope,
      $rootScope,
<<<<<<< HEAD
      wzSavedVisualizations,
=======
>>>>>>> 0bd56041
      errorHandler,
      rawVisualizations,
      loadedVisualizations,
      tabVisualizations,
      discoverPendingUpdates,
      visHandlers
    ) {
      let rendered = false;
      let visualization = null;
      let visHandler = null;
      let renderInProgress = false;
      let deadField = false;
      let mapClicked = false;
      const services = {
        savedObjectsClient: npStart.core.savedObjects.client,
        indexPatterns: npStart.plugins.data.indexPatterns,
        chrome: npStart.core.chrome,
        overlays: npStart.core.overlays,
      };
      const savedObjectLoaderVisualize = createSavedVisLoader(services);

      const calculateTimeFilterSeconds = ({ from, to }) => {
        try {
          const fromParsed = dateMath.parse(from);
          const toParsed = dateMath.parse(to);
          const totalSeconds = (toParsed - fromParsed) / 1000;
          return totalSeconds;
        } catch (error) {
          return 0;
        }
      };

      const setSearchSource = discoverList => {
        try {
          const isCluster = $scope.visID.includes('Cluster');
          if (isCluster) {
            // Checks for cluster.name or cluster.node filter existence
            const monitoringFilter = discoverList[1].filter(
              item =>
                item &&
                item.meta &&
                item.meta.key &&
                (item.meta.key.includes('cluster.name') ||
                  item.meta.key.includes('cluster.node'))
            );

            // Applying specific filter to cluster monitoring vis
            if (Array.isArray(monitoringFilter) && monitoringFilter.length) {
              visualization.searchSource.setField('filter', monitoringFilter);
            }
          }
        } catch (error) {
          errorHandler.handle(error, 'Visualize - setSearchSource');
        }
      };

      const myRender = async raw => {
        try {
          const discoverList = discoverPendingUpdates.getList();
          const isAgentStatus = $scope.visID === 'Wazuh-App-Overview-General-Agents-status';
          const timeFilterSeconds = calculateTimeFilterSeconds(
            timefilter.getTime()
          );

          if (!factory) {
            factory = embeddables.getEmbeddableFactory('visualization');
          }

          if (raw && discoverList.length) {
            // There are pending updates from the discover (which is the one who owns the true app state)

            if (!visualization && !rendered && !renderInProgress) {
              // There's no visualization object -> create it with proper filters
              renderInProgress = true;
              const rawVis = raw.filter(
                item => item && item.id === $scope.visID
              );
<<<<<<< HEAD
              visualization = await wzSavedVisualizations.get(
=======
              visualization = await savedObjectLoaderVisualize.get(
>>>>>>> 0bd56041
                $scope.visID,
                rawVis[0]
              );

              // Visualization doesn't need the "_source"
              visualization.searchSource.setField('source', false);
              // Visualization doesn't need "hits"
              visualization.searchSource.setField('size', 0);

<<<<<<< HEAD
              rawFilters = visualization.searchSource.getField('filter');

              // Other case, use the pending one, if it is empty, it won't matter
              implicitFilter = discoverList ? discoverList[0].query : '';

              setSearchSource(discoverList);
              visHandler = loader.embedVisualizationWithSavedObject(
                $(`[id="${$scope.visID}"]`)[0],
=======
              visHandler = await factory.createFromObject(
>>>>>>> 0bd56041
                visualization,
                {
                  timeRange:
                    isAgentStatus && timeFilterSeconds < 900
                      ? { from: 'now-15m', to: 'now', mode: 'quick' }
                      : timefilter.getTime(),
                  filters: isAgentStatus ? [] : discoverList[1] || [],
                  query: !isAgentStatus ? discoverList[0] : {}
                }
              );
              visHandler.render($(`[vis-id="'${$scope.visID}'"]`)[0]).then(renderComplete);
              visHandlers.addItem(visHandler);

              setSearchSource(discoverList);
            } else if (rendered && !deadField) {
              // There's a visualization object -> just update its filters
              $rootScope.rendered = true;
              visHandler.updateInput({
                timeRange:
                  isAgentStatus && timeFilterSeconds < 900
                    ? { from: 'now-15m', to: 'now', mode: 'quick' }
                    : timefilter.getTime(),
                filters: isAgentStatus ? [] : discoverList[1] || [],
                query: !isAgentStatus ? discoverList[0] : {}
              });
              setSearchSource(discoverList);
            }
          }
        } catch (error) {
          if (
            ((error || {}).message || '').includes(
              'not locate that index-pattern-field'
            )
          ) {
            if (deadField) {
              tabVisualizations.addDeadVis();
              return renderComplete();
            }
            deadField = true;
            if (!lockFields) {
              try {
                lockFields = true;
                await GenericRequest.request(
                  'GET',
                  '/elastic/known-fields/all',
                  {}
                );
                lockFields = false;
              } catch (error) {
                lockFields = false;
                console.log(error.message || error);
                errorHandler.handle(
                  'An error occurred fetching new index pattern fields.'
                );
              }
            }

            renderInProgress = false;
            return myRender(raw);
          } else {
            errorHandler.handle(error, 'Visualize');
          }
        }
        return;
      };

      // Listen for changes
      const updateVisWatcher = $scope.$on('updateVis', () => {
        if (deadField) {
          return renderComplete();
        }
        $scope.$applyAsync();
        const rawVis = rawVisualizations.getList();
        if (Array.isArray(rawVis) && rawVis.length) {
          myRender(rawVis);
        }
      });

      const destroyAll = () => {
        try {
          visualization.destroy();
        } catch (error) { } // eslint-disable-line
        try {
          visHandler.destroy();
        } catch (error) { } // eslint-disable-line
      };

      $scope.$on('$destroy', () => {
        updateVisWatcher();
        destroyAll();
      });

      const renderComplete = () => {
        const visId = $scope.visID.toLowerCase();
        const tab = tabVisualizations.getTab();

        if (!visId.includes(tab)) {
          destroyAll();
          return;
        }

        rendered = true;
        loadedVisualizations.addItem(true);

        const currentLoaded = loadedVisualizations.getList().length;
        const deadVis = tab === 'ciscat' ? 0 : tabVisualizations.getDeadVis();
        const totalTabVis = tabVisualizations.getItem(tab) - deadVis;

        if (totalTabVis < 1) {
          $rootScope.resultState = 'none';
        } else {
          const currentCompleted = Math.round(
            (currentLoaded / totalTabVis) * 100
          );

          $rootScope.loadingStatus = `Rendering visualizations... ${
            currentCompleted > 100 ? 100 : currentCompleted
            } %`;

            const visTitle = (((visHandler || {}).vis || {})._state || {}).title
            if(visTitle === 'Mitre attack count'){
              $scope.$emit('sendVisDataRows', {
                "mitreRows" : visHandler.dataLoader["visData"]
              });
            }            
          if (currentCompleted >= 100) {
            $rootScope.rendered = true;
            $rootScope.loadingStatus = 'Fetching data...';

            if ($scope.visID.includes('AWS-geo')) {
              const canvas = $('.visChart.leaflet-container .leaflet-control-zoom-in');
              setTimeout(function () {
                if (!mapClicked) {
                  mapClicked = true;
                  canvas[0].click();
                }
              }, 1000);
            }
          } else if (
            $scope.visID !== 'Wazuh-App-Overview-General-Agents-status'
          ) {
            $rootScope.rendered = false;
          }
        }

        // Forcing a digest cycle
        $rootScope.$applyAsync();
      };

      // Initializing the visualization
      let factory = null;
    }
  };
});<|MERGE_RESOLUTION|>--- conflicted
+++ resolved
@@ -10,10 +10,10 @@
  * Find more information about this on the LICENSE file.
  */
 import $ from 'jquery';
+import { uiModules } from 'ui/modules';
 import { start as embeddables } from 'plugins/embeddable_api/np_ready/public/legacy'
 import { timefilter } from 'ui/timefilter';
 import dateMath from '@elastic/datemath';
-import { GenericRequest } from '../react-services/generic-request';
 import { npStart } from 'ui/new_platform';
 import { createSavedVisLoader } from './saved_visualizations';
 
@@ -31,16 +31,13 @@
     controller(
       $scope,
       $rootScope,
-<<<<<<< HEAD
-      wzSavedVisualizations,
-=======
->>>>>>> 0bd56041
       errorHandler,
       rawVisualizations,
       loadedVisualizations,
       tabVisualizations,
       discoverPendingUpdates,
-      visHandlers
+      visHandlers,
+      genericReq
     ) {
       let rendered = false;
       let visualization = null;
@@ -112,11 +109,7 @@
               const rawVis = raw.filter(
                 item => item && item.id === $scope.visID
               );
-<<<<<<< HEAD
-              visualization = await wzSavedVisualizations.get(
-=======
               visualization = await savedObjectLoaderVisualize.get(
->>>>>>> 0bd56041
                 $scope.visID,
                 rawVis[0]
               );
@@ -126,18 +119,7 @@
               // Visualization doesn't need "hits"
               visualization.searchSource.setField('size', 0);
 
-<<<<<<< HEAD
-              rawFilters = visualization.searchSource.getField('filter');
-
-              // Other case, use the pending one, if it is empty, it won't matter
-              implicitFilter = discoverList ? discoverList[0].query : '';
-
-              setSearchSource(discoverList);
-              visHandler = loader.embedVisualizationWithSavedObject(
-                $(`[id="${$scope.visID}"]`)[0],
-=======
               visHandler = await factory.createFromObject(
->>>>>>> 0bd56041
                 visualization,
                 {
                   timeRange:
@@ -148,7 +130,7 @@
                   query: !isAgentStatus ? discoverList[0] : {}
                 }
               );
-              visHandler.render($(`[vis-id="'${$scope.visID}'"]`)[0]).then(renderComplete);
+              visHandler.render($(`[id='${$scope.visID}']`)[0]).then(renderComplete);
               visHandlers.addItem(visHandler);
 
               setSearchSource(discoverList);
@@ -180,7 +162,7 @@
             if (!lockFields) {
               try {
                 lockFields = true;
-                await GenericRequest.request(
+                await genericReq.request(
                   'GET',
                   '/elastic/known-fields/all',
                   {}
@@ -257,12 +239,6 @@
             currentCompleted > 100 ? 100 : currentCompleted
             } %`;
 
-            const visTitle = (((visHandler || {}).vis || {})._state || {}).title
-            if(visTitle === 'Mitre attack count'){
-              $scope.$emit('sendVisDataRows', {
-                "mitreRows" : visHandler.dataLoader["visData"]
-              });
-            }            
           if (currentCompleted >= 100) {
             $rootScope.rendered = true;
             $rootScope.loadingStatus = 'Fetching data...';
