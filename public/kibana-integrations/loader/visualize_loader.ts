--- conflicted
+++ resolved
@@ -22,28 +22,17 @@
  * the docs (docs/development/visualize/development-create-visualization.asciidoc)
  * are up to date.
  */
-
 // @ts-ignore
 import chrome from 'ui/chrome';
 // @ts-ignore
-import { FilterBarQueryFilterProvider } from '../search-bar/query-filter';
+import { FilterBarQueryFilterProvider } from 'ui/filter_bar/query_filter';
 // @ts-ignore
 import { IPrivate } from 'ui/private';
 import { EmbeddedVisualizeHandler } from './embedded_visualize_handler';
 import { VisSavedObject, VisualizeLoaderParams } from './types';
 
 export class VisualizeLoader {
-<<<<<<< HEAD
   constructor(private readonly savedVisualizations: any, private readonly Private: IPrivate, $injector, errorHandler) {
-=======
-  constructor(
-    private readonly savedVisualizations: any,
-    private readonly pipelineDataLoader: boolean,
-    private readonly Private: IPrivate,
-    $injector,
-    errorHandler
-  ) {
->>>>>>> 3484f71d
     // @ts-ignore
     this.injector = $injector;
     // @ts-ignore
@@ -154,29 +143,13 @@
       // lets add Private to the params, we'll need to pass it to visualize later
       Private: this.Private,
     };
-<<<<<<< HEAD
-
-=======
     // @ts-ignore
->>>>>>> 3484f71d
     return new EmbeddedVisualizeHandler(element, savedObj, handlerParams, this.injector, this.errorHandler);
   }
 }
 
-<<<<<<< HEAD
 function VisualizeLoaderProvider(savedVisualizations: any, Private: IPrivate, $injector, errorHandler) {
   return new VisualizeLoader(savedVisualizations, Private, $injector, errorHandler);
-=======
-function VisualizeLoaderProvider(
-  savedVisualizations: any,
-  interpreterConfig: any,
-  Private: IPrivate,
-  $injector,
-  errorHandler
-) {
-  // @ts-ignore
-  return new VisualizeLoader(savedVisualizations, interpreterConfig.enableInVisualize, Private, $injector, errorHandler);
->>>>>>> 3484f71d
 }
 
 /**
