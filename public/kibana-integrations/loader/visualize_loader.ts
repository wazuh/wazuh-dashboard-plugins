--- conflicted
+++ resolved
@@ -33,9 +33,6 @@
 import { VisSavedObject, VisualizeLoaderParams } from './types';
 
 export class VisualizeLoader {
-<<<<<<< HEAD
-  constructor(private readonly savedVisualizations: any, private readonly Private: IPrivate, $injector, errorHandler) {
-=======
   constructor(
     private readonly savedVisualizations: any,
     private readonly pipelineDataLoader: boolean,
@@ -43,7 +40,6 @@
     $injector,
     errorHandler
   ) {
->>>>>>> dabb7f7a
     // @ts-ignore
     this.injector = $injector;
     // @ts-ignore
@@ -159,10 +155,6 @@
   }
 }
 
-<<<<<<< HEAD
-function VisualizeLoaderProvider(savedVisualizations: any, Private: IPrivate, $injector, errorHandler) {
-  return new VisualizeLoader(savedVisualizations, Private, $injector, errorHandler);
-=======
 function VisualizeLoaderProvider(
   savedVisualizations: any,
   interpreterConfig: any,
@@ -172,7 +164,6 @@
 ) {
   // @ts-ignore
   return new VisualizeLoader(savedVisualizations, interpreterConfig.enableInVisualize, Private, $injector, errorHandler);
->>>>>>> dabb7f7a
 }
 
 /**
