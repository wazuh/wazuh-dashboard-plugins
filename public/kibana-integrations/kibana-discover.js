--- conflicted
+++ resolved
@@ -1156,11 +1156,7 @@
 
       queryFilter
         .addFilters([...wzCurrentFilters, ...globalState.filters || []])
-<<<<<<< HEAD
-        .then(() => { })
-=======
         .then(() => {})
->>>>>>> bc657bf2
         .catch(error => console.log(error.message || error)); // eslint-disable-line
     }
   };
