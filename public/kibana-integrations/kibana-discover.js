/*
 * Licensed to Elasticsearch B.V. under one or more contributor
 * license agreements. See the NOTICE file distributed with
 * this work for additional information regarding copyright
 * ownership. Elasticsearch B.V. licenses this file to you under
 * the Apache License, Version 2.0 (the "License"); you may
 * not use this file except in compliance with the License.
 * You may obtain a copy of the License at
 *
 *    http://www.apache.org/licenses/LICENSE-2.0
 *
 * Unless required by applicable law or agreed to in writing,
 * software distributed under the License is distributed on an
 * "AS IS" BASIS, WITHOUT WARRANTIES OR CONDITIONS OF ANY
 * KIND, either express or implied.  See the License for the
 * specific language governing permissions and limitations
 * under the License.
 */

import discoverTemplate from '../templates/discover/discover.html';

uiModules.get('app/wazuh', ['kibana/courier']).directive('kbnDis', [
  function () {
    return {
      restrict: 'E',
      scope: {},
      template: discoverTemplate
    };
  }
]);

// Added dependencies (from Kibana module)
import 'plugins/kibana/discover/doc_table/lib/pager';
import 'ui/directives/render_directive';

// Added from its index.js
import 'plugins/kibana/discover/saved_searches/saved_searches';
import 'plugins/kibana/discover/directives';
import 'ui/collapsible_sidebar';
import 'plugins/kibana/discover/components/field_chooser/field_chooser';
import 'plugins/kibana/discover/controllers/discover';

// Research added (further checks needed)

import _ from 'lodash';
import { i18n } from '@kbn/i18n';
import React from 'react';
import angular from 'angular';
import { Subscription } from 'rxjs';
import moment from 'moment';
import chrome from 'ui/chrome';
import dateMath from '@elastic/datemath';

// doc table
import 'plugins/kibana/discover/doc_table';
import { getSort } from 'plugins/kibana/discover/doc_table/lib/get_sort';
import { getSortForSearchSource } from 'plugins/kibana/discover/doc_table/lib/get_sort_for_search_source';
import * as columnActions from 'plugins/kibana/discover/doc_table/actions/columns';
import * as filterActions from 'plugins/kibana/discover/doc_table/actions/filter';

import 'ui/directives/listen';
import 'ui/visualize';
import 'ui/fixed_scroll';
import 'ui/index_patterns';
import 'ui/state_management/app_state';
import { timefilter } from 'ui/timefilter';
import {
  hasSearchStategyForIndexPattern,
  isDefaultTypeIndexPattern
} from 'ui/courier';
import { toastNotifications } from 'ui/notify';
import { VisProvider } from 'ui/vis';
import { FilterBarQueryFilterProvider } from 'ui/filter_manager/query_filter';
import { vislibSeriesResponseHandlerProvider } from 'ui/vis/response_handlers/vislib';
import { docTitle } from 'ui/doc_title';
import { intervalOptions } from 'ui/agg_types/buckets/_interval_options';
import { stateMonitorFactory } from 'ui/state_management/state_monitor_factory';
import uiRoutes from 'ui/routes';
import { uiModules } from 'ui/modules';
import { StateProvider } from 'ui/state_management/state';
import { migrateLegacyQuery } from 'ui/utils/migrate_legacy_query';
import { subscribeWithScope } from 'ui/utils/subscribe_with_scope';
import { getFilterGenerator } from 'ui/filter_manager';

import { getDocLink } from 'ui/documentation_links';
import 'plugins/kibana/discover/components/fetch_error';
import { getPainlessError } from './get_painless_error';
import {
  showShareContextMenu,
  ShareContextMenuExtensionsRegistryProvider
} from 'ui/share';
import { getUnhashableStatesProvider } from 'ui/state_management/state_hashing';
import { Inspector } from 'ui/inspector';
import { RequestAdapter } from 'ui/inspector/adapters';
import {
  getRequestInspectorStats,
  getResponseInspectorStats
} from 'ui/courier/utils/courier_inspector_utils';
import { showOpenSearchPanel } from 'plugins/kibana/discover/top_nav/show_open_search_panel';
import { tabifyAggResponse } from 'ui/agg_response/tabify';
import { showSaveModal } from 'ui/saved_objects/show_saved_object_save_modal';
import { SavedObjectSaveModal } from 'ui/saved_objects/components/saved_object_save_modal';
import {
  getRootBreadcrumbs,
  getSavedSearchBreadcrumbs
} from 'plugins/kibana/discover/breadcrumbs';
import { buildVislibDimensions } from 'ui/visualize/loader/pipeline_helpers/build_pipeline';
import 'ui/capabilities/route_setup';

import { extractTimeFilter, changeTimeFilter } from 'plugins/data';
import { start as data } from 'plugins/data/legacy';

const { savedQueryService } = data.search.services;

const fetchStatuses = {
  UNINITIALIZED: 'uninitialized',
  LOADING: 'loading',
  COMPLETE: 'complete',
};

const app = uiModules.get('apps/discover', [
  'kibana/courier',
  'kibana/url',
  'kibana/index_patterns'
]);

app.directive('discoverAppW', function () {
  return {
    restrict: 'E',
    controllerAs: 'discoverApp',
    controller: discoverController
  };
});

function discoverController(
  $element,
  $route,
  $scope,
  $timeout,
  $window,
  AppState,
  Private,
  Promise,
  config,
  courier,
  kbnUrl,
  localStorage,
  uiCapabilities,
  // Wazuh requirements from here
  $rootScope,
  $location,
  getAppState,
  globalState,
  loadedVisualizations,
  discoverPendingUpdates
) {
  const Vis = Private(VisProvider);
  const responseHandler = vislibSeriesResponseHandlerProvider().handler;
  const getUnhashableStates = Private(getUnhashableStatesProvider);
  const shareContextMenuExtensions = Private(
    ShareContextMenuExtensionsRegistryProvider
  );

  const queryFilter = Private(FilterBarQueryFilterProvider);
  const filterGen = getFilterGenerator(queryFilter);

  const inspectorAdapters = {
    requests: new RequestAdapter()
  };

  const subscriptions = new Subscription();

  timefilter.disableTimeRangeSelector();
  timefilter.disableAutoRefreshSelector();
  $scope.timefilterUpdateHandler = (ranges) => {
    timefilter.setTime({
      from: moment(ranges.from).toISOString(),
      to: moment(ranges.to).toISOString(),
      mode: 'absolute',
    });
    $scope.updateQueryAndFetch({
      query: $state.query
    });
  };

  $scope.getDocLink = getDocLink;
  $scope.intervalOptions = intervalOptions;
  $scope.showInterval = false;
  $scope.minimumVisibleRows = 50;
  $scope.fetchStatus = fetchStatuses.UNINITIALIZED;
  $scope.refreshInterval = timefilter.getRefreshInterval();
  $scope.showSaveQuery = uiCapabilities.discover.saveQuery;

  $scope.$watch(() => uiCapabilities.discover.saveQuery, (newCapability) => {
    $scope.showSaveQuery = newCapability;
  });

  $scope.intervalEnabled = function (interval) {
    return interval.val !== 'custom';
  };

  // the saved savedSearch
  const savedSearch = $route.current.locals.savedSearch;
  $scope.$on('$destroy', () => {
    savedSearch.destroy();
    subscriptions.unsubscribe();
  });

  const $appStatus = $scope.appStatus = this.appStatus = {
    dirty: !savedSearch.id
  };

  // WAZUH MODIFIED
  $scope.topNavMenu = [];

  // the actual courier.SearchSource
  $scope.searchSource = savedSearch.searchSource;
  $scope.indexPattern = resolveIndexPatternLoading();

  $scope.searchSource
    .setField('index', $scope.indexPattern)
    .setField('highlightAll', true)
    .setField('version', true);

  // Even when searching rollups, we want to use the default strategy so that we get back a
  // document-like response.
  $scope.searchSource.setPreferredSearchStrategyId('default');

  // searchSource which applies time range
  const timeRangeSearchSource = savedSearch.searchSource.create();
  if (isDefaultTypeIndexPattern($scope.indexPattern)) {
    timeRangeSearchSource.setField('filter', () => {
      return timefilter.createFilter($scope.indexPattern);
    });
  }

  $scope.searchSource.setParent(timeRangeSearchSource);

  const pageTitleSuffix = savedSearch.id && savedSearch.title ? `: ${savedSearch.title}` : '';
<<<<<<< HEAD
  docTitle.change(`Discover${pageTitleSuffix}`);
  const discoverBreadcrumbsTitle = i18n.translate('kbn.discover.discoverBreadcrumbTitle', {
    defaultMessage: 'Discover',
=======
  docTitle.change(`Wazuh${pageTitleSuffix}`);
  const discoverBreadcrumbsTitle = i18n.translate('kbn.discover.discoverBreadcrumbTitle', {
    defaultMessage: 'Wazuh',
>>>>>>> 33893efe
  });

  if (savedSearch.id && savedSearch.title) {
    chrome.breadcrumbs.set([{
      text: discoverBreadcrumbsTitle,
      href: '#/discover',
    }, { text: savedSearch.title }]);
  } else {
    chrome.breadcrumbs.set([{
      text: discoverBreadcrumbsTitle,
    }]);
  }

  let stateMonitor;

  const $state = $scope.state = new AppState(getStateDefaults());

  $scope.filters = queryFilter.getFilters();
  $scope.screenTitle = savedSearch.title;

  const isRemovable = filter =>
    typeof filter.meta.removable !== 'undefined' && !filter.meta.removable;

  $scope.onFiltersUpdated = filters => {
    ///////////////////////////////  WAZUH   ///////////////////////////////////
    // Store non removable filters
    const nonRemovableFilters = filters
      .filter(isRemovable)
      .map(item => item.meta.key);

    // Compose final filters array not including filters that also exist as non removable filter
    const finalFilters = filters.filter(item => {
      let key;
      if (typeof item.exists !== 'undefined') {
        key = item.exists.field;
      } else {
        const hasKey = item.meta.key;
        const hasMeta = Object.keys((item.query || {}).match || {})[0];
        const hasRange = Object.keys(item.range || {})[0];
        key = hasKey || hasMeta || hasRange;
      }
      const isIncluded = nonRemovableFilters.includes(key);
      const isNonRemovable = isRemovable(item);
      const shouldBeAdded = (isIncluded && isNonRemovable) || !isIncluded;
      if (!shouldBeAdded) {
        console.log(`Filter for ${key} already added`);
      }
      return shouldBeAdded;
    });
    ///////////////////////////////  END-WAZUH   ////////////////////////////////
    // The filters will automatically be set when the queryFilter emits an update event (see below)
    queryFilter.setFilters([...$scope.wzCurrentFilters, ...finalFilters]);
    $scope.$applyAsync();
<<<<<<< HEAD
/*     $scope.hideCloseButtons(); */
    $scope.fetch();
/*     $scope.activeNoImplicitsFilters(); */
=======
    $scope.fetch();
>>>>>>> 33893efe
    $rootScope.$broadcast('updateVis');
  };

  $scope.applyFilters = filters => {
    const { timeRangeFilter, restOfFilters } = extractTimeFilter($scope.indexPattern.timeFieldName, filters);
    queryFilter.addFilters(restOfFilters);
    if (timeRangeFilter) changeTimeFilter(timefilter, timeRangeFilter);
    $scope.state.$newFilters = [];
    $scope.hideCloseButtons();
    $scope.$applyAsync();
  };

  $scope.$watch('state.$newFilters', (filters = []) => {
    if (filters.length === 1) {
      $scope.applyFilters(filters);
    }
  });

  const getFieldCounts = async () => {
    // the field counts aren't set until we have the data back,
    // so we wait for the fetch to be done before proceeding
    if ($scope.fetchStatus === fetchStatuses.COMPLETE) {
      return $scope.fieldCounts;
    }

    return await new Promise(resolve => {
      const unwatch = $scope.$watch('fetchStatus', (newValue) => {
        if (newValue === fetchStatuses.COMPLETE) {
          unwatch();
          resolve($scope.fieldCounts);
        }
      });
    });
  };

  const getSharingDataFields = async () => {
    const selectedFields = $state.columns;
    if (selectedFields.length === 1 && selectedFields[0] === '_source') {
      const fieldCounts = await getFieldCounts();
      return {
        searchFields: null,
        selectFields: _.keys(fieldCounts).sort()
      };
    }

    const timeFieldName = $scope.indexPattern.timeFieldName;
    const hideTimeColumn = config.get('doc_table:hideTimeColumn');
    const fields = (timeFieldName && !hideTimeColumn) ? [timeFieldName, ...selectedFields] : selectedFields;
    return {
      searchFields: fields,
      selectFields: fields
    };
  };

  this.getSharingData = async () => {
    const searchSource = $scope.searchSource.createCopy();

    const { searchFields, selectFields } = await getSharingDataFields();
    searchSource.setField('fields', searchFields);
    searchSource.setField('sort', getSortForSearchSource($state.sort, $scope.indexPattern));
    searchSource.setField('highlight', null);
    searchSource.setField('highlightAll', null);
    searchSource.setField('aggs', null);
    searchSource.setField('size', null);

    const body = await searchSource.getSearchRequestBody();
    return {
      searchRequest: {
        index: searchSource.getField('index').title,
        body
      },
      fields: selectFields,
      metaFields: $scope.indexPattern.metaFields,
      conflictedTypesFields: $scope.indexPattern.fields
        .filter(f => f.type === 'conflict')
        .map(f => f.name),
      indexPatternId: searchSource.getField('index').id
    };
  };

  $scope.uiState = $state.makeStateful('uiState');

  function getStateDefaults() {
    return {
      query: ($scope.savedQuery && $scope.savedQuery.attributes.query) ||
        $scope.searchSource.getField('query') || {
          query: '',
          language:
            localStorage.get('kibana.userQueryLanguage') ||
            config.get('search:queryLanguage')
        },
      sort: getSort.array(
        savedSearch.sort,
        $scope.indexPattern,
        config.get('discover:sort:defaultOrder')
      ),
      columns:
        savedSearch.columns.length > 0
          ? savedSearch.columns
          : config.get('defaultColumns').slice(),
      index: $scope.indexPattern.id,
      interval: 'auto',
      filters:
        ($scope.savedQuery && $scope.savedQuery.attributes.filters) ||
        _.cloneDeep($scope.searchSource.getOwnField('filter'))
    };
  }

  $state.index = $scope.indexPattern.id;
  $state.sort = getSort.array($state.sort, $scope.indexPattern);

  $scope.getBucketIntervalToolTipText = () => {
    return i18n.translate('kbn.discover.bucketIntervalTooltip', {
      // eslint-disable-next-line max-len
      defaultMessage: 'This interval creates {bucketsDescription} to show in the selected time range, so it has been scaled to {bucketIntervalDescription}',
      values: {
        bucketsDescription: $scope.bucketInterval.scale > 1
          ? i18n.translate('kbn.discover.bucketIntervalTooltip.tooLargeBucketsText', {
            defaultMessage: 'buckets that are too large',
          })
          : i18n.translate('kbn.discover.bucketIntervalTooltip.tooManyBucketsText', {
            defaultMessage: 'too many buckets',
          }),
        bucketIntervalDescription: $scope.bucketInterval.description,
      },
    });
  };

  $scope.$watchCollection('state.columns', function () {
    $state.save();
  });

  $scope.opts = {
    // number of records to fetch, then paginate through
    sampleSize: config.get('discover:sampleSize'),
    timefield: isDefaultTypeIndexPattern($scope.indexPattern) && $scope.indexPattern.timeFieldName,
    savedSearch: savedSearch,
    indexPatternList: $route.current.locals.ip.list,
  };

  const shouldSearchOnPageLoad = () => {
    // If a saved query is referenced in the app state, omit the initial load because the saved query will
    // be fetched separately and trigger a reload
    if ($scope.state.savedQuery) {
      return false;
    }
    // A saved search is created on every page load, so we check the ID to see if we're loading a
    // previously saved search or if it is just transient
    return config.get('discover:searchOnPageLoad')
      || savedSearch.id !== undefined
      || _.get($scope, 'refreshInterval.pause') === false;
  };

  const init = _.once(function () {
    stateMonitor = stateMonitorFactory.create($state, getStateDefaults());
    stateMonitor.onChange((status) => {
      $appStatus.dirty = status.dirty || !savedSearch.id;
    });
    $scope.$on('$destroy', () => stateMonitor.destroy());

    $scope.updateDataSource()
      .then(function () {
        subscriptions.add(subscribeWithScope($scope, timefilter.getAutoRefreshFetch$(), {
          next: $scope.fetch
        }));

        subscriptions.add(subscribeWithScope($scope, timefilter.getRefreshIntervalUpdate$(), {
          next: $scope.updateRefreshInterval
        })
        );
        subscriptions.add(subscribeWithScope($scope, timefilter.getTimeUpdate$(), {
          next: $scope.updateTime
        })
        );
        subscriptions.add(
          subscribeWithScope($scope, timefilter.getFetch$(), {
            next: () => {
              $scope.fetch;
              // WAZUH
              $rootScope.$broadcast('updateVis');
            }
          }));

        $scope.$watchCollection('state.sort', function (sort) {
          if (!sort) return;

          // get the current sort from searchSource as array of arrays
          const currentSort = getSort.array($scope.searchSource.getField('sort'), $scope.indexPattern);

          // if the searchSource doesn't know, tell it so
          if (!angular.equals(sort, currentSort)) $scope.fetch();
        });

        // update data source when filters update
        subscriptions.add(subscribeWithScope($scope, queryFilter.getUpdates$(), {
          next: () => {
            $scope
              .updateDataSource()
              .then(function () {
                ///////////////////////////////  WAZUH   ///////////////////////////////////
                if (!filtersAreReady()) return;
                discoverPendingUpdates.removeAll();
                discoverPendingUpdates.addItem(
                  $state.query,
                  queryFilter.getFilters()
                );
                $scope.filters = queryFilter.getFilters();
                $rootScope.$broadcast('updateVis');
                $rootScope.$broadcast('fetch');
                if ($location.search().tab != 'configuration') {
                  loadedVisualizations.removeAll();
                  $rootScope.rendered = false;
                  $rootScope.loadingStatus = 'Fetching data...';
                  // Forcing a digest cycle
                  $rootScope.$applyAsync();
                }
                ////////////////////////////////////////////////////////////////////////////                
                $state.save();
              })
              .catch(console.error); // eslint-disable-line
          }
        })
        );

        // fetch data when filters fire fetch event
        subscriptions.add(subscribeWithScope($scope, queryFilter.getUpdates$(), {
          next: $scope.fetch
        }));

        // update data source when hitting forward/back and the query changes
        $scope.$listen($state, 'fetch_with_changes', function (diff) {
          if (diff.indexOf('query') >= 0) $scope.fetch();
        });

        $scope.$watch('opts.timefield', function (timefield) {
          $scope.enableTimeRangeSelector = !!timefield;
        });

        $scope.$watch('state.interval', function (newInterval, oldInterval) {
          if (newInterval !== oldInterval) {
            $scope.fetch();
          }
        });

        $scope.$watch('vis.aggs', function () {
          // no timefield, no vis, nothing to update
          if (!$scope.opts.timefield) return;

          const buckets = $scope.vis.getAggConfig().bySchemaGroup('buckets');

          if (buckets && buckets.length === 1) {
            $scope.bucketInterval = buckets[0].buckets.getInterval();
          }
        });

        $scope.$watch('state.query', (newQuery, oldQuery) => {
          if (!_.isEqual(newQuery, oldQuery)) {
            const query = migrateLegacyQuery(newQuery);
            $scope.updateQueryAndFetch({ query });
          }
        });

        $scope.$watchMulti([
          'rows',
          'fetchStatus'
        ], (function updateResultState() {
          let prev = {};
          const status = {
            UNINITIALIZED: 'uninitialized',
            LOADING: 'loading', // initial data load
            READY: 'ready', // results came back
            NO_RESULTS: 'none' // no results came back
          };

          function pick(rows, oldRows, fetchStatus) {
            // initial state, pretend we're already loading if we're about to execute a search so
            // that the uninitilized message doesn't flash on screen
            if (rows == null && oldRows == null && shouldSearchOnPageLoad()) {
              return status.LOADING;
            }

            if (fetchStatus === fetchStatuses.UNINITIALIZED) {
              return status.UNINITIALIZED;
            }
            const rowsEmpty = _.isEmpty(rows);
            if (rowsEmpty && fetchStatus === fetchStatuses.LOADING)
              return status.LOADING;
            else if (!rowsEmpty) return status.READY;
            else {
              // Wazuh. If there are hits but no rows, the it's also a READY status
              return $scope.hits ? status.READY : status.NO_RESULTS;
            }
          }
          return function () {
            const current = {
              rows: $scope.rows,
              fetchStatus: $scope.fetchStatus
            };

            $scope.resultState = pick(
              current.rows,
              prev.rows,
              current.fetchStatus,
              prev.fetchStatus
            );
            // Copying it to the rootScope to access it from the Wazuh App //
            $rootScope.resultState = $scope.resultState;
            /////////////////////////////////////////////////////////////////

            prev = current;
          };
        })()
        );

        if ($scope.opts.timefield) {
          setupVisualization();
          $scope.updateTime();
        }

        init.complete = true;
        $state.replace();

        if (shouldSearchOnPageLoad()) {
          $scope.fetch();
        }
      });
  });

  ////////////////////////////////////////////////////////////////////////
  // Wazuh - Removed saveDataSource, it's not needed by our integration //
  ////////////////////////////////////////////////////////////////////////

  /**
   * Wazuh - aux function for checking filters status
   */
  const filtersAreReady = () => {
    const currentUrlPath = $location.path();
    if (currentUrlPath) {
      let filters = queryFilter.getFilters();
      filters = Array.isArray(filters)
        ? filters.filter(
          item => (((item || {}).$state || {}).store || '') === 'appState'
        )
        : [];
      if (!filters || !filters.length) return false;
    }
    return true;
  };

  $scope.opts.fetch = $scope.fetch = function () {
    // Wazuh filters are not ready yet
    if (!filtersAreReady()) return;
    $scope.hideCloseButtons();
    // ignore requests to fetch before the app inits
    if (!init.complete) return;

    $scope.fetchError = undefined;

    $scope.updateTime();

    // Abort any in-progress requests before fetching again
    $scope.searchSource.cancelQueued();

    $scope.updateDataSource()
      .then(setupVisualization)
      .then(function () {
        $state.save();
        $scope.fetchStatus = fetchStatuses.LOADING;
        logInspectorRequest();
        return $scope.searchSource.fetch();
      })
      .then(onResults)
      .catch((error) => {
        // If the request was aborted then no need to surface this error in the UI
        if (error instanceof Error && error.name === 'AbortError') return;

        const fetchError = getPainlessError(error);

        if (fetchError) {
          $scope.fetchError = fetchError;
        } else {
          toastNotifications.addError(error, {
            title: i18n.translate('kbn.discover.errorLoadingData', {
              defaultMessage: 'Error loading data',
            }),
          });
        }
      });
  };

  $scope.updateQueryAndFetch = function ({ query, dateRange }) {
    // Wazuh filters are not ready yet
    if (!filtersAreReady()) return;

    // Update query from search bar
    discoverPendingUpdates.removeAll();
    discoverPendingUpdates.addItem($state.query, queryFilter.getFilters());

    timefilter.setTime(dateRange);
    if (query && typeof query === 'object') $state.query = query;

    $scope.fetch();
    $rootScope.$broadcast('updateVis');
  };

  function onResults(resp) {

    logInspectorResponse(resp);

    if ($scope.opts.timefield) {
      const tabifiedData = tabifyAggResponse($scope.vis.aggs, resp);
      $scope.searchSource.rawResponse = resp;
      Promise.resolve(
        buildVislibDimensions($scope.vis, {
          timeRange: $scope.timeRange,
          searchSource: $scope.searchSource
        })
      )
        .then(resp => responseHandler(tabifiedData, resp))
        .then(resp => {
          $scope.histogramData = resp;
        });
    }

    $scope.hits = resp.hits.total;
    $scope.rows = resp.hits.hits;
    // Ensure we have "hits" and "rows" available as soon as possible
    $scope.$applyAsync();

    // if we haven't counted yet, reset the counts
    const counts = $scope.fieldCounts = $scope.fieldCounts || {};

    $scope.rows.forEach(hit => {
      const fields = Object.keys($scope.indexPattern.flattenHit(hit));
      fields.forEach(fieldName => {
        counts[fieldName] = (counts[fieldName] || 0) + 1;
      });
    });

    $scope.fetchStatus = fetchStatuses.COMPLETE;
    $scope.activeNoImplicitsFilters();
  }

  let inspectorRequest;

  function logInspectorRequest() {
    inspectorAdapters.requests.reset();
    const title = i18n.translate('kbn.discover.inspectorRequestDataTitle', {
      defaultMessage: 'Data',
    });
    const description = i18n.translate('kbn.discover.inspectorRequestDescription', {
      defaultMessage: 'This request queries Elasticsearch to fetch the data for the search.',
    });
    inspectorRequest = inspectorAdapters.requests.start(title, { description });
    inspectorRequest.stats(getRequestInspectorStats($scope.searchSource));
    $scope.searchSource.getSearchRequestBody().then(body => {
      inspectorRequest.json(body);
    });
  }

  function logInspectorResponse(resp) {
    inspectorRequest
      .stats(getResponseInspectorStats($scope.searchSource, resp))
      .ok({ json: resp });
  }

  $scope.updateTime = function () {
    ///////////////////////////////  WAZUH   ///////////////////////////////////
    if ($location.search().tab != 'configuration') {
      loadedVisualizations.removeAll();
      $rootScope.rendered = false;
      $rootScope.loadingStatus = 'Fetching data...';
      // Forcing a digest cycle
      $rootScope.$applyAsync();
    }
    ////////////////////////////////////////////////////////////////////////////

    $scope.timeRange = {
      from: dateMath.parse(timefilter.getTime().from),
      to: dateMath.parse(timefilter.getTime().to, { roundUp: true })
    };
    $scope.time = timefilter.getTime();
  };

  $scope.toMoment = function (datetime) {
    return moment(datetime).format(config.get('dateFormat'));
  };

  $scope.updateRefreshInterval = function () {
    const newInterval = timefilter.getRefreshInterval();
    const shouldFetch = _.get($scope, 'refreshInterval.pause') === true && newInterval.pause === false;

    $scope.refreshInterval = newInterval;

    if (shouldFetch) {
      $scope.fetch();
    }
  };

  $scope.onRefreshChange = function ({ isPaused, refreshInterval }) {
    timefilter.setRefreshInterval({
      pause: isPaused,
      value: refreshInterval ? refreshInterval : $scope.refreshInterval.value
    });
  };

  $scope.resetQuery = function () {
    kbnUrl.change('/discover/{{id}}', { id: $route.current.params.id });
  };

  $scope.newQuery = function () {
    kbnUrl.change('/discover');
  };

  // Wazuh.
  // defaultSearchSource -> Use it for Discover tabs and the Discover visualization.
  // noHitsSearchSource  -> It doesn't fetch the "hits" array and it doesn't fetch the "_source",
  //                        use it for panels.
  let defaultSearchSource = null,
    noHitsSearchSource = null;

  $scope.updateDataSource = Promise.method(function updateDataSource() {
    const { indexPattern, searchSource } = $scope;
    // Wazuh
    const isPanels = $scope.tabView === 'panels';
    const isClusterMonitoring = $scope.tabView === 'cluster-monitoring';

    // Wazuh. Should we fetch "_source" and "hits" ?
    const noHits = isPanels || isClusterMonitoring;

    // Wazuh. The very first time, the copies are null, just create them
    if (!defaultSearchSource || !noHitsSearchSource) {
      defaultSearchSource = $scope.searchSource.createCopy();
      noHitsSearchSource = $scope.searchSource.createCopy();
      noHitsSearchSource.setField('source', false);
    }

    // Wazuh. Select the proper searchSource depending on the view
    $scope.searchSource = noHits ? noHitsSearchSource : defaultSearchSource;

    // Wazuh. Set the size to 0 depending on the selected searchSource
    const size = noHits ? 0 : $scope.opts.sampleSize;
    searchSource
      .setField('size', size) // Wazuh. Use custom size
      .setField('sort', getSortForSearchSource($state.sort, indexPattern))
      .setField('query', !$state.query ? null : $state.query)
      .setField('filter', queryFilter.getFilters());
  });

  $scope.setSortOrder = function setSortOrder(sortPair) {
    $scope.state.sort = sortPair;
  };

  // TODO: On array fields, negating does not negate the combination, rather all terms
  $scope.filterQuery = function (field, values, operation) {
    // Commented due to https://github.com/elastic/kibana/issues/22426
    //$scope.indexPattern.popularizeField(field, 1);
    filterActions.addFilter(field, values, operation, $scope.indexPattern.id, $scope.state, filterGen);
  };

  $scope.addColumn = function addColumn(columnName) {
    // Commented due to https://github.com/elastic/kibana/issues/22426
    //$scope.indexPattern.popularizeField(columnName, 1);
    columnActions.addColumn($scope.state.columns, columnName);
  };

  $scope.removeColumn = function removeColumn(columnName) {
    // Commented due to https://github.com/elastic/kibana/issues/22426
    //$scope.indexPattern.popularizeField(columnName, 1);
    columnActions.removeColumn($scope.state.columns, columnName);
  };

  $scope.moveColumn = function moveColumn(columnName, newIndex) {
    columnActions.moveColumn($scope.state.columns, columnName, newIndex);
  };

  $scope.scrollToTop = function () {
    $window.scrollTo(0, 0);
  };

  $scope.scrollToBottom = function () {
    // delay scrolling to after the rows have been rendered
    $timeout(() => {
      $element.find('#discoverBottomMarker').focus();
    }, 0);
  };

  $scope.showAllRows = function () {
    $scope.minimumVisibleRows = $scope.hits;
  };

  $scope.onQuerySaved = savedQuery => {
    $scope.savedQuery = savedQuery;
  };

  $scope.onSavedQueryUpdated = savedQuery => {
    $scope.savedQuery = { ...savedQuery };
  };

  $scope.onClearSavedQuery = () => {
    delete $scope.savedQuery;
    delete $state.savedQuery;
    $state.query = {
      query: '',
      language: localStorage.get('kibana.userQueryLanguage') || config.get('search:queryLanguage'),
    };
    queryFilter.removeAll();
    $state.save();
    $scope.fetch();
  };

  const updateStateFromSavedQuery = (savedQuery) => {
    $state.query = savedQuery.attributes.query;
    $state.save();

    queryFilter.setFilters(savedQuery.attributes.filters || []);

    if (savedQuery.attributes.timefilter) {
      timefilter.setTime({
        from: savedQuery.attributes.timefilter.from,
        to: savedQuery.attributes.timefilter.to,
      });
      if (savedQuery.attributes.timefilter.refreshInterval) {
        timefilter.setRefreshInterval(savedQuery.attributes.timefilter.refreshInterval);
      }
    }

    $scope.fetch();
  };

  $scope.$watch('savedQuery', (newSavedQuery) => {
    if (!newSavedQuery) return;

    $state.savedQuery = newSavedQuery.id;
    $state.save();

    updateStateFromSavedQuery(newSavedQuery);

  });

  $scope.$watch('state.savedQuery', newSavedQueryId => {
    if (!newSavedQueryId) {
      $scope.savedQuery = undefined;
      return;
    }

    if (!$scope.savedQuery || newSavedQueryId !== $scope.savedQuery.id) {
      savedQueryService.getSavedQuery(newSavedQueryId).then((savedQuery) => {
        $scope.$evalAsync(() => {
          $scope.savedQuery = savedQuery;
          updateStateFromSavedQuery(savedQuery);
        });
      });
    }
  });

  async function setupVisualization() {
    // Wazuh. Do not setup visualization if there isn't a copy for the default searchSource
    if (!defaultSearchSource) {
      return;
    }
    // If no timefield has been specified we don't create a histogram of messages
    if (!$scope.opts.timefield) return;

    const visStateAggs = [
      {
        type: 'count',
        schema: 'metric'
      },
      {
        type: 'date_histogram',
        schema: 'segment',
        params: {
          field: $scope.opts.timefield,
          interval: $state.interval,
          timeRange: timefilter.getTime(),
        }
      }
    ];

    if ($scope.vis) {
      const visState = $scope.vis.getEnabledState();
      visState.aggs = visStateAggs;

      $scope.vis.setState(visState);
      return;
    }


    const visSavedObject = {
      indexPattern: $scope.indexPattern.id,
      visState: {
        type: 'histogram',
        title: savedSearch.title,
        params: {
          addLegend: false,
          addTimeMarker: true
        },
        aggs: visStateAggs
      }
    };

    $scope.vis = new Vis(
      // Wazuh. Force to use the default searchSource copy
      defaultSearchSource.getField('index'),
      visSavedObject.visState
    );
    visSavedObject.vis = $scope.vis;

    // Wazuh. Force to use the default searchSource copy
    defaultSearchSource.onRequestStart((searchSource, searchRequest) => {
      return $scope.vis
        .getAggConfig()
        .onSearchRequestStart(searchSource, searchRequest);
    });

    // Wazuh. Force to use the default searchSource copy
    defaultSearchSource.setField('aggs', function () {
      //////////////////// WAZUH ////////////////////////////////
      const result = $scope.vis.getAggConfig().toDsl();
      if (((result[2] || {}).date_histogram || {}).interval === '0ms') {
        result[2].date_histogram.interval = '1d';
      }
      return result;
      ///////////////////////////////////////////////////////////
    });
  }

  function resolveIndexPatternLoading() {
    const {
      loaded: loadedIndexPattern,
      stateVal,
      stateValFound,
    } = $route.current.locals.ip;

    const ownIndexPattern = $scope.searchSource.getOwnField('index');

    if (ownIndexPattern && !stateVal) {
      return ownIndexPattern;
    }

    if (stateVal && !stateValFound) {
      const warningTitle = i18n.translate('kbn.discover.valueIsNotConfiguredIndexPatternIDWarningTitle', {
        defaultMessage: '{stateVal} is not a configured index pattern ID',
        values: {
          stateVal: `"${stateVal}"`,
        },
      });

      if (ownIndexPattern) {
        toastNotifications.addWarning({
          title: warningTitle,
          text: i18n.translate('kbn.discover.showingSavedIndexPatternWarningDescription', {
            defaultMessage: 'Showing the saved index pattern: "{ownIndexPatternTitle}" ({ownIndexPatternId})',
            values: {
              ownIndexPatternTitle: ownIndexPattern.title,
              ownIndexPatternId: ownIndexPattern.id,
            },
          }),
        });
        return ownIndexPattern;
      }

      toastNotifications.addWarning({
        title: warningTitle,
        text: i18n.translate('kbn.discover.showingDefaultIndexPatternWarningDescription', {
          defaultMessage: 'Showing the default index pattern: "{loadedIndexPatternTitle}" ({loadedIndexPatternId})',
          values: {
            loadedIndexPatternTitle: loadedIndexPattern.title,
            loadedIndexPatternId: loadedIndexPattern.id,
          },
        }),
      });
    }

    return loadedIndexPattern;
  }

  // Block the UI from loading if the user has loaded a rollup index pattern but it isn't
  // supported.
  $scope.isUnsupportedIndexPattern = (
    !isDefaultTypeIndexPattern($route.current.locals.ip.loaded)
    && !hasSearchStategyForIndexPattern($route.current.locals.ip.loaded)
  );

  if ($scope.isUnsupportedIndexPattern) {
    $scope.unsupportedIndexPatternType = $route.current.locals.ip.loaded.type;
    return;
  }

  ///////////////////////////////////////////////////////////////////////////////////////////////////////////////////////
  ////////////////////////////////////////////////////// WAZUH //////////////////////////////////////////////////////////
  ///////////////////////////////////////////////////////////////////////////////////////////////////////////////////////

  $scope.hideCloseButtons = () => {
    const closeButtons = $(`.globalFilterItem .euiBadge__iconButton`);
    for (let i = 0; i < closeButtons.length; i++) {
      $(closeButtons[i]).addClass('hide-close-button');
    };
    $scope.$applyAsync();
  };

  $rootScope.$watch('rendered', () => {
    if (!$rootScope.rendered) {
      $scope.hideCloseButtons();
    }else{
      $scope.activeNoImplicitsFilters();
    }
  });

  $scope.activeNoImplicitsFilters = () => {
    const filters = $(`.globalFilterItem .euiBadge__childButton`);
    for (let i = 0; i < filters.length; i++) {
      let found = false;
      ($scope.wzCurrentFilters || []).forEach(x => {
        const objKey = x.query ? Object.keys(x.query.match)[0] : x.meta.key;
        const key = `filter-key-${objKey}`;
        const value = x.query ? `filter-value-${x.query.match[objKey].query}` : `filter-value-${x.meta.value}`;
        const data = filters[i].attributes[3];
        if (data.value.includes(key) && data.value.includes(value)) {
          found = true;
        }
      });
      const closeButton = $(`.globalFilterItem .euiBadge__iconButton`)[i];
      if (!found) {
        $(closeButton).removeClass('hide-close-button');
      }
    }
    $scope.$applyAsync();
  }

  const loadFilters = async (wzCurrentFilters, localChange, tab) => {
    const appState = getAppState();
    if (!appState || !globalState) {
      $timeout(100).then(() => {
        return loadFilters(wzCurrentFilters);
      });
    } else {
      $scope.wzCurrentFilters = wzCurrentFilters;
      $state.filters = localChange ? $state.filters : [];
      const globalFilters = globalState.filters;
      if (tab && $scope.tab !== tab) {
        queryFilter.removeAll();
      }

      $scope.applyFilters([...wzCurrentFilters, ...globalFilters || []]);
      $scope.filters = queryFilter.getFilters();
    }
  };

  $rootScope.$on('wzEventFilters', (evt, parameters) => {
    loadFilters(parameters.filters, parameters.localChange, parameters.tab);
<<<<<<< HEAD
  });

  $rootScope.$on('addNewKibanaFilter', (evt, parameters) => {
    $scope.applyFilters([parameters.filter]);
=======
>>>>>>> 33893efe
  });

  $scope.tabView = $location.search().tabView || 'panels';
  $rootScope.$on('changeTabView', async (evt, parameters) => {
    $scope.resultState = 'loading';
    $scope.$applyAsync();
    $scope.tabView = parameters.tabView || 'panels';
    $scope.tab = parameters.tab;

    evt.stopPropagation();
    if ($scope.tabView === 'discover') {
      $scope.rows = false;
      $scope.fetch();
    }
    $scope.updateQueryAndFetch({
      query: $state.query
    });
    $scope.$applyAsync();
  });
  ///////////////////////////////////////////////////////////////////////////////////////////////////////////////////////
  ///////////////////////////////////////////////////////////////////////////////////////////////////////////////////////
  ///////////////////////////////////////////////////////////////////////////////////////////////////////////////////////
  init();
}<|MERGE_RESOLUTION|>--- conflicted
+++ resolved
@@ -237,15 +237,9 @@
   $scope.searchSource.setParent(timeRangeSearchSource);
 
   const pageTitleSuffix = savedSearch.id && savedSearch.title ? `: ${savedSearch.title}` : '';
-<<<<<<< HEAD
-  docTitle.change(`Discover${pageTitleSuffix}`);
-  const discoverBreadcrumbsTitle = i18n.translate('kbn.discover.discoverBreadcrumbTitle', {
-    defaultMessage: 'Discover',
-=======
   docTitle.change(`Wazuh${pageTitleSuffix}`);
   const discoverBreadcrumbsTitle = i18n.translate('kbn.discover.discoverBreadcrumbTitle', {
     defaultMessage: 'Wazuh',
->>>>>>> 33893efe
   });
 
   if (savedSearch.id && savedSearch.title) {
@@ -299,13 +293,7 @@
     // The filters will automatically be set when the queryFilter emits an update event (see below)
     queryFilter.setFilters([...$scope.wzCurrentFilters, ...finalFilters]);
     $scope.$applyAsync();
-<<<<<<< HEAD
-/*     $scope.hideCloseButtons(); */
     $scope.fetch();
-/*     $scope.activeNoImplicitsFilters(); */
-=======
-    $scope.fetch();
->>>>>>> 33893efe
     $rootScope.$broadcast('updateVis');
   };
 
@@ -1158,13 +1146,6 @@
 
   $rootScope.$on('wzEventFilters', (evt, parameters) => {
     loadFilters(parameters.filters, parameters.localChange, parameters.tab);
-<<<<<<< HEAD
-  });
-
-  $rootScope.$on('addNewKibanaFilter', (evt, parameters) => {
-    $scope.applyFilters([parameters.filter]);
-=======
->>>>>>> 33893efe
   });
 
   $scope.tabView = $location.search().tabView || 'panels';
