/*
 * Licensed to Elasticsearch B.V. under one or more contributor
 * license agreements. See the NOTICE file distributed with
 * this work for additional information regarding copyright
 * ownership. Elasticsearch B.V. licenses this file to you under
 * the Apache License, Version 2.0 (the "License"); you may
 * not use this file except in compliance with the License.
 * You may obtain a copy of the License at
 *
 *    http://www.apache.org/licenses/LICENSE-2.0
 *
 * Unless required by applicable law or agreed to in writing,
 * software distributed under the License is distributed on an
 * "AS IS" BASIS, WITHOUT WARRANTIES OR CONDITIONS OF ANY
 * KIND, either express or implied.  See the License for the
 * specific language governing permissions and limitations
 * under the License.
 */

import discoverTemplate from '../templates/discover/discover.html';
import store from '../redux/store';
import { updateVis } from '../redux/actions/visualizationsActions';
import { getAngularModule, getCore, getDiscoverModule, getPlugins } from '../kibana-services';
import {
  getRequestInspectorStats,
  getResponseInspectorStats,
  getServices,
  setServices,
  setDocViewsRegistry,
  subscribeWithScope,
  tabifyAggResponse,
  getHeaderActionMenuMounter,
} from './discover/kibana_services';

import indexTemplateLegacy from './discover/application/angular/discover_legacy.html';

getAngularModule().directive('kbnDis', [
  function () {
    return {
      restrict: 'E',
      scope: {},
      template: indexTemplateLegacy//discoverTemplate,
    };
  }
]);

// Added dependencies (from Kibana module)
import './discover_dependencies';
//import 'ui/directives/render_directive';
import './discover/application/angular/directives';
import { DocViewsRegistry } from './discover/application/doc_views/doc_views_registry';
import { DocViewTable } from './discover/application/components/table/table';
import { JsonCodeBlock } from './discover/application/components/json_code_block/json_code_block';
import _ from 'lodash';

import { Subscription, Subject, merge } from 'rxjs';
import { debounceTime } from 'rxjs/operators';
import moment from 'moment';
import dateMath from '@elastic/datemath';
import { i18n } from '@kbn/i18n';
import { getState, splitState } from './discover/application/angular/discover_state';

import { RequestAdapter } from '../../../../src/plugins/inspector/public';
import { getSortArray, getSortForSearchSource } from './discover/application/angular/doc_table';
import * as columnActions from './discover/application/angular/doc_table/actions/columns';

import { discoverResponseHandler } from './discover/application/angular/response_handler';

///WAZUH///
import { buildServices } from './discover/build_services';
import { WazuhConfig } from '../react-services/wazuh-config';
import { ModulesHelper } from '../components/common/modules/modules-helper';
///////////
import { validateTimeRange } from './discover/application/helpers/validate_time_range';
import {
  fieldFormats,
  esFilters,
  indexPatterns as indexPatternsUtils,
  connectToQueryState,
  syncQueryStateWithUrl,
  getDefaultQuery,
  search,
  UI_SETTINGS,
} from '../../../../src/plugins/data/public';
import { addFatalError } from '../../../../src/plugins/kibana_legacy/public';
import { WAZUH_ALERTS_PATTERN } from '../../common/constants';
import {
  DEFAULT_COLUMNS_SETTING,
  SAMPLE_SIZE_SETTING,
  SORT_DEFAULT_ORDER_SETTING,
  SEARCH_ON_PAGE_LOAD_SETTING,
  DOC_HIDE_TIME_COLUMN_SETTING,
} from './discover/common';
import { AppState } from '../react-services/app-state';
import { createFixedScroll } from './discover/application/angular/directives/fixed_scroll';

import './discover/application/index.scss';

const fetchStatuses = {
  UNINITIALIZED: 'uninitialized',
  LOADING: 'loading',
  COMPLETE: 'complete',
  NO_RESULTS: 'none'
};

const appDiscover = getDiscoverModule();

appDiscover.run(async () => {
  const services = await buildServices(
    getCore(),
    getPlugins(),
    { env: { packageInfo: { branch: "7.10" } } },
    () => getAngularModule().$injector
  );
  setServices(services);
});

const wazuhApp = getAngularModule();

appDiscover.directive('discoverApp', function () {
  return {
    restrict: 'E',
    controllerAs: 'discoverApp',
    controller: discoverController,
  };
});

function discoverController(
  $element,
  $route,
  $scope,
  $timeout,
  $window,
  Promise,
  localStorage,
  uiCapabilities,
  // Wazuh requirements from here
  $rootScope,
  $location,
  loadedVisualizations,
  discoverPendingUpdates
) {
  const { isDefault: isDefaultType } = indexPatternsUtils;
  const subscriptions = new Subscription();
  const $fetchObservable = new Subject();
  let inspectorRequest;
  const savedSearch = $route.current.locals.savedSearch;
  $scope.searchSource = savedSearch.searchSource;
  $scope.indexPattern = resolveIndexPatternLoading();
  //used for functional testing
  $scope.fetchCounter = 0;

  //WAZUH
  wazuhApp.discoverScope = $scope;
  if (!wazuhApp.globalFilters) {
    wazuhApp.globalFilters = {};
  }

  (async () => {
     const services = await buildServices(
      getCore(),
      getPlugins(),
      { env: { packageInfo: { branch: "7.10" } } },
      () => getAngularModule().$injector
    );
    this.docViewsRegistry = new DocViewsRegistry();
    setDocViewsRegistry(this.docViewsRegistry);
    this.docViewsRegistry.addDocView({
      title: i18n.translate('discover.docViews.table.tableTitle', {
        defaultMessage: 'Table',
      }),
      order: 10,
      component: DocViewTable,
    });
    this.docViewsRegistry.addDocView({
      title: i18n.translate('discover.docViews.json.jsonTitle', {
        defaultMessage: 'JSON',
      }),
      order: 20,
      component: JsonCodeBlock,
    });
    setServices(services);
  })();

  const {
    core,
    chrome,
    data,
    filterManager,
    timefilter,
    toastNotifications,
    history: getHistory,
    uiSettings: config,
    visualizations
  } = getServices();

  const wazuhConfig = new WazuhConfig();
  const modulesHelper = ModulesHelper;

  const getTimeField = () => {
    return isDefaultType($scope.indexPattern) ? $scope.indexPattern.timeFieldName : undefined;
  };

  const history = getHistory();

  const {
    appStateContainer,
    startSync: startStateSync,
    stopSync: stopStateSync,
    setAppState,
    replaceUrlAppState,
    kbnUrlStateStorage,
    getPreviousAppState,
  } = getState({
    defaultAppState: getStateDefaults(),
    storeInSessionStorage: config.get('state:storeInSessionStorage'),
    history,
  });
  if (appStateContainer.getState().index !== $scope.indexPattern.id) {
    //used index pattern is different than the given by url/state which is invalid
    setAppState({ index: $scope.indexPattern.id });
  }
  $scope.state = { ...appStateContainer.getState() };

  // syncs `_g` portion of url with query services
  const { stop: stopSyncingGlobalStateWithUrl } = syncQueryStateWithUrl(
    data.query,
    kbnUrlStateStorage
  );

  // sync initial app filters from state to filterManager
  filterManager.setAppFilters(_.cloneDeep(appStateContainer.getState().filters));
  data.query.queryString.setQuery(appStateContainer.getState().query);

  const stopSyncingQueryAppStateWithStateContainer = connectToQueryState(
    data.query,
    appStateContainer,
    {
      filters: esFilters.FilterStateStore.APP_STATE,
      query: true,
    }
  );

  const appStateUnsubscribe = appStateContainer.subscribe(async (newState) => {
    const { state: newStatePartial } = splitState(newState);
    const { state: oldStatePartial } = splitState(getPreviousAppState());

    if (!_.isEqual(newStatePartial, oldStatePartial)) {
      $scope.$evalAsync(async () => {
        if (oldStatePartial.index !== newStatePartial.index) {
          //in case of index switch the route has currently to be reloaded, legacy
          return;
        }

        $scope.state = { ...newState };

        // detect changes that should trigger fetching of new data
        const changes = ['interval', 'sort', 'query'].filter(
          (prop) => !_.isEqual(newStatePartial[prop], oldStatePartial[prop])
        );

        if (changes.length) {
          $fetchObservable.next();
        }
      });
    }
  });

  // this listener is waiting for such a path http://localhost:5601/app/discover#/
  // which could be set through pressing "New" button in top nav or go to "Discover" plugin from the sidebar
  // to reload the page in a right way
  const unlistenHistoryBasePath = history.listen(({ pathname, search, hash }) => {
    if (!search && !hash && pathname === '/') {
      $route.reload();
    }
  });

  $scope.setIndexPattern = async (id) => {
    const nextIndexPattern = await indexPatterns.get(id);
    if (nextIndexPattern) {
      const nextAppState = getSwitchIndexPatternAppState(
        $scope.indexPattern,
        nextIndexPattern,
        $scope.state.columns,
        $scope.state.sort,
        config.get(MODIFY_COLUMNS_ON_SWITCH)
      );
      await replaceUrlAppState(nextAppState);
      $route.reload();
    }
  };

  // update data source when filters update
  subscriptions.add(
    subscribeWithScope(
      $scope,
      filterManager.getUpdates$(),
      {
        next: () => {
          $scope.state.filters = filterManager.getAppFilters();
          $scope.updateDataSource();
        },
      },
      (error) => addFatalError(core.fatalErrors, error)
    )
  );

  const inspectorAdapters = {
    requests: new RequestAdapter(),
  };

  $scope.timefilterUpdateHandler = (ranges) => {
    timefilter.setTime({
      from: moment(ranges.from).toISOString(),
      to: moment(ranges.to).toISOString(),
      mode: 'absolute',
    });
  };
  $scope.intervalOptions = search.aggs.intervalOptions;
  $scope.minimumVisibleRows = 50;
  $scope.fetchStatus = fetchStatuses.UNINITIALIZED;
  $scope.showSaveQuery = uiCapabilities.discover.saveQuery;

  $scope.$watch(
    () => uiCapabilities.discover.saveQuery,
    (newCapability) => {
      $scope.showSaveQuery = newCapability;
    }
  );

  let abortController;
  $scope.$on('$destroy', () => {
    if (abortController) abortController.abort();
    savedSearch.destroy();
    subscriptions.unsubscribe();
    appStateUnsubscribe();
    stopStateSync();
    stopSyncingGlobalStateWithUrl();
    stopSyncingQueryAppStateWithStateContainer();
    //WAZUH
    //unlistenHistoryBasePath();
    if (tabListener) tabListener();
    delete wazuhApp.discoverScope;
  });

  // WAZUH MODIFIED
  $scope.topNavMenu = [];

  $scope.searchSource
    .setField('index', $scope.indexPattern)
    .setField('highlightAll', true)
    .setField('version', true);

  // Even when searching rollups, we want to use the default strategy so that we get back a
  // document-like response.
  $scope.searchSource.setPreferredSearchStrategyId('default');

  // searchSource which applies time range
  const timeRangeSearchSource = savedSearch.searchSource.create();

  if (isDefaultType($scope.indexPattern)) {
    timeRangeSearchSource.setField('filter', () => {
      return timefilter.createFilter($scope.indexPattern);
    });
  }

  $scope.searchSource.setParent(timeRangeSearchSource);

  const pageTitleSuffix = savedSearch.id && savedSearch.title ? `: ${savedSearch.title}` : '';
  chrome.docTitle.change(`Wazuh${pageTitleSuffix}`);
  const discoverBreadcrumbsTitle = i18n.translate('discover.discoverBreadcrumbTitle', {
    defaultMessage: 'Wazuh',
  });

  if (savedSearch.id && savedSearch.title) {
    chrome.setBreadcrumbs([
      {
        text: discoverBreadcrumbsTitle,
        href: '#/',
      },
      { text: savedSearch.title },
    ]);
  } else {
    chrome.setBreadcrumbs([
      {
        text: discoverBreadcrumbsTitle,
      },
    ]);
  }

  $scope.screenTitle = savedSearch.title;

  const getFieldCounts = async () => {
    // the field counts aren't set until we have the data back,
    // so we wait for the fetch to be done before proceeding
    if ($scope.fetchStatus === fetchStatuses.COMPLETE) {
      return $scope.fieldCounts;
    }

    return await new Promise((resolve) => {
      const unwatch = $scope.$watch('fetchStatus', (newValue) => {
        if (newValue === fetchStatuses.COMPLETE) {
          unwatch();
          resolve($scope.fieldCounts);
        }
      });
    });
  };

  const getSharingDataFields = async (selectedFields, timeFieldName, hideTimeColumn) => {
    if (selectedFields.length === 1 && selectedFields[0] === '_source') {
      const fieldCounts = await getFieldCounts();
      return {
        searchFields: null,
        selectFields: _.keys(fieldCounts).sort(),
      };
    }

    const fields =
      timeFieldName && !hideTimeColumn ? [timeFieldName, ...selectedFields] : selectedFields;
    return {
      searchFields: fields,
      selectFields: fields,
    };
  };

  this.getSharingData = async () => {
    const searchSource = $scope.searchSource.createCopy();

    const { searchFields, selectFields } = await getSharingDataFields(
      $scope.state.columns,
      $scope.indexPattern.timeFieldName,
      config.get(DOC_HIDE_TIME_COLUMN_SETTING)
    );
    searchSource.setField('fields', searchFields);
    searchSource.setField(
      'sort',
      getSortForSearchSource(
        $scope.state.sort,
        $scope.indexPattern,
        config.get(SORT_DEFAULT_ORDER_SETTING)
      )
    );
    searchSource.setField('highlight', null);
    searchSource.setField('highlightAll', null);
    searchSource.setField('aggs', null);
    searchSource.setField('size', null);

    const body = await searchSource.getSearchRequestBody();
    return {
      searchRequest: {
        index: searchSource.getField('index').title,
        body,
      },
      fields: selectFields,
      metaFields: $scope.indexPattern.metaFields,
      conflictedTypesFields: $scope.indexPattern.fields
        .filter((f) => f.type === 'conflict')
        .map((f) => f.name),
      indexPatternId: searchSource.getField('index').id,
    };
  };

  function getStateDefaults() {
    const query = $scope.searchSource.getField('query') || data.query.queryString.getDefaultQuery();
    return {
      query,
      sort: getSortArray(savedSearch.sort, $scope.indexPattern),
      columns:
        savedSearch.columns.length > 0
          ? savedSearch.columns
          : config.get(DEFAULT_COLUMNS_SETTING).slice(),
      index: $scope.indexPattern.id,
      interval: 'auto',
      filters: _.cloneDeep($scope.searchSource.getOwnField('filter')),
    };
  }

  $scope.state.index = $scope.indexPattern.id;
  $scope.state.sort = getSortArray($scope.state.sort, $scope.indexPattern);

  $scope.opts = {
    // number of records to fetch, then paginate through
    sampleSize: config.get(SAMPLE_SIZE_SETTING),
    timefield: getTimeField(),
    savedSearch: savedSearch,
    indexPatternList: $route.current.locals.ip.list,
    config: config,
    fixedScroll: $scope.tabView === 'discover'? createFixedScroll($scope, $timeout) : () => {},
    setHeaderActionMenu: () => {} //getHeaderActionMenuMounter(),
  };

  const shouldSearchOnPageLoad = () => {
    // A saved search is created on every page load, so we check the ID to see if we're loading a
    // previously saved search or if it is just transient
    return (
      config.get(SEARCH_ON_PAGE_LOAD_SETTING) ||
      savedSearch.id !== undefined ||
      timefilter.getRefreshInterval().pause === false
    );
  };

  const init = _.once(() => {
    $scope.updateDataSource().then(async () => {
      const searchBarChanges = merge(
        timefilter.getAutoRefreshFetch$(),
        timefilter.getFetch$(),
        filterManager.getFetches$(),
        $fetchObservable
      ).pipe(debounceTime(100));

      subscriptions.add(
        subscribeWithScope(
          $scope,
          searchBarChanges,
          {
            next: () => {
              $scope.filters = filterManager.filters;
              // Wazuh. Hides the alerts of the '000' agent if it is in the configuration
              const buildFilters = () => {
                const { hideManagerAlerts } = wazuhConfig.getConfig();
                if (hideManagerAlerts) {
                  return [
                    {
                      meta: {
                        alias: null,
                        disabled: false,
                        key: 'agent.id',
                        negate: true,
                        params: { query: '000' },
                        type: 'phrase',
                        index: AppState.getCurrentPattern() || WAZUH_ALERTS_PATTERN
                      },
                      query: { match_phrase: { 'agent.id': '000' } },
                      $state: { store: 'appState' }
                    }
                  ];
                }
                return [];
              };
              ///////////////////////////////  WAZUH   ///////////////////////////////////
              if (wazuhApp.globalFilters && wazuhApp.globalFilters.tab === $location.search().tab) {
                wazuhApp.globalFilters = {
                  tab: $location.search().tab,
                  filters: (filterManager.filters || []).filter(x => x.$state.store === "globalState")
                };
              }
              $scope.updateDataSource().then(function () {
                ///////////////////////////////  WAZUH   ///////////////////////////////////
                if (!filtersAreReady()) return;
                discoverPendingUpdates.removeAll();
                discoverPendingUpdates.addItem($scope.state.query, [
                  ...$scope.filters,
                  ...buildFilters() // Hide '000' agent
                ]);
                if ($location.search().tab != 'configuration') {
                  loadedVisualizations.removeAll();
                }
                $scope.fetch();
                ////////////////////////////////////////////////////////////////////////////
                //$scope.state.save();
                // Forcing a digest cycle
                $rootScope.$applyAsync();
              });
            }
          },
          error => addFatalError(core.fatalErrors, error)
        )
      );
      subscriptions.add(
        subscribeWithScope(
          $scope,
          timefilter.getTimeUpdate$(),
          {
            next: () => {
              $scope.updateTime();
            },
          },
          (error) => addFatalError(core.fatalErrors, error)
        )
      );

      $scope.changeInterval = (interval) => {
        if (interval) {
          setAppState({ interval });
        }
      };

      $scope.$watchMulti(
        ['rows', 'fetchStatus'],
        (function updateResultState() {
          let prev = {};
          const status = {
            UNINITIALIZED: 'uninitialized',
            LOADING: 'loading', // initial data load
            READY: 'ready', // results came back
            NO_RESULTS: 'none', // no results came back
          };

          function pick(rows, oldRows, fetchStatus) {
            // initial state, pretend we're already loading if we're about to execute a search so
            // that the uninitilized message doesn't flash on screen
            if (rows == null && oldRows == null && shouldSearchOnPageLoad()) {
              return status.LOADING;
            }

            if (fetchStatus === fetchStatuses.UNINITIALIZED) {
              return status.UNINITIALIZED;
            }

            const rowsEmpty = _.isEmpty(rows);
            if (rowsEmpty && fetchStatus === fetchStatuses.LOADING) return status.LOADING;
            else if (!rowsEmpty) return status.READY;
            else {
              // Wazuh. If there are hits but no rows, the it's also a READY status
              return $scope.hits ? status.READY : status.NO_RESULTS;
            }
          }

          return function () {
            const current = {
              rows: $scope.rows,
              fetchStatus: $scope.fetchStatus,
            };

            $scope.resultState = pick(
              current.rows,
              prev.rows,
              current.fetchStatus,
              prev.fetchStatus
            );
            // Copying it to the rootScope to access it from the Wazuh App //
            $rootScope.resultState = $scope.resultState;
            /////////////////////////////////////////////////////////////////

            prev = current;
          };
        })()
      );

      if (getTimeField()) {
        setupVisualization();
        $scope.updateTime();
      }

      init.complete = true;
      if (shouldSearchOnPageLoad()) {
        $fetchObservable.next();
      }
    });
  });

  ////////////////////////////////////////////////////////////////////////
  // Wazuh - Removed saveDataSource, it's not needed by our integration //
  ////////////////////////////////////////////////////////////////////////

  $scope.opts.fetch = $scope.fetch = function () {
    // ignore requests to fetch before the app inits
    if (!init.complete) return;
    $scope.fetchCounter++;
    $scope.fetchError = undefined;
    $scope.minimumVisibleRows = 50;
    if (!validateTimeRange(timefilter.getTime(), toastNotifications)) {
      $scope.resultState = 'none';
      return;
    }

    // Abort any in-progress requests before fetching again
    if (abortController) abortController.abort();
    abortController = new AbortController();

    $scope
      .updateDataSource()
      .then(setupVisualization)
      .then(function () {
        $scope.fetchStatus = fetchStatuses.LOADING;
        logInspectorRequest();
        return $scope.searchSource.fetch({
          abortSignal: abortController.signal,
        });
      })
      .then(onResults)
      .catch((error) => {
        // If the request was aborted then no need to surface this error in the UI
        if (error instanceof Error && error.name === 'AbortError') return;

        $scope.fetchStatus = fetchStatuses.NO_RESULTS;
        $scope.rows = [];
        data.search.showError(error);
      });
  };

  $scope.handleRefresh = function ({ query }, isUpdate = true) {
    // Wazuh filters are not ready yet
    if (!filtersAreReady()) return;
    if (!_.isEqual(query, appStateContainer.getState().query) || isUpdate === false) {
      /// Wazuh 7.7.x
      let q = { ...query };
      if (query && typeof query === 'object') {
        q.update_Id = new Date().getTime().toString();
      }
      ///
      setAppState({ query: q });
      // WAZUH query from search bar
      discoverPendingUpdates.removeAll();
      discoverPendingUpdates.addItem($scope.state.query, filterManager.filters);
      $scope.fetch();
      /////
      $fetchObservable.next();
    }
  };

  $scope.updateSavedQueryId = (newSavedQueryId) => {
    if (newSavedQueryId) {
      setAppState({ savedQuery: newSavedQueryId });
    } else {
      // remove savedQueryId from state
      const state = {
        ...appStateContainer.getState(),
      };
      delete state.savedQuery;
      appStateContainer.set(state);
    }
  };

  function getDimensions(aggs, timeRange) {
    const [metric, agg] = aggs;
    agg.params.timeRange = timeRange;
    const bounds = agg.params.timeRange ? timefilter.calculateBounds(agg.params.timeRange) : null;
    agg.buckets.setBounds(bounds);

    const { esUnit, esValue } = agg.buckets.getInterval();
    return {
      x: {
        accessor: 0,
        label: agg.makeLabel(),
        format: agg.toSerializedFieldFormat(),
        params: {
          date: true,
          interval: moment.duration(esValue, esUnit),
          intervalESValue: esValue,
          intervalESUnit: esUnit,
          format: agg.buckets.getScaledDateFormat(),
          bounds: agg.buckets.getBounds(),
        },
      },
      y: {
        accessor: 1,
        format: metric.toSerializedFieldFormat(),
        label: metric.makeLabel(),
      },
    };
  }

  function onResults(resp) {
    inspectorRequest.stats(getResponseInspectorStats(resp, $scope.searchSource)).ok({ json: resp });

    if (getTimeField()) {
      const tabifiedData = tabifyAggResponse($scope.vis.data.aggs, resp);
      $scope.searchSource.rawResponse = resp;
      $scope.histogramData = discoverResponseHandler(
        tabifiedData,
        getDimensions($scope.vis.data.aggs.aggs, $scope.timeRange)
      );
      if ($scope.vis.data.aggs.aggs[1]) {
        $scope.bucketInterval = $scope.vis.data.aggs.aggs[1].buckets.getInterval();
      }
      $scope.updateTime();
    }

    $scope.hits = resp.hits.total;
    $scope.rows = resp.hits.hits;

    // Ensure we have "hits" and "rows" available as soon as possible
    $scope.$applyAsync();
<<<<<<< HEAD
    
=======
>>>>>>> 64d7eee4
    // if we haven't counted yet, reset the counts
    const counts = ($scope.fieldCounts = $scope.fieldCounts || {});

    $scope.rows.forEach((hit) => {
      const fields = Object.keys($scope.indexPattern.flattenHit(hit));
      fields.forEach((fieldName) => {
        counts[fieldName] = (counts[fieldName] || 0) + 1;
      });
    });
<<<<<<< HEAD
    
=======
>>>>>>> 64d7eee4
    $scope.fetchStatus = fetchStatuses.COMPLETE;
  }

  function logInspectorRequest() {
    inspectorAdapters.requests.reset();
    const title = i18n.translate('discover.inspectorRequestDataTitle', {
      defaultMessage: 'data',
    });
    const description = i18n.translate('discover.inspectorRequestDescription', {
      defaultMessage: 'This request queries Elasticsearch to fetch the data for the search.',
    });
    inspectorRequest = inspectorAdapters.requests.start(title, { description });
    inspectorRequest.stats(getRequestInspectorStats($scope.searchSource));
    $scope.searchSource.getSearchRequestBody().then((body) => {
      inspectorRequest.json(body);
    });
  }

  $scope.updateTime = function () {
    ///////////////////////////////  WAZUH   ///////////////////////////////////
    if ($location.search().tab != 'configuration') {
      loadedVisualizations.removeAll();
      $rootScope.$broadcast('updateVis');
      store.dispatch(updateVis({ update: true }));
      // Forcing a digest cycle
      $rootScope.$applyAsync();
    }
    ////////////////////////////////////////////////////////////////////////////
    const { from, to } = timefilter.getTime();
    // this is the timerange for the histogram, should be refactored
    $scope.timeRange = {
      from: dateMath.parse(from),
      to: dateMath.parse(to, { roundUp: true }),
    };
  };

  $scope.toMoment = function (datetime) {
    if (!datetime) {
      return;
    }
    return moment(datetime).format(config.get('dateFormat'));
  };

  $scope.resetQuery = function () {
    /*     history.push(
          $route.current.params.id ? `/view/${encodeURIComponent($route.current.params.id)}` : '/'
        ); */
    $route.reload();
  };

  $scope.onSkipBottomButtonClick = function () {
    // show all the Rows
    $scope.minimumVisibleRows = $scope.hits;

    // delay scrolling to after the rows have been rendered
    const bottomMarker = $element.find('#discoverBottomMarker');
    $timeout(() => {
      bottomMarker.focus();
      // The anchor tag is not technically empty (it's a hack to make Safari scroll)
      // so the browser will show a highlight: remove the focus once scrolled
      $timeout(() => {
        bottomMarker.blur();
      }, 0);
    }, 0);
  };

  $scope.newQuery = function () {
    //history.push('/');
  };

  // Wazuh.
  // defaultSearchSource -> Use it for Discover tabs and the Discover visualization.
  // noHitsSearchSource  -> It doesn't fetch the "hits" array and it doesn't fetch the "_source",
  //                        use it for panels.
  let defaultSearchSource = null,
    noHitsSearchSource = null;
  $scope.updateDataSource = () => {
    const { indexPattern, searchSource } = $scope;
    // Wazuh
    const isPanels = $scope.tabView === 'panels';
    const isClusterMonitoring = $scope.tabView === 'cluster-monitoring';

    // Wazuh. Should we fetch "_source" and "hits" ?
    const noHits = isPanels || isClusterMonitoring;

    // Wazuh. The very first time, the copies are null, just create them
    if (!defaultSearchSource || !noHitsSearchSource) {
      defaultSearchSource = $scope.searchSource.createCopy();
      noHitsSearchSource = $scope.searchSource.createCopy();
      noHitsSearchSource.setField('source', false);
    }

    // Wazuh. Select the proper searchSource depending on the view
    $scope.searchSource = noHits ? noHitsSearchSource : defaultSearchSource;

    // Wazuh. Set the size to 0 depending on the selected searchSource
    const size = noHits ? 0 : $scope.opts.sampleSize;
    searchSource
      .setField('index', $scope.indexPattern)
      .setField('size', size) // Wazuh. Use custom size
      .setField(
        'sort',
        getSortForSearchSource(
          $scope.state.sort,
          indexPattern,
          config.get(SORT_DEFAULT_ORDER_SETTING)
        )
      )
      .setField('query', data.query.queryString.getQuery() || null)
      .setField('filter', filterManager.getFilters());
    //Wazuh update the visualizations
    $rootScope.$broadcast('updateVis');
    store.dispatch(updateVis({ update: true }));
    return Promise.resolve();
  };

  $scope.setSortOrder = function setSortOrder(sort) {
    setAppState({ sort });
  };

  // TODO: On array fields, negating does not negate the combination, rather all terms
  $scope.filterQuery = function (field, values, operation) {
    // Commented due to https://github.com/elastic/kibana/issues/22426
    //$scope.indexPattern.popularizeField(field, 1);
    const newFilters = esFilters.generateFilters(
      filterManager,
      field,
      values,
      operation,
      $scope.indexPattern.id
    );
    return filterManager.addFilters(newFilters);
  };

  $scope.addColumn = function addColumn(columnName) {
    // Commented due to https://github.com/elastic/kibana/issues/22426
    /*     if (uiCapabilities.discover.save) {
        $scope.indexPattern.popularizeField(columnName, 1);
        } */
    const columns = columnActions.addColumn($scope.state.columns, columnName);
    setAppState({ columns });
  };

  $scope.removeColumn = function removeColumn(columnName) {
    // Commented due to https://github.com/elastic/kibana/issues/22426
    /*     if (uiCapabilities.discover.save) {
          $scope.indexPattern.popularizeField(columnName, 1);
        } */
    const columns = columnActions.removeColumn($scope.state.columns, columnName);
    // The state's sort property is an array of [sortByColumn,sortDirection]
    const sort = $scope.state.sort.length
      ? $scope.state.sort.filter((subArr) => subArr[0] !== columnName)
      : [];
    setAppState({ columns, sort });
  };

  $scope.moveColumn = function moveColumn(columnName, newIndex) {
    const columns = columnActions.moveColumn($scope.state.columns, columnName, newIndex);
    setAppState({ columns });
  };

  $scope.scrollToTop = function () {
    $window.scrollTo(0, 0);
  };

  async function setupVisualization() {
    // Wazuh. Do not setup visualization if there isn't a copy for the default searchSource
    if (!defaultSearchSource) {
      return;
    }
    // If no timefield has been specified we don't create a histogram of messages
    if (!getTimeField()) return;
    const { interval: histogramInterval } = $scope.state;

    const visStateAggs = [
      {
        type: 'count',
        schema: 'metric',
      },
      {
        type: 'date_histogram',
        schema: 'segment',
        params: {
          field: getTimeField(),
          interval: histogramInterval,
          timeRange: timefilter.getTime(),
        },
      },
    ];

    $scope.vis = await visualizations.createVis('histogram', {
      title: savedSearch.title,
      params: {
        addLegend: false,
        addTimeMarker: true,
      },
      data: {
        aggs: visStateAggs,
        searchSource: $scope.searchSource.getSerializedFields(),
      },
    });

    $scope.searchSource.onRequestStart((searchSource, options) => {
      if (!$scope.vis) return;
      return $scope.vis.data.aggs.onSearchRequestStart(searchSource, options);
    });

    $scope.searchSource.setField('aggs', function () {
      if (!$scope.vis) return;
      return $scope.vis.data.aggs.toDsl();
    });
  }

  function getIndexPatternWarning(index) {
    return i18n.translate('discover.valueIsNotConfiguredIndexPatternIDWarningTitle', {
      defaultMessage: '{stateVal} is not a configured index pattern ID',
      values: {
        stateVal: `"${index}"`,
      },
    });
  }

  function resolveIndexPatternLoading() {
    const {
      loaded: loadedIndexPattern,
      stateVal,
      stateValFound,
    } = $route.current.locals.ip;

    const ownIndexPattern = $scope.searchSource.getOwnField('index');

    if (ownIndexPattern && !stateVal) {
      return ownIndexPattern;
    }

    if (stateVal && !stateValFound) {
      const warningTitle = getIndexPatternWarning();

      if (ownIndexPattern) {
        getToasts().addWarning({
          title: warningTitle,
          text: i18n.translate('discover.showingSavedIndexPatternWarningDescription', {
            defaultMessage:
              'Showing the saved index pattern: "{ownIndexPatternTitle}" ({ownIndexPatternId})',
            values: {
              ownIndexPatternTitle: ownIndexPattern.title,
              ownIndexPatternId: ownIndexPattern.id,
            },
          }),
        });
        return ownIndexPattern;
      }

      getToasts().addWarning({
        title: warningTitle,
        text: i18n.translate('discover.showingDefaultIndexPatternWarningDescription', {
          defaultMessage:
            'Showing the default index pattern: "{loadedIndexPatternTitle}" ({loadedIndexPatternId})',
          values: {
            loadedIndexPatternTitle: loadedIndexPattern.title,
            loadedIndexPatternId: loadedIndexPattern.id,
          },
        }),
      });
    }

    return loadedIndexPattern;
  }

  ///////////////////////////////////////////////////////////////////////////////////////////////////////////////////////
  ////////////////////////////////////////////////////// WAZUH //////////////////////////////////////////////////////////
  ///////////////////////////////////////////////////////////////////////////////////////////////////////////////////////

  $scope.$watch('fetchStatus', () => {
    if ($scope.fetchStatus !== fetchStatuses.UNINITIALIZED) {
      setTimeout(() => {
        modulesHelper.hideCloseButtons();
      },  100);
    }
  });

  $scope.loadFilters = async (wzCurrentFilters, tab) => {
    filterManager.removeAll();
    const appState = appStateContainer.getState();
    if (!appState) {
      $timeout(100).then(() => {
        return loadFilters(wzCurrentFilters);
      });
    } else {
      wzCurrentFilters.forEach(x => {
        if (x.$state.isImplicit != false)
          x.$state.isImplicit = true
      });
      wazuhApp.globalFilters.tab = tab;
      const globalFilters = wazuhApp.globalFilters.filters || [];
      if (tab && $scope.tab !== tab) {
        filterManager.removeAll();
      }

      filterManager.addFilters([...wzCurrentFilters, ...(globalFilters || [])]);
      $scope.filters = filterManager.filters;
    }
  };

  $scope.tabView = $location.search().tabView || 'panels';
  $scope.showMain = $scope.tabView === 'discover';

  const tabListener = $rootScope.$on(
    'changeTabView',
    async (evt, parameters) => {
      $scope.resultState = 'loading';
      $scope.$applyAsync();
      $scope.tabView = parameters.tabView || 'panels';
      $scope.tab = parameters.tab;
      $scope.showMain = $scope.tabView === 'discover';

      evt.stopPropagation();
      if ($scope.tabView === 'discover') {
        $scope.rows = false;
        $scope.fetch();
      }
      $scope.handleRefresh({
        query: $scope.state.query
      }, false);
      $scope.$applyAsync();
    }
  );

  /**
   * Wazuh - aux function for checking filters status
   */
  const filtersAreReady = () => {
    const currentUrlPath = $location.path();
    if (currentUrlPath) {
      let filters = filterManager.filters;
      filters = Array.isArray(filters)
        ? filters.filter(item =>
          ['appState', 'globalState'].includes(
            ((item || {}).$state || {}).store || ''
          )
        )
        : [];
      if (!filters || !filters.length) return false;
    }
    return true;
  };
  ///////////////////////////////////////////////////////////////////////////////////////////////////////////////////////
  ///////////////////////////////////////////////////////////////////////////////////////////////////////////////////////
  ///////////////////////////////////////////////////////////////////////////////////////////////////////////////////////

  init();
  // Propagate current app state to url, then start syncing
  replaceUrlAppState().then(() => startStateSync());
}
<|MERGE_RESOLUTION|>--- conflicted
+++ resolved
@@ -773,10 +773,6 @@
 
     // Ensure we have "hits" and "rows" available as soon as possible
     $scope.$applyAsync();
-<<<<<<< HEAD
-    
-=======
->>>>>>> 64d7eee4
     // if we haven't counted yet, reset the counts
     const counts = ($scope.fieldCounts = $scope.fieldCounts || {});
 
@@ -786,10 +782,6 @@
         counts[fieldName] = (counts[fieldName] || 0) + 1;
       });
     });
-<<<<<<< HEAD
-    
-=======
->>>>>>> 64d7eee4
     $scope.fetchStatus = fetchStatuses.COMPLETE;
   }
 
