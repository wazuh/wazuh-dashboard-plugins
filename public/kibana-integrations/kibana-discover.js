--- conflicted
+++ resolved
@@ -74,10 +74,7 @@
 ///////////
 import { validateTimeRange } from '../../../../src/plugins/discover/public/application/helpers/validate_time_range';
 import {
-<<<<<<< HEAD
   fieldFormats,
-=======
->>>>>>> 97f13a86
   esFilters,
   indexPatterns as indexPatternsUtils,
   connectToQueryState,
@@ -87,9 +84,7 @@
   UI_SETTINGS,
 } from '../../../../src/plugins/data/public';
 import { addFatalError } from '../../../../src/plugins/kibana_legacy/public';
-<<<<<<< HEAD
 import { WAZUH_ALERTS_PATTERN } from '../../util/constants';
-=======
 import {
   DEFAULT_COLUMNS_SETTING,
   SAMPLE_SIZE_SETTING,
@@ -98,7 +93,6 @@
   DOC_HIDE_TIME_COLUMN_SETTING,
 } from '../../../../src/plugins/discover/common/';
 import { AppState } from '../react-services/app-state';
->>>>>>> 97f13a86
 
 const fetchStatuses = {
   UNINITIALIZED: 'uninitialized',
@@ -511,11 +505,7 @@
                         negate: true,
                         params: { query: '000' },
                         type: 'phrase',
-<<<<<<< HEAD
-                        index: WAZUH_ALERTS_PATTERN
-=======
-                        index: AppState.getCurrentPattern() || "wazuh-alerts-3.x-*"
->>>>>>> 97f13a86
+                        index: AppState.getCurrentPattern() || WAZUH_ALERTS_PATTERN
                       },
                       query: { match_phrase: { 'agent.id': '000' } },
                       $state: { store: 'appState' }
@@ -728,11 +718,7 @@
       x: {
         accessor: 0,
         label: agg.makeLabel(),
-<<<<<<< HEAD
         format: fieldFormats ? fieldFormats.serialize(agg) : agg.toSerializedFieldFormat(),
-=======
-        format: agg.toSerializedFieldFormat(),
->>>>>>> 97f13a86
         params: {
           date: true,
           interval: moment.duration(esValue, esUnit),
@@ -744,11 +730,7 @@
       },
       y: {
         accessor: 1,
-<<<<<<< HEAD
         format: fieldFormats ? fieldFormats.serialize(agg) : metric.toSerializedFieldFormat(),
-=======
-        format: metric.toSerializedFieldFormat(),
->>>>>>> 97f13a86
         label: metric.makeLabel(),
       },
     };
