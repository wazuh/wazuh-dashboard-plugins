--- conflicted
+++ resolved
@@ -844,11 +844,7 @@
     const isClusterMonitoring = $scope.tabView === 'cluster-monitoring';
 
     // Wazuh. Should we fetch "_source" and "hits" ?
-<<<<<<< HEAD
-    const noHits = (isPanels || isClusterMonitoring);
-=======
     const noHits = isPanels || isClusterMonitoring;
->>>>>>> 014baf80
 
     // Wazuh. The very first time, the copies are null, just create them
     if (!defaultSearchSource || !noHitsSearchSource) {
