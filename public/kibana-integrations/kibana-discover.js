--- conflicted
+++ resolved
@@ -155,6 +155,9 @@
   // Wazuh. Copy for the pinned filters
   let pinnedFilters = [];
 
+  // Wazuh. Copy for the discover filters
+  let discoverFilters = [];
+
   const visualizeLoader = Private(VisualizeLoaderProvider);
   let visualizeHandler;
   const Vis = Private(VisProvider);
@@ -653,28 +656,28 @@
   $scope.updateQueryAndFetch = function({ query, dateRange }) {
     // Wazuh filters are not ready yet
     if (!filtersAreReady()) return;
-
+    let inheritedFilters;
     // Preserve filters in discover
     if (
-      ($scope.discoverFilters || []).length ||
-      ($scope.pinnedFilters || []).length
+      (discoverFilters || []).length ||
+      (pinnedFilters || []).length
     ) {
-      $scope.inheritedFilters = [
-        ...($scope.discoverFilters || []),
-        ...($scope.pinnedFilters || [])
+      inheritedFilters = [
+        ...(discoverFilters || []),
+        ...(pinnedFilters || [])
       ];
-      $scope.discoverFilters = [];
-      $scope.pinnedFilters = [];
+      discoverFilters = [];
+      pinnedFilters = [];
     }
 
     // Update query from search bar
     discoverPendingUpdates.removeAll();
     discoverPendingUpdates.addItem(
       $state.query,
-      [...($scope.inheritedFilters || []), ...queryFilter.getFilters()]
+      [...(inheritedFilters || []), ...queryFilter.getFilters()]
     );
     $rootScope.$broadcast('updateVis');
-    $scope.inheritedFilters = false;
+    inheritedFilters = false;
     timefilter.setTime(dateRange);
     if (query && typeof query === 'object') $state.query = query;
     $scope.fetch();
@@ -1103,28 +1106,17 @@
   const changeTabViewListener = $rootScope.$on(
     'changeTabView',
     (evt, parameters) => {
-<<<<<<< HEAD
-      $scope.pinnedFilters = getPinnedFilters();
-      if (
-        parameters.tabView !== 'discover' &&
-        $scope.tabView !== 'discover' &&
-        !parameters.sameSection
-      ) {
-=======
       pinnedFilters = getPinnedFilters();
-      const isDiscover = parameters.tabView === 'discover';
+      const isNotDiscover = parameters.tabView !== 'discover' && $scope.tabView !== 'discover';
+      const backDiscover = parameters.tabView !== 'discover' && $scope.tabView === 'discover';
       const sameSection = parameters.sameSection;
 
       // If it's not the Discover and we are changing section,
       // then clear all the filters.
-      if (!isDiscover && !sameSection) {
->>>>>>> fed21830
+      if (isNotDiscover && !sameSection) {
         queryFilter.removeAll();
-      } else if (
-        parameters.tabView !== 'discover' &&
-        $scope.tabView === 'discover'
-      ) {
-        $scope.discoverFilters = queryFilter.getFilters();
+      } else if (backDiscover) {
+        discoverFilters = queryFilter.getFilters();
       }
 
       // Prevent multiple executions
@@ -1132,9 +1124,6 @@
 
       // Assign the incoming value for tabView
       $scope.tabView = parameters.tabView || 'panels';
-<<<<<<< HEAD
-      $scope.updateQueryAndFetch($state.query);
-=======
 
       // Ensure tabView is always up-to-date.
       $scope.$applyAsync();
@@ -1147,8 +1136,9 @@
           query: $state.query,
           dateRange: $scope.time
         });
-      }
->>>>>>> fed21830
+      } else {
+        $scope.updateQueryAndFetch($state.query);
+      }
     }
   );
 
