/*
 * Licensed to Elasticsearch B.V. under one or more contributor
 * license agreements. See the NOTICE file distributed with
 * this work for additional information regarding copyright
 * ownership. Elasticsearch B.V. licenses this file to you under
 * the Apache License, Version 2.0 (the "License"); you may
 * not use this file except in compliance with the License.
 * You may obtain a copy of the License at
 *
 *    http://www.apache.org/licenses/LICENSE-2.0
 *
 * Unless required by applicable law or agreed to in writing,
 * software distributed under the License is distributed on an
 * "AS IS" BASIS, WITHOUT WARRANTIES OR CONDITIONS OF ANY
 * KIND, either express or implied.  See the License for the
 * specific language governing permissions and limitations
 * under the License.
 */

import discoverTemplate from '../templates/discover/discover.html';
import { uiModules } from 'ui/modules';
import store from '../redux/store';
import { updateVis } from '../redux/actions/visualizationsActions';

uiModules.get('app/wazuh', []).directive('kbnDis', [
  function () {
    return {
      restrict: 'E',
      scope: {},
      template: discoverTemplate
    };
  }
]);

// Added dependencies (from Kibana module)
import './discover_dependencies';
import 'ui/directives/render_directive';
import 'plugins/kibana/discover/np_ready/angular/directives';
import _ from 'lodash';
import React from 'react';
import { Subscription, Subject, merge } from 'rxjs';
import { debounceTime } from 'rxjs/operators';
import moment from 'moment';
import dateMath from '@elastic/datemath';
import { i18n } from '@kbn/i18n';
import { getState, splitState } from 'plugins/kibana/discover/np_ready/angular/discover_state';

import { RequestAdapter } from '../../../../src/plugins/inspector/public';
import { getSortArray, getSortForSearchSource } from 'plugins/kibana/discover/np_ready/angular/doc_table';
import * as columnActions from 'plugins/kibana/discover/np_ready/angular/doc_table/actions/columns';

import 'plugins/kibana/discover/np_ready/components/fetch_error';
import { getPainlessError } from 'plugins/kibana/discover/np_ready/angular/get_painless_error';
import { discoverResponseHandler } from 'plugins/kibana/discover/np_ready/angular/response_handler';
import {
  getHistory,
  getRequestInspectorStats,
  getResponseInspectorStats,
  getServices,
  setServices,
  subscribeWithScope,
  tabifyAggResponse,
  getAngularModule,
} from 'plugins/kibana/discover/kibana_services';

///WAZUH///
import { buildServices } from 'plugins/kibana/discover/build_services';
import { npStart } from 'ui/new_platform';
import { WazuhConfig } from '../react-services/wazuh-config';
import { ModulesHelper } from '../components/common/modules/modules-helper';
///////////

import {
  fieldFormats,
  esFilters,
  indexPatterns as indexPatternsUtils,
  connectToQueryState,
  syncQueryStateWithUrl,
  getDefaultQuery,
  search,
} from '../../../../src/plugins/data/public';
import { addFatalError } from '../../../../src/plugins/kibana_legacy/public';

const fetchStatuses = {
  UNINITIALIZED: 'uninitialized',
  LOADING: 'loading',
  COMPLETE: 'complete',
};

const app = uiModules.get('app/discover', []);
const wazuhApp = getAngularModule('app/wazuh');
const buildGetHistory = getHistory;
app.run(async () => {
  const services = await buildServices(
    npStart.core,
    npStart.plugins,
    buildGetHistory
  );
  setServices(services);
});

app.directive('discoverAppW', function () {
  return {
    restrict: 'E',
    controllerAs: 'discoverApp',
    controller: discoverController,
  };
});

function discoverController(
  $element,
  $route,
  $scope,
  $timeout,
  $window,
  Promise,
  localStorage,
  uiCapabilities,
  // Wazuh requirements from here
  $rootScope,
  $location,
  loadedVisualizations,
  discoverPendingUpdates
) {
  const { isDefault: isDefaultType } = indexPatternsUtils;
  const subscriptions = new Subscription();
  const $fetchObservable = new Subject();
  let inspectorRequest;
  const savedSearch = $route.current.locals.savedSearch;
  $scope.searchSource = savedSearch.searchSource;
  $scope.indexPattern = resolveIndexPatternLoading();
  //used for functional testing
  $scope.fetchCounter = 0;

  //WAZUH
  wazuhApp.discoverScope = $scope;
  if (!wazuhApp.globalFilters) {
    wazuhApp.globalFilters = {};
  }

  (async () => {
    const services = await buildServices(
      npStart.core,
      npStart.plugins,
      buildGetHistory
    );
    setServices(services);
  })();

  const {
    core,
    chrome,
    data,
    filterManager,
    timefilter,
    toastNotifications,
    history: getHistory,
    uiSettings: config,
    visualizations
  } = getServices();

  const wazuhConfig = new WazuhConfig();
  const modulesHelper = ModulesHelper;

  const history = getHistory();

  const getTimeField = () => {
    return isDefaultType($scope.indexPattern) ? $scope.indexPattern.timeFieldName : undefined;
  };

  const {
    appStateContainer,
    startSync: startStateSync,
    stopSync: stopStateSync,
    setAppState,
    replaceUrlAppState,
    isAppStateDirty,
    kbnUrlStateStorage,
    getPreviousAppState,
    resetInitialAppState,
  } = getState({
    defaultAppState: getStateDefaults(),
    storeInSessionStorage: config.get('state:storeInSessionStorage'),
    history,
  });
  if (appStateContainer.getState().index !== $scope.indexPattern.id) {
    //used index pattern is different than the given by url/state which is invalid
    setAppState({ index: $scope.indexPattern.id });
  }
  $scope.state = { ...appStateContainer.getState() };

  // syncs `_g` portion of url with query services
  const { stop: stopSyncingGlobalStateWithUrl } = syncQueryStateWithUrl(
    data.query,
    kbnUrlStateStorage
  );

  // sync initial app filters from state to filterManager
  filterManager.setAppFilters(_.cloneDeep(appStateContainer.getState().filters));

  const stopSyncingQueryAppStateWithStateContainer = connectToQueryState(
    data.query,
    appStateContainer,
    { filters: esFilters.FilterStateStore.APP_STATE }
  );

  const appStateUnsubscribe = appStateContainer.subscribe(async (newState) => {
    const { state: newStatePartial } = splitState(newState);
    const { state: oldStatePartial } = splitState(getPreviousAppState());

    if (!_.isEqual(newStatePartial, oldStatePartial)) {
      $scope.$evalAsync(async () => {
        $scope.state = { ...newState };

        // detect changes that should trigger fetching of new data
        const changes = ['interval', 'sort', 'query'].filter(
          (prop) => !_.isEqual(newStatePartial[prop], oldStatePartial[prop])
        );

        if (changes.length) {
          $fetchObservable.next();
        }
      });
    }
  });

  // this listener is waiting for such a path http://localhost:5601/app/kibana#/discover
  // which could be set through pressing "New" button in top nav or go to "Discover" plugin from the sidebar
  // to reload the page in a right way
  const unlistenHistoryBasePath = history.listen(({ pathname, search, hash }) => {
    if (!search && !hash && pathname === '/discover') {
      $route.reload();
    }
  });

  $scope.setIndexPattern = async (id) => {
    await replaceUrlAppState({ index: id });
    $route.reload();
  };

  // update data source when filters update
  subscriptions.add(
    subscribeWithScope(
      $scope,
      filterManager.getUpdates$(),
      {
        next: () => {
          $scope.state.filters = filterManager.getAppFilters();
          $scope.updateDataSource();
        },
      },
      (error) => addFatalError(core.fatalErrors, error)
    )
  );

  const inspectorAdapters = {
    requests: new RequestAdapter(),
  };

  $scope.timefilterUpdateHandler = (ranges) => {
    timefilter.setTime({
      from: moment(ranges.from).toISOString(),
      to: moment(ranges.to).toISOString(),
      mode: 'absolute',
    });
  };
  $scope.intervalOptions = search.aggs.intervalOptions;
  $scope.minimumVisibleRows = 50;
  $scope.fetchStatus = fetchStatuses.UNINITIALIZED;
  $scope.showSaveQuery = uiCapabilities.discover.saveQuery;

  $scope.$watch(
    () => uiCapabilities.discover.saveQuery,
    (newCapability) => {
      $scope.showSaveQuery = newCapability;
    }
  );

  $scope.intervalEnabled = function (interval) {
    return interval.val !== 'custom';
  };

  let abortController;
  $scope.$on('$destroy', () => {
    if (abortController) abortController.abort();
    savedSearch.destroy();
    subscriptions.unsubscribe();
    appStateUnsubscribe();
    stopStateSync();
    stopSyncingGlobalStateWithUrl();
    stopSyncingQueryAppStateWithStateContainer();
    //WAZUH     
    //unlistenHistoryBasePath();
    if (tabListener) tabListener();
    delete wazuhApp.discoverScope;
  });

  // WAZUH MODIFIED
  $scope.topNavMenu = [];

  $scope.searchSource
    .setField('index', $scope.indexPattern)
    .setField('highlightAll', true)
    .setField('version', true);

  // Even when searching rollups, we want to use the default strategy so that we get back a
  // document-like response.
  $scope.searchSource.setPreferredSearchStrategyId('default');

  // searchSource which applies time range
  const timeRangeSearchSource = savedSearch.searchSource.create();

  if (isDefaultType($scope.indexPattern)) {
    timeRangeSearchSource.setField('filter', () => {
      return timefilter.createFilter($scope.indexPattern);
    });
  }

  $scope.searchSource.setParent(timeRangeSearchSource);

  const pageTitleSuffix = savedSearch.id && savedSearch.title ? `: ${savedSearch.title}` : '';
  chrome.docTitle.change(`Wazuh${pageTitleSuffix}`);
  const discoverBreadcrumbsTitle = i18n.translate('kbn.discover.discoverBreadcrumbTitle', {
    defaultMessage: 'Wazuh',
  });

  if (savedSearch.id && savedSearch.title) {
    chrome.setBreadcrumbs([
      {
        text: discoverBreadcrumbsTitle,
        href: '#/discover',
      },
      { text: savedSearch.title },
    ]);
  } else {
    chrome.setBreadcrumbs([
      {
        text: discoverBreadcrumbsTitle,
      },
    ]);
  }

  $scope.screenTitle = savedSearch.title;

  const getFieldCounts = async () => {
    // the field counts aren't set until we have the data back,
    // so we wait for the fetch to be done before proceeding
    if ($scope.fetchStatus === fetchStatuses.COMPLETE) {
      return $scope.fieldCounts;
    }

    return await new Promise((resolve) => {
      const unwatch = $scope.$watch('fetchStatus', (newValue) => {
        if (newValue === fetchStatuses.COMPLETE) {
          unwatch();
          resolve($scope.fieldCounts);
        }
      });
    });
  };

  const getSharingDataFields = async (selectedFields, timeFieldName, hideTimeColumn) => {
    if (selectedFields.length === 1 && selectedFields[0] === '_source') {
      const fieldCounts = await getFieldCounts();
      return {
        searchFields: null,
        selectFields: _.keys(fieldCounts).sort(),
      };
    }

    const fields =
      timeFieldName && !hideTimeColumn ? [timeFieldName, ...selectedFields] : selectedFields;
    return {
      searchFields: fields,
      selectFields: fields,
    };
  };

  this.getSharingData = async () => {
    const searchSource = $scope.searchSource.createCopy();

    const { searchFields, selectFields } = await getSharingDataFields(
      $scope.state.columns,
      $scope.indexPattern.timeFieldName,
      config.get('doc_table:hideTimeColumn')
    );
    searchSource.setField('fields', searchFields);
    searchSource.setField(
      'sort',
      getSortForSearchSource(
        $scope.state.sort,
        $scope.indexPattern,
        config.get('discover:sort:defaultOrder')
      )
    );
    searchSource.setField('highlight', null);
    searchSource.setField('highlightAll', null);
    searchSource.setField('aggs', null);
    searchSource.setField('size', null);

    const body = await searchSource.getSearchRequestBody();
    return {
      searchRequest: {
        index: searchSource.getField('index').title,
        body,
      },
      fields: selectFields,
      metaFields: $scope.indexPattern.metaFields,
      conflictedTypesFields: $scope.indexPattern.fields
        .filter((f) => f.type === 'conflict')
        .map((f) => f.name),
      indexPatternId: searchSource.getField('index').id,
    };
  };

  function getStateDefaults() {
    const query =
      $scope.searchSource.getField('query') ||
      getDefaultQuery(
        localStorage.get('kibana.userQueryLanguage') || config.get('search:queryLanguage')
      );
    return {
      query,
      sort: getSortArray(savedSearch.sort, $scope.indexPattern),
      columns:
        savedSearch.columns.length > 0 ? savedSearch.columns : config.get('defaultColumns').slice(),
      index: $scope.indexPattern.id,
      interval: 'auto',
      filters: _.cloneDeep($scope.searchSource.getOwnField('filter')),
    };
  }

  $scope.state.index = $scope.indexPattern.id;
  $scope.state.sort = getSortArray($scope.state.sort, $scope.indexPattern);

  $scope.getBucketIntervalToolTipText = () => {
    return i18n.translate('kbn.discover.bucketIntervalTooltip', {
      defaultMessage:
        'This interval creates {bucketsDescription} to show in the selected time range, so it has been scaled to {bucketIntervalDescription}',
      values: {
        bucketsDescription:
          $scope.bucketInterval.scale > 1
            ? i18n.translate('kbn.discover.bucketIntervalTooltip.tooLargeBucketsText', {
              defaultMessage: 'buckets that are too large',
            })
            : i18n.translate('kbn.discover.bucketIntervalTooltip.tooManyBucketsText', {
              defaultMessage: 'too many buckets',
            }),
        bucketIntervalDescription: $scope.bucketInterval.description,
      },
    });
  };

  $scope.opts = {
    // number of records to fetch, then paginate through
    sampleSize: config.get('discover:sampleSize'),
    timefield: getTimeField(),
    savedSearch: savedSearch,
    indexPatternList: $route.current.locals.ip.list,
  };

  const shouldSearchOnPageLoad = () => {
    // A saved search is created on every page load, so we check the ID to see if we're loading a
    // previously saved search or if it is just transient
    return (
      config.get('discover:searchOnPageLoad') ||
      savedSearch.id !== undefined ||
      timefilter.getRefreshInterval().pause === false
    );
  };

  const init = _.once(() => {
    $scope.updateDataSource().then(async () => {
      const searchBarChanges = merge(
        timefilter.getAutoRefreshFetch$(),
        timefilter.getFetch$(),
        filterManager.getFetches$(),
        $fetchObservable
      ).pipe(debounceTime(100));

      subscriptions.add(
        subscribeWithScope(
          $scope,
          searchBarChanges,
          {
            next: () => {
              $scope.filters = filterManager.filters;
              // Wazuh. Hides the alerts of the '000' agent if it is in the configuration
              const buildFilters = () => {
                const { hideManagerAlerts } = wazuhConfig.getConfig();
                if (hideManagerAlerts) {
                  return [
                    {
                      meta: {
                        alias: null,
                        disabled: false,
                        key: 'agent.id',
                        negate: true,
                        params: { query: '000' },
                        type: 'phrase',
                        index: 'wazuh-alerts-3.x-*'
                      },
                      query: { match_phrase: { 'agent.id': '000' } },
                      $state: { store: 'appState' }
                    }
                  ];
                }
                return [];
              };
              ///////////////////////////////  WAZUH   ///////////////////////////////////
              if (wazuhApp.globalFilters && wazuhApp.globalFilters.tab === $location.search().tab) {
                wazuhApp.globalFilters = {
                  tab: $location.search().tab,
                  filters: (filterManager.filters || []).filter(x => x.$state.store === "globalState")
                };
              }
              $scope.updateDataSource().then(function () {
                ///////////////////////////////  WAZUH   ///////////////////////////////////
                if (!filtersAreReady()) return;
                discoverPendingUpdates.removeAll();
                discoverPendingUpdates.addItem($scope.state.query, [
                  ...$scope.filters,
                  ...buildFilters() // Hide '000' agent
                ]);
                if ($location.search().tab != 'configuration') {
                  loadedVisualizations.removeAll();
                }
                $scope.fetch();
                ////////////////////////////////////////////////////////////////////////////
                //$scope.state.save();
                // Forcing a digest cycle
                $rootScope.$applyAsync();
              });
            }
          },
          error => addFatalError(core.fatalErrors, error)
        )
      );
      subscriptions.add(
        subscribeWithScope(
          $scope,
          timefilter.getTimeUpdate$(),
          {
            next: () => {
              $scope.updateTime();
            },
          },
          (error) => addFatalError(core.fatalErrors, error)
        )
      );
      //Handling change oft the histogram interval
      $scope.$watch('state.interval', function (newInterval, oldInterval) {
        if (newInterval !== oldInterval) {
          setAppState({ interval: newInterval });
        }
      });

      $scope.$watchMulti(
        ['rows', 'fetchStatus'],
        (function updateResultState() {
          let prev = {};
          const status = {
            UNINITIALIZED: 'uninitialized',
            LOADING: 'loading', // initial data load
            READY: 'ready', // results came back
            NO_RESULTS: 'none', // no results came back
          };

          function pick(rows, oldRows, fetchStatus) {
            // initial state, pretend we're already loading if we're about to execute a search so
            // that the uninitilized message doesn't flash on screen
            if (rows == null && oldRows == null && shouldSearchOnPageLoad()) {
              return status.LOADING;
            }

            if (fetchStatus === fetchStatuses.UNINITIALIZED) {
              return status.UNINITIALIZED;
            }

            const rowsEmpty = _.isEmpty(rows);
            if (rowsEmpty && fetchStatus === fetchStatuses.LOADING) return status.LOADING;
            else if (!rowsEmpty) return status.READY;
            else {
              // Wazuh. If there are hits but no rows, the it's also a READY status
              return $scope.hits ? status.READY : status.NO_RESULTS;
            }
          }

          return function () {
            const current = {
              rows: $scope.rows,
              fetchStatus: $scope.fetchStatus,
            };

            $scope.resultState = pick(
              current.rows,
              prev.rows,
              current.fetchStatus,
              prev.fetchStatus
            );
            // Copying it to the rootScope to access it from the Wazuh App //
            $rootScope.resultState = $scope.resultState;
            /////////////////////////////////////////////////////////////////

            prev = current;
          };
        })()
      );

      if (getTimeField()) {
        setupVisualization();
        $scope.updateTime();
      }

      init.complete = true;
      if (shouldSearchOnPageLoad()) {
        $fetchObservable.next();
      }
    });
  });

  ////////////////////////////////////////////////////////////////////////
  // Wazuh - Removed saveDataSource, it's not needed by our integration //
  ////////////////////////////////////////////////////////////////////////

  $scope.opts.fetch = $scope.fetch = function () {
    // ignore requests to fetch before the app inits
    if (!init.complete) return;
    $scope.fetchCounter++;
    $scope.fetchError = undefined;

    // Abort any in-progress requests before fetching again
    if (abortController) abortController.abort();
    abortController = new AbortController();

    $scope
      .updateDataSource()
      .then(setupVisualization)
      .then(function () {
        $scope.fetchStatus = fetchStatuses.LOADING;
        logInspectorRequest();
        return $scope.searchSource.fetch({
          abortSignal: abortController.signal,
        });
      })
      .then(onResults)
      .catch((error) => {
        // If the request was aborted then no need to surface this error in the UI
        if (error instanceof Error && error.name === 'AbortError') return;

        const fetchError = getPainlessError(error);

        if (fetchError) {
          $scope.fetchError = fetchError;
        } else {
          toastNotifications.addError(error, {
            title: i18n.translate('kbn.discover.errorLoadingData', {
              defaultMessage: 'Error loading data',
            }),
            toastMessage: error.shortMessage || error.body?.message,
          });
        }
      });
  };

  $scope.updateQuery = function ({ query }, isUpdate = true) {
    // Wazuh filters are not ready yet
    if (!filtersAreReady()) return;
    if (!_.isEqual(query, appStateContainer.getState().query) || isUpdate === false) {
      /// Wazuh 7.7.x  
      let q = { ...query };
      if (query && typeof query === 'object') {
        q.update_Id = new Date().getTime().toString();
      }
      ///
      setAppState({ query: q });
      // WAZUH  query from search bar
      discoverPendingUpdates.removeAll();
      discoverPendingUpdates.addItem($scope.state.query, filterManager.filters);
      $scope.fetch();
      /////
      $fetchObservable.next();
    }
  };

  $scope.updateSavedQueryId = (newSavedQueryId) => {
    if (newSavedQueryId) {
      setAppState({ savedQuery: newSavedQueryId });
    } else {
      // remove savedQueryId from state
      const state = {
        ...appStateContainer.getState(),
      };
      delete state.savedQuery;
      appStateContainer.set(state);
    }
  };

  function getDimensions(aggs, timeRange) {
    const [metric, agg] = aggs;
    agg.params.timeRange = timeRange;
    const bounds = agg.params.timeRange ? timefilter.calculateBounds(agg.params.timeRange) : null;
    agg.buckets.setBounds(bounds);

    const { esUnit, esValue } = agg.buckets.getInterval();
    return {
      x: {
        accessor: 0,
        label: agg.makeLabel(),
<<<<<<< HEAD
        format: fieldFormats.serialize(agg),
=======
        format: fieldFormats ? fieldFormats.serialize(agg) : agg.toSerializedFieldFormat(),
>>>>>>> dc354316
        params: {
          date: true,
          interval: moment.duration(esValue, esUnit),
          intervalESValue: esValue,
          intervalESUnit: esUnit,
          format: agg.buckets.getScaledDateFormat(),
          bounds: agg.buckets.getBounds(),
        },
      },
      y: {
        accessor: 1,
<<<<<<< HEAD
        format: fieldFormats.serialize(metric),
=======
        format: fieldFormats ? fieldFormats.serialize(agg) : metric.toSerializedFieldFormat(),
>>>>>>> dc354316
        label: metric.makeLabel(),
      },
    };
  }

  function onResults(resp) {
    inspectorRequest.stats(getResponseInspectorStats($scope.searchSource, resp)).ok({ json: resp });

    if (getTimeField()) {
      const tabifiedData = tabifyAggResponse($scope.vis.data.aggs, resp);
      $scope.searchSource.rawResponse = resp;
      $scope.histogramData = discoverResponseHandler(
        tabifiedData,
        getDimensions($scope.vis.data.aggs.aggs, $scope.timeRange)
      );
      if ($scope.vis.data.aggs.aggs[1]) {
        $scope.bucketInterval = $scope.vis.data.aggs.aggs[1].buckets.getInterval();
      }
      $scope.updateTime();
    }

    $scope.hits = resp.hits.total;
    $scope.rows = resp.hits.hits;
    // Ensure we have "hits" and "rows" available as soon as possible
    $scope.$applyAsync();

    // if we haven't counted yet, reset the counts
    const counts = ($scope.fieldCounts = $scope.fieldCounts || {});

    $scope.rows.forEach((hit) => {
      const fields = Object.keys($scope.indexPattern.flattenHit(hit));
      fields.forEach((fieldName) => {
        counts[fieldName] = (counts[fieldName] || 0) + 1;
      });
    });

    $scope.fetchStatus = fetchStatuses.COMPLETE;
  }

  function logInspectorRequest() {
    inspectorAdapters.requests.reset();
    const title = i18n.translate('kbn.discover.inspectorRequestDataTitle', {
      defaultMessage: 'data',
    });
    const description = i18n.translate('kbn.discover.inspectorRequestDescription', {
      defaultMessage: 'This request queries Elasticsearch to fetch the data for the search.',
    });
    inspectorRequest = inspectorAdapters.requests.start(title, { description });
    inspectorRequest.stats(getRequestInspectorStats($scope.searchSource));
    $scope.searchSource.getSearchRequestBody().then((body) => {
      inspectorRequest.json(body);
    });
  }

  $scope.updateTime = function () {
    ///////////////////////////////  WAZUH   ///////////////////////////////////
    if ($location.search().tab != 'configuration') {
      loadedVisualizations.removeAll();
      $rootScope.$broadcast('updateVis');
      store.dispatch(updateVis({ update: true }));
      // Forcing a digest cycle
      $rootScope.$applyAsync();
    }
    ////////////////////////////////////////////////////////////////////////////

    //this is the timerange for the histogram, should be refactored
    $scope.timeRange = {
      from: dateMath.parse(timefilter.getTime().from),
      to: dateMath.parse(timefilter.getTime().to, { roundUp: true }),
    };
  };

  $scope.toMoment = function (datetime) {
    return moment(datetime).format(config.get('dateFormat'));
  };

  $scope.resetQuery = function () {
    //history.push(`/discover/${encodeURIComponent($route.current.params.id)}`);
    $route.reload();
  };

  $scope.newQuery = function () {
    //history.push('/discover');
  };

  // Wazuh.
  // defaultSearchSource -> Use it for Discover tabs and the Discover visualization.
  // noHitsSearchSource  -> It doesn't fetch the "hits" array and it doesn't fetch the "_source",
  //                        use it for panels.
  let defaultSearchSource = null,
    noHitsSearchSource = null;

  $scope.updateDataSource = () => {
    const { indexPattern, searchSource } = $scope;
    // Wazuh
    const isPanels = $scope.tabView === 'panels';
    const isClusterMonitoring = $scope.tabView === 'cluster-monitoring';

    // Wazuh. Should we fetch "_source" and "hits" ?
    const noHits = isPanels || isClusterMonitoring;

    // Wazuh. The very first time, the copies are null, just create them
    if (!defaultSearchSource || !noHitsSearchSource) {
      defaultSearchSource = $scope.searchSource.createCopy();
      noHitsSearchSource = $scope.searchSource.createCopy();
      noHitsSearchSource.setField('source', false);
    }

    // Wazuh. Select the proper searchSource depending on the view
    $scope.searchSource = noHits ? noHitsSearchSource : defaultSearchSource;

    // Wazuh. Set the size to 0 depending on the selected searchSource
    const size = noHits ? 0 : $scope.opts.sampleSize;
    searchSource
      .setField('index', $scope.indexPattern)
      .setField('size', size) // Wazuh. Use custom size
      .setField(
        'sort',
        getSortForSearchSource(
          $scope.state.sort,
          indexPattern,
          config.get('discover:sort:defaultOrder')
        )
      )
      .setField('query', $scope.state.query || null)
      .setField('filter', filterManager.getFilters());

    //Wazuh update the visualizations
    $rootScope.$broadcast('updateVis');
    store.dispatch(updateVis({ update: true }));
    return Promise.resolve();
  };

  $scope.setSortOrder = function setSortOrder(sort) {
    setAppState({ sort });
  };

  // TODO: On array fields, negating does not negate the combination, rather all terms
  $scope.filterQuery = function (field, values, operation) {
    // Commented due to https://github.com/elastic/kibana/issues/22426
    //$scope.indexPattern.popularizeField(field, 1);
    const newFilters = esFilters.generateFilters(
      filterManager,
      field,
      values,
      operation,
      $scope.indexPattern.id
    );
    return filterManager.addFilters(newFilters);
  };

  $scope.addColumn = function addColumn(columnName) {
    // Commented due to https://github.com/elastic/kibana/issues/22426
    //$scope.indexPattern.popularizeField(columnName, 1);
    const columns = columnActions.addColumn($scope.state.columns, columnName);
    setAppState({ columns });
  };

  $scope.removeColumn = function removeColumn(columnName) {
    // Commented due to https://github.com/elastic/kibana/issues/22426
    //$scope.indexPattern.popularizeField(columnName, 1);
    const columns = columnActions.removeColumn($scope.state.columns, columnName);
    setAppState({ columns });
  };

  $scope.moveColumn = function moveColumn(columnName, newIndex) {
    const columns = columnActions.moveColumn($scope.state.columns, columnName, newIndex);
    setAppState({ columns });
  };

  $scope.scrollToTop = function () {
    $window.scrollTo(0, 0);
  };

  $scope.scrollToBottom = function () {
    // delay scrolling to after the rows have been rendered
    $timeout(() => {
      $element.find('#discoverBottomMarker').focus();
    }, 0);
  };

  $scope.showAllRows = function () {
    $scope.minimumVisibleRows = $scope.hits;
  };

  async function setupVisualization() {
    // Wazuh. Do not setup visualization if there isn't a copy for the default searchSource
    if (!defaultSearchSource) {
      return;
    }
    // If no timefield has been specified we don't create a histogram of messages
    if (!getTimeField()) return;
    const { interval: histogramInterval } = $scope.state;

    const visStateAggs = [
      {
        type: 'count',
        schema: 'metric',
      },
      {
        type: 'date_histogram',
        schema: 'segment',
        params: {
          field: getTimeField(),
          interval: histogramInterval,
          timeRange: timefilter.getTime(),
        },
      },
    ];

    $scope.vis = visualizations.createVis('histogram', {
      title: savedSearch.title,
      params: {
        addLegend: false,
        addTimeMarker: true,
      },
      data: {
        aggs: visStateAggs,
        indexPattern: $scope.searchSource.getField('index').id,
        searchSource: $scope.searchSource,
      },
    });

    $scope.searchSource.onRequestStart((searchSource, options) => {
      if (!$scope.vis) return;
      return $scope.vis.data.aggs.onSearchRequestStart(searchSource, options);
    });

    $scope.searchSource.setField('aggs', function () {
      if (!$scope.vis) return;
      return $scope.vis.data.aggs.toDsl();
    });
  }

  function getIndexPatternWarning(index) {
    return i18n.translate('kbn.discover.valueIsNotConfiguredIndexPatternIDWarningTitle', {
      defaultMessage: '{stateVal} is not a configured index pattern ID',
      values: {
        stateVal: `"${index}"`,
      },
    });
  }

  function resolveIndexPatternLoading() {
    const {
      loaded: loadedIndexPattern,
      stateVal,
      stateValFound,
    } = $route.current.locals.ip;

    const ownIndexPattern = $scope.searchSource.getOwnField('index');

    if (ownIndexPattern && !stateVal) {
      return ownIndexPattern;
    }

    if (stateVal && !stateValFound) {
      const warningTitle = getIndexPatternWarning();

      if (ownIndexPattern) {
        toastNotifications.addWarning({
          title: warningTitle,
          text: i18n.translate('kbn.discover.showingSavedIndexPatternWarningDescription', {
            defaultMessage:
              'Showing the saved index pattern: "{ownIndexPatternTitle}" ({ownIndexPatternId})',
            values: {
              ownIndexPatternTitle: ownIndexPattern.title,
              ownIndexPatternId: ownIndexPattern.id,
            },
          }),
        });
        return ownIndexPattern;
      }

      toastNotifications.addWarning({
        title: warningTitle,
        text: i18n.translate('kbn.discover.showingDefaultIndexPatternWarningDescription', {
          defaultMessage:
            'Showing the default index pattern: "{loadedIndexPatternTitle}" ({loadedIndexPatternId})',
          values: {
            loadedIndexPatternTitle: loadedIndexPattern.title,
            loadedIndexPatternId: loadedIndexPattern.id,
          },
        }),
      });
    }

    return loadedIndexPattern;
  }

  ///////////////////////////////////////////////////////////////////////////////////////////////////////////////////////
  ////////////////////////////////////////////////////// WAZUH //////////////////////////////////////////////////////////
  ///////////////////////////////////////////////////////////////////////////////////////////////////////////////////////

  $scope.$watch('fetchStatus', () => {
    if ($scope.fetchStatus !== fetchStatuses.UNINITIALIZED) {
      if ($scope.fetchStatus === fetchStatuses.LOADING) {
        setTimeout(() => {
          modulesHelper.hideCloseButtons();
        }, $scope.tabView === 'inventory' ? 500 : 100);
      } else {
        modulesHelper.activeNoImplicitsFilters();
      }
    }
  });

  $scope.loadFilters = async (wzCurrentFilters, tab) => {
    const appState = appStateContainer.getState();
    if (!appState) {
      $timeout(100).then(() => {
        return loadFilters(wzCurrentFilters);
      });
    } else {
      wzCurrentFilters.forEach(x => {
        if (x.$state.isImplicit != false)
          x.$state.isImplicit = true
      });
      wazuhApp.globalFilters.tab = tab;
      const globalFilters = wazuhApp.globalFilters.filters || [];
      if (tab && $scope.tab !== tab) {
        filterManager.removeAll();
      }

      filterManager.addFilters([...wzCurrentFilters, ...(globalFilters || [])]);
      $scope.filters = filterManager.filters;
    }
  };

  $scope.tabView = $location.search().tabView || 'panels';
  const tabListener = $rootScope.$on(
    'changeTabView',
    async (evt, parameters) => {
      $scope.resultState = 'loading';
      $scope.$applyAsync();
      $scope.tabView = parameters.tabView || 'panels';
      $scope.tab = parameters.tab;
      evt.stopPropagation();
      if ($scope.tabView === 'discover') {
        $scope.rows = false;
        $scope.fetch();
      }
      $scope.updateQuery({
        query: $scope.state.query
      }, false);
      $scope.$applyAsync();
    }
  );

  /**
   * Wazuh - aux function for checking filters status
   */
  const filtersAreReady = () => {
    const currentUrlPath = $location.path();
    if (currentUrlPath) {
      let filters = filterManager.filters;
      filters = Array.isArray(filters)
        ? filters.filter(item =>
          ['appState', 'globalState'].includes(
            ((item || {}).$state || {}).store || ''
          )
        )
        : [];
      if (!filters || !filters.length) return false;
    }
    return true;
  };
  ///////////////////////////////////////////////////////////////////////////////////////////////////////////////////////
  ///////////////////////////////////////////////////////////////////////////////////////////////////////////////////////
  ///////////////////////////////////////////////////////////////////////////////////////////////////////////////////////

  init();
  // Propagate current app state to url, then start syncing
  replaceUrlAppState().then(() => startStateSync());
}<|MERGE_RESOLUTION|>--- conflicted
+++ resolved
@@ -707,11 +707,7 @@
       x: {
         accessor: 0,
         label: agg.makeLabel(),
-<<<<<<< HEAD
-        format: fieldFormats.serialize(agg),
-=======
         format: fieldFormats ? fieldFormats.serialize(agg) : agg.toSerializedFieldFormat(),
->>>>>>> dc354316
         params: {
           date: true,
           interval: moment.duration(esValue, esUnit),
@@ -723,11 +719,7 @@
       },
       y: {
         accessor: 1,
-<<<<<<< HEAD
-        format: fieldFormats.serialize(metric),
-=======
         format: fieldFormats ? fieldFormats.serialize(agg) : metric.toSerializedFieldFormat(),
->>>>>>> dc354316
         label: metric.makeLabel(),
       },
     };
