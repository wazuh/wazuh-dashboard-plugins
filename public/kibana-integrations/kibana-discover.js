--- conflicted
+++ resolved
@@ -760,180 +760,6 @@
   ////////////////////////////////////////////////////// WAZUH //////////////////////////////////////////////////////////
   ///////////////////////////////////////////////////////////////////////////////////////////////////////////////////////
 
-<<<<<<< HEAD
-  function loadFilters() {
-    if ($scope.tab) {
-      let implicitFilter = [];
-
-      if (appState.getClusterInfo().status == 'enabled') {
-        // The cluster filter
-        implicitFilter.push(
-          {
-            "meta":{
-              "removable":false,
-              "index":$scope.indexPattern.id,
-              "negate":false,
-              "disabled":false,
-              "alias":null,
-              "type":"phrase",
-              "key":"cluster.name",
-              "value":appState.getClusterInfo().cluster,
-              "params":{
-                "query":appState.getClusterInfo().cluster,
-                "type":"phrase"}
-            },
-            "query":{
-              "match":{
-                "cluster.name":{
-                  "query":appState.getClusterInfo().cluster,
-                  "type":"phrase"}
-                }
-            },
-            "$state":{
-              "store":"appState"
-            }
-          }
-        );
-      } else {
-        // Manager name filter
-        implicitFilter.push(
-          {
-            "meta":{
-              "removable":false,
-              "index":$scope.indexPattern.id,
-              "negate":false,
-              "disabled":false,
-              "alias":null,
-              "type":"phrase",
-              "key":"manager.name",
-              "value":appState.getClusterInfo().manager,
-              "params":{
-                "query":appState.getClusterInfo().manager,
-                "type":"phrase"}
-            },
-            "query":{
-              "match":{
-                "manager.name":{
-                  "query":appState.getClusterInfo().manager,
-                  "type":"phrase"}
-                }
-            },
-            "$state":{
-              "store":"appState"
-            }
-          }
-        );
-      }
-
-      // Check if we are in the agents page and add the proper agent filter
-      if ($rootScope.page === 'agents' && $location.search().agent !== "" && $location.search().agent !== null && angular.isUndefined($location.search().agent) !== true) {
-        implicitFilter.push(
-          {
-            "meta":{
-              "removable":false,
-              "index":$scope.indexPattern.id,
-              "negate":false,
-              "disabled":false,
-              "alias":null,
-              "type":"phrase",
-              "key":"agent.id",
-              "value":$location.search().agent,
-              "params":{
-                "query":$location.search().agent,
-                "type":"phrase"}
-            },
-            "query":{
-              "match":{
-                "agent.id":{
-                  "query":$location.search().agent,
-                  "type":"phrase"}
-                }
-            },
-            "$state":{
-              "store":"appState"
-            }
-          }
-        );
-      }
-
-      // Build the full query using the implicit filter
-      if ($rootScope.currentImplicitFilter !== "" && $rootScope.currentImplicitFilter !== null && angular.isUndefined($rootScope.currentImplicitFilter) !== true) {
-        if ($rootScope.currentImplicitFilter === "pci_dss") {
-          implicitFilter.push(
-            {
-              "meta":{
-                "removable":false,
-                "index":$scope.indexPattern.id,
-                "negate":false,
-                "disabled":false,
-                "alias":null,
-                "type":"exists",
-                "key":"rule.pci_dss",
-                "value":"exists"
-              },
-              "exists":{
-                "field":"rule.pci_dss"
-              },
-              "$state":{
-                "store":"appState"
-              }
-            }
-          );
-        }
-        else if ($rootScope.currentImplicitFilter === "gdpr") {
-            implicitFilter.push(
-              {
-                "meta":{
-                  "removable":false,
-                  "index":$scope.indexPattern.id,
-                  "negate":false,
-                  "disabled":false,
-                  "alias":null,
-                  "type":"exists",
-                  "key":"rule.gdpr",
-                  "value":"exists"
-                },
-                "exists":{
-                  "field":"rule.gdpr"
-                },
-                "$state":{
-                  "store":"appState"
-                }
-              }
-            );
-        } else {
-          implicitFilter.push(
-            {
-              "meta":{
-                "removable":false,
-                "index":$scope.indexPattern.id,
-                "negate":false,
-                "disabled":false,
-                "alias":null,
-                "type":"phrase",
-                "key":"rule.groups",
-                "value":$rootScope.currentImplicitFilter,
-                "params":{
-                    "query":$rootScope.currentImplicitFilter,
-                    "type":"phrase"
-                }
-              },
-              "query":{
-                "match":{
-                  "rule.groups":{
-                    "query":$rootScope.currentImplicitFilter,
-                    "type":"phrase"
-                  }
-                }
-              },
-              "$state":{
-                "store":"appState"
-              }
-            }
-          );
-        }
-      }
-=======
   const loadFilters = wzCurrentFilters => {
     const appState = getAppState();
     if(!appState || !globalState){
@@ -944,7 +770,6 @@
       })
     } else {
       $state.filters = [];
->>>>>>> e50f2868
 
       queryFilter.addFilters(wzCurrentFilters)
       .then(() => console.log('Filters loaded successfully'))
@@ -952,39 +777,11 @@
     }
   }
 
-<<<<<<< HEAD
-  // Getting the location from the url
-  $scope.tabView = $location.search().tabView;
-  $scope.tab = $location.search().tab;
-  if ($rootScope.page === 'agents') $scope.agentId = $location.search().agent;
-
-  // Initial loading of filters
- loadFilters();
-
-  // Watch for changes in the location
-  $scope.$on('$routeUpdate', () => {
-
-    if ($location.search().tabView !=  $scope.tabView) { // No need to change the filters
-      if ($scope.tabView !== "discover") { // Should do this the first time, to avoid the squeezing of the visualization
-        $scope.updateQueryAndFetch($state.query);
-      }
-      $scope.tabView = $location.search().tabView;
-    }
-    if ($location.search().tab !=  $scope.tab) { // Changing filters
-      $scope.tab = $location.search().tab;
-    }
-
-    if ($location.search().agent !=  $scope.agentId) { // Changing filters
-      $scope.agentId = $location.search().agent;
-    }
-    if ($location.search().tabView ===  $scope.tabView) loadFilters();
-=======
   $rootScope.$on('wzEventFilters', (evt,parameters) => {
     loadFilters(parameters.filters);
->>>>>>> e50f2868
   });
 
-  
+
   $scope.tabView = $location.search().tabView || 'panels'
   $rootScope.$on('changeTabView',(evt,parameters) => {
     $scope.tabView = parameters.tabView || 'panels'
