--- conflicted
+++ resolved
@@ -63,10 +63,7 @@
     }
 
     if (!response.isWazuhDisabled) {
-<<<<<<< HEAD
-=======
 
->>>>>>> ad396f24
       core.application.register({
         id: `wazuh`,
         title: 'Wazuh',
