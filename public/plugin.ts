import { AppMountParameters, CoreSetup, CoreStart, Plugin, PluginInitializerContext } from 'kibana/public';
import {
  setDataPlugin,
  setHttp,
  setToasts,
  setUiSettings,
  setChrome,
  setAngularModule,
  setNavigationPlugin,
  setVisualizationsPlugin,
  setSavedObjects,
  setOverlays,
  setScopedHistory,
  setCore,
  setPlugins,
  setCookies,
  getUiSettings
} from './kibana-services';
import {
  AppPluginStartDependencies,
  WazuhSetup,
  WazuhSetupPlugins,
  WazuhStart,
  WazuhStartPlugins,
} from './types';
import { Cookies } from 'react-cookie';
import { AppState } from './react-services/app-state';

const innerAngularName = 'app/wazuh';

export class WazuhPlugin implements Plugin<WazuhSetup, WazuhStart, WazuhSetupPlugins, WazuhStartPlugins> {
  constructor(private readonly initializerContext: PluginInitializerContext) { }
  public initializeInnerAngular?: () => void;
  private innerAngularInitialized: boolean = false;

  public setup(core: CoreSetup, plugins: WazuhSetupPlugins): WazuhSetup {

    //custom styles
    const newCSS = document.createElement('link');
    newCSS.rel = 'stylesheet';
    newCSS.href = core.http.basePath.prepend(`/plugins/wazuh/assets/custom-style-base.css`);
    document.getElementsByTagName('head')[0].appendChild(newCSS);
    
    //custom script
    const newJS = document.createElement('script');
    newJS.src = core.http.basePath.prepend('/plugins/wazuh/assets/custom-style.js');
    document.getElementsByTagName('head')[0].appendChild(newJS);

    core.application.register({
      id: `wazuh`,
      title: 'Wazuh',
      icon: 'plugins/wazuh/assets/icon_blue.svg',
      mount: async (params: AppMountParameters) => {
        if (!this.initializeInnerAngular) {
          throw Error('Wazuh plugin method initializeInnerAngular is undefined');
        }
        setScopedHistory(params.history);
        // Load application bundle
        const { renderApp } = await import('./application');
        // Get start services as specified in kibana.json
        const [coreStart, depsStart] = await core.getStartServices();
        setHttp(core.http);
        setCookies(new Cookies());
<<<<<<< HEAD
        if (!AppState.checkCookies() || params.history.parentHistory.action === 'PUSH') {
=======
        this.setCacheControl();
        if(!AppState.checkCookies() || params.history.parentHistory.action === 'PUSH') {
>>>>>>> 203c1b6c
          window.location.reload();
        }

        await this.initializeInnerAngular();

        params.element.classList.add('dscAppWrapper');
        const unmount = await renderApp(innerAngularName, params.element);
        return () => {
          unmount();
        };
      },
      category: {
        id: 'wazuh',
        label: 'Wazuh',
        order: 0,
        euiIconType: '/plugins/wazuh/assets/icon_blue.svg',      
      },
    });
    return {};
  }

  public async start(core: CoreStart, plugins: AppPluginStartDependencies): Promise<WazuhStart> {
    // hide security alert
    if (plugins.securityOss) {
      plugins.securityOss.insecureCluster.hideAlert(true);
    }

    // we need to register the application service at setup, but to render it
    // there are some start dependencies necessary, for this reason
    // initializeInnerAngular + initializeServices are assigned at start and used
    // when the application/embeddable is mounted
    this.initializeInnerAngular = async () => {
      if (this.innerAngularInitialized) {
        return;
      }
      // this is used by application mount and tests
      const { getInnerAngularModule } = await import('./get_inner_angular');
      const module = getInnerAngularModule(
        innerAngularName,
        core,
        plugins,
        this.initializerContext
      );
      setAngularModule(module);
      this.innerAngularInitialized = true;
    };


    setCore(core);
    setPlugins(plugins);
    setHttp(core.http);
    setToasts(core.notifications.toasts);
    setDataPlugin(plugins.data);
    setUiSettings(core.uiSettings);
    setChrome(core.chrome);
    setNavigationPlugin(plugins.navigation);
    setVisualizationsPlugin(plugins.visualizations);
    setSavedObjects(core.savedObjects);
    setOverlays(core.overlays);


    //custom styles    
    const IS_DARK_THEME = getUiSettings().get('theme:darkMode');
    const mode = IS_DARK_THEME ? 'dark' : 'light';
    const newCSS = document.createElement('link');
    newCSS.rel = 'stylesheet';
    newCSS.href = core.http.basePath.prepend(`/plugins/wazuh/assets/custom-style-${mode}.css`);
    document.getElementsByTagName('head')[0].appendChild(newCSS);

    
    return {};
  }

  private setCacheControl() {    
    const createMeta = (httpEquiv: string, content: string) => {
      const metaEl = document.createElement('meta');
      metaEl.httpEquiv = httpEquiv;
      metaEl.content = content;
      document.getElementsByTagName('head')[0].appendChild(metaEl);
      };

    createMeta('cache-control', 'no-cache');
    createMeta('expires', '0');
    createMeta('pragma', 'no-cache');  
  }
}<|MERGE_RESOLUTION|>--- conflicted
+++ resolved
@@ -61,12 +61,8 @@
         const [coreStart, depsStart] = await core.getStartServices();
         setHttp(core.http);
         setCookies(new Cookies());
-<<<<<<< HEAD
-        if (!AppState.checkCookies() || params.history.parentHistory.action === 'PUSH') {
-=======
         this.setCacheControl();
         if(!AppState.checkCookies() || params.history.parentHistory.action === 'PUSH') {
->>>>>>> 203c1b6c
           window.location.reload();
         }
 
