/*
 * Wazuh app - React component for Logtest.
 * Copyright (C) 2015-2021 Wazuh, Inc.
 *
 * This program is free software; you can redistribute it and/or modify
 * it under the terms of the GNU General Public License as published by
 * the Free Software Foundation; either version 2 of the License, or
 * (at your option) any later version.
 *
 * Find more information about this on the LICENSE file.
 */
import React, { Fragment, useState } from 'react';
import { DynamicHeight } from '../../../utils/dynamic-height';
import {
  EuiButton,
  EuiCodeBlock,
  EuiFlexGroup,
  EuiFlexItem,
  EuiFlyout,
  EuiFlyoutBody,
  EuiFlyoutHeader,
  EuiOverlayMask,
  EuiPage,
  EuiPanel,
  EuiSpacer,
  EuiTextArea,
  EuiTitle,
  EuiOutsideClickDetector,
} from '@elastic/eui';
import { WzRequest } from '../../../react-services';
import { withErrorBoundary, withReduxProvider, withUserAuthorizationPrompt } from '../../../components/common/hocs';
import { compose } from 'redux';
import { useDispatch, useSelector } from 'react-redux';
import { updateLogtestToken } from '../../../redux/actions/appStateActions';
import { WzButtonPermissionsModalConfirm } from '../../../components/common/buttons';
import {
  UI_ERROR_SEVERITIES,
  UIErrorLog,
  UIErrorSeverity,
  UILogLevel,
} from '../../../react-services/error-orchestrator/types';
import { UI_LOGGER_LEVELS } from '../../../../common/constants';
import { getErrorOrchestrator } from '../../../react-services/common-services';

type LogstestProps = {
  openCloseFlyout: () => {};
  showClose: boolean;
  onFlyout: boolean;
  isRuleset: string;
};

export const Logtest = compose(
  withErrorBoundary,
  withReduxProvider,
  withUserAuthorizationPrompt([{ action: 'logtest:run', resource: `*:*:*` }])
)((props: LogstestProps) => {
  const [events, setEvents] = useState([]);
  const [testing, setTesting] = useState(false);
  const [testResult, setTestResult] = useState('');
  const dispatch = useDispatch();
  const sessionToken = useSelector((state) => state.appStateReducers.logtestToken);

  const onChange = (e) => {
    setEvents(e.target.value.split('\n').filter((item) => item));
  };

  const formatResult = (result, alert) => {
    let returnedDataFormatted =`**Phase 1: Completed pre-decoding. \n    ` +
    `full event:  ${result.full_log || '-'}  \n    ` +
    `timestamp: ${(result.predecoder || '').timestamp || '-'} \n    ` +
    `hostname: ${(result.predecoder || '').hostname || '-'} \n    ` +
    `program_name: ${(result.predecoder || '').program_name || '-'} \n\n` +
    `**Phase 2: Completed decoding. \n    ` +
    `name: ${(result.decoder || '').name || '-'} \n    ` +
    `${(result.decoder || '').parent ? `parent: ${(result.decoder || '').parent} \n    ` : ''}` +
    `data: ${JSON.stringify(result.data || '-', null, 6).replace('}', '    }')} \n\n` ;
    
    result.rule && (
        returnedDataFormatted += `**Phase 3: Completed filtering (rules). \n    ` +
        `id: ${(result.rule || '').id || '-'} \n    ` +
        `level: ${(result.rule || '').level || '-'} \n    ` +
        `description: ${(result.rule || '').description || '-'} \n    ` +
        `groups: ${JSON.stringify((result.rule || '').groups || '-')} \n    ` +
        `firedtimes: ${(result.rule || '').firedtimes || '-'} \n    ` +
        `gdpr: ${JSON.stringify((result.rule || '').gdpr || '-')} \n    ` +
        `gpg13: ${JSON.stringify((result.rule || '').gpg13 || '-')} \n    ` +
        `hipaa: ${JSON.stringify((result.rule || '').hipaa || '-')} \n    ` +
        `mail: ${JSON.stringify((result.rule || '').mail || '-')} \n    ` +
        `mitre.id: ${JSON.stringify((result.rule || '').mitre || ''.id || '-')} \n    ` +
        `mitre.technique: ${JSON.stringify((result.rule || '').mitre || ''.technique || '-')} \n    ` +
        `nist_800_53: ${JSON.stringify((result.rule || '').nist_800_53 || '-')} \n    ` +
        `pci_dss: ${JSON.stringify((result.rule || '').pci_dss || '-')} \n    ` +
        `tsc: ${JSON.stringify((result.rule || '').tsc || '-')} \n` 
      );

      returnedDataFormatted += `${alert ? `**Alert to be generated. \n\n\n` : '\n\n'}`      
    return (
      returnedDataFormatted
    );
  };

  const runAllTests = async () => {
    setTestResult('');
    setTesting(true);
    let token = sessionToken;
    const responses = [];
    let gotToken = Boolean(token);

    try {
      for (let event of events) {        
        const response = await WzRequest.apiReq('PUT', '/logtest', {
          log_format: 'syslog',
          location: 'logtest',
          event,
<<<<<<< HEAD
          ...(token ? { token } : {})
=======
          ...(token ? { token } : {}),
>>>>>>> 46b91073
        });
        
        token = response.data.data.token;
        !sessionToken && !gotToken && token && dispatch(updateLogtestToken(token));
        token && (gotToken = true);
        responses.push(response);
<<<<<<< HEAD
      };
      const testResults = responses.map((response) => {
        return response.data.data.output || '' 
        ? formatResult(response.data.data.output, response.data.data.alert)
        : `No result found for: ${response.data.data.output.full_log} \n\n\n`
      }
      );      
=======
      }

      const testResults = responses.map((response) =>
        response.data.data.output.rule || ''
          ? formatResult(response.data.data.output, response.data.data.alert)
          : `No result found for: ${response.data.data.output.full_log} \n\n\n`
      );
>>>>>>> 46b91073
      setTestResult(testResults);
    } finally {
      setTesting(false);
    }
  };

  const handleKeyPress = async (event) => {
    if (event.ctrlKey && event.key === 'Enter') {
      await runAllTests();
    }
  };

  const deleteToken = async () => {
    try {
      await WzRequest.apiReq('DELETE', `/logtest/sessions/${sessionToken}`, {});
      dispatch(updateLogtestToken(''));
      setTestResult('');
    } catch (error) {
      const options: UIErrorLog = {
        context: `${Logtest.name}.deleteToken`,
        level: UI_LOGGER_LEVELS.ERROR as UILogLevel,
        severity: UI_ERROR_SEVERITIES.BUSINESS as UIErrorSeverity,
        error: {
          error: error,
          message: `Error trying to delete logtest token due to: ${error.message || error}`,
          title: error.name,
        },
      };
      getErrorOrchestrator().handleError(options);
    }
<<<<<<< HEAD
    catch (error) {
      this.showToast('danger', 'Error', `Error trying to delete logtest token due to: ${error.message || error}`);
    }
  }
=======
  };
>>>>>>> 46b91073

  const buildLogtest = () => {
    return (
      <Fragment>
        <EuiTextArea
          placeholder="Type one log per line..."
          fullWidth={true}
          aria-label=""
          rows={props.showClose ? 10 : 4}
          onChange={onChange}
          onKeyPress={handleKeyPress}
        />
        <EuiSpacer size="m" />
        <EuiFlexGroup justifyContent="spaceBetween">
          <EuiFlexItem grow={false}>
            <EuiButton
              style={{ maxWidth: '100px' }}
              isLoading={testing}
              isDisabled={testing || events.length === 0}
              iconType="play"
              fill
              onClick={runAllTests}
            >
              Test
            </EuiButton>
          </EuiFlexItem>
          <EuiFlexItem grow={false}>
            <WzButtonPermissionsModalConfirm
              style={{ maxWidth: '150px' }}
              tooltip={{ position: 'top', content: 'Clear current session' }}
              fill
              isDisabled={sessionToken === '' ? true : false}
              aria-label="Clear current session"
              iconType="broom"
              onConfirm={async () => {
                deleteToken();
              }}
              color="danger"
              modalTitle={`Do you want to clear current session?`}
              modalProps={{
                buttonColor: 'danger',
<<<<<<< HEAD
                children: 'Clearing the session means the logs execution history is removed. This affects to rules that fire an alert when similar logs are executed in a specific range of time.'
=======
                children:
                  'Clearing the session means the logs execution history is removed. This affects to rules that fire an alert when similar logs are executed in a specific range of time.',
>>>>>>> 46b91073
              }}
            >
              Clear session
            </WzButtonPermissionsModalConfirm>
          </EuiFlexItem>
        </EuiFlexGroup>
        <EuiSpacer size="m" />
        <EuiCodeBlock
          language="json"
          fontSize="s"
          style={
            (!props.onFlyout && { height: 'calc(100vh - 400px)' }) || {
              height: 'calc(100vh - 355px)',
            }
          }
          isCopyable={!!testResult}
        >
          {testResult || 'The test result will appear here.'}
        </EuiCodeBlock>
      </Fragment>
    );
  };

  const dynamicHeight = () =>
    DynamicHeight.dynamicHeightStatic('.euiCodeBlock', props.showClose ? 70 : 100);

  dynamicHeight();

  return (
    <Fragment>
      {(!props.onFlyout && (
        <EuiPage>
          <EuiPanel paddingSize="l">
            <EuiFlexGroup>
              <EuiFlexItem>
                <EuiFlexGroup gutterSize="m">
                  <Fragment>
                    <EuiFlexItem grow={false}>
                      <EuiTitle size="m">
                        <h2>Ruleset Test</h2>
                      </EuiTitle>
                    </EuiFlexItem>
                  </Fragment>
                  <EuiFlexItem />
                </EuiFlexGroup>
                <EuiSpacer size="s" />
                {buildLogtest()}
              </EuiFlexItem>
            </EuiFlexGroup>
          </EuiPanel>
        </EuiPage>
      )) || (
<<<<<<< HEAD
          <EuiOverlayMask
            headerZindexLocation="below"
            onClick={() => {
              props.openCloseFlyout();
            }}
          >
=======
        <EuiOverlayMask headerZindexLocation="below">
          <EuiOutsideClickDetector onOutsideClick={() => {
            props.openCloseFlyout();
          }}>
>>>>>>> 46b91073
            <EuiFlyout className="wzApp" onClose={() => props.openCloseFlyout()}>
              <EuiFlyoutHeader hasBorder={false}>
                <EuiTitle size="m">
                  {props.isRuleset.includes('rules') ? <h2>Ruleset Test</h2> : <h2>Decoders Test</h2>}
                </EuiTitle>
              </EuiFlyoutHeader>
              <EuiFlyoutBody style={{ margin: '20px' }}>
                <EuiFlexGroup gutterSize="m">
                  <EuiFlexItem />
                </EuiFlexGroup>
                <EuiSpacer size="s" />
                {buildLogtest()}
              </EuiFlyoutBody>
            </EuiFlyout>
<<<<<<< HEAD
          </EuiOverlayMask>
        )}
=======
          </EuiOutsideClickDetector>
        </EuiOverlayMask>
      )}
>>>>>>> 46b91073
    </Fragment>
  );
});<|MERGE_RESOLUTION|>--- conflicted
+++ resolved
@@ -112,34 +112,19 @@
           log_format: 'syslog',
           location: 'logtest',
           event,
-<<<<<<< HEAD
-          ...(token ? { token } : {})
-=======
           ...(token ? { token } : {}),
->>>>>>> 46b91073
         });
         
         token = response.data.data.token;
         !sessionToken && !gotToken && token && dispatch(updateLogtestToken(token));
         token && (gotToken = true);
         responses.push(response);
-<<<<<<< HEAD
       };
       const testResults = responses.map((response) => {
         return response.data.data.output || '' 
         ? formatResult(response.data.data.output, response.data.data.alert)
         : `No result found for: ${response.data.data.output.full_log} \n\n\n`
-      }
-      );      
-=======
-      }
-
-      const testResults = responses.map((response) =>
-        response.data.data.output.rule || ''
-          ? formatResult(response.data.data.output, response.data.data.alert)
-          : `No result found for: ${response.data.data.output.full_log} \n\n\n`
-      );
->>>>>>> 46b91073
+      });
       setTestResult(testResults);
     } finally {
       setTesting(false);
@@ -170,14 +155,7 @@
       };
       getErrorOrchestrator().handleError(options);
     }
-<<<<<<< HEAD
-    catch (error) {
-      this.showToast('danger', 'Error', `Error trying to delete logtest token due to: ${error.message || error}`);
-    }
-  }
-=======
-  };
->>>>>>> 46b91073
+  };
 
   const buildLogtest = () => {
     return (
@@ -219,12 +197,8 @@
               modalTitle={`Do you want to clear current session?`}
               modalProps={{
                 buttonColor: 'danger',
-<<<<<<< HEAD
-                children: 'Clearing the session means the logs execution history is removed. This affects to rules that fire an alert when similar logs are executed in a specific range of time.'
-=======
                 children:
                   'Clearing the session means the logs execution history is removed. This affects to rules that fire an alert when similar logs are executed in a specific range of time.',
->>>>>>> 46b91073
               }}
             >
               Clear session
@@ -277,19 +251,10 @@
           </EuiPanel>
         </EuiPage>
       )) || (
-<<<<<<< HEAD
-          <EuiOverlayMask
-            headerZindexLocation="below"
-            onClick={() => {
-              props.openCloseFlyout();
-            }}
-          >
-=======
         <EuiOverlayMask headerZindexLocation="below">
           <EuiOutsideClickDetector onOutsideClick={() => {
             props.openCloseFlyout();
           }}>
->>>>>>> 46b91073
             <EuiFlyout className="wzApp" onClose={() => props.openCloseFlyout()}>
               <EuiFlyoutHeader hasBorder={false}>
                 <EuiTitle size="m">
@@ -304,14 +269,9 @@
                 {buildLogtest()}
               </EuiFlyoutBody>
             </EuiFlyout>
-<<<<<<< HEAD
-          </EuiOverlayMask>
-        )}
-=======
           </EuiOutsideClickDetector>
         </EuiOverlayMask>
       )}
->>>>>>> 46b91073
     </Fragment>
   );
 });