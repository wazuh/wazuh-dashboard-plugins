export { Poc1 } from './poc1';
export { Poc2 } from './poc2';
export { Poc3 } from './poc3';
<<<<<<< HEAD
export { Poc4 } from './poc4';
=======
export { Poc22 } from './poc22';
>>>>>>> fd76b568
<|MERGE_RESOLUTION|>--- conflicted
+++ resolved
@@ -1,8 +1,5 @@
 export { Poc1 } from './poc1';
 export { Poc2 } from './poc2';
 export { Poc3 } from './poc3';
-<<<<<<< HEAD
 export { Poc4 } from './poc4';
-=======
-export { Poc22 } from './poc22';
->>>>>>> fd76b568
+export { Poc22 } from './poc22';