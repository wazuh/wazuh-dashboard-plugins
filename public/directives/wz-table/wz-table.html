--- conflicted
+++ resolved
@@ -26,11 +26,7 @@
 </div>
 
 <div ng-if="!wazuh_table_loading && !isPolicyMonitoring() && !isSyscheck()" ng-show="!error && items.length">
-<<<<<<< HEAD
-    <table class="table table-striped table-condensed table-hover no-margin-bottom"
-=======
     <table class="euiTable euiTable--responsive table table-striped table-condensed table-hover no-margin-bottom"
->>>>>>> 6a5da19e
         ng-class="customColumns ? 'table-resizable' : ''" style="table-layout: fixed !important"
         id="table{{scapepath}}">
         <thead class="wz-text-bold">
@@ -53,11 +49,7 @@
             </th>
         </thead>
         <tbody>
-<<<<<<< HEAD
-            <tr ng-class="allowClick ? 'cursor-pointer' : ''" class="wz-word-wrap"
-=======
             <tr ng-class="allowClick ? 'cursor-pointer' : ''" class="euiTableRow wz-word-wrap"
->>>>>>> 6a5da19e
                 ng-repeat="item in pagedItems[currentPage] | filter:{item:'!'}" ng-click="clickAction(item)">
                 <td ng-repeat="key in keys" id="td-{{$parent.$index}}-{{$index}}"
                     ng-mouseover="showTooltip($parent.$index, $index, item)">
@@ -262,12 +254,8 @@
 </div>
 
 <div ng-if="!wazuh_table_loading && isPolicyMonitoring()" ng-show="!error && items.length">
-<<<<<<< HEAD
-    <table class="table table-striped table-striped-duo table-condensed table-hover no-margin-bottom"
-=======
     <table
         class="euiTable euiTable--responsive table table-striped table-striped-duo table-condensed table-hover no-margin-bottom"
->>>>>>> 6a5da19e
         ng-class="customColumns ? 'table-resizable' : ''" style="table-layout: fixed !important"
         id="table{{scapepath}}">
         <thead class="wz-text-bold">
@@ -282,11 +270,7 @@
             </th>
         </thead>
         <tbody>
-<<<<<<< HEAD
-            <tr class="wz-word-wrap cursor-pointer"
-=======
             <tr class="euiTableRow wz-word-wrap cursor-pointer"
->>>>>>> 6a5da19e
                 ng-repeat-start="item in pagedItems[currentPage] | filter:{item:'!'}" ng-click="expandTableRow(item)"
                 ng-class="{'selected': item.expanded}">
                 <td ng-repeat="key in keys" id="td-{{$parent.$index}}-{{$index}}"
@@ -307,13 +291,8 @@
                     </div>
                 </td>
             </tr>
-<<<<<<< HEAD
-            <tr ng-if="item.rationale || item.remediation || item.directory || (item.compliance && item.compliance.length)"
-                class="wz-word-wrap cursor-pointer selected" ng-show="item.expanded" ng-repeat-end=""
-=======
             <tr ng-show="(item.rationale || item.remediation || item.directory || (item.compliance && item.compliance.length)) && item.expanded"
                 class="euiTableRow wz-word-wrap cursor-pointer selected" ng-repeat-end=""
->>>>>>> 6a5da19e
                 ng-click="expandTableRow(item)">
                 <td colspan="{{keys.length}}" style="border-top: none">
                     <div layout="row" layout-padding="" class="layout-padding layout-row">
@@ -396,12 +375,8 @@
 </div>
 
 <div ng-if="!wazuh_table_loading && isSyscheck()" ng-show="!error && items.length">
-<<<<<<< HEAD
-    <table class="table table-striped table-striped-duo table-condensed table-hover no-margin-bottom"
-=======
     <table
         class="euiTable euiTable--responsive table table-striped table-striped-duo table-condensed table-hover no-margin-bottom"
->>>>>>> 6a5da19e
         ng-class="customColumns ? 'table-resizable' : ''" style="table-layout: fixed !important"
         id="table{{scapepath}}">
         <thead class="wz-text-bold">
@@ -416,11 +391,7 @@
             </th>
         </thead>
         <tbody>
-<<<<<<< HEAD
-            <tr class="wz-word-wrap cursor-pointer"
-=======
             <tr class="euiTableRow wz-word-wrap cursor-pointer"
->>>>>>> 6a5da19e
                 ng-repeat-start="item in pagedItems[currentPage] | filter:{item:'!'}" ng-click="expandTableRow(item)"
                 ng-class="{'selected': item.expanded}">
                 <td ng-repeat="key in keys" id="td-{{$parent.$index}}-{{$index}}"
@@ -437,11 +408,7 @@
                     </div>
                 </td>
             </tr>
-<<<<<<< HEAD
-            <tr class="wz-word-wrap cursor-pointer selected" ng-show="item.expanded" ng-repeat-end=""
-=======
             <tr class="euiTableRow wz-word-wrap cursor-pointer selected" ng-show="item.expanded" ng-repeat-end=""
->>>>>>> 6a5da19e
                 ng-click="expandTableRow(item)">
                 <td colspan="{{keys.length}}" style="border-top: none">
                     <div layout="row" layout-padding="" class="layout-padding layout-row" ng-if="item.expanded">
