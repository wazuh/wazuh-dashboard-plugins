--- conflicted
+++ resolved
@@ -160,15 +160,10 @@
                     </div>
                 </td>
             </tr>
-<<<<<<< HEAD
             <tr ng-if="item.rationale || item.remediation || item.directory || (item.compliance && item.compliance.length)"
                 class="wz-word-wrap cursor-pointer selected" ng-show="item.expanded" ng-repeat-end=""
                 ng-click="expandPolicyMonitoringCheck(item)">
                 <td colspan="3" style="border-top: none">
-=======
-            <tr class="wz-word-wrap cursor-pointer selected" ng-show="item.expanded" ng-repeat-end="" ng-click="expandPolicyMonitoringCheck(item)">
-                <td colspan="6" style="border-top: none">
->>>>>>> 9552cd50
                     <div layout="row" layout-padding="" class="layout-padding layout-row">
                         <md-card flex="" class="wz-md-card wz-padding-top-0 wz-padding-bottom-0 wz-no-margin _md flex">
                             <md-card-content>
