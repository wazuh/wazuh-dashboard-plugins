--- conflicted
+++ resolved
@@ -1,28 +1,10 @@
-<<<<<<< HEAD
-<div layout="row" class="md-padding" ng-show="wazuh_table_loading || wazuh_table_resizing">
-    <div class='uil-ring-css'>
-=======
 <div layout="row" class="md-padding" ng-show="wazuh_table_loading">
     <!--    <div class='uil-ring-css'>
->>>>>>> c4b05ac4
-        <div></div>
-    </div>
-    -->
+            <div></div>
+        </div>
+        -->
     <div flex class="euiProgress euiProgress--indeterminate euiProgress--xs euiProgress--primary"></div>
 </div>
-<<<<<<< HEAD
-<div ng-style="wazuh_table_resizing && {'visibility': 'hidden', 'height': '0px'}">
-    <div ng-if="customColumns" layout="row" ng-show="!error && !wazuh_table_loading && items.length" class="columns-bar"
-        ng-class="{'columns-bar-active': showColumns}" ng-style="!showColumns && {'margin-bottom': '-35px'}">
-        <div ng-if="showColumns" class="euiCheckbox wz-margin-right-8" ng-repeat="key in originalkeys" ng-click="updateColumns(key)">
-            <input class="euiCheckbox__input" type="checkbox" aria-label="Select all rows" ng-checked="exists(key)">
-            <div class="euiCheckbox__square"></div>
-            <span class="euiCheckbox__label">{{ keyEquivalence[key.key.value || key.key] }}</span>
-        </div>
-        <span flex></span>
-        <span class="wz-text-link" style="line-height: 28px;" ng-click="showColumns = !showColumns" tooltip="Columns"><i
-                class="fa fa-fw fa-gear"></i></span>
-=======
 <div ng-if="customColumns" layout="row" ng-show="!error && !wazuh_table_loading && items.length" class="columns-bar"
     ng-class="{'columns-bar-active': showColumns}" ng-style="!showColumns && {'margin-bottom': '-35px'}">
     <div ng-if="showColumns" class="euiCheckbox wz-margin-right-8" ng-repeat="key in originalkeys"
@@ -30,114 +12,12 @@
         <input class="euiCheckbox__input" type="checkbox" aria-label="Select all rows" ng-checked="exists(key)">
         <div class="euiCheckbox__square"></div>
         <span class="euiCheckbox__label">{{ keyEquivalence[key.key.value || key.key] }}</span>
->>>>>>> c4b05ac4
     </div>
-
-<<<<<<< HEAD
-    <div ng-if="!wazuh_table_loading && !isPolicyMonitoring() && !isSyscheck()" ng-show="!error && items.length">
-        <table class="table table-striped table-condensed table-hover no-margin-bottom" ng-class="customColumns ? 'table-resizable' : ''"
-            style="table-layout: fixed !important" id="table{{scapepath}}">
-            <thead class="wz-text-bold">
-                <th ng-repeat="key in keys" class="wz-text-left" ng-style="key.width && {'width':key.width}">
-                    <span ng-class="{ 'cursor-pointer' : !key.nosortable}" ng-click="!key.nosortable && sort(key)">
-                        {{ path === '/agents/groups' && (key.value || key) === 'count' ? 'Agents' :
-                        keyEquivalence[key.value ||
-                        key] || key.value || key }}
-                        <i ng-if="!key.nosortable" class="fa wz-theader-sort-icon" ng-class="sortValue === (key.value || key) ? (sortDir ? 'fa-sort-asc' : 'fa-sort-desc') : 'fa-sort'"
-                            aria-hidden="true"></i>
-                    </span>
-                </th>
-                <th ng-if="(path === '/agents' || (path === '/agents/groups' && adminMode) || (isLookingGroup() && adminMode) 
-            || path === '/rules/files' || path === '/decoders/files' || path === '/lists/files')"
-                    class="wz-text-left" ng-class="{'col-lg-2': path !== '/agents', 'col-lg-1': path === '/agents'}">Actions</th>
-            </thead>
-            <tbody>
-                <tr ng-class="allowClick ? 'cursor-pointer' : ''" class="wz-word-wrap" ng-repeat="item in pagedItems[currentPage] | filter:{item:'!'}"
-                    ng-click="clickAction(item)">
-                    <td ng-repeat="key in keys" id="td-{{$parent.$index}}-{{$index}}" ng-mouseover="showTooltip($parent.$index, $index, item)">
-                        <div class="wz-text-truncatable">
-                            <span>
-                                {{
-                                parseValue(key,item)
-                                }}
-                            </span>
-                            <md-tooltip ng-show="item.showTooltip[$index]" md-direction="bottom" class="wz-tooltip">
-                                {{ parseValue(key,item) }}
-                            </md-tooltip>
-                        </div>
-                    </td>
-                    <td ng-if="path === '/agents'" ng-click="$event.stopPropagation()" class="cursor-default action-btn-td">
-                        <i ng-click="clickAction(item, 'discover'); $event.stopPropagation()" class="fa fa-fw fa-compass cursor-pointer"
-                            tooltip="Open Discover panel for this agent" tooltip-placement="left" aria-hidden="true"></i>
-                        <i ng-click="clickAction(item, 'configuration'); $event.stopPropagation()" class="fa fa-fw fa-wrench cursor-pointer"
-                            tooltip="Open configuration for this agent" tooltip-placement="left" aria-hidden="true"></i>
-                    </td>
-                    <td ng-if="path === '/agents/groups' && adminMode" ng-click="$event.stopPropagation()" class="cursor-default action-btn-td">
-                        <i ng-if="removingGroup !== item.name && item.name !== 'default'" ng-click="showConfirmRemoveGroup($event, item); $event.stopPropagation()"
-                            class="fa fa-fw fa-trash cursor-pointer" tooltip="Remove this group" tooltip-placement="left"
-                            aria-hidden="true"></i>
-                        <i ng-if="removingGroup !== item.name" ng-click="editGroup(item); $event.stopPropagation()"
-                            class="fa fa-fw fa-pencil cursor-pointer" tooltip="Edit this group configuration"
-                            tooltip-placement="left" aria-hidden="true"></i>
-                        <div ng-if="removingGroup === item.name && item.name !== 'default'" class="confirmEmbedBubble">
-                            <div layout="row">
-                                <span class="font-size-12 wz-padding-left-8">Group <b>{{item.name}}</b> will be
-                                    removed</span>
-                            </div>
-                            <div layout="row">
-                                <md-button class="cancelBtn" type="button" ng-click="cancelRemoveGroup()"><i
-                                        aria-hidden='true' class='fa fa-fw fa-close'></i> Cancel</md-button>
-                                <md-button class="agreeBtn wz-button" type="button" ng-click="confirmRemoveGroup(item.name)"><i
-                                        aria-hidden='true' class='fa fa-fw fa-check'></i> Confirm</md-button>
-                            </div>
-                        </div>
-                    </td>
-                    <td ng-if="isLookingGroup() && adminMode" ng-click="$event.stopPropagation()" class="cursor-default action-btn-td">
-                        <i ng-if="removingAgent !== item.id && adminMode" ng-click="showConfirmRemoveAgentFromGroup($event, item); $event.stopPropagation()"
-                            class="fa fa-fw fa-trash cursor-pointer" tooltip="Remove this agent from the group"
-                            tooltip-placement="left" aria-hidden="true"></i>
-                        <div ng-if="removingAgent === item.id" class="confirmEmbedBubble">
-                            <div layout="row">
-                                <span class="font-size-12 wz-padding-left-8">Agent <b>{{item.id}}</b> will be removed
-                                    from
-                                    this group</span>
-                            </div>
-                            <div layout="row">
-                                <md-button class="cancelBtn" type="button" ng-click="cancelRemoveAgent()"><i
-                                        aria-hidden='true' class='fa fa-fw fa-close'></i> Cancel</md-button>
-                                <md-button class="agreeBtn wz-button" type="button" ng-click="confirmRemoveAgent(item.id)"><i
-                                        aria-hidden='true' class='fa fa-fw fa-check'></i> Confirm</md-button>
-                            </div>
-                        </div>
-                    </td>
-                    <td ng-if="path === '/rules/files' || path === '/decoders/files' || path === '/lists/files'"
-                        ng-click="$event.stopPropagation()" class="cursor-default action-btn-td">
-                        <i ng-if="((item.name && removingFile !== item.name) || (item.file && removingFile !== item.file)) && adminMode && path !== '/lists/files'"
-                            ng-click="editFile(item, path); $event.stopPropagation()" class="fa fa-fw fa-pencil cursor-pointer"
-                            tooltip="Edit this file" tooltip-placement="left" aria-hidden="true"></i>
-                        <i ng-if="((item.name && removingFile !== item.name) || (item.file && removingFile !== item.file)) && adminMode"
-                            ng-click="showConfirmRemoveFile($event, item, path); $event.stopPropagation()" class="fa fa-fw fa-trash cursor-pointer"
-                            tooltip="Delete this file" tooltip-placement="right" aria-hidden="true"></i>
-                        <div ng-if="(item.name && removingFile === item.name) || (item.file && removingFile === item.file)"
-                            class="confirmEmbedBubble">
-                            <div layout="row">
-                                <span class="font-size-12 wz-padding-left-8">{{path === '/lists/files' ? 'List'
-                                    : 'File'}} <b>{{path === '/lists/files' ? item.name
-                                        : item.file}}</b> will be deleted</span>
-                            </div>
-                            <div layout="row">
-                                <md-button class="cancelBtn" type="button" ng-click="cancelRemoveFile()"><i aria-hidden='true'
-                                        class='fa fa-fw fa-close'></i> Cancel</md-button>
-                                <md-button class="agreeBtn wz-button" type="button" ng-click="confirmRemoveFile(item, path)"><i
-                                        aria-hidden='true' class='fa fa-fw fa-check'></i> Confirm</md-button>
-                            </div>
-                        </div>
-                    </td>
-                </tr>
-            </tbody>
-            <tfoot>
-                <td colspan="{{ (path === '/agents' || (path === '/agents/groups' && adminMode) || (isLookingGroup() && adminMode) ||
-=======
+    <span flex></span>
+    <span class="wz-text-link" style="line-height: 28px;" ng-click="showColumns = !showColumns" tooltip="Columns"><i
+            class="fa fa-fw fa-gear"></i></span>
+</div>
+
 <div ng-if="!wazuh_table_loading && !isPolicyMonitoring() && !isSyscheck()" ng-show="!error && items.length">
     <table class="table table-striped table-condensed table-hover no-margin-bottom"
         ng-class="customColumns ? 'table-resizable' : ''" style="table-layout: fixed !important" id="wz_table">
@@ -145,16 +25,17 @@
             <th ng-repeat="key in keys" class="wz-text-left" ng-style="key.width && {'width':key.width}">
                 <span ng-class="{ 'cursor-pointer' : !key.nosortable}" ng-click="!key.nosortable && sort(key)">
                     {{ path === '/agents/groups' && (key.value || key) === 'count' ? 'Agents' :
-                    keyEquivalence[key.value ||
-                    key] || key.value || key }}
+                        keyEquivalence[key.value ||
+                        key] || key.value || key }}
                     <i ng-if="!key.nosortable" class="fa wz-theader-sort-icon"
                         ng-class="sortValue === (key.value || key) ? (sortDir ? 'fa-sort-asc' : 'fa-sort-desc') : 'fa-sort'"
                         aria-hidden="true"></i>
                 </span>
             </th>
             <th ng-if="(path === '/agents' || (path === '/agents/groups' && adminMode) || (isLookingGroup() && adminMode) 
-            || path === '/rules/files' || path === '/decoders/files' || path === '/lists/files')" class="wz-text-left"
-                ng-class="{'col-lg-2': path !== '/agents', 'col-lg-1': path === '/agents'}">Actions</th>
+                || path === '/rules/files' || path === '/decoders/files' || path === '/lists/files')"
+                class="wz-text-left" ng-class="{'col-lg-2': path !== '/agents', 'col-lg-1': path === '/agents'}">Actions
+            </th>
         </thead>
         <tbody>
             <tr ng-class="allowClick ? 'cursor-pointer' : ''" class="wz-word-wrap"
@@ -164,8 +45,8 @@
                     <div class="wz-text-truncatable">
                         <span>
                             {{
-                            parseValue(key,item)
-                            }}
+                                parseValue(key,item)
+                                }}
                         </span>
                         <md-tooltip ng-show="item.showTooltip[$index]" md-direction="bottom" class="wz-tooltip">
                             {{ parseValue(key,item) }}
@@ -311,8 +192,8 @@
                         class="confirmEmbedBubble">
                         <div layout="row">
                             <span class="font-size-12 wz-padding-left-8">{{path === '/lists/files' ? 'List'
-                                : 'File'}} <b>{{path === '/lists/files' ? item.name
-                                    : item.file}}</b> will be deleted</span>
+                                    : 'File'}} <b>{{path === '/lists/files' ? item.name
+                                        : item.file}}</b> will be deleted</span>
                         </div>
                         <div layout="row">
                             <md-button class="cancelBtn" type="button" ng-click="cancelRemoveFile()"><i
@@ -328,79 +209,15 @@
         <tfoot>
             <td
                 colspan="{{ (path === '/agents' || (path === '/agents/groups' && adminMode) || (isLookingGroup() && adminMode) ||
->>>>>>> c4b05ac4
-            path === '/rules/files' || path === '/decoders/files' || path === '/lists/files') ? keys.length + 1 : keys.length}}">
-                    <span ng-show="!wazuh_table_loading" class="color-grey">{{ totalItems }} items ({{time | number:
-                        2}}
-                        seconds)</span>
-                    <div ng-show="items.length >= itemsPerPage" class="pagination pull-right" style="margin:0 !important">
-                        <ul layout="row">
-                            <li ng-show="currentPage" class="md-padding">
-                                <a href ng-click="prevPage()">« Prev</a>
-                            </li>
-
-<<<<<<< HEAD
-                            <li ng-repeat="n in range(pagedItems.length, currentPage, currentPage + gap) " ng-class="{'wz-text-active': n == currentPage}"
-                                ng-click="setPage()" class="md-padding">
-                                <a href ng-bind="n + 1">1</a>
-                            </li>
-
-                            <li ng-show="currentPage < pagedItems.length - 1" class="md-padding">
-                                <a href ng-click="nextPage()">Next »</a>
-                            </li>
-                        </ul>
-                    </div>
-                </td>
-            </tfoot>
-        </table>
-    </div>
-
-    <div ng-if="!wazuh_table_loading && isPolicyMonitoring()" ng-show="!error && items.length">
-        <table class="table table-striped table-striped-duo table-condensed table-hover no-margin-bottom" ng-class="customColumns ? 'table-resizable' : ''"
-            style="table-layout: fixed !important" id="table{{scapepath}}">
-            <thead class="wz-text-bold">
-                <th ng-repeat="key in keys" class="wz-text-left" ng-style="key.width && {'width':key.width}">
-                    <span ng-class="{ 'cursor-pointer' : !key.nosortable }" ng-click="!key.nosortable && sort(key)">
-                        {{ keyEquivalence[key.value || key] || key.value || key }}
-                        <i ng-if="!key.nosortable" class="fa wz-theader-sort-icon" ng-class="sortValue === (key.value || key) ? (sortDir ? 'fa-sort-asc' : 'fa-sort-desc') : 'fa-sort'"
-                            aria-hidden="true"></i>
-                    </span>
-                </th>
-            </thead>
-            <tbody>
-                <tr class="wz-word-wrap cursor-pointer" ng-repeat-start="item in pagedItems[currentPage] | filter:{item:'!'}"
-                    ng-click="expandTableRow(item)" ng-class="{'selected': item.expanded}">
-                    <td ng-repeat="key in keys" id="td-{{$parent.$index}}-{{$index}}" ng-mouseover="showTooltip($parent.$index, $index, item)">
-                        <div class="wz-text-truncatable">
-                            <span>
-                                <span ng-show="key === 'result'" class="no-wrap">
-                                    <p class="round status little" ng-class="(item.result === 'passed') ? 'teal' : 'red'">
-                                    </p>&nbsp;&nbsp;
-                                </span>
-                                {{
-                                parseValue(key,item)
-                                }}
-                            </span>
-                            <md-tooltip ng-show="item.showTooltip[$index]" md-direction="bottom" class="wz-tooltip">
-                                {{ parseValue(key,item) }}
-                            </md-tooltip>
-                        </div>
-                    </td>
-                </tr>
-                <tr ng-if="item.rationale || item.remediation || item.directory || (item.compliance && item.compliance.length)"
-                    class="wz-word-wrap cursor-pointer selected" ng-show="item.expanded" ng-repeat-end="" ng-click="expandTableRow(item)">
-                    <td colspan="{{keys.length}}" style="border-top: none">
-                        <div layout="row" layout-padding="" class="layout-padding layout-row">
-                            <md-card flex="" class="wz-md-card wz-padding-top-0 wz-padding-bottom-0 wz-no-margin _md flex">
-                                <md-card-content>
-                                    <div>
-                                        <div class="euiFlexItem euiFlexItem--flexGrowZero" ng-if="item.rationale">
-                                            <div class="euiStat euiStat--leftAligned">
-                                                <p class="euiTitle euiTitle--small euiStat__title ng-binding" style="font-size: 1.15rem;">Rationale</p>
-                                                <div class="euiText euiText--small euiStat__description wz-text-gray">
-                                                    <p>{{item.rationale}}</p>
-                                                </div>
-=======
+                path === '/rules/files' || path === '/decoders/files' || path === '/lists/files') ? keys.length + 1 : keys.length}}">
+                <span ng-show="!wazuh_table_loading" class="color-grey">{{ totalItems }} items ({{time | number: 2}}
+                    seconds)</span>
+                <div ng-show="items.length >= itemsPerPage" class="pagination pull-right" style="margin:0 !important">
+                    <ul layout="row">
+                        <li ng-show="currentPage" class="md-padding">
+                            <a href ng-click="prevPage()">« Prev</a>
+                        </li>
+
                         <li ng-repeat="n in range(pagedItems.length, currentPage, currentPage + gap) "
                             ng-class="{'wz-text-active': n == currentPage}" ng-click="setPage()" class="md-padding">
                             <a href ng-bind="n + 1">1</a>
@@ -442,8 +259,8 @@
                                 </p>&nbsp;&nbsp;
                             </span>
                             {{
-                            parseValue(key,item)
-                            }}
+                                parseValue(key,item)
+                                }}
                         </span>
                         <md-tooltip ng-show="item.showTooltip[$index]" md-direction="bottom" class="wz-tooltip">
                             {{ parseValue(key,item) }}
@@ -465,18 +282,8 @@
                                                 style="font-size: 1.15rem;">Rationale</p>
                                             <div class="euiText euiText--small euiStat__description wz-text-gray">
                                                 <p>{{item.rationale}}</p>
->>>>>>> c4b05ac4
                                             </div>
-                                            <div layout="column" class="wz-margin-bottom-10"></div>
                                         </div>
-<<<<<<< HEAD
-                                        <div class="euiFlexItem euiFlexItem--flexGrowZero" ng-if="item.remediation">
-                                            <div class="euiStat euiStat--leftAligned">
-                                                <p class="euiTitle euiTitle--small euiStat__title ng-binding" style="font-size: 1.15rem;">Remediation</p>
-                                                <div class="euiText euiText--small euiStat__description wz-text-gray">
-                                                    <p>{{item.remediation}}</p>
-                                                </div>
-=======
                                         <div layout="column" class="wz-margin-bottom-10"></div>
                                     </div>
                                     <div class="euiFlexItem euiFlexItem--flexGrowZero" ng-if="item.remediation">
@@ -485,18 +292,8 @@
                                                 style="font-size: 1.15rem;">Remediation</p>
                                             <div class="euiText euiText--small euiStat__description wz-text-gray">
                                                 <p>{{item.remediation}}</p>
->>>>>>> c4b05ac4
                                             </div>
-                                            <div layout="column" class="wz-margin-bottom-10"></div>
                                         </div>
-<<<<<<< HEAD
-                                        <div class="euiFlexItem euiFlexItem--flexGrowZero" ng-if="item.directory">
-                                            <div class="euiStat euiStat--leftAligned">
-                                                <p class="euiTitle euiTitle--small euiStat__title ng-binding" style="font-size: 1.15rem;">Path(s)</p>
-                                                <div class="euiText euiText--small euiStat__description wz-text-gray">
-                                                    <p>{{item.directory}}</p>
-                                                </div>
-=======
                                         <div layout="column" class="wz-margin-bottom-10"></div>
                                     </div>
                                     <div class="euiFlexItem euiFlexItem--flexGrowZero" ng-if="item.directory">
@@ -505,19 +302,8 @@
                                                 style="font-size: 1.15rem;">Path(s)</p>
                                             <div class="euiText euiText--small euiStat__description wz-text-gray">
                                                 <p>{{item.directory}}</p>
->>>>>>> c4b05ac4
                                             </div>
-                                            <div layout="column" class="wz-margin-bottom-10"></div>
                                         </div>
-<<<<<<< HEAD
-                                        <div class="euiFlexItem euiFlexItem--flexGrowZero" ng-if="item.compliance && item.compliance.length">
-                                            <div class="euiStat euiStat--leftAligned">
-                                                <p class="euiTitle euiTitle--small euiStat__title ng-binding" style="font-size: 1.15rem;">Compliance</p>
-                                                <div class="euiText euiText--small euiStat__description wz-text-gray">
-                                                    <p><span class="wz-padding-right-8" ng-repeat="c in item.compliance">{{c.key}}/{{c.value}}</span>
-                                                    </p>
-                                                </div>
-=======
                                         <div layout="column" class="wz-margin-bottom-10"></div>
                                     </div>
                                     <div class="euiFlexItem euiFlexItem--flexGrowZero"
@@ -529,128 +315,49 @@
                                                 <p><span class="wz-padding-right-8"
                                                         ng-repeat="c in item.compliance">{{c.key}}/{{c.value}}</span>
                                                 </p>
->>>>>>> c4b05ac4
                                             </div>
-                                            <div layout="column" class="wz-margin-bottom-10"></div>
                                         </div>
+                                        <div layout="column" class="wz-margin-bottom-10"></div>
                                     </div>
-                                </md-card-content>
-                            </md-card>
-                        </div>
-                    </td>
-                </tr>
-            </tbody>
-            <tfoot>
-                <td colspan="{{keys.length}}">
-                    <span ng-show="!wazuh_table_loading" class="color-grey">{{ totalItems }} items ({{time | number:
-                        2}}
-                        seconds)</span>
-                    <div ng-show="items.length >= itemsPerPage" class="pagination pull-right" style="margin:0 !important">
-                        <ul layout="row">
-                            <li ng-show="currentPage" class="md-padding">
-                                <a href ng-click="prevPage()">« Prev</a>
-                            </li>
-
-                            <li ng-repeat="n in range(pagedItems.length, currentPage, currentPage + gap) " ng-class="{'wz-text-active': n == currentPage}"
-                                ng-click="setPage()" class="md-padding">
-                                <a href ng-bind="n + 1">1</a>
-                            </li>
-
-                            <li ng-show="currentPage < pagedItems.length - 1" class="md-padding">
-                                <a href ng-click="nextPage()">Next »</a>
-                            </li>
-                        </ul>
-                    </div>
-                </td>
-            </tfoot>
-        </table>
-    </div>
-
-<<<<<<< HEAD
-    <div ng-if="!wazuh_table_loading && isSyscheck()" ng-show="!error && items.length">
-        <table class="table table-striped table-striped-duo table-condensed table-hover no-margin-bottom" ng-class="customColumns ? 'table-resizable' : ''"
-            style="table-layout: fixed !important" id="table{{scapepath}}">
-            <thead class="wz-text-bold">
-                <th ng-repeat="key in keys" class="wz-text-left" ng-style="key.width && {'width':key.width}">
-                    <span ng-class="{ 'cursor-pointer' : !key.nosortable }" ng-click="!key.nosortable && sort(key)">{{
-                        keyEquivalence[key.value || key] || key.value || key }}
-                        <i ng-if="!key.nosortable" class="fa wz-theader-sort-icon" ng-class="sortValue === (key.value || key) ? (sortDir ? 'fa-sort-asc' : 'fa-sort-desc') : 'fa-sort'"
-                            aria-hidden="true"></i>
-                    </span>
-                </th>
-            </thead>
-            <tbody>
-                <tr class="wz-word-wrap cursor-pointer" ng-repeat-start="item in pagedItems[currentPage] | filter:{item:'!'}"
-                    ng-click="expandTableRow(item)" ng-class="{'selected': item.expanded}">
-                    <td ng-repeat="key in keys" id="td-{{$parent.$index}}-{{$index}}" ng-mouseover="showTooltip($parent.$index, $index, item)">
-                        <div class="wz-text-truncatable">
-                            <span>
-                                {{
-                                parseValue(key,item)
-                                }}
-                            </span>
-                            <md-tooltip ng-show="item.showTooltip[$index]" md-direction="bottom" class="wz-tooltip">
-                                {{ parseValue(key,item) }}
-                            </md-tooltip>
-                        </div>
-                    </td>
-                </tr>
-                <tr class="wz-word-wrap cursor-pointer selected" ng-show="item.expanded" ng-repeat-end="" ng-click="expandTableRow(item)">
-                    <td colspan="{{keys.length}}" style="border-top: none">
-                        <div layout="row" layout-padding="" class="layout-padding layout-row" ng-if="item.expanded">
-                            <md-card flex="" class="wz-md-card wz-padding-top-0 wz-padding-bottom-0 wz-no-margin _md flex">
-                                <md-card-content>
-                                    <div layout="row" class="wz-padding-top-10">
-                                        <table class="table table-striped table-condensed">
-                                            <tbody>
-                                                <tr ng-repeat="(key, value) in item" ng-if="key !== 'expanded' && key !== 'showTooltip'"
-                                                    ng-show="!isWindows() || (key !== 'inode' && key !== 'gid' && key !== 'gname')"
-                                                    class="no-duo">
-                                                    <td class="wz-word-break-rule">{{key}}</td>
-                                                    <td>
-                                                        <span class="wz-text-right color-grey">{{value}}</span>
-                                                    </td>
-                                                </tr>
-                                            </tbody>
-                                        </table>
-                                    </div>
-=======
+                                </div>
+                            </md-card-content>
+                        </md-card>
+                    </div>
+                </td>
+            </tr>
+        </tbody>
+        <tfoot>
+            <td colspan="{{keys.length}}">
+                <span ng-show="!wazuh_table_loading" class="color-grey">{{ totalItems }} items ({{time | number: 2}}
+                    seconds)</span>
+                <div ng-show="items.length >= itemsPerPage" class="pagination pull-right" style="margin:0 !important">
+                    <ul layout="row">
+                        <li ng-show="currentPage" class="md-padding">
+                            <a href ng-click="prevPage()">« Prev</a>
+                        </li>
+
                         <li ng-repeat="n in range(pagedItems.length, currentPage, currentPage + gap) "
                             ng-class="{'wz-text-active': n == currentPage}" ng-click="setPage()" class="md-padding">
                             <a href ng-bind="n + 1">1</a>
                         </li>
->>>>>>> c4b05ac4
-
-                                </md-card-content>
-                            </md-card>
-                        </div>
-                    </td>
-                </tr>
-            </tbody>
-            <tfoot>
-                <td colspan="{{keys.length}}">
-                    <span ng-show="!wazuh_table_loading" class="color-grey">{{ totalItems }} items ({{time | number:
-                        2}}
-                        seconds)</span>
-                    <div ng-show="items.length >= itemsPerPage" class="pagination pull-right" style="margin:0 !important">
-                        <ul layout="row">
-                            <li ng-show="currentPage" class="md-padding">
-                                <a href ng-click="prevPage()">« Prev</a>
-                            </li>
-
-<<<<<<< HEAD
-                            <li ng-repeat="n in range(pagedItems.length, currentPage, currentPage + gap) " ng-class="{'wz-text-active': n == currentPage}"
-                                ng-click="setPage()" class="md-padding">
-                                <a href ng-bind="n + 1">1</a>
-                            </li>
-=======
+
+                        <li ng-show="currentPage < pagedItems.length - 1" class="md-padding">
+                            <a href ng-click="nextPage()">Next »</a>
+                        </li>
+                    </ul>
+                </div>
+            </td>
+        </tfoot>
+    </table>
+</div>
+
 <div ng-if="!wazuh_table_loading && isSyscheck()" ng-show="!error && items.length">
     <table class="table table-striped table-striped-duo table-condensed table-hover no-margin-bottom"
         ng-class="customColumns ? 'table-resizable' : ''" style="table-layout: fixed !important" id="wz_table">
         <thead class="wz-text-bold">
             <th ng-repeat="key in keys" class="wz-text-left" ng-style="key.width && {'width':key.width}">
                 <span ng-class="{ 'cursor-pointer' : !key.nosortable }" ng-click="!key.nosortable && sort(key)">{{
-                    keyEquivalence[key.value || key] || key.value || key }}
+                        keyEquivalence[key.value || key] || key.value || key }}
                     <i ng-if="!key.nosortable" class="fa wz-theader-sort-icon"
                         ng-class="sortValue === (key.value || key) ? (sortDir ? 'fa-sort-asc' : 'fa-sort-desc') : 'fa-sort'"
                         aria-hidden="true"></i>
@@ -666,8 +373,8 @@
                     <div class="wz-text-truncatable">
                         <span>
                             {{
-                            parseValue(key,item)
-                            }}
+                                parseValue(key,item)
+                                }}
                         </span>
                         <md-tooltip ng-show="item.showTooltip[$index]" md-direction="bottom" class="wz-tooltip">
                             {{ parseValue(key,item) }}
@@ -696,33 +403,11 @@
                                         </tbody>
                                     </table>
                                 </div>
->>>>>>> c4b05ac4
-
-                            <li ng-show="currentPage < pagedItems.length - 1" class="md-padding">
-                                <a href ng-click="nextPage()">Next »</a>
-                            </li>
-                        </ul>
-                    </div>
-                </td>
-<<<<<<< HEAD
-            </tfoot>
-        </table>
-    </div>
-
-    <div layout="row" ng-if="!error && !wazuh_table_loading && !totalItems">
-        <div flex class="euiCallOut euiCallOut--warning">
-            <div class="euiCallOutHeader">
-                <svg class="euiIcon euiIcon--medium euiCallOutHeader__icon" aria-hidden="true" xmlns="http://www.w3.org/2000/svg"
-                    xmlns:xlink="http://www.w3.org/1999/xlink" width="16" height="16" viewBox="0 0 16 16">
-                    <defs>
-                        <path id="help-a" d="M13.6 12.186l-1.357-1.358c-.025-.025-.058-.034-.084-.056.53-.794.84-1.746.84-2.773a4.977 4.977 0 0 0-.84-2.772c.026-.02.059-.03.084-.056L13.6 3.813a6.96 6.96 0 0 1 0 8.373zM8 15A6.956 6.956 0 0 1 3.814 13.6l1.358-1.358c.025-.025.034-.057.055-.084C6.02 12.688 6.974 13 8 13a4.978 4.978 0 0 0 2.773-.84c.02.026.03.058.056.083l1.357 1.358A6.956 6.956 0 0 1 8 15zm-5.601-2.813a6.963 6.963 0 0 1 0-8.373l1.359 1.358c.024.025.057.035.084.056A4.97 4.97 0 0 0 3 8c0 1.027.31 1.98.842 2.773-.027.022-.06.031-.084.056l-1.36 1.358zm5.6-.187A4 4 0 1 1 8 4a4 4 0 0 1 0 8zM8 1c1.573 0 3.019.525 4.187 1.4l-1.357 1.358c-.025.025-.035.057-.056.084A4.979 4.979 0 0 0 8 3a4.979 4.979 0 0 0-2.773.842c-.021-.027-.03-.059-.055-.084L3.814 2.4A6.957 6.957 0 0 1 8 1zm0-1a8.001 8.001 0 1 0 .003 16.002A8.001 8.001 0 0 0 8 0z">
-                        </path>
-                    </defs>
-                    <use xmlns:xlink="http://www.w3.org/1999/xlink" xlink:href="#help-a" fill-rule="evenodd"></use>
-                </svg>
-                <span class="euiCallOutHeader__title">{{customEmptyResults}}</span>
-            </div>
-=======
+
+                            </md-card-content>
+                        </md-card>
+                    </div>
+                </td>
             </tr>
         </tbody>
         <tfoot>
@@ -764,25 +449,10 @@
                 <use xmlns:xlink="http://www.w3.org/1999/xlink" xlink:href="#help-a" fill-rule="evenodd"></use>
             </svg>
             <span class="euiCallOutHeader__title">{{customEmptyResults}}</span>
->>>>>>> c4b05ac4
         </div>
     </div>
-
-<<<<<<< HEAD
-    <div layout="row" ng-if="error" class="wz-margin-bottom-45">
-        <div flex class="euiCallOut euiCallOut--warning">
-            <div class="euiCallOutHeader">
-                <svg class="euiIcon euiIcon--medium euiCallOutHeader__icon" aria-hidden="true" xmlns="http://www.w3.org/2000/svg"
-                    xmlns:xlink="http://www.w3.org/1999/xlink" width="16" height="16" viewBox="0 0 16 16">
-                    <defs>
-                        <path id="help-a" d="M13.6 12.186l-1.357-1.358c-.025-.025-.058-.034-.084-.056.53-.794.84-1.746.84-2.773a4.977 4.977 0 0 0-.84-2.772c.026-.02.059-.03.084-.056L13.6 3.813a6.96 6.96 0 0 1 0 8.373zM8 15A6.956 6.956 0 0 1 3.814 13.6l1.358-1.358c.025-.025.034-.057.055-.084C6.02 12.688 6.974 13 8 13a4.978 4.978 0 0 0 2.773-.84c.02.026.03.058.056.083l1.357 1.358A6.956 6.956 0 0 1 8 15zm-5.601-2.813a6.963 6.963 0 0 1 0-8.373l1.359 1.358c.024.025.057.035.084.056A4.97 4.97 0 0 0 3 8c0 1.027.31 1.98.842 2.773-.027.022-.06.031-.084.056l-1.36 1.358zm5.6-.187A4 4 0 1 1 8 4a4 4 0 0 1 0 8zM8 1c1.573 0 3.019.525 4.187 1.4l-1.357 1.358c-.025.025-.035.057-.056.084A4.979 4.979 0 0 0 8 3a4.979 4.979 0 0 0-2.773.842c-.021-.027-.03-.059-.055-.084L3.814 2.4A6.957 6.957 0 0 1 8 1zm0-1a8.001 8.001 0 1 0 .003 16.002A8.001 8.001 0 0 0 8 0z">
-                        </path>
-                    </defs>
-                    <use xmlns:xlink="http://www.w3.org/1999/xlink" xlink:href="#help-a" fill-rule="evenodd"></use>
-                </svg>
-                <span class="euiCallOutHeader__title">{{error}}</span>
-            </div>
-=======
+</div>
+
 <div layout="row" ng-if="error" class="wz-margin-bottom-45">
     <div flex class="euiCallOut euiCallOut--warning">
         <div class="euiCallOutHeader">
@@ -797,12 +467,11 @@
                 <use xmlns:xlink="http://www.w3.org/1999/xlink" xlink:href="#help-a" fill-rule="evenodd"></use>
             </svg>
             <span class="euiCallOutHeader__title">{{error}}</span>
->>>>>>> c4b05ac4
         </div>
     </div>
-
-
-    <div layout="row" ng-if="!wazuh_table_loading && !totalItems" class="wz-margin-top-10">
-        <span class="color-grey">0 items ({{time | number: 2}} seconds)</span>
-    </div>
+</div>
+
+
+<div layout="row" ng-if="!wazuh_table_loading && !totalItems" class="wz-margin-top-10">
+    <span class="color-grey">0 items ({{time | number: 2}} seconds)</span>
 </div>