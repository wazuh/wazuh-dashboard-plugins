<div layout="row" class="md-padding" ng-show="wazuh_table_loading || wazuh_table_resizing">
    <div class='uil-ring-css'>
        <div></div>
    </div>
</div>
<div ng-style="wazuh_table_resizing && {'visibility': 'hidden', 'height': '0px'}">
    <div ng-if="customColumns" layout="row" ng-show="!error && !wazuh_table_loading && items.length" class="columns-bar"
        ng-class="{'columns-bar-active': showColumns}" ng-style="!showColumns && {'margin-bottom': '-35px'}">
        <div ng-if="showColumns" class="euiCheckbox wz-margin-right-8" ng-repeat="key in originalkeys" ng-click="updateColumns(key)">
            <input class="euiCheckbox__input" type="checkbox" aria-label="Select all rows" ng-checked="exists(key)">
            <div class="euiCheckbox__square"></div>
            <span class="euiCheckbox__label">{{ keyEquivalence[key.key.value || key.key] }}</span>
        </div>
        <span flex></span>
        <span class="wz-text-link" style="line-height: 28px;" ng-click="showColumns = !showColumns" tooltip="Columns"><i
                class="fa fa-fw fa-gear"></i></span>
    </div>

    <div ng-if="!wazuh_table_loading && !isPolicyMonitoring() && !isSyscheck()" ng-show="!error && items.length">
        <table class="table table-striped table-condensed table-hover no-margin-bottom" ng-class="customColumns ? 'table-resizable' : ''"
            style="table-layout: fixed !important" id="table{{scapepath}}">
            <thead class="wz-text-bold">
                <th ng-repeat="key in keys" class="wz-text-left" ng-style="key.width && {'width':key.width}">
                    <span ng-class="{ 'cursor-pointer' : !key.nosortable}" ng-click="!key.nosortable && sort(key)">
                        {{ path === '/agents/groups' && (key.value || key) === 'count' ? 'Agents' :
                        keyEquivalence[key.value ||
                        key] || key.value || key }}
                        <i ng-if="!key.nosortable" class="fa wz-theader-sort-icon" ng-class="sortValue === (key.value || key) ? (sortDir ? 'fa-sort-asc' : 'fa-sort-desc') : 'fa-sort'"
                            aria-hidden="true"></i>
                    </span>
                </th>
                <th ng-if="(path === '/agents' || (path === '/agents/groups' && adminMode) || (isLookingGroup() && adminMode) 
            || path === '/rules/files' || path === '/decoders/files' || path === '/lists/files')"
                    class="wz-text-left" ng-class="{'col-lg-2': path !== '/agents', 'col-lg-1': path === '/agents'}">Actions</th>
            </thead>
            <tbody>
                <tr ng-class="allowClick ? 'cursor-pointer' : ''" class="wz-word-wrap" ng-repeat="item in pagedItems[currentPage] | filter:{item:'!'}"
                    ng-click="clickAction(item)">
                    <td ng-repeat="key in keys" id="td-{{$parent.$index}}-{{$index}}" ng-mouseover="showTooltip($parent.$index, $index, item)">
                        <div class="wz-text-truncatable">
                            <span>
                                {{
                                parseValue(key,item)
                                }}
                            </span>
                            <md-tooltip ng-show="item.showTooltip[$index]" md-direction="bottom" class="wz-tooltip">
                                {{ parseValue(key,item) }}
                            </md-tooltip>
                        </div>
                    </td>
                    <td ng-if="path === '/agents'" ng-click="$event.stopPropagation()" class="cursor-default action-btn-td">
                        <i ng-click="clickAction(item, 'discover'); $event.stopPropagation()" class="fa fa-fw fa-compass cursor-pointer"
                            tooltip="Open Discover panel for this agent" tooltip-placement="left" aria-hidden="true"></i>
                        <i ng-click="clickAction(item, 'configuration'); $event.stopPropagation()" class="fa fa-fw fa-wrench cursor-pointer"
                            tooltip="Open configuration for this agent" tooltip-placement="left" aria-hidden="true"></i>
                    </td>
                    <td ng-if="path === '/agents/groups' && adminMode" ng-click="$event.stopPropagation()" class="cursor-default action-btn-td">
                        <i ng-if="removingGroup !== item.name && item.name !== 'default'" ng-click="showConfirmRemoveGroup($event, item); $event.stopPropagation()"
                            class="fa fa-fw fa-trash cursor-pointer" tooltip="Remove this group" tooltip-placement="left"
                            aria-hidden="true"></i>
                        <i ng-if="removingGroup !== item.name" ng-click="editGroup(item); $event.stopPropagation()"
                            class="fa fa-fw fa-pencil cursor-pointer" tooltip="Edit this group configuration"
                            tooltip-placement="left" aria-hidden="true"></i>
                        <div ng-if="removingGroup === item.name && item.name !== 'default'" class="confirmEmbedBubble">
                            <div layout="row">
                                <span class="font-size-12 wz-padding-left-8">Group <b>{{item.name}}</b> will be
                                    removed</span>
                            </div>
                            <div layout="row">
                                <md-button class="cancelBtn" type="button" ng-click="cancelRemoveGroup()"><i
                                        aria-hidden='true' class='fa fa-fw fa-close'></i> Cancel</md-button>
                                <md-button class="agreeBtn wz-button" type="button" ng-click="confirmRemoveGroup(item.name)"><i
                                        aria-hidden='true' class='fa fa-fw fa-check'></i> Confirm</md-button>
                            </div>
                        </div>
                    </td>
                    <td ng-if="isLookingGroup() && adminMode" ng-click="$event.stopPropagation()" class="cursor-default action-btn-td">
                        <i ng-if="removingAgent !== item.id && adminMode" ng-click="showConfirmRemoveAgentFromGroup($event, item); $event.stopPropagation()"
                            class="fa fa-fw fa-trash cursor-pointer" tooltip="Remove this agent from the group"
                            tooltip-placement="left" aria-hidden="true"></i>
                        <div ng-if="removingAgent === item.id" class="confirmEmbedBubble">
                            <div layout="row">
                                <span class="font-size-12 wz-padding-left-8">Agent <b>{{item.id}}</b> will be removed
                                    from
                                    this group</span>
                            </div>
                            <div layout="row">
                                <md-button class="cancelBtn" type="button" ng-click="cancelRemoveAgent()"><i
                                        aria-hidden='true' class='fa fa-fw fa-close'></i> Cancel</md-button>
                                <md-button class="agreeBtn wz-button" type="button" ng-click="confirmRemoveAgent(item.id)"><i
                                        aria-hidden='true' class='fa fa-fw fa-check'></i> Confirm</md-button>
                            </div>
                        </div>
                    </td>
                    <td ng-if="path === '/rules/files' || path === '/decoders/files' || path === '/lists/files'"
                        ng-click="$event.stopPropagation()" class="cursor-default action-btn-td">
                        <i ng-if="((item.name && removingFile !== item.name) || (item.file && removingFile !== item.file)) && adminMode && path !== '/lists/files'"
                            ng-click="editFile(item, path); $event.stopPropagation()" class="fa fa-fw fa-pencil cursor-pointer"
                            tooltip="Edit this file" tooltip-placement="left" aria-hidden="true"></i>
                        <i ng-if="((item.name && removingFile !== item.name) || (item.file && removingFile !== item.file)) && adminMode"
                            ng-click="showConfirmRemoveFile($event, item, path); $event.stopPropagation()" class="fa fa-fw fa-trash cursor-pointer"
                            tooltip="Delete this file" tooltip-placement="right" aria-hidden="true"></i>
                        <div ng-if="(item.name && removingFile === item.name) || (item.file && removingFile === item.file)"
                            class="confirmEmbedBubble">
                            <div layout="row">
                                <span class="font-size-12 wz-padding-left-8">{{path === '/lists/files' ? 'List'
                                    : 'File'}} <b>{{path === '/lists/files' ? item.name
                                        : item.file}}</b> will be deleted</span>
                            </div>
                            <div layout="row">
                                <md-button class="cancelBtn" type="button" ng-click="cancelRemoveFile()"><i aria-hidden='true'
                                        class='fa fa-fw fa-close'></i> Cancel</md-button>
                                <md-button class="agreeBtn wz-button" type="button" ng-click="confirmRemoveFile(item, path)"><i
                                        aria-hidden='true' class='fa fa-fw fa-check'></i> Confirm</md-button>
                            </div>
                        </div>
                    </td>
                </tr>
            </tbody>
            <tfoot>
                <td colspan="{{ (path === '/agents' || (path === '/agents/groups' && adminMode) || (isLookingGroup() && adminMode) ||
            path === '/rules/files' || path === '/decoders/files' || path === '/lists/files') ? keys.length + 1 : keys.length}}">
                    <span ng-show="!wazuh_table_loading" class="color-grey">{{ totalItems }} items ({{time | number:
                        2}}
                        seconds)</span>
                    <div ng-show="items.length >= itemsPerPage" class="pagination pull-right" style="margin:0 !important">
                        <ul layout="row">
                            <li ng-show="currentPage" class="md-padding">
                                <a href ng-click="prevPage()">« Prev</a>
                            </li>

                            <li ng-repeat="n in range(pagedItems.length, currentPage, currentPage + gap) " ng-class="{'wz-text-active': n == currentPage}"
                                ng-click="setPage()" class="md-padding">
                                <a href ng-bind="n + 1">1</a>
                            </li>

                            <li ng-show="currentPage < pagedItems.length - 1" class="md-padding">
                                <a href ng-click="nextPage()">Next »</a>
                            </li>
                        </ul>
                    </div>
                </td>
            </tfoot>
        </table>
    </div>

    <div ng-if="!wazuh_table_loading && isPolicyMonitoring()" ng-show="!error && items.length">
        <table class="table table-striped table-striped-duo table-condensed table-hover no-margin-bottom" ng-class="customColumns ? 'table-resizable' : ''"
            style="table-layout: fixed !important" id="table{{scapepath}}">
            <thead class="wz-text-bold">
                <th ng-repeat="key in keys" class="wz-text-left" ng-style="key.width && {'width':key.width}">
                    <span ng-class="{ 'cursor-pointer' : !key.nosortable }" ng-click="!key.nosortable && sort(key)">
                        {{ keyEquivalence[key.value || key] || key.value || key }}
                        <i ng-if="!key.nosortable" class="fa wz-theader-sort-icon" ng-class="sortValue === (key.value || key) ? (sortDir ? 'fa-sort-asc' : 'fa-sort-desc') : 'fa-sort'"
                            aria-hidden="true"></i>
                    </span>
                </th>
            </thead>
            <tbody>
                <tr class="wz-word-wrap cursor-pointer" ng-repeat-start="item in pagedItems[currentPage] | filter:{item:'!'}"
                    ng-click="expandTableRow(item)" ng-class="{'selected': item.expanded}">
                    <td ng-repeat="key in keys" id="td-{{$parent.$index}}-{{$index}}" ng-mouseover="showTooltip($parent.$index, $index, item)">
                        <div class="wz-text-truncatable">
                            <span>
                                <span ng-show="key === 'result'" class="no-wrap">
                                    <p class="round status little" ng-class="(item.result === 'passed') ? 'teal' : 'red'">
                                    </p>&nbsp;&nbsp;
                                </span>
                                {{
                                parseValue(key,item)
                                }}
                            </span>
                            <md-tooltip ng-show="item.showTooltip[$index]" md-direction="bottom" class="wz-tooltip">
                                {{ parseValue(key,item) }}
                            </md-tooltip>
                        </div>
                    </td>
                </tr>
                <tr ng-if="item.rationale || item.remediation || item.directory || (item.compliance && item.compliance.length)"
                    class="wz-word-wrap cursor-pointer selected" ng-show="item.expanded" ng-repeat-end="" ng-click="expandTableRow(item)">
                    <td colspan="{{keys.length}}" style="border-top: none">
                        <div layout="row" layout-padding="" class="layout-padding layout-row">
                            <md-card flex="" class="wz-md-card wz-padding-top-0 wz-padding-bottom-0 wz-no-margin _md flex">
                                <md-card-content>
                                    <div>
                                        <div class="euiFlexItem euiFlexItem--flexGrowZero" ng-if="item.rationale">
                                            <div class="euiStat euiStat--leftAligned">
                                                <p class="euiTitle euiTitle--small euiStat__title ng-binding" style="font-size: 1.15rem;">Rationale</p>
                                                <div class="euiText euiText--small euiStat__description wz-text-gray">
                                                    <p>{{item.rationale}}</p>
                                                </div>
                                            </div>
                                            <div layout="column" class="wz-margin-bottom-10"></div>
                                        </div>
                                        <div class="euiFlexItem euiFlexItem--flexGrowZero" ng-if="item.remediation">
                                            <div class="euiStat euiStat--leftAligned">
                                                <p class="euiTitle euiTitle--small euiStat__title ng-binding" style="font-size: 1.15rem;">Remediation</p>
                                                <div class="euiText euiText--small euiStat__description wz-text-gray">
                                                    <p>{{item.remediation}}</p>
                                                </div>
                                            </div>
                                            <div layout="column" class="wz-margin-bottom-10"></div>
                                        </div>
                                        <div class="euiFlexItem euiFlexItem--flexGrowZero" ng-if="item.directory">
                                            <div class="euiStat euiStat--leftAligned">
                                                <p class="euiTitle euiTitle--small euiStat__title ng-binding" style="font-size: 1.15rem;">Path(s)</p>
                                                <div class="euiText euiText--small euiStat__description wz-text-gray">
                                                    <p>{{item.directory}}</p>
                                                </div>
                                            </div>
                                            <div layout="column" class="wz-margin-bottom-10"></div>
                                        </div>
                                        <div class="euiFlexItem euiFlexItem--flexGrowZero" ng-if="item.compliance && item.compliance.length">
                                            <div class="euiStat euiStat--leftAligned">
                                                <p class="euiTitle euiTitle--small euiStat__title ng-binding" style="font-size: 1.15rem;">Compliance</p>
                                                <div class="euiText euiText--small euiStat__description wz-text-gray">
                                                    <p><span class="wz-padding-right-8" ng-repeat="c in item.compliance">{{c.key}}/{{c.value}}</span>
                                                    </p>
                                                </div>
                                            </div>
                                            <div layout="column" class="wz-margin-bottom-10"></div>
                                        </div>
                                    </div>
                                </md-card-content>
                            </md-card>
                        </div>
                    </td>
                </tr>
            </tbody>
            <tfoot>
                <td colspan="{{keys.length}}">
                    <span ng-show="!wazuh_table_loading" class="color-grey">{{ totalItems }} items ({{time | number:
                        2}}
                        seconds)</span>
                    <div ng-show="items.length >= itemsPerPage" class="pagination pull-right" style="margin:0 !important">
                        <ul layout="row">
                            <li ng-show="currentPage" class="md-padding">
                                <a href ng-click="prevPage()">« Prev</a>
                            </li>

                            <li ng-repeat="n in range(pagedItems.length, currentPage, currentPage + gap) " ng-class="{'wz-text-active': n == currentPage}"
                                ng-click="setPage()" class="md-padding">
                                <a href ng-bind="n + 1">1</a>
                            </li>

                            <li ng-show="currentPage < pagedItems.length - 1" class="md-padding">
                                <a href ng-click="nextPage()">Next »</a>
                            </li>
                        </ul>
                    </div>
                </td>
            </tfoot>
        </table>
    </div>

    <div ng-if="!wazuh_table_loading && isSyscheck()" ng-show="!error && items.length">
        <table class="table table-striped table-striped-duo table-condensed table-hover no-margin-bottom" ng-class="customColumns ? 'table-resizable' : ''"
            style="table-layout: fixed !important" id="table{{scapepath}}">
            <thead class="wz-text-bold">
                <th ng-repeat="key in keys" class="wz-text-left" ng-style="key.width && {'width':key.width}">
                    <span ng-class="{ 'cursor-pointer' : !key.nosortable }" ng-click="!key.nosortable && sort(key)">{{
                        keyEquivalence[key.value || key] || key.value || key }}
                        <i ng-if="!key.nosortable" class="fa wz-theader-sort-icon" ng-class="sortValue === (key.value || key) ? (sortDir ? 'fa-sort-asc' : 'fa-sort-desc') : 'fa-sort'"
                            aria-hidden="true"></i>
                    </span>
                </th>
            </thead>
            <tbody>
                <tr class="wz-word-wrap cursor-pointer" ng-repeat-start="item in pagedItems[currentPage] | filter:{item:'!'}"
                    ng-click="expandTableRow(item)" ng-class="{'selected': item.expanded}">
                    <td ng-repeat="key in keys" id="td-{{$parent.$index}}-{{$index}}" ng-mouseover="showTooltip($parent.$index, $index, item)">
                        <div class="wz-text-truncatable">
                            <span>
                                {{
                                parseValue(key,item)
                                }}
                            </span>
                            <md-tooltip ng-show="item.showTooltip[$index]" md-direction="bottom" class="wz-tooltip">
                                {{ parseValue(key,item) }}
                            </md-tooltip>
                        </div>
                    </td>
                </tr>
                <tr class="wz-word-wrap cursor-pointer selected" ng-show="item.expanded" ng-repeat-end="" ng-click="expandTableRow(item)">
                    <td colspan="{{keys.length}}" style="border-top: none">
                        <div layout="row" layout-padding="" class="layout-padding layout-row" ng-if="item.expanded">
                            <md-card flex="" class="wz-md-card wz-padding-top-0 wz-padding-bottom-0 wz-no-margin _md flex">
                                <md-card-content>
                                    <div layout="row" class="wz-padding-top-10">
                                        <table class="table table-striped table-condensed">
                                            <tbody>
                                                <tr ng-repeat="(key, value) in item" ng-if="key !== 'expanded' && key !== 'showTooltip'"
                                                    ng-show="!isWindows() || (key !== 'inode' && key !== 'gid' && key !== 'gname')"
                                                    class="no-duo">
                                                    <td class="wz-word-break-rule">{{key}}</td>
                                                    <td>
                                                        <span class="wz-text-right color-grey">{{value}}</span>
                                                    </td>
                                                </tr>
                                            </tbody>
                                        </table>
                                    </div>

                                </md-card-content>
                            </md-card>
                        </div>
                    </td>
                </tr>
            </tbody>
            <tfoot>
                <td colspan="{{keys.length}}">
                    <span ng-show="!wazuh_table_loading" class="color-grey">{{ totalItems }} items ({{time | number:
                        2}}
                        seconds)</span>
                    <div ng-show="items.length >= itemsPerPage" class="pagination pull-right" style="margin:0 !important">
                        <ul layout="row">
                            <li ng-show="currentPage" class="md-padding">
                                <a href ng-click="prevPage()">« Prev</a>
                            </li>

<<<<<<< HEAD
<div ng-if="!wazuh_table_loading && isSyscheck()" ng-show="!error && items.length">
    <table class="table table-striped table-striped-duo table-condensed table-hover no-margin-bottom" ng-class="customColumns ? 'table-resizable' : ''"
        style="table-layout: fixed !important" id="table{{scapepath}}">
        <thead class="wz-text-bold">
            <th ng-repeat="key in keys" class="wz-text-left" ng-style="key.width && {'width':key.width}">
                <span ng-class="{ 'cursor-pointer' : !key.nosortable }" ng-click="!key.nosortable && sort(key)">{{
                    keyEquivalence[key.value || key] || key.value || key }}
                    <i ng-if="!key.nosortable" class="fa wz-theader-sort-icon" ng-class="sortValue === (key.value || key) ? (sortDir ? 'fa-sort-asc' : 'fa-sort-desc') : 'fa-sort'"
                        aria-hidden="true"></i>
                </span>
            </th>
        </thead>
        <tbody>
            <tr class="wz-word-wrap cursor-pointer" ng-repeat-start="item in pagedItems[currentPage] | filter:{item:'!'}"
                ng-click="expandTableRow(item)" ng-class="{'selected': item.expanded}">
                <td ng-repeat="key in keys" id="td-{{$parent.$index}}-{{$index}}" ng-mouseover="showTooltip($parent.$index, $index, item)">
                    <div class="wz-text-truncatable">
                        <span>
                            {{
                            parseValue(key,item)
                            }}
                        </span>
                        <md-tooltip ng-show="item.showTooltip[$index]" md-direction="bottom" class="wz-tooltip">
                            {{ parseValue(key,item) }}
                        </md-tooltip>
                    </div>
                </td>
            </tr>
            <tr class="wz-word-wrap cursor-pointer selected" ng-show="item.expanded" ng-repeat-end="" ng-click="expandTableRow(item)">
                <td colspan="{{keys.length}}" style="border-top: none">
                    <div layout="row" layout-padding="" class="layout-padding layout-row" ng-if="item.expanded">
                        <md-card flex="" class="wz-md-card wz-padding-top-0 wz-padding-bottom-0 wz-no-margin _md flex">
                            <md-card-content>
                                <div layout="row" class="wz-padding-top-10">
                                    <table class="table table-striped table-condensed">
                                        <tbody>
                                            <tr ng-repeat="(key, value) in item" ng-if="key !== 'expanded' && key !== 'showTooltip'"
                                                ng-show="!isWindows() || (key !== 'inode' && key !== 'gid' && key !== 'gname')"
                                                class="no-duo">
                                                <td class="wz-word-break-rule">{{key}}</td>
                                                <td>
                                                    <span class="wz-text-right color-grey">{{value}}</span>
                                                </td>
                                            </tr>
                                        </tbody>
                                    </table>
                                </div>
                            </md-card-content>
                        </md-card>
=======
                            <li ng-repeat="n in range(pagedItems.length, currentPage, currentPage + gap) " ng-class="{'wz-text-active': n == currentPage}"
                                ng-click="setPage()" class="md-padding">
                                <a href ng-bind="n + 1">1</a>
                            </li>

                            <li ng-show="currentPage < pagedItems.length - 1" class="md-padding">
                                <a href ng-click="nextPage()">Next »</a>
                            </li>
                        </ul>
>>>>>>> 8403cb59
                    </div>
                </td>
            </tfoot>
        </table>
    </div>

    <div layout="row" ng-if="!error && !wazuh_table_loading && !totalItems">
        <div flex class="euiCallOut euiCallOut--warning">
            <div class="euiCallOutHeader">
                <svg class="euiIcon euiIcon--medium euiCallOutHeader__icon" aria-hidden="true" xmlns="http://www.w3.org/2000/svg"
                    xmlns:xlink="http://www.w3.org/1999/xlink" width="16" height="16" viewBox="0 0 16 16">
                    <defs>
                        <path id="help-a" d="M13.6 12.186l-1.357-1.358c-.025-.025-.058-.034-.084-.056.53-.794.84-1.746.84-2.773a4.977 4.977 0 0 0-.84-2.772c.026-.02.059-.03.084-.056L13.6 3.813a6.96 6.96 0 0 1 0 8.373zM8 15A6.956 6.956 0 0 1 3.814 13.6l1.358-1.358c.025-.025.034-.057.055-.084C6.02 12.688 6.974 13 8 13a4.978 4.978 0 0 0 2.773-.84c.02.026.03.058.056.083l1.357 1.358A6.956 6.956 0 0 1 8 15zm-5.601-2.813a6.963 6.963 0 0 1 0-8.373l1.359 1.358c.024.025.057.035.084.056A4.97 4.97 0 0 0 3 8c0 1.027.31 1.98.842 2.773-.027.022-.06.031-.084.056l-1.36 1.358zm5.6-.187A4 4 0 1 1 8 4a4 4 0 0 1 0 8zM8 1c1.573 0 3.019.525 4.187 1.4l-1.357 1.358c-.025.025-.035.057-.056.084A4.979 4.979 0 0 0 8 3a4.979 4.979 0 0 0-2.773.842c-.021-.027-.03-.059-.055-.084L3.814 2.4A6.957 6.957 0 0 1 8 1zm0-1a8.001 8.001 0 1 0 .003 16.002A8.001 8.001 0 0 0 8 0z">
                        </path>
                    </defs>
                    <use xmlns:xlink="http://www.w3.org/1999/xlink" xlink:href="#help-a" fill-rule="evenodd"></use>
                </svg>
                <span class="euiCallOutHeader__title">{{customEmptyResults}}</span>
            </div>
        </div>
    </div>

    <div layout="row" ng-if="error" class="wz-margin-bottom-45">
        <div flex class="euiCallOut euiCallOut--warning">
            <div class="euiCallOutHeader">
                <svg class="euiIcon euiIcon--medium euiCallOutHeader__icon" aria-hidden="true" xmlns="http://www.w3.org/2000/svg"
                    xmlns:xlink="http://www.w3.org/1999/xlink" width="16" height="16" viewBox="0 0 16 16">
                    <defs>
                        <path id="help-a" d="M13.6 12.186l-1.357-1.358c-.025-.025-.058-.034-.084-.056.53-.794.84-1.746.84-2.773a4.977 4.977 0 0 0-.84-2.772c.026-.02.059-.03.084-.056L13.6 3.813a6.96 6.96 0 0 1 0 8.373zM8 15A6.956 6.956 0 0 1 3.814 13.6l1.358-1.358c.025-.025.034-.057.055-.084C6.02 12.688 6.974 13 8 13a4.978 4.978 0 0 0 2.773-.84c.02.026.03.058.056.083l1.357 1.358A6.956 6.956 0 0 1 8 15zm-5.601-2.813a6.963 6.963 0 0 1 0-8.373l1.359 1.358c.024.025.057.035.084.056A4.97 4.97 0 0 0 3 8c0 1.027.31 1.98.842 2.773-.027.022-.06.031-.084.056l-1.36 1.358zm5.6-.187A4 4 0 1 1 8 4a4 4 0 0 1 0 8zM8 1c1.573 0 3.019.525 4.187 1.4l-1.357 1.358c-.025.025-.035.057-.056.084A4.979 4.979 0 0 0 8 3a4.979 4.979 0 0 0-2.773.842c-.021-.027-.03-.059-.055-.084L3.814 2.4A6.957 6.957 0 0 1 8 1zm0-1a8.001 8.001 0 1 0 .003 16.002A8.001 8.001 0 0 0 8 0z">
                        </path>
                    </defs>
                    <use xmlns:xlink="http://www.w3.org/1999/xlink" xlink:href="#help-a" fill-rule="evenodd"></use>
                </svg>
                <span class="euiCallOutHeader__title">{{error}}</span>
            </div>
        </div>
    </div>


    <div layout="row" ng-if="!wazuh_table_loading && !totalItems" class="wz-margin-top-10">
        <span class="color-grey">0 items ({{time | number: 2}} seconds)</span>
    </div>
</div><|MERGE_RESOLUTION|>--- conflicted
+++ resolved
@@ -318,57 +318,6 @@
                                 <a href ng-click="prevPage()">« Prev</a>
                             </li>
 
-<<<<<<< HEAD
-<div ng-if="!wazuh_table_loading && isSyscheck()" ng-show="!error && items.length">
-    <table class="table table-striped table-striped-duo table-condensed table-hover no-margin-bottom" ng-class="customColumns ? 'table-resizable' : ''"
-        style="table-layout: fixed !important" id="table{{scapepath}}">
-        <thead class="wz-text-bold">
-            <th ng-repeat="key in keys" class="wz-text-left" ng-style="key.width && {'width':key.width}">
-                <span ng-class="{ 'cursor-pointer' : !key.nosortable }" ng-click="!key.nosortable && sort(key)">{{
-                    keyEquivalence[key.value || key] || key.value || key }}
-                    <i ng-if="!key.nosortable" class="fa wz-theader-sort-icon" ng-class="sortValue === (key.value || key) ? (sortDir ? 'fa-sort-asc' : 'fa-sort-desc') : 'fa-sort'"
-                        aria-hidden="true"></i>
-                </span>
-            </th>
-        </thead>
-        <tbody>
-            <tr class="wz-word-wrap cursor-pointer" ng-repeat-start="item in pagedItems[currentPage] | filter:{item:'!'}"
-                ng-click="expandTableRow(item)" ng-class="{'selected': item.expanded}">
-                <td ng-repeat="key in keys" id="td-{{$parent.$index}}-{{$index}}" ng-mouseover="showTooltip($parent.$index, $index, item)">
-                    <div class="wz-text-truncatable">
-                        <span>
-                            {{
-                            parseValue(key,item)
-                            }}
-                        </span>
-                        <md-tooltip ng-show="item.showTooltip[$index]" md-direction="bottom" class="wz-tooltip">
-                            {{ parseValue(key,item) }}
-                        </md-tooltip>
-                    </div>
-                </td>
-            </tr>
-            <tr class="wz-word-wrap cursor-pointer selected" ng-show="item.expanded" ng-repeat-end="" ng-click="expandTableRow(item)">
-                <td colspan="{{keys.length}}" style="border-top: none">
-                    <div layout="row" layout-padding="" class="layout-padding layout-row" ng-if="item.expanded">
-                        <md-card flex="" class="wz-md-card wz-padding-top-0 wz-padding-bottom-0 wz-no-margin _md flex">
-                            <md-card-content>
-                                <div layout="row" class="wz-padding-top-10">
-                                    <table class="table table-striped table-condensed">
-                                        <tbody>
-                                            <tr ng-repeat="(key, value) in item" ng-if="key !== 'expanded' && key !== 'showTooltip'"
-                                                ng-show="!isWindows() || (key !== 'inode' && key !== 'gid' && key !== 'gname')"
-                                                class="no-duo">
-                                                <td class="wz-word-break-rule">{{key}}</td>
-                                                <td>
-                                                    <span class="wz-text-right color-grey">{{value}}</span>
-                                                </td>
-                                            </tr>
-                                        </tbody>
-                                    </table>
-                                </div>
-                            </md-card-content>
-                        </md-card>
-=======
                             <li ng-repeat="n in range(pagedItems.length, currentPage, currentPage + gap) " ng-class="{'wz-text-active': n == currentPage}"
                                 ng-click="setPage()" class="md-padding">
                                 <a href ng-bind="n + 1">1</a>
@@ -378,7 +327,6 @@
                                 <a href ng-click="nextPage()">Next »</a>
                             </li>
                         </ul>
->>>>>>> 8403cb59
                     </div>
                 </td>
             </tfoot>
