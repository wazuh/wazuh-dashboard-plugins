--- conflicted
+++ resolved
@@ -1,19 +1,3 @@
-<<<<<<< HEAD
-<div layout="row" class="md-padding" ng-show="wazuh_table_loading">
-    <!--    <div class='uil-ring-css'>
-        <div></div>
-    </div>
-    -->
-    <div flex class="euiProgress euiProgress--indeterminate euiProgress--xs euiProgress--primary"></div>
-</div>
-<div ng-if="customColumns" layout="row" ng-show="!error && !wazuh_table_loading && items.length" class="columns-bar"
-    ng-class="{'columns-bar-active': showColumns}" ng-style="!showColumns && {'margin-bottom': '-35px'}">
-    <div ng-if="showColumns" class="euiCheckbox wz-margin-right-8" ng-repeat="key in originalkeys"
-        ng-click="updateColumns(key)">
-        <input class="euiCheckbox__input" type="checkbox" aria-label="Select all rows" ng-checked="exists(key)">
-        <div class="euiCheckbox__square"></div>
-        <span class="euiCheckbox__label">{{ keyEquivalence[key.key.value || key.key] }}</span>
-=======
 <div layout="row" class="md-padding" ng-show="wazuh_table_loading || wazuh_table_resizing">
     <!--    <div class='uil-ring-css'>
             <div></div>
@@ -33,169 +17,8 @@
         <span flex></span>
         <span class="wz-text-link" style="line-height: 28px;" ng-click="showColumns = !showColumns" tooltip="Columns"><i
                 class="fa fa-fw fa-gear"></i></span>
->>>>>>> ea947a26
-    </div>
-
-<<<<<<< HEAD
-<div ng-if="!wazuh_table_loading && !isPolicyMonitoring() && !isSyscheck()" ng-show="!error && items.length">
-    <table class="table table-striped table-condensed table-hover no-margin-bottom"
-        ng-class="customColumns ? 'table-resizable' : ''" style="table-layout: fixed !important" id="wz_table">
-        <thead class="wz-text-bold">
-            <th ng-repeat="key in keys" class="wz-text-left" ng-style="key.width && {'width':key.width}">
-                <span ng-class="{ 'cursor-pointer' : !key.nosortable}" ng-click="!key.nosortable && sort(key)">
-                    {{ path === '/agents/groups' && (key.value || key) === 'count' ? 'Agents' :
-                    keyEquivalence[key.value ||
-                    key] || key.value || key }}
-                    <i ng-if="!key.nosortable" class="fa wz-theader-sort-icon"
-                        ng-class="sortValue === (key.value || key) ? (sortDir ? 'fa-sort-asc' : 'fa-sort-desc') : 'fa-sort'"
-                        aria-hidden="true"></i>
-                </span>
-            </th>
-            <th ng-if="(path === '/agents' || (path === '/agents/groups' && adminMode) || (isLookingGroup() && adminMode) 
-            || path === '/rules/files' || path === '/decoders/files' || path === '/lists/files')" class="wz-text-left"
-                ng-class="{'col-lg-2': path !== '/agents', 'col-lg-1': path === '/agents'}">Actions</th>
-        </thead>
-        <tbody>
-            <tr ng-class="allowClick ? 'cursor-pointer' : ''" class="wz-word-wrap"
-                ng-repeat="item in pagedItems[currentPage] | filter:{item:'!'}" ng-click="clickAction(item)">
-                <td ng-repeat="key in keys" id="td-{{$parent.$index}}-{{$index}}"
-                    ng-mouseover="showTooltip($parent.$index, $index, item)">
-                    <div class="wz-text-truncatable">
-                        <span>
-                            {{
-                            parseValue(key,item)
-                            }}
-                        </span>
-                        <md-tooltip ng-show="item.showTooltip[$index]" md-direction="bottom" class="wz-tooltip">
-                            {{ parseValue(key,item) }}
-                        </md-tooltip>
-                    </div>
-                </td>
-                <td ng-if="path === '/agents'" ng-click="$event.stopPropagation()" class="cursor-default action-btn-td">
-                    <span ng-click="clickAction(item, 'discover'); $event.stopPropagation()"
-                        class="wz-margin-left-8 cursor-pointer" tooltip="Open Discover panel for this agent"
-                        tooltip-placement="left" aria-hidden="true">
-                        <svg class="euiIcon euiIcon--medium" focusable="false" xmlns="http://www.w3.org/2000/svg"
-                            width="32" height="32" viewBox="0 0 32 32">
-                            <path class="euiIcon__fillSecondary"
-                                d="M8.33 23.67l4.79-10.55 10.55-4.79-4.79 10.55-10.55 4.79zm6.3-9l-2.28 5 5-2.28 2.28-5-5 2.28z">
-                            </path>
-                            <path
-                                d="M16 0C7.163 0 0 7.163 0 16s7.163 16 16 16 16-7.163 16-16A16 16 0 0 0 16 0zm1 29.95V28h-2v1.95A14 14 0 0 1 2.05 17H4v-2H2.05A14 14 0 0 1 15 2.05V4h2V2.05A14 14 0 0 1 29.95 15H28v2h1.95A14 14 0 0 1 17 29.95z">
-                            </path>
-                        </svg>
-                    </span>
-                    <span ng-click="clickAction(item, 'configuration'); $event.stopPropagation()" class="cursor-pointer"
-                        tooltip="Open configuration for this agent" tooltip-placement="left" aria-hidden="true">
-
-                        <svg class="euiIcon euiIcon--medium" focusable="false" xmlns="http://www.w3.org/2000/svg"
-                            width="16" height="16" viewBox="0 0 16 16">
-                            <path
-                                d="M6.918 9.746l4.537 4.537a2 2 0 1 0 2.828-2.829l-3.157-3.156a.5.5 0 0 1 .708-.708l3.156 3.157a3 3 0 1 1-4.243 4.243l-4.949-4.95a5.001 5.001 0 0 1-5.22-7.106.5.5 0 0 1 .805-.138L3.676 5.09a1 1 0 1 0 1.415-1.414L2.797 1.382a.5.5 0 0 1 .138-.805 5.001 5.001 0 1 1 3.983 9.169zM1.226 4.054a4.002 4.002 0 0 0 6.693 3.865 4 4 0 0 0-3.865-6.693l1.744 1.743a2 2 0 1 1-2.829 2.828L1.226 4.054zm10.229 8.814a1 1 0 1 1 1.414-1.414 1 1 0 0 1-1.414 1.414z">
-                            </path>
-                        </svg>
-                    </span>
-                </td>
-                <td ng-if="path === '/agents/groups' && adminMode" ng-click="$event.stopPropagation()"
-                    class="cursor-default action-btn-td">
-                    <span ng-if="removingGroup !== item.name && item.name !== 'default'"
-                        ng-click="showConfirmRemoveGroup($event, item); $event.stopPropagation()"
-                        ng-class="{'wz-margin-left-8': item.name !== 'default'}" class="cursor-pointer"
-                        tooltip="Remove this group" tooltip-placement="left" aria-hidden="true">
-                        <svg class="euiIcon euiIcon--medium euiButton__icon" focusable="false" aria-hidden="true"
-                            xmlns="http://www.w3.org/2000/svg" xmlns:xlink="http://www.w3.org/1999/xlink" width="16"
-                            height="16" viewBox="0 0 16 16">
-                            <defs>
-                                <path id="trash-a"
-                                    d="M11 3h5v1H0V3h5V1a1 1 0 0 1 1-1h4a1 1 0 0 1 1 1v2zm-7.056 8H7v1H4.1l.392 2.519c.042.269.254.458.493.458h6.03c.239 0 .451-.189.493-.458l1.498-9.576H14l-1.504 9.73c-.116.747-.74 1.304-1.481 1.304h-6.03c-.741 0-1.365-.557-1.481-1.304l-1.511-9.73H9V5.95H3.157L3.476 8H8v1H3.632l.312 2zM6 3h4V1H6v2z">
-                                </path>
-                            </defs>
-                            <use xlink:href="#trash-a"></use>
-                        </svg></span>
-                    <span ng-if="removingGroup !== item.name" ng-click="editGroup(item); $event.stopPropagation()"
-                        tooltip="Edit this group configuration" tooltip-placement="left"
-                        ng-class="{'wz-margin-left-8': item.name === 'default'}">
-                        <svg class="cursor-pointer euiIcon euiIcon--medium euiButtonIcon__icon" focusable="false"
-                            aria-hidden="true" xmlns="http://www.w3.org/2000/svg"
-                            xmlns:xlink="http://www.w3.org/1999/xlink" width="16" height="16" viewBox="0 0 16 16">
-                            <defs>
-                                <path id="pencil-a"
-                                    d="M12.148 3.148L11 2l-9 9v3h3l9-9-1.144-1.144-8.002 7.998a.502.502 0 0 1-.708 0 .502.502 0 0 1 0-.708l8.002-7.998zM11 1c.256 0 .512.098.707.293l3 3a.999.999 0 0 1 0 1.414l-9 9A.997.997 0 0 1 5 15H2a1 1 0 0 1-1-1v-3c0-.265.105-.52.293-.707l9-9A.997.997 0 0 1 11 1zM5 14H2v-3l3 3z">
-                                </path>
-                            </defs>
-                            <use xlink:href="#pencil-a"></use>
-                        </svg>
-                    </span>
-
-                    <div ng-if="removingGroup === item.name && item.name !== 'default'" class="confirmEmbedBubble">
-                        <div layout="row">
-                            <span class="font-size-12 wz-padding-left-8">Group <b>{{item.name}}</b> will be
-                                removed</span>
-                        </div>
-                        <div layout="row">
-                            <md-button class="cancelBtn" type="button" ng-click="cancelRemoveGroup()"><i
-                                    aria-hidden='true' class='fa fa-fw fa-close'></i> Cancel</md-button>
-                            <md-button class="agreeBtn wz-button" type="button"
-                                ng-click="confirmRemoveGroup(item.name)"><i aria-hidden='true'
-                                    class='fa fa-fw fa-check'></i> Confirm</md-button>
-                        </div>
-                    </div>
-                </td>
-                <td ng-if="isLookingGroup() && adminMode" ng-click="$event.stopPropagation()"
-                    class="cursor-default action-btn-td">
-                    <span ng-if="removingAgent !== item.id && adminMode"
-                        ng-click="showConfirmRemoveAgentFromGroup($event, item); $event.stopPropagation()"
-                        class="wz-margin-left-8 cursor-pointer" tooltip="Remove this agent from the group"
-                        tooltip-placement="left" aria-hidden="true">
-                        <svg class="euiIcon euiIcon--medium euiButton__icon" focusable="false" aria-hidden="true"
-                            xmlns="http://www.w3.org/2000/svg" xmlns:xlink="http://www.w3.org/1999/xlink" width="16"
-                            height="16" viewBox="0 0 16 16">
-                            <defs>
-                                <path id="trash-a"
-                                    d="M11 3h5v1H0V3h5V1a1 1 0 0 1 1-1h4a1 1 0 0 1 1 1v2zm-7.056 8H7v1H4.1l.392 2.519c.042.269.254.458.493.458h6.03c.239 0 .451-.189.493-.458l1.498-9.576H14l-1.504 9.73c-.116.747-.74 1.304-1.481 1.304h-6.03c-.741 0-1.365-.557-1.481-1.304l-1.511-9.73H9V5.95H3.157L3.476 8H8v1H3.632l.312 2zM6 3h4V1H6v2z">
-                                </path>
-                            </defs>
-                            <use xlink:href="#trash-a"></use>
-                        </svg>
-                    </span>
-                    <div ng-if="removingAgent === item.id" class="confirmEmbedBubble">
-                        <div layout="row">
-                            <span class="font-size-12 wz-padding-left-8">Agent <b>{{item.id}}</b> will be removed from
-                                this group</span>
-                        </div>
-                        <div layout="row">
-                            <md-button class="cancelBtn" type="button" ng-click="cancelRemoveAgent()"><i
-                                    aria-hidden='true' class='fa fa-fw fa-close'></i> Cancel</md-button>
-                            <md-button class="agreeBtn wz-button" type="button" ng-click="confirmRemoveAgent(item.id)">
-                                <i aria-hidden='true' class='fa fa-fw fa-check'></i> Confirm</md-button>
-                        </div>
-                    </div>
-                </td>
-                <td ng-if="path === '/rules/files' || path === '/decoders/files' || path === '/lists/files'"
-                    ng-click="$event.stopPropagation()" class="cursor-default action-btn-td">
-                    <span
-                        ng-if="((item.name && removingFile !== item.name) || (item.file && removingFile !== item.file)) && adminMode && path !== '/lists/files'"
-                        ng-click="editFile(item, path); $event.stopPropagation()"
-                        class="wz-margin-left-8 cursor-pointer" tooltip="Edit this file" tooltip-placement="left"
-                        aria-hidden="true">
-
-                        <svg class="euiIcon euiIcon--medium euiButtonIcon__icon" focusable="false" aria-hidden="true"
-                            xmlns="http://www.w3.org/2000/svg" xmlns:xlink="http://www.w3.org/1999/xlink" width="16"
-                            height="16" viewBox="0 0 16 16">
-                            <defs>
-                                <path id="pencil-a"
-                                    d="M12.148 3.148L11 2l-9 9v3h3l9-9-1.144-1.144-8.002 7.998a.502.502 0 0 1-.708 0 .502.502 0 0 1 0-.708l8.002-7.998zM11 1c.256 0 .512.098.707.293l3 3a.999.999 0 0 1 0 1.414l-9 9A.997.997 0 0 1 5 15H2a1 1 0 0 1-1-1v-3c0-.265.105-.52.293-.707l9-9A.997.997 0 0 1 11 1zM5 14H2v-3l3 3z">
-                                </path>
-                            </defs>
-                            <use xlink:href="#pencil-a"></use>
-                        </svg>
-                    </span>
-                    <span
-                        ng-if="((item.name && removingFile !== item.name) || (item.file && removingFile !== item.file)) && adminMode"
-                        ng-click="showConfirmRemoveFile($event, item, path); $event.stopPropagation()"
-                        class="cursor-pointer" ng-class="{'wz-margin-left-8': path === '/lists/files'}"
-                        tooltip="Delete this file" tooltip-placement="right" aria-hidden="true">
-=======
+    </div>
+
     <div ng-if="!wazuh_table_loading && !isPolicyMonitoring() && !isSyscheck()" ng-show="!error && items.length">
         <table class="table table-striped table-condensed table-hover no-margin-bottom"
             ng-class="customColumns ? 'table-resizable' : ''" style="table-layout: fixed !important" id="table{{scapepath}}">
@@ -262,7 +85,6 @@
                         ng-click="showConfirmRemoveGroup($event, item); $event.stopPropagation()"
                         ng-class="{'wz-margin-left-8': item.name !== 'default'}" class="cursor-pointer"
                         tooltip="Remove this group" tooltip-placement="left" aria-hidden="true">
->>>>>>> ea947a26
                         <svg class="euiIcon euiIcon--medium euiButton__icon" focusable="false" aria-hidden="true"
                             xmlns="http://www.w3.org/2000/svg" xmlns:xlink="http://www.w3.org/1999/xlink" width="16"
                             height="16" viewBox="0 0 16 16">
@@ -272,44 +94,6 @@
                                 </path>
                             </defs>
                             <use xlink:href="#trash-a"></use>
-<<<<<<< HEAD
-                        </svg>
-                    </span>
-                    <div ng-if="(item.name && removingFile === item.name) || (item.file && removingFile === item.file)"
-                        class="confirmEmbedBubble">
-                        <div layout="row">
-                            <span class="font-size-12 wz-padding-left-8">{{path === '/lists/files' ? 'List'
-                                : 'File'}} <b>{{path === '/lists/files' ? item.name
-                                    : item.file}}</b> will be deleted</span>
-                        </div>
-                        <div layout="row">
-                            <md-button class="cancelBtn" type="button" ng-click="cancelRemoveFile()"><i
-                                    aria-hidden='true' class='fa fa-fw fa-close'></i> Cancel</md-button>
-                            <md-button class="agreeBtn wz-button" type="button"
-                                ng-click="confirmRemoveFile(item, path)"><i aria-hidden='true'
-                                    class='fa fa-fw fa-check'></i> Confirm</md-button>
-                        </div>
-                    </div>
-                </td>
-            </tr>
-        </tbody>
-        <tfoot>
-            <td
-                colspan="{{ (path === '/agents' || (path === '/agents/groups' && adminMode) || (isLookingGroup() && adminMode) ||
-            path === '/rules/files' || path === '/decoders/files' || path === '/lists/files') ? keys.length + 1 : keys.length}}">
-                <span ng-show="!wazuh_table_loading" class="color-grey">{{ totalItems }} items ({{time | number: 2}}
-                    seconds)</span>
-                <div ng-show="items.length >= itemsPerPage" class="pagination pull-right" style="margin:0 !important">
-                    <ul layout="row">
-                        <li ng-show="currentPage" class="md-padding">
-                            <a href ng-click="prevPage()">« Prev</a>
-                        </li>
-
-                        <li ng-repeat="n in range(pagedItems.length, currentPage, currentPage + gap) "
-                            ng-class="{'wz-text-active': n == currentPage}" ng-click="setPage()" class="md-padding">
-                            <a href ng-bind="n + 1">1</a>
-                        </li>
-=======
                         </svg></span>
                             <span ng-if="removingGroup !== item.name" ng-click="editGroup(item); $event.stopPropagation()"
                             tooltip="Edit this group configuration" tooltip-placement="left"
@@ -434,64 +218,12 @@
                             <li ng-show="currentPage" class="md-padding">
                                 <a href ng-click="prevPage()">« Prev</a>
                             </li>
->>>>>>> ea947a26
 
                             <li ng-repeat="n in range(pagedItems.length, currentPage, currentPage + gap) "
                                 ng-class="{'wz-text-active': n == currentPage}" ng-click="setPage()" class="md-padding">
                                 <a href ng-bind="n + 1">1</a>
                             </li>
 
-<<<<<<< HEAD
-<div ng-if="!wazuh_table_loading && isPolicyMonitoring()" ng-show="!error && items.length">
-    <table class="table table-striped table-striped-duo table-condensed table-hover no-margin-bottom"
-        ng-class="customColumns ? 'table-resizable' : ''" style="table-layout: fixed !important" id="wz_table">
-        <thead class="wz-text-bold">
-            <th ng-repeat="key in keys" class="wz-text-left" ng-style="key.width && {'width':key.width}">
-                <span ng-class="{ 'cursor-pointer' : !key.nosortable }" ng-click="!key.nosortable && sort(key)">
-                    {{ keyEquivalence[key.value || key] || key.value || key }}
-                    <i ng-if="!key.nosortable" class="fa wz-theader-sort-icon"
-                        ng-class="sortValue === (key.value || key) ? (sortDir ? 'fa-sort-asc' : 'fa-sort-desc') : 'fa-sort'"
-                        aria-hidden="true"></i>
-                </span>
-            </th>
-        </thead>
-        <tbody>
-            <tr class="wz-word-wrap cursor-pointer"
-                ng-repeat-start="item in pagedItems[currentPage] | filter:{item:'!'}" ng-click="expandTableRow(item)"
-                ng-class="{'selected': item.expanded}">
-                <td ng-repeat="key in keys" id="td-{{$parent.$index}}-{{$index}}"
-                    ng-mouseover="showTooltip($parent.$index, $index, item)">
-                    <div class="wz-text-truncatable">
-                        <span>
-                            <span ng-show="key === 'result'" class="no-wrap">
-                                <p class="round status little" ng-class="(item.result === 'passed') ? 'teal' : 'red'">
-                                </p>&nbsp;&nbsp;
-                            </span>
-                            {{
-                            parseValue(key,item)
-                            }}
-                        </span>
-                        <md-tooltip ng-show="item.showTooltip[$index]" md-direction="bottom" class="wz-tooltip">
-                            {{ parseValue(key,item) }}
-                        </md-tooltip>
-                    </div>
-                </td>
-            </tr>
-            <tr ng-if="item.rationale || item.remediation || item.directory || (item.compliance && item.compliance.length)"
-                class="wz-word-wrap cursor-pointer selected" ng-show="item.expanded" ng-repeat-end=""
-                ng-click="expandTableRow(item)">
-                <td colspan="{{keys.length}}" style="border-top: none">
-                    <div layout="row" layout-padding="" class="layout-padding layout-row">
-                        <md-card flex="" class="wz-md-card wz-padding-top-0 wz-padding-bottom-0 wz-no-margin _md flex">
-                            <md-card-content>
-                                <div>
-                                    <div class="euiFlexItem euiFlexItem--flexGrowZero" ng-if="item.rationale">
-                                        <div class="euiStat euiStat--leftAligned">
-                                            <p class="euiTitle euiTitle--small euiStat__title ng-binding"
-                                                style="font-size: 1.15rem;">Rationale</p>
-                                            <div class="euiText euiText--small euiStat__description wz-text-gray">
-                                                <p>{{item.rationale}}</p>
-=======
                             <li ng-show="currentPage < pagedItems.length - 1" class="md-padding">
                                 <a href ng-click="nextPage()">Next »</a>
                             </li>
@@ -552,20 +284,9 @@
                                                 <div class="euiText euiText--small euiStat__description wz-text-gray">
                                                     <p>{{item.rationale}}</p>
                                                 </div>
->>>>>>> ea947a26
                                             </div>
                                             <div layout="column" class="wz-margin-bottom-10"></div>
                                         </div>
-<<<<<<< HEAD
-                                        <div layout="column" class="wz-margin-bottom-10"></div>
-                                    </div>
-                                    <div class="euiFlexItem euiFlexItem--flexGrowZero" ng-if="item.remediation">
-                                        <div class="euiStat euiStat--leftAligned">
-                                            <p class="euiTitle euiTitle--small euiStat__title ng-binding"
-                                                style="font-size: 1.15rem;">Remediation</p>
-                                            <div class="euiText euiText--small euiStat__description wz-text-gray">
-                                                <p>{{item.remediation}}</p>
-=======
                                         <div class="euiFlexItem euiFlexItem--flexGrowZero" ng-if="item.remediation">
                                             <div class="euiStat euiStat--leftAligned">
                                                 <p class="euiTitle euiTitle--small euiStat__title ng-binding"
@@ -573,20 +294,9 @@
                                                 <div class="euiText euiText--small euiStat__description wz-text-gray">
                                                     <p>{{item.remediation}}</p>
                                                 </div>
->>>>>>> ea947a26
                                             </div>
                                             <div layout="column" class="wz-margin-bottom-10"></div>
                                         </div>
-<<<<<<< HEAD
-                                        <div layout="column" class="wz-margin-bottom-10"></div>
-                                    </div>
-                                    <div class="euiFlexItem euiFlexItem--flexGrowZero" ng-if="item.directory">
-                                        <div class="euiStat euiStat--leftAligned">
-                                            <p class="euiTitle euiTitle--small euiStat__title ng-binding"
-                                                style="font-size: 1.15rem;">Path(s)</p>
-                                            <div class="euiText euiText--small euiStat__description wz-text-gray">
-                                                <p>{{item.directory}}</p>
-=======
                                         <div class="euiFlexItem euiFlexItem--flexGrowZero" ng-if="item.directory">
                                             <div class="euiStat euiStat--leftAligned">
                                                 <p class="euiTitle euiTitle--small euiStat__title ng-binding"
@@ -594,23 +304,9 @@
                                                 <div class="euiText euiText--small euiStat__description wz-text-gray">
                                                     <p>{{item.directory}}</p>
                                                 </div>
->>>>>>> ea947a26
                                             </div>
                                             <div layout="column" class="wz-margin-bottom-10"></div>
                                         </div>
-<<<<<<< HEAD
-                                        <div layout="column" class="wz-margin-bottom-10"></div>
-                                    </div>
-                                    <div class="euiFlexItem euiFlexItem--flexGrowZero"
-                                        ng-if="item.compliance && item.compliance.length">
-                                        <div class="euiStat euiStat--leftAligned">
-                                            <p class="euiTitle euiTitle--small euiStat__title ng-binding"
-                                                style="font-size: 1.15rem;">Compliance</p>
-                                            <div class="euiText euiText--small euiStat__description wz-text-gray">
-                                                <p><span class="wz-padding-right-8"
-                                                        ng-repeat="c in item.compliance">{{c.key}}/{{c.value}}</span>
-                                                </p>
-=======
                                         <div class="euiFlexItem euiFlexItem--flexGrowZero"
                                             ng-if="item.compliance && item.compliance.length">
                                             <div class="euiStat euiStat--leftAligned">
@@ -621,7 +317,6 @@
                                                             ng-repeat="c in item.compliance">{{c.key}}/{{c.value}}</span>
                                                     </p>
                                                 </div>
->>>>>>> ea947a26
                                             </div>
                                             <div layout="column" class="wz-margin-bottom-10"></div>
                                         </div>
@@ -657,12 +352,6 @@
         </table>
     </div>
 
-<<<<<<< HEAD
-                        <li ng-repeat="n in range(pagedItems.length, currentPage, currentPage + gap) "
-                            ng-class="{'wz-text-active': n == currentPage}" ng-click="setPage()" class="md-padding">
-                            <a href ng-bind="n + 1">1</a>
-                        </li>
-=======
     <div ng-if="!wazuh_table_loading && isSyscheck()" ng-show="!error && items.length">
         <table class="table table-striped table-striped-duo table-condensed table-hover no-margin-bottom"
             ng-class="customColumns ? 'table-resizable' : ''" style="table-layout: fixed !important" id="table{{scapepath}}">
@@ -715,7 +404,6 @@
                                             </tbody>
                                         </table>
                                     </div>
->>>>>>> ea947a26
 
                                 </md-card-content>
                             </md-card>
@@ -733,65 +421,10 @@
                                 <a href ng-click="prevPage()">« Prev</a>
                             </li>
 
-<<<<<<< HEAD
-<div ng-if="!wazuh_table_loading && isSyscheck()" ng-show="!error && items.length">
-    <table class="table table-striped table-striped-duo table-condensed table-hover no-margin-bottom"
-        ng-class="customColumns ? 'table-resizable' : ''" style="table-layout: fixed !important" id="wz_table">
-        <thead class="wz-text-bold">
-            <th ng-repeat="key in keys" class="wz-text-left" ng-style="key.width && {'width':key.width}">
-                <span ng-class="{ 'cursor-pointer' : !key.nosortable }" ng-click="!key.nosortable && sort(key)">{{
-                    keyEquivalence[key.value || key] || key.value || key }}
-                    <i ng-if="!key.nosortable" class="fa wz-theader-sort-icon"
-                        ng-class="sortValue === (key.value || key) ? (sortDir ? 'fa-sort-asc' : 'fa-sort-desc') : 'fa-sort'"
-                        aria-hidden="true"></i>
-                </span>
-            </th>
-        </thead>
-        <tbody>
-            <tr class="wz-word-wrap cursor-pointer"
-                ng-repeat-start="item in pagedItems[currentPage] | filter:{item:'!'}" ng-click="expandTableRow(item)"
-                ng-class="{'selected': item.expanded}">
-                <td ng-repeat="key in keys" id="td-{{$parent.$index}}-{{$index}}"
-                    ng-mouseover="showTooltip($parent.$index, $index, item)">
-                    <div class="wz-text-truncatable">
-                        <span>
-                            {{
-                            parseValue(key,item)
-                            }}
-                        </span>
-                        <md-tooltip ng-show="item.showTooltip[$index]" md-direction="bottom" class="wz-tooltip">
-                            {{ parseValue(key,item) }}
-                        </md-tooltip>
-                    </div>
-                </td>
-            </tr>
-            <tr class="wz-word-wrap cursor-pointer selected" ng-show="item.expanded" ng-repeat-end=""
-                ng-click="expandTableRow(item)">
-                <td colspan="{{keys.length}}" style="border-top: none">
-                    <div layout="row" layout-padding="" class="layout-padding layout-row" ng-if="item.expanded">
-                        <md-card flex="" class="wz-md-card wz-padding-top-0 wz-padding-bottom-0 wz-no-margin _md flex">
-                            <md-card-content>
-                                <div layout="row" class="wz-padding-top-10">
-                                    <table class="table table-striped table-condensed">
-                                        <tbody>
-                                            <tr ng-repeat="(key, value) in item"
-                                                ng-if="key !== 'expanded' && key !== 'showTooltip'"
-                                                ng-show="!isWindows() || (key !== 'inode' && key !== 'gid' && key !== 'gname')"
-                                                class="no-duo">
-                                                <td class="wz-word-break-rule">{{key}}</td>
-                                                <td>
-                                                    <span class="wz-text-right color-grey">{{value}}</span>
-                                                </td>
-                                            </tr>
-                                        </tbody>
-                                    </table>
-                                </div>
-=======
                             <li ng-repeat="n in range(pagedItems.length, currentPage, currentPage + gap) "
                                 ng-class="{'wz-text-active': n == currentPage}" ng-click="setPage()" class="md-padding">
                                 <a href ng-bind="n + 1">1</a>
                             </li>
->>>>>>> ea947a26
 
                             <li ng-show="currentPage < pagedItems.length - 1" class="md-padding">
                                 <a href ng-click="nextPage()">Next »</a>
@@ -799,49 +432,6 @@
                         </ul>
                     </div>
                 </td>
-<<<<<<< HEAD
-            </tr>
-        </tbody>
-        <tfoot>
-            <td colspan="{{keys.length}}">
-                <span ng-show="!wazuh_table_loading" class="color-grey">{{ totalItems }} items ({{time | number: 2}}
-                    seconds)</span>
-                <div ng-show="items.length >= itemsPerPage" class="pagination pull-right" style="margin:0 !important">
-                    <ul layout="row">
-                        <li ng-show="currentPage" class="md-padding">
-                            <a href ng-click="prevPage()">« Prev</a>
-                        </li>
-
-                        <li ng-repeat="n in range(pagedItems.length, currentPage, currentPage + gap) "
-                            ng-class="{'wz-text-active': n == currentPage}" ng-click="setPage()" class="md-padding">
-                            <a href ng-bind="n + 1">1</a>
-                        </li>
-
-                        <li ng-show="currentPage < pagedItems.length - 1" class="md-padding">
-                            <a href ng-click="nextPage()">Next »</a>
-                        </li>
-                    </ul>
-                </div>
-            </td>
-        </tfoot>
-    </table>
-</div>
-
-<div layout="row" ng-if="!error && !wazuh_table_loading && !totalItems">
-    <div flex class="euiCallOut euiCallOut--warning">
-        <div class="euiCallOutHeader">
-            <svg class="euiIcon euiIcon--medium euiCallOutHeader__icon" aria-hidden="true"
-                xmlns="http://www.w3.org/2000/svg" xmlns:xlink="http://www.w3.org/1999/xlink" width="16" height="16"
-                viewBox="0 0 16 16">
-                <defs>
-                    <path id="help-a"
-                        d="M13.6 12.186l-1.357-1.358c-.025-.025-.058-.034-.084-.056.53-.794.84-1.746.84-2.773a4.977 4.977 0 0 0-.84-2.772c.026-.02.059-.03.084-.056L13.6 3.813a6.96 6.96 0 0 1 0 8.373zM8 15A6.956 6.956 0 0 1 3.814 13.6l1.358-1.358c.025-.025.034-.057.055-.084C6.02 12.688 6.974 13 8 13a4.978 4.978 0 0 0 2.773-.84c.02.026.03.058.056.083l1.357 1.358A6.956 6.956 0 0 1 8 15zm-5.601-2.813a6.963 6.963 0 0 1 0-8.373l1.359 1.358c.024.025.057.035.084.056A4.97 4.97 0 0 0 3 8c0 1.027.31 1.98.842 2.773-.027.022-.06.031-.084.056l-1.36 1.358zm5.6-.187A4 4 0 1 1 8 4a4 4 0 0 1 0 8zM8 1c1.573 0 3.019.525 4.187 1.4l-1.357 1.358c-.025.025-.035.057-.056.084A4.979 4.979 0 0 0 8 3a4.979 4.979 0 0 0-2.773.842c-.021-.027-.03-.059-.055-.084L3.814 2.4A6.957 6.957 0 0 1 8 1zm0-1a8.001 8.001 0 1 0 .003 16.002A8.001 8.001 0 0 0 8 0z">
-                    </path>
-                </defs>
-                <use xmlns:xlink="http://www.w3.org/1999/xlink" xlink:href="#help-a" fill-rule="evenodd"></use>
-            </svg>
-            <span class="euiCallOutHeader__title">{{customEmptyResults}}</span>
-=======
             </tfoot>
         </table>
     </div>
@@ -861,26 +451,9 @@
                 </svg>
                 <span class="euiCallOutHeader__title">{{customEmptyResults}}</span>
             </div>
->>>>>>> ea947a26
         </div>
     </div>
 
-<<<<<<< HEAD
-<div layout="row" ng-if="error" class="wz-margin-bottom-45">
-    <div flex class="euiCallOut euiCallOut--warning">
-        <div class="euiCallOutHeader">
-            <svg class="euiIcon euiIcon--medium euiCallOutHeader__icon" aria-hidden="true"
-                xmlns="http://www.w3.org/2000/svg" xmlns:xlink="http://www.w3.org/1999/xlink" width="16" height="16"
-                viewBox="0 0 16 16">
-                <defs>
-                    <path id="help-a"
-                        d="M13.6 12.186l-1.357-1.358c-.025-.025-.058-.034-.084-.056.53-.794.84-1.746.84-2.773a4.977 4.977 0 0 0-.84-2.772c.026-.02.059-.03.084-.056L13.6 3.813a6.96 6.96 0 0 1 0 8.373zM8 15A6.956 6.956 0 0 1 3.814 13.6l1.358-1.358c.025-.025.034-.057.055-.084C6.02 12.688 6.974 13 8 13a4.978 4.978 0 0 0 2.773-.84c.02.026.03.058.056.083l1.357 1.358A6.956 6.956 0 0 1 8 15zm-5.601-2.813a6.963 6.963 0 0 1 0-8.373l1.359 1.358c.024.025.057.035.084.056A4.97 4.97 0 0 0 3 8c0 1.027.31 1.98.842 2.773-.027.022-.06.031-.084.056l-1.36 1.358zm5.6-.187A4 4 0 1 1 8 4a4 4 0 0 1 0 8zM8 1c1.573 0 3.019.525 4.187 1.4l-1.357 1.358c-.025.025-.035.057-.056.084A4.979 4.979 0 0 0 8 3a4.979 4.979 0 0 0-2.773.842c-.021-.027-.03-.059-.055-.084L3.814 2.4A6.957 6.957 0 0 1 8 1zm0-1a8.001 8.001 0 1 0 .003 16.002A8.001 8.001 0 0 0 8 0z">
-                    </path>
-                </defs>
-                <use xmlns:xlink="http://www.w3.org/1999/xlink" xlink:href="#help-a" fill-rule="evenodd"></use>
-            </svg>
-            <span class="euiCallOutHeader__title">{{error}}</span>
-=======
     <div layout="row" ng-if="error" class="wz-margin-bottom-45">
         <div flex class="euiCallOut euiCallOut--warning">
             <div class="euiCallOutHeader">
@@ -896,7 +469,6 @@
                 </svg>
                 <span class="euiCallOutHeader__title">{{error}}</span>
             </div>
->>>>>>> ea947a26
         </div>
     </div>
 
